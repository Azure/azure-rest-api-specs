{
  "swagger": "2.0",
  "info": {
    "title": "LoadTest Client",
    "version": "2022-12-01",
    "description": "LoadTest client provides access to LoadTest Resource and it's status operations.",
    "x-typespec-generated": [
      {
        "emitter": "@azure-tools/typespec-autorest"
      }
    ]
  },
  "schemes": [
    "https"
  ],
  "host": "management.azure.com",
  "produces": [
    "application/json"
  ],
  "consumes": [
    "application/json"
  ],
  "security": [
    {
      "azure_auth": [
        "user_impersonation"
      ]
    }
  ],
  "securityDefinitions": {
    "azure_auth": {
      "type": "oauth2",
      "description": "Azure Active Directory OAuth2 Flow.",
      "flow": "implicit",
      "authorizationUrl": "https://login.microsoftonline.com/common/oauth2/authorize",
      "scopes": {
        "user_impersonation": "impersonate your user account"
      }
    }
  },
  "tags": [
    {
      "name": "Operations"
    },
    {
      "name": "LoadTests"
    },
    {
      "name": "Quotas"
    }
  ],
  "paths": {
    "/providers/Microsoft.LoadTestService.Draft/operations": {
      "get": {
        "operationId": "Operations_List",
        "tags": [
          "Operations"
        ],
        "description": "List the operations for the provider",
        "parameters": [
          {
            "$ref": "../../../../../common-types/resource-management/v3/types.json#/parameters/ApiVersionParameter"
          }
        ],
        "responses": {
          "200": {
            "description": "ARM operation completed successfully.",
            "schema": {
              "$ref": "../../../../../common-types/resource-management/v3/types.json#/definitions/OperationListResult"
            }
          },
          "default": {
            "description": "An unexpected error response.",
            "schema": {
              "$ref": "../../../../../common-types/resource-management/v3/types.json#/definitions/ErrorResponse"
            }
          }
        },
        "x-ms-pageable": {
          "nextLinkName": "nextLink"
        }
      }
    },
    "/subscriptions/{subscriptionId}/providers/Microsoft.LoadTestService.Draft/loadTests": {
      "get": {
        "operationId": "LoadTests_ListBySubscription",
        "tags": [
          "LoadTests"
        ],
        "description": "List LoadTestResource resources by subscription ID",
        "parameters": [
          {
            "$ref": "../../../../../common-types/resource-management/v3/types.json#/parameters/ApiVersionParameter"
          },
          {
            "$ref": "../../../../../common-types/resource-management/v3/types.json#/parameters/SubscriptionIdParameter"
          }
        ],
        "responses": {
          "200": {
            "description": "ARM operation completed successfully.",
            "schema": {
              "$ref": "#/definitions/LoadTestResourceListResult"
            }
          },
          "default": {
            "description": "An unexpected error response.",
            "schema": {
              "$ref": "../../../../../common-types/resource-management/v3/types.json#/definitions/ErrorResponse"
            }
          }
        },
        "x-ms-pageable": {
          "nextLinkName": "nextLink"
        }
      }
    },
    "/subscriptions/{subscriptionId}/providers/Microsoft.LoadTestService.Draft/locations/{location}/quotas": {
      "get": {
        "operationId": "Quotas_ListBySubscription",
        "tags": [
          "Quotas"
        ],
        "description": "List quotas for a given subscription Id.",
        "parameters": [
          {
            "$ref": "../../../../../common-types/resource-management/v3/types.json#/parameters/ApiVersionParameter"
          },
          {
            "$ref": "../../../../../common-types/resource-management/v3/types.json#/parameters/SubscriptionIdParameter"
          },
          {
            "name": "location",
            "in": "path",
            "description": "The location of quota in ARM Normalized format like eastus, southeastasia etc.",
            "required": true,
            "type": "string"
          }
        ],
        "responses": {
          "200": {
            "description": "ARM operation completed successfully.",
            "schema": {
              "$ref": "#/definitions/QuotaResourceListResult"
            }
          },
          "default": {
            "description": "An unexpected error response.",
            "schema": {
              "$ref": "../../../../../common-types/resource-management/v3/types.json#/definitions/ErrorResponse"
            }
          }
        },
        "x-ms-pageable": {
          "nextLinkName": "nextLink"
        }
      }
    },
    "/subscriptions/{subscriptionId}/providers/Microsoft.LoadTestService.Draft/locations/{location}/quotas/{quotaBucketName}": {
      "get": {
        "operationId": "Quotas_Get",
        "tags": [
          "Quotas"
        ],
        "description": "Get the available quota for a quota bucket per region per subscription.",
        "parameters": [
          {
            "$ref": "../../../../../common-types/resource-management/v3/types.json#/parameters/ApiVersionParameter"
          },
          {
            "$ref": "../../../../../common-types/resource-management/v3/types.json#/parameters/SubscriptionIdParameter"
          },
          {
            "name": "location",
            "in": "path",
            "description": "The location of quota in ARM Normalized format like eastus, southeastasia etc.",
            "required": true,
            "type": "string"
          },
          {
            "name": "quotaBucketName",
            "in": "path",
            "description": "The quota name.",
            "required": true,
            "type": "string"
          }
        ],
        "responses": {
          "200": {
            "description": "ARM operation completed successfully.",
            "schema": {
              "$ref": "#/definitions/QuotaResource"
            }
          },
          "default": {
            "description": "An unexpected error response.",
            "schema": {
              "$ref": "../../../../../common-types/resource-management/v3/types.json#/definitions/ErrorResponse"
            }
          }
        }
      }
    },
    "/subscriptions/{subscriptionId}/providers/Microsoft.LoadTestService.Draft/locations/{location}/quotas/{quotaBucketName}/checkAvailability": {
      "post": {
        "operationId": "Quotas_CheckAvailability",
        "tags": [
          "Quotas"
        ],
        "description": "Check Quota Availability on quota bucket per region per subscription.",
        "parameters": [
          {
            "$ref": "../../../../../common-types/resource-management/v3/types.json#/parameters/ApiVersionParameter"
          },
          {
            "$ref": "../../../../../common-types/resource-management/v3/types.json#/parameters/SubscriptionIdParameter"
          },
          {
            "name": "location",
            "in": "path",
            "description": "The location of quota in ARM Normalized format like eastus, southeastasia etc.",
            "required": true,
            "type": "string"
          },
          {
            "name": "quotaBucketName",
            "in": "path",
            "description": "The quota name.",
            "required": true,
            "type": "string"
          },
          {
            "name": "QuotaBucketRequest",
            "in": "body",
            "description": "The content of the action request",
            "required": true,
            "schema": {
              "$ref": "#/definitions/QuotaBucketRequest"
            }
          }
        ],
        "responses": {
          "200": {
            "description": "ARM operation completed successfully.",
            "schema": {
              "$ref": "#/definitions/CheckQuotaAvailabilityResponse"
            }
          },
          "default": {
            "description": "An unexpected error response.",
            "schema": {
              "$ref": "../../../../../common-types/resource-management/v3/types.json#/definitions/ErrorResponse"
            }
          }
        }
      }
    },
    "/subscriptions/{subscriptionId}/resourceGroups/{resourceGroupName}/providers/Microsoft.LoadTestService.Draft/loadTests": {
      "get": {
        "operationId": "LoadTests_ListByResourceGroup",
        "tags": [
          "LoadTests"
        ],
        "description": "List LoadTestResource resources by resource group",
        "parameters": [
          {
            "$ref": "../../../../../common-types/resource-management/v3/types.json#/parameters/ApiVersionParameter"
          },
          {
            "$ref": "../../../../../common-types/resource-management/v3/types.json#/parameters/SubscriptionIdParameter"
          },
          {
            "$ref": "../../../../../common-types/resource-management/v3/types.json#/parameters/ResourceGroupNameParameter"
          }
        ],
        "responses": {
          "200": {
            "description": "ARM operation completed successfully.",
            "schema": {
              "$ref": "#/definitions/LoadTestResourceListResult"
            }
          },
          "default": {
            "description": "An unexpected error response.",
            "schema": {
              "$ref": "../../../../../common-types/resource-management/v3/types.json#/definitions/ErrorResponse"
            }
          }
        },
        "x-ms-pageable": {
          "nextLinkName": "nextLink"
        }
      }
    },
    "/subscriptions/{subscriptionId}/resourceGroups/{resourceGroupName}/providers/Microsoft.LoadTestService.Draft/loadTests/{loadTestName}": {
      "get": {
        "operationId": "LoadTests_Get",
        "tags": [
          "LoadTests"
        ],
        "description": "Get a LoadTestResource",
        "parameters": [
          {
            "$ref": "../../../../../common-types/resource-management/v3/types.json#/parameters/ApiVersionParameter"
          },
          {
            "$ref": "../../../../../common-types/resource-management/v3/types.json#/parameters/SubscriptionIdParameter"
          },
          {
            "$ref": "../../../../../common-types/resource-management/v3/types.json#/parameters/ResourceGroupNameParameter"
          },
          {
            "name": "loadTestName",
            "in": "path",
            "description": "Load Test name",
            "required": true,
            "type": "string"
          }
        ],
        "responses": {
          "200": {
            "description": "ARM operation completed successfully.",
            "schema": {
              "$ref": "#/definitions/LoadTestResource"
            }
          },
          "default": {
            "description": "An unexpected error response.",
            "schema": {
              "$ref": "../../../../../common-types/resource-management/v3/types.json#/definitions/ErrorResponse"
            }
          }
        }
      },
      "put": {
        "operationId": "LoadTests_CreateOrUpdate",
        "tags": [
          "LoadTests"
        ],
        "description": "Create a LoadTestResource",
        "parameters": [
          {
            "$ref": "../../../../../common-types/resource-management/v3/types.json#/parameters/ApiVersionParameter"
          },
          {
            "$ref": "../../../../../common-types/resource-management/v3/types.json#/parameters/SubscriptionIdParameter"
          },
          {
            "$ref": "../../../../../common-types/resource-management/v3/types.json#/parameters/ResourceGroupNameParameter"
          },
          {
            "name": "loadTestName",
            "in": "path",
            "description": "Load Test name",
            "required": true,
            "type": "string"
          },
          {
            "name": "body",
            "in": "body",
            "description": "Resource create parameters.",
            "required": true,
            "schema": {
              "$ref": "#/definitions/LoadTestResource"
            }
          }
        ],
        "responses": {
          "200": {
            "description": "Resource 'LoadTestResource' update operation succeeded",
            "schema": {
              "$ref": "#/definitions/LoadTestResource"
            }
          },
          "201": {
            "description": "Resource 'LoadTestResource' create operation succeeded",
            "schema": {
              "$ref": "#/definitions/LoadTestResource"
            },
            "headers": {
              "Retry-After": {
                "type": "integer",
                "format": "int32",
                "description": "The Retry-After header can indicate how long the client should wait before polling the operation status."
              }
            }
          },
          "default": {
            "description": "An unexpected error response.",
            "schema": {
              "$ref": "../../../../../common-types/resource-management/v3/types.json#/definitions/ErrorResponse"
            }
          }
        },
        "x-ms-long-running-operation-options": {
          "final-state-via": "azure-async-operation"
        },
        "x-ms-long-running-operation": true
      },
      "patch": {
        "operationId": "LoadTests_Update",
        "tags": [
          "LoadTests"
        ],
        "description": "Update a LoadTestResource",
        "parameters": [
          {
            "$ref": "../../../../../common-types/resource-management/v3/types.json#/parameters/ApiVersionParameter"
          },
          {
            "$ref": "../../../../../common-types/resource-management/v3/types.json#/parameters/SubscriptionIdParameter"
          },
          {
            "$ref": "../../../../../common-types/resource-management/v3/types.json#/parameters/ResourceGroupNameParameter"
          },
          {
            "name": "loadTestName",
            "in": "path",
            "description": "Load Test name",
            "required": true,
            "type": "string"
          },
          {
            "name": "properties",
            "in": "body",
            "description": "The resource properties to be updated.",
            "required": true,
            "schema": {
              "$ref": "#/definitions/LoadTestResourceUpdate"
            }
          }
        ],
        "responses": {
          "200": {
            "description": "ARM operation completed successfully.",
            "schema": {
              "$ref": "#/definitions/LoadTestResource"
            }
          },
          "202": {
            "description": "Resource update request accepted.",
            "headers": {
              "Retry-After": {
                "type": "integer",
                "format": "int32",
                "description": "The Retry-After header can indicate how long the client should wait before polling the operation status."
              },
              "Location": {
                "type": "string",
                "description": "The Location header contains the URL where the status of the long running operation can be checked."
              }
            }
          },
          "default": {
            "description": "An unexpected error response.",
            "schema": {
              "$ref": "../../../../../common-types/resource-management/v3/types.json#/definitions/ErrorResponse"
            }
          }
        },
        "x-ms-long-running-operation-options": {
          "final-state-via": "location"
        },
        "x-ms-long-running-operation": true
      },
      "delete": {
        "operationId": "LoadTests_Delete",
        "tags": [
          "LoadTests"
        ],
        "description": "Delete a LoadTestResource",
        "parameters": [
          {
            "$ref": "../../../../../common-types/resource-management/v3/types.json#/parameters/ApiVersionParameter"
          },
          {
            "$ref": "../../../../../common-types/resource-management/v3/types.json#/parameters/SubscriptionIdParameter"
          },
          {
            "$ref": "../../../../../common-types/resource-management/v3/types.json#/parameters/ResourceGroupNameParameter"
          },
          {
            "name": "loadTestName",
            "in": "path",
            "description": "Load Test name",
            "required": true,
            "type": "string"
          }
        ],
        "responses": {
          "200": {
            "description": "Resource deleted successfully."
          },
          "202": {
            "description": "Resource deletion accepted.",
            "headers": {
              "Retry-After": {
                "type": "integer",
                "format": "int32",
                "description": "The Retry-After header can indicate how long the client should wait before polling the operation status."
              },
              "Location": {
                "type": "string",
                "description": "The Location header contains the URL where the status of the long running operation can be checked."
              }
            }
          },
          "204": {
            "description": "Resource deleted successfully."
          },
          "default": {
            "description": "An unexpected error response.",
            "schema": {
              "$ref": "../../../../../common-types/resource-management/v3/types.json#/definitions/ErrorResponse"
            }
          }
        },
        "x-ms-long-running-operation-options": {
          "final-state-via": "location"
        },
        "x-ms-long-running-operation": true
      }
    },
    "/subscriptions/{subscriptionId}/resourceGroups/{resourceGroupName}/providers/Microsoft.LoadTestService.Draft/loadTests/{loadTestName}/outboundNetworkDependenciesEndpoints": {
      "get": {
        "operationId": "LoadTests_ListOutboundNetworkDependenciesEndpoints",
        "tags": [
          "LoadTests"
        ],
        "description": "List OutboundEnvironmentEndpoint resources by LoadTestResource",
        "parameters": [
          {
            "$ref": "../../../../../common-types/resource-management/v3/types.json#/parameters/ApiVersionParameter"
          },
          {
            "$ref": "../../../../../common-types/resource-management/v3/types.json#/parameters/SubscriptionIdParameter"
          },
          {
            "$ref": "../../../../../common-types/resource-management/v3/types.json#/parameters/ResourceGroupNameParameter"
          },
          {
            "name": "loadTestName",
            "in": "path",
            "description": "Load Test name",
            "required": true,
            "type": "string"
          }
        ],
        "responses": {
          "200": {
            "description": "ARM operation completed successfully.",
            "schema": {
              "$ref": "#/definitions/OutboundEnvironmentEndpointListResult"
            }
          },
          "default": {
            "description": "An unexpected error response.",
            "schema": {
              "$ref": "../../../../../common-types/resource-management/v3/types.json#/definitions/ErrorResponse"
            }
          }
        },
        "x-ms-pageable": {
          "nextLinkName": "nextLink"
        }
      }
    }
  },
  "definitions": {
<<<<<<< HEAD
    "Azure.ResourceManager.Foundations.ManagedIdentityType": {
      "type": "string",
      "description": "The kind of managed identity assigned to this resource.",
      "enum": [
        "None",
        "SystemAssigned",
        "UserAssigned",
        "SystemAssigned, UserAssigned"
      ],
      "x-ms-enum": {
        "name": "ManagedIdentityType",
        "modelAsString": true,
        "values": [
          {
            "name": "None",
            "value": "None",
            "description": "No managed identity."
          },
          {
            "name": "SystemAssigned",
            "value": "SystemAssigned",
            "description": "System assigned managed identity."
          },
          {
            "name": "UserAssigned",
            "value": "UserAssigned",
            "description": "User assigned managed identity."
          },
          {
            "name": "SystemAndUserAssigned",
            "value": "SystemAssigned, UserAssigned",
            "description": "System and user assigned managed identity."
          }
        ]
      }
    },
=======
>>>>>>> 10724969
    "CheckQuotaAvailabilityResponse": {
      "type": "object",
      "description": "Check quota availability response object.",
      "properties": {
        "id": {
          "type": "string",
          "description": "Fully qualified resource ID for the resource. Ex - /subscriptions/{subscriptionId}/resourceGroups/{resourceGroupName}/providers/{resourceProviderNamespace}/{resourceType}/{resourceName}",
          "readOnly": true
        },
        "type": {
          "type": "string",
          "description": "The type of the resource. E.g. \"Microsoft.Compute/virtualMachines\" or \"Microsoft.Storage/storageAccounts\"",
          "readOnly": true
        },
        "systemData": {
          "$ref": "../../../../../common-types/resource-management/v3/types.json#/definitions/systemData",
          "description": "Azure Resource Manager metadata containing createdBy and modifiedBy information.",
          "readOnly": true
        },
        "properties": {
          "$ref": "#/definitions/CheckQuotaAvailabilityResponseProperties",
          "description": "Check quota availability response properties."
        }
      },
      "required": [
        "id",
        "type"
      ]
    },
    "CheckQuotaAvailabilityResponseProperties": {
      "type": "object",
      "description": "Check quota availability response properties.",
      "properties": {
        "isAvailable": {
          "type": "boolean",
          "description": "True/False indicating whether the quota request be granted based on availability."
        },
        "availabilityStatus": {
          "type": "string",
          "description": "Message indicating additional details to add to quota support request."
        }
      }
    },
<<<<<<< HEAD
    "Dimensions": {
      "type": "object",
      "description": "Dimensions for new quota request.",
      "properties": {
        "subscriptionId": {
          "type": "string",
          "description": "Subscription Id dimension for new quota request of the quota bucket.",
          "minLength": 1
        },
        "location": {
          "type": "string",
          "description": "Location dimension for new quota request of the quota bucket.",
          "minLength": 1
        }
      }
    },
    "EncryptionIdentity": {
      "type": "object",
      "description": "All identity configuration for Customer-managed key settings defining which identity should be used to auth to Key Vault.",
      "properties": {
        "type": {
          "$ref": "#/definitions/EncryptionIdentityType",
          "description": "Managed identity type to use for accessing encryption key Url."
        },
        "resourceId": {
          "type": "string",
          "description": "User assigned identity to use for accessing key encryption key Url. Ex: /subscriptions/fa5fc227-a624-475e-b696-cdd604c735bc/resourceGroups/<resource group>/providers/Microsoft.ManagedIdentity/userAssignedIdentities/myId.",
          "x-nullable": true
        }
      }
    },
    "EncryptionIdentityType": {
      "type": "string",
      "description": "Managed identity type to use for accessing encryption key Url.",
      "enum": [
        "SystemAssigned",
        "UserAssigned"
      ],
      "x-ms-enum": {
        "name": "EncryptionIdentityType",
        "modelAsString": true,
        "values": [
          {
            "name": "SystemAssigned",
            "value": "SystemAssigned",
            "description": "System assigned identity."
          },
          {
            "name": "UserAssigned",
            "value": "UserAssigned",
            "description": "User assigned identity."
          }
        ]
      }
    },
=======
>>>>>>> 10724969
    "EncryptionProperties": {
      "type": "object",
      "description": "Key and identity details for Customer Managed Key encryption of load test resource.",
      "properties": {
        "identity": {
          "$ref": "#/definitions/EncryptionIdentity",
          "description": "All identity configuration for Customer-managed key settings defining which identity should be used to auth to Key Vault."
        },
        "keyUrl": {
          "type": "string",
          "description": "key encryption key Url, versioned. Ex: https://contosovault.vault.azure.net/keys/contosokek/562a4bb76b524a1493a6afe8e536ee78 or https://contosovault.vault.azure.net/keys/contosokek."
        }
      }
    },
    "EndpointDependency": {
      "type": "object",
      "description": "A domain name and connection details used to access a dependency.",
      "properties": {
        "domainName": {
          "type": "string",
          "description": "The domain name of the dependency. Domain names may be fully qualified or may contain a * wildcard.",
          "readOnly": true
        },
        "description": {
          "type": "string",
          "description": "Human-readable supplemental information about the dependency and when it is applicable.",
          "readOnly": true
        },
        "endpointDetails": {
          "$ref": "#/definitions/EndpointDetail",
          "description": "The list of connection details for this endpoint.",
          "readOnly": true
        }
      },
      "required": [
        "domainName",
        "description",
        "endpointDetails"
      ]
    },
    "EndpointDetail": {
      "type": "object",
      "description": "Details about the connection between the Batch service and the endpoint.",
      "properties": {
        "port": {
          "type": "integer",
          "format": "int32",
          "description": "The port an endpoint is connected to.",
          "readOnly": true
        }
      },
      "required": [
        "port"
      ]
    },
<<<<<<< HEAD
=======
    "Identity": {
      "type": "object",
      "description": "All identity configuration for Customer-managed key settings defining which identity should be used to auth to Key Vault.",
      "properties": {
        "type": {
          "$ref": "#/definitions/IdentityType",
          "description": "Managed identity type to use for accessing encryption key Url."
        },
        "resourceId": {
          "type": "string",
          "description": "User assigned identity to use for accessing key encryption key Url. Ex: /subscriptions/fa5fc227-a624-475e-b696-cdd604c735bc/resourceGroups/<resource group>/providers/Microsoft.ManagedIdentity/userAssignedIdentities/myId."
        }
      }
    },
    "IdentityType": {
      "type": "string",
      "description": "Managed identity type to use for accessing encryption key Url.",
      "enum": [
        "SystemAssigned",
        "UserAssigned"
      ],
      "x-ms-enum": {
        "name": "IdentityType",
        "modelAsString": true,
        "values": [
          {
            "name": "SystemAssigned",
            "value": "SystemAssigned",
            "description": "System assigned identity."
          },
          {
            "name": "UserAssigned",
            "value": "UserAssigned",
            "description": "User assigned identity."
          }
        ]
      }
    },
>>>>>>> 10724969
    "LoadTestProperties": {
      "type": "object",
      "description": "LoadTest resource properties.",
      "properties": {
        "description": {
          "type": "string",
          "description": "Description of the resource.",
          "maxLength": 512
        },
        "provisioningState": {
          "$ref": "#/definitions/ResourceState",
          "description": "Resource provisioning state.",
          "readOnly": true
        },
        "dataPlaneURI": {
          "type": "string",
          "description": "Resource data plane URI.",
          "maxLength": 2083,
          "readOnly": true
        },
        "encryption": {
          "$ref": "#/definitions/EncryptionProperties",
          "description": "CMK Encryption property."
        }
      }
    },
    "LoadTestResource": {
      "type": "object",
      "description": "LoadTest details.",
      "properties": {
        "properties": {
          "$ref": "#/definitions/LoadTestProperties",
          "description": "The resource-specific properties for this resource.",
          "x-ms-client-flatten": true,
          "x-ms-mutability": [
            "read",
            "create"
          ]
        },
        "identity": {
          "$ref": "#/definitions/Azure.ResourceManager.Foundations.ManagedIdentityType",
          "description": "The type of identity used for the resource."
        }
      },
      "allOf": [
        {
          "$ref": "../../../../../common-types/resource-management/v3/types.json#/definitions/TrackedResource"
        }
      ]
    },
    "LoadTestResourceListResult": {
      "type": "object",
      "description": "The response of a LoadTestResource list operation.",
      "properties": {
        "value": {
          "type": "array",
          "description": "The LoadTestResource items on this page",
          "items": {
            "$ref": "#/definitions/LoadTestResource"
          }
        },
        "nextLink": {
          "type": "string",
          "format": "uri",
          "description": "The link to the next page of items"
        }
      },
      "required": [
        "value"
      ]
    },
    "LoadTestResourceUpdate": {
      "type": "object",
      "description": "The type used for update operations of the LoadTestResource.",
      "properties": {
        "identity": {
          "$ref": "#/definitions/Azure.ResourceManager.Foundations.ManagedIdentityType",
          "description": "The type of identity used for the resource."
        },
        "tags": {
          "type": "object",
          "description": "Resource tags.",
          "additionalProperties": {
            "type": "string"
          }
        },
        "properties": {
          "$ref": "#/definitions/LoadTestResourceUpdateProperties",
          "x-ms-client-flatten": true
        }
      }
    },
    "LoadTestResourceUpdateProperties": {
      "type": "object",
      "description": "The updatable properties of the LoadTestResource.",
      "properties": {
        "description": {
          "type": "string",
          "description": "Description of the resource.",
          "maxLength": 512
        },
        "encryption": {
          "$ref": "#/definitions/EncryptionProperties",
          "description": "CMK Encryption property."
        }
      }
    },
    "OutboundEnvironmentEndpoint": {
      "type": "object",
      "description": "A collection of related endpoints from the same service for which the Batch service requires outbound access.",
      "properties": {
        "id": {
          "type": "string",
          "description": "Fully qualified resource ID for the resource. Ex - /subscriptions/{subscriptionId}/resourceGroups/{resourceGroupName}/providers/{resourceProviderNamespace}/{resourceType}/{resourceName}",
          "readOnly": true
        },
        "type": {
          "type": "string",
          "description": "The type of the resource. E.g. \"Microsoft.Compute/virtualMachines\" or \"Microsoft.Storage/storageAccounts\"",
          "readOnly": true
        },
        "systemData": {
          "$ref": "../../../../../common-types/resource-management/v3/types.json#/definitions/systemData",
          "description": "Azure Resource Manager metadata containing createdBy and modifiedBy information.",
          "readOnly": true
        },
        "category": {
          "type": "string",
          "description": "The type of service that Azure Load Testing connects to.",
          "readOnly": true
        },
        "endpoints": {
          "$ref": "#/definitions/EndpointDependency",
          "description": "The endpoints for this service to which the Batch service makes outbound calls.",
          "readOnly": true
        }
      },
      "required": [
        "id",
        "type",
        "category"
      ]
    },
    "OutboundEnvironmentEndpointListResult": {
      "type": "object",
      "description": "The response of a OutboundEnvironmentEndpoint list operation.",
      "properties": {
        "value": {
          "type": "array",
          "description": "The OutboundEnvironmentEndpoint items on this page",
          "items": {
            "$ref": "#/definitions/OutboundEnvironmentEndpoint"
          }
        },
        "nextLink": {
          "type": "string",
          "format": "uri",
          "description": "The link to the next page of items"
        }
      },
      "required": [
        "value"
      ]
    },
    "QuotaBucketRequest": {
      "type": "object",
      "description": "Request object of new quota for a quota bucket.",
      "properties": {
        "id": {
          "type": "string",
          "description": "Fully qualified resource ID for the resource. Ex - /subscriptions/{subscriptionId}/resourceGroups/{resourceGroupName}/providers/{resourceProviderNamespace}/{resourceType}/{resourceName}",
          "readOnly": true
        },
        "type": {
          "type": "string",
          "description": "The type of the resource. E.g. \"Microsoft.Compute/virtualMachines\" or \"Microsoft.Storage/storageAccounts\"",
          "readOnly": true
        },
        "systemData": {
          "$ref": "../../../../../common-types/resource-management/v3/types.json#/definitions/systemData",
          "description": "Azure Resource Manager metadata containing createdBy and modifiedBy information.",
          "readOnly": true
        },
        "properties": {
          "$ref": "#/definitions/QuotaBucketRequestProperties",
<<<<<<< HEAD
          "description": "Request object of new quota for a quota bucket."
        },
        "name": {
          "type": "string",
          "description": "The name of the resource.",
          "readOnly": true
        }
      },
      "required": [
        "id",
        "type"
      ]
=======
          "description": "New quota request request properties.",
          "x-ms-client-flatten": true
        }
      }
>>>>>>> 10724969
    },
    "QuotaBucketRequestProperties": {
      "type": "object",
      "description": "New quota request request properties.",
      "properties": {
        "currentUsage": {
          "type": "integer",
          "format": "int32",
          "description": "Current quota usage of the quota bucket.",
          "minimum": 0
        },
        "currentQuota": {
          "type": "integer",
          "format": "int32",
          "description": "Current quota limit of the quota bucket.",
          "minimum": 0
        },
        "newQuota": {
          "type": "integer",
          "format": "int32",
          "description": "New quota limit of the quota bucket.",
          "minimum": 0
        },
        "dimensions": {
          "$ref": "#/definitions/QuotaDimensions",
          "description": "Dimensions for new quota request."
        }
      }
    },
    "QuotaDimensions": {
      "type": "object",
      "description": "Dimensions for new quota request.",
      "properties": {
        "subscriptionId": {
          "type": "string",
          "description": "Subscription Id dimension for new quota request of the quota bucket.",
          "minLength": 1
        },
        "location": {
          "type": "string",
          "description": "Location dimension for new quota request of the quota bucket.",
          "minLength": 1
        }
      }
    },
    "QuotaResource": {
      "type": "object",
      "description": "Quota bucket details object.",
      "properties": {
        "properties": {
          "$ref": "#/definitions/QuotaResourceProperties",
          "description": "The resource-specific properties for this resource.",
          "x-ms-client-flatten": true,
          "x-ms-mutability": [
            "read",
            "create"
          ]
        }
      },
      "allOf": [
        {
          "$ref": "../../../../../common-types/resource-management/v3/types.json#/definitions/ProxyResource"
        }
      ]
    },
    "QuotaResourceListResult": {
      "type": "object",
      "description": "The response of a QuotaResource list operation.",
      "properties": {
        "value": {
          "type": "array",
          "description": "The QuotaResource items on this page",
          "items": {
            "$ref": "#/definitions/QuotaResource"
          }
        },
        "nextLink": {
          "type": "string",
          "format": "uri",
          "description": "The link to the next page of items"
        }
      },
      "required": [
        "value"
      ]
    },
    "QuotaResourceProperties": {
      "type": "object",
      "description": "Quota bucket resource properties.",
      "properties": {
        "limit": {
          "type": "integer",
          "format": "int32",
          "description": "Current quota limit of the quota bucket.",
          "minimum": 0
        },
        "usage": {
          "type": "integer",
          "format": "int32",
          "description": "Current quota usage of the quota bucket.",
          "minimum": 0
        },
        "provisioningState": {
          "$ref": "#/definitions/ResourceState",
          "description": "Resource provisioning state.",
          "readOnly": true
        }
      },
      "required": [
        "limit",
        "usage",
        "provisioningState"
      ]
    },
    "ResourceState": {
      "type": "string",
      "description": "Resources provisioning states.",
      "enum": [
        "Deleted",
        "Succeeded",
        "Failed",
        "Canceled"
      ],
      "x-ms-enum": {
        "name": "ResourceState",
        "modelAsString": true,
        "values": [
          {
            "name": "Deleted",
            "value": "Deleted",
            "description": "Deleted state."
          },
          {
            "name": "Succeeded",
            "value": "Succeeded",
            "description": "Resource has been created."
          },
          {
            "name": "Failed",
            "value": "Failed",
            "description": "Resource creation failed."
          },
          {
            "name": "Canceled",
            "value": "Canceled",
            "description": "Resource creation was canceled."
<<<<<<< HEAD
=======
          },
          {
            "name": "Deleted",
            "value": "Deleted",
            "description": "Deleted state."
>>>>>>> 10724969
          }
        ]
      }
    }
  },
  "parameters": {}
}<|MERGE_RESOLUTION|>--- conflicted
+++ resolved
@@ -1,6 +1,7 @@
 {
   "swagger": "2.0",
   "info": {
+    "title": "LoadTest Client",
     "title": "LoadTest Client",
     "version": "2022-12-01",
     "description": "LoadTest client provides access to LoadTest Resource and it's status operations.",
@@ -163,6 +164,7 @@
           "Quotas"
         ],
         "description": "Get the available quota for a quota bucket per region per subscription.",
+        "description": "Get the available quota for a quota bucket per region per subscription.",
         "parameters": [
           {
             "$ref": "../../../../../common-types/resource-management/v3/types.json#/parameters/ApiVersionParameter"
@@ -201,6 +203,7 @@
         }
       }
     },
+    "/subscriptions/{subscriptionId}/providers/Microsoft.LoadTestService.Draft/locations/{location}/quotas/{quotaBucketName}/checkAvailability": {
     "/subscriptions/{subscriptionId}/providers/Microsoft.LoadTestService.Draft/locations/{location}/quotas/{quotaBucketName}/checkAvailability": {
       "post": {
         "operationId": "Quotas_CheckAvailability",
@@ -567,7 +570,6 @@
     }
   },
   "definitions": {
-<<<<<<< HEAD
     "Azure.ResourceManager.Foundations.ManagedIdentityType": {
       "type": "string",
       "description": "The kind of managed identity assigned to this resource.",
@@ -604,10 +606,9 @@
         ]
       }
     },
-=======
->>>>>>> 10724969
     "CheckQuotaAvailabilityResponse": {
       "type": "object",
+      "description": "Check quota availability response object.",
       "description": "Check quota availability response object.",
       "properties": {
         "id": {
@@ -625,11 +626,15 @@
           "description": "Azure Resource Manager metadata containing createdBy and modifiedBy information.",
           "readOnly": true
         },
+        },
         "properties": {
           "$ref": "#/definitions/CheckQuotaAvailabilityResponseProperties",
           "description": "Check quota availability response properties."
         }
       },
+      "required": [
+        "id",
+        "type"
       "required": [
         "id",
         "type"
@@ -649,7 +654,6 @@
         }
       }
     },
-<<<<<<< HEAD
     "Dimensions": {
       "type": "object",
       "description": "Dimensions for new quota request.",
@@ -705,8 +709,6 @@
         ]
       }
     },
-=======
->>>>>>> 10724969
     "EncryptionProperties": {
       "type": "object",
       "description": "Key and identity details for Customer Managed Key encryption of load test resource.",
@@ -762,47 +764,6 @@
         "port"
       ]
     },
-<<<<<<< HEAD
-=======
-    "Identity": {
-      "type": "object",
-      "description": "All identity configuration for Customer-managed key settings defining which identity should be used to auth to Key Vault.",
-      "properties": {
-        "type": {
-          "$ref": "#/definitions/IdentityType",
-          "description": "Managed identity type to use for accessing encryption key Url."
-        },
-        "resourceId": {
-          "type": "string",
-          "description": "User assigned identity to use for accessing key encryption key Url. Ex: /subscriptions/fa5fc227-a624-475e-b696-cdd604c735bc/resourceGroups/<resource group>/providers/Microsoft.ManagedIdentity/userAssignedIdentities/myId."
-        }
-      }
-    },
-    "IdentityType": {
-      "type": "string",
-      "description": "Managed identity type to use for accessing encryption key Url.",
-      "enum": [
-        "SystemAssigned",
-        "UserAssigned"
-      ],
-      "x-ms-enum": {
-        "name": "IdentityType",
-        "modelAsString": true,
-        "values": [
-          {
-            "name": "SystemAssigned",
-            "value": "SystemAssigned",
-            "description": "System assigned identity."
-          },
-          {
-            "name": "UserAssigned",
-            "value": "UserAssigned",
-            "description": "User assigned identity."
-          }
-        ]
-      }
-    },
->>>>>>> 10724969
     "LoadTestProperties": {
       "type": "object",
       "description": "LoadTest resource properties.",
@@ -831,6 +792,7 @@
     },
     "LoadTestResource": {
       "type": "object",
+      "description": "LoadTest details.",
       "description": "LoadTest details.",
       "properties": {
         "properties": {
@@ -929,6 +891,21 @@
           "description": "Azure Resource Manager metadata containing createdBy and modifiedBy information.",
           "readOnly": true
         },
+        "id": {
+          "type": "string",
+          "description": "Fully qualified resource ID for the resource. Ex - /subscriptions/{subscriptionId}/resourceGroups/{resourceGroupName}/providers/{resourceProviderNamespace}/{resourceType}/{resourceName}",
+          "readOnly": true
+        },
+        "type": {
+          "type": "string",
+          "description": "The type of the resource. E.g. \"Microsoft.Compute/virtualMachines\" or \"Microsoft.Storage/storageAccounts\"",
+          "readOnly": true
+        },
+        "systemData": {
+          "$ref": "../../../../../common-types/resource-management/v3/types.json#/definitions/systemData",
+          "description": "Azure Resource Manager metadata containing createdBy and modifiedBy information.",
+          "readOnly": true
+        },
         "category": {
           "type": "string",
           "description": "The type of service that Azure Load Testing connects to.",
@@ -941,6 +918,8 @@
         }
       },
       "required": [
+        "id",
+        "type",
         "id",
         "type",
         "category"
@@ -988,8 +967,8 @@
         },
         "properties": {
           "$ref": "#/definitions/QuotaBucketRequestProperties",
-<<<<<<< HEAD
-          "description": "Request object of new quota for a quota bucket."
+          "description": "New quota request request properties.",
+          "x-ms-client-flatten": true
         },
         "name": {
           "type": "string",
@@ -1001,12 +980,6 @@
         "id",
         "type"
       ]
-=======
-          "description": "New quota request request properties.",
-          "x-ms-client-flatten": true
-        }
-      }
->>>>>>> 10724969
     },
     "QuotaBucketRequestProperties": {
       "type": "object",
@@ -1054,6 +1027,7 @@
     },
     "QuotaResource": {
       "type": "object",
+      "description": "Quota bucket details object.",
       "description": "Quota bucket details object.",
       "properties": {
         "properties": {
@@ -1143,24 +1117,18 @@
             "name": "Succeeded",
             "value": "Succeeded",
             "description": "Resource has been created."
+            "description": "Resource has been created."
           },
           {
             "name": "Failed",
             "value": "Failed",
             "description": "Resource creation failed."
+            "description": "Resource creation failed."
           },
           {
             "name": "Canceled",
             "value": "Canceled",
             "description": "Resource creation was canceled."
-<<<<<<< HEAD
-=======
-          },
-          {
-            "name": "Deleted",
-            "value": "Deleted",
-            "description": "Deleted state."
->>>>>>> 10724969
           }
         ]
       }

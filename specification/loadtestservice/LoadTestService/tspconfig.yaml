parameters:
  service-dir:
    default: "sdk/loadtesting"
emit:
  - "@azure-tools/typespec-autorest"
  # Uncomment this line and add "@azure-tools/typespec-python" to your package.json to generate Python code
  #- "@azure-tools/typespec-python"
  #- "@azure-tools/typespec-ts"
  #- "@azure-tools/typespec-csharp"
  # Uncomment this line and add "@azure-tools/typespec-java" to your package.json to generate Java code
  # "@azure-tools/typespec-java": true
  # Uncomment this line and add "@azure-tools/typespec-csharp" to your package.json to generate C# code
  # "@azure-tools/typespec-csharp": true
  # Uncomment this line and add "@azure-tools/typespec-ts" to your package.json to generate Typescript code
  # "@azure-tools/typespec-ts": true
linter:
  extends:
    - "@azure-tools/typespec-azure-rulesets/data-plane"
options:
  "@azure-tools/typespec-autorest":
    emitter-output-dir: "{project-root}/../"
    output-file: "{azure-resource-provider-folder}/{service-name}/{version-status}/{version}/loadtestservice.json"
    azure-resource-provider-folder: "data-plane"
    emit-lro-options: "none"
    omit-unreachable-types: true
  "@azure-tools/typespec-python":
    package-dir: "azure-developer-loadtesting"
    namespace: "azure.developer.loadtesting"
    generate-test: false
    generate-sample: false
    package-mode: azure-dataplane
    flavor: azure
  "@azure-tools/typespec-ts":
    package-dir: "load-testing-rest"
    title: Azure Load Testing
    description: Azure Load Testing Client
    generate-metadata: false
    generate-test: false
    package-details:
      name: "@azure-rest/load-testing"
      description: "This package contains Microsoft Azure LoadTestingClient client library."
      version: 1.0.1
    flavor: azure
  "@azure-tools/typespec-csharp":
    package-dir: "Azure.Developer.LoadTesting"
    clear-output-folder: true
    namespace: "{package-dir}"
<<<<<<< HEAD
    generate-sample: false
=======
    generate-sample-project: false
>>>>>>> 4d3c92e4
    model-namespace: false
    flavor: azure
  "@azure-tools/typespec-java":
    package-dir: "azure-developer-loadtesting"
    namespace: com.azure.developer.loadtesting
    enable-sync-stack: false
    partial-update: true
<<<<<<< HEAD
    generate-test: false
    generate-sample: false
=======
    generate-tests: false
    generate-samples: false
>>>>>>> 4d3c92e4
    service-name: Load Testing
    flavor: azure<|MERGE_RESOLUTION|>--- conflicted
+++ resolved
@@ -45,11 +45,7 @@
     package-dir: "Azure.Developer.LoadTesting"
     clear-output-folder: true
     namespace: "{package-dir}"
-<<<<<<< HEAD
-    generate-sample: false
-=======
     generate-sample-project: false
->>>>>>> 4d3c92e4
     model-namespace: false
     flavor: azure
   "@azure-tools/typespec-java":
@@ -57,12 +53,7 @@
     namespace: com.azure.developer.loadtesting
     enable-sync-stack: false
     partial-update: true
-<<<<<<< HEAD
-    generate-test: false
-    generate-sample: false
-=======
     generate-tests: false
     generate-samples: false
->>>>>>> 4d3c92e4
     service-name: Load Testing
     flavor: azure
parameters:
  service-dir:
    default: "sdk/loadtesting"
emit:
  - "@azure-tools/typespec-autorest"
  # Uncomment this line and add "@azure-tools/typespec-python" to your package.json to generate Python code
  #- "@azure-tools/typespec-python"
  #- "@azure-tools/typespec-ts"
  #- "@azure-tools/typespec-csharp"
  # Uncomment this line and add "@azure-tools/typespec-java" to your package.json to generate Java code
  # "@azure-tools/typespec-java": true
  # Uncomment this line and add "@azure-tools/typespec-csharp" to your package.json to generate C# code
  # "@azure-tools/typespec-csharp": true
  # Uncomment this line and add "@azure-tools/typespec-ts" to your package.json to generate Typescript code
  # "@azure-tools/typespec-ts": true
linter:
  extends:
    - "@azure-tools/typespec-azure-rulesets/data-plane"
options:
  "@azure-tools/typespec-autorest":
    emitter-output-dir: "{project-root}/../"
    output-file: "{azure-resource-provider-folder}/{service-name}/{version-status}/{version}/loadtestservice.json"
    azure-resource-provider-folder: "data-plane"
    emit-lro-options: "none"
    omit-unreachable-types: true
  "@azure-tools/typespec-python":
    package-dir: "azure-developer-loadtesting"
    namespace: "azure.developer.loadtesting"
<<<<<<< HEAD
=======
    generate-test: false
    generate-sample: false
>>>>>>> 9c06cdb0
    package-mode: azure-dataplane
    flavor: azure
  "@azure-tools/typespec-ts":
    package-dir: "load-testing-rest"
    title: Azure Load Testing
    description: Azure Load Testing Client
    generate-metadata: false
    generate-test: false
    package-details:
      name: "@azure-rest/load-testing"
      description: "This package contains Microsoft Azure LoadTestingClient client library."
      version: 1.0.1
    flavor: azure
  "@azure-tools/typespec-csharp":
    package-dir: "Azure.Developer.LoadTesting"
    clear-output-folder: true
    namespace: "{package-dir}"
    generate-sample-project: false
    model-namespace: false
    flavor: azure
  "@azure-tools/typespec-java":
    package-dir: "azure-developer-loadtesting"
    namespace: com.azure.developer.loadtesting
    enable-sync-stack: false
    partial-update: true
    generate-tests: false
    generate-samples: false
    service-name: Load Testing
    flavor: azure<|MERGE_RESOLUTION|>--- conflicted
+++ resolved
@@ -26,11 +26,8 @@
   "@azure-tools/typespec-python":
     package-dir: "azure-developer-loadtesting"
     namespace: "azure.developer.loadtesting"
-<<<<<<< HEAD
-=======
-    generate-test: false
-    generate-sample: false
->>>>>>> 9c06cdb0
+    generate-test: true
+    generate-sample: true
     package-mode: azure-dataplane
     flavor: azure
   "@azure-tools/typespec-ts":

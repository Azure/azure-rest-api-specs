--- conflicted
+++ resolved
@@ -47,15 +47,13 @@
   @useDependency(Azure.Core.Versions.v1_0_Preview_2)
   v2024_07_01_preview: "2024-07-01-preview",
 
-<<<<<<< HEAD
   @doc("The 2024-11-01-preview version of the Azure Load Testing API.")
   @useDependency(Azure.Core.Versions.v1_0_Preview_2)
   v2024_11_01_preview: "2024-11-01-preview",
-=======
+
   @doc("The 2024-12-01-preview version of the Azure Load Testing API.")
   @useDependency(Azure.Core.Versions.v1_0_Preview_2)
   v2024_12_01_preview: "2024-12-01-preview",
->>>>>>> c59b2223
 }
 
 @doc("OAuth 2.0 Flow with Microsoft Entra ID.")

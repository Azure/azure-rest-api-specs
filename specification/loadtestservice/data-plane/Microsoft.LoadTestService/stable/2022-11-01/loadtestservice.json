--- conflicted
+++ resolved
@@ -655,11 +655,7 @@
           "Test"
         ],
         "summary": "List server metrics configuration for the given test.",
-<<<<<<< HEAD
         "operationId": "Test_GetServerMetricsConfig",
-=======
-        "operationId": "Test_ListServerMetricsConfig",
->>>>>>> 610dd799
         "produces": [
           "application/json"
         ],

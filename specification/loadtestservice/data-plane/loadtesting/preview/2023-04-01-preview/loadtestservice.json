{
  "swagger": "2.0",
  "info": {
    "title": "Azure Load Testing",
    "version": "2023-04-01-preview",
    "description": "These APIs allow end users to create, view and run load tests using Azure Load Test Service.",
    "x-typespec-generated": [
      {
        "emitter": "@azure-tools/typespec-autorest"
      }
    ]
  },
  "schemes": [
    "https"
  ],
  "x-ms-parameterized-host": {
    "hostTemplate": "https://{endpoint}",
    "useSchemePrefix": false,
    "parameters": [
      {
        "name": "endpoint",
        "in": "path",
        "required": true,
        "type": "string"
      }
    ]
  },
  "produces": [
    "application/json"
  ],
  "consumes": [
    "application/json"
  ],
  "security": [
    {
      "Oauth2": [
        "https://cnt-prod.loadtesting.azure.com/.default"
      ]
    }
  ],
  "securityDefinitions": {
    "Oauth2": {
      "type": "oauth2",
      "description": "OAuth 2.0 Flow with Microsoft Entra ID.",
      "flow": "implicit",
      "authorizationUrl": "https://login.microsoftonline.com/common/oauth2/v2.0/authorize",
      "scopes": {
        "https://cnt-prod.loadtesting.azure.com/.default": ""
      }
    }
  },
  "tags": [
    {
      "name": "Test"
    },
    {
      "name": "TestRun"
    }
  ],
  "paths": {
    "/test-runs": {
      "get": {
        "operationId": "LoadTestRun_ListTestRuns",
        "tags": [
          "TestRun"
        ],
        "summary": "Get all test runs for the given filters.",
        "description": "Get all test runs for the given filters.",
        "parameters": [
          {
            "$ref": "#/parameters/Azure.Core.Foundations.ApiVersionParameter"
          },
          {
            "$ref": "#/parameters/ListTestRunQueryParams.orderby"
          },
          {
            "$ref": "#/parameters/ListTestRunQueryParams.search"
          },
          {
            "$ref": "#/parameters/ListTestRunQueryParams.testId"
          },
          {
            "$ref": "#/parameters/ListTestRunQueryParams.executionFrom"
          },
          {
            "$ref": "#/parameters/ListTestRunQueryParams.executionTo"
          },
          {
            "$ref": "#/parameters/ListTestRunQueryParams.status"
          },
          {
            "$ref": "#/parameters/ListTestRunQueryParams.maxpagesize"
          }
        ],
        "responses": {
          "200": {
            "description": "The request has succeeded.",
            "schema": {
              "$ref": "#/definitions/PagedTestRun"
            }
          },
          "default": {
            "description": "An unexpected error response.",
            "schema": {
              "$ref": "#/definitions/Azure.Core.Foundations.ErrorResponse"
            },
            "headers": {
              "x-ms-error-code": {
                "type": "string",
                "description": "String error code indicating what went wrong."
              }
            }
          }
        },
        "x-ms-examples": {
          "List test runs.": {
            "$ref": "./examples/ListTestRuns.json"
          }
        },
        "x-ms-pageable": {
          "nextLinkName": "nextLink"
        }
      }
    },
    "/test-runs/{testRunId}": {
      "get": {
        "operationId": "LoadTestRun_GetTestRun",
        "tags": [
          "TestRun"
        ],
        "summary": "Get test run details by test run Id.",
        "description": "Get test run details by test run Id.",
        "parameters": [
          {
            "$ref": "#/parameters/Azure.Core.Foundations.ApiVersionParameter"
          },
          {
            "name": "testRunId",
            "in": "path",
            "description": "Unique test run identifier for the load test run, must contain only lower-case alphabetic, numeric, underscore or hyphen characters.",
            "required": true,
            "type": "string",
            "minLength": 2,
            "maxLength": 50,
            "pattern": "^[a-z0-9_-]*$"
          }
        ],
        "responses": {
          "200": {
            "description": "The request has succeeded.",
            "schema": {
              "$ref": "#/definitions/TestRun"
            }
          },
          "default": {
            "description": "An unexpected error response.",
            "schema": {
              "$ref": "#/definitions/Azure.Core.Foundations.ErrorResponse"
            },
            "headers": {
              "x-ms-error-code": {
                "type": "string",
                "description": "String error code indicating what went wrong."
              }
            }
          }
        },
        "x-ms-examples": {
          "Get a load test run.": {
            "$ref": "./examples/GetTestRun.json"
          }
        }
      },
      "patch": {
        "operationId": "LoadTestRun_CreateOrUpdateTestRun",
        "tags": [
          "TestRun"
        ],
        "summary": "Create and start a new test run with the given test run Id.",
        "description": "Create and start a new test run with the given test run Id.",
        "consumes": [
          "application/merge-patch+json"
        ],
        "parameters": [
          {
            "$ref": "#/parameters/Azure.Core.Foundations.ApiVersionParameter"
          },
          {
            "name": "testRunId",
            "in": "path",
            "description": "Unique test run identifier for the load test run, must contain only lower-case alphabetic, numeric, underscore or hyphen characters.",
            "required": true,
            "type": "string",
            "minLength": 2,
            "maxLength": 50,
            "pattern": "^[a-z0-9_-]*$"
          },
          {
            "$ref": "#/parameters/OldTestRunIdQueryParam"
          },
          {
            "name": "body",
            "in": "body",
            "description": "The resource instance.",
            "required": true,
            "schema": {
              "$ref": "#/definitions/TestRunCreateOrUpdate"
            },
            "x-ms-client-name": "resource"
          }
        ],
        "responses": {
          "200": {
            "description": "The request has succeeded.",
            "schema": {
              "$ref": "#/definitions/TestRun"
            }
          },
          "201": {
            "description": "The request has succeeded and a new resource has been created as a result.",
            "schema": {
              "$ref": "#/definitions/TestRun"
            }
          },
          "default": {
            "description": "An unexpected error response.",
            "schema": {
              "$ref": "#/definitions/Azure.Core.Foundations.ErrorResponse"
            },
            "headers": {
              "x-ms-error-code": {
                "type": "string",
                "description": "String error code indicating what went wrong."
              }
            }
          }
        },
        "x-ms-examples": {
          "Create/update and start a load test run": {
            "$ref": "./examples/CreateOrUpdateTestRun.json"
          }
        }
      },
      "delete": {
        "operationId": "LoadTestRun_DeleteTestRun",
        "tags": [
          "TestRun"
        ],
        "summary": "Delete an existing load test run.",
        "description": "Delete an existing load test run by providing the testRunId.",
        "parameters": [
          {
            "$ref": "#/parameters/Azure.Core.Foundations.ApiVersionParameter"
          },
          {
            "name": "testRunId",
            "in": "path",
            "description": "Unique test run identifier for the load test run, must contain only lower-case alphabetic, numeric, underscore or hyphen characters.",
            "required": true,
            "type": "string",
            "minLength": 2,
            "maxLength": 50,
            "pattern": "^[a-z0-9_-]*$"
          }
        ],
        "responses": {
          "204": {
            "description": "There is no content to send for this request, but the headers may be useful. "
          },
          "default": {
            "description": "An unexpected error response.",
            "schema": {
              "$ref": "#/definitions/Azure.Core.Foundations.ErrorResponse"
            },
            "headers": {
              "x-ms-error-code": {
                "type": "string",
                "description": "String error code indicating what went wrong."
              }
            }
          }
        },
        "x-ms-examples": {
          "Delete a load test run": {
            "$ref": "./examples/DeleteTestRun.json"
          }
        }
      }
    },
    "/test-runs/{testRunId}:stop": {
      "post": {
        "operationId": "LoadTestRun_StopTestRun",
        "tags": [
          "TestRun"
        ],
        "summary": "Stop test run by test run Id.",
        "description": "Stop test run by test run Id.",
        "parameters": [
          {
            "$ref": "#/parameters/Azure.Core.Foundations.ApiVersionParameter"
          },
          {
            "name": "testRunId",
            "in": "path",
            "description": "Unique test run identifier for the load test run, must contain only lower-case alphabetic, numeric, underscore or hyphen characters.",
            "required": true,
            "type": "string",
            "minLength": 2,
            "maxLength": 50,
            "pattern": "^[a-z0-9_-]*$"
          }
        ],
        "responses": {
          "200": {
            "description": "The request has succeeded.",
            "schema": {
              "$ref": "#/definitions/TestRun"
            }
          },
          "default": {
            "description": "An unexpected error response.",
            "schema": {
              "$ref": "#/definitions/Azure.Core.Foundations.ErrorResponse"
            },
            "headers": {
              "x-ms-error-code": {
                "type": "string",
                "description": "String error code indicating what went wrong."
              }
            }
          }
        },
        "x-ms-examples": {
          "Stop test run by name.": {
            "$ref": "./examples/StopTestRun.json"
          }
        }
      }
    },
    "/test-runs/{testRunId}/app-components": {
      "get": {
        "operationId": "LoadTestRun_GetAppComponents",
        "tags": [
          "TestRun"
        ],
        "summary": "Get associated app component (collection of azure resources) for the given test\nrun.",
        "description": "Get associated app component (collection of azure resources) for the given test\nrun.",
        "parameters": [
          {
            "$ref": "#/parameters/Azure.Core.Foundations.ApiVersionParameter"
          },
          {
            "name": "testRunId",
            "in": "path",
            "description": "Unique name for the load test run, must contain only lower-case alphabetic,\nnumeric, underscore or hyphen characters.",
            "required": true,
            "type": "string",
            "minLength": 2,
            "maxLength": 50,
            "pattern": "^[a-z0-9_-]*$"
          }
        ],
        "responses": {
          "200": {
            "description": "The request has succeeded.",
            "schema": {
              "$ref": "#/definitions/TestRunAppComponents"
            }
          },
          "default": {
            "description": "An unexpected error response.",
            "schema": {
              "$ref": "#/definitions/Azure.Core.Foundations.ErrorResponse"
            },
            "headers": {
              "x-ms-error-code": {
                "type": "string",
                "description": "String error code indicating what went wrong."
              }
            }
          }
        },
        "x-ms-examples": {
          "Get associated app component for the given test run.": {
            "$ref": "./examples/ListTestRunAppComponents.json"
          }
        }
      },
      "patch": {
        "operationId": "LoadTestRun_CreateOrUpdateAppComponents",
        "tags": [
          "TestRun"
        ],
        "summary": "Add an app component to a test run.",
        "description": "Add an app component to a test run by providing the resource Id, name and type.",
        "consumes": [
          "application/merge-patch+json"
        ],
        "parameters": [
          {
            "$ref": "#/parameters/Azure.Core.Foundations.ApiVersionParameter"
          },
          {
            "name": "testRunId",
            "in": "path",
            "description": "Unique Id for the load test run, must contain only lower-case alphabetic,\nnumeric, underscore or hyphen characters.",
            "required": true,
            "type": "string",
            "minLength": 2,
            "maxLength": 50,
            "pattern": "^[a-z0-9_-]*$"
          },
          {
            "name": "body",
            "in": "body",
            "description": "App Component model.",
            "required": true,
            "schema": {
              "$ref": "#/definitions/TestRunAppComponentsUpdate"
            }
          }
        ],
        "responses": {
          "200": {
            "description": "The request has succeeded.",
            "schema": {
              "$ref": "#/definitions/TestRunAppComponents"
            }
          },
          "201": {
            "description": "The request has succeeded and a new resource has been created as a result.",
            "schema": {
              "$ref": "#/definitions/TestRunAppComponents"
            }
          },
          "default": {
            "description": "An unexpected error response.",
            "schema": {
              "$ref": "#/definitions/Azure.Core.Foundations.ErrorResponse"
            },
            "headers": {
              "x-ms-error-code": {
                "type": "string",
                "description": "String error code indicating what went wrong."
              }
            }
          }
        },
        "x-ms-examples": {
          "Add or update app components to a load test run": {
            "$ref": "./examples/CreateOrUpdateTestRunAppComponents.json"
          }
        }
      }
    },
    "/test-runs/{testRunId}/files/{fileName}": {
      "get": {
        "operationId": "LoadTestRun_GetTestRunFile",
        "tags": [
          "TestRun"
        ],
        "summary": "Get test run file by file name.",
        "description": "Get test run file by file name.",
        "parameters": [
          {
            "$ref": "#/parameters/Azure.Core.Foundations.ApiVersionParameter"
          },
          {
            "name": "testRunId",
            "in": "path",
            "description": "Unique test run identifier for the load test run, must contain only lower-case alphabetic, numeric, underscore or hyphen characters.",
            "required": true,
            "type": "string",
            "minLength": 2,
            "maxLength": 50,
            "pattern": "^[a-z0-9_-]*$"
          },
          {
            "name": "fileName",
            "in": "path",
            "description": "Name of the file.",
            "required": true,
            "type": "string"
          }
        ],
        "responses": {
          "200": {
            "description": "The request has succeeded.",
            "schema": {
              "$ref": "#/definitions/TestRunFileInfo"
            }
          },
          "default": {
            "description": "An unexpected error response.",
            "schema": {
              "$ref": "#/definitions/Azure.Core.Foundations.ErrorResponse"
            },
            "headers": {
              "x-ms-error-code": {
                "type": "string",
                "description": "String error code indicating what went wrong."
              }
            }
          }
        },
        "x-ms-examples": {
          "Get a file associated to a load test run.": {
            "$ref": "./examples/GetTestRunFile.json"
          }
        }
      }
    },
    "/test-runs/{testRunId}/metric-definitions": {
      "get": {
        "operationId": "LoadTestRun_ListMetricDefinitions",
        "tags": [
          "TestRun"
        ],
        "summary": "List the metric definitions for a load test run.",
        "description": "List the metric definitions for a load test run.",
        "parameters": [
          {
            "$ref": "#/parameters/Azure.Core.Foundations.ApiVersionParameter"
          },
          {
            "name": "testRunId",
            "in": "path",
            "description": "Unique name for the load test run, must contain only lower-case alphabetic,\nnumeric, underscore or hyphen characters.",
            "required": true,
            "type": "string",
            "minLength": 2,
            "maxLength": 50,
            "pattern": "^[a-z0-9_-]*$"
          },
          {
            "name": "metricNamespace",
            "in": "query",
            "description": "Metric namespace to query metric definitions for.",
            "required": true,
            "type": "string"
          }
        ],
        "responses": {
          "200": {
            "description": "The request has succeeded.",
            "schema": {
              "$ref": "#/definitions/MetricDefinitionCollection"
            }
          },
          "default": {
            "description": "An unexpected error response.",
            "schema": {
              "$ref": "#/definitions/Azure.Core.Foundations.ErrorResponse"
            },
            "headers": {
              "x-ms-error-code": {
                "type": "string",
                "description": "String error code indicating what went wrong."
              }
            }
          }
        },
        "x-ms-examples": {
          "List the metric definitions for a load test run.": {
            "$ref": "./examples/ListTestRunMetricsDefinitions.json"
          }
        }
      }
    },
    "/test-runs/{testRunId}/metric-dimensions/{name}/values": {
      "get": {
        "operationId": "LoadTestRun_ListMetricDimensionValues",
        "tags": [
          "TestRun"
        ],
        "summary": "List the dimension values for the given metric dimension name.",
        "description": "List the dimension values for the given metric dimension name.",
        "parameters": [
          {
            "$ref": "#/parameters/Azure.Core.Foundations.ApiVersionParameter"
          },
          {
            "name": "testRunId",
            "in": "path",
            "description": "Unique name for the load test run, must contain only lower-case alphabetic,\nnumeric, underscore or hyphen characters.",
            "required": true,
            "type": "string",
            "minLength": 2,
            "maxLength": 50,
            "pattern": "^[a-z0-9_-]*$"
          },
          {
            "name": "name",
            "in": "path",
            "description": "Dimension name",
            "required": true,
            "type": "string"
          },
          {
            "$ref": "#/parameters/MetricDimensionsRequest.metricname"
          },
          {
            "$ref": "#/parameters/MetricDimensionsRequest.interval"
          },
          {
            "$ref": "#/parameters/MetricDimensionsRequest.metricNamespace"
          },
          {
            "$ref": "#/parameters/MetricDimensionsRequest.timespan"
          }
        ],
        "responses": {
          "200": {
            "description": "The request has succeeded.",
            "schema": {
              "$ref": "#/definitions/DimensionValueList"
            }
          },
          "default": {
            "description": "An unexpected error response.",
            "schema": {
              "$ref": "#/definitions/Azure.Core.Foundations.ErrorResponse"
            },
            "headers": {
              "x-ms-error-code": {
                "type": "string",
                "description": "String error code indicating what went wrong."
              }
            }
          }
        },
        "x-ms-examples": {
          "List the dimension values for the given metric dimension name.": {
            "$ref": "./examples/ListMetricDimensionValues.json"
          }
        },
        "x-ms-pageable": {
          "nextLinkName": "nextLink"
        }
      }
    },
    "/test-runs/{testRunId}/metric-namespaces": {
      "get": {
        "operationId": "LoadTestRun_ListMetricNamespaces",
        "tags": [
          "TestRun"
        ],
        "summary": "List the metric namespaces for a load test run.",
        "description": "List the metric namespaces for a load test run.",
        "parameters": [
          {
            "$ref": "#/parameters/Azure.Core.Foundations.ApiVersionParameter"
          },
          {
            "name": "testRunId",
            "in": "path",
            "description": "Unique name for the load test run, must contain only lower-case alphabetic,\nnumeric, underscore or hyphen characters.",
            "required": true,
            "type": "string",
            "minLength": 2,
            "maxLength": 50,
            "pattern": "^[a-z0-9_-]*$"
          }
        ],
        "responses": {
          "200": {
            "description": "The request has succeeded.",
            "schema": {
              "$ref": "#/definitions/MetricNamespaceCollection"
            }
          },
          "default": {
            "description": "An unexpected error response.",
            "schema": {
              "$ref": "#/definitions/Azure.Core.Foundations.ErrorResponse"
            },
            "headers": {
              "x-ms-error-code": {
                "type": "string",
                "description": "String error code indicating what went wrong."
              }
            }
          }
        },
        "x-ms-examples": {
          "List the metric namespaces for a load test run.": {
            "$ref": "./examples/ListTestRunMetricsNamespaces.json"
          }
        }
      }
    },
    "/test-runs/{testRunId}/metrics": {
      "post": {
        "operationId": "LoadTestRun_ListMetrics",
        "tags": [
          "TestRun"
        ],
        "summary": "List the metric values for a load test run.",
        "description": "List the metric values for a load test run.",
        "parameters": [
          {
            "$ref": "#/parameters/Azure.Core.Foundations.ApiVersionParameter"
          },
          {
            "name": "testRunId",
            "in": "path",
            "description": "Unique name for the load test run, must contain only lower-case alphabetic,\nnumeric, underscore or hyphen characters.",
            "required": true,
            "type": "string",
            "minLength": 2,
            "maxLength": 50,
            "pattern": "^[a-z0-9_-]*$"
          },
          {
            "name": "aggregation",
            "in": "query",
            "description": "The aggregation",
            "required": false,
            "type": "string"
          },
          {
            "$ref": "#/parameters/MetricDimensionsRequest.metricname"
          },
          {
            "$ref": "#/parameters/MetricDimensionsRequest.interval"
          },
          {
            "$ref": "#/parameters/MetricDimensionsRequest.metricNamespace"
          },
          {
            "$ref": "#/parameters/MetricDimensionsRequest.timespan"
          },
          {
            "name": "body",
            "in": "body",
            "description": "Metric dimension filter ",
            "required": false,
            "schema": {
              "$ref": "#/definitions/MetricRequestPayload"
            }
          }
        ],
        "responses": {
          "200": {
            "description": "The request has succeeded.",
            "schema": {
              "$ref": "#/definitions/Metrics"
            }
          },
          "default": {
            "description": "An unexpected error response.",
            "schema": {
              "$ref": "#/definitions/Azure.Core.Foundations.ErrorResponse"
            },
            "headers": {
              "x-ms-error-code": {
                "type": "string",
                "description": "String error code indicating what went wrong."
              }
            }
          }
        },
        "x-ms-examples": {
          "List the metric values for a load test run.": {
            "$ref": "./examples/ListTestRunMetrics.json"
          }
        },
        "x-ms-pageable": {
          "nextLinkName": "nextLink"
        }
      }
    },
    "/test-runs/{testRunId}/server-metrics-config": {
      "get": {
        "operationId": "LoadTestRun_GetServerMetricsConfig",
        "tags": [
          "TestRun"
        ],
        "summary": "Get associated server metrics configuration for the given test run.",
        "description": "Get associated server metrics configuration for the given test run.",
        "parameters": [
          {
            "$ref": "#/parameters/Azure.Core.Foundations.ApiVersionParameter"
          },
          {
            "name": "testRunId",
            "in": "path",
            "description": "Unique name for the load test run, must contain only lower-case alphabetic,\nnumeric, underscore or hyphen characters.",
            "required": true,
            "type": "string",
            "minLength": 2,
            "maxLength": 50,
            "pattern": "^[a-z0-9_-]*$"
          }
        ],
        "responses": {
          "200": {
            "description": "The request has succeeded.",
            "schema": {
              "$ref": "#/definitions/TestRunServerMetricsConfiguration"
            }
          },
          "default": {
            "description": "An unexpected error response.",
            "schema": {
              "$ref": "#/definitions/Azure.Core.Foundations.ErrorResponse"
            },
            "headers": {
              "x-ms-error-code": {
                "type": "string",
                "description": "String error code indicating what went wrong."
              }
            }
          }
        },
        "x-ms-examples": {
          "List server metrics configuration for the given test run.": {
            "$ref": "./examples/ListTestRunServerMetricsConfig.json"
          }
        }
      },
      "patch": {
        "operationId": "LoadTestRun_CreateOrUpdateServerMetricsConfig",
        "tags": [
          "TestRun"
        ],
        "summary": "Configure server metrics for a test run",
        "description": "Configure server metrics for a test run",
        "consumes": [
          "application/merge-patch+json"
        ],
        "parameters": [
          {
            "$ref": "#/parameters/Azure.Core.Foundations.ApiVersionParameter"
          },
          {
            "name": "testRunId",
            "in": "path",
            "description": "Unique Id for the load test run, must contain only lower-case alphabetic,\nnumeric, underscore or hyphen characters.",
            "required": true,
            "type": "string",
            "minLength": 2,
            "maxLength": 50,
            "pattern": "^[a-z0-9_-]*$"
          },
          {
            "name": "body",
            "in": "body",
            "description": "Server metric configuration model.",
            "required": true,
            "schema": {
              "$ref": "#/definitions/TestRunServerMetricsConfiguration"
            }
          }
        ],
        "responses": {
          "200": {
            "description": "The request has succeeded.",
            "schema": {
              "$ref": "#/definitions/TestRunServerMetricsConfiguration"
            }
          },
          "201": {
            "description": "The request has succeeded and a new resource has been created as a result.",
            "schema": {
              "$ref": "#/definitions/TestRunServerMetricsConfiguration"
            }
          },
          "default": {
            "description": "An unexpected error response.",
            "schema": {
              "$ref": "#/definitions/Azure.Core.Foundations.ErrorResponse"
            },
            "headers": {
              "x-ms-error-code": {
                "type": "string",
                "description": "String error code indicating what went wrong."
              }
            }
          }
        },
        "x-ms-examples": {
          "Add or update server metrics configuration for a load test run": {
            "$ref": "./examples/CreateOrUpdateTestRunServerMetricsConfig.json"
          }
        }
      }
    },
    "/tests": {
      "get": {
        "operationId": "LoadTestAdministration_ListTests",
        "tags": [
          "Test"
        ],
        "summary": "Get all load tests by the fully qualified resource Id e.g\nsubscriptions/{subId}/resourceGroups/{rg}/providers/Microsoft.LoadTestService/loadtests/{resName}.",
        "description": "Get all load tests by the fully qualified resource Id e.g\nsubscriptions/{subId}/resourceGroups/{rg}/providers/Microsoft.LoadTestService/loadtests/{resName}.",
        "parameters": [
          {
            "$ref": "#/parameters/Azure.Core.Foundations.ApiVersionParameter"
          },
          {
            "$ref": "#/parameters/ListTestQueryParams.orderby"
          },
          {
            "$ref": "#/parameters/ListTestQueryParams.search"
          },
          {
            "$ref": "#/parameters/ListTestQueryParams.lastModifiedStartTime"
          },
          {
            "$ref": "#/parameters/ListTestQueryParams.lastModifiedEndTime"
          },
          {
            "$ref": "#/parameters/ListTestQueryParams.maxpagesize"
          }
        ],
        "responses": {
          "200": {
            "description": "The request has succeeded.",
            "schema": {
              "$ref": "#/definitions/PagedTest"
            }
          },
          "default": {
            "description": "An unexpected error response.",
            "schema": {
              "$ref": "#/definitions/Azure.Core.Foundations.ErrorResponse"
            },
            "headers": {
              "x-ms-error-code": {
                "type": "string",
                "description": "String error code indicating what went wrong."
              }
            }
          }
        },
        "x-ms-examples": {
          "Get all load tests.": {
            "$ref": "./examples/ListTests.json"
          }
        },
        "x-ms-pageable": {
          "nextLinkName": "nextLink"
        }
      }
    },
    "/tests/{testId}": {
      "get": {
        "operationId": "LoadTestAdministration_GetTest",
        "tags": [
          "Test"
        ],
        "summary": "Get load test details by test Id",
        "description": "Get load test details by test Id",
        "parameters": [
          {
            "$ref": "#/parameters/Azure.Core.Foundations.ApiVersionParameter"
          },
          {
            "name": "testId",
            "in": "path",
            "description": "Unique test identifier for the load test, must contain only lower-case alphabetic, numeric, underscore or hyphen characters.",
            "required": true,
            "type": "string",
            "minLength": 2,
            "maxLength": 50,
            "pattern": "^[a-z0-9_-]*$"
          }
        ],
        "responses": {
          "200": {
            "description": "The request has succeeded.",
            "schema": {
              "$ref": "#/definitions/Test"
            }
          },
          "default": {
            "description": "An unexpected error response.",
            "schema": {
              "$ref": "#/definitions/Azure.Core.Foundations.ErrorResponse"
            },
            "headers": {
              "x-ms-error-code": {
                "type": "string",
                "description": "String error code indicating what went wrong."
              }
            }
          }
        },
        "x-ms-examples": {
          "Get a load test.": {
            "$ref": "./examples/GetTest.json"
          }
        }
      },
      "patch": {
        "operationId": "LoadTestAdministration_CreateOrUpdateTest",
        "tags": [
          "Test"
        ],
        "summary": "Create a new test or update an existing test by providing the test Id.",
        "description": "Create a new test or update an existing test by providing the test Id.",
        "consumes": [
          "application/merge-patch+json"
        ],
        "parameters": [
          {
            "$ref": "#/parameters/Azure.Core.Foundations.ApiVersionParameter"
          },
          {
            "name": "testId",
            "in": "path",
            "description": "Unique test identifier for the load test, must contain only lower-case alphabetic, numeric, underscore or hyphen characters.",
            "required": true,
            "type": "string",
            "minLength": 2,
            "maxLength": 50,
            "pattern": "^[a-z0-9_-]*$"
          },
          {
            "name": "body",
            "in": "body",
            "description": "The resource instance.",
            "required": true,
            "schema": {
              "$ref": "#/definitions/TestCreateOrUpdate"
            },
            "x-ms-client-name": "resource"
          }
        ],
        "responses": {
          "200": {
            "description": "The request has succeeded.",
            "schema": {
              "$ref": "#/definitions/Test"
            }
          },
          "201": {
            "description": "The request has succeeded and a new resource has been created as a result.",
            "schema": {
              "$ref": "#/definitions/Test"
            }
          },
          "default": {
            "description": "An unexpected error response.",
            "schema": {
              "$ref": "#/definitions/Azure.Core.Foundations.ErrorResponse"
            },
            "headers": {
              "x-ms-error-code": {
                "type": "string",
                "description": "String error code indicating what went wrong."
              }
            }
          }
        },
        "x-ms-examples": {
          "Create or update a load test": {
            "$ref": "./examples/CreateOrUpdateTest.json"
          }
        }
      },
      "delete": {
        "operationId": "LoadTestAdministration_DeleteTest",
        "tags": [
          "Test"
        ],
        "summary": "Delete a test by its test Id.",
        "description": "Delete a test by its test Id.",
        "parameters": [
          {
            "$ref": "#/parameters/Azure.Core.Foundations.ApiVersionParameter"
          },
          {
            "name": "testId",
            "in": "path",
            "description": "Unique test identifier for the load test, must contain only lower-case alphabetic, numeric, underscore or hyphen characters.",
            "required": true,
            "type": "string",
            "minLength": 2,
            "maxLength": 50,
            "pattern": "^[a-z0-9_-]*$"
          }
        ],
        "responses": {
          "204": {
            "description": "There is no content to send for this request, but the headers may be useful. "
          },
          "default": {
            "description": "An unexpected error response.",
            "schema": {
              "$ref": "#/definitions/Azure.Core.Foundations.ErrorResponse"
            },
            "headers": {
              "x-ms-error-code": {
                "type": "string",
                "description": "String error code indicating what went wrong."
              }
            }
          }
        },
        "x-ms-examples": {
          "Delete a load test": {
            "$ref": "./examples/DeleteTest.json"
          }
        }
      }
    },
    "/tests/{testId}/app-components": {
      "get": {
        "operationId": "LoadTestAdministration_GetAppComponents",
        "tags": [
          "Test"
        ],
        "summary": "Get associated app component (collection of azure resources) for the given test.",
        "description": "Get associated app component (collection of azure resources) for the given test.",
        "parameters": [
          {
            "$ref": "#/parameters/Azure.Core.Foundations.ApiVersionParameter"
          },
          {
            "name": "testId",
            "in": "path",
            "description": "Unique name for the load test, must contain only lower-case alphabetic,\nnumeric, underscore or hyphen characters.",
            "required": true,
            "type": "string",
            "minLength": 2,
            "maxLength": 50,
            "pattern": "^[a-z0-9_-]*$"
          }
        ],
        "responses": {
          "200": {
            "description": "The request has succeeded.",
            "schema": {
              "$ref": "#/definitions/TestAppComponents"
            }
          },
          "default": {
            "description": "An unexpected error response.",
            "schema": {
              "$ref": "#/definitions/Azure.Core.Foundations.ErrorResponse"
            },
            "headers": {
              "x-ms-error-code": {
                "type": "string",
                "description": "String error code indicating what went wrong."
              }
            }
          }
        },
        "x-ms-examples": {
          "Get associated app component for the given test.": {
            "$ref": "./examples/ListTestAppComponents.json"
          }
        }
      },
      "patch": {
        "operationId": "LoadTestAdministration_CreateOrUpdateAppComponents",
        "tags": [
          "Test"
        ],
        "summary": "Add an app component to a test.",
        "description": "Add an app component to a test by providing the resource Id, name and type.",
        "consumes": [
          "application/merge-patch+json"
        ],
        "parameters": [
          {
            "$ref": "#/parameters/Azure.Core.Foundations.ApiVersionParameter"
          },
          {
            "name": "testId",
            "in": "path",
            "description": "Unique name for the load test, must contain only lower-case alphabetic,\nnumeric, underscore or hyphen characters.",
            "required": true,
            "type": "string",
            "minLength": 2,
            "maxLength": 50,
            "pattern": "^[a-z0-9_-]*$"
          },
          {
            "name": "body",
            "in": "body",
            "description": "App Component model.",
            "required": true,
            "schema": {
              "$ref": "#/definitions/TestAppComponentsUpdate"
            }
          }
        ],
        "responses": {
          "200": {
            "description": "The request has succeeded.",
            "schema": {
              "$ref": "#/definitions/TestAppComponents"
            }
          },
          "201": {
            "description": "The request has succeeded and a new resource has been created as a result.",
            "schema": {
              "$ref": "#/definitions/TestAppComponents"
            }
          },
          "default": {
            "description": "An unexpected error response.",
            "schema": {
              "$ref": "#/definitions/Azure.Core.Foundations.ErrorResponse"
            },
            "headers": {
              "x-ms-error-code": {
                "type": "string",
                "description": "String error code indicating what went wrong."
              }
            }
          }
        },
        "x-ms-examples": {
          "Add or update app components to a load test": {
            "$ref": "./examples/CreateOrUpdateTestAppComponents.json"
          }
        }
      }
    },
    "/tests/{testId}/files": {
      "get": {
        "operationId": "LoadTestAdministration_ListTestFiles",
        "tags": [
          "Test"
        ],
        "summary": "Get all test files.",
        "description": "Get all test files.",
        "parameters": [
          {
            "$ref": "#/parameters/Azure.Core.Foundations.ApiVersionParameter"
          },
          {
            "name": "testId",
            "in": "path",
            "description": "Unique test identifier for the load test, must contain only lower-case alphabetic, numeric, underscore or hyphen characters.",
            "required": true,
            "type": "string",
            "minLength": 2,
            "maxLength": 50,
            "pattern": "^[a-z0-9_-]*$"
          }
        ],
        "responses": {
          "200": {
            "description": "The request has succeeded.",
            "schema": {
              "$ref": "#/definitions/PagedTestFileInfo"
            }
          },
          "default": {
            "description": "An unexpected error response.",
            "schema": {
              "$ref": "#/definitions/Azure.Core.Foundations.ErrorResponse"
            },
            "headers": {
              "x-ms-error-code": {
                "type": "string",
                "description": "String error code indicating what went wrong."
              }
            }
          }
        },
        "x-ms-examples": {
          "Get all test files.": {
            "$ref": "./examples/ListTestFiles.json"
          }
        },
        "x-ms-pageable": {
          "nextLinkName": "nextLink"
        }
      }
    },
    "/tests/{testId}/files/{fileName}": {
      "get": {
        "operationId": "LoadTestAdministration_GetTestFile",
        "tags": [
          "Test"
        ],
        "summary": "Get all the files that are associated with a test.",
        "description": "Get all the files that are associated with a test.",
        "parameters": [
          {
            "$ref": "#/parameters/Azure.Core.Foundations.ApiVersionParameter"
          },
          {
            "name": "testId",
            "in": "path",
            "description": "Unique test identifier for the load test, must contain only lower-case alphabetic, numeric, underscore or hyphen characters.",
            "required": true,
            "type": "string",
            "minLength": 2,
            "maxLength": 50,
            "pattern": "^[a-z0-9_-]*$"
          },
          {
            "name": "fileName",
            "in": "path",
            "description": "Name of the file.",
            "required": true,
            "type": "string"
          }
        ],
        "responses": {
          "200": {
            "description": "The request has succeeded.",
            "schema": {
              "$ref": "#/definitions/TestFileInfo"
            }
          },
          "default": {
            "description": "An unexpected error response.",
            "schema": {
              "$ref": "#/definitions/Azure.Core.Foundations.ErrorResponse"
            },
            "headers": {
              "x-ms-error-code": {
                "type": "string",
                "description": "String error code indicating what went wrong."
              }
            }
          }
        },
        "x-ms-examples": {
          "Get a file from a load test": {
            "$ref": "./examples/GetTestFile.json"
          }
        }
      },
      "put": {
        "operationId": "LoadTestAdministration_UploadTestFile",
        "tags": [
          "Test"
        ],
        "summary": "Upload input file for a given test Id. File size can't be more than 50 MB.\nExisting file with same name for the given test will be overwritten. File\nshould be provided in the request body as application/octet-stream.",
        "description": "Upload input file for a given test Id. File size can't be more than 50 MB.\nExisting file with same name for the given test will be overwritten. File\nshould be provided in the request body as application/octet-stream.",
        "consumes": [
          "application/octet-stream"
        ],
        "parameters": [
          {
            "$ref": "#/parameters/Azure.Core.Foundations.ApiVersionParameter"
          },
          {
            "name": "testId",
            "in": "path",
            "description": "Unique name for the load test, must contain only lower-case alphabetic,\nnumeric, underscore or hyphen characters.",
            "required": true,
            "type": "string",
            "minLength": 2,
            "maxLength": 50,
            "pattern": "^[a-z0-9_-]*$"
          },
          {
            "name": "fileName",
            "in": "path",
            "description": "Unique name for test file with file extension like : App.jmx",
            "required": true,
            "type": "string"
          },
          {
            "name": "fileType",
            "in": "query",
            "description": "File type",
            "required": false,
            "type": "string",
            "enum": [
              "JMX_FILE",
              "USER_PROPERTIES",
              "ADDITIONAL_ARTIFACTS",
              "ZIPPED_ARTIFACTS",
              "URL_TEST_CONFIG"
            ],
            "x-ms-enum": {
              "name": "FileType",
              "modelAsString": true,
              "values": [
                {
                  "name": "JmxFile",
                  "value": "JMX_FILE",
                  "description": "If the file is a JMX script."
                },
                {
                  "name": "UserProperties",
                  "value": "USER_PROPERTIES",
                  "description": "If the file is a user properties file."
                },
                {
                  "name": "AdditionalArtifacts",
                  "value": "ADDITIONAL_ARTIFACTS",
                  "description": "If the file is not among any of the other supported file types."
                },
                {
                  "name": "ZippedArtifacts",
                  "value": "ZIPPED_ARTIFACTS",
                  "description": "If the file is a compressed archive containing a collection of various artifacts or resources."
                },
                {
                  "name": "UrlTestConfig",
                  "value": "URL_TEST_CONFIG",
                  "description": "If the file is a JSON config file to define the requests for a URL test."
                }
              ]
            }
          },
          {
            "name": "body",
            "in": "body",
            "description": "The file content as application/octet-stream.",
            "required": true,
            "schema": {
              "type": "string",
              "format": "binary"
            }
          }
        ],
        "responses": {
          "201": {
            "description": "The request has succeeded and a new resource has been created as a result.",
            "schema": {
              "$ref": "#/definitions/TestFileInfo"
            }
          },
          "default": {
            "description": "An unexpected error response.",
            "schema": {
              "$ref": "#/definitions/Azure.Core.Foundations.ErrorResponse"
            },
            "headers": {
              "x-ms-error-code": {
                "type": "string",
                "description": "String error code indicating what went wrong."
              }
            }
          }
        },
        "x-ms-examples": {
          "Upload input file for a given test name.": {
            "$ref": "./examples/UploadTestFile.json"
          }
        }
      },
      "delete": {
        "operationId": "LoadTestAdministration_DeleteTestFile",
        "tags": [
          "Test"
        ],
        "summary": "Delete file by the file name for a test",
        "description": "Delete file by the file name for a test",
        "parameters": [
          {
            "$ref": "#/parameters/Azure.Core.Foundations.ApiVersionParameter"
          },
          {
            "name": "testId",
            "in": "path",
            "description": "Unique test identifier for the load test, must contain only lower-case alphabetic, numeric, underscore or hyphen characters.",
            "required": true,
            "type": "string",
            "minLength": 2,
            "maxLength": 50,
            "pattern": "^[a-z0-9_-]*$"
          },
          {
            "name": "fileName",
            "in": "path",
            "description": "Name of the file.",
            "required": true,
            "type": "string"
          }
        ],
        "responses": {
          "204": {
            "description": "There is no content to send for this request, but the headers may be useful. "
          },
          "default": {
            "description": "An unexpected error response.",
            "schema": {
              "$ref": "#/definitions/Azure.Core.Foundations.ErrorResponse"
            },
            "headers": {
              "x-ms-error-code": {
                "type": "string",
                "description": "String error code indicating what went wrong."
              }
            }
          }
        },
        "x-ms-examples": {
          "Delete a file from a load test": {
            "$ref": "./examples/DeleteTestFile.json"
          }
        }
      }
    },
    "/tests/{testId}/server-metrics-config": {
      "get": {
        "operationId": "LoadTestAdministration_GetServerMetricsConfig",
        "tags": [
          "Test"
        ],
        "summary": "List server metrics configuration for the given test.",
        "description": "List server metrics configuration for the given test.",
        "parameters": [
          {
            "$ref": "#/parameters/Azure.Core.Foundations.ApiVersionParameter"
          },
          {
            "name": "testId",
            "in": "path",
            "description": "Unique name for the load test, must contain only lower-case alphabetic,\nnumeric, underscore or hyphen characters.",
            "required": true,
            "type": "string",
            "minLength": 2,
            "maxLength": 50,
            "pattern": "^[a-z0-9_-]*$"
          }
        ],
        "responses": {
          "200": {
            "description": "The request has succeeded.",
            "schema": {
              "$ref": "#/definitions/TestServerMetricsConfiguration"
            }
          },
          "default": {
            "description": "An unexpected error response.",
            "schema": {
              "$ref": "#/definitions/Azure.Core.Foundations.ErrorResponse"
            },
            "headers": {
              "x-ms-error-code": {
                "type": "string",
                "description": "String error code indicating what went wrong."
              }
            }
          }
        },
        "x-ms-examples": {
          "List server metrics configuration for the given test.": {
            "$ref": "./examples/ListTestServerMetricsConfig.json"
          }
        }
      },
      "patch": {
        "operationId": "LoadTestAdministration_CreateOrUpdateServerMetricsConfig",
        "tags": [
          "Test"
        ],
        "summary": "Configure server metrics for a test",
        "description": "Configure server metrics for a test",
        "consumes": [
          "application/merge-patch+json"
        ],
        "parameters": [
          {
            "$ref": "#/parameters/Azure.Core.Foundations.ApiVersionParameter"
          },
          {
            "name": "testId",
            "in": "path",
            "description": "Unique name for the load test, must contain only lower-case alphabetic,\nnumeric, underscore or hyphen characters.",
            "required": true,
            "type": "string",
            "minLength": 2,
            "maxLength": 50,
            "pattern": "^[a-z0-9_-]*$"
          },
          {
            "name": "body",
            "in": "body",
            "description": "Server metric configuration model.",
            "required": true,
            "schema": {
              "$ref": "#/definitions/TestServerMetricsConfigurationUpdate"
            }
          }
        ],
        "responses": {
          "200": {
            "description": "The request has succeeded.",
            "schema": {
              "$ref": "#/definitions/TestServerMetricsConfiguration"
            }
          },
          "201": {
            "description": "The request has succeeded and a new resource has been created as a result.",
            "schema": {
              "$ref": "#/definitions/TestServerMetricsConfiguration"
            }
          },
          "default": {
            "description": "An unexpected error response.",
            "schema": {
              "$ref": "#/definitions/Azure.Core.Foundations.ErrorResponse"
            },
            "headers": {
              "x-ms-error-code": {
                "type": "string",
                "description": "String error code indicating what went wrong."
              }
            }
          }
        },
        "x-ms-examples": {
          "Add or update server metrics configuration for a load test.": {
            "$ref": "./examples/CreateOrUpdateTestServerMetricsConfig.json"
          }
        }
      }
    }
  },
  "definitions": {
    "Aggregation": {
      "type": "string",
      "description": "Aggregation type.",
      "enum": [
        "Average",
        "Count",
        "None",
        "Total",
        "Percentile90",
        "Percentile95",
        "Percentile99"
      ],
      "x-ms-enum": {
        "name": "Aggregation",
        "modelAsString": true,
        "values": [
          {
            "name": "Average",
            "value": "Average",
            "description": "Average value."
          },
          {
            "name": "Count",
            "value": "Count",
            "description": "Total count."
          },
          {
            "name": "None",
            "value": "None",
            "description": "Aggregation will be average in this case."
          },
          {
            "name": "Total",
            "value": "Total",
            "description": "Total sum."
          },
          {
            "name": "Percentile90",
            "value": "Percentile90",
            "description": "90th percentile."
          },
          {
            "name": "Percentile95",
            "value": "Percentile95",
            "description": "95th percentile."
          },
          {
            "name": "Percentile99",
            "value": "Percentile99",
            "description": "99th percentile."
          }
        ]
      }
    },
    "AppComponent": {
      "type": "object",
      "description": "An Azure resource object (Refer azure generic resource model :https://learn.microsoft.com/en-us/rest/api/resources/resources/get-by-id#genericresource)",
      "properties": {
        "resourceId": {
          "type": "string",
          "format": "arm-id",
          "description": "fully qualified resource Id e.g subscriptions/{subId}/resourceGroups/{rg}/providers/Microsoft.LoadTestService/loadtests/{resName}",
          "readOnly": true
        },
        "resourceName": {
          "type": "string",
          "description": "Azure resource name, required while creating the app component."
        },
        "resourceType": {
          "type": "string",
          "description": "Azure resource type, required while creating the app component."
        },
        "displayName": {
          "type": "string",
          "description": "Azure resource display name"
        },
        "resourceGroup": {
          "type": "string",
          "description": "Resource group name of the Azure resource",
          "readOnly": true
        },
        "subscriptionId": {
          "type": "string",
          "description": "Subscription Id of the Azure resource",
          "readOnly": true
        },
        "kind": {
          "type": "string",
          "description": "Kind of Azure resource type"
        }
      },
      "required": [
        "resourceId",
        "resourceName",
        "resourceType"
      ]
    },
    "AppComponentUpdate": {
      "type": "object",
      "description": "An Azure resource object (Refer azure generic resource model :https://learn.microsoft.com/en-us/rest/api/resources/resources/get-by-id#genericresource)",
      "properties": {
        "resourceName": {
          "type": "string",
          "description": "Azure resource name, required while creating the app component."
        },
        "resourceType": {
          "type": "string",
          "description": "Azure resource type, required while creating the app component."
        },
        "displayName": {
          "type": "string",
          "description": "Azure resource display name"
        },
        "kind": {
          "type": "string",
          "description": "Kind of Azure resource type"
        }
      }
    },
    "ArtifactsContainerInfo": {
      "type": "object",
      "description": "Artifacts container info.",
      "properties": {
        "url": {
          "type": "string",
          "format": "uri",
          "description": "This is a SAS URI to an Azure Storage Container that contains the test run artifacts."
        },
        "expireDateTime": {
          "type": "string",
          "format": "date-time",
          "description": "Expiry time of the container (RFC 3339 literal format)"
        }
      }
    },
    "AutoStopCriteria": {
      "type": "object",
      "description": "Auto stop criteria for a test. This will automatically stop a load test if the error percentage is high for a certain time window.",
      "properties": {
        "autoStopDisabled": {
          "type": "boolean",
          "description": "Whether auto-stop should be disabled. The default value is false.",
          "default": false
        },
        "errorRate": {
          "type": "number",
          "format": "float",
          "description": "Threshold percentage of errors on which test run should be automatically stopped. Allowed values are in range of 0.0-100.0",
          "default": 90
        },
        "errorRateTimeWindowInSeconds": {
          "type": "integer",
          "format": "int32",
          "description": "Time window during which the error percentage should be evaluated in seconds.",
          "default": 60
        }
      }
    },
    "Azure.Core.Foundations.Error": {
      "type": "object",
      "description": "The error object.",
      "properties": {
        "code": {
          "type": "string",
          "description": "One of a server-defined set of error codes."
        },
        "message": {
          "type": "string",
          "description": "A human-readable representation of the error."
        },
        "target": {
          "type": "string",
          "description": "The target of the error."
        },
        "details": {
          "type": "array",
          "description": "An array of details about specific errors that led to this reported error.",
          "items": {
            "$ref": "#/definitions/Azure.Core.Foundations.Error"
          },
          "x-ms-identifiers": []
        },
        "innererror": {
          "$ref": "#/definitions/Azure.Core.Foundations.InnerError",
          "description": "An object containing more specific information than the current object about the error."
        }
      },
      "required": [
        "code",
        "message"
      ]
    },
    "Azure.Core.Foundations.ErrorResponse": {
      "type": "object",
      "description": "A response containing error details.",
      "properties": {
        "error": {
          "$ref": "#/definitions/Azure.Core.Foundations.Error",
          "description": "The error object."
        }
      },
      "required": [
        "error"
      ]
    },
    "Azure.Core.Foundations.InnerError": {
      "type": "object",
<<<<<<< HEAD
      "description": "An object containing more specific information about the error. As per Microsoft One API guidelines - https://github.com/Microsoft/api-guidelines/blob/vNext/Guidelines.md#7102-error-condition-responses.",
=======
      "description": "An object containing more specific information about the error. As per Azure REST API guidelines - https://aka.ms/AzureRestApiGuidelines#handling-errors.",
>>>>>>> b5560b74
      "properties": {
        "code": {
          "type": "string",
          "description": "One of a server-defined set of error codes."
        },
        "innererror": {
          "$ref": "#/definitions/Azure.Core.Foundations.InnerError",
          "description": "Inner error."
        }
      }
    },
    "CertificateMetadata": {
      "type": "object",
      "description": "Certificates metadata",
      "properties": {
        "value": {
          "type": "string",
          "description": "The value of the certificate for respective type"
        },
        "type": {
          "$ref": "#/definitions/CertificateType",
          "description": "Type of certificate"
        },
        "name": {
          "type": "string",
          "description": "Name of the certificate."
        }
      }
    },
    "CertificateType": {
      "type": "string",
      "description": "Types of certificates supported.",
      "enum": [
        "AKV_CERT_URI"
      ],
      "x-ms-enum": {
        "name": "CertificateType",
        "modelAsString": true,
        "values": [
          {
            "name": "KeyVaultCertificateUri",
            "value": "AKV_CERT_URI",
            "description": "If the certificate is stored in an Azure Key Vault."
          }
        ]
      }
    },
    "DimensionFilter": {
      "type": "object",
      "description": "Dimension name and values to filter",
      "properties": {
        "name": {
          "type": "string",
          "description": "The dimension name"
        },
        "values": {
          "type": "array",
          "description": "The dimension values. Maximum values can be 20.",
          "items": {
            "type": "string"
          }
        }
      }
    },
    "DimensionValue": {
      "type": "object",
      "description": "Represents a metric dimension value.",
      "properties": {
        "name": {
          "type": "string",
          "description": "The name of the dimension."
        },
        "value": {
          "type": "string",
          "description": "The value of the dimension."
        }
      }
    },
    "DimensionValueList": {
      "type": "object",
      "description": "Metrics dimension values.",
      "properties": {
        "name": {
          "type": "string",
          "description": "The dimension name",
          "readOnly": true
        },
        "value": {
          "type": "array",
          "description": "The dimension value",
          "items": {
            "type": "string"
          }
        },
        "nextLink": {
          "type": "string",
          "format": "uri",
          "description": "Link for the next set of values in case of paginated results, if applicable."
        }
      }
    },
    "ErrorDetails": {
      "type": "object",
      "description": "Error details if there is any failure in load test run",
      "properties": {
        "message": {
          "type": "string",
          "description": "Error details in case test run was not successfully run.",
          "readOnly": true
        }
      }
    },
    "FileType": {
      "type": "string",
      "description": "Types of file supported.",
      "enum": [
        "JMX_FILE",
        "USER_PROPERTIES",
        "ADDITIONAL_ARTIFACTS",
        "ZIPPED_ARTIFACTS",
        "URL_TEST_CONFIG"
      ],
      "x-ms-enum": {
        "name": "FileType",
        "modelAsString": true,
        "values": [
          {
            "name": "JmxFile",
            "value": "JMX_FILE",
            "description": "If the file is a JMX script."
          },
          {
            "name": "UserProperties",
            "value": "USER_PROPERTIES",
            "description": "If the file is a user properties file."
          },
          {
            "name": "AdditionalArtifacts",
            "value": "ADDITIONAL_ARTIFACTS",
            "description": "If the file is not among any of the other supported file types."
          },
          {
            "name": "ZippedArtifacts",
            "value": "ZIPPED_ARTIFACTS",
            "description": "If the file is a compressed archive containing a collection of various artifacts or resources."
          },
          {
            "name": "UrlTestConfig",
            "value": "URL_TEST_CONFIG",
            "description": "If the file is a JSON config file to define the requests for a URL test."
          }
        ]
      }
    },
    "FileValidationStatus": {
      "type": "string",
      "description": "File status.",
      "enum": [
        "NOT_VALIDATED",
        "VALIDATION_SUCCESS",
        "VALIDATION_FAILURE",
        "VALIDATION_INITIATED",
        "VALIDATION_NOT_REQUIRED"
      ],
      "x-ms-enum": {
        "name": "FileValidationStatus",
        "modelAsString": true,
        "values": [
          {
            "name": "NotValidated",
            "value": "NOT_VALIDATED",
            "description": "File is not validated."
          },
          {
            "name": "ValidationSuccess",
            "value": "VALIDATION_SUCCESS",
            "description": "File is validated."
          },
          {
            "name": "ValidationFailure",
            "value": "VALIDATION_FAILURE",
            "description": "File validation is failed."
          },
          {
            "name": "ValidationInitiated",
            "value": "VALIDATION_INITIATED",
            "description": "File validation is in progress."
          },
          {
            "name": "ValidationNotRequired",
            "value": "VALIDATION_NOT_REQUIRED",
            "description": "Validation is not required."
          }
        ]
      }
    },
    "LoadTestConfiguration": {
      "type": "object",
      "description": "Configurations for the load test.",
      "properties": {
        "engineInstances": {
          "type": "integer",
          "format": "int32",
          "description": "The number of engine instances to execute load test. Supported values are in range of 1-400. Required for creating a new test."
        },
        "splitAllCSVs": {
          "type": "boolean",
          "description": "If false, Azure Load Testing copies and processes your input files unmodified\nacross all test engine instances. If true, Azure Load Testing splits the CSV\ninput data evenly across all engine instances. If you provide multiple CSV\nfiles, each file will be split evenly.",
          "default": false
        },
        "quickStartTest": {
          "type": "boolean",
          "description": "If true, optionalLoadTestConfig is required and JMX script for the load test is\nnot required to upload.",
          "default": false
        },
        "optionalLoadTestConfig": {
          "$ref": "#/definitions/OptionalLoadTestConfiguration",
          "description": "Configuration for quick load test"
        }
      }
    },
    "MetricAvailability": {
      "type": "object",
      "description": "Metric availability specifies the time grain (aggregation interval or frequency)",
      "properties": {
        "timeGrain": {
          "$ref": "#/definitions/TimeGrain",
          "description": "The time grain specifies the aggregation interval for the metric. Expressed as\na duration 'PT1M', 'PT1H', etc."
        }
      }
    },
    "MetricDefinition": {
      "type": "object",
      "description": "Metric definition",
      "properties": {
        "dimensions": {
          "type": "array",
          "description": "List of dimensions",
          "items": {
            "$ref": "#/definitions/NameAndDescription"
          },
          "x-ms-identifiers": []
        },
        "description": {
          "type": "string",
          "description": "The metric description"
        },
        "name": {
          "type": "string",
          "description": "The metric name"
        },
        "namespace": {
          "type": "string",
          "description": "The namespace the metric belongs to."
        },
        "primaryAggregationType": {
          "$ref": "#/definitions/Aggregation",
          "description": "The primary aggregation type value defining how to use the values for display."
        },
        "supportedAggregationTypes": {
          "type": "array",
          "description": "The collection of what all aggregation types are supported.",
          "items": {
            "type": "string"
          }
        },
        "unit": {
          "$ref": "#/definitions/MetricUnit",
          "description": "The unit of the metric."
        },
        "metricAvailabilities": {
          "type": "array",
          "description": "Metric availability specifies the time grain (aggregation interval or\nfrequency).",
          "items": {
            "$ref": "#/definitions/MetricAvailability"
          },
          "x-ms-identifiers": []
        }
      }
    },
    "MetricDefinitionCollection": {
      "type": "object",
      "description": "Represents collection of metric definitions.",
      "properties": {
        "value": {
          "type": "array",
          "description": "the values for the metric definitions.",
          "items": {
            "$ref": "#/definitions/MetricDefinition"
          },
          "x-ms-identifiers": []
        }
      },
      "required": [
        "value"
      ]
    },
    "MetricNamespace": {
      "type": "object",
      "description": "Metric namespace class specifies the metadata for a metric namespace.",
      "properties": {
        "description": {
          "type": "string",
          "description": "The namespace description."
        },
        "name": {
          "type": "string",
          "description": "The metric namespace name."
        }
      }
    },
    "MetricNamespaceCollection": {
      "type": "object",
      "description": "Represents collection of metric namespaces.",
      "properties": {
        "value": {
          "type": "array",
          "description": "The values for the metric namespaces.",
          "items": {
            "$ref": "#/definitions/MetricNamespace"
          },
          "x-ms-identifiers": []
        }
      },
      "required": [
        "value"
      ]
    },
    "MetricRequestPayload": {
      "type": "object",
      "description": "Filters to fetch the set of metric.",
      "properties": {
        "filters": {
          "type": "array",
          "description": "Get metrics for specific dimension values. Example: Metric contains dimension\nlike SamplerName, Error. To retrieve all the time series data where SamplerName\nis equals to HTTPRequest1 or HTTPRequest2, the DimensionFilter value will be\n{\"SamplerName\", [\"HTTPRequest1\", \"HTTPRequest2\"}",
          "items": {
            "$ref": "#/definitions/DimensionFilter"
          },
          "x-ms-identifiers": []
        }
      }
    },
    "MetricUnit": {
      "type": "string",
      "description": "Metric unit.",
      "enum": [
        "NotSpecified",
        "Percent",
        "Count",
        "Seconds",
        "Milliseconds",
        "Bytes",
        "BytesPerSecond",
        "CountPerSecond"
      ],
      "x-ms-enum": {
        "name": "MetricUnit",
        "modelAsString": true,
        "values": [
          {
            "name": "NotSpecified",
            "value": "NotSpecified",
            "description": "No unit specified."
          },
          {
            "name": "Percent",
            "value": "Percent",
            "description": "Percentage."
          },
          {
            "name": "Count",
            "value": "Count",
            "description": "Value count."
          },
          {
            "name": "Seconds",
            "value": "Seconds",
            "description": "Seconds."
          },
          {
            "name": "Milliseconds",
            "value": "Milliseconds",
            "description": "Milliseconds"
          },
          {
            "name": "Bytes",
            "value": "Bytes",
            "description": "Bytes"
          },
          {
            "name": "BytesPerSecond",
            "value": "BytesPerSecond",
            "description": "Bytes per second"
          },
          {
            "name": "CountPerSecond",
            "value": "CountPerSecond",
            "description": "Count per second"
          }
        ]
      }
    },
    "MetricValue": {
      "type": "object",
      "description": "Represents a metric value.",
      "properties": {
        "timestamp": {
          "type": "string",
          "format": "date-time",
          "description": "The timestamp for the metric value in RFC 3339 format."
        },
        "value": {
          "type": "number",
          "format": "double",
          "description": "The metric value."
        }
      }
    },
    "Metrics": {
      "type": "object",
      "description": "The response to a metrics query.",
      "properties": {
        "value": {
          "type": "array",
          "description": "The TimeSeriesElement items on this page",
          "items": {
            "$ref": "#/definitions/TimeSeriesElement"
          },
          "x-ms-identifiers": []
        },
        "nextLink": {
          "type": "string",
          "format": "uri",
          "description": "The link to the next page of items"
        }
      },
      "required": [
        "value"
      ]
    },
    "NameAndDescription": {
      "type": "object",
      "description": "The name and description",
      "properties": {
        "description": {
          "type": "string",
          "description": "The description"
        },
        "name": {
          "type": "string",
          "description": "The name"
        }
      }
    },
    "OptionalLoadTestConfiguration": {
      "type": "object",
      "description": "Configuration for quick load test",
      "properties": {
        "endpointUrl": {
          "type": "string",
          "description": "Test URL. Provide the complete HTTP URL. For example, https://contoso-app.azurewebsites.net/login"
        },
        "requestsPerSecond": {
          "type": "integer",
          "format": "int32",
          "description": "Target throughput (requests per second). This may not be necessarily achieved. The actual throughput will be lower if the application is not capable of handling it."
        },
        "maxResponseTimeInMs": {
          "type": "integer",
          "format": "int32",
          "description": "Maximum response time in milliseconds of the API/endpoint."
        },
        "virtualUsers": {
          "type": "integer",
          "format": "int32",
          "description": "No of concurrent virtual users."
        },
        "rampUpTime": {
          "type": "integer",
          "format": "int32",
          "description": "Ramp up time in seconds."
        },
        "duration": {
          "type": "integer",
          "format": "int32",
          "description": "Test run duration in seconds."
        }
      }
    },
    "PFMetrics": {
      "type": "string",
      "description": "Metrics for pass/fail criteria.",
      "enum": [
        "response_time_ms",
        "latency",
        "error",
        "requests",
        "requests_per_sec"
      ],
      "x-ms-enum": {
        "name": "PFMetrics",
        "modelAsString": true,
        "values": [
          {
            "name": "ResponseTimeInMilliseconds",
            "value": "response_time_ms",
            "description": "Pass fail criteria for response time metric in milliseconds."
          },
          {
            "name": "Latency",
            "value": "latency",
            "description": "Pass fail criteria for latency metric in milliseconds."
          },
          {
            "name": "Error",
            "value": "error",
            "description": "Pass fail criteria for error metric."
          },
          {
            "name": "Requests",
            "value": "requests",
            "description": "Pass fail criteria for total requests."
          },
          {
            "name": "RequestsPerSecond",
            "value": "requests_per_sec",
            "description": "Pass fail criteria for request per second."
          }
        ]
      }
    },
    "PagedTest": {
      "type": "object",
      "description": "Paged collection of Test items",
      "properties": {
        "value": {
          "type": "array",
          "description": "The Test items on this page",
          "items": {
            "$ref": "#/definitions/Test"
          },
          "x-ms-identifiers": []
        },
        "nextLink": {
          "type": "string",
          "format": "uri",
          "description": "The link to the next page of items"
        }
      },
      "required": [
        "value"
      ]
    },
    "PagedTestFileInfo": {
      "type": "object",
      "description": "Paged collection of TestFileInfo items",
      "properties": {
        "value": {
          "type": "array",
          "description": "The TestFileInfo items on this page",
          "items": {
            "$ref": "#/definitions/TestFileInfo"
          },
          "x-ms-identifiers": []
        },
        "nextLink": {
          "type": "string",
          "format": "uri",
          "description": "The link to the next page of items"
        }
      },
      "required": [
        "value"
      ]
    },
    "PagedTestRun": {
      "type": "object",
      "description": "Paged collection of TestRun items",
      "properties": {
        "value": {
          "type": "array",
          "description": "The TestRun items on this page",
          "items": {
            "$ref": "#/definitions/TestRun"
          },
          "x-ms-identifiers": []
        },
        "nextLink": {
          "type": "string",
          "format": "uri",
          "description": "The link to the next page of items"
        }
      },
      "required": [
        "value"
      ]
    },
    "PassFailAggregationFunction": {
      "type": "string",
      "description": "Aggregation functions for pass/fail criteria.",
      "enum": [
        "count",
        "percentage",
        "avg",
        "p50",
        "p90",
        "p95",
        "p99",
        "min",
        "max"
      ],
      "x-ms-enum": {
        "name": "PassFailAggregationFunction",
        "modelAsString": true,
        "values": [
          {
            "name": "Count",
            "value": "count",
            "description": "Criteria applies for count value."
          },
          {
            "name": "Percentage",
            "value": "percentage",
            "description": "Criteria applies for given percentage value."
          },
          {
            "name": "Average",
            "value": "avg",
            "description": "Criteria applies for avg value."
          },
          {
            "name": "Percentile50",
            "value": "p50",
            "description": "Criteria applies for 50th percentile value."
          },
          {
            "name": "Percentile90",
            "value": "p90",
            "description": "Criteria applies for 90th percentile value."
          },
          {
            "name": "Percentile95",
            "value": "p95",
            "description": "Criteria applies for 95th percentile value."
          },
          {
            "name": "Percentile99",
            "value": "p99",
            "description": "Criteria applies for 99th percentile value."
          },
          {
            "name": "Minimum",
            "value": "min",
            "description": "Criteria applies for minimum value."
          },
          {
            "name": "Maximum",
            "value": "max",
            "description": "Criteria applies for maximum value."
          }
        ]
      }
    },
    "PassFailCriteria": {
      "type": "object",
      "description": "Pass fail criteria for a test.",
      "properties": {
        "passFailMetrics": {
          "type": "object",
          "description": "Map of id and pass fail metrics { id  : pass fail metrics }.",
          "additionalProperties": {
            "$ref": "#/definitions/PassFailMetric"
          }
        }
      }
    },
    "PassFailMetric": {
      "type": "object",
      "description": "Pass fail metric",
      "properties": {
        "clientMetric": {
          "$ref": "#/definitions/PFMetrics",
          "description": "The client metric on which the criteria should be applied."
        },
        "aggregate": {
          "$ref": "#/definitions/PassFailAggregationFunction",
          "description": "The aggregation function to be applied on the client metric. Allowed functions\n- ‘percentage’ - for error metric , ‘avg’, percentiles like ‘p50’, ‘p90’, & so on, ‘min’,\n‘max’ - for response_time_ms and latency metric, ‘avg’ - for requests_per_sec,\n‘count’ - for requests"
        },
        "condition": {
          "type": "string",
          "description": "The comparison operator. Supported types ‘>’, ‘<’ "
        },
        "requestName": {
          "type": "string",
          "description": "Request name for which the Pass fail criteria has to be applied "
        },
        "value": {
          "type": "number",
          "format": "double",
          "description": "The value to compare with the client metric. Allowed values - ‘error : [0.0 ,\n100.0] unit- % ’, response_time_ms and latency : any integer value unit- ms."
        },
        "action": {
          "type": "string",
          "description": "Action taken after the threshold is met. Default is ‘continue’.",
          "default": "continue",
          "enum": [
            "continue",
            "stop"
          ],
          "x-ms-enum": {
            "name": "PassFailAction",
            "modelAsString": true,
            "values": [
              {
                "name": "continue",
                "value": "continue",
                "description": "Test will continue to run even if pass fail metric criteria metric gets failed."
              },
              {
                "name": "stop",
                "value": "stop",
                "description": "Test run will stop if pass fail criteria metric is not passed."
              }
            ]
          }
        },
        "actualValue": {
          "type": "number",
          "format": "double",
          "description": "The actual value of the client metric for the test run.",
          "readOnly": true
        },
        "result": {
          "$ref": "#/definitions/PassFailResult",
          "description": "Outcome of the test run.",
          "readOnly": true
        }
      }
    },
    "PassFailResult": {
      "type": "string",
      "description": "Pass/fail criteria result.",
      "enum": [
        "passed",
        "undetermined",
        "failed"
      ],
      "x-ms-enum": {
        "name": "PassFailResult",
        "modelAsString": true,
        "values": [
          {
            "name": "passed",
            "value": "passed",
            "description": "Given pass fail criteria metric has passed."
          },
          {
            "name": "undetermined",
            "value": "undetermined",
            "description": "Given pass fail criteria metric couldn't determine."
          },
          {
            "name": "failed",
            "value": "failed",
            "description": "Given pass fail criteria metric has failed."
          }
        ]
      }
    },
    "PassFailTestResult": {
      "type": "string",
      "description": "Test result based on pass/fail criteria.",
      "enum": [
        "PASSED",
        "NOT_APPLICABLE",
        "FAILED"
      ],
      "x-ms-enum": {
        "name": "PassFailTestResult",
        "modelAsString": true,
        "values": [
          {
            "name": "PASSED",
            "value": "PASSED",
            "description": "Pass/fail criteria has passed."
          },
          {
            "name": "NOT_APPLICABLE",
            "value": "NOT_APPLICABLE",
            "description": "Pass/fail criteria is not applicable."
          },
          {
            "name": "FAILED",
            "value": "FAILED",
            "description": "Pass/fail criteria has failed."
          }
        ]
      }
    },
    "ResourceMetric": {
      "type": "object",
      "description": "Associated metric definition for particular metrics of the azure resource (\nRefer :\nhttps://learn.microsoft.com/en-us/rest/api/monitor/metric-definitions/list#metricdefinition).",
      "properties": {
        "id": {
          "type": "string",
          "description": "Unique name for metric.",
          "readOnly": true
        },
        "resourceId": {
          "type": "string",
          "format": "arm-id",
          "description": "Azure resource id."
        },
        "metricNamespace": {
          "type": "string",
          "description": "Metric name space."
        },
        "displayDescription": {
          "type": "string",
          "description": "Metric description."
        },
        "name": {
          "type": "string",
          "description": "The invariant value of metric name"
        },
        "aggregation": {
          "type": "string",
          "description": "Metric aggregation."
        },
        "unit": {
          "type": "string",
          "description": "Metric unit."
        },
        "resourceType": {
          "type": "string",
          "description": "Azure resource type."
        }
      },
      "required": [
        "resourceId",
        "metricNamespace",
        "name",
        "aggregation",
        "resourceType"
      ]
    },
    "ResourceMetricUpdate": {
      "type": "object",
      "description": "Associated metric definition for particular metrics of the azure resource (\nRefer :\nhttps://learn.microsoft.com/en-us/rest/api/monitor/metric-definitions/list#metricdefinition).",
      "properties": {
        "resourceId": {
          "type": "string",
          "format": "arm-id",
          "description": "Azure resource id."
        },
        "metricNamespace": {
          "type": "string",
          "description": "Metric name space."
        },
        "displayDescription": {
          "type": "string",
          "description": "Metric description."
        },
        "name": {
          "type": "string",
          "description": "The invariant value of metric name"
        },
        "aggregation": {
          "type": "string",
          "description": "Metric aggregation."
        },
        "unit": {
          "type": "string",
          "description": "Metric unit."
        },
        "resourceType": {
          "type": "string",
          "description": "Azure resource type."
        }
      }
    },
    "Secret": {
      "type": "object",
      "description": "Secret",
      "properties": {
        "value": {
          "type": "string",
          "description": "The value of the secret for the respective type"
        },
        "type": {
          "$ref": "#/definitions/SecretType",
          "description": "Type of secret"
        }
      }
    },
    "SecretType": {
      "type": "string",
      "description": "Types of secrets supported.",
      "enum": [
        "AKV_SECRET_URI",
        "SECRET_VALUE"
      ],
      "x-ms-enum": {
        "name": "SecretType",
        "modelAsString": true,
        "values": [
          {
            "name": "KeyVaultSecretUri",
            "value": "AKV_SECRET_URI",
            "description": "If the secret is stored in an Azure Key Vault."
          },
          {
            "name": "SecretValue",
            "value": "SECRET_VALUE",
            "description": "If the secret value provided as plain text."
          }
        ]
      }
    },
    "Test": {
      "type": "object",
      "description": "Load test model.",
      "properties": {
        "passFailCriteria": {
          "$ref": "#/definitions/PassFailCriteria",
          "description": "Pass fail criteria for a test."
        },
        "autoStopCriteria": {
          "$ref": "#/definitions/AutoStopCriteria",
          "description": "Auto stop criteria for a test. This will automatically stop a load test if the error percentage is high for a certain time window."
        },
        "secrets": {
          "type": "object",
          "description": "Secrets can be stored in an Azure Key Vault or any other secret store. If the\nsecret is stored in an Azure Key Vault, the value should be the secret\nidentifier and the type should be AKV_SECRET_URI. If the secret is stored\nelsewhere, the secret value should be provided directly and the type should be\nSECRET_VALUE.",
          "additionalProperties": {
            "$ref": "#/definitions/Secret"
          }
        },
        "certificate": {
          "$ref": "#/definitions/CertificateMetadata",
          "description": "Certificates metadata."
        },
        "environmentVariables": {
          "type": "object",
          "description": "Environment variables which are defined as a set of <name,value> pairs.",
          "additionalProperties": {
            "type": "string"
          }
        },
        "loadTestConfiguration": {
          "$ref": "#/definitions/LoadTestConfiguration",
          "description": "The load test configuration."
        },
        "baselineTestRunId": {
          "type": "string",
          "description": "Id of the test run to be marked as baseline to view trends of client-side metrics from recent test runs"
        },
        "inputArtifacts": {
          "$ref": "#/definitions/TestInputArtifacts",
          "description": "The input artifacts for the test.",
          "readOnly": true
        },
        "testId": {
          "type": "string",
          "description": "Unique test identifier for the load test, must contain only lower-case alphabetic, numeric, underscore or hyphen characters.",
          "minLength": 2,
          "maxLength": 50,
          "pattern": "^[a-z0-9_-]*$",
          "readOnly": true
        },
        "description": {
          "type": "string",
          "description": "The test description.",
          "maxLength": 100
        },
        "displayName": {
          "type": "string",
          "description": "Display name of a test.",
          "minLength": 2,
          "maxLength": 50
        },
        "subnetId": {
          "type": "string",
          "description": "Subnet ID on which the load test instances should run."
        },
        "kind": {
          "$ref": "#/definitions/TestKind",
          "description": "Kind of test."
        },
        "publicIPDisabled": {
          "type": "boolean",
          "description": "Inject load test engines without deploying public IP for outbound access"
        },
        "keyvaultReferenceIdentityType": {
          "type": "string",
          "description": "Type of the managed identity referencing the Key vault."
        },
        "keyvaultReferenceIdentityId": {
          "type": "string",
          "description": "Resource Id of the managed identity referencing the Key vault."
        },
        "createdDateTime": {
          "type": "string",
          "format": "date-time",
          "description": "The creation datetime(RFC 3339 literal format).",
          "readOnly": true
        },
        "createdBy": {
          "type": "string",
          "description": "The user that created.",
          "readOnly": true
        },
        "lastModifiedDateTime": {
          "type": "string",
          "format": "date-time",
          "description": "The last Modified datetime(RFC 3339 literal format).",
          "readOnly": true
        },
        "lastModifiedBy": {
          "type": "string",
          "description": "The user that last modified.",
          "readOnly": true
        }
      },
      "required": [
        "testId"
      ]
    },
    "TestAppComponents": {
      "type": "object",
      "description": "Test app components",
      "properties": {
        "components": {
          "type": "object",
          "description": "Azure resource collection { resource id (fully qualified resource Id e.g\nsubscriptions/{subId}/resourceGroups/{rg}/providers/Microsoft.LoadTestService/loadtests/{resName})\n: resource object } ",
          "additionalProperties": {
            "$ref": "#/definitions/AppComponent"
          }
        },
        "testId": {
          "type": "string",
          "description": "Test identifier",
          "readOnly": true
        },
        "createdDateTime": {
          "type": "string",
          "format": "date-time",
          "description": "The creation datetime(RFC 3339 literal format).",
          "readOnly": true
        },
        "createdBy": {
          "type": "string",
          "description": "The user that created.",
          "readOnly": true
        },
        "lastModifiedDateTime": {
          "type": "string",
          "format": "date-time",
          "description": "The last Modified datetime(RFC 3339 literal format).",
          "readOnly": true
        },
        "lastModifiedBy": {
          "type": "string",
          "description": "The user that last modified.",
          "readOnly": true
        }
      },
      "required": [
        "components"
      ]
    },
    "TestAppComponentsUpdate": {
      "type": "object",
      "description": "Test app components",
      "properties": {
        "components": {
          "type": "object",
          "description": "Azure resource collection { resource id (fully qualified resource Id e.g\nsubscriptions/{subId}/resourceGroups/{rg}/providers/Microsoft.LoadTestService/loadtests/{resName})\n: resource object } ",
          "additionalProperties": {
            "$ref": "#/definitions/AppComponentUpdate"
          }
        }
      }
    },
    "TestCreateOrUpdate": {
      "type": "object",
      "description": "Load test model.",
      "properties": {
        "passFailCriteria": {
          "$ref": "#/definitions/PassFailCriteria",
          "description": "Pass fail criteria for a test."
        },
        "autoStopCriteria": {
          "$ref": "#/definitions/AutoStopCriteria",
          "description": "Auto stop criteria for a test. This will automatically stop a load test if the error percentage is high for a certain time window."
        },
        "secrets": {
          "type": "object",
          "description": "Secrets can be stored in an Azure Key Vault or any other secret store. If the\nsecret is stored in an Azure Key Vault, the value should be the secret\nidentifier and the type should be AKV_SECRET_URI. If the secret is stored\nelsewhere, the secret value should be provided directly and the type should be\nSECRET_VALUE.",
          "additionalProperties": {
            "$ref": "#/definitions/Secret"
          }
        },
        "certificate": {
          "$ref": "#/definitions/CertificateMetadata",
          "description": "Certificates metadata."
        },
        "environmentVariables": {
          "type": "object",
          "description": "Environment variables which are defined as a set of <name,value> pairs.",
          "additionalProperties": {
            "type": "string"
          }
        },
        "loadTestConfiguration": {
          "$ref": "#/definitions/LoadTestConfiguration",
          "description": "The load test configuration."
        },
        "baselineTestRunId": {
          "type": "string",
          "description": "Id of the test run to be marked as baseline to view trends of client-side metrics from recent test runs"
        },
        "description": {
          "type": "string",
          "description": "The test description.",
          "maxLength": 100
        },
        "displayName": {
          "type": "string",
          "description": "Display name of a test.",
          "minLength": 2,
          "maxLength": 50
        },
        "subnetId": {
          "type": "string",
          "description": "Subnet ID on which the load test instances should run."
        },
        "kind": {
          "$ref": "#/definitions/TestKind",
          "description": "Kind of test."
        },
        "publicIPDisabled": {
          "type": "boolean",
          "description": "Inject load test engines without deploying public IP for outbound access"
        },
        "keyvaultReferenceIdentityType": {
          "type": "string",
          "description": "Type of the managed identity referencing the Key vault."
        },
        "keyvaultReferenceIdentityId": {
          "type": "string",
          "description": "Resource Id of the managed identity referencing the Key vault."
        }
      }
    },
    "TestFileInfo": {
      "type": "object",
      "description": "Test file info.",
      "properties": {
        "fileName": {
          "type": "string",
          "description": "Name of the file."
        },
        "url": {
          "type": "string",
          "format": "uri",
          "description": "File URL.",
          "readOnly": true
        },
        "fileType": {
          "$ref": "#/definitions/FileType",
          "description": "File type",
          "readOnly": true
        },
        "expireDateTime": {
          "type": "string",
          "format": "date-time",
          "description": "Expiry time of the file (RFC 3339 literal format)",
          "readOnly": true
        },
        "validationStatus": {
          "$ref": "#/definitions/FileValidationStatus",
          "description": "Validation status of the file",
          "readOnly": true
        },
        "validationFailureDetails": {
          "type": "string",
          "description": "Validation failure error details",
          "readOnly": true
        }
      },
      "required": [
        "fileName"
      ]
    },
    "TestInputArtifacts": {
      "type": "object",
      "description": "The input artifacts for the test.",
      "properties": {
        "configFileInfo": {
          "$ref": "#/definitions/TestFileInfo",
          "description": "The load test YAML file that contains the the test configuration"
        },
        "testScriptFileInfo": {
          "$ref": "#/definitions/TestFileInfo",
          "description": "The test script file for the test run"
        },
        "userPropFileInfo": {
          "$ref": "#/definitions/TestFileInfo",
          "description": "The user properties file"
        },
        "inputArtifactsZipFileInfo": {
          "$ref": "#/definitions/TestFileInfo",
          "description": "The zip file with all input artifacts"
        },
        "urlTestConfigFileInfo": {
          "$ref": "#/definitions/TestFileInfo",
          "description": "The config json file for url based test"
        },
        "additionalFileInfo": {
          "type": "array",
          "description": "Additional supported files for the test run",
          "items": {
            "$ref": "#/definitions/TestFileInfo"
          },
          "readOnly": true,
          "x-ms-identifiers": []
        }
      }
    },
    "TestKind": {
      "type": "string",
      "description": "Test kind",
      "enum": [
        "URL",
        "JMX"
      ],
      "x-ms-enum": {
        "name": "TestKind",
        "modelAsString": true,
        "values": [
          {
            "name": "Url",
            "value": "URL",
            "description": "URL Test"
          },
          {
            "name": "Jmx",
            "value": "JMX",
            "description": "JMX Test"
          }
        ]
      }
    },
    "TestRun": {
      "type": "object",
      "description": "Load test run model",
      "properties": {
        "testRunId": {
          "type": "string",
          "description": "Unique test run identifier for the load test run, must contain only lower-case alphabetic, numeric, underscore or hyphen characters.",
          "minLength": 2,
          "maxLength": 50,
          "pattern": "^[a-z0-9_-]*$",
          "readOnly": true
        },
        "passFailCriteria": {
          "$ref": "#/definitions/PassFailCriteria",
          "description": "Pass fail criteria for a test."
        },
        "autoStopCriteria": {
          "$ref": "#/definitions/AutoStopCriteria",
          "description": "Auto stop criteria for a test. This will automatically stop a load test if the error percentage is high for a certain time window."
        },
        "secrets": {
          "type": "object",
          "description": "Secrets can be stored in an Azure Key Vault or any other secret store. If the\nsecret is stored in an Azure Key Vault, the value should be the secret\nidentifier and the type should be AKV_SECRET_URI. If the secret is stored\nelsewhere, the secret value should be provided directly and the type should be\nSECRET_VALUE.",
          "additionalProperties": {
            "$ref": "#/definitions/Secret"
          }
        },
        "certificate": {
          "$ref": "#/definitions/CertificateMetadata",
          "description": "Certificates metadata"
        },
        "environmentVariables": {
          "type": "object",
          "description": "Environment variables which are defined as a set of <name,value> pairs.",
          "additionalProperties": {
            "type": "string"
          }
        },
        "errorDetails": {
          "type": "array",
          "description": "Error details if there is any failure in load test run",
          "items": {
            "$ref": "#/definitions/ErrorDetails"
          },
          "readOnly": true,
          "x-ms-identifiers": []
        },
        "testRunStatistics": {
          "type": "object",
          "description": "Test run statistics. Key is the sampler name and value is the set of statistics for performance metrics like response time, throughput, etc. from the load test run.\nThe sampler name is the same as the name mentioned in the test script.\nSampler name \"Total\" represents the aggregated statistics of all the samplers.",
          "additionalProperties": {
            "$ref": "#/definitions/TestRunStatistics"
          },
          "readOnly": true
        },
        "loadTestConfiguration": {
          "$ref": "#/definitions/LoadTestConfiguration",
          "description": "The load test configuration.",
          "readOnly": true
        },
        "testArtifacts": {
          "$ref": "#/definitions/TestRunArtifacts",
          "description": "Collection of test run artifacts",
          "readOnly": true
        },
        "testResult": {
          "$ref": "#/definitions/PassFailTestResult",
          "description": "Test result for pass/Fail criteria used during the test run.",
          "readOnly": true
        },
        "virtualUsers": {
          "type": "integer",
          "format": "int32",
          "description": "Number of virtual users, for which test has been run.",
          "readOnly": true
        },
        "displayName": {
          "type": "string",
          "description": "Display name of a testRun.",
          "minLength": 2,
          "maxLength": 50
        },
        "testId": {
          "type": "string",
          "description": "Associated test Id.",
          "minLength": 2,
          "maxLength": 50
        },
        "description": {
          "type": "string",
          "description": "The test run description.",
          "maxLength": 100
        },
        "status": {
          "$ref": "#/definitions/TestRunStatus",
          "description": "The test run status.",
          "readOnly": true
        },
        "startDateTime": {
          "type": "string",
          "format": "date-time",
          "description": "The test run start DateTime(RFC 3339 literal format).",
          "readOnly": true
        },
        "endDateTime": {
          "type": "string",
          "format": "date-time",
          "description": "The test run end DateTime(RFC 3339 literal format).",
          "readOnly": true
        },
        "executedDateTime": {
          "type": "string",
          "format": "date-time",
          "description": "Test run initiated time.",
          "readOnly": true
        },
        "portalUrl": {
          "type": "string",
          "description": "Portal url.",
          "readOnly": true
        },
        "duration": {
          "type": "integer",
          "format": "int64",
          "description": "Test run duration in milliseconds.",
          "readOnly": true
        },
        "subnetId": {
          "type": "string",
          "description": "Subnet ID on which the load test instances should run.",
          "readOnly": true
        },
        "kind": {
          "$ref": "#/definitions/TestKind",
          "description": "Type of test.",
          "readOnly": true
        },
        "publicIPDisabled": {
          "type": "boolean",
          "description": "Inject load test engines without deploying public IP for outbound access",
          "readOnly": true
        },
        "createdDateTime": {
          "type": "string",
          "format": "date-time",
          "description": "The creation datetime(RFC 3339 literal format).",
          "readOnly": true
        },
        "createdBy": {
          "type": "string",
          "description": "The user that created.",
          "readOnly": true
        },
        "lastModifiedDateTime": {
          "type": "string",
          "format": "date-time",
          "description": "The last Modified datetime(RFC 3339 literal format).",
          "readOnly": true
        },
        "lastModifiedBy": {
          "type": "string",
          "description": "The user that last modified.",
          "readOnly": true
        }
      },
      "required": [
        "testRunId"
      ]
    },
    "TestRunAppComponents": {
      "type": "object",
      "description": "Test run app component",
      "properties": {
        "components": {
          "type": "object",
          "description": "Azure resource collection { resource id (fully qualified resource Id e.g\nsubscriptions/{subId}/resourceGroups/{rg}/providers/Microsoft.LoadTestService/loadtests/{resName})\n: resource object } ",
          "additionalProperties": {
            "$ref": "#/definitions/AppComponent"
          }
        },
        "testRunId": {
          "type": "string",
          "description": "Test run identifier",
          "readOnly": true
        },
        "createdDateTime": {
          "type": "string",
          "format": "date-time",
          "description": "The creation datetime(RFC 3339 literal format).",
          "readOnly": true
        },
        "createdBy": {
          "type": "string",
          "description": "The user that created.",
          "readOnly": true
        },
        "lastModifiedDateTime": {
          "type": "string",
          "format": "date-time",
          "description": "The last Modified datetime(RFC 3339 literal format).",
          "readOnly": true
        },
        "lastModifiedBy": {
          "type": "string",
          "description": "The user that last modified.",
          "readOnly": true
        }
      },
      "required": [
        "components"
      ]
    },
    "TestRunAppComponentsUpdate": {
      "type": "object",
      "description": "Test run app component",
      "properties": {
        "components": {
          "type": "object",
          "description": "Azure resource collection { resource id (fully qualified resource Id e.g\nsubscriptions/{subId}/resourceGroups/{rg}/providers/Microsoft.LoadTestService/loadtests/{resName})\n: resource object } ",
          "additionalProperties": {
            "$ref": "#/definitions/AppComponentUpdate"
          }
        }
      }
    },
    "TestRunArtifacts": {
      "type": "object",
      "description": "Collection of test run artifacts",
      "properties": {
        "inputArtifacts": {
          "$ref": "#/definitions/TestRunInputArtifacts",
          "description": "The input artifacts for the test run.",
          "readOnly": true
        },
        "outputArtifacts": {
          "$ref": "#/definitions/TestRunOutputArtifacts",
          "description": "The output artifacts for the test run."
        }
      }
    },
    "TestRunCreateOrUpdate": {
      "type": "object",
      "description": "Load test run model",
      "properties": {
        "passFailCriteria": {
          "$ref": "#/definitions/PassFailCriteria",
          "description": "Pass fail criteria for a test."
        },
        "autoStopCriteria": {
          "$ref": "#/definitions/AutoStopCriteria",
          "description": "Auto stop criteria for a test. This will automatically stop a load test if the error percentage is high for a certain time window."
        },
        "secrets": {
          "type": "object",
          "description": "Secrets can be stored in an Azure Key Vault or any other secret store. If the\nsecret is stored in an Azure Key Vault, the value should be the secret\nidentifier and the type should be AKV_SECRET_URI. If the secret is stored\nelsewhere, the secret value should be provided directly and the type should be\nSECRET_VALUE.",
          "additionalProperties": {
            "$ref": "#/definitions/Secret"
          }
        },
        "certificate": {
          "$ref": "#/definitions/CertificateMetadata",
          "description": "Certificates metadata"
        },
        "environmentVariables": {
          "type": "object",
          "description": "Environment variables which are defined as a set of <name,value> pairs.",
          "additionalProperties": {
            "type": "string"
          }
        },
        "displayName": {
          "type": "string",
          "description": "Display name of a testRun.",
          "minLength": 2,
          "maxLength": 50
        },
        "testId": {
          "type": "string",
          "description": "Associated test Id.",
          "minLength": 2,
          "maxLength": 50
        },
        "description": {
          "type": "string",
          "description": "The test run description.",
          "maxLength": 100
        }
      }
    },
    "TestRunFileInfo": {
      "type": "object",
      "description": "Test run file info.",
      "properties": {
        "fileName": {
          "type": "string",
          "description": "Name of the file."
        },
        "url": {
          "type": "string",
          "format": "uri",
          "description": "File URL.",
          "readOnly": true
        },
        "fileType": {
          "$ref": "#/definitions/FileType",
          "description": "File type",
          "readOnly": true
        },
        "expireDateTime": {
          "type": "string",
          "format": "date-time",
          "description": "Expiry time of the file (RFC 3339 literal format)",
          "readOnly": true
        },
        "validationStatus": {
          "$ref": "#/definitions/FileValidationStatus",
          "description": "Validation status of the file",
          "readOnly": true
        },
        "validationFailureDetails": {
          "type": "string",
          "description": "Validation failure error details",
          "readOnly": true
        }
      },
      "required": [
        "fileName"
      ]
    },
    "TestRunInputArtifacts": {
      "type": "object",
      "description": "The input artifacts for the test run.",
      "properties": {
        "configFileInfo": {
          "$ref": "#/definitions/TestRunFileInfo",
          "description": "The load test YAML file that contains the the test configuration"
        },
        "testScriptFileInfo": {
          "$ref": "#/definitions/TestRunFileInfo",
          "description": "The test script file for the test run"
        },
        "userPropFileInfo": {
          "$ref": "#/definitions/TestRunFileInfo",
          "description": "The user properties file"
        },
        "inputArtifactsZipFileInfo": {
          "$ref": "#/definitions/TestRunFileInfo",
          "description": "The zip file for all input artifacts"
        },
        "urlTestConfigFileInfo": {
          "$ref": "#/definitions/TestRunFileInfo",
          "description": "The config json file for url based test"
        },
        "additionalFileInfo": {
          "type": "array",
          "description": "Additional supported files for the test run",
          "items": {
            "$ref": "#/definitions/TestRunFileInfo"
          },
          "readOnly": true,
          "x-ms-identifiers": []
        }
      }
    },
    "TestRunOutputArtifacts": {
      "type": "object",
      "description": "The output artifacts for the test run.",
      "properties": {
        "resultFileInfo": {
          "$ref": "#/definitions/TestRunFileInfo",
          "description": "The test run results file"
        },
        "logsFileInfo": {
          "$ref": "#/definitions/TestRunFileInfo",
          "description": "The test run report with metrics"
        },
        "artifactsContainerInfo": {
          "$ref": "#/definitions/ArtifactsContainerInfo",
          "description": "The container for test run artifacts."
        }
      }
    },
    "TestRunServerMetricsConfiguration": {
      "type": "object",
      "description": "Test run server metrics configuration",
      "properties": {
        "testRunId": {
          "type": "string",
          "description": "Test run identifier",
          "readOnly": true
        },
        "metrics": {
          "type": "object",
          "description": "Azure resource metrics collection {metric id : metrics object} (Refer :\nhttps://learn.microsoft.com/en-us/rest/api/monitor/metric-definitions/list#metricdefinition\nfor metric id).",
          "additionalProperties": {
            "$ref": "#/definitions/ResourceMetric"
          }
        },
        "createdDateTime": {
          "type": "string",
          "format": "date-time",
          "description": "The creation datetime(RFC 3339 literal format).",
          "readOnly": true
        },
        "createdBy": {
          "type": "string",
          "description": "The user that created.",
          "readOnly": true
        },
        "lastModifiedDateTime": {
          "type": "string",
          "format": "date-time",
          "description": "The last Modified datetime(RFC 3339 literal format).",
          "readOnly": true
        },
        "lastModifiedBy": {
          "type": "string",
          "description": "The user that last modified.",
          "readOnly": true
        }
      }
    },
    "TestRunStatistics": {
      "type": "object",
      "description": "Test run statistics.",
      "properties": {
        "transaction": {
          "type": "string",
          "description": "Transaction name.",
          "readOnly": true
        },
        "sampleCount": {
          "type": "number",
          "format": "double",
          "description": "Sampler count.",
          "readOnly": true
        },
        "errorCount": {
          "type": "number",
          "format": "double",
          "description": "Error count.",
          "readOnly": true
        },
        "errorPct": {
          "type": "number",
          "format": "double",
          "description": "Error percentage.",
          "readOnly": true
        },
        "meanResTime": {
          "type": "number",
          "format": "double",
          "description": "Mean response time.",
          "readOnly": true
        },
        "medianResTime": {
          "type": "number",
          "format": "double",
          "description": "Median response time.",
          "readOnly": true
        },
        "maxResTime": {
          "type": "number",
          "format": "double",
          "description": "Max response time.",
          "readOnly": true
        },
        "minResTime": {
          "type": "number",
          "format": "double",
          "description": "Minimum response time.",
          "readOnly": true
        },
        "pct1ResTime": {
          "type": "number",
          "format": "double",
          "description": "90 percentile response time.",
          "readOnly": true
        },
        "pct2ResTime": {
          "type": "number",
          "format": "double",
          "description": "95 percentile response time.",
          "readOnly": true
        },
        "pct3ResTime": {
          "type": "number",
          "format": "double",
          "description": "99 percentile response time.",
          "readOnly": true
        },
        "throughput": {
          "type": "number",
          "format": "double",
          "description": "Throughput.",
          "readOnly": true
        },
        "receivedKBytesPerSec": {
          "type": "number",
          "format": "double",
          "description": "Received network bytes.",
          "readOnly": true
        },
        "sentKBytesPerSec": {
          "type": "number",
          "format": "double",
          "description": "Send network bytes.",
          "readOnly": true
        }
      }
    },
    "TestRunStatus": {
      "type": "string",
      "description": "Test run status.",
      "enum": [
        "ACCEPTED",
        "NOTSTARTED",
        "PROVISIONING",
        "PROVISIONED",
        "CONFIGURING",
        "CONFIGURED",
        "EXECUTING",
        "EXECUTED",
        "DEPROVISIONING",
        "DEPROVISIONED",
        "DONE",
        "CANCELLING",
        "CANCELLED",
        "FAILED",
        "VALIDATION_SUCCESS",
        "VALIDATION_FAILURE"
      ],
      "x-ms-enum": {
        "name": "TestRunStatus",
        "modelAsString": true,
        "values": [
          {
            "name": "Accepted",
            "value": "ACCEPTED",
            "description": "Test run request is accepted."
          },
          {
            "name": "NotStarted",
            "value": "NOTSTARTED",
            "description": "Test run is not yet started."
          },
          {
            "name": "Provisioning",
            "value": "PROVISIONING",
            "description": "Test run is provisioning."
          },
          {
            "name": "Provisioned",
            "value": "PROVISIONED",
            "description": "Test run is provisioned."
          },
          {
            "name": "Configuring",
            "value": "CONFIGURING",
            "description": "Test run is getting configured."
          },
          {
            "name": "Configured",
            "value": "CONFIGURED",
            "description": "Test run configuration is done."
          },
          {
            "name": "Executing",
            "value": "EXECUTING",
            "description": "Test run has started executing."
          },
          {
            "name": "Executed",
            "value": "EXECUTED",
            "description": "Test run execution is completed."
          },
          {
            "name": "Deprovisioning",
            "value": "DEPROVISIONING",
            "description": "Test run is getting deprovisioned."
          },
          {
            "name": "Deprovisioned",
            "value": "DEPROVISIONED",
            "description": "Test run is deprovisioned."
          },
          {
            "name": "Done",
            "value": "DONE",
            "description": "Test run is completed."
          },
          {
            "name": "Cancelling",
            "value": "CANCELLING",
            "description": "Test run is being cancelled."
          },
          {
            "name": "Cancelled",
            "value": "CANCELLED",
            "description": "Test run request is cancelled."
          },
          {
            "name": "Failed",
            "value": "FAILED",
            "description": "Test run request is failed."
          },
          {
            "name": "ValidationSuccess",
            "value": "VALIDATION_SUCCESS",
            "description": "Test run JMX file is validated."
          },
          {
            "name": "ValidationFailure",
            "value": "VALIDATION_FAILURE",
            "description": "Test run JMX file validation is failed."
          }
        ]
      }
    },
    "TestServerMetricsConfiguration": {
      "type": "object",
      "description": "Test server metrics configuration",
      "properties": {
        "testId": {
          "type": "string",
          "description": "Test identifier",
          "readOnly": true
        },
        "metrics": {
          "type": "object",
          "description": "Azure resource metrics collection {metric id : metrics object} (Refer :\nhttps://learn.microsoft.com/en-us/rest/api/monitor/metric-definitions/list#metricdefinition\nfor metric id).",
          "additionalProperties": {
            "$ref": "#/definitions/ResourceMetric"
          }
        },
        "createdDateTime": {
          "type": "string",
          "format": "date-time",
          "description": "The creation datetime(RFC 3339 literal format).",
          "readOnly": true
        },
        "createdBy": {
          "type": "string",
          "description": "The user that created.",
          "readOnly": true
        },
        "lastModifiedDateTime": {
          "type": "string",
          "format": "date-time",
          "description": "The last Modified datetime(RFC 3339 literal format).",
          "readOnly": true
        },
        "lastModifiedBy": {
          "type": "string",
          "description": "The user that last modified.",
          "readOnly": true
        }
      },
      "required": [
        "metrics"
      ]
    },
    "TestServerMetricsConfigurationUpdate": {
      "type": "object",
      "description": "Test server metrics configuration",
      "properties": {
        "metrics": {
          "type": "object",
          "description": "Azure resource metrics collection {metric id : metrics object} (Refer :\nhttps://learn.microsoft.com/en-us/rest/api/monitor/metric-definitions/list#metricdefinition\nfor metric id).",
          "additionalProperties": {
            "$ref": "#/definitions/ResourceMetricUpdate"
          }
        }
      }
    },
    "TimeGrain": {
      "type": "string",
      "description": "Time Grain",
      "enum": [
        "PT5S",
        "PT10S",
        "PT1M",
        "PT5M",
        "PT1H"
      ],
      "x-ms-enum": {
        "name": "TimeGrain",
        "modelAsString": true,
        "values": [
          {
            "name": "PT5S",
            "value": "PT5S",
            "description": "5 seconds, available only if test run duration is less than 10 minutes."
          },
          {
            "name": "PT10S",
            "value": "PT10S",
            "description": "10 seconds, available only if test run duration is less than 10 minutes."
          },
          {
            "name": "PT1M",
            "value": "PT1M",
            "description": "1 minute"
          },
          {
            "name": "PT5M",
            "value": "PT5M",
            "description": "5 minutes, available only if test run duration is greater than 1 minute."
          },
          {
            "name": "PT1H",
            "value": "PT1H",
            "description": "1 hour, available only if test run duration is greater than 1 minute."
          }
        ]
      }
    },
    "TimeSeriesElement": {
      "type": "object",
      "description": "The time series returned when a data query is performed.",
      "properties": {
        "data": {
          "type": "array",
          "description": "An array of data points representing the metric values.",
          "items": {
            "$ref": "#/definitions/MetricValue"
          },
          "x-ms-identifiers": []
        },
        "dimensionValues": {
          "type": "array",
          "description": "The dimension values ",
          "items": {
            "$ref": "#/definitions/DimensionValue"
          },
          "x-ms-identifiers": []
        }
      }
    }
  },
  "parameters": {
    "Azure.Core.Foundations.ApiVersionParameter": {
      "name": "api-version",
      "in": "query",
      "description": "The API version to use for this operation.",
      "required": true,
      "type": "string",
      "minLength": 1,
      "x-ms-parameter-location": "method",
      "x-ms-client-name": "apiVersion"
    },
    "ListTestQueryParams.lastModifiedEndTime": {
      "name": "lastModifiedEndTime",
      "in": "query",
      "description": "End DateTime(RFC 3339 literal format) of the last updated time range to filter tests.",
      "required": false,
      "type": "string",
      "format": "date-time",
      "x-ms-parameter-location": "method"
    },
    "ListTestQueryParams.lastModifiedStartTime": {
      "name": "lastModifiedStartTime",
      "in": "query",
      "description": "Start DateTime(RFC 3339 literal format) of the last updated time range to filter tests.",
      "required": false,
      "type": "string",
      "format": "date-time",
      "x-ms-parameter-location": "method"
    },
    "ListTestQueryParams.maxpagesize": {
      "name": "maxpagesize",
      "in": "query",
      "description": "Number of results in response.",
      "required": false,
      "type": "integer",
      "format": "int32",
      "default": 50,
      "x-ms-parameter-location": "method"
    },
    "ListTestQueryParams.orderby": {
      "name": "orderby",
      "in": "query",
      "description": "Sort on the supported fields in (field asc/desc) format. eg:\nlastModifiedDateTime asc. Supported fields - lastModifiedDateTime",
      "required": false,
      "type": "string",
      "x-ms-parameter-location": "method"
    },
    "ListTestQueryParams.search": {
      "name": "search",
      "in": "query",
      "description": "Prefix based, case sensitive search on searchable fields - displayName,\ncreatedBy. For example, to search for a test, with display name is Login Test,\nthe search parameter can be Login.",
      "required": false,
      "type": "string",
      "x-ms-parameter-location": "method"
    },
    "ListTestRunQueryParams.executionFrom": {
      "name": "executionFrom",
      "in": "query",
      "description": "Start DateTime(RFC 3339 literal format) of test-run execution time filter range.",
      "required": false,
      "type": "string",
      "format": "date-time",
      "x-ms-parameter-location": "method"
    },
    "ListTestRunQueryParams.executionTo": {
      "name": "executionTo",
      "in": "query",
      "description": "End DateTime(RFC 3339 literal format) of test-run execution time filter range.",
      "required": false,
      "type": "string",
      "format": "date-time",
      "x-ms-parameter-location": "method"
    },
    "ListTestRunQueryParams.maxpagesize": {
      "name": "maxpagesize",
      "in": "query",
      "description": "Number of results in response.",
      "required": false,
      "type": "integer",
      "format": "int32",
      "default": 50,
      "x-ms-parameter-location": "method"
    },
    "ListTestRunQueryParams.orderby": {
      "name": "orderby",
      "in": "query",
      "description": "Sort on the supported fields in (field asc/desc) format. eg: executedDateTime\nasc. Supported fields - executedDateTime",
      "required": false,
      "type": "string",
      "x-ms-parameter-location": "method"
    },
    "ListTestRunQueryParams.search": {
      "name": "search",
      "in": "query",
      "description": "Prefix based, case sensitive search on searchable fields - description,\nexecutedUser. For example, to search for a test run, with description 500 VUs,\nthe search parameter can be 500.",
      "required": false,
      "type": "string",
      "x-ms-parameter-location": "method"
    },
    "ListTestRunQueryParams.status": {
      "name": "status",
      "in": "query",
      "description": "Comma separated list of test run status.",
      "required": false,
      "type": "string",
      "x-ms-parameter-location": "method"
    },
    "ListTestRunQueryParams.testId": {
      "name": "testId",
      "in": "query",
      "description": "Unique name of an existing load test.",
      "required": false,
      "type": "string",
      "x-ms-parameter-location": "method"
    },
    "MetricDimensionsRequest.interval": {
      "name": "interval",
      "in": "query",
      "description": "The interval (i.e. timegrain) of the query.",
      "required": false,
      "type": "string",
      "default": "PT1M",
      "enum": [
        "PT5S",
        "PT10S",
        "PT1M",
        "PT5M",
        "PT1H"
      ],
      "x-ms-enum": {
        "name": "TimeGrain",
        "modelAsString": true,
        "values": [
          {
            "name": "PT5S",
            "value": "PT5S",
            "description": "5 seconds, available only if test run duration is less than 10 minutes."
          },
          {
            "name": "PT10S",
            "value": "PT10S",
            "description": "10 seconds, available only if test run duration is less than 10 minutes."
          },
          {
            "name": "PT1M",
            "value": "PT1M",
            "description": "1 minute"
          },
          {
            "name": "PT5M",
            "value": "PT5M",
            "description": "5 minutes, available only if test run duration is greater than 1 minute."
          },
          {
            "name": "PT1H",
            "value": "PT1H",
            "description": "1 hour, available only if test run duration is greater than 1 minute."
          }
        ]
      },
      "x-ms-parameter-location": "method"
    },
    "MetricDimensionsRequest.metricNamespace": {
      "name": "metricNamespace",
      "in": "query",
      "description": "Metric namespace to query metric definitions for.",
      "required": true,
      "type": "string",
      "x-ms-parameter-location": "method"
    },
    "MetricDimensionsRequest.metricname": {
      "name": "metricname",
      "in": "query",
      "description": "Metric name",
      "required": true,
      "type": "string",
      "x-ms-parameter-location": "method"
    },
    "MetricDimensionsRequest.timespan": {
      "name": "timespan",
      "in": "query",
      "description": "The timespan of the query. It is a string with the following format 'startDateTime_ISO/endDateTime_ISO'.",
      "required": true,
      "type": "string",
      "x-ms-parameter-location": "method"
    },
    "OldTestRunIdQueryParam": {
      "name": "oldTestRunId",
      "in": "query",
      "description": "Existing test run identifier that should be rerun, if this is provided, the\ntest will run with the JMX file, configuration and app components from the\nexisting test run. You can override the configuration values for new test run\nin the request body.",
      "required": false,
      "type": "string",
      "x-ms-parameter-location": "method"
    }
  }
}<|MERGE_RESOLUTION|>--- conflicted
+++ resolved
@@ -1822,11 +1822,7 @@
     },
     "Azure.Core.Foundations.InnerError": {
       "type": "object",
-<<<<<<< HEAD
-      "description": "An object containing more specific information about the error. As per Microsoft One API guidelines - https://github.com/Microsoft/api-guidelines/blob/vNext/Guidelines.md#7102-error-condition-responses.",
-=======
       "description": "An object containing more specific information about the error. As per Azure REST API guidelines - https://aka.ms/AzureRestApiGuidelines#handling-errors.",
->>>>>>> b5560b74
       "properties": {
         "code": {
           "type": "string",

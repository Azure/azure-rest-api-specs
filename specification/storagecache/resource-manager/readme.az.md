--- conflicted
+++ resolved
@@ -7,22 +7,7 @@
   extensions: storagecache
   namespace: azure.mgmt.storagecache
   package-name: azure-mgmt-storagecache
-<<<<<<< HEAD
-python-sdk-output-folder: "$(output-folder)/azext_storagecache/vendored_sdks/storagecache"
-=======
 az-output-folder: $(azure-cli-extension-folder)/src/storagecache
 python-sdk-output-folder: "$(az-output-folder)/azext_storagecache/vendored_sdks/storagecache"
->>>>>>> b6711693
-  
-#cli:
-#    cli-directive:
-#      directive on operationGroup
-#       - select: 'operationGroup'
-#         where:
-#             operationGroup: 'operations'
-#         hidden: true
-#       - where:
-#             parameter: location
-#         required: true
 
 ```
--- conflicted
+++ resolved
@@ -250,13 +250,8 @@
 
   #suppress "deprecated" "Legacy flatten"
   @doc("List of renewed certificates.")
-<<<<<<< HEAD
-  @visibility(Lifecycle.Read)
-  @extension("x-ms-identifiers", #[])
-=======
-  @visibility("read")
+  @visibility(Lifecycle.Read)
   @identifiers(#[])
->>>>>>> 6f339983
   @Azure.ClientGenerator.Core.flattenProperty
   certificates?: Certificate[];
 }

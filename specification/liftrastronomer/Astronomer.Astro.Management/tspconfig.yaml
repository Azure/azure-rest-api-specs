parameters:
  "service-dir":
    default: "sdk/astro"
output-dir: "{project-root}/"
emit:
  - "@azure-tools/typespec-autorest"
linter:
  extends:
    - "@azure-tools/typespec-azure-rulesets/resource-manager"
  disable:
    "@azure-tools/typespec-azure-resource-manager/arm-common-types-version": "New rule"
options:
  "@azure-tools/typespec-autorest":
    emitter-output-dir: "{project-root}/.."
    azure-resource-provider-folder: "resource-manager"
    emit-common-types-schema: "never"
    # `arm-resource-flattening` is only used for back-compat for specs existed on July 2024. All new service spec should NOT use this flag
    arm-resource-flattening: true
    output-file: "{azure-resource-provider-folder}/{service-name}/{version-status}/{version}/astronomer.json"
  "@azure-tools/typespec-ts":
<<<<<<< HEAD
    azureSdkForJs: true
    isModularLibrary: true
    generateMetadata: true
    experimentalExtensibleEnums: true
=======
    is-modular-library: true
    generate-metadata: true
    hierarchy-client: false
    experimental-extensible-enums: true
    enable-operation-group: true
>>>>>>> bda0e172
    package-dir: "arm-astro"
    flavor: "azure"
    package-details:
      name: "@azure/arm-astro"
  "@azure-tools/typespec-python":
    package-dir: "azure-mgmt-astro"
    package-name: "{package-dir}"
    flavor: "azure"
    generate-test: true
    generate-sample: true<|MERGE_RESOLUTION|>--- conflicted
+++ resolved
@@ -18,18 +18,11 @@
     arm-resource-flattening: true
     output-file: "{azure-resource-provider-folder}/{service-name}/{version-status}/{version}/astronomer.json"
   "@azure-tools/typespec-ts":
-<<<<<<< HEAD
-    azureSdkForJs: true
-    isModularLibrary: true
-    generateMetadata: true
-    experimentalExtensibleEnums: true
-=======
     is-modular-library: true
     generate-metadata: true
     hierarchy-client: false
     experimental-extensible-enums: true
     enable-operation-group: true
->>>>>>> bda0e172
     package-dir: "arm-astro"
     flavor: "azure"
     package-details:

--- conflicted
+++ resolved
@@ -13,12 +13,6 @@
   "@azure-tools/typespec-autorest":
     emitter-output-dir: "{project-root}/.."
     azure-resource-provider-folder: "resource-manager"
-<<<<<<< HEAD
-    output-file: "{azure-resource-provider-folder}/{service-name}/{version-status}/{version}/astronomer.json"
-=======
-    emit-common-types-schema: "never"
-    # `arm-resource-flattening` is only used for back-compat for specs existed on July 2024. All new service spec should NOT use this flag
-    arm-resource-flattening: true
     output-file: "{azure-resource-provider-folder}/{service-name}/{version-status}/{version}/astronomer.json"
   "@azure-tools/typespec-ts":
     azureSdkForJs: true
@@ -36,5 +30,4 @@
     package-name: "{package-dir}"
     flavor: "azure"
     generate-test: true
-    generate-sample: true
->>>>>>> 5bd6dc61
+    generate-sample: true
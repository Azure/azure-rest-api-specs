--- conflicted
+++ resolved
@@ -844,16 +844,14 @@
                 "read"
               ]
             },
-<<<<<<< HEAD
-            "eventStreamEndpoint": {
-              "description": "The endpoint of the eventstream of the Environment.",
-              "type": "string",
-              "readOnly": true
-=======
             "customDomainConfiguration": {
               "$ref": "#/definitions/CustomDomainConfiguration",
               "description": "Custom domain configuration for the environment"
->>>>>>> 1f65c332
+            },
+            "eventStreamEndpoint": {
+              "description": "The endpoint of the eventstream of the Environment.",
+              "type": "string",
+              "readOnly": true
             }
           },
           "x-ms-client-flatten": true

--- conflicted
+++ resolved
@@ -12,7 +12,6 @@
         "value": [
           {
             "name": "testcontainerAppJob-27944454",
-<<<<<<< HEAD
             "properties": {
               "status": "Running",
               "startTime": "2023-02-13T20:37:30+00:00",
@@ -20,21 +19,21 @@
               "template": {
                 "containers": [
                   {
-                    "image": "repo/testcontainerAppsJob0:v4",
-                    "name": "testcontainerAppsJob0",
+                    "image": "repo/testcontainerappsjob0:v4",
+                    "name": "testcontainerappsjob0",
                     "resources": {
-                      "cpu": 0.2,
-                      "memory": "100Mi"
+                      "cpu": 0.5,
+                      "memory": "1Gi"
                     }
                   }
                 ],
                 "initContainers": [
                   {
-                    "image": "repo/testcontainerAppsJob0:v4",
+                    "image": "repo/testcontainerappsjob0:v4",
                     "name": "testinitcontainerAppsJob0",
                     "resources": {
-                      "cpu": 0.2,
-                      "memory": "100Mi"
+                      "cpu": 0.5,
+                      "memory": "1Gi"
                     },
                     "command": [
                       "/bin/sh"
@@ -46,39 +45,6 @@
                   }
                 ]
               }
-=======
-            "status": "Running",
-            "startTime": "2023-02-13T20:37:30+00:00",
-            "endTime": "2023-02-13T20:47:30+00:00",
-            "template": {
-              "containers": [
-                {
-                  "image": "repo/testcontainerappsjob0:v4",
-                  "name": "testcontainerappsjob0",
-                  "resources": {
-                    "cpu": 0.5,
-                    "memory": "1Gi"
-                  }
-                }
-              ],
-              "initContainers": [
-                {
-                  "image": "repo/testcontainerappsjob0:v4",
-                  "name": "testinitcontainerAppsJob0",
-                  "resources": {
-                    "cpu": 0.5,
-                    "memory": "1Gi"
-                  },
-                  "command": [
-                    "/bin/sh"
-                  ],
-                  "args": [
-                    "-c",
-                    "while true; do echo hello; sleep 10;done"
-                  ]
-                }
-              ]
->>>>>>> d402f685
             }
           }
         ],

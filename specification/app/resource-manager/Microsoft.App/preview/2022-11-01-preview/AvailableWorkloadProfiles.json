--- conflicted
+++ resolved
@@ -74,25 +74,9 @@
           "description": "Revision resource specific properties",
           "type": "object",
           "properties": {
-<<<<<<< HEAD
-            "billingMeterCategory": {
-              "description": "Used to map workload profile types to billing meter.",
-              "type": "string",
-              "enum": [
-                "PremiumSkuGeneralPurpose",
-                "PremiumSkuMemoryOptimized",
-                "PremiumSkuComputeOptimized",
-                "ConsumptionBasedBilling"
-              ],
-              "x-ms-enum": {
-                "name": "Category",
-                "modelAsString": true
-              }
-=======
             "category": {
               "description": "Used to categorize workload profiles.",
               "type": "string"
->>>>>>> ab11e4dd
             },
             "applicability": {
               "type": "string",

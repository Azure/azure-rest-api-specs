{
  "parameters": {
    "subscriptionId": "34adfa4f-cedf-4dc0-ba29-b6d1a69ab345",
    "resourceGroupName": "rg",
    "containerAppName": "testcontainerApp0",
    "api-version": "2022-11-01-preview",
    "containerAppEnvelope": {
      "location": "East US",
      "properties": {
        "environmentId": "/subscriptions/34adfa4f-cedf-4dc0-ba29-b6d1a69ab345/resourceGroups/rg/providers/Microsoft.App/managedEnvironments/demokube",
        "workloadProfileType": "GeneralPurpose",
        "configuration": {
          "ingress": {
            "external": true,
            "targetPort": 3000,
            "customDomains": [
              {
                "name": "www.my-name.com",
                "bindingType": "SniEnabled",
                "certificateId": "/subscriptions/34adfa4f-cedf-4dc0-ba29-b6d1a69ab345/resourceGroups/rg/providers/Microsoft.App/managedEnvironments/demokube/certificates/my-certificate-for-my-name-dot-com"
              },
              {
                "name": "www.my-other-name.com",
                "bindingType": "SniEnabled",
                "certificateId": "/subscriptions/34adfa4f-cedf-4dc0-ba29-b6d1a69ab345/resourceGroups/rg/providers/Microsoft.App/managedEnvironments/demokube/certificates/my-certificate-for-my-other-name-dot-com"
              }
            ],
            "traffic": [
              {
                "weight": 100,
                "revisionName": "testcontainerApp0-ab1234",
                "label": "production"
              }
            ],
            "ipSecurityRestrictions": [
              {
                "name": "Allow work IP A subnet",
                "description": "Allowing all IP's within the subnet below to access containerapp",
                "ipAddressRange": "192.168.1.1/32",
                "action": "Allow"
              },
              {
                "name": "Allow work IP B subnet",
                "description": "Allowing all IP's within the subnet below to access containerapp",
                "ipAddressRange": "192.168.1.1/8",
                "action": "Allow"
              }
            ],
<<<<<<< HEAD
            "stickySessions": {
              "affinity": "Sticky"
=======
            "clientCertificateMode": "accept",
            "corsPolicy": {
              "allowedOrigins": [
                "https://a.test.com",
                "https://b.test.com"
              ],
              "allowedMethods": [
                "GET",
                "POST"
              ],
              "allowedHeaders": [
                "HEADER1",
                "HEADER2"
              ],
              "exposeHeaders": [
                "HEADER3",
                "HEADER4"
              ],
              "maxAge": 1234,
              "allowCredentials": true
>>>>>>> 678bb820
            }
          },
          "dapr": {
            "enabled": true,
            "appPort": 3000,
            "appProtocol": "http",
            "httpReadBufferSize": 30,
            "httpMaxRequestSize": 10,
            "logLevel": "debug",
            "enableApiLogging": true
          },
          "maxInactiveRevisions": 10
        },
        "template": {
          "containers": [
            {
              "image": "repo/testcontainerApp0:v1",
              "name": "testcontainerApp0",
              "probes": [
                {
                  "type": "Liveness",
                  "httpGet": {
                    "path": "/health",
                    "port": 8080,
                    "httpHeaders": [
                      {
                        "name": "Custom-Header",
                        "value": "Awesome"
                      }
                    ]
                  },
                  "initialDelaySeconds": 3,
                  "periodSeconds": 3
                }
              ]
            }
          ],
          "initContainers": [
            {
              "image": "repo/testcontainerApp0:v4",
              "name": "testinitcontainerApp0",
              "resources": {
                "cpu": 0.2,
                "memory": "100Mi"
              },
              "command": [
                "/bin/sh"
              ],
              "args": [
                "-c",
                "while true; do echo hello; sleep 10;done"
              ]
            }
          ],
          "scale": {
            "minReplicas": 1,
            "maxReplicas": 5,
            "rules": [
              {
                "name": "httpscalingrule",
                "custom": {
                  "type": "http",
                  "metadata": {
                    "concurrentRequests": "50"
                  }
                }
              }
            ]
          }
        }
      }
    }
  },
  "responses": {
    "200": {
      "headers": {},
      "body": {
        "id": "/subscriptions/34adfa4f-cedf-4dc0-ba29-b6d1a69ab345/resourceGroups/rg/providers/Microsoft.App/containerApps/testcontainerApp0",
        "name": "testcontainerApp0",
        "type": "Microsoft.App/containerApps",
        "location": "East US",
        "properties": {
          "provisioningState": "Succeeded",
          "managedEnvironmentId": "/subscriptions/34adfa4f-cedf-4dc0-ba29-b6d1a69ab345/resourceGroups/rg/providers/Microsoft.App/managedEnvironments/demokube",
          "workloadProfileType": "GeneralPurpose",
          "latestRevisionFqdn": "testcontainerApp0-pjxhsye.demokube-t24clv0g.eastus.containerApps.k4apps.io",
          "configuration": {
            "ingress": {
              "fqdn": "testcontainerApp0.demokube-t24clv0g.eastus.containerApps.k4apps.io",
              "external": true,
              "targetPort": 3000,
              "transport": "auto",
              "customDomains": [
                {
                  "name": "www.my-name.com",
                  "bindingType": "SniEnabled",
                  "certificateId": "/subscriptions/34adfa4f-cedf-4dc0-ba29-b6d1a69ab345/resourceGroups/rg/providers/Microsoft.App/managedEnvironments/demokube/certificates/my-certificate-for-my-name-dot-com"
                },
                {
                  "name": "www.my-other-name.com",
                  "bindingType": "SniEnabled",
                  "certificateId": "/subscriptions/34adfa4f-cedf-4dc0-ba29-b6d1a69ab345/resourceGroups/rg/providers/Microsoft.App/managedEnvironments/demokube/certificates/my-certificate-for-my-other-name-dot-com"
                }
              ],
              "traffic": [
                {
                  "weight": 80,
                  "revisionName": "testcontainerApp0-ab1234"
                },
                {
                  "weight": 20,
                  "revisionName": "testcontainerApp0-ab4321",
                  "label": "staging"
                }
              ],
              "ipSecurityRestrictions": [
                {
                  "name": "Allow work IP A subnet",
                  "description": "Allowing all IP's within the subnet below to access containerapp",
                  "ipAddressRange": "192.168.1.1/32",
                  "action": "Allow"
                },
                {
                  "name": "Allow work IP B subnet",
                  "description": "Allowing all IP's within the subnet below to access containerapp",
                  "ipAddressRange": "192.168.1.1/8",
                  "action": "Allow"
                }
              ],
              "stickySessions": {
                "affinity": "Sticky"
              }
            },
            "dapr": {
              "enabled": true,
              "appPort": 3000,
              "appProtocol": "http",
              "httpReadBufferSize": 30
            }
          },
          "template": {
            "containers": [
              {
                "image": "repo/testcontainerApp0:v4",
                "name": "testcontainerApp0",
                "resources": {
                  "cpu": 0.2,
                  "memory": "100Mi"
                },
                "probes": [
                  {
                    "type": "Liveness",
                    "httpGet": {
                      "path": "/health",
                      "port": 8080,
                      "httpHeaders": [
                        {
                          "name": "Custom-Header",
                          "value": "Awesome"
                        }
                      ]
                    },
                    "initialDelaySeconds": 3,
                    "periodSeconds": 3
                  }
                ]
              }
            ],
            "initContainers": [
              {
                "image": "repo/testcontainerApp0:v4",
                "name": "testinitcontainerApp0",
                "resources": {
                  "cpu": 0.2,
                  "memory": "100Mi"
                },
                "command": [
                  "/bin/sh"
                ],
                "args": [
                  "-c",
                  "while true; do echo hello; sleep 10;done"
                ]
              }
            ],
            "scale": {
              "minReplicas": 1,
              "maxReplicas": 5,
              "rules": [
                {
                  "name": "httpscalingrule",
                  "http": {
                    "metadata": {
                      "concurrentRequests": "50"
                    }
                  }
                }
              ]
            }
          },
          "eventStreamEndpoint": "testEndpoint"
        }
      }
    },
    "201": {
      "headers": {},
      "body": {
        "id": "/subscriptions/34adfa4f-cedf-4dc0-ba29-b6d1a69ab345/resourceGroups/rg/providers/Microsoft.App/containerApps/testcontainerApp0",
        "name": "testcontainerApp0",
        "type": "Microsoft.App/containerApps",
        "location": "East US",
        "properties": {
          "provisioningState": "InProgress",
          "managedEnvironmentId": "/subscriptions/34adfa4f-cedf-4dc0-ba29-b6d1a69ab345/resourceGroups/rg/providers/Microsoft.App/managedEnvironments/demokube",
          "latestRevisionFqdn": "testcontainerApp0-pjxhsye.demokube-t24clv0g.eastus.containerApps.k4apps.io",
          "configuration": {
            "ingress": {
              "fqdn": "testcontainerApp0.demokube-t24clv0g.eastus.containerApps.k4apps.io",
              "external": true,
              "targetPort": 3000,
              "transport": "auto",
              "traffic": [
                {
                  "weight": 80,
                  "revisionName": "testcontainerApp0-ab1234"
                },
                {
                  "weight": 20,
                  "revisionName": "testcontainerApp0-ab4321",
                  "label": "staging"
                }
              ]
            },
            "dapr": {
              "enabled": true,
              "appPort": 3000,
              "appProtocol": "http",
              "httpReadBufferSize": 30
            }
          },
          "template": {
            "containers": [
              {
                "image": "repo/testcontainerApp0:v4",
                "name": "testcontainerApp0",
                "resources": {
                  "cpu": 0.2,
                  "memory": "100Mi"
                },
                "probes": [
                  {
                    "type": "Liveness",
                    "httpGet": {
                      "path": "/health",
                      "port": 8080,
                      "httpHeaders": [
                        {
                          "name": "Custom-Header",
                          "value": "Awesome"
                        }
                      ]
                    },
                    "initialDelaySeconds": 3,
                    "periodSeconds": 3
                  }
                ]
              }
            ],
            "initContainers": [
              {
                "image": "repo/testcontainerApp0:v4",
                "name": "testinitcontainerApp0",
                "resources": {
                  "cpu": 0.2,
                  "memory": "100Mi"
                },
                "command": [
                  "/bin/sh"
                ],
                "args": [
                  "-c",
                  "while true; do echo hello; sleep 10;done"
                ]
              }
            ],
            "scale": {
              "minReplicas": 1,
              "maxReplicas": 5,
              "rules": [
                {
                  "name": "httpscalingrule",
                  "http": {
                    "metadata": {
                      "concurrentRequests": "50"
                    }
                  }
                }
              ]
            }
          },
          "eventStreamEndpoint": "testEndpoint"
        }
      }
    }
  }
}<|MERGE_RESOLUTION|>--- conflicted
+++ resolved
@@ -46,10 +46,9 @@
                 "action": "Allow"
               }
             ],
-<<<<<<< HEAD
             "stickySessions": {
-              "affinity": "Sticky"
-=======
+              "affinity": "sticky"
+              },
             "clientCertificateMode": "accept",
             "corsPolicy": {
               "allowedOrigins": [
@@ -70,7 +69,6 @@
               ],
               "maxAge": 1234,
               "allowCredentials": true
->>>>>>> 678bb820
             }
           },
           "dapr": {

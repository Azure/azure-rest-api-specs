--- conflicted
+++ resolved
@@ -310,22 +310,13 @@
         }
       }
     },
-<<<<<<< HEAD
-    "/subscriptions/{subscriptionId}/resourceGroups/{resourceGroupName}/providers/Microsoft.App/containerApps/{name}/listSecrets": {
-=======
     "/subscriptions/{subscriptionId}/resourceGroups/{resourceGroupName}/providers/Microsoft.App/containerApps/{containerAppName}/listCustomHostNameAnalysis": {
->>>>>>> e166d26b
       "post": {
         "tags": [
           "ContainerApps"
         ],
-<<<<<<< HEAD
-        "summary": "List secrets for a container app",
-        "operationId": "ContainerApps_ListSecrets",
-=======
         "summary": "Analyzes a custom hostname for a Container App",
         "operationId": "ContainerApps_ListCustomHostNameAnalysis",
->>>>>>> e166d26b
         "parameters": [
           {
             "$ref": "../../../../../common-types/resource-management/v3/types.json#/parameters/SubscriptionIdParameter"
@@ -334,20 +325,11 @@
             "$ref": "../../../../../common-types/resource-management/v3/types.json#/parameters/ResourceGroupNameParameter"
           },
           {
-<<<<<<< HEAD
-            "$ref": "../../../../../common-types/resource-management/v3/types.json#/parameters/ApiVersionParameter"
-          },
-          {
-            "name": "name",
-=======
             "name": "containerAppName",
->>>>>>> e166d26b
             "in": "path",
             "description": "Name of the Container App.",
             "required": true,
             "type": "string"
-<<<<<<< HEAD
-=======
           },
           {
             "name": "customHostname",
@@ -357,18 +339,13 @@
           },
           {
             "$ref": "../../../../../common-types/resource-management/v3/types.json#/parameters/ApiVersionParameter"
->>>>>>> e166d26b
           }
         ],
         "responses": {
           "200": {
             "description": "OK",
             "schema": {
-<<<<<<< HEAD
-              "$ref": "#/definitions/SecretsCollection"
-=======
               "$ref": "#/definitions/CustomHostnameAnalysisResult"
->>>>>>> e166d26b
             }
           },
           "default": {
@@ -379,13 +356,54 @@
           }
         },
         "x-ms-examples": {
-<<<<<<< HEAD
+          "Analyze Custom Hostname": {
+            "$ref": "./examples/ContainerApps_ListCustomHostNameAnalysis.json"
+          }
+        }
+      }
+    },
+    "/subscriptions/{subscriptionId}/resourceGroups/{resourceGroupName}/providers/Microsoft.App/containerApps/{name}/listSecrets": {
+      "post": {
+        "tags": [
+          "ContainerApps"
+        ],
+        "summary": "List secrets for a container app",
+        "operationId": "ContainerApps_ListSecrets",
+        "parameters": [
+          {
+            "$ref": "../../../../../common-types/resource-management/v3/types.json#/parameters/SubscriptionIdParameter"
+          },
+          {
+            "$ref": "../../../../../common-types/resource-management/v3/types.json#/parameters/ResourceGroupNameParameter"
+          },
+          {
+            "$ref": "../../../../../common-types/resource-management/v3/types.json#/parameters/ApiVersionParameter"
+          },
+          {
+            "name": "name",
+            "in": "path",
+            "description": "Name of the Container App.",
+            "required": true,
+            "type": "string"
+          }
+        ],
+        "responses": {
+          "200": {
+            "description": "OK",
+            "schema": {
+              "$ref": "#/definitions/SecretsCollection"
+            }
+          },
+          "default": {
+            "description": "Common error response.",
+            "schema": {
+              "$ref": "./CommonDefinitions.json#/definitions/DefaultErrorResponse"
+            }
+          }
+        },
+        "x-ms-examples": {
           "List Container Apps Secrets": {
             "$ref": "./examples/ContainerApps_ListSecrets.json"
-=======
-          "Analyze Custom Hostname": {
-            "$ref": "./examples/ContainerApps_ListCustomHostNameAnalysis.json"
->>>>>>> e166d26b
           }
         }
       }
@@ -639,27 +657,6 @@
         }
       }
     },
-    "TrafficWeight": {
-      "description": "Traffic weight assigned to a revision",
-      "type": "object",
-      "properties": {
-        "revisionName": {
-          "description": "Name of a revision",
-          "type": "string"
-        },
-        "weight": {
-          "format": "int32",
-          "description": "Traffic weight assigned to a revision",
-          "type": "integer"
-        },
-        "latestRevision": {
-          "description": "Indicates that the traffic weight belongs to a latest stable revision",
-          "default": false,
-          "type": "boolean"
-        }
-      }
-    },
-<<<<<<< HEAD
     "SecretsCollection": {
       "description": "Container App Secrets Collection ARM resource.",
       "required": [
@@ -693,7 +690,29 @@
           "type": "string",
           "x-ms-secret": true,
           "readOnly": true
-=======
+        }
+      }
+    },
+    "TrafficWeight": {
+      "description": "Traffic weight assigned to a revision",
+      "type": "object",
+      "properties": {
+        "revisionName": {
+          "description": "Name of a revision",
+          "type": "string"
+        },
+        "weight": {
+          "format": "int32",
+          "description": "Traffic weight assigned to a revision",
+          "type": "integer"
+        },
+        "latestRevision": {
+          "description": "Indicates that the traffic weight belongs to a latest stable revision",
+          "default": false,
+          "type": "boolean"
+        }
+      }
+    },
     "CustomDomain": {
       "description": "Custom Domain of a Container App",
       "type": "object",
@@ -809,7 +828,6 @@
             }
           },
           "x-ms-client-flatten": true
->>>>>>> e166d26b
         }
       }
     }

{
  "parameters": {
    "subscriptionId": "8efdecc5-919e-44eb-b179-915dca89ebf9",
    "resourceGroupName": "examplerg",
    "api-version": "2022-06-01-preview"
  },
  "responses": {
    "200": {
      "body": {
        "value": [
          {
            "id": "/subscriptions/8efdecc5-919e-44eb-b179-915dca89ebf9/resourceGroups/examplerg/providers/Microsoft.App/managedEnvironments/jlaw-demo1",
            "name": "jlaw-demo1",
            "type": "Microsoft.App/managedEnvironments",
            "location": "North Central US",
            "tags": {},
            "sku": {
              "name": "Premium"
            },
            "properties": {
              "provisioningState": "Succeeded",
              "deploymentErrors": null,
              "defaultDomain": "jlaw-demo1.k4apps.io",
              "staticIp": "20.42.33.145",
              "appLogsConfiguration": null,
              "zoneRedundant": true,
              "customDomainConfiguration": {
                "customDomainVerificationId": "custom domain verification id",
                "dnsSuffix": "www.my-name.com",
                "subjectName": "CN=www.my-name.com",
                "expirationDate": "2022-11-06T04:00:00Z",
                "thumbprint": "CERTIFICATE_THUMBPRINT"
              },
<<<<<<< HEAD
              "eventStreamEndpoint": "testEndpoint"
=======
              "workloadProfiles": [
                {
                  "workloadProfileType": "GeneralPurpose",
                  "minimumCount": 3,
                  "maximumCount": 12
                },
                {
                  "workloadProfileType": "MemoryOptimized",
                  "minimumCount": 3,
                  "maximumCount": 6
                },
                {
                  "workloadProfileType": "ComputeOptimized",
                  "minimumCount": 3,
                  "maximumCount": 6
                }
              ]
>>>>>>> c6e7c424
            }
          },
          {
            "id": "/subscriptions/8efdecc5-919e-44eb-b179-915dca89ebf9/resourceGroups/examplerg/providers/Microsoft.App/managedEnvironments/demo1",
            "name": "demo1",
            "type": "Microsoft.App/managedEnvironments",
            "location": "North Central US",
            "tags": {},
            "sku": {
              "name": "Consumption"
            },
            "properties": {
              "provisioningState": "Succeeded",
              "deploymentErrors": null,
              "defaultDomain": "demo1.k4apps.io",
              "staticIp": "52.142.21.61",
              "appLogsConfiguration": null,
              "zoneRedundant": true,
              "customDomainConfiguration": {
                "customDomainVerificationId": "custom domain verification id",
                "dnsSuffix": "www.my-name2.com",
                "subjectName": "CN=www.my-name2.com",
                "expirationDate": "2022-11-06T04:00:00Z",
                "thumbprint": "CERTIFICATE_THUMBPRINT"
              },
              "eventStreamEndpoint": "testEndpoint"
            }
          }
        ]
      }
    }
  }
}<|MERGE_RESOLUTION|>--- conflicted
+++ resolved
@@ -31,9 +31,7 @@
                 "expirationDate": "2022-11-06T04:00:00Z",
                 "thumbprint": "CERTIFICATE_THUMBPRINT"
               },
-<<<<<<< HEAD
-              "eventStreamEndpoint": "testEndpoint"
-=======
+              "eventStreamEndpoint": "testEndpoint",
               "workloadProfiles": [
                 {
                   "workloadProfileType": "GeneralPurpose",
@@ -51,7 +49,6 @@
                   "maximumCount": 6
                 }
               ]
->>>>>>> c6e7c424
             }
           },
           {

{
  "parameters": {
    "subscriptionId": "8efdecc5-919e-44eb-b179-915dca89ebf9",
    "api-version": "2022-06-01-preview"
  },
  "responses": {
    "200": {
      "body": {
        "value": [
          {
            "id": "/subscriptions/8efdecc5-919e-44eb-b179-915dca89ebf9/resourceGroups/examplerg/providers/Microsoft.App/managedEnvironments/jlaw-demo1",
            "name": "jlaw-demo1",
            "type": "Microsoft.App/managedEnvironments",
            "location": "North Central US",
            "tags": {},
            "sku": {
              "name": "Premium"
            },
            "properties": {
              "provisioningState": "Succeeded",
              "deploymentErrors": null,
              "defaultDomain": "jlaw-demo1.k4apps.io",
              "staticIp": "20.42.33.145",
              "appLogsConfiguration": null,
              "zoneRedundant": true,
              "customDomainConfiguration": {
                "customDomainVerificationId": "custom domain verification id",
                "dnsSuffix": "www.my-name.com",
                "subjectName": "CN=www.my-name.com",
                "expirationDate": "2022-11-06T04:00:00Z",
                "thumbprint": "CERTIFICATE_THUMBPRINT"
              },
<<<<<<< HEAD
              "eventStreamEndpoint": "testEndpoint"
=======
              "workloadProfiles": [
                {
                  "workloadProfileType": "GeneralPurpose",
                  "minimumCount": 3,
                  "maximumCount": 12
                },
                {
                  "workloadProfileType": "MemoryOptimized",
                  "minimumCount": 3,
                  "maximumCount": 6
                },
                {
                  "workloadProfileType": "ComputeOptimized",
                  "minimumCount": 3,
                  "maximumCount": 6
                }
              ]
>>>>>>> c6e7c424
            }
          },
          {
            "id": "/subscriptions/8efdecc5-919e-44eb-b179-915dca89ebf9/resourceGroups/DemoRG/providers/Microsoft.App/managedEnvironments/demo1",
            "name": "demo1",
            "type": "Microsoft.App/managedEnvironments",
            "location": "North Central US",
            "tags": {},
            "sku": {
              "name": "Consumption"
            },
            "properties": {
              "provisioningState": "Succeeded",
              "deploymentErrors": null,
              "defaultDomain": "demo1.k4apps.io",
              "staticIp": "52.142.21.61",
              "appLogsConfiguration": null,
              "zoneRedundant": true,
              "customDomainConfiguration": {
                "customDomainVerificationId": "custom domain verification id",
                "dnsSuffix": "www.my-name2.com",
                "subjectName": "CN=www.my-name2.com",
                "expirationDate": "2022-11-06T04:00:00Z",
                "thumbprint": "CERTIFICATE_THUMBPRINT"
              },
              "eventStreamEndpoint": "testEndpoint"
            }
          }
        ]
      }
    }
  }
}<|MERGE_RESOLUTION|>--- conflicted
+++ resolved
@@ -30,9 +30,7 @@
                 "expirationDate": "2022-11-06T04:00:00Z",
                 "thumbprint": "CERTIFICATE_THUMBPRINT"
               },
-<<<<<<< HEAD
-              "eventStreamEndpoint": "testEndpoint"
-=======
+              "eventStreamEndpoint": "testEndpoint",
               "workloadProfiles": [
                 {
                   "workloadProfileType": "GeneralPurpose",
@@ -50,7 +48,6 @@
                   "maximumCount": 6
                 }
               ]
->>>>>>> c6e7c424
             }
           },
           {

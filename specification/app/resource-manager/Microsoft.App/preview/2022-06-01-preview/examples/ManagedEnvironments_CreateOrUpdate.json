{
  "parameters": {
    "subscriptionId": "34adfa4f-cedf-4dc0-ba29-b6d1a69ab345",
    "resourceGroupName": "examplerg",
    "environmentName": "testcontainerenv",
    "api-version": "2022-06-01-preview",
    "environmentEnvelope": {
      "location": "East US",
      "sku": {
        "name": "Premium"
      },
      "properties": {
        "daprAIConnectionString": "InstrumentationKey=00000000-0000-0000-0000-000000000000;IngestionEndpoint=https://northcentralus-0.in.applicationinsights.azure.com/",
        "appLogsConfiguration": {
          "logAnalyticsConfiguration": {
            "customerId": "string",
            "sharedKey": "string"
          }
        },
        "zoneRedundant": true,
        "customDomainConfiguration": {
          "dnsSuffix": "www.my-name.com",
          "certificateValue": "PFX-or-PEM-blob",
          "certificatePassword": "private key password"
        },
        "workloadProfiles": [
          {
            "workloadProfileType": "GeneralPurpose",
            "minimumCount": 3,
            "maximumCount": 12
          },
          {
            "workloadProfileType": "MemoryOptimized",
            "minimumCount": 3,
            "maximumCount": 6
          },
          {
            "workloadProfileType": "ComputeOptimized",
            "minimumCount": 3,
            "maximumCount": 6
          }
        ]
      }
    }
  },
  "responses": {
    "200": {
      "body": {
        "id": "/subscriptions/34adfa4f-cedf-4dc0-ba29-b6d1a69ab345/resourceGroups/examplerg/providers/Microsoft.App/managedEnvironments/testcontainerenv",
        "name": "testcontainerenv",
        "type": "Microsoft.App/managedEnvironments",
        "location": "East US",
        "sku": {
          "name": "Premium"
        },
        "properties": {
          "provisioningState": "Succeeded",
          "deploymentErrors": null,
          "defaultDomain": "testcontainerenv.k4apps.io",
          "staticIp": "1.2.3.4",
          "appLogsConfiguration": {
            "logAnalyticsConfiguration": {
              "customerId": "string"
            }
          },
          "zoneRedundant": true,
          "customDomainConfiguration": {
            "customDomainVerificationId": "custom domain verification id",
            "dnsSuffix": "www.my-name.com",
            "subjectName": "CN=www.my-name.com",
            "expirationDate": "2022-11-06T04:00:00Z",
            "thumbprint": "CERTIFICATE_THUMBPRINT"
          },
<<<<<<< HEAD
          "eventStreamEndpoint": "testEndpoint"
=======
          "workloadProfiles": [
            {
              "workloadProfileType": "GeneralPurpose",
              "minimumCount": 3,
              "maximumCount": 12
            },
            {
              "workloadProfileType": "MemoryOptimized",
              "minimumCount": 3,
              "maximumCount": 6
            },
            {
              "workloadProfileType": "ComputeOptimized",
              "minimumCount": 3,
              "maximumCount": 6
            }
          ]
>>>>>>> c6e7c424
        }
      }
    },
    "201": {
      "body": {
        "id": "/subscriptions/34adfa4f-cedf-4dc0-ba29-b6d1a69ab345/resourceGroups/examplerg/providers/Microsoft.App/managedEnvironments/testcontainerenv",
        "name": "testcontainerenv",
        "type": "Microsoft.App/managedEnvironments",
        "location": "East US",
        "sku": {
          "name": "Premium"
        },
        "properties": {
          "provisioningState": "InitializationInProgress",
          "deploymentErrors": null,
          "defaultDomain": "testcontainerenv.k4apps.io",
          "staticIp": "1.2.3.4",
          "appLogsConfiguration": {
            "logAnalyticsConfiguration": {
              "customerId": "string"
            }
          },
          "zoneRedundant": true,
          "customDomainConfiguration": {
            "customDomainVerificationId": "custom domain verification id",
            "dnsSuffix": "www.my-name.com",
            "subjectName": "CN=www.my-name.com",
            "expirationDate": "2022-11-06T04:00:00Z",
            "thumbprint": "CERTIFICATE_THUMBPRINT"
          },
<<<<<<< HEAD
          "eventStreamEndpoint": "testEndpoint"
=======
          "workloadProfiles": [
            {
              "workloadProfileType": "GeneralPurpose",
              "minimumCount": 3,
              "maximumCount": 12
            },
            {
              "workloadProfileType": "MemoryOptimized",
              "minimumCount": 3,
              "maximumCount": 6
            },
            {
              "workloadProfileType": "ComputeOptimized",
              "minimumCount": 3,
              "maximumCount": 6
            }
          ]
>>>>>>> c6e7c424
        }
      }
    }
  }
}<|MERGE_RESOLUTION|>--- conflicted
+++ resolved
@@ -71,9 +71,7 @@
             "expirationDate": "2022-11-06T04:00:00Z",
             "thumbprint": "CERTIFICATE_THUMBPRINT"
           },
-<<<<<<< HEAD
-          "eventStreamEndpoint": "testEndpoint"
-=======
+          "eventStreamEndpoint": "testEndpoint",
           "workloadProfiles": [
             {
               "workloadProfileType": "GeneralPurpose",
@@ -91,7 +89,6 @@
               "maximumCount": 6
             }
           ]
->>>>>>> c6e7c424
         }
       }
     },
@@ -122,9 +119,7 @@
             "expirationDate": "2022-11-06T04:00:00Z",
             "thumbprint": "CERTIFICATE_THUMBPRINT"
           },
-<<<<<<< HEAD
-          "eventStreamEndpoint": "testEndpoint"
-=======
+          "eventStreamEndpoint": "testEndpoint",
           "workloadProfiles": [
             {
               "workloadProfileType": "GeneralPurpose",
@@ -142,7 +137,6 @@
               "maximumCount": 6
             }
           ]
->>>>>>> c6e7c424
         }
       }
     }

{
  "parameters": {
    "subscriptionId": "34adfa4f-cedf-4dc0-ba29-b6d1a69ab345",
    "resourceGroupName": "rg",
    "api-version": "2024-02-02-preview"
  },
  "responses": {
    "200": {
      "headers": {},
      "body": {
        "value": [
          {
            "id": "/subscriptions/34adfa4f-cedf-4dc0-ba29-b6d1a69ab345/resourceGroups/rg/providers/Microsoft.App/containerApps/testcontainerApp0",
            "name": "testcontainerApp0",
            "type": "Microsoft.App/containerApps",
            "location": "East US",
            "properties": {
              "provisioningState": "Succeeded",
              "managedEnvironmentId": "/subscriptions/34adfa4f-cedf-4dc0-ba29-b6d1a69ab345/resourceGroups/rg/providers/Microsoft.App/managedEnvironments/demokube",
              "workloadProfileName": "My-GP-01",
              "latestRevisionFqdn": "testcontainerApp0-pjxhsye.demokube-t24clv0g.eastus.containerApps.k4apps.io",
              "latestReadyRevisionName": "testcontainerApp0-pjxhsye",
              "configuration": {
                "ingress": {
                  "fqdn": "testcontainerApp0.demokube-t24clv0g.eastus.containerApps.k4apps.io",
                  "external": true,
                  "targetPort": 3000,
                  "transport": "auto",
                  "customDomains": [
                    {
                      "name": "www.my-name.com",
                      "bindingType": "SniEnabled",
                      "certificateId": "/subscriptions/34adfa4f-cedf-4dc0-ba29-b6d1a69ab345/resourceGroups/rg/providers/Microsoft.App/managedEnvironments/demokube/certificates/my-certificate-for-my-name-dot-com"
                    },
                    {
                      "name": "www.my--other-name.com",
                      "bindingType": "SniEnabled",
                      "certificateId": "/subscriptions/34adfa4f-cedf-4dc0-ba29-b6d1a69ab345/resourceGroups/rg/providers/Microsoft.App/managedEnvironments/demokube/certificates/my-certificate-for-my-other-name-dot-com"
                    }
                  ],
                  "traffic": [
                    {
                      "weight": 80,
                      "revisionName": "testcontainerApp0-ab1234"
                    },
                    {
                      "weight": 20,
                      "revisionName": "testcontainerApp0-ab4321",
                      "label": "staging"
                    }
                  ],
                  "ipSecurityRestrictions": [
                    {
                      "name": "Allow work IP A subnet",
                      "description": "Allowing all IP's within the subnet below to access containerapp",
                      "ipAddressRange": "192.168.1.1/32",
                      "action": "Allow"
                    },
                    {
                      "name": "Allow work IP B subnet",
                      "description": "Allowing all IP's within the subnet below to access containerapp",
                      "ipAddressRange": "192.168.1.1/8",
                      "action": "Allow"
                    }
                  ],
                  "stickySessions": {
                    "affinity": "sticky"
                  },
                  "targetPortHttpScheme": "http"
                },
                "dapr": {
                  "enabled": true,
                  "appPort": 3000,
                  "appProtocol": "http",
                  "httpReadBufferSize": 30,
                  "httpMaxRequestSize": 10,
                  "logLevel": "debug",
                  "enableApiLogging": true
                },
                "runtime": {
                  "java": {
<<<<<<< HEAD
                    "enableMetrics": true,
                    "javaAgent": {
                      "enabled": true,
                      "logLevelSettings": [
                        {
                          "logger": "org.springframework.boot",
                          "level": "debug"
                        }
                      ]
                    }
=======
                    "enableMetrics": true
                  },
                  "dotnet": {
                    "autoConfigureDataProtection": true
>>>>>>> 437ba99d
                  }
                },
                "maxInactiveRevisions": 10
              },
              "template": {
                "containers": [
                  {
                    "image": "repo/testcontainerApp0:v4",
                    "name": "testcontainerApp0",
                    "resources": {
                      "cpu": 0.2,
                      "memory": "100Mi"
                    }
                  }
                ],
                "initContainers": [
                  {
                    "image": "repo/testcontainerApp0:v4",
                    "name": "testinitcontainerApp0",
                    "resources": {
                      "cpu": 0.2,
                      "memory": "100Mi"
                    }
                  }
                ],
                "scale": {
                  "minReplicas": 1,
                  "maxReplicas": 5,
                  "rules": [
                    {
                      "name": "httpscalingrule",
                      "http": {
                        "metadata": {
                          "concurrentRequests": "50"
                        }
                      }
                    }
                  ]
                }
              },
              "eventStreamEndpoint": "testEndpoint"
            }
          }
        ],
        "nextLink": null
      }
    }
  }
}<|MERGE_RESOLUTION|>--- conflicted
+++ resolved
@@ -79,7 +79,6 @@
                 },
                 "runtime": {
                   "java": {
-<<<<<<< HEAD
                     "enableMetrics": true,
                     "javaAgent": {
                       "enabled": true,
@@ -90,12 +89,9 @@
                         }
                       ]
                     }
-=======
-                    "enableMetrics": true
                   },
                   "dotnet": {
                     "autoConfigureDataProtection": true
->>>>>>> 437ba99d
                   }
                 },
                 "maxInactiveRevisions": 10

{
  "parameters": {
    "subscriptionId": "34adfa4f-cedf-4dc0-ba29-b6d1a69ab345",
    "resourceGroupName": "rg",
    "containerAppName": "testcontainerApp0",
    "api-version": "2024-02-02-preview",
    "containerAppEnvelope": {
      "location": "East US",
      "extendedLocation": {
        "name": "/subscriptions/34adfa4f-cedf-4dc0-ba29-b6d1a69ab345/resourceGroups/rg/providers/Microsoft.ExtendedLocation/customLocations/testcustomlocation",
        "type": "CustomLocation"
      },
      "properties": {
        "environmentId": "/subscriptions/34adfa4f-cedf-4dc0-ba29-b6d1a69ab345/resourceGroups/rg/providers/Microsoft.App/connectedEnvironments/demokube",
        "configuration": {
          "ingress": {
            "external": true,
            "targetPort": 3000,
            "customDomains": [
              {
                "name": "www.my-name.com",
                "bindingType": "SniEnabled",
                "certificateId": "/subscriptions/34adfa4f-cedf-4dc0-ba29-b6d1a69ab345/resourceGroups/rg/providers/Microsoft.App/connectedEnvironments/demokube/certificates/my-certificate-for-my-name-dot-com"
              },
              {
                "name": "www.my-other-name.com",
                "bindingType": "SniEnabled",
                "certificateId": "/subscriptions/34adfa4f-cedf-4dc0-ba29-b6d1a69ab345/resourceGroups/rg/providers/Microsoft.App/connectedEnvironments/demokube/certificates/my-certificate-for-my-other-name-dot-com"
              }
            ],
            "traffic": [
              {
                "weight": 100,
                "revisionName": "testcontainerApp0-ab1234",
                "label": "production"
              }
            ],
            "ipSecurityRestrictions": [
              {
                "name": "Allow work IP A subnet",
                "description": "Allowing all IP's within the subnet below to access containerapp",
                "ipAddressRange": "192.168.1.1/32",
                "action": "Allow"
              },
              {
                "name": "Allow work IP B subnet",
                "description": "Allowing all IP's within the subnet below to access containerapp",
                "ipAddressRange": "192.168.1.1/8",
                "action": "Allow"
              }
            ],
            "stickySessions": {
              "affinity": "sticky"
            },
            "clientCertificateMode": "accept",
            "corsPolicy": {
              "allowedOrigins": [
                "https://a.test.com",
                "https://b.test.com"
              ],
              "allowedMethods": [
                "GET",
                "POST"
              ],
              "allowedHeaders": [
                "HEADER1",
                "HEADER2"
              ],
              "exposeHeaders": [
                "HEADER3",
                "HEADER4"
              ],
              "maxAge": 1234,
              "allowCredentials": true
            },
            "additionalPortMappings": [
              {
                "external": true,
                "targetPort": 1234
              },
              {
                "external": false,
                "targetPort": 2345,
                "exposedPort": 3456
              }
            ]
          },
          "dapr": {
            "enabled": true,
            "appPort": 3000,
            "appProtocol": "http",
            "httpReadBufferSize": 30,
            "httpMaxRequestSize": 10,
            "logLevel": "debug",
            "enableApiLogging": true
          },
          "runtime": {
            "java": {
<<<<<<< HEAD
              "enableMetrics": true,
              "javaAgent": {
                "enabled": true,
                "logLevelSettings": [
                  {
                    "logger": "org.springframework.boot",
                    "level": "debug"
                  }
                ]
              }
=======
              "enableMetrics": true
            },
            "dotnet": {
              "autoConfigureDataProtection": true
>>>>>>> 437ba99d
            }
          },
          "maxInactiveRevisions": 10
        },
        "template": {
          "containers": [
            {
              "image": "repo/testcontainerApp0:v1",
              "name": "testcontainerApp0",
              "probes": [
                {
                  "type": "Liveness",
                  "httpGet": {
                    "path": "/health",
                    "port": 8080,
                    "httpHeaders": [
                      {
                        "name": "Custom-Header",
                        "value": "Awesome"
                      }
                    ]
                  },
                  "initialDelaySeconds": 3,
                  "periodSeconds": 3
                }
              ]
            }
          ],
          "initContainers": [
            {
              "image": "repo/testcontainerApp0:v4",
              "name": "testinitcontainerApp0",
              "resources": {
                "cpu": 0.2,
                "memory": "100Mi"
              },
              "command": [
                "/bin/sh"
              ],
              "args": [
                "-c",
                "while true; do echo hello; sleep 10;done"
              ]
            }
          ],
          "scale": {
            "minReplicas": 1,
            "maxReplicas": 5,
            "rules": [
              {
                "name": "httpscalingrule",
                "custom": {
                  "type": "http",
                  "metadata": {
                    "concurrentRequests": "50"
                  }
                }
              }
            ]
          }
        }
      }
    }
  },
  "responses": {
    "200": {
      "headers": {},
      "body": {
        "id": "/subscriptions/34adfa4f-cedf-4dc0-ba29-b6d1a69ab345/resourceGroups/rg/providers/Microsoft.App/containerApps/testcontainerApp0",
        "name": "testcontainerApp0",
        "type": "Microsoft.App/containerApps",
        "location": "East US",
        "extendedLocation": {
          "name": "/subscriptions/34adfa4f-cedf-4dc0-ba29-b6d1a69ab345/resourceGroups/rg/providers/Microsoft.ExtendedLocation/customLocations/testcustomlocation",
          "type": "CustomLocation"
        },
        "properties": {
          "provisioningState": "Succeeded",
          "environmentId": "/subscriptions/34adfa4f-cedf-4dc0-ba29-b6d1a69ab345/resourceGroups/rg/providers/Microsoft.App/connectedEnvironments/demokube",
          "latestRevisionFqdn": "testcontainerApp0-pjxhsye.demokube-t24clv0g.eastus.containerApps.k4apps.io",
          "latestReadyRevisionName": "testcontainerApp0-pjxhsye",
          "configuration": {
            "ingress": {
              "fqdn": "testcontainerApp0.demokube-t24clv0g.eastus.containerApps.k4apps.io",
              "external": true,
              "targetPort": 3000,
              "transport": "auto",
              "customDomains": [
                {
                  "name": "www.my-name.com",
                  "bindingType": "SniEnabled",
                  "certificateId": "/subscriptions/34adfa4f-cedf-4dc0-ba29-b6d1a69ab345/resourceGroups/rg/providers/Microsoft.App/connectedEnvironments/demokube/certificates/my-certificate-for-my-name-dot-com"
                },
                {
                  "name": "www.my-other-name.com",
                  "bindingType": "SniEnabled",
                  "certificateId": "/subscriptions/34adfa4f-cedf-4dc0-ba29-b6d1a69ab345/resourceGroups/rg/providers/Microsoft.App/connectedEnvironments/demokube/certificates/my-certificate-for-my-other-name-dot-com"
                }
              ],
              "traffic": [
                {
                  "weight": 80,
                  "revisionName": "testcontainerApp0-ab1234"
                },
                {
                  "weight": 20,
                  "revisionName": "testcontainerApp0-ab4321",
                  "label": "staging"
                }
              ],
              "ipSecurityRestrictions": [
                {
                  "name": "Allow work IP A subnet",
                  "description": "Allowing all IP's within the subnet below to access containerapp",
                  "ipAddressRange": "192.168.1.1/32",
                  "action": "Allow"
                },
                {
                  "name": "Allow work IP B subnet",
                  "description": "Allowing all IP's within the subnet below to access containerapp",
                  "ipAddressRange": "192.168.1.1/8",
                  "action": "Allow"
                }
              ],
              "stickySessions": {
                "affinity": "sticky"
              },
              "targetPortHttpScheme": "http"
            },
            "dapr": {
              "enabled": true,
              "appPort": 3000,
              "appProtocol": "http",
              "httpReadBufferSize": 30
            },
            "runtime": {
              "java": {
<<<<<<< HEAD
                "enableMetrics": true,
                "javaAgent": {
                  "enabled": true,
                  "logLevelSettings": [
                    {
                      "logger": "org.springframework.boot",
                      "level": "debug"
                    }
                  ]
                }
=======
                "enableMetrics": true
              },
              "dotnet": {
                "autoConfigureDataProtection": true
>>>>>>> 437ba99d
              }
            }
          },
          "template": {
            "containers": [
              {
                "image": "repo/testcontainerApp0:v4",
                "name": "testcontainerApp0",
                "resources": {
                  "cpu": 0.2,
                  "memory": "100Mi"
                },
                "probes": [
                  {
                    "type": "Liveness",
                    "httpGet": {
                      "path": "/health",
                      "port": 8080,
                      "httpHeaders": [
                        {
                          "name": "Custom-Header",
                          "value": "Awesome"
                        }
                      ]
                    },
                    "initialDelaySeconds": 3,
                    "periodSeconds": 3
                  }
                ]
              }
            ],
            "initContainers": [
              {
                "image": "repo/testcontainerApp0:v4",
                "name": "testinitcontainerApp0",
                "resources": {
                  "cpu": 0.2,
                  "memory": "100Mi"
                },
                "command": [
                  "/bin/sh"
                ],
                "args": [
                  "-c",
                  "while true; do echo hello; sleep 10;done"
                ]
              }
            ],
            "scale": {
              "minReplicas": 1,
              "maxReplicas": 5,
              "rules": [
                {
                  "name": "httpscalingrule",
                  "http": {
                    "metadata": {
                      "concurrentRequests": "50"
                    }
                  }
                }
              ]
            }
          },
          "eventStreamEndpoint": "testEndpoint"
        }
      }
    },
    "201": {
      "headers": {},
      "body": {
        "id": "/subscriptions/34adfa4f-cedf-4dc0-ba29-b6d1a69ab345/resourceGroups/rg/providers/Microsoft.App/containerApps/testcontainerApp0",
        "name": "testcontainerApp0",
        "type": "Microsoft.App/containerApps",
        "location": "East US",
        "extendedLocation": {
          "name": "/subscriptions/34adfa4f-cedf-4dc0-ba29-b6d1a69ab345/resourceGroups/rg/providers/Microsoft.ExtendedLocation/customLocations/testcustomlocation",
          "type": "CustomLocation"
        },
        "properties": {
          "provisioningState": "InProgress",
          "environmentId": "/subscriptions/34adfa4f-cedf-4dc0-ba29-b6d1a69ab345/resourceGroups/rg/providers/Microsoft.App/connectedEnvironments/demokube",
          "latestRevisionFqdn": "testcontainerApp0-pjxhsye.demokube-t24clv0g.eastus.containerApps.k4apps.io",
          "configuration": {
            "ingress": {
              "fqdn": "testcontainerApp0.demokube-t24clv0g.eastus.containerApps.k4apps.io",
              "external": true,
              "targetPort": 3000,
              "transport": "auto",
              "traffic": [
                {
                  "weight": 80,
                  "revisionName": "testcontainerApp0-ab1234"
                },
                {
                  "weight": 20,
                  "revisionName": "testcontainerApp0-ab4321",
                  "label": "staging"
                }
              ],
              "targetPortHttpScheme": "http"
            },
            "dapr": {
              "enabled": true,
              "appPort": 3000,
              "appProtocol": "http",
              "httpReadBufferSize": 30
            },
            "runtime": {
              "java": {
<<<<<<< HEAD
                "enableMetrics": true,
                "javaAgent": {
                  "enabled": true,
                  "logLevelSettings": [
                    {
                      "logger": "org.springframework.boot",
                      "level": "debug"
                    }
                  ]
                }
=======
                "enableMetrics": true
              },
              "dotnet": {
                "autoConfigureDataProtection": true
>>>>>>> 437ba99d
              }
            }
          },
          "template": {
            "containers": [
              {
                "image": "repo/testcontainerApp0:v4",
                "name": "testcontainerApp0",
                "resources": {
                  "cpu": 0.2,
                  "memory": "100Mi"
                },
                "probes": [
                  {
                    "type": "Liveness",
                    "httpGet": {
                      "path": "/health",
                      "port": 8080,
                      "httpHeaders": [
                        {
                          "name": "Custom-Header",
                          "value": "Awesome"
                        }
                      ]
                    },
                    "initialDelaySeconds": 3,
                    "periodSeconds": 3
                  }
                ]
              }
            ],
            "initContainers": [
              {
                "image": "repo/testcontainerApp0:v4",
                "name": "testinitcontainerApp0",
                "resources": {
                  "cpu": 0.2,
                  "memory": "100Mi"
                },
                "command": [
                  "/bin/sh"
                ],
                "args": [
                  "-c",
                  "while true; do echo hello; sleep 10;done"
                ]
              }
            ],
            "scale": {
              "minReplicas": 1,
              "maxReplicas": 5,
              "rules": [
                {
                  "name": "httpscalingrule",
                  "http": {
                    "metadata": {
                      "concurrentRequests": "50"
                    }
                  }
                }
              ]
            }
          },
          "eventStreamEndpoint": "testEndpoint"
        }
      }
    }
  }
}<|MERGE_RESOLUTION|>--- conflicted
+++ resolved
@@ -96,7 +96,6 @@
           },
           "runtime": {
             "java": {
-<<<<<<< HEAD
               "enableMetrics": true,
               "javaAgent": {
                 "enabled": true,
@@ -107,12 +106,9 @@
                   }
                 ]
               }
-=======
-              "enableMetrics": true
             },
             "dotnet": {
               "autoConfigureDataProtection": true
->>>>>>> 437ba99d
             }
           },
           "maxInactiveRevisions": 10
@@ -250,7 +246,6 @@
             },
             "runtime": {
               "java": {
-<<<<<<< HEAD
                 "enableMetrics": true,
                 "javaAgent": {
                   "enabled": true,
@@ -261,12 +256,9 @@
                     }
                   ]
                 }
-=======
-                "enableMetrics": true
               },
               "dotnet": {
                 "autoConfigureDataProtection": true
->>>>>>> 437ba99d
               }
             }
           },
@@ -376,7 +368,6 @@
             },
             "runtime": {
               "java": {
-<<<<<<< HEAD
                 "enableMetrics": true,
                 "javaAgent": {
                   "enabled": true,
@@ -387,12 +378,9 @@
                     }
                   ]
                 }
-=======
-                "enableMetrics": true
               },
               "dotnet": {
                 "autoConfigureDataProtection": true
->>>>>>> 437ba99d
               }
             }
           },

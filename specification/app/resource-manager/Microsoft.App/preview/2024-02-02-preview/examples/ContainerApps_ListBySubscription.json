--- conflicted
+++ resolved
@@ -78,7 +78,6 @@
                 },
                 "runtime": {
                   "java": {
-<<<<<<< HEAD
                     "enableMetrics": true,
                     "javaAgent": {
                       "enabled": true,
@@ -89,12 +88,9 @@
                         }
                       ]
                     }
-=======
-                    "enableMetrics": true
                   },
                   "dotnet": {
                     "autoConfigureDataProtection": true
->>>>>>> 437ba99d
                   }
                 },
                 "maxInactiveRevisions": 10,

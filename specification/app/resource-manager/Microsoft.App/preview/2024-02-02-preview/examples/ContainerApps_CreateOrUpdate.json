{
  "parameters": {
    "subscriptionId": "34adfa4f-cedf-4dc0-ba29-b6d1a69ab345",
    "resourceGroupName": "rg",
    "containerAppName": "testcontainerApp0",
    "api-version": "2024-02-02-preview",
    "containerAppEnvelope": {
      "location": "East US",
      "properties": {
        "environmentId": "/subscriptions/34adfa4f-cedf-4dc0-ba29-b6d1a69ab345/resourceGroups/rg/providers/Microsoft.App/managedEnvironments/demokube",
        "workloadProfileName": "My-GP-01",
        "configuration": {
          "ingress": {
            "external": true,
            "targetPort": 3000,
            "customDomains": [
              {
                "name": "www.my-name.com",
                "bindingType": "SniEnabled",
                "certificateId": "/subscriptions/34adfa4f-cedf-4dc0-ba29-b6d1a69ab345/resourceGroups/rg/providers/Microsoft.App/managedEnvironments/demokube/certificates/my-certificate-for-my-name-dot-com"
              },
              {
                "name": "www.my-other-name.com",
                "bindingType": "SniEnabled",
                "certificateId": "/subscriptions/34adfa4f-cedf-4dc0-ba29-b6d1a69ab345/resourceGroups/rg/providers/Microsoft.App/managedEnvironments/demokube/certificates/my-certificate-for-my-other-name-dot-com"
              }
            ],
            "traffic": [
              {
                "weight": 100,
                "revisionName": "testcontainerApp0-ab1234",
                "label": "production"
              }
            ],
            "ipSecurityRestrictions": [
              {
                "name": "Allow work IP A subnet",
                "description": "Allowing all IP's within the subnet below to access containerapp",
                "ipAddressRange": "192.168.1.1/32",
                "action": "Allow"
              },
              {
                "name": "Allow work IP B subnet",
                "description": "Allowing all IP's within the subnet below to access containerapp",
                "ipAddressRange": "192.168.1.1/8",
                "action": "Allow"
              }
            ],
            "stickySessions": {
              "affinity": "sticky"
            },
            "clientCertificateMode": "accept",
            "corsPolicy": {
              "allowedOrigins": [
                "https://a.test.com",
                "https://b.test.com"
              ],
              "allowedMethods": [
                "GET",
                "POST"
              ],
              "allowedHeaders": [
                "HEADER1",
                "HEADER2"
              ],
              "exposeHeaders": [
                "HEADER3",
                "HEADER4"
              ],
              "maxAge": 1234,
              "allowCredentials": true
            },
            "additionalPortMappings": [
              {
                "external": true,
                "targetPort": 1234
              },
              {
                "external": false,
                "targetPort": 2345,
                "exposedPort": 3456
              }
            ]
          },
          "dapr": {
            "enabled": true,
            "appPort": 3000,
            "appProtocol": "http",
            "httpReadBufferSize": 30,
            "httpMaxRequestSize": 10,
            "logLevel": "debug",
            "enableApiLogging": true
          },
          "runtime": {
            "java": {
<<<<<<< HEAD
              "enableMetrics": true,
              "javaAgent": {
                "enabled": true,
                "logLevelSettings": [
                  {
                    "logger": "org.springframework.boot",
                    "level": "debug"
                  }
                ]
              }
=======
              "enableMetrics": true
            },
            "dotnet": {
              "autoConfigureDataProtection": true
>>>>>>> 437ba99d
            }
          },
          "maxInactiveRevisions": 10,
          "service": {
            "type": "redis"
          }
        },
        "template": {
          "containers": [
            {
              "image": "repo/testcontainerApp0:v1",
              "name": "testcontainerApp0",
              "probes": [
                {
                  "type": "Liveness",
                  "httpGet": {
                    "path": "/health",
                    "port": 8080,
                    "httpHeaders": [
                      {
                        "name": "Custom-Header",
                        "value": "Awesome"
                      }
                    ]
                  },
                  "initialDelaySeconds": 3,
                  "periodSeconds": 3
                }
              ],
              "volumeMounts": [
                {
                  "volumeName": "azurefile",
                  "mountPath": "/mnt/path1",
                  "subPath": "subPath1"
                },
                {
                  "volumeName": "nfsazurefile",
                  "mountPath": "/mnt/path2",
                  "subPath": "subPath2"
                }
              ]
            }
          ],
          "initContainers": [
            {
              "image": "repo/testcontainerApp0:v4",
              "name": "testinitcontainerApp0",
              "resources": {
                "cpu": 0.2,
                "memory": "100Mi"
              },
              "command": [
                "/bin/sh"
              ],
              "args": [
                "-c",
                "while true; do echo hello; sleep 10;done"
              ]
            }
          ],
          "scale": {
            "minReplicas": 1,
            "maxReplicas": 5,
            "rules": [
              {
                "name": "httpscalingrule",
                "custom": {
                  "type": "http",
                  "metadata": {
                    "concurrentRequests": "50"
                  }
                }
              }
            ]
          },
          "serviceBinds": [
            {
              "serviceId": "/subscriptions/34adfa4f-cedf-4dc0-ba29-b6d1a69ab345/resourceGroups/rg/providers/Microsoft.App/containerApps/redisService",
              "name": "redisService",
              "clientType": "dotnet",
              "customizedKeys": {
                "DesiredKey": "defaultKey"
              }
            }
          ],
          "volumes": [
            {
              "name": "azurefile",
              "storageType": "AzureFile",
              "storageName": "storage"
            },
            {
              "name": "nfsazurefile",
              "storageType": "NfsAzureFile",
              "storageName": "nfsStorage"
            }
          ]
        }
      }
    }
  },
  "responses": {
    "200": {
      "headers": {},
      "body": {
        "id": "/subscriptions/34adfa4f-cedf-4dc0-ba29-b6d1a69ab345/resourceGroups/rg/providers/Microsoft.App/containerApps/testcontainerApp0",
        "name": "testcontainerApp0",
        "type": "Microsoft.App/containerApps",
        "location": "East US",
        "properties": {
          "provisioningState": "Succeeded",
          "managedEnvironmentId": "/subscriptions/34adfa4f-cedf-4dc0-ba29-b6d1a69ab345/resourceGroups/rg/providers/Microsoft.App/managedEnvironments/demokube",
          "workloadProfileName": "My-GP-01",
          "latestRevisionFqdn": "testcontainerApp0-pjxhsye.demokube-t24clv0g.eastus.containerApps.k4apps.io",
          "latestReadyRevisionName": "testcontainerApp0-pjxhsye",
          "configuration": {
            "ingress": {
              "fqdn": "testcontainerApp0.demokube-t24clv0g.eastus.containerApps.k4apps.io",
              "external": true,
              "targetPort": 3000,
              "transport": "auto",
              "customDomains": [
                {
                  "name": "www.my-name.com",
                  "bindingType": "SniEnabled",
                  "certificateId": "/subscriptions/34adfa4f-cedf-4dc0-ba29-b6d1a69ab345/resourceGroups/rg/providers/Microsoft.App/managedEnvironments/demokube/certificates/my-certificate-for-my-name-dot-com"
                },
                {
                  "name": "www.my-other-name.com",
                  "bindingType": "SniEnabled",
                  "certificateId": "/subscriptions/34adfa4f-cedf-4dc0-ba29-b6d1a69ab345/resourceGroups/rg/providers/Microsoft.App/managedEnvironments/demokube/certificates/my-certificate-for-my-other-name-dot-com"
                }
              ],
              "traffic": [
                {
                  "weight": 80,
                  "revisionName": "testcontainerApp0-ab1234"
                },
                {
                  "weight": 20,
                  "revisionName": "testcontainerApp0-ab4321",
                  "label": "staging"
                }
              ],
              "ipSecurityRestrictions": [
                {
                  "name": "Allow work IP A subnet",
                  "description": "Allowing all IP's within the subnet below to access containerapp",
                  "ipAddressRange": "192.168.1.1/32",
                  "action": "Allow"
                },
                {
                  "name": "Allow work IP B subnet",
                  "description": "Allowing all IP's within the subnet below to access containerapp",
                  "ipAddressRange": "192.168.1.1/8",
                  "action": "Allow"
                }
              ],
              "stickySessions": {
                "affinity": "sticky"
              },
              "targetPortHttpScheme": "http"
            },
            "dapr": {
              "enabled": true,
              "appPort": 3000,
              "appProtocol": "http",
              "httpReadBufferSize": 30
            },
            "runtime": {
              "java": {
<<<<<<< HEAD
                "enableMetrics": true,
                "javaAgent": {
                  "enabled": true,
                  "logLevelSettings": [
                    {
                      "logger": "org.springframework.boot",
                      "level": "debug"
                    }
                  ]
                }
=======
                "enableMetrics": true
              },
              "dotnet": {
                "autoConfigureDataProtection": true
>>>>>>> 437ba99d
              }
            }
          },
          "template": {
            "containers": [
              {
                "image": "repo/testcontainerApp0:v4",
                "name": "testcontainerApp0",
                "resources": {
                  "cpu": 0.2,
                  "memory": "100Mi"
                },
                "probes": [
                  {
                    "type": "Liveness",
                    "httpGet": {
                      "path": "/health",
                      "port": 8080,
                      "httpHeaders": [
                        {
                          "name": "Custom-Header",
                          "value": "Awesome"
                        }
                      ]
                    },
                    "initialDelaySeconds": 3,
                    "periodSeconds": 3
                  }
                ],
                "volumeMounts": [
                  {
                    "volumeName": "azurefile",
                    "mountPath": "/mnt/path1",
                    "subPath": "subPath1"
                  },
                  {
                    "volumeName": "nfsazurefile",
                    "mountPath": "/mnt/path2",
                    "subPath": "subPath2"
                  }
                ]
              }
            ],
            "initContainers": [
              {
                "image": "repo/testcontainerApp0:v4",
                "name": "testinitcontainerApp0",
                "resources": {
                  "cpu": 0.2,
                  "memory": "100Mi"
                },
                "command": [
                  "/bin/sh"
                ],
                "args": [
                  "-c",
                  "while true; do echo hello; sleep 10;done"
                ]
              }
            ],
            "scale": {
              "minReplicas": 1,
              "maxReplicas": 5,
              "rules": [
                {
                  "name": "httpscalingrule",
                  "http": {
                    "metadata": {
                      "concurrentRequests": "50"
                    }
                  }
                }
              ]
            },
            "volumes": [
              {
                "name": "azurefile",
                "storageType": "AzureFile",
                "storageName": "storage"
              },
              {
                "name": "nfsazurefile",
                "storageType": "NfsAzureFile",
                "storageName": "nfsStorage"
              }
            ]
          },
          "eventStreamEndpoint": "testEndpoint"
        }
      }
    },
    "201": {
      "headers": {},
      "body": {
        "id": "/subscriptions/34adfa4f-cedf-4dc0-ba29-b6d1a69ab345/resourceGroups/rg/providers/Microsoft.App/containerApps/testcontainerApp0",
        "name": "testcontainerApp0",
        "type": "Microsoft.App/containerApps",
        "location": "East US",
        "properties": {
          "provisioningState": "InProgress",
          "managedEnvironmentId": "/subscriptions/34adfa4f-cedf-4dc0-ba29-b6d1a69ab345/resourceGroups/rg/providers/Microsoft.App/managedEnvironments/demokube",
          "latestRevisionFqdn": "testcontainerApp0-pjxhsye.demokube-t24clv0g.eastus.containerApps.k4apps.io",
          "configuration": {
            "ingress": {
              "fqdn": "testcontainerApp0.demokube-t24clv0g.eastus.containerApps.k4apps.io",
              "external": true,
              "targetPort": 3000,
              "transport": "auto",
              "traffic": [
                {
                  "weight": 80,
                  "revisionName": "testcontainerApp0-ab1234"
                },
                {
                  "weight": 20,
                  "revisionName": "testcontainerApp0-ab4321",
                  "label": "staging"
                }
              ],
              "targetPortHttpScheme": "http"
            },
            "dapr": {
              "enabled": true,
              "appPort": 3000,
              "appProtocol": "http",
              "httpReadBufferSize": 30
            },
            "runtime": {
              "java": {
<<<<<<< HEAD
                "enableMetrics": true,
                "javaAgent": {
                  "enabled": true,
                  "logLevelSettings": [
                    {
                      "logger": "org.springframework.boot",
                      "level": "debug"
                    }
                  ]
                }
=======
                "enableMetrics": true
              },
              "dotnet": {
                "autoConfigureDataProtection": true
>>>>>>> 437ba99d
              }
            }
          },
          "template": {
            "containers": [
              {
                "image": "repo/testcontainerApp0:v4",
                "name": "testcontainerApp0",
                "resources": {
                  "cpu": 0.2,
                  "memory": "100Mi"
                },
                "probes": [
                  {
                    "type": "Liveness",
                    "httpGet": {
                      "path": "/health",
                      "port": 8080,
                      "httpHeaders": [
                        {
                          "name": "Custom-Header",
                          "value": "Awesome"
                        }
                      ]
                    },
                    "initialDelaySeconds": 3,
                    "periodSeconds": 3
                  }
                ],
                "volumeMounts": [
                  {
                    "volumeName": "azurefile",
                    "mountPath": "/mnt/path1",
                    "subPath": "subPath1"
                  },
                  {
                    "volumeName": "nfsazurefile",
                    "mountPath": "/mnt/path2",
                    "subPath": "subPath2"
                  }
                ]
              }
            ],
            "initContainers": [
              {
                "image": "repo/testcontainerApp0:v4",
                "name": "testinitcontainerApp0",
                "resources": {
                  "cpu": 0.2,
                  "memory": "100Mi"
                },
                "command": [
                  "/bin/sh"
                ],
                "args": [
                  "-c",
                  "while true; do echo hello; sleep 10;done"
                ]
              }
            ],
            "scale": {
              "minReplicas": 1,
              "maxReplicas": 5,
              "rules": [
                {
                  "name": "httpscalingrule",
                  "http": {
                    "metadata": {
                      "concurrentRequests": "50"
                    }
                  }
                }
              ]
            },
            "volumes": [
              {
                "name": "azurefile",
                "storageType": "AzureFile",
                "storageName": "storage"
              },
              {
                "name": "nfsazurefile",
                "storageType": "NfsAzureFile",
                "storageName": "nfsStorage"
              }
            ]
          },
          "eventStreamEndpoint": "testEndpoint"
        }
      }
    }
  }
}<|MERGE_RESOLUTION|>--- conflicted
+++ resolved
@@ -93,7 +93,6 @@
           },
           "runtime": {
             "java": {
-<<<<<<< HEAD
               "enableMetrics": true,
               "javaAgent": {
                 "enabled": true,
@@ -104,12 +103,9 @@
                   }
                 ]
               }
-=======
-              "enableMetrics": true
             },
             "dotnet": {
               "autoConfigureDataProtection": true
->>>>>>> 437ba99d
             }
           },
           "maxInactiveRevisions": 10,
@@ -281,7 +277,6 @@
             },
             "runtime": {
               "java": {
-<<<<<<< HEAD
                 "enableMetrics": true,
                 "javaAgent": {
                   "enabled": true,
@@ -292,12 +287,9 @@
                     }
                   ]
                 }
-=======
-                "enableMetrics": true
               },
               "dotnet": {
                 "autoConfigureDataProtection": true
->>>>>>> 437ba99d
               }
             }
           },
@@ -427,7 +419,6 @@
             },
             "runtime": {
               "java": {
-<<<<<<< HEAD
                 "enableMetrics": true,
                 "javaAgent": {
                   "enabled": true,
@@ -438,12 +429,9 @@
                     }
                   ]
                 }
-=======
-                "enableMetrics": true
               },
               "dotnet": {
                 "autoConfigureDataProtection": true
->>>>>>> 437ba99d
               }
             }
           },

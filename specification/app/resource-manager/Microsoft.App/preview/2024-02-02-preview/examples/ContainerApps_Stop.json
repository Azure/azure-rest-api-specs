--- conflicted
+++ resolved
@@ -75,7 +75,6 @@
             },
             "runtime": {
               "java": {
-<<<<<<< HEAD
                 "enableMetrics": true,
                 "javaAgent": {
                   "enabled": true,
@@ -86,12 +85,9 @@
                     }
                   ]
                 }
-=======
-                "enableMetrics": true
               },
               "dotnet": {
                 "autoConfigureDataProtection": true
->>>>>>> 437ba99d
               }
             },
             "maxInactiveRevisions": 10

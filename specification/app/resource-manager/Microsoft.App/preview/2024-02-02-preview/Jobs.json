{
  "swagger": "2.0",
  "info": {
    "version": "2024-02-02-preview",
    "title": "ContainerApps API Client"
  },
  "host": "management.azure.com",
  "schemes": [
    "https"
  ],
  "consumes": [
    "application/json"
  ],
  "produces": [
    "application/json"
  ],
  "paths": {
    "/subscriptions/{subscriptionId}/providers/Microsoft.App/jobs": {
      "get": {
        "tags": [
          "Jobs"
        ],
        "summary": "Get the Container Apps Jobs in a given subscription.",
        "operationId": "Jobs_ListBySubscription",
        "parameters": [
          {
            "$ref": "../../../../../common-types/resource-management/v3/types.json#/parameters/SubscriptionIdParameter"
          },
          {
            "$ref": "../../../../../common-types/resource-management/v3/types.json#/parameters/ApiVersionParameter"
          }
        ],
        "responses": {
          "200": {
            "description": "OK",
            "schema": {
              "$ref": "#/definitions/JobsCollection"
            }
          },
          "default": {
            "description": "Error response.",
            "schema": {
              "$ref": "./CommonDefinitions.json#/definitions/DefaultErrorResponse"
            }
          }
        },
        "x-ms-examples": {
          "List Container Apps Jobs by subscription": {
            "$ref": "./examples/Jobs_ListBySubscription.json"
          }
        },
        "x-ms-pageable": {
          "nextLinkName": "nextLink"
        }
      }
    },
    "/subscriptions/{subscriptionId}/resourceGroups/{resourceGroupName}/providers/Microsoft.App/jobs": {
      "get": {
        "tags": [
          "Jobs"
        ],
        "summary": "Get the Container Apps Jobs in a given resource group.",
        "operationId": "Jobs_ListByResourceGroup",
        "parameters": [
          {
            "$ref": "../../../../../common-types/resource-management/v3/types.json#/parameters/SubscriptionIdParameter"
          },
          {
            "$ref": "../../../../../common-types/resource-management/v3/types.json#/parameters/ResourceGroupNameParameter"
          },
          {
            "$ref": "../../../../../common-types/resource-management/v3/types.json#/parameters/ApiVersionParameter"
          }
        ],
        "responses": {
          "200": {
            "description": "OK",
            "schema": {
              "$ref": "#/definitions/JobsCollection"
            }
          },
          "default": {
            "description": "Common error response.",
            "schema": {
              "$ref": "./CommonDefinitions.json#/definitions/DefaultErrorResponse"
            }
          }
        },
        "x-ms-examples": {
          "List Container Apps Jobs by resource group": {
            "$ref": "./examples/Jobs_ListByResourceGroup.json"
          }
        },
        "x-ms-pageable": {
          "nextLinkName": "nextLink"
        }
      }
    },
    "/subscriptions/{subscriptionId}/resourceGroups/{resourceGroupName}/providers/Microsoft.App/jobs/{jobName}": {
      "get": {
        "tags": [
          "Jobs"
        ],
        "summary": "Get the properties of a Container Apps Job.",
        "operationId": "Jobs_Get",
        "parameters": [
          {
            "$ref": "../../../../../common-types/resource-management/v3/types.json#/parameters/SubscriptionIdParameter"
          },
          {
            "$ref": "../../../../../common-types/resource-management/v3/types.json#/parameters/ResourceGroupNameParameter"
          },
          {
            "$ref": "#/parameters/JobNameParameter"
          },
          {
            "$ref": "../../../../../common-types/resource-management/v3/types.json#/parameters/ApiVersionParameter"
          }
        ],
        "responses": {
          "200": {
            "description": "OK.",
            "schema": {
              "$ref": "#/definitions/Job"
            }
          },
          "default": {
            "description": "Common error response.",
            "schema": {
              "$ref": "./CommonDefinitions.json#/definitions/DefaultErrorResponse"
            }
          }
        },
        "x-ms-examples": {
          "Get Container Apps Job": {
            "$ref": "./examples/Job_Get.json"
          }
        }
      },
      "put": {
        "tags": [
          "Jobs"
        ],
        "summary": "Create or Update a Container Apps Job.",
        "description": "Create or Update a Container Apps Job.",
        "operationId": "Jobs_CreateOrUpdate",
        "parameters": [
          {
            "$ref": "../../../../../common-types/resource-management/v3/types.json#/parameters/SubscriptionIdParameter"
          },
          {
            "$ref": "../../../../../common-types/resource-management/v3/types.json#/parameters/ResourceGroupNameParameter"
          },
          {
            "$ref": "#/parameters/JobNameParameter"
          },
          {
            "name": "JobEnvelope",
            "in": "body",
            "description": "Properties used to create a container apps job",
            "required": true,
            "schema": {
              "$ref": "#/definitions/Job"
            }
          },
          {
            "$ref": "../../../../../common-types/resource-management/v3/types.json#/parameters/ApiVersionParameter"
          }
        ],
        "responses": {
          "201": {
            "description": "Container Apps Job create has been started.",
            "schema": {
              "$ref": "#/definitions/Job"
            }
          },
          "200": {
            "description": "No change performed on the Container Apps Job.",
            "schema": {
              "$ref": "#/definitions/Job"
            }
          },
          "default": {
            "description": "Common error response.",
            "schema": {
              "$ref": "./CommonDefinitions.json#/definitions/DefaultErrorResponse"
            }
          }
        },
        "x-ms-examples": {
          "Create or Update Container Apps Job": {
            "$ref": "./examples/Job_CreateorUpdate.json"
          },
          "Create or Update Container Apps Job With Event Driven Trigger": {
            "$ref": "./examples/Job_CreateorUpdate_EventTrigger.json"
          },
          "Create or Update Container Apps Job On A Connected Environment": {
            "$ref": "./examples/Job_CreateorUpdate_ConnectedEnvironment.json"
          }
        },
        "x-ms-long-running-operation": true,
        "x-ms-long-running-operation-options": {
          "final-state-via": "azure-async-operation"
        }
      },
      "delete": {
        "tags": [
          "Jobs"
        ],
        "summary": "Delete a Container Apps Job.",
        "description": "Delete a Container Apps Job.",
        "operationId": "Jobs_Delete",
        "parameters": [
          {
            "$ref": "../../../../../common-types/resource-management/v3/types.json#/parameters/SubscriptionIdParameter"
          },
          {
            "$ref": "../../../../../common-types/resource-management/v3/types.json#/parameters/ResourceGroupNameParameter"
          },
          {
            "$ref": "#/parameters/JobNameParameter"
          },
          {
            "$ref": "../../../../../common-types/resource-management/v3/types.json#/parameters/ApiVersionParameter"
          }
        ],
        "responses": {
          "200": {
            "description": "Container Apps Job deleted successfully."
          },
          "202": {
            "description": "Delete operation is in progress.",
            "headers": {
              "Location": {
                "type": "string"
              }
            }
          },
          "204": {
            "description": "Container Apps Job does not exist."
          },
          "default": {
            "description": "Common error response.",
            "schema": {
              "$ref": "./CommonDefinitions.json#/definitions/DefaultErrorResponse"
            }
          }
        },
        "x-ms-examples": {
          "Delete Container Apps Job": {
            "$ref": "./examples/Job_Delete.json"
          }
        },
        "x-ms-long-running-operation": true,
        "x-ms-long-running-operation-options": {
          "final-state-via": "location"
        }
      },
      "patch": {
        "tags": [
          "Jobs"
        ],
        "summary": "Update properties of a Container Apps Job",
        "description": "Patches a Container Apps Job using JSON Merge Patch",
        "operationId": "Jobs_Update",
        "parameters": [
          {
            "$ref": "../../../../../common-types/resource-management/v3/types.json#/parameters/SubscriptionIdParameter"
          },
          {
            "$ref": "../../../../../common-types/resource-management/v3/types.json#/parameters/ResourceGroupNameParameter"
          },
          {
            "$ref": "#/parameters/JobNameParameter"
          },
          {
            "name": "JobEnvelope",
            "in": "body",
            "required": true,
            "description": "Properties used to create a container apps job",
            "schema": {
              "$ref": "#/definitions/JobPatchProperties"
            }
          },
          {
            "$ref": "../../../../../common-types/resource-management/v3/types.json#/parameters/ApiVersionParameter"
          }
        ],
        "responses": {
          "200": {
            "description": "Ok",
            "schema": {
              "$ref": "#/definitions/Job"
            }
          },
          "202": {
            "description": "Patch operation is in progress.",
            "headers": {
              "Location": {
                "type": "string"
              }
            }
          },
          "default": {
            "description": "Common error response.",
            "schema": {
              "$ref": "./CommonDefinitions.json#/definitions/DefaultErrorResponse"
            }
          }
        },
        "x-ms-examples": {
          "Patch Container Apps Job": {
            "$ref": "./examples/Job_Patch.json"
          }
        },
        "x-ms-long-running-operation": true
      }
    },
    "/subscriptions/{subscriptionId}/resourceGroups/{resourceGroupName}/providers/Microsoft.App/jobs/{jobName}/start": {
      "post": {
        "tags": [
          "Jobs"
        ],
        "summary": "Start a Container Apps Job",
        "operationId": "Jobs_Start",
        "parameters": [
          {
            "$ref": "../../../../../common-types/resource-management/v3/types.json#/parameters/SubscriptionIdParameter"
          },
          {
            "$ref": "../../../../../common-types/resource-management/v3/types.json#/parameters/ResourceGroupNameParameter"
          },
          {
            "$ref": "#/parameters/JobNameParameter"
          },
          {
            "name": "template",
            "in": "body",
            "description": "Properties used to start a job execution.",
            "required": false,
            "schema": {
              "$ref": "#/definitions/JobExecutionTemplate"
            }
          },
          {
            "$ref": "../../../../../common-types/resource-management/v3/types.json#/parameters/ApiVersionParameter"
          }
        ],
        "responses": {
          "200": {
            "description": "OK",
            "schema": {
              "$ref": "#/definitions/JobExecutionBase"
            }
          },
          "202": {
            "description": "OK",
            "headers": {
              "Location": {
                "type": "string"
              }
            }
          },
          "default": {
            "description": "Common error response.",
            "schema": {
              "$ref": "./CommonDefinitions.json#/definitions/DefaultErrorResponse"
            }
          }
        },
        "x-ms-examples": {
          "Run a Container Apps Job": {
            "$ref": "./examples/Job_Start.json"
          }
        },
        "x-ms-long-running-operation": true,
        "x-ms-long-running-operation-options": {
          "final-state-via": "location"
        }
      }
    },
    "/subscriptions/{subscriptionId}/resourceGroups/{resourceGroupName}/providers/Microsoft.App/jobs/{jobName}/executions/{jobExecutionName}/stop": {
      "post": {
        "tags": [
          "Jobs"
        ],
        "summary": "Terminates execution of a running container apps job",
        "operationId": "Jobs_StopExecution",
        "parameters": [
          {
            "$ref": "../../../../../common-types/resource-management/v3/types.json#/parameters/SubscriptionIdParameter"
          },
          {
            "$ref": "../../../../../common-types/resource-management/v3/types.json#/parameters/ResourceGroupNameParameter"
          },
          {
            "$ref": "../../../../../common-types/resource-management/v3/types.json#/parameters/ApiVersionParameter"
          },
          {
            "$ref": "#/parameters/JobNameParameter"
          },
          {
            "$ref": "#/parameters/JobExecutionNameParameter"
          }
        ],
        "responses": {
          "200": {
            "description": "Container Apps Jobs terminated successfully."
          },
          "202": {
            "description": "OK",
            "headers": {
              "Location": {
                "type": "string"
              }
            }
          },
          "default": {
            "description": "Common error response.",
            "schema": {
              "$ref": "./CommonDefinitions.json#/definitions/DefaultErrorResponse"
            }
          }
        },
        "x-ms-examples": {
          "Terminate a Container Apps Job": {
            "$ref": "./examples/Job_Stop_Execution.json"
          }
        },
        "x-ms-long-running-operation": true,
        "x-ms-long-running-operation-options": {
          "final-state-via": "location"
        }
      }
    },
    "/subscriptions/{subscriptionId}/resourceGroups/{resourceGroupName}/providers/Microsoft.App/jobs/{jobName}/stop": {
      "post": {
        "tags": [
          "Jobs"
        ],
        "summary": "Terminates execution of a running container apps job",
        "operationId": "Jobs_StopMultipleExecutions",
        "parameters": [
          {
            "$ref": "../../../../../common-types/resource-management/v3/types.json#/parameters/SubscriptionIdParameter"
          },
          {
            "$ref": "../../../../../common-types/resource-management/v3/types.json#/parameters/ResourceGroupNameParameter"
          },
          {
            "$ref": "../../../../../common-types/resource-management/v3/types.json#/parameters/ApiVersionParameter"
          },
          {
            "$ref": "#/parameters/JobNameParameter"
          }
        ],
        "responses": {
          "200": {
            "description": "List of all the job executions that were requested to be stopped",
            "schema": {
              "$ref": "#/definitions/ContainerAppJobExecutions"
            }
          },
          "202": {
            "description": "OK",
            "headers": {
              "Location": {
                "type": "string"
              }
            }
          },
          "default": {
            "description": "Common error response.",
            "schema": {
              "$ref": "./CommonDefinitions.json#/definitions/DefaultErrorResponse"
            }
          }
        },
        "x-ms-examples": {
          "Terminate Multiple Container Apps Job": {
            "$ref": "./examples/Job_Stop_Multiple.json"
          }
        },
        "x-ms-long-running-operation": true,
        "x-ms-long-running-operation-options": {
          "final-state-via": "location"
        }
      }
    },
    "/subscriptions/{subscriptionId}/resourceGroups/{resourceGroupName}/providers/Microsoft.App/jobs/{jobName}/executions": {
      "get": {
        "tags": [
          "Jobs"
        ],
        "summary": "Get a Container Apps Job's executions",
        "operationId": "JobsExecutions_List",
        "parameters": [
          {
            "$ref": "../../../../../common-types/resource-management/v3/types.json#/parameters/SubscriptionIdParameter"
          },
          {
            "$ref": "../../../../../common-types/resource-management/v3/types.json#/parameters/ResourceGroupNameParameter"
          },
          {
            "$ref": "#/parameters/JobNameParameter"
          },
          {
            "$ref": "../../../../../common-types/resource-management/v3/types.json#/parameters/ApiVersionParameter"
          },
          {
            "name": "$filter",
            "in": "query",
            "description": "The filter to apply on the operation.",
            "required": false,
            "type": "string"
          }
        ],
        "responses": {
          "200": {
            "description": "OK",
            "schema": {
              "$ref": "#/definitions/ContainerAppJobExecutions"
            }
          },
          "default": {
            "description": "Common error response.",
            "schema": {
              "$ref": "./CommonDefinitions.json#/definitions/DefaultErrorResponse"
            }
          }
        },
        "x-ms-examples": {
          "Get a Container Apps Job Executions": {
            "$ref": "./examples/Job_Executions_Get.json"
          }
        },
        "x-ms-pageable": {
          "nextLinkName": "nextLink"
        }
      }
    },
    "/subscriptions/{subscriptionId}/resourceGroups/{resourceGroupName}/providers/Microsoft.App/jobs/{jobName}/executions/{jobExecutionName}": {
      "get": {
        "tags": [
          "Jobs"
        ],
        "summary": "Get details of a single job execution",
        "operationId": "JobExecution",
        "parameters": [
          {
            "$ref": "../../../../../common-types/resource-management/v3/types.json#/parameters/SubscriptionIdParameter"
          },
          {
            "$ref": "../../../../../common-types/resource-management/v3/types.json#/parameters/ResourceGroupNameParameter"
          },
          {
            "$ref": "#/parameters/JobNameParameter"
          },
          {
            "$ref": "#/parameters/JobExecutionNameParameter"
          },
          {
            "$ref": "../../../../../common-types/resource-management/v3/types.json#/parameters/ApiVersionParameter"
          }
        ],
        "responses": {
          "200": {
            "description": "OK",
            "schema": {
              "$ref": "#/definitions/JobExecution"
            }
          },
          "default": {
            "description": "Common error response.",
            "schema": {
              "$ref": "./CommonDefinitions.json#/definitions/DefaultErrorResponse"
            }
          }
        },
        "x-ms-examples": {
          "Get a single Job Execution": {
            "$ref": "./examples/Job_Execution_Get.json"
          }
        }
      }
    },
    "/subscriptions/{subscriptionId}/resourceGroups/{resourceGroupName}/providers/Microsoft.App/jobs/{jobName}/listSecrets": {
      "post": {
        "tags": [
          "Jobs"
        ],
        "summary": "List secrets for a container apps job",
        "operationId": "Jobs_ListSecrets",
        "parameters": [
          {
            "$ref": "../../../../../common-types/resource-management/v3/types.json#/parameters/SubscriptionIdParameter"
          },
          {
            "$ref": "../../../../../common-types/resource-management/v3/types.json#/parameters/ResourceGroupNameParameter"
          },
          {
            "$ref": "../../../../../common-types/resource-management/v3/types.json#/parameters/ApiVersionParameter"
          },
          {
            "$ref": "#/parameters/JobNameParameter"
          }
        ],
        "responses": {
          "200": {
            "description": "OK",
            "schema": {
              "$ref": "#/definitions/JobSecretsCollection"
            }
          },
          "default": {
            "description": "Common error response.",
            "schema": {
              "$ref": "./CommonDefinitions.json#/definitions/DefaultErrorResponse"
            }
          }
        },
        "x-ms-examples": {
          "List Container Apps Job Secrets": {
            "$ref": "./examples/Job_ListSecrets.json"
          }
        }
      }
    }
  },
  "parameters": {
    "JobNameParameter": {
      "name": "jobName",
      "in": "path",
      "description": "Job Name",
      "required": true,
      "type": "string",
      "pattern": "^[-\\w\\._\\(\\)]+$",
      "x-ms-parameter-location": "method"
    },
    "JobExecutionNameParameter": {
      "name": "jobExecutionName",
      "in": "path",
      "description": "Job execution name.",
      "required": true,
      "type": "string",
      "pattern": "^[-\\w\\._\\(\\)]+$",
      "x-ms-parameter-location": "method"
    }
  },
  "definitions": {
    "JobConfiguration": {
      "description": "Non versioned Container Apps Job configuration properties",
      "type": "object",
      "required": [
        "replicaTimeout",
        "triggerType"
      ],
      "properties": {
        "secrets": {
          "description": "Collection of secrets used by a Container Apps Job",
          "type": "array",
          "items": {
            "$ref": "./CommonDefinitions.json#/definitions/Secret"
          },
          "x-ms-identifiers": [
            "name"
          ]
        },
        "triggerType": {
          "description": "Trigger type of the job",
          "enum": [
            "Schedule",
            "Event",
            "Manual"
          ],
          "type": "string",
          "default": "Manual",
          "x-ms-enum": {
            "name": "TriggerType",
            "modelAsString": true
          }
        },
        "replicaTimeout": {
          "description": "Maximum number of seconds a replica is allowed to run.",
          "format": "int32",
          "type": "integer"
        },
        "replicaRetryLimit": {
          "format": "int32",
          "description": "Maximum number of retries before failing the job.",
          "type": "integer"
        },
        "manualTriggerConfig": {
          "type": "object",
          "description": "Manual trigger configuration for a single execution job. Properties replicaCompletionCount and parallelism would be set to 1 by default",
          "properties": {
            "replicaCompletionCount": {
              "$ref": "#/definitions/ReplicaCompletionCount"
            },
            "parallelism": {
              "$ref": "#/definitions/Parallelism"
            }
          }
        },
        "scheduleTriggerConfig": {
          "description": "Cron formatted repeating trigger schedule (\"* * * * *\") for cronjobs. Properties completions and parallelism would be set to 1 by default",
          "required": [
            "cronExpression"
          ],
          "type": "object",
          "properties": {
            "replicaCompletionCount": {
              "$ref": "#/definitions/ReplicaCompletionCount"
            },
            "cronExpression": {
              "description": "Cron formatted repeating schedule (\"* * * * *\") of a Cron Job.",
              "type": "string"
            },
            "parallelism": {
              "$ref": "#/definitions/Parallelism"
            }
          }
        },
        "eventTriggerConfig": {
          "type": "object",
          "description": "Trigger configuration of an event driven job.",
          "properties": {
            "replicaCompletionCount": {
              "$ref": "#/definitions/ReplicaCompletionCount"
            },
            "parallelism": {
              "$ref": "#/definitions/Parallelism"
            },
            "scale": {
              "$ref": "#/definitions/JobScale"
            }
          }
        },
        "registries": {
          "description": "Collection of private container registry credentials used by a Container apps job",
          "type": "array",
          "items": {
            "$ref": "#/definitions/RegistryCredentials"
          },
          "x-ms-identifiers": [
            "server"
          ]
        },
        "identitySettings": {
<<<<<<< HEAD
          "description": "Optional settings for Managed Identities that are assigned to the Container App. If a Managed Identity is not specified here, default settings will be used.",
          "type": "array",
          "items": {
            "$ref": "./CommonDefinitions.json#/definitions/IdentitySettings"
=======
          "description": "Optional settings for Managed Identities that are assigned to the Container App Job. If a Managed Identity is not specified here, default settings will be used.",
          "type": "array",
          "items": {
            "$ref": "#/definitions/IdentitySettings"
>>>>>>> 7ce471a9
          },
          "x-ms-identifiers": [
            "identity"
          ]
        }
      }
    },
    "Job": {
      "type": "object",
      "description": "Container App Job",
      "allOf": [
        {
          "$ref": "../../../../../common-types/resource-management/v3/types.json#/definitions/TrackedResource"
        }
      ],
      "properties": {
        "extendedLocation": {
          "$ref": "./CommonDefinitions.json#/definitions/ExtendedLocation"
        },
        "identity": {
          "description": "Managed identities needed by a container app job to interact with other Azure services to not maintain any secrets or credentials in code.",
          "$ref": "../../../../../common-types/resource-management/v3/managedidentity.json#/definitions/ManagedServiceIdentity"
        },
        "properties": {
          "description": "Container Apps Job resource specific properties.",
          "type": "object",
          "properties": {
            "provisioningState": {
              "description": "Provisioning state of the Container Apps Job.",
              "enum": [
                "InProgress",
                "Succeeded",
                "Failed",
                "Canceled",
                "Deleting"
              ],
              "type": "string",
              "readOnly": true,
              "x-ms-enum": {
                "name": "JobProvisioningState",
                "modelAsString": true
              }
            },
            "environmentId": {
              "description": "Resource ID of environment.",
              "type": "string",
              "x-ms-mutability": [
                "create",
                "read"
              ]
            },
            "workloadProfileName": {
              "$ref": "./CommonDefinitions.json#/definitions/WorkloadProfileName",
              "description": "Workload profile name to pin for container apps job execution."
            },
            "configuration": {
              "$ref": "#/definitions/JobConfiguration",
              "description": "Container Apps Job configuration properties."
            },
            "template": {
              "$ref": "./CommonDefinitions.json#/definitions/JobTemplate",
              "description": "Container Apps job definition."
            },
            "outboundIpAddresses": {
              "description": "Outbound IP Addresses of a container apps job.",
              "type": "array",
              "items": {
                "type": "string"
              },
              "readOnly": true
            },
            "eventStreamEndpoint": {
              "description": "The endpoint of the eventstream of the container apps job.",
              "type": "string",
              "readOnly": true
            }
          },
          "x-ms-client-flatten": true
        }
      }
    },
    "JobPatchProperties": {
      "type": "object",
      "description": "Container Apps Job resource specific properties.",
      "properties": {
        "extendedLocation": {
          "$ref": "./CommonDefinitions.json#/definitions/ExtendedLocation"
        },
        "identity": {
          "description": "Managed identities needed by a container app job to interact with other Azure services to not maintain any secrets or credentials in code.",
          "$ref": "../../../../../common-types/resource-management/v3/managedidentity.json#/definitions/ManagedServiceIdentity"
        },
        "tags": {
          "type": "object",
          "additionalProperties": {
            "type": "string"
          },
          "x-ms-mutability": [
            "read",
            "create",
            "update"
          ],
          "description": "Resource tags."
        },
        "properties": {
          "type": "object",
          "properties": {
            "environmentId": {
              "description": "Resource ID of environment.",
              "type": "string",
              "x-ms-mutability": [
                "create",
                "read",
                "update"
              ]
            },
            "configuration": {
              "$ref": "#/definitions/JobConfiguration",
              "description": "Container Apps Job configuration properties."
            },
            "template": {
              "$ref": "./CommonDefinitions.json#/definitions/JobTemplate",
              "description": "Container Apps job definition."
            },
            "outboundIpAddresses": {
              "description": "Outbound IP Addresses of a container apps job.",
              "type": "array",
              "items": {
                "type": "string"
              }
            },
            "eventStreamEndpoint": {
              "description": "The endpoint of the eventstream of the container apps job.",
              "type": "string"
            }
          }
        }
      }
    },
    "JobsCollection": {
      "description": "Container Apps Jobs collection ARM resource.",
      "required": [
        "value"
      ],
      "type": "object",
      "properties": {
        "value": {
          "description": "Collection of resources.",
          "type": "array",
          "items": {
            "$ref": "#/definitions/Job"
          }
        },
        "nextLink": {
          "description": "Link to next page of resources.",
          "type": "string",
          "readOnly": true
        }
      }
    },
    "RegistryCredentials": {
      "description": "Container App Private Registry",
      "type": "object",
      "properties": {
        "server": {
          "description": "Container Registry Server",
          "type": "string"
        },
        "username": {
          "description": "Container Registry Username",
          "type": "string"
        },
        "passwordSecretRef": {
          "description": "The name of the Secret that contains the registry login password",
          "type": "string"
        },
        "identity": {
          "description": "A Managed Identity to use to authenticate with Azure Container Registry. For user-assigned identities, use the full user-assigned identity Resource ID. For system-assigned identities, use 'system'",
          "type": "string"
        }
      }
    },
    "JobSecretsCollection": {
      "description": "Container Apps Job Secrets Collection ARM resource.",
      "required": [
        "value"
      ],
      "type": "object",
      "properties": {
        "value": {
          "description": "Collection of resources.",
          "type": "array",
          "items": {
            "$ref": "./CommonDefinitions.json#/definitions/Secret"
          },
          "x-ms-identifiers": [
            "name"
          ]
        }
      }
    },
    "ReplicaCompletionCount": {
      "description": "Minimum number of successful replica completions before overall job completion.",
      "format": "int32",
      "type": "integer"
    },
    "Parallelism": {
      "description": "Number of parallel replicas of a job that can run at a given time.",
      "format": "int32",
      "type": "integer"
    },
    "PollingInterval": {
      "description": "Interval to check each event source in seconds. Defaults to 30s",
      "format": "int32",
      "type": "integer"
    },
    "JobScaleRule": {
      "description": "Scaling rule.",
      "type": "object",
      "properties": {
        "name": {
          "description": "Scale Rule Name",
          "type": "string"
        },
        "type": {
          "description": "Type of the scale rule\neg: azure-servicebus, redis etc.",
          "type": "string"
        },
        "metadata": {
          "description": "Metadata properties to describe the scale rule.",
          "type": "object"
        },
        "auth": {
          "description": "Authentication secrets for the scale rule.",
          "type": "array",
          "items": {
            "$ref": "./CommonDefinitions.json#/definitions/ScaleRuleAuth"
          }
        }
      }
    },
    "JobScale": {
      "description": "Scaling configurations for event driven jobs.",
      "type": "object",
      "properties": {
        "pollingInterval": {
          "$ref": "#/definitions/PollingInterval"
        },
        "minExecutions": {
          "format": "int32",
          "description": "Minimum number of job executions that are created for a trigger, default 0",
          "type": "integer",
          "default": 0
        },
        "maxExecutions": {
          "format": "int32",
          "description": "Maximum number of job executions that are created for a trigger, default 100.",
          "type": "integer",
          "default": 100
        },
        "rules": {
          "description": "Scaling rules.",
          "type": "array",
          "items": {
            "$ref": "#/definitions/JobScaleRule"
          }
        }
      }
    },
    "JobExecutionBase": {
      "description": "Container App's Job execution name.",
      "type": "object",
      "properties": {
        "name": {
          "description": "Job execution name.",
          "type": "string"
        },
        "id": {
          "description": "Job execution Id.",
          "type": "string"
        }
      }
    },
    "JobExecution": {
      "description": "Container Apps Job execution.",
      "type": "object",
      "properties": {
        "name": {
          "description": "Job execution Name.",
          "type": "string"
        },
        "id": {
          "description": "Job execution Id.",
          "type": "string"
        },
        "type": {
          "description": "Job execution type",
          "type": "string"
        },
        "properties": {
          "description": "Container Apps Job execution specific properties.",
          "type": "object",
          "properties": {
            "status": {
              "description": "Current running State of the job",
              "enum": [
                "Running",
                "Processing",
                "Stopped",
                "Degraded",
                "Failed",
                "Unknown",
                "Succeeded"
              ],
              "type": "string",
              "readOnly": true,
              "x-ms-enum": {
                "name": "JobExecutionRunningState",
                "modelAsString": true
              }
            },
            "startTime": {
              "description": "Job execution start time.",
              "format": "date-time",
              "type": "string"
            },
            "endTime": {
              "description": "Job execution end time.",
              "format": "date-time",
              "type": "string"
            },
            "template": {
              "description": "Job's execution container.",
              "$ref": "#/definitions/JobExecutionTemplate"
            }
          },
          "x-ms-client-flatten": true
        }
      }
    },
    "ContainerAppJobExecutions": {
      "description": "Container App executions collection ARM resource.",
      "type": "object",
      "properties": {
        "value": {
          "description": "Collection of resources.",
          "type": "array",
          "items": {
            "$ref": "#/definitions/JobExecution"
          }
        },
        "nextLink": {
          "description": "Link to next page of resources.",
          "type": "string",
          "readOnly": true
        }
      },
      "required": [
        "value"
      ]
    },
    "JobExecutionNamesCollection": {
      "description": "Container App executions names list.",
      "required": [
        "value"
      ],
      "type": "object",
      "properties": {
        "value": {
          "description": "Collection of resources.",
          "type": "array",
          "items": {
            "$ref": "#/definitions/JobExecutionBase"
          }
        }
      }
    },
    "JobExecutionTemplate": {
      "description": "Job's execution template, containing container configuration for a job's execution",
      "type": "object",
      "properties": {
        "containers": {
          "description": "List of container definitions for the Container Apps Job.",
          "type": "array",
          "items": {
            "$ref": "#/definitions/JobExecutionContainer"
          },
          "x-ms-identifiers": [
            "name"
          ]
        },
        "initContainers": {
          "description": "List of specialized containers that run before job containers.",
          "type": "array",
          "items": {
            "$ref": "#/definitions/JobExecutionContainer"
          },
          "x-ms-identifiers": [
            "name"
          ]
        }
      }
    },
    "JobExecutionContainer": {
      "description": "Container Apps Jobs execution container definition.",
      "type": "object",
      "properties": {
        "image": {
          "description": "Container image tag.",
          "type": "string"
        },
        "name": {
          "description": "Custom container name.",
          "type": "string"
        },
        "command": {
          "description": "Container start command.",
          "type": "array",
          "items": {
            "type": "string"
          }
        },
        "args": {
          "description": "Container start command arguments.",
          "type": "array",
          "items": {
            "type": "string"
          }
        },
        "env": {
          "description": "Container environment variables.",
          "type": "array",
          "items": {
            "$ref": "./CommonDefinitions.json#/definitions/EnvironmentVar"
          },
          "x-ms-identifiers": [
            "name"
          ]
        },
        "resources": {
          "$ref": "./CommonDefinitions.json#/definitions/ContainerResources",
          "description": "Container resource requirements."
        }
      }
    },
    "IdentitySettings": {
      "description": "Optional settings for a Managed Identity that is assigned to the Container App.",
      "type": "object",
      "required": [
        "identity"
      ],
      "properties": {
        "identity": {
          "description": "The resource ID of a user-assigned managed identity that is assigned to the Container App, or 'system' for system-assigned identity.",
          "type": "string"
        },
        "lifecycle": {
          "description": "Use to select the lifecycle stages of a Container App during which the Managed Identity should be available.",
          "enum": [
            "Init",
            "Main",
            "None",
            "All"
          ],
          "type": "string",
          "default": "All",
          "x-ms-enum": {
            "name": "IdentitySettingsLifeCycle",
            "modelAsString": true
          }
        }
      }
    }
  },
  "securityDefinitions": {
    "azure_auth": {
      "type": "oauth2",
      "description": "Azure Active Directory OAuth2 Flow",
      "flow": "implicit",
      "authorizationUrl": "https://login.microsoftonline.com/common/oauth2/authorize",
      "scopes": {
        "user_impersonation": "impersonate your user account"
      }
    }
  },
  "security": [
    {
      "azure_auth": [
        "user_impersonation"
      ]
    }
  ]
}<|MERGE_RESOLUTION|>--- conflicted
+++ resolved
@@ -747,17 +747,10 @@
           ]
         },
         "identitySettings": {
-<<<<<<< HEAD
-          "description": "Optional settings for Managed Identities that are assigned to the Container App. If a Managed Identity is not specified here, default settings will be used.",
+          "description": "Optional settings for Managed Identities that are assigned to the Container App Job. If a Managed Identity is not specified here, default settings will be used.",
           "type": "array",
           "items": {
             "$ref": "./CommonDefinitions.json#/definitions/IdentitySettings"
-=======
-          "description": "Optional settings for Managed Identities that are assigned to the Container App Job. If a Managed Identity is not specified here, default settings will be used.",
-          "type": "array",
-          "items": {
-            "$ref": "#/definitions/IdentitySettings"
->>>>>>> 7ce471a9
           },
           "x-ms-identifiers": [
             "identity"
@@ -1202,34 +1195,6 @@
           "description": "Container resource requirements."
         }
       }
-    },
-    "IdentitySettings": {
-      "description": "Optional settings for a Managed Identity that is assigned to the Container App.",
-      "type": "object",
-      "required": [
-        "identity"
-      ],
-      "properties": {
-        "identity": {
-          "description": "The resource ID of a user-assigned managed identity that is assigned to the Container App, or 'system' for system-assigned identity.",
-          "type": "string"
-        },
-        "lifecycle": {
-          "description": "Use to select the lifecycle stages of a Container App during which the Managed Identity should be available.",
-          "enum": [
-            "Init",
-            "Main",
-            "None",
-            "All"
-          ],
-          "type": "string",
-          "default": "All",
-          "x-ms-enum": {
-            "name": "IdentitySettingsLifeCycle",
-            "modelAsString": true
-          }
-        }
-      }
     }
   },
   "securityDefinitions": {

{
  "swagger": "2.0",
  "info": {
    "version": "2024-02-02-preview",
    "title": "ContainerApps API Client"
  },
  "host": "management.azure.com",
  "schemes": [
    "https"
  ],
  "consumes": [
    "application/json"
  ],
  "produces": [
    "application/json"
  ],
  "paths": {},
  "definitions": {
    "EnvironmentVar": {
      "description": "Container App container environment variable.",
      "type": "object",
      "properties": {
        "name": {
          "description": "Environment variable name.",
          "type": "string"
        },
        "value": {
          "description": "Non-secret environment variable value.",
          "type": "string"
        },
        "secretRef": {
          "description": "Name of the Container App secret from which to pull the environment variable value.",
          "type": "string"
        }
      }
    },
    "WorkloadProfileName": {
      "description": "Workload profile name for container apps to execute on.",
      "type": "string"
    },
    "WorkloadProfileType": {
      "description": "Workload profile type for container apps to execute on.",
      "type": "string"
    },
    "BaseContainer": {
      "description": "Container App base container definition.",
      "type": "object",
      "properties": {
        "image": {
          "description": "Container image tag.",
          "type": "string"
        },
        "imageType": {
          "description": "The type of the image. Set to CloudBuild to let the system manages the image, where user will not be able to update image through image field. Set to ContainerImage for user provided image.",
          "type": "string",
          "enum": [
            "CloudBuild",
            "ContainerImage"
          ],
          "x-ms-enum": {
            "name": "imageType",
            "modelAsString": true
          }
        },
        "name": {
          "description": "Custom container name.",
          "type": "string"
        },
        "command": {
          "description": "Container start command.",
          "type": "array",
          "items": {
            "type": "string"
          }
        },
        "args": {
          "description": "Container start command arguments.",
          "type": "array",
          "items": {
            "type": "string"
          }
        },
        "env": {
          "description": "Container environment variables.",
          "type": "array",
          "items": {
            "$ref": "#/definitions/EnvironmentVar"
          },
          "x-ms-identifiers": [
            "name"
          ]
        },
        "resources": {
          "$ref": "#/definitions/ContainerResources",
          "description": "Container resource requirements."
        },
        "volumeMounts": {
          "description": "Container volume mounts.",
          "type": "array",
          "items": {
            "$ref": "#/definitions/VolumeMount"
          },
          "x-ms-identifiers": [
            "volumeName"
          ]
        }
      }
    },
    "InitContainer": {
      "description": "Container App init container definition",
      "type": "object",
      "allOf": [
        {
          "$ref": "#/definitions/BaseContainer"
        }
      ]
    },
    "Container": {
      "description": "Container App container definition",
      "type": "object",
      "allOf": [
        {
          "$ref": "#/definitions/BaseContainer"
        }
      ],
      "properties": {
        "probes": {
          "description": "List of probes for the container.",
          "type": "array",
          "items": {
            "$ref": "#/definitions/ContainerAppProbe"
          },
          "x-ms-identifiers": [
            "type"
          ]
        }
      }
    },
    "ContainerResources": {
      "description": "Container App container resource requirements.",
      "type": "object",
      "properties": {
        "cpu": {
          "format": "double",
          "description": "Required CPU in cores, e.g. 0.5",
          "type": "number"
        },
        "memory": {
          "description": "Required memory, e.g. \"250Mb\"",
          "type": "string"
        },
        "ephemeralStorage": {
          "description": "Ephemeral Storage, e.g. \"1Gi\"",
          "type": "string",
          "readOnly": true
        }
      }
    },
    "ContainerAppProbe": {
      "description": "Probe describes a health check to be performed against a container to determine whether it is alive or ready to receive traffic.",
      "type": "object",
      "properties": {
        "failureThreshold": {
          "description": "Minimum consecutive failures for the probe to be considered failed after having succeeded. Defaults to 3. Minimum value is 1. Maximum value is 10.",
          "type": "integer",
          "format": "int32"
        },
        "httpGet": {
          "description": "HTTPGet specifies the http request to perform.",
          "type": "object",
          "required": [
            "port"
          ],
          "properties": {
            "host": {
              "description": "Host name to connect to, defaults to the pod IP. You probably want to set \"Host\" in httpHeaders instead.",
              "type": "string"
            },
            "httpHeaders": {
              "description": "Custom headers to set in the request. HTTP allows repeated headers.",
              "type": "array",
              "items": {
                "description": "HTTPHeader describes a custom header to be used in HTTP probes",
                "type": "object",
                "required": [
                  "name",
                  "value"
                ],
                "properties": {
                  "name": {
                    "description": "The header field name",
                    "type": "string"
                  },
                  "value": {
                    "description": "The header field value",
                    "type": "string"
                  }
                }
              },
              "x-ms-identifiers": [
                "name"
              ]
            },
            "path": {
              "description": "Path to access on the HTTP server.",
              "type": "string"
            },
            "port": {
              "description": "Name or number of the port to access on the container. Number must be in the range 1 to 65535. Name must be an IANA_SVC_NAME.",
              "type": "integer",
              "format": "int32"
            },
            "scheme": {
              "description": "Scheme to use for connecting to the host. Defaults to HTTP.",
              "enum": [
                "HTTP",
                "HTTPS"
              ],
              "type": "string",
              "x-ms-enum": {
                "name": "Scheme",
                "modelAsString": true
              }
            }
          }
        },
        "initialDelaySeconds": {
          "description": "Number of seconds after the container has started before liveness probes are initiated. Minimum value is 1. Maximum value is 60.",
          "type": "integer",
          "format": "int32"
        },
        "periodSeconds": {
          "description": "How often (in seconds) to perform the probe. Default to 10 seconds. Minimum value is 1. Maximum value is 240.",
          "type": "integer",
          "format": "int32"
        },
        "successThreshold": {
          "description": "Minimum consecutive successes for the probe to be considered successful after having failed. Defaults to 1. Must be 1 for liveness and startup. Minimum value is 1. Maximum value is 10.",
          "type": "integer",
          "format": "int32"
        },
        "tcpSocket": {
          "description": "TCPSocket specifies an action involving a TCP port. TCP hooks not yet supported.",
          "type": "object",
          "required": [
            "port"
          ],
          "properties": {
            "host": {
              "description": "Optional: Host name to connect to, defaults to the pod IP.",
              "type": "string"
            },
            "port": {
              "description": "Number or name of the port to access on the container. Number must be in the range 1 to 65535. Name must be an IANA_SVC_NAME.",
              "type": "integer",
              "format": "int32"
            }
          }
        },
        "terminationGracePeriodSeconds": {
          "description": "Optional duration in seconds the pod needs to terminate gracefully upon probe failure. The grace period is the duration in seconds after the processes running in the pod are sent a termination signal and the time when the processes are forcibly halted with a kill signal. Set this value longer than the expected cleanup time for your process. If this value is nil, the pod's terminationGracePeriodSeconds will be used. Otherwise, this value overrides the value provided by the pod spec. Value must be non-negative integer. The value zero indicates stop immediately via the kill signal (no opportunity to shut down). This is an alpha field and requires enabling ProbeTerminationGracePeriod feature gate. Maximum value is 3600 seconds (1 hour)",
          "type": "integer",
          "format": "int64"
        },
        "timeoutSeconds": {
          "description": "Number of seconds after which the probe times out. Defaults to 1 second. Minimum value is 1. Maximum value is 240.",
          "type": "integer",
          "format": "int32"
        },
        "type": {
          "description": "The type of probe.",
          "enum": [
            "Liveness",
            "Readiness",
            "Startup"
          ],
          "type": "string",
          "x-ms-enum": {
            "name": "Type",
            "modelAsString": true
          }
        }
      }
    },
    "ContainerRegistryWithCustomImage": {
      "type": "object",
      "properties": {
        "server": {
          "type": "string",
          "description": "Login server of the container registry that the final image should be uploaded to. Builder resource needs to have this container registry defined along with an identity to use to access it."
        },
        "image": {
          "type": "string",
          "description": "Full name that the final image should be uploaded as, including both image name and tag."
        }
      },
      "description": "Container registry that the final image will be uploaded to.",
      "required": [
        "server"
      ]
    },
    "CustomScaleRule": {
      "description": "Container App container Custom scaling rule.",
      "type": "object",
      "properties": {
        "type": {
          "description": "Type of the custom scale rule\neg: azure-servicebus, redis etc.",
          "type": "string"
        },
        "metadata": {
          "description": "Metadata properties to describe custom scale rule.",
          "type": "object",
          "additionalProperties": {
            "type": "string"
          }
        },
        "auth": {
          "description": "Authentication secrets for the custom scale rule.",
          "type": "array",
          "items": {
            "$ref": "#/definitions/ScaleRuleAuth"
          },
          "x-ms-identifiers": [
            "triggerParameter"
          ]
        },
        "identity": {
          "description": "The resource ID of a user-assigned managed identity that is assigned to the Container App, or 'system' for system-assigned identity.",
          "type": "string"
        }
      }
    },
    "CustomDomainConfiguration": {
      "type": "object",
      "description": "Configuration properties for apps environment custom domain",
      "properties": {
        "customDomainVerificationId": {
          "description": "Id used to verify domain name ownership",
          "type": "string",
          "readOnly": true
        },
        "dnsSuffix": {
          "type": "string",
          "description": "Dns suffix for the environment domain",
          "x-ms-mutability": [
            "create",
            "read"
          ]
        },
        "certificateKeyVaultProperties": {
          "description": "Certificate stored in Azure Key Vault.",
          "$ref": "#/definitions/CertificateKeyVaultProperties"
        },
        "certificateValue": {
          "format": "byte",
          "description": "PFX or PEM blob",
          "type": "string",
          "x-ms-secret": true
        },
        "certificatePassword": {
          "description": "Certificate password",
          "type": "string",
          "x-ms-secret": true
        },
        "expirationDate": {
          "format": "date-time",
          "description": "Certificate expiration date.",
          "type": "string",
          "readOnly": true
        },
        "thumbprint": {
          "description": "Certificate thumbprint.",
          "type": "string",
          "readOnly": true
        },
        "subjectName": {
          "description": "Subject name of the certificate.",
          "type": "string",
          "readOnly": true
        }
      }
    },
    "DefaultErrorResponse": {
      "description": "App Service error response.",
      "type": "object",
      "properties": {
        "error": {
          "description": "Error model.",
          "type": "object",
          "properties": {
            "code": {
              "description": "Standardized string to programmatically identify the error.",
              "type": "string",
              "readOnly": true
            },
            "message": {
              "description": "Detailed error description and debugging information.",
              "type": "string",
              "readOnly": true
            },
            "target": {
              "description": "Detailed error description and debugging information.",
              "type": "string",
              "readOnly": true
            },
            "details": {
              "type": "array",
              "description": "Details or the error",
              "items": {
                "description": "Detailed errors.",
                "type": "object",
                "properties": {
                  "code": {
                    "description": "Standardized string to programmatically identify the error.",
                    "type": "string",
                    "readOnly": true
                  },
                  "message": {
                    "description": "Detailed error description and debugging information.",
                    "type": "string",
                    "readOnly": true
                  },
                  "target": {
                    "description": "Detailed error description and debugging information.",
                    "type": "string",
                    "readOnly": true
                  }
                },
                "readOnly": true
              },
              "x-ms-identifiers": [
                "code"
              ]
            },
            "innererror": {
              "description": "More information to debug error.",
              "type": "string",
              "readOnly": true
            }
          },
          "readOnly": true
        }
      }
    },
    "HttpGet": {
      "type": "object",
      "properties": {
        "url": {
          "type": "string",
          "description": "URL to make HTTP GET request against."
        },
        "fileName": {
          "type": "string",
          "description": "Name of the file that the request should be saved to."
        },
        "headers": {
          "type": "array",
          "items": {
            "type": "string"
          },
          "description": "List of headers to send with the request."
        }
      },
      "description": "Model representing a http get request.",
      "required": [
        "url"
      ]
    },
    "HttpScaleRule": {
      "description": "Container App container Http scaling rule.",
      "type": "object",
      "properties": {
        "metadata": {
          "description": "Metadata properties to describe http scale rule.",
          "type": "object",
          "additionalProperties": {
            "type": "string"
          }
        },
        "auth": {
          "description": "Authentication secrets for the custom scale rule.",
          "type": "array",
          "items": {
            "$ref": "#/definitions/ScaleRuleAuth"
          },
          "x-ms-identifiers": [
            "triggerParameter"
          ]
        },
        "identity": {
          "description": "The resource ID of a user-assigned managed identity that is assigned to the Container App, or 'system' for system-assigned identity.",
          "type": "string"
        }
      }
    },
    "PreBuildStep": {
      "type": "object",
      "properties": {
        "description": {
          "type": "string",
          "description": "Description of the pre-build step."
        },
        "scripts": {
          "type": "array",
          "items": {
            "type": "string"
          },
          "description": "List of custom commands to run."
        },
        "httpGet": {
          "$ref": "./CommonDefinitions.json#/definitions/HttpGet",
          "description": "Http get request to send before the build.",
          "x-ms-identifiers": []
        }
      },
      "description": "Model representing a pre-build step."
    },
    "TcpScaleRule": {
      "description": "Container App container Tcp scaling rule.",
      "type": "object",
      "properties": {
        "metadata": {
          "description": "Metadata properties to describe tcp scale rule.",
          "type": "object",
          "additionalProperties": {
            "type": "string"
          }
        },
        "auth": {
          "description": "Authentication secrets for the tcp scale rule.",
          "type": "array",
          "items": {
            "$ref": "#/definitions/ScaleRuleAuth"
          },
          "x-ms-identifiers": [
            "triggerParameter"
          ]
        },
        "identity": {
          "description": "The resource ID of a user-assigned managed identity that is assigned to the Container App, or 'system' for system-assigned identity.",
          "type": "string"
        }
      }
    },
    "QueueScaleRule": {
      "description": "Container App container Azure Queue based scaling rule.",
      "type": "object",
      "properties": {
        "accountName": {
          "description": "Storage account name. required if using managed identity to authenticate",
          "type": "string"
        },
        "queueName": {
          "description": "Queue name.",
          "type": "string"
        },
        "queueLength": {
          "format": "int32",
          "description": "Queue length.",
          "type": "integer"
        },
        "auth": {
          "description": "Authentication secrets for the queue scale rule.",
          "type": "array",
          "items": {
            "$ref": "#/definitions/ScaleRuleAuth"
          },
          "x-ms-identifiers": [
            "triggerParameter"
          ]
        },
        "identity": {
          "description": "The resource ID of a user-assigned managed identity that is assigned to the Container App, or 'system' for system-assigned identity.",
          "type": "string"
        }
      }
    },
    "Scale": {
      "description": "Container App scaling configurations.",
      "type": "object",
      "properties": {
        "minReplicas": {
          "format": "int32",
          "description": "Optional. Minimum number of container replicas.",
          "type": "integer"
        },
        "maxReplicas": {
          "format": "int32",
          "description": "Optional. Maximum number of container replicas. Defaults to 10 if not set.",
          "type": "integer",
          "default": 10
        },
        "rules": {
          "description": "Scaling rules.",
          "type": "array",
          "items": {
            "$ref": "#/definitions/ScaleRule"
          },
          "x-ms-identifiers": [
            "name"
          ]
        }
      }
    },
    "ScaleRule": {
      "description": "Container App container scaling rule.",
      "type": "object",
      "properties": {
        "name": {
          "description": "Scale Rule Name",
          "type": "string"
        },
        "azureQueue": {
          "$ref": "#/definitions/QueueScaleRule",
          "description": "Azure Queue based scaling."
        },
        "custom": {
          "$ref": "#/definitions/CustomScaleRule",
          "description": "Custom scale rule."
        },
        "http": {
          "$ref": "#/definitions/HttpScaleRule",
          "description": "HTTP requests based scaling."
        },
        "tcp": {
          "$ref": "#/definitions/TcpScaleRule",
          "description": "Tcp requests based scaling."
        }
      }
    },
    "ScaleRuleAuth": {
      "description": "Auth Secrets for Scale Rule",
      "type": "object",
      "properties": {
        "secretRef": {
          "description": "Name of the secret from which to pull the auth params.",
          "type": "string"
        },
        "triggerParameter": {
          "description": "Trigger Parameter that uses the secret",
          "type": "string"
        }
      }
    },
    "Secret": {
      "description": "Secret definition.",
      "type": "object",
      "properties": {
        "name": {
          "description": "Secret Name.",
          "type": "string"
        },
        "value": {
          "description": "Secret Value.",
          "type": "string",
          "x-ms-mutability": [
            "create",
            "update"
          ],
          "x-ms-secret": true
        },
        "identity": {
          "description": "Resource ID of a managed identity to authenticate with Azure Key Vault, or System to use a system-assigned identity.",
          "type": "string"
        },
        "keyVaultUrl": {
          "description": "Azure Key Vault URL pointing to the secret referenced by the container app.",
          "type": "string"
        }
      }
    },
    "Template": {
      "description": "Container App versioned application definition.\nDefines the desired state of an immutable revision.\nAny changes to this section Will result in a new revision being created",
      "type": "object",
      "properties": {
        "revisionSuffix": {
          "description": "User friendly suffix that is appended to the revision name",
          "type": "string"
        },
        "terminationGracePeriodSeconds": {
          "description": "Optional duration in seconds the Container App Instance needs to terminate gracefully. Value must be non-negative integer. The value zero indicates stop immediately via the kill signal (no opportunity to shut down). If this value is nil, the default grace period will be used instead. Set this value longer than the expected cleanup time for your process. Defaults to 30 seconds.",
          "format": "int64",
          "type": "integer"
        },
        "initContainers": {
          "description": "List of specialized containers that run before app containers.",
          "type": "array",
          "items": {
            "$ref": "#/definitions/InitContainer"
          },
          "x-ms-identifiers": [
            "name"
          ]
        },
        "containers": {
          "description": "List of container definitions for the Container App.",
          "type": "array",
          "items": {
            "$ref": "#/definitions/Container"
          },
          "x-ms-identifiers": [
            "name"
          ]
        },
        "scale": {
          "$ref": "#/definitions/Scale",
          "description": "Scaling properties for the Container App."
        },
        "volumes": {
          "description": "List of volume definitions for the Container App.",
          "type": "array",
          "items": {
            "$ref": "#/definitions/Volume"
          },
          "x-ms-identifiers": [
            "name"
          ]
        },
        "serviceBinds": {
          "description": "List of container app services bound to the app",
          "type": "array",
          "items": {
            "$ref": "#/definitions/ServiceBind"
          },
          "x-ms-identifiers": [
            "name"
          ]
        }
      }
    },
    "Volume": {
      "description": "Volume definitions for the Container App.",
      "type": "object",
      "properties": {
        "name": {
          "description": "Volume name.",
          "type": "string"
        },
        "storageType": {
          "description": "Storage type for the volume. If not provided, use EmptyDir.",
          "enum": [
            "AzureFile",
            "EmptyDir",
            "Secret",
            "NfsAzureFile"
          ],
          "type": "string",
          "x-ms-enum": {
            "name": "StorageType",
            "modelAsString": true
          }
        },
        "storageName": {
          "description": "Name of storage resource. No need to provide for EmptyDir and Secret.",
          "type": "string"
        },
        "secrets": {
          "description": "List of secrets to be added in volume. If no secrets are provided, all secrets in collection will be added to volume.",
          "type": "array",
          "items": {
            "$ref": "#/definitions/SecretVolumeItem"
          },
          "x-ms-identifiers": [
            "secretRef"
          ]
        },
        "mountOptions": {
          "description": "Mount options used while mounting the Azure file share or NFS Azure file share. Must be a comma-separated string.",
          "type": "string"
        }
      }
    },
    "SecretVolumeItem": {
      "description": "Secret to be added to volume.",
      "type": "object",
      "properties": {
        "secretRef": {
          "description": "Name of the Container App secret from which to pull the secret value.",
          "type": "string"
        },
        "path": {
          "description": "Path to project secret to. If no path is provided, path defaults to name of secret listed in secretRef.",
          "type": "string"
        }
      }
    },
    "VolumeMount": {
      "description": "Volume mount for the Container App.",
      "type": "object",
      "properties": {
        "volumeName": {
          "description": "This must match the Name of a Volume.",
          "type": "string"
        },
        "mountPath": {
          "description": "Path within the container at which the volume should be mounted.Must not contain ':'.",
          "type": "string"
        },
        "subPath": {
          "description": "Path within the volume from which the container's volume should be mounted. Defaults to \"\" (volume's root).",
          "type": "string"
        }
      }
    },
    "DaprComponentsCollection": {
      "description": "Dapr Components ARM resource.",
      "required": [
        "value"
      ],
      "type": "object",
      "properties": {
        "value": {
          "description": "Collection of resources.",
          "type": "array",
          "items": {
            "$ref": "#/definitions/DaprComponent"
          }
        },
        "nextLink": {
          "description": "Link to next page of resources.",
          "type": "string",
          "readOnly": true
        }
      }
    },
    "DaprComponent": {
      "description": "Dapr Component.",
      "type": "object",
      "allOf": [
        {
          "$ref": "../../../../../common-types/resource-management/v5/types.json#/definitions/ProxyResource"
        }
      ],
      "properties": {
        "properties": {
          "description": "Dapr Component resource specific properties",
          "type": "object",
          "properties": {
            "componentType": {
              "description": "Component type",
              "type": "string"
            },
            "version": {
              "description": "Component version",
              "type": "string"
            },
            "ignoreErrors": {
              "description": "Boolean describing if the component errors are ignores",
              "type": "boolean",
              "default": false
            },
            "initTimeout": {
              "description": "Initialization timeout",
              "type": "string"
            },
            "secrets": {
              "description": "Collection of secrets used by a Dapr component",
              "type": "array",
              "items": {
                "$ref": "./CommonDefinitions.json#/definitions/Secret"
              },
              "x-ms-identifiers": [
                "name"
              ]
            },
            "secretStoreComponent": {
              "description": "Name of a Dapr component to retrieve component secrets from",
              "type": "string"
            },
            "metadata": {
              "description": "Component metadata",
              "type": "array",
              "items": {
                "$ref": "#/definitions/DaprMetadata"
              },
              "x-ms-identifiers": [
                "name"
              ]
            },
            "scopes": {
              "description": "Names of container apps that can use this Dapr component",
              "type": "array",
              "items": {
                "type": "string"
              }
            },
            "serviceComponentBind": {
              "description": "List of container app services that are bound to the Dapr component",
              "type": "array",
              "items": {
                "$ref": "#/definitions/DaprComponentServiceBinding"
              },
              "x-ms-identifiers": [
                "name"
              ]
            }
          },
          "x-ms-client-flatten": true
        }
      }
    },
    "DaprMetadata": {
      "description": "Dapr component metadata.",
      "type": "object",
      "properties": {
        "name": {
          "description": "Metadata property name.",
          "type": "string"
        },
        "value": {
          "description": "Metadata property value.",
          "type": "string"
        },
        "secretRef": {
          "description": "Name of the Dapr Component secret from which to pull the metadata property value.",
          "type": "string"
        }
      }
    },
    "DaprComponentServiceBinding": {
      "description": "Configuration to bind a Dapr Component to a dev ContainerApp Service",
      "type": "object",
      "properties": {
        "name": {
          "description": "Name of the service bind",
          "type": "string"
        },
        "serviceId": {
          "description": "Resource id of the target service",
          "type": "string"
        },
        "metadata": {
          "description": "Service bind metadata",
          "type": "array",
          "$ref": "#/definitions/DaprServiceBindMetadata"
        }
      }
    },
    "DaprServiceBindMetadata": {
      "description": "Dapr component metadata.",
      "type": "object",
      "properties": {
        "name": {
          "description": "Service bind metadata property name.",
          "type": "string"
        },
        "value": {
          "description": "Service bind metadata property value.",
          "type": "string"
        }
      }
    },
    "DaprSecretsCollection": {
      "description": "Dapr component Secrets Collection for ListSecrets Action.",
      "required": [
        "value"
      ],
      "type": "object",
      "properties": {
        "value": {
          "description": "Collection of secrets used by a Dapr component",
          "type": "array",
          "items": {
            "$ref": "./CommonDefinitions.json#/definitions/DaprSecret"
          },
          "x-ms-identifiers": [
            "name"
          ]
        }
      }
    },
    "DaprSecret": {
      "description": "Dapr component Secret for ListSecrets Action",
      "type": "object",
      "properties": {
        "name": {
          "description": "Secret Name.",
          "type": "string",
          "readOnly": true
        },
        "value": {
          "description": "Secret Value.",
          "type": "string",
          "x-ms-secret": true,
          "readOnly": true
        }
      }
    },
    "ExtendedLocation": {
      "type": "object",
      "description": "The complex type of the extended location.",
      "properties": {
        "name": {
          "type": "string",
          "description": "The name of the extended location."
        },
        "type": {
          "$ref": "#/definitions/ExtendedLocationType",
          "description": "The type of the extended location."
        }
      }
    },
    "DaprComponentResiliencyPoliciesCollection": {
      "description": "Dapr Component Resiliency Policies ARM resource.",
      "required": [
        "value"
      ],
      "type": "object",
      "properties": {
        "value": {
          "description": "Collection of resources.",
          "type": "array",
          "items": {
            "$ref": "#/definitions/DaprComponentResiliencyPolicy"
          }
        },
        "nextLink": {
          "description": "Link to next page of resources.",
          "type": "string",
          "readOnly": true
        }
      }
    },
    "DaprComponentResiliencyPolicy": {
      "description": "Dapr Component Resiliency Policy.",
      "type": "object",
      "allOf": [
        {
          "$ref": "../../../../../common-types/resource-management/v5/types.json#/definitions/ProxyResource"
        }
      ],
      "properties": {
        "properties": {
          "description": "Dapr Component Resiliency Policy resource specific properties",
          "type": "object",
          "properties": {
            "inboundPolicy": {
              "description": "The optional inbound component resiliency policy configuration",
              "$ref": "#/definitions/DaprComponentResiliencyPolicyConfiguration"
            },
            "outboundPolicy": {
              "description": "The optional outbound component resiliency policy configuration",
              "$ref": "#/definitions/DaprComponentResiliencyPolicyConfiguration"
            }
          },
          "x-ms-client-flatten": true
        }
      }
    },
    "DaprComponentResiliencyPolicyConfiguration": {
      "description": "Dapr Component Resiliency Policy Configuration.",
      "type": "object",
      "properties": {
        "httpRetryPolicy": {
          "description": "The optional HTTP retry policy configuration",
          "$ref": "#/definitions/DaprComponentResiliencyPolicyHttpRetryPolicyConfiguration"
        },
        "timeoutPolicy": {
          "description": "The optional timeout policy configuration",
          "$ref": "#/definitions/DaprComponentResiliencyPolicyTimeoutPolicyConfiguration"
        },
        "circuitBreakerPolicy": {
          "description": "The optional circuit breaker policy configuration",
          "$ref": "#/definitions/DaprComponentResiliencyPolicyCircuitBreakerPolicyConfiguration"
        }
      },
      "additionalProperties": false
    },
    "DaprComponentResiliencyPolicyCircuitBreakerPolicyConfiguration": {
      "description": "Dapr Component Resiliency Policy Circuit Breaker Policy Configuration.",
      "type": "object",
      "properties": {
        "consecutiveErrors": {
          "description": "The number of consecutive errors before the circuit is opened.",
          "type": "integer",
          "format": "int32"
        },
        "timeoutInSeconds": {
          "description": "The interval in seconds until a retry attempt is made after the circuit is opened.",
          "type": "integer",
          "format": "int32"
        },
        "intervalInSeconds": {
          "description": "The optional interval in seconds after which the error count resets to 0. An interval of 0 will never reset. If not specified, the timeoutInSeconds value will be used.",
          "type": "integer",
          "format": "int32"
        }
      },
      "additionalProperties": false
    },
    "DaprComponentResiliencyPolicyHttpRetryPolicyConfiguration": {
      "description": "Dapr Component Resiliency Policy HTTP Retry Policy Configuration.",
      "type": "object",
      "properties": {
        "maxRetries": {
          "description": "The optional maximum number of retries",
          "type": "integer",
          "format": "int32"
        },
        "retryBackOff": {
          "description": "The optional retry backoff configuration",
          "$ref": "#/definitions/DaprComponentResiliencyPolicyHttpRetryBackOffConfiguration"
        }
      },
      "additionalProperties": false
    },
    "DaprComponentResiliencyPolicyHttpRetryBackOffConfiguration": {
      "description": "Dapr Component Resiliency Policy HTTP Retry Backoff Configuration.",
      "type": "object",
      "properties": {
        "initialDelayInMilliseconds": {
          "description": "The optional initial delay in milliseconds before an operation is retried",
          "type": "integer",
          "format": "int32"
        },
        "maxIntervalInMilliseconds": {
          "description": "The optional maximum time interval in milliseconds between retry attempts",
          "type": "integer",
          "format": "int32"
        }
      },
      "additionalProperties": false
    },
    "DaprComponentResiliencyPolicyTimeoutPolicyConfiguration": {
      "description": "Dapr Component Resiliency Policy Timeout Policy Configuration.",
      "type": "object",
      "properties": {
        "responseTimeoutInSeconds": {
          "description": "The optional response timeout in seconds",
          "type": "integer",
          "format": "int32"
        }
      },
      "additionalProperties": false
    },
    "DaprSubscriptionsCollection": {
      "description": "Dapr Subscriptions ARM resource.",
      "required": [
        "value"
      ],
      "type": "object",
      "properties": {
        "value": {
          "description": "Collection of resources.",
          "type": "array",
          "items": {
            "$ref": "#/definitions/DaprSubscription"
          }
        },
        "nextLink": {
          "description": "Link to next page of resources.",
          "type": "string",
          "readOnly": true
        }
      }
    },
    "DaprSubscription": {
      "description": "Dapr PubSub Event Subscription.",
      "type": "object",
      "allOf": [
        {
          "$ref": "../../../../../common-types/resource-management/v5/types.json#/definitions/ProxyResource"
        }
      ],
      "properties": {
        "properties": {
          "description": "Dapr PubSub Event Subscription resource specific properties",
          "type": "object",
          "properties": {
            "pubsubName": {
              "description": "Dapr PubSub component name",
              "type": "string"
            },
            "topic": {
              "description": "Topic name",
              "type": "string"
            },
            "deadLetterTopic": {
              "description": "Deadletter topic name",
              "type": "string"
            },
            "routes": {
              "description": "Subscription routes",
              "$ref": "#/definitions/DaprSubscriptionRoutes"
            },
            "scopes": {
              "description": "Application scopes to restrict the subscription to specific apps.",
              "type": "array",
              "items": {
                "type": "string"
              }
            },
            "metadata": {
              "description": "Subscription metadata",
              "type": "object",
              "additionalProperties": {
                "type": "string"
              }
            },
            "bulkSubscribe": {
              "description": "Bulk subscription options",
              "$ref": "#/definitions/DaprSubscriptionBulkSubscribeOptions"
            }
          },
          "x-ms-client-flatten": true
        }
      }
    },
    "DaprSubscriptionBulkSubscribeOptions": {
      "description": "Dapr PubSub Bulk Subscription Options.",
      "type": "object",
      "properties": {
        "enabled": {
          "description": "Enable bulk subscription",
          "type": "boolean",
          "default": false
        },
        "maxMessagesCount": {
          "description": "Maximum number of messages to deliver in a bulk message.",
          "type": "integer",
          "format": "int32"
        },
        "maxAwaitDurationMs": {
          "description": "Maximum duration in milliseconds to wait before a bulk message is sent to the app.",
          "type": "integer",
          "format": "int32"
        }
      }
    },
    "DaprSubscriptionRoutes": {
      "description": "Dapr PubSub Event Subscription Routes configuration.",
      "type": "object",
      "properties": {
        "rules": {
          "description": "The list of Dapr PubSub Event Subscription Route Rules.",
          "type": "array",
          "items": {
            "$ref": "#/definitions/DaprSubscriptionRouteRule"
          },
          "x-ms-identifiers": []
        },
        "default": {
          "description": "The default path to deliver events that do not match any of the rules.",
          "type": "string"
        }
      },
      "additionalProperties": false
    },
    "DaprSubscriptionRouteRule": {
      "description": "Dapr Pubsub Event Subscription Route Rule is used to specify the condition for sending a message to a specific path.",
      "type": "object",
      "properties": {
        "match": {
          "description": "The optional CEL expression used to match the event. If the match is not specified, then the route is considered the default. The rules are tested in the order specified, so they should be define from most-to-least specific. The default route should appear last in the list.",
          "type": "string"
        },
        "path": {
          "description": "The path for events that match this rule",
          "type": "string"
        }
      }
    },
    "ExtendedLocationType": {
      "type": "string",
      "description": "The type of extendedLocation.",
      "enum": [
        "CustomLocation"
      ],
      "x-ms-enum": {
        "name": "ExtendedLocationTypes",
        "modelAsString": true
      }
    },
    "AzureFileProperties": {
      "description": "Azure File Properties.",
      "type": "object",
      "properties": {
        "accountName": {
          "description": "Storage account name for azure file.",
          "type": "string"
        },
        "accountKey": {
          "description": "Storage account key for azure file.",
          "type": "string",
          "x-ms-secret": true
        },
        "accessMode": {
          "description": "Access mode for storage",
          "enum": [
            "ReadOnly",
            "ReadWrite"
          ],
          "type": "string",
          "x-ms-enum": {
            "name": "AccessMode",
            "modelAsString": true
          }
        },
        "shareName": {
          "description": "Azure file share name.",
          "type": "string"
        }
      }
    },
    "NfsAzureFileProperties": {
      "description": "NFS Azure File Properties.",
      "type": "object",
      "properties": {
        "server": {
          "description": "Server for NFS azure file.",
          "type": "string"
        },
        "accessMode": {
          "description": "Access mode for storage",
          "enum": [
            "ReadOnly",
            "ReadWrite"
          ],
          "type": "string",
          "x-ms-enum": {
            "name": "AccessMode",
            "modelAsString": true
          }
        },
        "shareName": {
          "description": "NFS Azure file share name.",
          "type": "string"
        }
      }
    },
    "CertificateKeyVaultProperties": {
      "description": "Properties for a certificate stored in a Key Vault.",
      "type": "object",
      "properties": {
        "identity": {
          "description": "Resource ID of a managed identity to authenticate with Azure Key Vault, or System to use a system-assigned identity.",
          "type": "string"
        },
        "keyVaultUrl": {
          "description": "URL pointing to the Azure Key Vault secret that holds the certificate.",
          "type": "string"
        }
      }
    },
    "Certificate": {
      "description": "Certificate used for Custom Domain bindings of Container Apps in a Managed Environment",
      "type": "object",
      "allOf": [
        {
          "$ref": "../../../../../common-types/resource-management/v5/types.json#/definitions/TrackedResource"
        }
      ],
      "properties": {
        "properties": {
          "description": "Certificate resource specific properties",
          "type": "object",
          "properties": {
            "provisioningState": {
              "description": "Provisioning state of the certificate.",
              "enum": [
                "Succeeded",
                "Failed",
                "Canceled",
                "DeleteFailed",
                "Pending"
              ],
              "type": "string",
              "readOnly": true,
              "x-ms-enum": {
                "name": "CertificateProvisioningState",
                "modelAsString": true
              }
            },
            "certificateKeyVaultProperties": {
              "description": "Properties for a certificate stored in a Key Vault.",
              "$ref": "#/definitions/CertificateKeyVaultProperties"
            },
            "password": {
              "description": "Certificate password.",
              "type": "string",
              "x-ms-mutability": [
                "create"
              ],
              "x-ms-secret": true
            },
            "subjectName": {
              "description": "Subject name of the certificate.",
              "type": "string",
              "readOnly": true
            },
            "subjectAlternativeNames": {
              "description": "Subject alternative names the certificate applies to.",
              "type": "array",
              "items": {
                "type": "string"
              },
              "readOnly": true
            },
            "value": {
              "format": "byte",
              "description": "PFX or PEM blob",
              "type": "string",
              "x-ms-mutability": [
                "create"
              ],
              "x-ms-secret": true
            },
            "issuer": {
              "description": "Certificate issuer.",
              "type": "string",
              "readOnly": true
            },
            "issueDate": {
              "format": "date-time",
              "description": "Certificate issue Date.",
              "type": "string",
              "readOnly": true
            },
            "expirationDate": {
              "format": "date-time",
              "description": "Certificate expiration date.",
              "type": "string",
              "readOnly": true
            },
            "thumbprint": {
              "description": "Certificate thumbprint.",
              "type": "string",
              "readOnly": true
            },
            "valid": {
              "description": "Is the certificate valid?.",
              "type": "boolean",
              "readOnly": true
            },
            "publicKeyHash": {
              "description": "Public key hash.",
              "type": "string",
              "readOnly": true
            },
            "certificateType": {
              "description": "The type of the certificate. Allowed values are `ServerSSLCertificate` and `ImagePullTrustedCA`",
              "type": "string",
              "enum": [
                "ServerSSLCertificate",
                "ImagePullTrustedCA"
              ],
              "x-ms-enum": {
                "name": "CertificateType",
                "modelAsString": true
              }
            }
          }
        }
      },
      "x-ms-client-flatten": true
    },
    "CertificateCollection": {
      "description": "Collection of Certificates.",
      "required": [
        "value"
      ],
      "type": "object",
      "properties": {
        "value": {
          "description": "Collection of resources.",
          "type": "array",
          "items": {
            "$ref": "#/definitions/Certificate"
          }
        },
        "nextLink": {
          "description": "Link to next page of resources.",
          "type": "string",
          "readOnly": true
        }
      }
    },
    "CertificatePatch": {
      "description": "A certificate to update",
      "type": "object",
      "properties": {
        "tags": {
          "type": "object",
          "additionalProperties": {
            "type": "string"
          },
          "description": "Application-specific metadata in the form of key-value pairs."
        }
      }
    },
    "ManagedCertificate": {
      "description": "Managed certificates used for Custom Domain bindings of Container Apps in a Managed Environment",
      "type": "object",
      "allOf": [
        {
          "$ref": "../../../../../common-types/resource-management/v5/types.json#/definitions/TrackedResource"
        }
      ],
      "properties": {
        "properties": {
          "description": "Certificate resource specific properties",
          "type": "object",
          "properties": {
            "provisioningState": {
              "description": "Provisioning state of the certificate.",
              "enum": [
                "Succeeded",
                "Failed",
                "Canceled",
                "DeleteFailed",
                "Pending"
              ],
              "type": "string",
              "readOnly": true,
              "x-ms-enum": {
                "name": "CertificateProvisioningState",
                "modelAsString": true
              }
            },
            "subjectName": {
              "description": "Subject name of the certificate.",
              "type": "string"
            },
            "error": {
              "description": "Any error occurred during the certificate provision.",
              "type": "string",
              "readOnly": true
            },
            "domainControlValidation": {
              "description": "Selected type of domain control validation for managed certificates.",
              "enum": [
                "CNAME",
                "HTTP",
                "TXT"
              ],
              "type": "string",
              "x-ms-enum": {
                "name": "ManagedCertificateDomainControlValidation",
                "modelAsString": true
              }
            },
            "validationToken": {
              "description": "A TXT token used for DNS TXT domain control validation when issuing this type of managed certificates.",
              "type": "string",
              "readOnly": true
            }
          }
        }
      },
      "x-ms-client-flatten": true
    },
    "ManagedCertificatePatch": {
      "description": "A managed certificate to update",
      "type": "object",
      "properties": {
        "tags": {
          "type": "object",
          "additionalProperties": {
            "type": "string"
          },
          "description": "Application-specific metadata in the form of key-value pairs."
        }
      }
    },
    "ManagedCertificateCollection": {
      "description": "Collection of Managed Certificates.",
      "required": [
        "value"
      ],
      "type": "object",
      "properties": {
        "value": {
          "description": "Collection of resources.",
          "type": "array",
          "items": {
            "$ref": "#/definitions/ManagedCertificate"
          }
        },
        "nextLink": {
          "description": "Link to next page of resources.",
          "type": "string",
          "readOnly": true
        }
      }
    },
    "JobTemplate": {
      "description": "Container Apps Job versioned application definition. Defines the desired state of an immutable revision. Any changes to this section Will result in a new revision being created",
      "type": "object",
      "properties": {
        "initContainers": {
          "description": "List of specialized containers that run before app containers.",
          "type": "array",
          "items": {
            "$ref": "#/definitions/InitContainer"
          },
          "x-ms-identifiers": [
            "name"
          ]
        },
        "containers": {
          "description": "List of container definitions for the Container App.",
          "type": "array",
          "items": {
            "$ref": "#/definitions/Container"
          },
          "x-ms-identifiers": [
            "name"
          ]
        },
        "volumes": {
          "description": "List of volume definitions for the Container App.",
          "type": "array",
          "items": {
            "$ref": "#/definitions/Volume"
          },
          "x-ms-identifiers": [
            "name"
          ]
        }
      }
    },
    "ServiceBind": {
      "description": "Configuration to bind a ContainerApp to a dev ContainerApp Service",
      "type": "object",
      "properties": {
        "serviceId": {
          "description": "Resource id of the target service",
          "type": "string"
        },
        "name": {
          "description": "Name of the service bind",
          "type": "string"
        },
        "clientType": {
          "description": "Type of the client to be used to connect to the service",
          "type": "string"
        },
        "customizedKeys": {
          "description": "Customized keys for customizing injected values to the app",
          "type": "object",
          "additionalProperties": {
            "type": "string"
          }
        }
      }
    },
    "AppResiliencyCollection": {
      "description": "Collection of AppResiliency policies",
      "required": [
        "value"
      ],
      "type": "object",
      "properties": {
        "value": {
          "description": "Collection of resources.",
          "type": "array",
          "items": {
            "$ref": "#/definitions/AppResiliency"
          }
        },
        "nextLink": {
          "description": "Link to next page of resources.",
          "type": "string",
          "readOnly": true
        }
      }
    },
    "AppResiliency": {
      "description": "Configuration to setup App Resiliency",
      "type": "object",
      "allOf": [
        {
          "$ref": "../../../../../common-types/resource-management/v5/types.json#/definitions/ProxyResource"
        }
      ],
      "properties": {
        "properties": {
          "type": "object",
          "description": "App Resiliency resource specific properties",
          "properties": {
            "timeoutPolicy": {
              "description": "Policy to set request timeouts",
              "$ref": "#/definitions/TimeoutPolicy"
            },
            "httpRetryPolicy": {
              "description": "Policy that defines http request retry conditions",
              "$ref": "#/definitions/HttpRetryPolicy"
            },
            "tcpRetryPolicy": {
              "description": "Policy that defines tcp request retry conditions",
              "$ref": "#/definitions/TcpRetryPolicy"
            },
            "circuitBreakerPolicy": {
              "description": "Policy that defines circuit breaker conditions",
              "$ref": "#/definitions/CircuitBreakerPolicy"
            },
            "httpConnectionPool": {
              "description": "Defines parameters for http connection pooling",
              "$ref": "#/definitions/HttpConnectionPool"
            },
            "tcpConnectionPool": {
              "description": "Defines parameters for tcp connection pooling",
              "$ref": "#/definitions/TcpConnectionPool"
            }
          },
          "x-ms-client-flatten": true
        }
      }
    },
    "TimeoutPolicy": {
      "description": "Policy to set request timeouts",
      "type": "object",
      "properties": {
        "responseTimeoutInSeconds": {
          "description": "Timeout, in seconds, for a request to respond",
          "format": "int32",
          "type": "integer"
        },
        "connectionTimeoutInSeconds": {
          "description": "Timeout, in seconds, for a request to initiate a connection",
          "format": "int32",
          "type": "integer"
        }
      }
    },
    "HttpRetryPolicy": {
      "description": "Policy that defines http request retry conditions",
      "type": "object",
      "properties": {
        "maxRetries": {
          "description": "Maximum number of times a request will retry",
          "format": "int32",
          "type": "integer"
        },
        "retryBackOff": {
          "description": "Settings for retry backoff characteristics",
          "type": "object",
          "properties": {
            "initialDelayInMilliseconds": {
              "description": "Initial delay, in milliseconds, before retrying a request",
              "format": "int64",
              "type": "integer"
            },
            "maxIntervalInMilliseconds": {
              "description": "Maximum interval, in milliseconds, between retries",
              "format": "int64",
              "type": "integer"
            }
          },
          "x-ms-client-flatten": true
        },
        "matches": {
          "description": "Conditions that must be met for a request to be retried",
          "type": "object",
          "properties": {
            "headers": {
              "description": "Headers that must be present for a request to be retried",
              "type": "array",
              "items": {
                "$ref": "#/definitions/HeaderMatch"
              },
              "x-ms-identifiers": [
                "header"
              ]
            },
            "httpStatusCodes": {
              "description": "Additional http status codes that can trigger a retry",
              "type": "array",
              "items": {
                "format": "int32",
                "type": "integer"
              },
              "x-ms-identifiers": []
            },
            "errors": {
              "description": "Errors that can trigger a retry",
              "type": "array",
              "items": {
                "type": "string"
              },
              "x-ms-identifiers": []
            }
          },
          "x-ms-client-flatten": true
        }
      },
      "x-ms-client-flatten": true
    },
    "TcpRetryPolicy": {
      "description": "Policy that defines tcp request retry conditions",
      "type": "object",
      "properties": {
        "maxConnectAttempts": {
          "description": "Maximum number of attempts to connect to the tcp service",
          "format": "int32",
          "type": "integer"
        }
      }
    },
    "CircuitBreakerPolicy": {
      "description": "Policy that defines circuit breaker conditions",
      "type": "object",
      "properties": {
        "consecutiveErrors": {
          "description": "Number of consecutive errors before the circuit breaker opens",
          "format": "int32",
          "type": "integer"
        },
        "intervalInSeconds": {
          "description": "The time interval, in seconds, between endpoint checks. This can result in opening the circuit breaker if the check fails as well as closing the circuit breaker if the check succeeds. Defaults to 10s.",
          "format": "int32",
          "type": "integer"
        },
        "maxEjectionPercent": {
          "description": "Maximum percentage of hosts that will be ejected after failure threshold has been met",
          "format": "int32",
          "type": "integer"
        }
      }
    },
    "HttpConnectionPool": {
      "description": "Defines parameters for http connection pooling",
      "type": "object",
      "properties": {
        "http1MaxPendingRequests": {
          "description": "Maximum number of pending http1 requests allowed",
          "format": "int32",
          "type": "integer"
        },
        "http2MaxRequests": {
          "description": "Maximum number of http2 requests allowed",
          "format": "int32",
          "type": "integer"
        }
      }
    },
    "TcpConnectionPool": {
      "description": "Defines parameters for tcp connection pooling",
      "type": "object",
      "properties": {
        "maxConnections": {
          "description": "Maximum number of tcp connections allowed",
          "format": "int32",
          "type": "integer"
        }
      }
    },
    "HeaderMatch": {
      "description": "Conditions required to match a header",
      "type": "object",
      "properties": {
        "header": {
          "description": "Name of the header",
          "type": "string"
        },
        "match": {
          "description": "Type of match to perform",
          "type": "object",
          "properties": {
            "exactMatch": {
              "description": "Exact value of the header",
              "type": "string"
            },
            "prefixMatch": {
              "description": "Prefix value of the header",
              "type": "string"
            },
            "suffixMatch": {
              "description": "Suffix value of the header",
              "type": "string"
            },
            "regexMatch": {
              "description": "Regex value of the header",
              "type": "string"
            }
          },
          "x-ms-client-flatten": true
        }
      }
    },
    "EnvironmentVariable": {
      "type": "object",
      "properties": {
        "name": {
          "type": "string",
          "description": "Environment variable name."
        },
        "value": {
          "type": "string",
          "description": "Environment variable value."
        }
      },
      "description": "Model representing an environment variable.",
      "required": [
        "name",
        "value"
      ]
    },
<<<<<<< HEAD
    "PrivateEndpoint": {
      "type": "object",
      "properties": {
        "id": {
          "readOnly": true,
          "type": "string",
          "format": "arm-id",
          "description": "The ARM identifier for Private Endpoint"
        }
      },
      "description": "The Private Endpoint resource."
    },
    "PrivateEndpointConnection": {
      "type": "object",
      "properties": {
        "properties": {
          "$ref": "#/definitions/PrivateEndpointConnectionProperties",
          "x-ms-client-flatten": true,
          "description": "Resource properties."
        }
      },
      "allOf": [
        {
          "$ref": "../../../../../common-types/resource-management/v5/types.json#/definitions/Resource"
        }
      ],
      "description": "The Private Endpoint Connection resource."
    },
    "PrivateEndpointConnectionProperties": {
      "type": "object",
      "properties": {
        "groupIds": {
          "description": "The group ids for the private endpoint resource.",
          "type": "array",
          "items": {
            "type": "string"
          },
          "readOnly": true
        },
        "privateEndpoint": {
          "$ref": "#/definitions/PrivateEndpoint",
          "description": "The resource of private end point."
        },
        "privateLinkServiceConnectionState": {
          "$ref": "#/definitions/PrivateLinkServiceConnectionState",
          "description": "A collection of information about the state of the connection between service consumer and provider."
        },
        "provisioningState": {
          "$ref": "#/definitions/PrivateEndpointConnectionProvisioningState",
          "description": "The provisioning state of the private endpoint connection resource."
        }
      },
      "required": [
        "privateLinkServiceConnectionState"
      ],
      "description": "Properties of the private endpoint connection."
    },
    "PrivateLinkServiceConnectionState": {
      "type": "object",
      "properties": {
        "status": {
          "$ref": "#/definitions/PrivateEndpointServiceConnectionStatus",
          "description": "Indicates whether the connection has been Approved/Rejected/Removed by the owner of the service."
        },
        "description": {
          "type": "string",
          "description": "The reason for approval/rejection of the connection."
        },
        "actionsRequired": {
          "type": "string",
          "description": "A message indicating if changes on the service provider require any updates on the consumer."
        }
      },
      "description": "A collection of information about the state of the connection between service consumer and provider."
    },
    "PrivateEndpointServiceConnectionStatus": {
      "type": "string",
      "description": "The private endpoint connection status.",
      "enum": [
        "Pending",
        "Approved",
        "Rejected",
        "Disconnected"
      ],
      "x-ms-enum": {
        "name": "PrivateEndpointServiceConnectionStatus",
        "modelAsString": true
      }
    },
    "PrivateEndpointConnectionProvisioningState": {
      "type": "string",
      "readOnly": true,
      "description": "The current provisioning state.",
      "enum": [
        "Succeeded",
        "Failed",
        "Canceled",
        "Waiting",
        "Updating",
        "Deleting",
        "Pending"
      ],
      "x-ms-enum": {
        "name": "PrivateEndpointConnectionProvisioningState",
        "modelAsString": true
      }
    },
    "PrivateLinkResource": {
      "type": "object",
      "properties": {
        "properties": {
          "$ref": "#/definitions/PrivateLinkResourceProperties",
          "description": "Resource properties.",
          "x-ms-client-flatten": true
        }
      },
      "allOf": [
        {
          "$ref": "../../../../../common-types/resource-management/v5/types.json#/definitions/Resource"
        }
      ],
      "description": "A private link resource"
    },
    "PrivateLinkResourceProperties": {
      "type": "object",
      "properties": {
        "groupId": {
          "description": "The private link resource group id.",
          "type": "string",
          "readOnly": true
        },
        "requiredMembers": {
          "description": "The private link resource required member names.",
          "type": "array",
          "items": {
            "type": "string"
          },
          "readOnly": true
        },
        "requiredZoneNames": {
          "type": "array",
          "items": {
            "type": "string"
          },
          "description": "The private link resource private link DNS zone name."
        }
      },
      "description": "Properties of a private link resource."
    },
    "PrivateEndpointConnectionListResult": {
      "type": "object",
      "properties": {
        "value": {
          "type": "array",
          "description": "Array of private endpoint connections",
          "items": {
            "$ref": "#/definitions/PrivateEndpointConnection"
          }
        },
        "nextLink": {
          "type": "string",
          "format": "uri",
          "description": "URL to get the next set of operation list results (if there are any).",
          "readOnly": true
        }
      },
      "description": "List of private endpoint connection associated with the specified resource"
    },
    "PrivateLinkResourceListResult": {
      "type": "object",
      "properties": {
        "value": {
          "type": "array",
          "description": "Array of private link resources",
          "items": {
            "$ref": "#/definitions/PrivateLinkResource"
          }
        },
        "nextLink": {
          "type": "string",
          "format": "uri",
          "description": "URL to get the next set of operation list results (if there are any).",
          "readOnly": true
        }
      },
      "description": "A list of private link resources"
=======
    "IdentitySettings": {
      "description": "Optional settings for a Managed Identity that is assigned to the Container App.",
      "type": "object",
      "required": [
        "identity"
      ],
      "properties": {
        "identity": {
          "description": "The resource ID of a user-assigned managed identity that is assigned to the Container App, or 'system' for system-assigned identity.",
          "type": "string"
        },
        "lifecycle": {
          "description": "Use to select the lifecycle stages of a Container App during which the Managed Identity should be available.",
          "enum": [
            "Init",
            "Main",
            "None",
            "All"
          ],
          "type": "string",
          "default": "All",
          "x-ms-enum": {
            "name": "IdentitySettingsLifeCycle",
            "modelAsString": true
          }
        }
      }
>>>>>>> 408d6a5a
    }
  },
  "securityDefinitions": {
    "azure_auth": {
      "type": "oauth2",
      "description": "Azure Active Directory OAuth2 Flow",
      "flow": "implicit",
      "authorizationUrl": "https://login.microsoftonline.com/common/oauth2/authorize",
      "scopes": {
        "user_impersonation": "impersonate your user account"
      }
    }
  },
  "security": [
    {
      "azure_auth": [
        "user_impersonation"
      ]
    }
  ]
}<|MERGE_RESOLUTION|>--- conflicted
+++ resolved
@@ -1896,7 +1896,6 @@
         "value"
       ]
     },
-<<<<<<< HEAD
     "PrivateEndpoint": {
       "type": "object",
       "properties": {
@@ -2083,7 +2082,7 @@
         }
       },
       "description": "A list of private link resources"
-=======
+    },
     "IdentitySettings": {
       "description": "Optional settings for a Managed Identity that is assigned to the Container App.",
       "type": "object",
@@ -2111,7 +2110,6 @@
           }
         }
       }
->>>>>>> 408d6a5a
     }
   },
   "securityDefinitions": {

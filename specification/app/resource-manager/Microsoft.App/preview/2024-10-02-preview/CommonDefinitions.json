--- conflicted
+++ resolved
@@ -2205,23 +2205,24 @@
     }
   },
   "parameters": {
-<<<<<<< HEAD
     "EnvironmentNameParameter": {
       "name": "environmentName",
       "in": "path",
       "description": "Name of the Managed Environment.",
-=======
+      "required": true,
+      "type": "string",
+      "pattern": "^[-\\w\\._\\(\\)]+$",
+      "x-ms-parameter-location": "method"
+    },
     "ContainerAppsNameParameter": {
       "name": "containerAppName",
       "in": "path",
       "description": "Name of the Container App",
->>>>>>> 799421de
       "required": true,
       "type": "string",
       "pattern": "^[-\\w\\._\\(\\)]+$",
       "x-ms-parameter-location": "method"
-    }
-  },
+    },
   "securityDefinitions": {
     "azure_auth": {
       "type": "oauth2",

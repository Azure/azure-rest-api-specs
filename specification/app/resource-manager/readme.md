# app

> see https://aka.ms/autorest

This is the AutoRest configuration file for Microsoft.App service.

## Getting Started

To build the SDKs for My API, simply install AutoRest via `npm` (`npm install -g autorest`) and then run:

> `autorest readme.md`

To see additional help and options, run:

> `autorest --help`

For other options on installation see [Installing AutoRest](https://aka.ms/autorest/install) on the AutoRest github page.

---

## Configuration

### Basic Information

These are the global settings for the app.

``` yaml
openapi-type: arm
tag: package-preview-2023-05
```


### Tag: package-preview-2023-05

These settings apply only when `--tag=package-preview-2023-05` is specified on the command line.

```yaml $(tag) == 'package-preview-2023-05'
input-file:
  - Microsoft.App/preview/2023-05-02-preview/AuthConfigs.json
  - Microsoft.App/preview/2023-05-02-preview/AvailableWorkloadProfiles.json
  - Microsoft.App/preview/2023-05-02-preview/BillingMeters.json
  - Microsoft.App/preview/2023-05-02-preview/CommonDefinitions.json
  - Microsoft.App/preview/2023-05-02-preview/ConnectedEnvironments.json
  - Microsoft.App/preview/2023-05-02-preview/ConnectedEnvironmentsCertificates.json
  - Microsoft.App/preview/2023-05-02-preview/ConnectedEnvironmentsDaprComponents.json
  - Microsoft.App/preview/2023-05-02-preview/ConnectedEnvironmentsStorages.json
  - Microsoft.App/preview/2023-05-02-preview/ContainerApps.json
  - Microsoft.App/preview/2023-05-02-preview/ContainerAppsRevisions.json
  - Microsoft.App/preview/2023-05-02-preview/Diagnostics.json
  - Microsoft.App/preview/2023-05-02-preview/Global.json
  - Microsoft.App/preview/2023-05-02-preview/Jobs.json
  - Microsoft.App/preview/2023-05-02-preview/ManagedEnvironments.json
  - Microsoft.App/preview/2023-05-02-preview/ManagedEnvironmentsDaprComponents.json
  - Microsoft.App/preview/2023-05-02-preview/ManagedEnvironmentsStorages.json
  - Microsoft.App/preview/2023-05-02-preview/SourceControls.json
  - Microsoft.App/preview/2023-05-02-preview/Subscriptions.json
<<<<<<< HEAD
  - Microsoft.App/preview/2023-05-02-preview/Usages.json
directive:
  - suppress: OperationIdNounVerb
    from: Builds.json
    reason: |
      The linting thinks that 'Builder' in 'Builds_ListByBuilderResource' is a noun, while it
      is really the parent.
  - suppress: LroErrorContent
    from: Builds.json
    reason: |
      We are not using the common error response for these new resources to promote consistency 
      with the rest of the Microsoft.App RP, as it also doesn't use the common-types error.
  - suppress: LroErrorContent
    from: Builders.json
    reason: |
      We are not using the common error response for these new resources to promote consistency 
      with the rest of the Microsoft.App RP, as it also doesn't use the common-types error.
=======
>>>>>>> 69ab6dfc
```
### Tag: package-preview-2023-04

These settings apply only when `--tag=package-preview-2023-04` is specified on the command line.

``` yaml $(tag) == 'package-preview-2023-04'
input-file:
  - Microsoft.App/preview/2023-04-01-preview/AuthConfigs.json
  - Microsoft.App/preview/2023-04-01-preview/AvailableWorkloadProfiles.json
  - Microsoft.App/preview/2023-04-01-preview/BillingMeters.json
  - Microsoft.App/preview/2023-04-01-preview/CommonDefinitions.json
  - Microsoft.App/preview/2023-04-01-preview/ConnectedEnvironments.json
  - Microsoft.App/preview/2023-04-01-preview/ConnectedEnvironmentsCertificates.json
  - Microsoft.App/preview/2023-04-01-preview/ConnectedEnvironmentsDaprComponents.json
  - Microsoft.App/preview/2023-04-01-preview/ConnectedEnvironmentsStorages.json
  - Microsoft.App/preview/2023-04-01-preview/ContainerApps.json
  - Microsoft.App/preview/2023-04-01-preview/ContainerAppsRevisions.json
  - Microsoft.App/preview/2023-04-01-preview/Diagnostics.json
  - Microsoft.App/preview/2023-04-01-preview/Global.json
  - Microsoft.App/preview/2023-04-01-preview/Jobs.json
  - Microsoft.App/preview/2023-04-01-preview/ManagedEnvironments.json
  - Microsoft.App/preview/2023-04-01-preview/ManagedEnvironmentsDaprComponents.json
  - Microsoft.App/preview/2023-04-01-preview/ManagedEnvironmentsStorages.json
  - Microsoft.App/preview/2023-04-01-preview/SourceControls.json
```

### Tag: package-preview-2022-11

These settings apply only when `--tag=package-preview-2022-11` is specified on the command line.

``` yaml $(tag) == 'package-preview-2022-11'
input-file:
  - Microsoft.App/preview/2022-11-01-preview/AuthConfigs.json
  - Microsoft.App/preview/2022-11-01-preview/AvailableWorkloadProfiles.json
  - Microsoft.App/preview/2022-11-01-preview/BillingMeters.json
  - Microsoft.App/preview/2022-11-01-preview/CommonDefinitions.json
  - Microsoft.App/preview/2022-11-01-preview/ConnectedEnvironments.json
  - Microsoft.App/preview/2022-11-01-preview/ConnectedEnvironmentsCertificates.json
  - Microsoft.App/preview/2022-11-01-preview/ConnectedEnvironmentsDaprComponents.json
  - Microsoft.App/preview/2022-11-01-preview/ConnectedEnvironmentsStorages.json
  - Microsoft.App/preview/2022-11-01-preview/ContainerApps.json
  - Microsoft.App/preview/2022-11-01-preview/Jobs.json
  - Microsoft.App/preview/2022-11-01-preview/ContainerAppsRevisions.json
  - Microsoft.App/preview/2022-11-01-preview/Diagnostics.json
  - Microsoft.App/preview/2022-11-01-preview/Global.json
  - Microsoft.App/preview/2022-11-01-preview/ManagedEnvironments.json
  - Microsoft.App/preview/2022-11-01-preview/ManagedEnvironmentsDaprComponents.json
  - Microsoft.App/preview/2022-11-01-preview/ManagedEnvironmentsStorages.json
  - Microsoft.App/preview/2022-11-01-preview/SourceControls.json
```

### Tag: package-2022-10

These settings apply only when `--tag=package-2022-10` is specified on the command line.

``` yaml $(tag) == 'package-2022-10'
input-file:
  - Microsoft.App/stable/2022-10-01/AuthConfigs.json
  - Microsoft.App/stable/2022-10-01/AvailableWorkloadProfiles.json
  - Microsoft.App/stable/2022-10-01/BillingMeters.json
  - Microsoft.App/stable/2022-10-01/CommonDefinitions.json
  - Microsoft.App/stable/2022-10-01/ConnectedEnvironments.json
  - Microsoft.App/stable/2022-10-01/ConnectedEnvironmentsCertificates.json
  - Microsoft.App/stable/2022-10-01/ConnectedEnvironmentsDaprComponents.json
  - Microsoft.App/stable/2022-10-01/ConnectedEnvironmentsStorages.json
  - Microsoft.App/stable/2022-10-01/ContainerApps.json
  - Microsoft.App/stable/2022-10-01/ContainerAppsRevisions.json
  - Microsoft.App/stable/2022-10-01/Diagnostics.json
  - Microsoft.App/stable/2022-10-01/Global.json
  - Microsoft.App/stable/2022-10-01/ManagedEnvironments.json
  - Microsoft.App/stable/2022-10-01/ManagedEnvironmentsDaprComponents.json
  - Microsoft.App/stable/2022-10-01/ManagedEnvironmentsStorages.json
  - Microsoft.App/stable/2022-10-01/SourceControls.json
```

### Tag: package-preview-2022-06

These settings apply only when `--tag=package-preview-2022-06` is specified on the command line.

``` yaml $(tag) == 'package-preview-2022-06'
input-file:
  - Microsoft.App/preview/2022-06-01-preview/AuthConfigs.json
  - Microsoft.App/preview/2022-06-01-preview/CommonDefinitions.json
  - Microsoft.App/preview/2022-06-01-preview/ContainerApps.json
  - Microsoft.App/preview/2022-06-01-preview/ContainerAppsRevisions.json
  - Microsoft.App/preview/2022-06-01-preview/ManagedEnvironmentsDaprComponents.json
  - Microsoft.App/preview/2022-06-01-preview/Diagnostics.json
  - Microsoft.App/preview/2022-06-01-preview/Global.json
  - Microsoft.App/preview/2022-06-01-preview/ManagedEnvironments.json
  - Microsoft.App/preview/2022-06-01-preview/ManagedEnvironmentsStorages.json
  - Microsoft.App/preview/2022-06-01-preview/SourceControls.json
  - Microsoft.App/preview/2022-06-01-preview/ConnectedEnvironments.json
  - Microsoft.App/preview/2022-06-01-preview/ConnectedEnvironmentsCertificates.json
  - Microsoft.App/preview/2022-06-01-preview/ConnectedEnvironmentsDaprComponents.json
  - Microsoft.App/preview/2022-06-01-preview/ConnectedEnvironmentsStorages.json
  - Microsoft.App/preview/2022-06-01-preview/AvailableWorkloadProfiles.json
  - Microsoft.App/preview/2022-06-01-preview/BillingMeters.json
directive:
- suppress: R3018
  from: AuthConfigs.json
  reason: Use of boolean type is required
- suppress: R3016
  from: AuthConfigs.json
  reason: Use disableWWWAuthenticate to align with AuthSettingV2
```

### Tag: package-2022-03

These settings apply only when `--tag=package-2022-03` is specified on the command line.

``` yaml $(tag) == 'package-2022-03'
input-file:
  - Microsoft.App/stable/2022-03-01/AuthConfigs.json
  - Microsoft.App/stable/2022-03-01/CommonDefinitions.json
  - Microsoft.App/stable/2022-03-01/ContainerApps.json
  - Microsoft.App/stable/2022-03-01/ContainerAppsRevisions.json
  - Microsoft.App/stable/2022-03-01/DaprComponents.json
  - Microsoft.App/stable/2022-03-01/Global.json
  - Microsoft.App/stable/2022-03-01/ManagedEnvironments.json
  - Microsoft.App/stable/2022-03-01/ManagedEnvironmentsStorages.json
  - Microsoft.App/stable/2022-03-01/SourceControls.json
directive:
- suppress: R3018
  from: AuthConfigs.json
  reason: Use of boolean type is required
- suppress: R3016
  from: AuthConfigs.json
  reason: Use disableWWWAuthenticate to align with AuthSettingV2
```

### Tag: package-2022-01-01-preview

These settings apply only when `--tag=package-2022-01-01-preview` is specified on the command line.

``` yaml $(tag) == 'package-2022-01-01-preview'
input-file:
  - Microsoft.App/preview/2022-01-01-preview/CommonDefinitions.json
  - Microsoft.App/preview/2022-01-01-preview/ContainerApps.json
  - Microsoft.App/preview/2022-01-01-preview/ContainerAppsRevisions.json
  - Microsoft.App/preview/2022-01-01-preview/ManagedEnvironments.json
  - Microsoft.App/preview/2022-01-01-preview/Global.json
  - Microsoft.App/preview/2022-01-01-preview/SourceControls.json
  - Microsoft.App/preview/2022-01-01-preview/DaprComponents.json
  - Microsoft.App/preview/2022-01-01-preview/AuthConfigs.json
  - Microsoft.App/preview/2022-01-01-preview/ManagedEnvironmentsStorages.json
directive:
- suppress: R4009
  from: ContainerAppsRevisions.json
  reason: False positive. This is not a tracked resource.
- suppress: R3010
  from: Global.json
  reason: False positive. The Revisions_list api already defined
- suppress: R3010
  from: ManagedEnvironments.json
  reason: False positive. The Revisions_list api already defined
- suppress: R3010
  from: ContainerAppsRevisions.json
  reason: False positive. The Revisions_list api already defined
- suppress: R3010
  from: CommonDefinitions.json
  reason: False positive. The Revisions_list api already defined
- suppress: R3010
  from: ContainerApps.json
  reason: False positive. The Revisions_list api already defined
- suppress: R3018
  from: Global.json
  reason: Use of boolean type is required
- suppress: R3018
  from: CommonDefinitions.json
  reason: Use of boolean type is required
- suppress: R3018
  from: ContainerApps.json
  reason: Use of boolean type is required
- suppress: R3018
  from: AuthConfigs.json
  reason: Use of boolean type is required
- suppress: R3016
  from: AuthConfigs.json
  reason: Use disableWWWAuthenticate to align with AuthSettingV2
```

---

# Code Generation

## Swagger to SDK

This section describes what SDK should be generated by the automatic system.
This is not used by Autorest itself.

``` yaml $(swagger-to-sdk)
swagger-to-sdk:
  - repo: azure-sdk-for-python-track2
  - repo: azure-sdk-for-java
  - repo: azure-sdk-for-go
  - repo: azure-sdk-for-js
  - repo: azure-resource-manager-schemas
  - repo: azure-cli-extensions
  - repo: azure-powershell
```

## Az

See configuration in [readme.az.md](./readme.az.md)

## Go

See configuration in [readme.go.md](./readme.go.md)

## Python

See configuration in [readme.python.md](./readme.python.md)

## TypeScript

See configuration in [readme.typescript.md](./readme.typescript.md)

## CSharp

See configuration in [readme.csharp.md](./readme.csharp.md)<|MERGE_RESOLUTION|>--- conflicted
+++ resolved
@@ -54,26 +54,7 @@
   - Microsoft.App/preview/2023-05-02-preview/ManagedEnvironmentsStorages.json
   - Microsoft.App/preview/2023-05-02-preview/SourceControls.json
   - Microsoft.App/preview/2023-05-02-preview/Subscriptions.json
-<<<<<<< HEAD
   - Microsoft.App/preview/2023-05-02-preview/Usages.json
-directive:
-  - suppress: OperationIdNounVerb
-    from: Builds.json
-    reason: |
-      The linting thinks that 'Builder' in 'Builds_ListByBuilderResource' is a noun, while it
-      is really the parent.
-  - suppress: LroErrorContent
-    from: Builds.json
-    reason: |
-      We are not using the common error response for these new resources to promote consistency 
-      with the rest of the Microsoft.App RP, as it also doesn't use the common-types error.
-  - suppress: LroErrorContent
-    from: Builders.json
-    reason: |
-      We are not using the common error response for these new resources to promote consistency 
-      with the rest of the Microsoft.App RP, as it also doesn't use the common-types error.
-=======
->>>>>>> 69ab6dfc
 ```
 ### Tag: package-preview-2023-04
 

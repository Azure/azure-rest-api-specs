# app

> see https://aka.ms/autorest

This is the AutoRest configuration file for Microsoft.App service.

## Getting Started

To build the SDKs for My API, simply install AutoRest via `npm` (`npm install -g autorest`) and then run:

> `autorest readme.md`

To see additional help and options, run:

> `autorest --help`

For other options on installation see [Installing AutoRest](https://aka.ms/autorest/install) on the AutoRest github page.

---

## Configuration

### Basic Information

These are the global settings for the app.

``` yaml
openapi-type: arm
tag: package-preview-2024-02
```


### Tag: package-preview-2024-02

These settings apply only when `--tag=package-preview-2024-02` is specified on the command line.

```yaml $(tag) == 'package-preview-2024-02'
input-file:
  - Microsoft.App/preview/2024-02-02-preview/AppResiliency.json
  - Microsoft.App/preview/2024-02-02-preview/AuthConfigs.json
  - Microsoft.App/preview/2024-02-02-preview/AvailableWorkloadProfiles.json
  - Microsoft.App/preview/2024-02-02-preview/BillingMeters.json
  - Microsoft.App/preview/2024-02-02-preview/Builders.json
  - Microsoft.App/preview/2024-02-02-preview/Builds.json
  - Microsoft.App/preview/2024-02-02-preview/CommonDefinitions.json
  - Microsoft.App/preview/2024-02-02-preview/ConnectedEnvironments.json
  - Microsoft.App/preview/2024-02-02-preview/ConnectedEnvironmentsCertificates.json
  - Microsoft.App/preview/2024-02-02-preview/ConnectedEnvironmentsDaprComponents.json
  - Microsoft.App/preview/2024-02-02-preview/ConnectedEnvironmentsStorages.json
  - Microsoft.App/preview/2024-02-02-preview/ContainerApps.json
  - Microsoft.App/preview/2024-02-02-preview/ContainerAppsRevisions.json
  - Microsoft.App/preview/2024-02-02-preview/Diagnostics.json
  - Microsoft.App/preview/2024-02-02-preview/DotNetComponents.json
  - Microsoft.App/preview/2024-02-02-preview/Global.json
  - Microsoft.App/preview/2024-02-02-preview/JavaComponents.json
  - Microsoft.App/preview/2024-02-02-preview/Jobs.json
  - Microsoft.App/preview/2024-02-02-preview/ManagedEnvironments.json
  - Microsoft.App/preview/2024-02-02-preview/ManagedEnvironmentsDaprComponentResiliencyPolicies.json
  - Microsoft.App/preview/2024-02-02-preview/ManagedEnvironmentsDaprComponents.json
  - Microsoft.App/preview/2024-02-02-preview/ManagedEnvironmentsDaprSubscriptions.json
  - Microsoft.App/preview/2024-02-02-preview/ManagedEnvironmentsStorages.json
  - Microsoft.App/preview/2024-02-02-preview/SourceControls.json
  - Microsoft.App/preview/2024-02-02-preview/Subscriptions.json
  - Microsoft.App/preview/2024-02-02-preview/Usages.json
  - Microsoft.App/preview/2024-02-02-preview/FunctionsExtension.json
<<<<<<< HEAD
  - Microsoft.App/preview/2024-02-02-preview/SessionPools.json
  - Microsoft.App/preview/2024-02-02-preview/Sessions.json
=======
directive:
  - suppress: PatchBodyParametersSchema
    from: JavaComponents.json
    reason: |
      Java Component is using componentType as the discriminator. While the discriminator is a required property, this rule prevent it being present in the patch request body.
>>>>>>> 2012023c
```
### Tag: package-preview-2023-11

These settings apply only when `--tag=package-preview-2023-11` is specified on the command line.

``` yaml $(tag) == 'package-preview-2023-11'
input-file:
  - Microsoft.App/preview/2023-11-02-preview/AppResiliency.json
  - Microsoft.App/preview/2023-11-02-preview/AuthConfigs.json
  - Microsoft.App/preview/2023-11-02-preview/AvailableWorkloadProfiles.json
  - Microsoft.App/preview/2023-11-02-preview/BillingMeters.json
  - Microsoft.App/preview/2023-11-02-preview/Builders.json
  - Microsoft.App/preview/2023-11-02-preview/Builds.json
  - Microsoft.App/preview/2023-11-02-preview/CommonDefinitions.json
  - Microsoft.App/preview/2023-11-02-preview/ConnectedEnvironments.json
  - Microsoft.App/preview/2023-11-02-preview/ConnectedEnvironmentsCertificates.json
  - Microsoft.App/preview/2023-11-02-preview/ConnectedEnvironmentsDaprComponents.json
  - Microsoft.App/preview/2023-11-02-preview/ConnectedEnvironmentsStorages.json
  - Microsoft.App/preview/2023-11-02-preview/ContainerApps.json
  - Microsoft.App/preview/2023-11-02-preview/ContainerAppsRevisions.json
  - Microsoft.App/preview/2023-11-02-preview/Diagnostics.json
  - Microsoft.App/preview/2023-11-02-preview/Global.json
  - Microsoft.App/preview/2023-11-02-preview/Jobs.json
  - Microsoft.App/preview/2023-11-02-preview/ManagedEnvironments.json
  - Microsoft.App/preview/2023-11-02-preview/ManagedEnvironmentsDaprComponentResiliencyPolicies.json
  - Microsoft.App/preview/2023-11-02-preview/ManagedEnvironmentsDaprComponents.json
  - Microsoft.App/preview/2023-11-02-preview/ManagedEnvironmentsDaprSubscriptions.json
  - Microsoft.App/preview/2023-11-02-preview/ManagedEnvironmentsStorages.json
  - Microsoft.App/preview/2023-11-02-preview/SourceControls.json
  - Microsoft.App/preview/2023-11-02-preview/Subscriptions.json
  - Microsoft.App/preview/2023-11-02-preview/Usages.json
  - Microsoft.App/preview/2023-11-02-preview/JavaComponents.json
  - Microsoft.App/preview/2023-11-02-preview/DotNetComponents.json
```

### Tag: package-preview-2023-08

These settings apply only when `--tag=package-preview-2023-08` is specified on the command line.

``` yaml $(tag) == 'package-preview-2023-08'
input-file:
  - Microsoft.App/preview/2023-08-01-preview/AppResiliency.json
  - Microsoft.App/preview/2023-08-01-preview/AuthConfigs.json
  - Microsoft.App/preview/2023-08-01-preview/AvailableWorkloadProfiles.json
  - Microsoft.App/preview/2023-08-01-preview/BillingMeters.json
  - Microsoft.App/preview/2023-08-01-preview/Builders.json
  - Microsoft.App/preview/2023-08-01-preview/Builds.json
  - Microsoft.App/preview/2023-08-01-preview/CommonDefinitions.json
  - Microsoft.App/preview/2023-08-01-preview/ConnectedEnvironments.json
  - Microsoft.App/preview/2023-08-01-preview/ConnectedEnvironmentsCertificates.json
  - Microsoft.App/preview/2023-08-01-preview/ConnectedEnvironmentsDaprComponents.json
  - Microsoft.App/preview/2023-08-01-preview/ConnectedEnvironmentsStorages.json
  - Microsoft.App/preview/2023-08-01-preview/ContainerApps.json
  - Microsoft.App/preview/2023-08-01-preview/ContainerAppsRevisions.json
  - Microsoft.App/preview/2023-08-01-preview/Diagnostics.json
  - Microsoft.App/preview/2023-08-01-preview/Global.json
  - Microsoft.App/preview/2023-08-01-preview/Jobs.json
  - Microsoft.App/preview/2023-08-01-preview/ManagedEnvironments.json
  - Microsoft.App/preview/2023-08-01-preview/ManagedEnvironmentsDaprComponents.json
  - Microsoft.App/preview/2023-08-01-preview/ManagedEnvironmentsDaprComponentResiliencyPolicies.json
  - Microsoft.App/preview/2023-08-01-preview/ManagedEnvironmentsDaprSubscriptions.json
  - Microsoft.App/preview/2023-08-01-preview/ManagedEnvironmentsStorages.json
  - Microsoft.App/preview/2023-08-01-preview/SourceControls.json
  - Microsoft.App/preview/2023-08-01-preview/Subscriptions.json
  - Microsoft.App/preview/2023-08-01-preview/Usages.json
directive:
  - suppress: OperationIdNounVerb
    from: Builds.json
    reason: |
      The linting thinks that 'Builder' in 'Builds_ListByBuilderResource' is a noun, while it
      is really the parent.
  - suppress: LroErrorContent
    from: Builds.json
    reason: |
      We are not using the common error response for these new resources to promote consistency 
      with the rest of the Microsoft.App RP, as it also doesn't use the common-types error.
  - suppress: LroErrorContent
    from: Builders.json
    reason: |
      We are not using the common error response for these new resources to promote consistency 
      with the rest of the Microsoft.App RP, as it also doesn't use the common-types error.
```

### Tag: package-preview-2023-05

These settings apply only when `--tag=package-preview-2023-05` is specified on the command line.

``` yaml $(tag) == 'package-preview-2023-05'
input-file:
  - Microsoft.App/preview/2023-05-02-preview/AuthConfigs.json
  - Microsoft.App/preview/2023-05-02-preview/AvailableWorkloadProfiles.json
  - Microsoft.App/preview/2023-05-02-preview/BillingMeters.json
  - Microsoft.App/preview/2023-05-02-preview/CommonDefinitions.json
  - Microsoft.App/preview/2023-05-02-preview/ConnectedEnvironments.json
  - Microsoft.App/preview/2023-05-02-preview/ConnectedEnvironmentsCertificates.json
  - Microsoft.App/preview/2023-05-02-preview/ConnectedEnvironmentsDaprComponents.json
  - Microsoft.App/preview/2023-05-02-preview/ConnectedEnvironmentsStorages.json
  - Microsoft.App/preview/2023-05-02-preview/ContainerApps.json
  - Microsoft.App/preview/2023-05-02-preview/ContainerAppsRevisions.json
  - Microsoft.App/preview/2023-05-02-preview/Diagnostics.json
  - Microsoft.App/preview/2023-05-02-preview/Global.json
  - Microsoft.App/preview/2023-05-02-preview/Jobs.json
  - Microsoft.App/preview/2023-05-02-preview/ManagedEnvironments.json
  - Microsoft.App/preview/2023-05-02-preview/ManagedEnvironmentsDaprComponents.json
  - Microsoft.App/preview/2023-05-02-preview/ManagedEnvironmentsStorages.json
  - Microsoft.App/preview/2023-05-02-preview/SourceControls.json
  - Microsoft.App/preview/2023-05-02-preview/Subscriptions.json
  - Microsoft.App/preview/2023-05-02-preview/Usages.json
```

### Tag: package-2023-05

These settings apply only when `--tag=package-2023-05` is specified on the command line.

``` yaml $(tag) == 'package-2023-05'
input-file:
  - Microsoft.App/stable/2023-05-01/AuthConfigs.json
  - Microsoft.App/stable/2023-05-01/AvailableWorkloadProfiles.json
  - Microsoft.App/stable/2023-05-01/BillingMeters.json
  - Microsoft.App/stable/2023-05-01/CommonDefinitions.json
  - Microsoft.App/stable/2023-05-01/ConnectedEnvironments.json
  - Microsoft.App/stable/2023-05-01/ConnectedEnvironmentsCertificates.json
  - Microsoft.App/stable/2023-05-01/ConnectedEnvironmentsDaprComponents.json
  - Microsoft.App/stable/2023-05-01/ConnectedEnvironmentsStorages.json
  - Microsoft.App/stable/2023-05-01/ContainerApps.json
  - Microsoft.App/stable/2023-05-01/ContainerAppsRevisions.json
  - Microsoft.App/stable/2023-05-01/Diagnostics.json
  - Microsoft.App/stable/2023-05-01/Global.json
  - Microsoft.App/stable/2023-05-01/Jobs.json
  - Microsoft.App/stable/2023-05-01/ManagedEnvironments.json
  - Microsoft.App/stable/2023-05-01/ManagedEnvironmentsDaprComponents.json
  - Microsoft.App/stable/2023-05-01/ManagedEnvironmentsStorages.json
  - Microsoft.App/stable/2023-05-01/SourceControls.json
```

### Tag: package-preview-2023-04

These settings apply only when `--tag=package-preview-2023-04` is specified on the command line.

``` yaml $(tag) == 'package-preview-2023-04'
input-file:
  - Microsoft.App/preview/2023-04-01-preview/AuthConfigs.json
  - Microsoft.App/preview/2023-04-01-preview/AvailableWorkloadProfiles.json
  - Microsoft.App/preview/2023-04-01-preview/BillingMeters.json
  - Microsoft.App/preview/2023-04-01-preview/CommonDefinitions.json
  - Microsoft.App/preview/2023-04-01-preview/ConnectedEnvironments.json
  - Microsoft.App/preview/2023-04-01-preview/ConnectedEnvironmentsCertificates.json
  - Microsoft.App/preview/2023-04-01-preview/ConnectedEnvironmentsDaprComponents.json
  - Microsoft.App/preview/2023-04-01-preview/ConnectedEnvironmentsStorages.json
  - Microsoft.App/preview/2023-04-01-preview/ContainerApps.json
  - Microsoft.App/preview/2023-04-01-preview/ContainerAppsRevisions.json
  - Microsoft.App/preview/2023-04-01-preview/Diagnostics.json
  - Microsoft.App/preview/2023-04-01-preview/Global.json
  - Microsoft.App/preview/2023-04-01-preview/Jobs.json
  - Microsoft.App/preview/2023-04-01-preview/ManagedEnvironments.json
  - Microsoft.App/preview/2023-04-01-preview/ManagedEnvironmentsDaprComponents.json
  - Microsoft.App/preview/2023-04-01-preview/ManagedEnvironmentsStorages.json
  - Microsoft.App/preview/2023-04-01-preview/SourceControls.json
```

### Tag: package-preview-2022-11

These settings apply only when `--tag=package-preview-2022-11` is specified on the command line.

``` yaml $(tag) == 'package-preview-2022-11'
input-file:
  - Microsoft.App/preview/2022-11-01-preview/AuthConfigs.json
  - Microsoft.App/preview/2022-11-01-preview/AvailableWorkloadProfiles.json
  - Microsoft.App/preview/2022-11-01-preview/BillingMeters.json
  - Microsoft.App/preview/2022-11-01-preview/CommonDefinitions.json
  - Microsoft.App/preview/2022-11-01-preview/ConnectedEnvironments.json
  - Microsoft.App/preview/2022-11-01-preview/ConnectedEnvironmentsCertificates.json
  - Microsoft.App/preview/2022-11-01-preview/ConnectedEnvironmentsDaprComponents.json
  - Microsoft.App/preview/2022-11-01-preview/ConnectedEnvironmentsStorages.json
  - Microsoft.App/preview/2022-11-01-preview/ContainerApps.json
  - Microsoft.App/preview/2022-11-01-preview/Jobs.json
  - Microsoft.App/preview/2022-11-01-preview/ContainerAppsRevisions.json
  - Microsoft.App/preview/2022-11-01-preview/Diagnostics.json
  - Microsoft.App/preview/2022-11-01-preview/Global.json
  - Microsoft.App/preview/2022-11-01-preview/ManagedEnvironments.json
  - Microsoft.App/preview/2022-11-01-preview/ManagedEnvironmentsDaprComponents.json
  - Microsoft.App/preview/2022-11-01-preview/ManagedEnvironmentsStorages.json
  - Microsoft.App/preview/2022-11-01-preview/SourceControls.json
```

### Tag: package-2022-10

These settings apply only when `--tag=package-2022-10` is specified on the command line.

``` yaml $(tag) == 'package-2022-10'
input-file:
  - Microsoft.App/stable/2022-10-01/AuthConfigs.json
  - Microsoft.App/stable/2022-10-01/AvailableWorkloadProfiles.json
  - Microsoft.App/stable/2022-10-01/BillingMeters.json
  - Microsoft.App/stable/2022-10-01/CommonDefinitions.json
  - Microsoft.App/stable/2022-10-01/ConnectedEnvironments.json
  - Microsoft.App/stable/2022-10-01/ConnectedEnvironmentsCertificates.json
  - Microsoft.App/stable/2022-10-01/ConnectedEnvironmentsDaprComponents.json
  - Microsoft.App/stable/2022-10-01/ConnectedEnvironmentsStorages.json
  - Microsoft.App/stable/2022-10-01/ContainerApps.json
  - Microsoft.App/stable/2022-10-01/ContainerAppsRevisions.json
  - Microsoft.App/stable/2022-10-01/Diagnostics.json
  - Microsoft.App/stable/2022-10-01/Global.json
  - Microsoft.App/stable/2022-10-01/ManagedEnvironments.json
  - Microsoft.App/stable/2022-10-01/ManagedEnvironmentsDaprComponents.json
  - Microsoft.App/stable/2022-10-01/ManagedEnvironmentsStorages.json
  - Microsoft.App/stable/2022-10-01/SourceControls.json
```

### Tag: package-preview-2022-06

These settings apply only when `--tag=package-preview-2022-06` is specified on the command line.

``` yaml $(tag) == 'package-preview-2022-06'
input-file:
  - Microsoft.App/preview/2022-06-01-preview/AuthConfigs.json
  - Microsoft.App/preview/2022-06-01-preview/CommonDefinitions.json
  - Microsoft.App/preview/2022-06-01-preview/ContainerApps.json
  - Microsoft.App/preview/2022-06-01-preview/ContainerAppsRevisions.json
  - Microsoft.App/preview/2022-06-01-preview/ManagedEnvironmentsDaprComponents.json
  - Microsoft.App/preview/2022-06-01-preview/Diagnostics.json
  - Microsoft.App/preview/2022-06-01-preview/Global.json
  - Microsoft.App/preview/2022-06-01-preview/ManagedEnvironments.json
  - Microsoft.App/preview/2022-06-01-preview/ManagedEnvironmentsStorages.json
  - Microsoft.App/preview/2022-06-01-preview/SourceControls.json
  - Microsoft.App/preview/2022-06-01-preview/ConnectedEnvironments.json
  - Microsoft.App/preview/2022-06-01-preview/ConnectedEnvironmentsCertificates.json
  - Microsoft.App/preview/2022-06-01-preview/ConnectedEnvironmentsDaprComponents.json
  - Microsoft.App/preview/2022-06-01-preview/ConnectedEnvironmentsStorages.json
  - Microsoft.App/preview/2022-06-01-preview/AvailableWorkloadProfiles.json
  - Microsoft.App/preview/2022-06-01-preview/BillingMeters.json
directive:
- suppress: R3018
  from: AuthConfigs.json
  reason: Use of boolean type is required
- suppress: R3016
  from: AuthConfigs.json
  reason: Use disableWWWAuthenticate to align with AuthSettingV2
```

### Tag: package-2022-03

These settings apply only when `--tag=package-2022-03` is specified on the command line.

``` yaml $(tag) == 'package-2022-03'
input-file:
  - Microsoft.App/stable/2022-03-01/AuthConfigs.json
  - Microsoft.App/stable/2022-03-01/CommonDefinitions.json
  - Microsoft.App/stable/2022-03-01/ContainerApps.json
  - Microsoft.App/stable/2022-03-01/ContainerAppsRevisions.json
  - Microsoft.App/stable/2022-03-01/DaprComponents.json
  - Microsoft.App/stable/2022-03-01/Global.json
  - Microsoft.App/stable/2022-03-01/ManagedEnvironments.json
  - Microsoft.App/stable/2022-03-01/ManagedEnvironmentsStorages.json
  - Microsoft.App/stable/2022-03-01/SourceControls.json
directive:
- suppress: R3018
  from: AuthConfigs.json
  reason: Use of boolean type is required
- suppress: R3016
  from: AuthConfigs.json
  reason: Use disableWWWAuthenticate to align with AuthSettingV2
```

### Tag: package-2022-01-01-preview

These settings apply only when `--tag=package-2022-01-01-preview` is specified on the command line.

``` yaml $(tag) == 'package-2022-01-01-preview'
input-file:
  - Microsoft.App/preview/2022-01-01-preview/CommonDefinitions.json
  - Microsoft.App/preview/2022-01-01-preview/ContainerApps.json
  - Microsoft.App/preview/2022-01-01-preview/ContainerAppsRevisions.json
  - Microsoft.App/preview/2022-01-01-preview/ManagedEnvironments.json
  - Microsoft.App/preview/2022-01-01-preview/Global.json
  - Microsoft.App/preview/2022-01-01-preview/SourceControls.json
  - Microsoft.App/preview/2022-01-01-preview/DaprComponents.json
  - Microsoft.App/preview/2022-01-01-preview/AuthConfigs.json
  - Microsoft.App/preview/2022-01-01-preview/ManagedEnvironmentsStorages.json
directive:
- suppress: R4009
  from: ContainerAppsRevisions.json
  reason: False positive. This is not a tracked resource.
- suppress: R3010
  from: Global.json
  reason: False positive. The Revisions_list api already defined
- suppress: R3010
  from: ManagedEnvironments.json
  reason: False positive. The Revisions_list api already defined
- suppress: R3010
  from: ContainerAppsRevisions.json
  reason: False positive. The Revisions_list api already defined
- suppress: R3010
  from: CommonDefinitions.json
  reason: False positive. The Revisions_list api already defined
- suppress: R3010
  from: ContainerApps.json
  reason: False positive. The Revisions_list api already defined
- suppress: R3018
  from: Global.json
  reason: Use of boolean type is required
- suppress: R3018
  from: CommonDefinitions.json
  reason: Use of boolean type is required
- suppress: R3018
  from: ContainerApps.json
  reason: Use of boolean type is required
- suppress: R3018
  from: AuthConfigs.json
  reason: Use of boolean type is required
- suppress: R3016
  from: AuthConfigs.json
  reason: Use disableWWWAuthenticate to align with AuthSettingV2
```

---

# Code Generation

## Swagger to SDK

This section describes what SDK should be generated by the automatic system.
This is not used by Autorest itself.

``` yaml $(swagger-to-sdk)
swagger-to-sdk:
  - repo: azure-sdk-for-python-track2
  - repo: azure-sdk-for-java
  - repo: azure-sdk-for-go
  - repo: azure-sdk-for-js
  - repo: azure-resource-manager-schemas
  - repo: azure-cli-extensions
  - repo: azure-powershell
```

## Az

See configuration in [readme.az.md](./readme.az.md)

## Go

See configuration in [readme.go.md](./readme.go.md)

## Python

See configuration in [readme.python.md](./readme.python.md)

## TypeScript

See configuration in [readme.typescript.md](./readme.typescript.md)

## CSharp

See configuration in [readme.csharp.md](./readme.csharp.md)<|MERGE_RESOLUTION|>--- conflicted
+++ resolved
@@ -63,16 +63,13 @@
   - Microsoft.App/preview/2024-02-02-preview/Subscriptions.json
   - Microsoft.App/preview/2024-02-02-preview/Usages.json
   - Microsoft.App/preview/2024-02-02-preview/FunctionsExtension.json
-<<<<<<< HEAD
   - Microsoft.App/preview/2024-02-02-preview/SessionPools.json
   - Microsoft.App/preview/2024-02-02-preview/Sessions.json
-=======
 directive:
   - suppress: PatchBodyParametersSchema
     from: JavaComponents.json
     reason: |
       Java Component is using componentType as the discriminator. While the discriminator is a required property, this rule prevent it being present in the patch request body.
->>>>>>> 2012023c
 ```
 ### Tag: package-preview-2023-11
 

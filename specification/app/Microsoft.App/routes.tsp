import "@typespec/rest";
import "@typespec/versioning";
import "@azure-tools/typespec-azure-core";
import "./main.tsp";
import "./models/code-execution.tsp";
import "./models/code-execution-file.tsp";
import "./models/common.tsp";

using TypeSpec.Http;
using TypeSpec.Rest;
using TypeSpec.Versioning;
using Azure.Core;
using Azure.Core.Traits;

namespace Microsoft.App;

alias SessionTraits = NoRepeatableRequests &
  NoConditionalRequests &
  NoClientRequestId &
  QueryParametersTrait<SessionIdentifier>;

alias SessionOperations = Azure.Core.ResourceOperations<SessionTraits>;

interface SessionCodeExecution {
  #suppress "@azure-tools/typespec-azure-core/use-standard-operations" ""
  @doc("Execute code in a session.")
  @route("/subscriptions/{subscriptionId}/resourceGroups/{resourceGroupName}/sessionPools/{sessionPoolName}/code/execute")
  executeCode is Foundations.Operation<
    {
      ...SubscriptionIdParameter;
      ...ResourceGroupNameParameter;
      ...SessionPoolNameParameter;
      ...SessionIdentifier;

      @doc("The request to execute code.")
      @body
      codeExecutionRequest: SessionCodeExecutionRequest;
    },
    SessionCodeExecutionResponse,
    {},
    Foundations.ErrorResponse
  >;
}

<<<<<<< HEAD
interface SessionResourceFiles {
=======
interface CodeExecutionFiles {
  @doc("List the file resources.")
  listFileMetadata is SessionOperations.ResourceList<CodeExecutionFile>;

>>>>>>> 947dee4a
  @doc("Get the file resource.")
  getFileMetadata is SessionOperations.ResourceRead<SessionResourceFile>;

  @doc("Delete the file.")
  deleteFile is SessionOperations.ResourceDelete<SessionResourceFile>;

  #suppress "@azure-tools/typespec-azure-core/use-standard-operations" ""
  @doc("Get the content of the file.")
  @get
  @route("/subscriptions/{subscriptionId}/resourceGroups/{resourceGroupName}/sessionPools/{sessionPoolName}/files/content/{filename}")
  getFileContent is Foundations.Operation<
    {
      ...SubscriptionIdParameter;
      ...ResourceGroupNameParameter;
      ...SessionPoolNameParameter;
      ...SessionResourceFileNameParameter;
      ...SessionIdentifier;
    },
    bytes,
    {},
    Foundations.ErrorResponse
  >;

  #suppress "@azure-tools/typespec-azure-core/byos" ""
  @doc("Upload a file to a session.")
  uploadFile is SessionOperations.ResourceAction<
    SessionResourceFile,
    {
      @doc("The content type for the operation. Always multipart/form-data for this operation.")
      @header("content-type")
      contentType: "multipart/form-data";

      @doc("The file to upload.")
      file: bytes;
    },
    SessionResourceFileCollection
  >;
}<|MERGE_RESOLUTION|>--- conflicted
+++ resolved
@@ -42,14 +42,10 @@
   >;
 }
 
-<<<<<<< HEAD
 interface SessionResourceFiles {
-=======
-interface CodeExecutionFiles {
   @doc("List the file resources.")
-  listFileMetadata is SessionOperations.ResourceList<CodeExecutionFile>;
+  listFileMetadata is SessionOperations.ResourceList<SessionResourceFile>;
 
->>>>>>> 947dee4a
   @doc("Get the file resource.")
   getFileMetadata is SessionOperations.ResourceRead<SessionResourceFile>;
 

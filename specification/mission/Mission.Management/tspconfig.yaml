--- conflicted
+++ resolved
@@ -21,19 +21,11 @@
     inject-spans: true
     flavor: azure
   "@azure-tools/typespec-python":
-<<<<<<< HEAD
-    emitter-output-dir: "{output-dir}/{service-dir}/azure-mgmt-virtualenclaves" #!!!IMPORTANT!!! To ensure the emitter correctly produces SDK, this configuration is added by Azure SDK Team. Some configurations use placeholder values. For modifications, please refer to https://aka.ms/azsdk/specs/typespec-validation#sdktspconfigvalidation
-    namespace: azure.mgmt.virtualenclaves #!!!IMPORTANT!!! To ensure the emitter correctly produces SDK, this configuration is added by Azure SDK Team. Some configurations use placeholder values. For modifications, please refer to https://aka.ms/azsdk/specs/typespec-validation#sdktspconfigvalidation
-    generate-test: true #!!!IMPORTANT!!! To ensure the emitter correctly produces SDK, this configuration is added by Azure SDK Team. Some configurations use placeholder values. For modifications, please refer to https://aka.ms/azsdk/specs/typespec-validation#sdktspconfigvalidation
-    generate-sample: true #!!!IMPORTANT!!! To ensure the emitter correctly produces SDK, this configuration is added by Azure SDK Team. Some configurations use placeholder values. For modifications, please refer to https://aka.ms/azsdk/specs/typespec-validation#sdktspconfigvalidation
-    flavor: azure #!!!IMPORTANT!!! To ensure the emitter correctly produces SDK, this configuration is added by Azure SDK Team. Some configurations use placeholder values. For modifications, please refer to https://aka.ms/azsdk/specs/typespec-validation#sdktspconfigvalidation
-=======
-    package-dir: azure-mgmt-virtualenclaves
+    emitter-output-dir: "{output-dir}/{service-dir}/azure-mgmt-virtualenclaves"
     namespace: azure.mgmt.virtualenclaves
     generate-test: true
     generate-sample: true
     flavor: azure
->>>>>>> 8384a760
   "@azure-tools/typespec-java":
     flavor: azure
     emitter-output-dir: "{output-dir}/{service-dir}/azure-resourcemanager-virtualenclaves"

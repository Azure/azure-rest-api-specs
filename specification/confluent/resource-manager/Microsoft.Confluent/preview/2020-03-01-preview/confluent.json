--- conflicted
+++ resolved
@@ -34,92 +34,6 @@
   },
   "paths": {
     "/subscriptions/{subscriptionId}/providers/Microsoft.Confluent/agreements": {
-<<<<<<< HEAD
-        "get": {
-          "tags": [
-            "Agreements"
-          ],
-          "summary": "List Confluent marketplace agreements in the subscription.",
-          "operationId": "MarketplaceAgreements_List",
-          "produces": [
-            "application/json"
-           ],
-           "parameters": [
-              {
-                "$ref": "#/parameters/SubscriptionIdParameter"
-              }
-           ],
-           "responses": {
-              "200": {
-                "description": "Success",
-                "schema": {
-                  "$ref": "#/definitions/ConfluentAgreementResourceListResponse"
-                }
-            },
-            "default": {
-               "description": "Default error response.",
-               "schema": {
-                 "$ref": "#/definitions/ResourceProviderDefaultErrorResponse"
-               }
-            }
-          },
-          "x-ms-pageable": {
-              "nextLinkName": "nextLink"
-          },
-          "x-ms-examples": {
-              "MarketplaceAgreements_List": {
-                "$ref": "./examples/MarketplaceAgreements_List.json"
-              }
-          }
-        }
-     },
-     "/subscriptions/{subscriptionId}/providers/Microsoft.Confluent/agreements/default": {
-          "put": {
-            "tags": [
-              "Agreements"
-            ],
-            "summary": "Accept marketplace terms.",
-            "operationId": "MarketplaceAgreements_Create",
-            "consumes": [
-              "application/json"
-            ],
-            "produces": [
-              "application/json"
-            ],
-            "parameters": [
-              {
-                "$ref": "#/parameters/SubscriptionIdParameter"
-              },
-              {
-                "in": "body",
-                "name": "body",
-                "description": "Confluent Agreement resource",
-                "schema": {
-                  "$ref": "#/definitions/ConfluentAgreementResource"
-                }
-              }
-            ],
-            "responses": {
-              "200": {
-                "description": "Success",
-                "schema": {
-                  "$ref": "#/definitions/ConfluentAgreementResource"
-                }
-              },
-              "default": {
-                "description": "Default error response.",
-                "schema": {
-                  "$ref": "#/definitions/ResourceProviderDefaultErrorResponse"
-                }
-              }
-            },
-            "x-ms-examples": {
-              "MarketplaceAgreements_Create": {
-                "$ref": "./examples/MarketplaceAgreements_Create.json"
-              }
-           }
-       }
-=======
       "get": {
         "tags": [
           "Agreements"
@@ -204,7 +118,6 @@
           }
         }
       }
->>>>>>> da533bea
     },
     "/providers/Microsoft.Confluent/operations": {
       "get": {
@@ -545,89 +458,6 @@
   },
   "definitions": {
     "ConfluentAgreementProperties": {
-<<<<<<< HEAD
-        "description": "Terms properties for Marketplace and Confluent.",
-        "type": "object",
-        "properties": {
-          "publisher": {
-            "description": "Publisher identifier string.",
-            "type": "string"
-          },
-          "product": {
-            "description": "Product identifier string.",
-            "type": "string"
-          },
-          "plan": {
-            "description": "Plan identifier string.",
-            "type": "string"
-          },
-          "licenseTextLink": {
-            "description": "Link to HTML with Microsoft and Publisher terms.",
-            "type": "string"
-          },
-          "privacyPolicyLink": {
-            "description": "Link to the privacy policy of the publisher.",
-            "type": "string"
-          },
-          "retrieveDatetime": {
-            "format": "date-time",
-            "description": "Date and time in UTC of when the terms were accepted. This is empty if Accepted is false.",
-            "type": "string"
-          },
-          "signature": {
-            "description": "Terms signature.",
-            "type": "string"
-          },
-          "accepted": {
-            "description": "If any version of the terms have been accepted, otherwise false.",
-            "type": "boolean"
-          }
-        }
-      },
-      "ConfluentAgreementResource": {
-        "description": "Confluent Agreements Resource.",
-        "type": "object",
-        "x-ms-azure-resource": true,
-        "properties": {
-          "id": {
-            "description": "ARM id of the resource.",
-            "type": "string",
-            "readOnly": true
-          },
-          "name": {
-            "description": "Name of the agreement.",
-            "type": "string",
-            "readOnly": true
-          },
-          "type": {
-            "description": "The type of the resource.",
-            "type": "string",
-            "readOnly": true
-          },
-          "properties": {
-            "x-ms-client-flatten": true,
-            "$ref": "#/definitions/ConfluentAgreementProperties",
-            "description": "Represents the properties of the resource."
-          }
-        }
-      },
-     "ConfluentAgreementResourceListResponse": {
-        "description": "Response of a list operation.",
-        "type": "object",
-        "properties": {
-          "value": {
-            "description": "Results of a list operation.",
-            "type": "array",
-            "items": {
-              "$ref": "#/definitions/ConfluentAgreementResource"
-            }
-          },
-          "nextLink": {
-            "description": "Link to the next set of results, if any.",
-            "type": "string"
-          }
-        }
-=======
       "description": "Terms properties for Marketplace and Confluent.",
       "type": "object",
       "properties": {
@@ -709,7 +539,6 @@
           "type": "string"
         }
       }
->>>>>>> da533bea
     },
     "OperationDisplay": {
       "description": "The object that represents the operation.",
@@ -902,11 +731,7 @@
         },
         "emailAddress": {
           "description": "Email address",
-<<<<<<< HEAD
-          "pattern": "\\S+@\\S+\\.\\S+",
-=======
           "pattern": "^\\S+@\\S+\\.\\S+$",
->>>>>>> da533bea
           "type": "string"
         }
       }

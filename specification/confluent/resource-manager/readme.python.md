## Python

These settings apply only when `--python` is specified on the command line.
Please also specify `--python-sdks-folder=<path to the root directory of your azure-sdk-for-python clone>`.
Use `--python-mode=update` if you already have a setup.py and just want to update the code itself.

``` yaml $(python)
azure-arm: true
license-header: MICROSOFT_MIT_NO_VERSION
namespace: azure.mgmt.confluent
package-name: azure-mgmt-confluent
package-version: 1.0.0b1
clear-output-folder: true
<<<<<<< HEAD
=======
modelerfour:
  lenient-model-deduplication: true
>>>>>>> 7d4caa5e
```

``` yaml $(python) && $(python-mode) == 'update'
no-namespace-folders: true
output-folder: $(python-sdks-folder)/confluent/azure-mgmt-confluent/azure/mgmt/confluent
```

``` yaml $(python) && $(python-mode) == 'create'
basic-setup-py: true
output-folder: $(python-sdks-folder)/confluent/azure-mgmt-confluent
```<|MERGE_RESOLUTION|>--- conflicted
+++ resolved
@@ -11,11 +11,8 @@
 package-name: azure-mgmt-confluent
 package-version: 1.0.0b1
 clear-output-folder: true
-<<<<<<< HEAD
-=======
 modelerfour:
   lenient-model-deduplication: true
->>>>>>> 7d4caa5e
 ```
 
 ``` yaml $(python) && $(python-mode) == 'update'

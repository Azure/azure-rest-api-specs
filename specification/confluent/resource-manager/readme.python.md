## Python

These settings apply only when `--python` is specified on the command line.
Please also specify `--python-sdks-folder=<path to the root directory of your azure-sdk-for-python clone>`.
Use `--python-mode=update` if you already have a setup.py and just want to update the code itself.

``` yaml $(python)
<<<<<<< HEAD
python-mode: create
python:
  azure-arm: true
  license-header: MICROSOFT_MIT_NO_VERSION
  payload-flattening-threshold: 2
  namespace: azure.mgmt.confluent
  package-name: azure-mgmt-confluent
  package-version: 1.0.0
  clear-output-folder: true
```
``` yaml $(python) && $(python-mode) == 'update'
python:
  no-namespace-folders: true
  output-folder: $(python-sdks-folder)/azure-mgmt-confluent/azure/mgmt/confluent
=======
azure-arm: true
license-header: MICROSOFT_MIT_NO_VERSION
namespace: azure.mgmt.confluent
package-name: azure-mgmt-confluent
package-version: 1.0.0b1
clear-output-folder: true
```

``` yaml $(python) && $(python-mode) == 'update'
no-namespace-folders: true
output-folder: $(python-sdks-folder)/confluent/azure-mgmt-confluent/azure/mgmt/confluent
>>>>>>> 3ea560a0
```

``` yaml $(python) && $(python-mode) == 'create'
<<<<<<< HEAD
python:
  basic-setup-py: true
  output-folder: $(python-sdks-folder)/azure-mgmt-confluent
=======
basic-setup-py: true
output-folder: $(python-sdks-folder)/confluent/azure-mgmt-confluent
>>>>>>> 3ea560a0
```<|MERGE_RESOLUTION|>--- conflicted
+++ resolved
@@ -5,22 +5,6 @@
 Use `--python-mode=update` if you already have a setup.py and just want to update the code itself.
 
 ``` yaml $(python)
-<<<<<<< HEAD
-python-mode: create
-python:
-  azure-arm: true
-  license-header: MICROSOFT_MIT_NO_VERSION
-  payload-flattening-threshold: 2
-  namespace: azure.mgmt.confluent
-  package-name: azure-mgmt-confluent
-  package-version: 1.0.0
-  clear-output-folder: true
-```
-``` yaml $(python) && $(python-mode) == 'update'
-python:
-  no-namespace-folders: true
-  output-folder: $(python-sdks-folder)/azure-mgmt-confluent/azure/mgmt/confluent
-=======
 azure-arm: true
 license-header: MICROSOFT_MIT_NO_VERSION
 namespace: azure.mgmt.confluent
@@ -32,16 +16,9 @@
 ``` yaml $(python) && $(python-mode) == 'update'
 no-namespace-folders: true
 output-folder: $(python-sdks-folder)/confluent/azure-mgmt-confluent/azure/mgmt/confluent
->>>>>>> 3ea560a0
 ```
 
 ``` yaml $(python) && $(python-mode) == 'create'
-<<<<<<< HEAD
-python:
-  basic-setup-py: true
-  output-folder: $(python-sdks-folder)/azure-mgmt-confluent
-=======
 basic-setup-py: true
 output-folder: $(python-sdks-folder)/confluent/azure-mgmt-confluent
->>>>>>> 3ea560a0
 ```
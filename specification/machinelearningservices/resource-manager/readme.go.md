## Go

These settings apply only when `--go` is specified on the command line.

```yaml $(go)
go:
  license-header: MICROSOFT_MIT_NO_VERSION
  clear-output-folder: true
  namespace: machinelearningservices
```

### Go multi-api

```yaml $(go) && $(multiapi)
batch:
<<<<<<< HEAD
  - tag: package-2021-10-01
  - tag: package-2021-07-01
=======
  - tag: package-2021-07-01
  - tag: package-2021-04-01
>>>>>>> 74dbcfee
  - tag: package-2021-03-01-preview
  - tag: package-2020-04-01
  - tag: package-2020-03-01
  - tag: package-2020-01-01
  - tag: package-2019-11-01
  - tag: package-2019-06-01
  - tag: package-2019-05-01
  - tag: package-2018-11-19
  - tag: package-2020-02-18-preview
  - tag: package-2018-03-preview
```
<<<<<<< HEAD
## Tag: package-2021-10-01 and go

These settings apply only when `--tag=package-2021-10-01 --go` is specified on the command line.
Please also specify `--go-sdk-folder=<path to the root directory of your azure-sdk-for-go clone>`.

```yaml $(tag)=='package-2021-10-01' && $(go)
output-folder: $(go-sdk-folder)/services/$(namespace)/mgmt/2021-10-01/$(namespace)
```
=======
>>>>>>> 74dbcfee

## Tag: package-2021-07-01 and go

These settings apply only when `--tag=package-2021-07-01 --go` is specified on the command line.
Please also specify `--go-sdk-folder=<path to the root directory of your azure-sdk-for-go clone>`.

```yaml $(tag)=='package-2021-07-01' && $(go)
output-folder: $(go-sdk-folder)/services/$(namespace)/mgmt/2021-07-01/$(namespace)
```

<<<<<<< HEAD
=======
## Tag: package-2021-04-01 and go

These settings apply only when `--tag=package-2021-04-01 --go` is specified on the command line.
Please also specify `--go-sdk-folder=<path to the root directory of your azure-sdk-for-go clone>`.

```yaml $(tag)=='package-2021-04-01' && $(go)
output-folder: $(go-sdk-folder)/services/$(namespace)/mgmt/2021-04-01/$(namespace)
```

>>>>>>> 74dbcfee
## Tag: package-2021-03-01-preview and go

These settings apply only when `--tag=package-2021-03-01-preview --go` is specified on the command line.
Please also specify `--go-sdk-folder=<path to the root directory of your azure-sdk-for-go clone>`.

```yaml $(tag)=='package-2021-03-01-preview' && $(go)
output-folder: $(go-sdk-folder)/services/preview/$(namespace)/mgmt/2021-03-01-preview/$(namespace)
```

## Tag: package-2020-04-01 and go

These settings apply only when `--tag=package-2020-04-01 --go` is specified on the command line.
Please also specify `--go-sdk-folder=<path to the root directory of your azure-sdk-for-go clone>`.

```yaml $(tag)=='package-2020-04-01' && $(go)
output-folder: $(go-sdk-folder)/services/$(namespace)/mgmt/2020-04-01/$(namespace)
```

## Tag: package-2020-03-01 and go

These settings apply only when `--tag=package-2020-03-01 --go` is specified on the command line.
Please also specify `--go-sdk-folder=<path to the root directory of your azure-sdk-for-go clone>`.

```yaml $(tag)=='package-2020-03-01' && $(go)
output-folder: $(go-sdk-folder)/services/$(namespace)/mgmt/2020-03-01/$(namespace)
```

## Tag: package-2020-01-01 and go

These settings apply only when `--tag=package-2020-01-01 --go` is specified on the command line.
Please also specify `--go-sdk-folder=<path to the root directory of your azure-sdk-for-go clone>`.

```yaml $(tag)=='package-2020-01-01' && $(go)
output-folder: $(go-sdk-folder)/services/$(namespace)/mgmt/2020-01-01/$(namespace)
```

## Tag: package-2019-11-01 and go

These settings apply only when `--tag=package-2019-11-01 --go` is specified on the command line.
Please also specify `--go-sdk-folder=<path to the root directory of your azure-sdk-for-go clone>`.

```yaml $(tag)=='package-2019-11-01' && $(go)
output-folder: $(go-sdk-folder)/services/$(namespace)/mgmt/2019-11-01/$(namespace)
```

## Tag: package-2019-06-01 and go

These settings apply only when `--tag=package-2019-06-01 --go` is specified on the command line.
Please also specify `--go-sdk-folder=<path to the root directory of your azure-sdk-for-go clone>`.

```yaml $(tag)=='package-2019-06-01' && $(go)
output-folder: $(go-sdk-folder)/services/$(namespace)/mgmt/2019-06-01/$(namespace)
```

### Tag: package-2019-05-01 and go

These settings apply only when `--tag=package-2019-05-01 --go` is specified on the command line.
Please also specify `--go-sdk-folder=<path to the root directory of your azure-sdk-for-go clone>`.

```yaml $(tag)=='package-2019-05-01' && $(go)
output-folder: $(go-sdk-folder)/services/$(namespace)/mgmt/2019-05-01/$(namespace)
```

### Tag: package-2018-11-19 and go

These settings apply only when `--tag=package-2018-11-19 --go` is specified on the command line.
Please also specify `--go-sdk-folder=<path to the root directory of your azure-sdk-for-go clone>`.

```yaml $(tag)=='package-2018-11-19' && $(go)
output-folder: $(go-sdk-folder)/services/$(namespace)/mgmt/2018-11-19/$(namespace)
```

### Tag: package-2020-02-18-preview and go

These settings apply only when `--tag=package-2020-02-18-preview --go` is specified on the command line.
Please also specify `--go-sdk-folder=<path to the root directory of your azure-sdk-for-go clone>`.

```yaml $(tag)=='package-2020-02-18-preview' && $(go)
output-folder: $(go-sdk-folder)/services/preview/$(namespace)/mgmt/2020-02-18-preview/$(namespace)
```

### Tag: package-2018-03-preview and go

These settings apply only when `--tag=package-2018-03-preview --go` is specified on the command line.
Please also specify `--go-sdk-folder=<path to the root directory of your azure-sdk-for-go clone>`.

```yaml $(tag)=='package-2018-03-preview' && $(go)
output-folder: $(go-sdk-folder)/services/preview/$(namespace)/mgmt/2018-03-01-preview/$(namespace)
```<|MERGE_RESOLUTION|>--- conflicted
+++ resolved
@@ -13,13 +13,9 @@
 
 ```yaml $(go) && $(multiapi)
 batch:
-<<<<<<< HEAD
   - tag: package-2021-10-01
   - tag: package-2021-07-01
-=======
-  - tag: package-2021-07-01
   - tag: package-2021-04-01
->>>>>>> 74dbcfee
   - tag: package-2021-03-01-preview
   - tag: package-2020-04-01
   - tag: package-2020-03-01
@@ -31,7 +27,6 @@
   - tag: package-2020-02-18-preview
   - tag: package-2018-03-preview
 ```
-<<<<<<< HEAD
 ## Tag: package-2021-10-01 and go
 
 These settings apply only when `--tag=package-2021-10-01 --go` is specified on the command line.
@@ -40,8 +35,6 @@
 ```yaml $(tag)=='package-2021-10-01' && $(go)
 output-folder: $(go-sdk-folder)/services/$(namespace)/mgmt/2021-10-01/$(namespace)
 ```
-=======
->>>>>>> 74dbcfee
 
 ## Tag: package-2021-07-01 and go
 
@@ -52,18 +45,6 @@
 output-folder: $(go-sdk-folder)/services/$(namespace)/mgmt/2021-07-01/$(namespace)
 ```
 
-<<<<<<< HEAD
-=======
-## Tag: package-2021-04-01 and go
-
-These settings apply only when `--tag=package-2021-04-01 --go` is specified on the command line.
-Please also specify `--go-sdk-folder=<path to the root directory of your azure-sdk-for-go clone>`.
-
-```yaml $(tag)=='package-2021-04-01' && $(go)
-output-folder: $(go-sdk-folder)/services/$(namespace)/mgmt/2021-04-01/$(namespace)
-```
-
->>>>>>> 74dbcfee
 ## Tag: package-2021-03-01-preview and go
 
 These settings apply only when `--tag=package-2021-03-01-preview --go` is specified on the command line.

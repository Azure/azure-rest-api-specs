## Go

These settings apply only when `--go` is specified on the command line.

```yaml $(go) && !$(track2)
go:
  license-header: MICROSOFT_MIT_NO_VERSION
  clear-output-folder: true
  namespace: machinelearningservices
```

``` yaml $(go) && $(track2)
license-header: MICROSOFT_MIT_NO_VERSION
module-name: sdk/resourcemanager/machinelearningservices/armmachinelearningservices
module: github.com/Azure/azure-sdk-for-go/$(module-name)
output-folder: $(go-sdk-folder)/$(module-name)
azure-arm: true
```

### Go multi-api

```yaml $(go) && $(multiapi)
batch:
<<<<<<< HEAD
  - tag: package-2022-05-01
=======
  - tag: package-2022-02-01-preview
>>>>>>> f699f921
  - tag: package-2022-01-01-preview
  - tag: package-2021-07-01
  - tag: package-2021-04-01
  - tag: package-2021-03-01-preview
  - tag: package-2020-04-01
  - tag: package-2020-03-01
  - tag: package-2020-01-01
  - tag: package-2019-11-01
  - tag: package-2019-06-01
  - tag: package-2019-05-01
  - tag: package-2018-11-19
  - tag: package-2020-02-18-preview
  - tag: package-2018-03-preview
```

<<<<<<< HEAD
## Tag: package-2022-05-01 and go

These settings apply only when `--tag=package-2022-05-01 --go` is specified on the command line.
Please also specify `--go-sdk-folder=<path to the root directory of your azure-sdk-for-go clone>`.

```yaml $(tag)=='package-2022-05-01' && $(go)
output-folder: $(go-sdk-folder)/services/$(namespace)/mgmt/2022-05-01/$(namespace)
=======
## Tag: package-2022-02-01-preview and go

These settings apply only when `--tag=package-2022-02-01-preview --go` is specified on the command line.
Please also specify `--go-sdk-folder=<path to the root directory of your azure-sdk-for-go clone>`.

```yaml $(tag)=='package-2022-02-01-preview' && $(go)
output-folder: $(go-sdk-folder)/services/preview/$(namespace)/mgmt/2022-02-01-preview/$(namespace)
>>>>>>> f699f921
```

## Tag: package-2022-01-01-preview and go

These settings apply only when `--tag=package-2022-01-01-preview --go` is specified on the command line.
Please also specify `--go-sdk-folder=<path to the root directory of your azure-sdk-for-go clone>`.

```yaml $(tag)=='package-2022-01-01-preview' && $(go)
output-folder: $(go-sdk-folder)/services/preview/$(namespace)/mgmt/2022-01-01-preview/$(namespace)
```

## Tag: package-2021-07-01 and go

These settings apply only when `--tag=package-2021-07-01 --go` is specified on the command line.
Please also specify `--go-sdk-folder=<path to the root directory of your azure-sdk-for-go clone>`.

```yaml $(tag)=='package-2021-07-01' && $(go)
output-folder: $(go-sdk-folder)/services/$(namespace)/mgmt/2021-07-01/$(namespace)
```

## Tag: package-2021-04-01 and go

These settings apply only when `--tag=package-2021-04-01 --go` is specified on the command line.
Please also specify `--go-sdk-folder=<path to the root directory of your azure-sdk-for-go clone>`.

```yaml $(tag)=='package-2021-04-01' && $(go)
output-folder: $(go-sdk-folder)/services/$(namespace)/mgmt/2021-04-01/$(namespace)
```

## Tag: package-2021-03-01-preview and go

These settings apply only when `--tag=package-2021-03-01-preview --go` is specified on the command line.
Please also specify `--go-sdk-folder=<path to the root directory of your azure-sdk-for-go clone>`.

```yaml $(tag)=='package-2021-03-01-preview' && $(go)
output-folder: $(go-sdk-folder)/services/preview/$(namespace)/mgmt/2021-03-01-preview/$(namespace)
```

## Tag: package-2020-04-01 and go

These settings apply only when `--tag=package-2020-04-01 --go` is specified on the command line.
Please also specify `--go-sdk-folder=<path to the root directory of your azure-sdk-for-go clone>`.

```yaml $(tag)=='package-2020-04-01' && $(go)
output-folder: $(go-sdk-folder)/services/$(namespace)/mgmt/2020-04-01/$(namespace)
```

## Tag: package-2020-03-01 and go

These settings apply only when `--tag=package-2020-03-01 --go` is specified on the command line.
Please also specify `--go-sdk-folder=<path to the root directory of your azure-sdk-for-go clone>`.

```yaml $(tag)=='package-2020-03-01' && $(go)
output-folder: $(go-sdk-folder)/services/$(namespace)/mgmt/2020-03-01/$(namespace)
```

## Tag: package-2020-01-01 and go

These settings apply only when `--tag=package-2020-01-01 --go` is specified on the command line.
Please also specify `--go-sdk-folder=<path to the root directory of your azure-sdk-for-go clone>`.

```yaml $(tag)=='package-2020-01-01' && $(go)
output-folder: $(go-sdk-folder)/services/$(namespace)/mgmt/2020-01-01/$(namespace)
```

## Tag: package-2019-11-01 and go

These settings apply only when `--tag=package-2019-11-01 --go` is specified on the command line.
Please also specify `--go-sdk-folder=<path to the root directory of your azure-sdk-for-go clone>`.

```yaml $(tag)=='package-2019-11-01' && $(go)
output-folder: $(go-sdk-folder)/services/$(namespace)/mgmt/2019-11-01/$(namespace)
```

## Tag: package-2019-06-01 and go

These settings apply only when `--tag=package-2019-06-01 --go` is specified on the command line.
Please also specify `--go-sdk-folder=<path to the root directory of your azure-sdk-for-go clone>`.

```yaml $(tag)=='package-2019-06-01' && $(go)
output-folder: $(go-sdk-folder)/services/$(namespace)/mgmt/2019-06-01/$(namespace)
```

### Tag: package-2019-05-01 and go

These settings apply only when `--tag=package-2019-05-01 --go` is specified on the command line.
Please also specify `--go-sdk-folder=<path to the root directory of your azure-sdk-for-go clone>`.

```yaml $(tag)=='package-2019-05-01' && $(go)
output-folder: $(go-sdk-folder)/services/$(namespace)/mgmt/2019-05-01/$(namespace)
```

### Tag: package-2018-11-19 and go

These settings apply only when `--tag=package-2018-11-19 --go` is specified on the command line.
Please also specify `--go-sdk-folder=<path to the root directory of your azure-sdk-for-go clone>`.

```yaml $(tag)=='package-2018-11-19' && $(go)
output-folder: $(go-sdk-folder)/services/$(namespace)/mgmt/2018-11-19/$(namespace)
```

### Tag: package-2020-02-18-preview and go

These settings apply only when `--tag=package-2020-02-18-preview --go` is specified on the command line.
Please also specify `--go-sdk-folder=<path to the root directory of your azure-sdk-for-go clone>`.

```yaml $(tag)=='package-2020-02-18-preview' && $(go)
output-folder: $(go-sdk-folder)/services/preview/$(namespace)/mgmt/2020-02-18-preview/$(namespace)
```

### Tag: package-2018-03-preview and go

These settings apply only when `--tag=package-2018-03-preview --go` is specified on the command line.
Please also specify `--go-sdk-folder=<path to the root directory of your azure-sdk-for-go clone>`.

```yaml $(tag)=='package-2018-03-preview' && $(go)
output-folder: $(go-sdk-folder)/services/preview/$(namespace)/mgmt/2018-03-01-preview/$(namespace)
```<|MERGE_RESOLUTION|>--- conflicted
+++ resolved
@@ -21,11 +21,8 @@
 
 ```yaml $(go) && $(multiapi)
 batch:
-<<<<<<< HEAD
   - tag: package-2022-05-01
-=======
   - tag: package-2022-02-01-preview
->>>>>>> f699f921
   - tag: package-2022-01-01-preview
   - tag: package-2021-07-01
   - tag: package-2021-04-01
@@ -41,7 +38,6 @@
   - tag: package-2018-03-preview
 ```
 
-<<<<<<< HEAD
 ## Tag: package-2022-05-01 and go
 
 These settings apply only when `--tag=package-2022-05-01 --go` is specified on the command line.
@@ -49,7 +45,8 @@
 
 ```yaml $(tag)=='package-2022-05-01' && $(go)
 output-folder: $(go-sdk-folder)/services/$(namespace)/mgmt/2022-05-01/$(namespace)
-=======
+```
+
 ## Tag: package-2022-02-01-preview and go
 
 These settings apply only when `--tag=package-2022-02-01-preview --go` is specified on the command line.
@@ -57,7 +54,6 @@
 
 ```yaml $(tag)=='package-2022-02-01-preview' && $(go)
 output-folder: $(go-sdk-folder)/services/preview/$(namespace)/mgmt/2022-02-01-preview/$(namespace)
->>>>>>> f699f921
 ```
 
 ## Tag: package-2022-01-01-preview and go

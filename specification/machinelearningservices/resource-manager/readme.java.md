--- conflicted
+++ resolved
@@ -18,11 +18,8 @@
 
 ``` yaml $(java) && $(multiapi)
 batch:
-<<<<<<< HEAD
-=======
   - tag: package-2022-01-01-preview
   - tag: package-2021-07-01
->>>>>>> 5e455f91
   - tag: package-2021-03-01-preview
   - tag: package-2021-04-01
   - tag: package-2021-01-01

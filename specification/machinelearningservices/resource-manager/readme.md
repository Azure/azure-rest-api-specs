--- conflicted
+++ resolved
@@ -31,11 +31,7 @@
 
 ### Tag: package-2022-10
 
-<<<<<<< HEAD
-### Tag: package-2022-10 
-=======
 ### Tag: package-2022-10
->>>>>>> 2e88f0e0
 
 These settings apply only when `--tag=package-2022-10` is specified on the command line.
 

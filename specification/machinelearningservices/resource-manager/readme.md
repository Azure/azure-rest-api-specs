# MachineLearningServices

> see https://aka.ms/autorest

This is the AutoRest configuration file for Machine Learning Services.

---

## Getting Started

To build the SDK for Azure Machine Learning, simply [Install AutoRest](https://aka.ms/autorest/install) and
 in this folder, run:

> `autorest`

To see additional help and options, run:

> `autorest --help`

---

## Configuration

### Basic Information

These are the global settings for the Machine Learning Services API.

``` yaml
openapi-type: arm
tag: package-2025-06-01
```

### Tag: package-2025-06-01

These settings apply only when `--tag=package-2025-06-01` is specified on the command line.

```yaml $(tag) == 'package-2025-06-01'
input-file:
  - Microsoft.MachineLearningServices/stable/2025-06-01/machineLearningServices.json
  - Microsoft.MachineLearningServices/stable/2025-06-01/mfe.json
  - Microsoft.MachineLearningServices/stable/2025-06-01/registries.json
  - Microsoft.MachineLearningServices/stable/2025-06-01/workspaceFeatures.json
  - Microsoft.MachineLearningServices/stable/2025-06-01/workspaceRP.json
suppressions:
  - code: PatchBodyParametersSchema
    reason: Suppress as instructed, this patch is for a abstract class and the type-discriminator needs to be required.
    where:
      - $.paths["/subscriptions/{subscriptionId}/resourceGroups/{resourceGroupName}/providers/Microsoft.MachineLearningServices/workspaces/{workspaceName}/connections/{connectionName}"].patch.parameters[5].schema.properties.properties
  - code: ResourceNameRestriction
    reason: Experience is the same as previous GA version, adding restriction will be a breaking change.
    where:
      - $.paths["/subscriptions/{subscriptionId}/resourceGroups/{resourceGroupName}/providers/Microsoft.MachineLearningServices/workspaces/{workspaceName}/computes/{computeName}"]
      - $.paths["/subscriptions/{subscriptionId}/resourceGroups/{resourceGroupName}/providers/Microsoft.MachineLearningServices/workspaces/{workspaceName}/computes/{computeName}/listNodes"]
      - $.paths["/subscriptions/{subscriptionId}/resourceGroups/{resourceGroupName}/providers/Microsoft.MachineLearningServices/workspaces/{workspaceName}/computes/{computeName}/listKeys"]
      - $.paths["/subscriptions/{subscriptionId}/resourceGroups/{resourceGroupName}/providers/Microsoft.MachineLearningServices/workspaces/{workspaceName}/computes/{computeName}/start"]
      - $.paths["/subscriptions/{subscriptionId}/resourceGroups/{resourceGroupName}/providers/Microsoft.MachineLearningServices/workspaces/{workspaceName}/computes/{computeName}/stop"]
      - $.paths["/subscriptions/{subscriptionId}/resourceGroups/{resourceGroupName}/providers/Microsoft.MachineLearningServices/workspaces/{workspaceName}/computes/{computeName}/restart"]
  - code: AvoidAdditionalProperties
    reason: Existing property in previous GA version.
    where:
      - $.definitions.SparkJob.properties.conf
      - $.definitions.SparkJob.properties.environmentVariables
      - $.definitions.WorkspaceConnectionPropertiesV2.properties.metadata
      - $.definitions.CustomKeys.properties.keys
  - code: LroLocationHeader
    reason: Existing API behavior
    where:
      - $.paths["/subscriptions/{subscriptionId}/resourceGroups/{resourceGroupName}/providers/Microsoft.MachineLearningServices/workspaces/{workspaceName}"].delete.responses.202
  - code: PatchBodyParametersSchema
    reason: Existing API behavior, the whole property is not required.
    where:
      - $.paths["/subscriptions/{subscriptionId}/resourceGroups/{resourceGroupName}/providers/Microsoft.MachineLearningServices/workspaces/{workspaceName}"].patch.parameters[4].schema.properties.properties
  - code: XmsPageableForListCalls
    reason: Existing API behavior.
    where:
      - $.paths["/subscriptions/{subscriptionId}/resourceGroups/{resourceGroupName}/providers/Microsoft.MachineLearningServices/workspaces/{workspaceName}/privateLinkResources"].get
  - code: GuidUsage
    reason: Existing property in previous GA version.
    where:
      - $.definitions.WorkspaceConnectionOAuth2.properties.clientId.format
<<<<<<< HEAD
  - code: DefinitionsPropertiesNamesCamelCase
    reason: CMK is a short term and not violate the camel case rule.
    where:
      - $.definitions.WorkspaceProperties.properties.enableServiceSideCMKEncryption
=======
  - code: NestedResourcesMustHaveListOperation
    reason: This resource will have many kind and we currently only start with the first kind that will have a 1 to 1 
        mapping with the parent resource, so right now we didn't implement List API, 
        we will add whence needed in the future.
    where:
      - $.definitions["CapabilityHostResource"]
>>>>>>> c7ec51c5
```

### Tag: package-2025-04-01

These settings apply only when `--tag=package-2025-04-01` is specified on the command line.

```yaml $(tag) == 'package-2025-04-01'
input-file:
  - Microsoft.MachineLearningServices/stable/2025-04-01/machineLearningServices.json
  - Microsoft.MachineLearningServices/stable/2025-04-01/mfe.json
  - Microsoft.MachineLearningServices/stable/2025-04-01/registries.json
  - Microsoft.MachineLearningServices/stable/2025-04-01/workspaceFeatures.json
  - Microsoft.MachineLearningServices/stable/2025-04-01/workspaceRP.json
suppressions:
  - code: PatchBodyParametersSchema
    reason: Suppress as instructed, this patch is for a abstract class and the type-discriminator needs to be required.
    where:
      - $.paths["/subscriptions/{subscriptionId}/resourceGroups/{resourceGroupName}/providers/Microsoft.MachineLearningServices/workspaces/{workspaceName}/connections/{connectionName}"].patch.parameters[5].schema.properties.properties
  - code: ResourceNameRestriction
    reason: Experience is the same as previous GA version, adding restriction will be a breaking change.
    where:
      - $.paths["/subscriptions/{subscriptionId}/resourceGroups/{resourceGroupName}/providers/Microsoft.MachineLearningServices/workspaces/{workspaceName}/computes/{computeName}"]
      - $.paths["/subscriptions/{subscriptionId}/resourceGroups/{resourceGroupName}/providers/Microsoft.MachineLearningServices/workspaces/{workspaceName}/computes/{computeName}/listNodes"]
      - $.paths["/subscriptions/{subscriptionId}/resourceGroups/{resourceGroupName}/providers/Microsoft.MachineLearningServices/workspaces/{workspaceName}/computes/{computeName}/listKeys"]
      - $.paths["/subscriptions/{subscriptionId}/resourceGroups/{resourceGroupName}/providers/Microsoft.MachineLearningServices/workspaces/{workspaceName}/computes/{computeName}/start"]
      - $.paths["/subscriptions/{subscriptionId}/resourceGroups/{resourceGroupName}/providers/Microsoft.MachineLearningServices/workspaces/{workspaceName}/computes/{computeName}/stop"]
      - $.paths["/subscriptions/{subscriptionId}/resourceGroups/{resourceGroupName}/providers/Microsoft.MachineLearningServices/workspaces/{workspaceName}/computes/{computeName}/restart"]
  - code: AvoidAdditionalProperties
    reason: Existing property in previous GA version.
    where:
      - $.definitions.SparkJob.properties.conf
      - $.definitions.SparkJob.properties.environmentVariables
      - $.definitions.WorkspaceConnectionPropertiesV2.properties.metadata
      - $.definitions.CustomKeys.properties.keys
  - code: LroLocationHeader
    reason: Existing API behavior
    where:
      - $.paths["/subscriptions/{subscriptionId}/resourceGroups/{resourceGroupName}/providers/Microsoft.MachineLearningServices/workspaces/{workspaceName}"].delete.responses.202
  - code: PatchBodyParametersSchema
    reason: Existing API behavior, the whole property is not required.
    where:
      - $.paths["/subscriptions/{subscriptionId}/resourceGroups/{resourceGroupName}/providers/Microsoft.MachineLearningServices/workspaces/{workspaceName}"].patch.parameters[4].schema.properties.properties
  - code: XmsPageableForListCalls
    reason: Existing API behavior.
    where:
      - $.paths["/subscriptions/{subscriptionId}/resourceGroups/{resourceGroupName}/providers/Microsoft.MachineLearningServices/workspaces/{workspaceName}/privateLinkResources"].get
  - code: GuidUsage
    reason: Existing property in previous GA version.
    where:
      - $.definitions.WorkspaceConnectionOAuth2.properties.clientId.format
```

### Tag: package-preview-2025-04

These settings apply only when `--tag=package-preview-2025-04` is specified on the command line.

```yaml $(tag) == 'package-preview-2025-04'
input-file:
  - Microsoft.MachineLearningServices/preview/2025-04-01-preview/machineLearningServices.json
  - Microsoft.MachineLearningServices/preview/2025-04-01-preview/mfe.json
  - Microsoft.MachineLearningServices/preview/2025-04-01-preview/registries.json
  - Microsoft.MachineLearningServices/preview/2025-04-01-preview/workspaceFeatures.json
  - Microsoft.MachineLearningServices/preview/2025-04-01-preview/workspaceRP.json
suppressions:
  - code: AvoidAdditionalProperties
    reason: This is necessary to allow users to specify custom inference parameters and 
      fine-tuning hyperparameters for any model. Enforcing typecasting would require modifying 
      contracts for each new addition by model providers. A similar approach has been previously 
      permitted for the FinetuningJob.
    where:
      - $.definitions.TeacherModelSettings.properties.teacherModelInferenceParameters
      - $.definitions.FinetuningDetails.properties.hyperParameters
      - $.definitions.DistillationJob.properties.outputs
  - code: DeleteResponseCodes
    reason: Existing API behavior in 2024-10-01-preview.
    where:
      - $.paths["/subscriptions/{subscriptionId}/resourceGroups/{resourceGroupName}/providers/Microsoft.MachineLearningServices/workspaces/{workspaceName}/inferencePools/{inferencePoolName}"].delete
      - $.paths["/subscriptions/{subscriptionId}/resourceGroups/{resourceGroupName}/providers/Microsoft.MachineLearningServices/workspaces/{workspaceName}/inferencePools/{poolName}/endpoints/{endpointName}"].delete
      - $.paths["/subscriptions/{subscriptionId}/resourceGroups/{resourceGroupName}/providers/Microsoft.MachineLearningServices/workspaces/{workspaceName}/inferencePools/{poolName}/groups/{groupName}"].delete
  - code: PatchIdentityProperty
    reason: Existing API behavior in 2024-10-01-preview.
    where:
      - $.paths["/subscriptions/{subscriptionId}/resourceGroups/{resourceGroupName}/providers/Microsoft.MachineLearningServices/workspaces/{workspaceName}/inferencePools/{poolName}/endpoints/{endpointName}"].patch.parameters[6]
      - $.paths["/subscriptions/{subscriptionId}/resourceGroups/{resourceGroupName}/providers/Microsoft.MachineLearningServices/workspaces/{workspaceName}/inferencePools/{poolName}/groups/{groupName}"].patch.parameters[6]
  - code: PathForResourceAction
    reason: Existing API behavior in 2024-10-01-preview.
    where:
      - $.paths["/subscriptions/{subscriptionId}/resourceGroups/{resourceGroupName}/providers/Microsoft.MachineLearningServices/workspaces/{workspaceName}/inferencePools/{poolName}/groups/{groupName}/deltaModels/getStatus"]
      - $.paths["/subscriptions/{subscriptionId}/resourceGroups/{resourceGroupName}/providers/Microsoft.MachineLearningServices/workspaces/{workspaceName}/inferencePools/{poolName}/groups/{groupName}/deltaModels/list"]
      - $.paths["/subscriptions/{subscriptionId}/resourceGroups/{resourceGroupName}/providers/Microsoft.MachineLearningServices/workspaces/{workspaceName}/inferencePools/{poolName}/groups/{groupName}/deltaModels/modify"]
  - code: NestedResourcesMustHaveListOperation
    reason: This resource will have many kind and we currently only start with the first kind that will have a 1 to 1 
        mapping with the parent resource, so right now we didn't implement List API, 
        we will add whence needed in the future.
    where:
      - $.definitions["CapabilityHostResource"]
  - code: AvoidAdditionalProperties
    reason: Existing API behavior in 2024-10-01-preview.
    where:
      - $.definitions.CustomModelFineTuning.properties.hyperParameters
      - $.definitions.DeltaModelStatusResponse.properties.deltaModels
      - $.definitions.FineTuningJob.properties.outputs
      - $.definitions.SparkJob.properties.conf
      - $.definitions.SparkJob.properties.environmentVariables
      - $.definitions.DiagnoseRequestProperties.properties.requiredResourceProviders
  - code: PatchBodyParametersSchema
    reason: Suppress as instructed, this patch is for a abstract class and the type-discriminator needs to be required.
    where:
      - $.paths["/subscriptions/{subscriptionId}/resourceGroups/{resourceGroupName}/providers/Microsoft.MachineLearningServices/workspaces/{workspaceName}/connections/{connectionName}"].patch.parameters[5].schema.properties.properties
  - code: PatchBodyParametersSchema
    reason: Existing API behavior, the whole property is not required.
    where:
      - $.paths["/subscriptions/{subscriptionId}/resourceGroups/{resourceGroupName}/providers/Microsoft.MachineLearningServices/workspaces/{workspaceName}"].patch.parameters[4].schema.properties.properties
  - code: PatchBodyParametersSchema
    reason: The required part is within a property, the whole property itself is not required.
    where:
      - $.paths["/subscriptions/{subscriptionId}/resourceGroups/{resourceGroupName}/providers/Microsoft.MachineLearningServices/workspaces/{workspaceName}"].patch.parameters[4].schema.properties.properties
  - code: ProvisioningStateSpecifiedForLROPut
    reason: This should be exist in 2024-10-01-preview and got suppressed already, not sure why it got triggered.
    where:
      - $.paths["/subscriptions/{subscriptionId}/resourceGroups/{resourceGroupName}/providers/Microsoft.MachineLearningServices/workspaces/{workspaceName}/connections/{connectionName}/deployments/{deploymentName}"].put
      - $.paths["/subscriptions/{subscriptionId}/resourceGroups/{resourceGroupName}/providers/Microsoft.MachineLearningServices/workspaces/{workspaceName}/connections/{connectionName}/raiPolicies/{raiPolicyName}"].put
      - $.paths["/subscriptions/{subscriptionId}/resourceGroups/{resourceGroupName}/providers/Microsoft.MachineLearningServices/workspaces/{workspaceName}/endpoints/{endpointName}/raiPolicies/{raiPolicyName}"].put
      - $.paths["/subscriptions/{subscriptionId}/resourceGroups/{resourceGroupName}/providers/Microsoft.MachineLearningServices/workspaces/{workspaceName}/connections/{connectionName}/raiBlocklists/{raiBlocklistName}/raiBlocklistItems/{raiBlocklistItemName}"].put
      - $.paths["/subscriptions/{subscriptionId}/resourceGroups/{resourceGroupName}/providers/Microsoft.MachineLearningServices/workspaces/{workspaceName}/connections/{connectionName}/raiBlocklists/{raiBlocklistName}"].put
      - $.paths["/subscriptions/{subscriptionId}/resourceGroups/{resourceGroupName}/providers/Microsoft.MachineLearningServices/workspaces/{workspaceName}/endpoints/{endpointName}"].put
      - $.paths["/subscriptions/{subscriptionId}/resourceGroups/{resourceGroupName}/providers/Microsoft.MachineLearningServices/workspaces/{workspaceName}/endpoints/{endpointName}/deployments/{deploymentName}"].put
  - code: PostResponseCodes
    reason: This API is intend to align with Cognitive service API which has the same behavior https://github.com/Azure/azure-rest-api-specs/blob/efa7e41b82e82359fc76c0cda1856eb6e44448ec/specification/cognitiveservices/resource-manager/Microsoft.CognitiveServices/preview/2024-04-01-preview/cognitiveservices.json#L2717.
    where:
      - $.paths["/subscriptions/{subscriptionId}/resourceGroups/{resourceGroupName}/providers/Microsoft.MachineLearningServices/workspaces/{workspaceName}/connections/{connectionName}/raiBlocklists/{raiBlocklistName}/deleteRaiBlocklistItems"].post
  - code: PutResponseCodes
    reason: Service already using 202 response code for the below APIs, got exceptions from ARM reviewer.
    where:
      - $.paths["/subscriptions/{subscriptionId}/resourceGroups/{resourceGroupName}/providers/Microsoft.MachineLearningServices/workspaces/{workspaceName}/endpoints/{endpointName}"].put
      - $.paths["/subscriptions/{subscriptionId}/resourceGroups/{resourceGroupName}/providers/Microsoft.MachineLearningServices/workspaces/{workspaceName}/endpoints/{endpointName}/deployments/{deploymentName}"].put
  - code: GuidUsage
    reason: Existing property in previous GA version.
    where:
      - $.definitions.WorkspaceConnectionOAuth2.properties.clientId.format
      - $.definitions.ManagedResourceGroupAssignedIdentities.properties.principalId.format
  - code: AvoidAdditionalProperties
    reason: Existing API behavior in 2024-10-01-preview.
    where:
      - $.definitions.CustomKeys.properties.keys
      - $.definitions.EndpointModelProperties.properties.capabilities
      - $.definitions.EndpointModelProperties.properties.finetuneCapabilities
      - $.definitions.ManagedOnlineEndpointResourceProperties.properties.mirrorTraffic
      - $.definitions.ManagedOnlineEndpointResourceProperties.properties.traffic
      - $.definitions.ServerlessEndpointInferenceEndpoint.properties.headers
      - $.definitions.WorkspaceConnectionPropertiesV2.properties.metadata
  - code: ParametersSchemaAsTypeObject
    reason: Existing API parameter with type array.
    where:
      - $.paths["/subscriptions/{subscriptionId}/resourceGroups/{resourceGroupName}/providers/Microsoft.MachineLearningServices/workspaces/{workspaceName}/computes/{computeName}/customServices"].post.parameters[5].schema.type
      - $.paths["/subscriptions/{subscriptionId}/resourceGroups/{resourceGroupName}/providers/Microsoft.MachineLearningServices/workspaces/{workspaceName}/computes/{computeName}/updateDataMounts"].post.parameters[5].schema.type
      - $.paths["/subscriptions/{subscriptionId}/resourceGroups/{resourceGroupName}/providers/Microsoft.MachineLearningServices/workspaces/{workspaceName}/connections/{connectionName}/raiBlocklists/{raiBlocklistName}/addRaiBlocklistItems"].post.parameters[6].schema.type
  - code: SecurityDefinitionsStructure
    reason: Exist in swagger, not sure why complain
  - code: ProvisioningStateMustBeReadOnly
    reason: ProvisioningState are readonly here, nothing to fix here.
    where:
      - $.paths["/subscriptions/{subscriptionId}/resourceGroups/{resourceGroupName}/providers/Microsoft.MachineLearningServices/workspaces/{workspaceName}"].get.responses.200.schema
      - $.paths["/subscriptions/{subscriptionId}/resourceGroups/{resourceGroupName}/providers/Microsoft.MachineLearningServices/workspaces/{workspaceName}"].patch.responses.200.schema
      - $.paths["/subscriptions/{subscriptionId}/resourceGroups/{resourceGroupName}/providers/Microsoft.MachineLearningServices/workspaces/{workspaceName}"].put.responses.200.schema
  - code: DefinitionsPropertiesNamesCamelCase
    reason: CMK is a short term and not violate the camel case rule.
    where:
      - $.definitions.WorkspaceProperties.properties.enableServiceSideCMKEncryption
  - code: PutResponseCodes
    reason: Service already using 202 response code for all the previous existing managed network APIs.
    where:
      - $.paths["/subscriptions/{subscriptionId}/resourceGroups/{resourceGroupName}/providers/Microsoft.MachineLearningServices/workspaces/{workspaceName}/managedNetworks/{managedNetworkName}/outboundRules/{ruleName}"].put
      - $.paths["/subscriptions/{subscriptionId}/resourceGroups/{resourceGroupName}/providers/Microsoft.MachineLearningServices/workspaces/{workspaceName}/managedNetworks/{managedNetworkName}"].put
  - code: ProvisioningStateSpecifiedForLROPut
    reason: Service already using response pattern without provisioning state for all previous existing outbound rules APIs.
    where:
      - $.paths["/subscriptions/{subscriptionId}/resourceGroups/{resourceGroupName}/providers/Microsoft.MachineLearningServices/workspaces/{workspaceName}/managedNetworks/{managedNetworkName}/outboundRules/{ruleName}].put
      - $.paths["/subscriptions/{subscriptionId}/resourceGroups/{resourceGroupName}/providers/Microsoft.MachineLearningServices/workspaces/{workspaceName}/managedNetworks/{managedNetworkName}].put
```

### Tag: package-preview-2025-01

These settings apply only when `--tag=package-preview-2025-01` is specified on the command line.

```yaml $(tag) == 'package-preview-2025-01'
input-file:
  - Microsoft.MachineLearningServices/preview/2025-01-01-preview/machineLearningServices.json
  - Microsoft.MachineLearningServices/preview/2025-01-01-preview/mfe.json
  - Microsoft.MachineLearningServices/preview/2025-01-01-preview/registries.json
  - Microsoft.MachineLearningServices/preview/2025-01-01-preview/workspaceFeatures.json
  - Microsoft.MachineLearningServices/preview/2025-01-01-preview/workspaceRP.json
suppressions:
  - code: AvoidAdditionalProperties
    reason: This is necessary to allow users to specify custom inference parameters and 
      fine-tuning hyperparameters for any model. Enforcing typecasting would require modifying 
      contracts for each new addition by model providers. A similar approach has been previously 
      permitted for the FinetuningJob.
    where:
      - $.definitions.TeacherModelSettings.properties.teacherModelInferenceParameters
      - $.definitions.FinetuningDetails.properties.hyperParameters
      - $.definitions.DistillationJob.properties.outputs
  - code: DeleteResponseCodes
    reason: Existing API behavior in 2024-10-01-preview.
    where:
      - $.paths["/subscriptions/{subscriptionId}/resourceGroups/{resourceGroupName}/providers/Microsoft.MachineLearningServices/workspaces/{workspaceName}/inferencePools/{inferencePoolName}"].delete
      - $.paths["/subscriptions/{subscriptionId}/resourceGroups/{resourceGroupName}/providers/Microsoft.MachineLearningServices/workspaces/{workspaceName}/inferencePools/{poolName}/endpoints/{endpointName}"].delete
      - $.paths["/subscriptions/{subscriptionId}/resourceGroups/{resourceGroupName}/providers/Microsoft.MachineLearningServices/workspaces/{workspaceName}/inferencePools/{poolName}/groups/{groupName}"].delete
  - code: PatchIdentityProperty
    reason: Existing API behavior in 2024-10-01-preview.
    where:
      - $.paths["/subscriptions/{subscriptionId}/resourceGroups/{resourceGroupName}/providers/Microsoft.MachineLearningServices/workspaces/{workspaceName}/inferencePools/{poolName}/endpoints/{endpointName}"].patch.parameters[6]
      - $.paths["/subscriptions/{subscriptionId}/resourceGroups/{resourceGroupName}/providers/Microsoft.MachineLearningServices/workspaces/{workspaceName}/inferencePools/{poolName}/groups/{groupName}"].patch.parameters[6]
  - code: PathForResourceAction
    reason: Existing API behavior in 2024-10-01-preview.
    where:
      - $.paths["/subscriptions/{subscriptionId}/resourceGroups/{resourceGroupName}/providers/Microsoft.MachineLearningServices/workspaces/{workspaceName}/inferencePools/{poolName}/groups/{groupName}/deltaModels/getStatus"]
      - $.paths["/subscriptions/{subscriptionId}/resourceGroups/{resourceGroupName}/providers/Microsoft.MachineLearningServices/workspaces/{workspaceName}/inferencePools/{poolName}/groups/{groupName}/deltaModels/list"]
      - $.paths["/subscriptions/{subscriptionId}/resourceGroups/{resourceGroupName}/providers/Microsoft.MachineLearningServices/workspaces/{workspaceName}/inferencePools/{poolName}/groups/{groupName}/deltaModels/modify"]
  - code: NestedResourcesMustHaveListOperation
    reason: This resource will have many kind and we currently only start with the first kind that will have a 1 to 1 
        mapping with the parent resource, so right now we didn't implement List API, 
        we will add whence needed in the future.
    where:
      - $.definitions["CapabilityHostResource"]
  - code: AvoidAdditionalProperties
    reason: Existing API behavior in 2024-10-01-preview.
    where:
      - $.definitions.CustomModelFineTuning.properties.hyperParameters
      - $.definitions.DeltaModelStatusResponse.properties.deltaModels
      - $.definitions.FineTuningJob.properties.outputs
      - $.definitions.SparkJob.properties.conf
      - $.definitions.SparkJob.properties.environmentVariables
      - $.definitions.DiagnoseRequestProperties.properties.requiredResourceProviders
  - code: PatchBodyParametersSchema
    reason: Suppress as instructed, this patch is for a abstract class and the type-discriminator needs to be required.
    where:
      - $.paths["/subscriptions/{subscriptionId}/resourceGroups/{resourceGroupName}/providers/Microsoft.MachineLearningServices/workspaces/{workspaceName}/connections/{connectionName}"].patch.parameters[5].schema.properties.properties
  - code: PatchBodyParametersSchema
    reason: Existing API behavior, the whole property is not required.
    where:
      - $.paths["/subscriptions/{subscriptionId}/resourceGroups/{resourceGroupName}/providers/Microsoft.MachineLearningServices/workspaces/{workspaceName}"].patch.parameters[4].schema.properties.properties
  - code: PatchBodyParametersSchema
    reason: The required part is within a property, the whole property itself is not required.
    where:
      - $.paths["/subscriptions/{subscriptionId}/resourceGroups/{resourceGroupName}/providers/Microsoft.MachineLearningServices/workspaces/{workspaceName}"].patch.parameters[4].schema.properties.properties
  - code: LroLocationHeader
    reason: Existing API behavior
    where:
      - $.paths["/subscriptions/{subscriptionId}/resourceGroups/{resourceGroupName}/providers/Microsoft.MachineLearningServices/workspaces/{workspaceName}"].delete.responses.202
  - code: ProvisioningStateSpecifiedForLROPut
    reason: This should be exist in 2024-10-01-preview and got suppressed already, not sure why it got triggered.
    where:
      - $.paths["/subscriptions/{subscriptionId}/resourceGroups/{resourceGroupName}/providers/Microsoft.MachineLearningServices/workspaces/{workspaceName}/connections/{connectionName}/deployments/{deploymentName}"].put
      - $.paths["/subscriptions/{subscriptionId}/resourceGroups/{resourceGroupName}/providers/Microsoft.MachineLearningServices/workspaces/{workspaceName}/connections/{connectionName}/raiPolicies/{raiPolicyName}"].put
      - $.paths["/subscriptions/{subscriptionId}/resourceGroups/{resourceGroupName}/providers/Microsoft.MachineLearningServices/workspaces/{workspaceName}/endpoints/{endpointName}/raiPolicies/{raiPolicyName}"].put
      - $.paths["/subscriptions/{subscriptionId}/resourceGroups/{resourceGroupName}/providers/Microsoft.MachineLearningServices/workspaces/{workspaceName}/connections/{connectionName}/raiBlocklists/{raiBlocklistName}/raiBlocklistItems/{raiBlocklistItemName}"].put
      - $.paths["/subscriptions/{subscriptionId}/resourceGroups/{resourceGroupName}/providers/Microsoft.MachineLearningServices/workspaces/{workspaceName}/connections/{connectionName}/raiBlocklists/{raiBlocklistName}"].put
      - $.paths["/subscriptions/{subscriptionId}/resourceGroups/{resourceGroupName}/providers/Microsoft.MachineLearningServices/workspaces/{workspaceName}/endpoints/{endpointName}"].put
      - $.paths["/subscriptions/{subscriptionId}/resourceGroups/{resourceGroupName}/providers/Microsoft.MachineLearningServices/workspaces/{workspaceName}/endpoints/{endpointName}/deployments/{deploymentName}"].put
  - code: PostResponseCodes
    reason: This API is intend to align with Cognitive service API which has the same behavior https://github.com/Azure/azure-rest-api-specs/blob/efa7e41b82e82359fc76c0cda1856eb6e44448ec/specification/cognitiveservices/resource-manager/Microsoft.CognitiveServices/preview/2024-04-01-preview/cognitiveservices.json#L2717.
    where:
      - $.paths["/subscriptions/{subscriptionId}/resourceGroups/{resourceGroupName}/providers/Microsoft.MachineLearningServices/workspaces/{workspaceName}/connections/{connectionName}/raiBlocklists/{raiBlocklistName}/deleteRaiBlocklistItems"].post
  - code: PutResponseCodes
    reason: Service already using 202 response code for the below APIs, got exceptions from ARM reviewer.
    where:
      - $.paths["/subscriptions/{subscriptionId}/resourceGroups/{resourceGroupName}/providers/Microsoft.MachineLearningServices/workspaces/{workspaceName}/endpoints/{endpointName}"].put
      - $.paths["/subscriptions/{subscriptionId}/resourceGroups/{resourceGroupName}/providers/Microsoft.MachineLearningServices/workspaces/{workspaceName}/endpoints/{endpointName}/deployments/{deploymentName}"].put
  - code: GuidUsage
    reason: Existing property in previous GA version.
    where:
      - $.definitions.WorkspaceConnectionOAuth2.properties.clientId.format
      - $.definitions.ManagedResourceGroupAssignedIdentities.properties.principalId.format
  - code: AvoidAdditionalProperties
    reason: Existing API behavior in 2024-10-01-preview.
    where:
      - $.definitions.CustomKeys.properties.keys
      - $.definitions.EndpointModelProperties.properties.capabilities
      - $.definitions.EndpointModelProperties.properties.finetuneCapabilities
      - $.definitions.ManagedOnlineEndpointResourceProperties.properties.mirrorTraffic
      - $.definitions.ManagedOnlineEndpointResourceProperties.properties.traffic
      - $.definitions.ServerlessEndpointInferenceEndpoint.properties.headers
      - $.definitions.WorkspaceConnectionPropertiesV2.properties.metadata
  - code: ParametersSchemaAsTypeObject
    reason: Existing API parameter with type array.
    where:
      - $.paths["/subscriptions/{subscriptionId}/resourceGroups/{resourceGroupName}/providers/Microsoft.MachineLearningServices/workspaces/{workspaceName}/computes/{computeName}/customServices"].post.parameters[5].schema.type
      - $.paths["/subscriptions/{subscriptionId}/resourceGroups/{resourceGroupName}/providers/Microsoft.MachineLearningServices/workspaces/{workspaceName}/computes/{computeName}/updateDataMounts"].post.parameters[5].schema.type
      - $.paths["/subscriptions/{subscriptionId}/resourceGroups/{resourceGroupName}/providers/Microsoft.MachineLearningServices/workspaces/{workspaceName}/connections/{connectionName}/raiBlocklists/{raiBlocklistName}/addRaiBlocklistItems"].post.parameters[6].schema.type
  - code: SecurityDefinitionsStructure
    reason: Exist in swagger, not sure why complain
  - code: ProvisioningStateMustBeReadOnly
    reason: ProvisioningState are readonly here, nothing to fix here.
    where:
      - $.paths["/subscriptions/{subscriptionId}/resourceGroups/{resourceGroupName}/providers/Microsoft.MachineLearningServices/workspaces/{workspaceName}"].get.responses.200.schema
      - $.paths["/subscriptions/{subscriptionId}/resourceGroups/{resourceGroupName}/providers/Microsoft.MachineLearningServices/workspaces/{workspaceName}"].patch.responses.200.schema
      - $.paths["/subscriptions/{subscriptionId}/resourceGroups/{resourceGroupName}/providers/Microsoft.MachineLearningServices/workspaces/{workspaceName}"].put.responses.200.schema
      - $.paths["/subscriptions/{subscriptionId}/resourceGroups/{resourceGroupName}/providers/Microsoft.MachineLearningServices/workspaces/{workspaceName}/privateEndpointConnections/{privateEndpointConnectionName}"].get.responses.200.schema
      - $.paths["/subscriptions/{subscriptionId}/resourceGroups/{resourceGroupName}/providers/Microsoft.MachineLearningServices/workspaces/{workspaceName}/privateEndpointConnections/{privateEndpointConnectionName}"].put.responses.200.schema
  - code: DefinitionsPropertiesNamesCamelCase
    reason: CMK is a short term and not violate the camel case rule.
    where:
      - $.definitions.WorkspaceProperties.properties.enableServiceSideCMKEncryption

```

### Tag: package-2024-10

These settings apply only when `--tag=package-2024-10` is specified on the command line.

```yaml $(tag) == 'package-2024-10'
input-file:
  - Microsoft.MachineLearningServices/stable/2024-10-01/machineLearningServices.json
  - Microsoft.MachineLearningServices/stable/2024-10-01/mfe.json
  - Microsoft.MachineLearningServices/stable/2024-10-01/registries.json
  - Microsoft.MachineLearningServices/stable/2024-10-01/workspaceFeatures.json
  - Microsoft.MachineLearningServices/stable/2024-10-01/workspaceRP.json
suppressions:
  - code: PatchBodyParametersSchema
    reason: Suppress as instructed, this patch is for a abstract class and the type-discriminator needs to be required.
    where:
      - $.paths["/subscriptions/{subscriptionId}/resourceGroups/{resourceGroupName}/providers/Microsoft.MachineLearningServices/workspaces/{workspaceName}/connections/{connectionName}"].patch.parameters[5].schema.properties.properties
  - code: ResourceNameRestriction
    reason: Experience is the same as previous GA version, adding restriction will be a breaking change.
    where:
      - $.paths["/subscriptions/{subscriptionId}/resourceGroups/{resourceGroupName}/providers/Microsoft.MachineLearningServices/workspaces/{workspaceName}/computes/{computeName}"]
      - $.paths["/subscriptions/{subscriptionId}/resourceGroups/{resourceGroupName}/providers/Microsoft.MachineLearningServices/workspaces/{workspaceName}/computes/{computeName}/listNodes"]
      - $.paths["/subscriptions/{subscriptionId}/resourceGroups/{resourceGroupName}/providers/Microsoft.MachineLearningServices/workspaces/{workspaceName}/computes/{computeName}/listKeys"]
      - $.paths["/subscriptions/{subscriptionId}/resourceGroups/{resourceGroupName}/providers/Microsoft.MachineLearningServices/workspaces/{workspaceName}/computes/{computeName}/start"]
      - $.paths["/subscriptions/{subscriptionId}/resourceGroups/{resourceGroupName}/providers/Microsoft.MachineLearningServices/workspaces/{workspaceName}/computes/{computeName}/stop"]
      - $.paths["/subscriptions/{subscriptionId}/resourceGroups/{resourceGroupName}/providers/Microsoft.MachineLearningServices/workspaces/{workspaceName}/computes/{computeName}/restart"]
  - code: AvoidAdditionalProperties
    reason: Existing property in previous GA version.
    where:
      - $.definitions.SparkJob.properties.conf
      - $.definitions.SparkJob.properties.environmentVariables
      - $.definitions.WorkspaceConnectionPropertiesV2.properties.metadata
      - $.definitions.CustomKeys.properties.keys
  - code: LroLocationHeader
    reason: Existing API behavior
    where:
      - $.paths["/subscriptions/{subscriptionId}/resourceGroups/{resourceGroupName}/providers/Microsoft.MachineLearningServices/workspaces/{workspaceName}"].delete.responses.202
  - code: PatchBodyParametersSchema
    reason: Existing API behavior, the whole property is not required.
    where:
      - $.paths["/subscriptions/{subscriptionId}/resourceGroups/{resourceGroupName}/providers/Microsoft.MachineLearningServices/workspaces/{workspaceName}"].patch.parameters[4].schema.properties.properties
  - code: XmsPageableForListCalls
    reason: Existing API behavior.
    where:
      - $.paths["/subscriptions/{subscriptionId}/resourceGroups/{resourceGroupName}/providers/Microsoft.MachineLearningServices/workspaces/{workspaceName}/privateLinkResources"].get
  - code: GuidUsage
    reason: Existing property in previous GA version.
    where:
      - $.definitions.WorkspaceConnectionOAuth2.properties.clientId.format
  ```

### Tag: package-preview-2024-10

These settings apply only when `--tag=package-preview-2024-10` is specified on the command line.

```yaml $(tag) == 'package-preview-2024-10'
input-file:
  - Microsoft.MachineLearningServices/preview/2024-10-01-preview/machineLearningServices.json
  - Microsoft.MachineLearningServices/preview/2024-10-01-preview/mfe.json
  - Microsoft.MachineLearningServices/preview/2024-10-01-preview/registries.json
  - Microsoft.MachineLearningServices/preview/2024-10-01-preview/workspaceFeatures.json
  - Microsoft.MachineLearningServices/preview/2024-10-01-preview/workspaceRP.json
suppressions:
  - code: NestedResourcesMustHaveListOperation
    reason: This resource will have many kind and we currently only start with the first kind that will have a 1 to 1 
        mapping with the parent resource, so right now we didn't implement List API, 
        we will add whence needed in the future.
    where:
      - $.definitions["CapabilityHostResource"]
  - code: DeleteResponseCodes
    reason: Existing API behavior in 2024-04-01-preview.
    where:
      - $.paths["/subscriptions/{subscriptionId}/resourceGroups/{resourceGroupName}/providers/Microsoft.MachineLearningServices/workspaces/{workspaceName}/inferencePools/{inferencePoolName}"].delete
      - $.paths["/subscriptions/{subscriptionId}/resourceGroups/{resourceGroupName}/providers/Microsoft.MachineLearningServices/workspaces/{workspaceName}/inferencePools/{poolName}/endpoints/{endpointName}"].delete
      - $.paths["/subscriptions/{subscriptionId}/resourceGroups/{resourceGroupName}/providers/Microsoft.MachineLearningServices/workspaces/{workspaceName}/inferencePools/{poolName}/groups/{groupName}"].delete
  - code: PatchIdentityProperty
    reason: Existing API behavior in 2024-04-01-preview.
    where:
      - $.paths["/subscriptions/{subscriptionId}/resourceGroups/{resourceGroupName}/providers/Microsoft.MachineLearningServices/workspaces/{workspaceName}/inferencePools/{poolName}/endpoints/{endpointName}"].patch.parameters[6]
      - $.paths["/subscriptions/{subscriptionId}/resourceGroups/{resourceGroupName}/providers/Microsoft.MachineLearningServices/workspaces/{workspaceName}/inferencePools/{poolName}/groups/{groupName}"].patch.parameters[6]
  - code: PathForResourceAction
    reason: Existing API behavior in 2024-04-01-preview.
    where:
      - $.paths["/subscriptions/{subscriptionId}/resourceGroups/{resourceGroupName}/providers/Microsoft.MachineLearningServices/workspaces/{workspaceName}/inferencePools/{poolName}/groups/{groupName}/deltaModels/getStatus"]
      - $.paths["/subscriptions/{subscriptionId}/resourceGroups/{resourceGroupName}/providers/Microsoft.MachineLearningServices/workspaces/{workspaceName}/inferencePools/{poolName}/groups/{groupName}/deltaModels/list"]
      - $.paths["/subscriptions/{subscriptionId}/resourceGroups/{resourceGroupName}/providers/Microsoft.MachineLearningServices/workspaces/{workspaceName}/inferencePools/{poolName}/groups/{groupName}/deltaModels/modify"]
  - code: AvoidAdditionalProperties
    reason: Existing API behavior in 2024-04-01-preview.
    where:
      - $.definitions.CustomModelFineTuning.properties.hyperParameters
      - $.definitions.DeltaModelStatusResponse.properties.deltaModels
      - $.definitions.FineTuningJob.properties.outputs
      - $.definitions.SparkJob.properties.conf
      - $.definitions.SparkJob.properties.environmentVariables
  - code: PatchBodyParametersSchema
    reason: The required part is within a property, the whole property itself is not required.
    where:
      - $.paths["/subscriptions/{subscriptionId}/resourceGroups/{resourceGroupName}/providers/Microsoft.MachineLearningServices/workspaces/{workspaceName}"].patch.parameters[4].schema.properties.properties
  - code: ProvisioningStateSpecifiedForLROPut
    reason: This should be exist in 2024-07-01-preview and got suppressed already, not sure why it got triggered.
    where:
      - $.paths["/subscriptions/{subscriptionId}/resourceGroups/{resourceGroupName}/providers/Microsoft.MachineLearningServices/workspaces/{workspaceName}/connections/{connectionName}/deployments/{deploymentName}"].put
      - $.paths["/subscriptions/{subscriptionId}/resourceGroups/{resourceGroupName}/providers/Microsoft.MachineLearningServices/workspaces/{workspaceName}/connections/{connectionName}/raiPolicies/{raiPolicyName}"].put
      - $.paths["/subscriptions/{subscriptionId}/resourceGroups/{resourceGroupName}/providers/Microsoft.MachineLearningServices/workspaces/{workspaceName}/endpoints/{endpointName}/raiPolicies/{raiPolicyName}"].put
      - $.paths["/subscriptions/{subscriptionId}/resourceGroups/{resourceGroupName}/providers/Microsoft.MachineLearningServices/workspaces/{workspaceName}/connections/{connectionName}/raiBlocklists/{raiBlocklistName}/raiBlocklistItems/{raiBlocklistItemName}"].put
      - $.paths["/subscriptions/{subscriptionId}/resourceGroups/{resourceGroupName}/providers/Microsoft.MachineLearningServices/workspaces/{workspaceName}/connections/{connectionName}/raiBlocklists/{raiBlocklistName}"].put
  - code: PostResponseCodes
    reason: This API is intend to align with Cognitive service API which has the same behavior https://github.com/Azure/azure-rest-api-specs/blob/efa7e41b82e82359fc76c0cda1856eb6e44448ec/specification/cognitiveservices/resource-manager/Microsoft.CognitiveServices/preview/2024-04-01-preview/cognitiveservices.json#L2717.
    where:
      - $.paths["/subscriptions/{subscriptionId}/resourceGroups/{resourceGroupName}/providers/Microsoft.MachineLearningServices/workspaces/{workspaceName}/connections/{connectionName}/raiBlocklists/{raiBlocklistName}/deleteRaiBlocklistItems"].post
  - code: AvoidAdditionalProperties
    reason: Existing API behavior in 2024-07-01-preview.
    where:
      - $.definitions.CustomKeys.properties.keys
      - $.definitions.EndpointModelProperties.properties.capabilities
      - $.definitions.EndpointModelProperties.properties.finetuneCapabilities
      - $.definitions.ManagedOnlineEndpointResourceProperties.properties.mirrorTraffic
      - $.definitions.ManagedOnlineEndpointResourceProperties.properties.traffic
      - $.definitions.ServerlessEndpointInferenceEndpoint.properties.headers
      - $.definitions.WorkspaceConnectionPropertiesV2.properties.metadata
  - code: GuidUsage
    reason: This property has always been a GUID, we just didn't mark its format before,
       this can't be change without breaking the customer.
    where:
      - $.definitions.WorkspaceConnectionOAuth2.properties.clientId.format
  - code: DefinitionsPropertiesNamesCamelCase
    reason: CMK is a short term and not violate the camel case rule.
    where:
      - $.definitions.WorkspaceProperties.properties.enableServiceSideCMKEncryption
```

### Tag: package-preview-2024-07

These settings apply only when `--tag=package-preview-2024-07` is specified on the command line.

```yaml $(tag) == 'package-preview-2024-07'
input-file:
  - Microsoft.MachineLearningServices/preview/2024-07-01-preview/machineLearningServices.json
  - Microsoft.MachineLearningServices/preview/2024-07-01-preview/mfe.json
  - Microsoft.MachineLearningServices/preview/2024-07-01-preview/registries.json
  - Microsoft.MachineLearningServices/preview/2024-07-01-preview/workspaceFeatures.json
  - Microsoft.MachineLearningServices/preview/2024-07-01-preview/workspaceRP.json
suppressions:
  - code: AvoidAdditionalProperties
    reason: As discussed In office hour this conf property is string dictionary 
      and passed by user as per there requirements depending on runtime version. 
      This passed to downstream and we have multiple validation on all required 
      configuration before passing it downstream, All optional property passed as 
      user wants and any failure due to that considered as user error.
    where:
      - $.definitions["SparkJob"].properties["conf"]
  - code: AvoidAdditionalProperties
    reason: This is for feature parity with other job type like commandjob, sweepjob etc.
       We have one interface for all type of job and other job take environment variable like this to match with them 
       we also pass environment variable in this format. please check existing "CommandJob" in same file.
    where:
      - $.definitions["SparkJob"].properties["environmentVariables"]
  - code: PatchBodyParametersSchema
    reason: This is already exist in preview version api version, the reason we have required mark for the property 
       inside is those are the only format we allow user to update this whole encryption property.
    where:
      - $.paths["/subscriptions/{subscriptionId}/resourceGroups/{resourceGroupName}/providers/Microsoft.MachineLearningServices/workspaces/{workspaceName}"].patch.parameters[4].schema.properties.properties
  - code: AvoidAdditionalProperties
    reason: These schemas are already in production use,.
    where:
      - $.definitions.CustomKeys.properties.keys
      - $.definitions.WorkspaceConnectionPropertiesV2.properties.metadata
  - code: GuidUsage
    reason: This property has always been a GUID, we just didn't mark its format before,
       this can't be change without breaking the customer.
    where:
      - $.definitions.WorkspaceConnectionOAuth2.properties.clientId.format
  - code: AvoidAdditionalProperties
    reason: The headers property here is meant to describe a set of request headers that the user must pass along 
      in their inferencing API request. For that reason, this needs to be represented as an additionalProperties.
    where:
      - $.definitions["ServerlessEndpointInferenceEndpoint"].properties["headers"]
  - code: ProvisioningStateSpecifiedForLROPut
    reason: Below APIs are created for migration, the existing API contract is like this and won't able to change, 
      got exceptions from ARM reviewer.
    where:
      - $.paths["/subscriptions/{subscriptionId}/resourceGroups/{resourceGroupName}/providers/Microsoft.MachineLearningServices/workspaces/{workspaceName}/connections/{connectionName}/deployments/{deploymentName}"].put
      - $.paths["/subscriptions/{subscriptionId}/resourceGroups/{resourceGroupName}/providers/Microsoft.MachineLearningServices/workspaces/{workspaceName}/connections/{connectionName}/raiPolicies/{raiPolicyName}"].put
      - $.paths["/subscriptions/{subscriptionId}/resourceGroups/{resourceGroupName}/providers/Microsoft.MachineLearningServices/workspaces/{workspaceName}/endpoints/{endpointName}/raiPolicies/{raiPolicyName}"].put
      - $.paths["/subscriptions/{subscriptionId}/resourceGroups/{resourceGroupName}/providers/Microsoft.MachineLearningServices/workspaces/{workspaceName}/connections/{connectionName}/raiBlocklists/{raiBlocklistName}/raiBlocklistItems/{raiBlocklistItemName}"].put
      - $.paths["/subscriptions/{subscriptionId}/resourceGroups/{resourceGroupName}/providers/Microsoft.MachineLearningServices/workspaces/{workspaceName}/connections/{connectionName}/raiBlocklists/{raiBlocklistName}"].put
  - code: AvoidAdditionalProperties
    reason: As discussed these are hyperparameters which can vary by model and fine tuning task types so cannot have strictly typed properties.
    where:
      - $.definitions["CustomModelFineTuning"].properties["hyperParameters"]
  - code: AvoidAdditionalProperties
    reason: This is coming for wrong reason, just inheriting from JobBase.
    where:
      - $.definitions["FineTuningJob"].allOf[0]["allOf"][0].properties["properties"]
      - $.definitions["FineTuningJob"].allOf[0].properties["notificationSetting"].properties["webhooks"]
      - $.definitions["FineTuningJob"].allOf[0].properties["secretsConfiguration"]
      - $.definitions["FineTuningJob"].allOf[0].properties["services"]
      - $.definitions["FineTuningJob"].allOf[0].properties["services"].additionalProperties["properties"].properties
  - code: AvoidAdditionalProperties
    reason: There is a similar usage in existing jobs.
    where:
      - $.definitions["FineTuningJob"].properties["outputs"]
  - code: GuidUsage
    reason: valid usage of UUID format since it is in the AAD objectId
    where:
      - $.definitions.ManagedResourceGroupAssignedIdentities
  - code: AvoidAdditionalProperties
    reason: This is cause by renaming some definition and already in prod use.
    where:
      - $.definitions.EndpointModelProperties.properties.capabilities
      - $.definitions.EndpointModelProperties.properties.finetuneCapabilities
  - code: AvoidAdditionalProperties
    reason: trying to align with schema here for caller to consume https://github.com/Azure/azure-rest-api-specs/blob/2e5be0e72597c6fc8d438f20e38087d900c16427/specification/machinelearningservices/resource-manager/Microsoft.MachineLearningServices/preview/2024-04-01-preview/mfe.json#L26070
    where:
      - $.definitions.ManagedOnlineEndpointResourceProperties.properties.mirrorTraffic
      - $.definitions.ManagedOnlineEndpointResourceProperties.properties.traffic
  - code: DefinitionsPropertiesNamesCamelCase
    reason: CMK is a short term and not violate the camel case rule.
    where:
      - $.definitions.WorkspaceProperties.properties.enableServiceSideCMKEncryption
  - code: PostResponseCodes
    reason: This API is intend to align with Cognitive service API which has the same behavior https://github.com/Azure/azure-rest-api-specs/blob/efa7e41b82e82359fc76c0cda1856eb6e44448ec/specification/cognitiveservices/resource-manager/Microsoft.CognitiveServices/preview/2024-04-01-preview/cognitiveservices.json#L2717.
    where:
      - $.paths["/subscriptions/{subscriptionId}/resourceGroups/{resourceGroupName}/providers/Microsoft.MachineLearningServices/workspaces/{workspaceName}/connections/{connectionName}/raiBlocklists/{raiBlocklistName}/deleteRaiBlocklistItems"].post
  ```

### Tag: package-2024-04

These settings apply only when `--tag=package-2024-04` is specified on the command line.

```yaml $(tag) == 'package-2024-04'
input-file:
  - Microsoft.MachineLearningServices/stable/2024-04-01/machineLearningServices.json
  - Microsoft.MachineLearningServices/stable/2024-04-01/mfe.json
  - Microsoft.MachineLearningServices/stable/2024-04-01/registries.json
  - Microsoft.MachineLearningServices/stable/2024-04-01/workspaceFeatures.json
  - Microsoft.MachineLearningServices/stable/2024-04-01/workspaceRP.json
suppressions:
  - code: ProvisioningStateMustBeReadOnly
    reason: This provisioningState property is marked as readOnly. 
       However, the definition of the enum is not marked as readOnly and is the reason this suppression is needed
    where:
      - $.definitions["ServerlessEndpoint"].properties["provisioningState"]
  - code: AvoidAdditionalProperties
    reason: The headers property here is meant to describe a set of request headers 
      that the user must pass along in their inferencing API request. 
      For that reason, this needs to be represented as an additionalProperties
    where:
      - $.definitions["ServerlessInferenceEndpoint"].properties["headers"]
  - code: AvoidAdditionalProperties
    reason: As discussed In office hour this conf property is string dictionary 
      and passed by user as per there requirements depending on runtime version. 
      This passed to downstream and we have multiple validation on all required configuration before passing it 
      downstream, All optional property passed as user wants and any failure due to that considered as user error.
    where:
      - $.definitions["SparkJob"].properties["conf"]
  - code: AvoidAdditionalProperties
    reason: This is for feature parity with other job type like commandjob,
      sweepjob etc. We have one interface for all type of job and other job 
      take environment variable like this to match with them we also pass environment variable in this format. 
      please check existing "CommandJob" in same file.
    where:
      - $.definitions["SparkJob"].properties["environmentVariables"]
  - code: PatchBodyParametersSchema
    reason: This is already exist in preview version api version, 
      the reason we have required mark for the property inside is those are the only format 
      we allow user to update this whole encryption property.
    where:
      - $.paths["/subscriptions/{subscriptionId}/resourceGroups/{resourceGroupName}/providers/Microsoft.MachineLearningServices/workspaces/{workspaceName}"].patch.parameters[4].schema.properties.properties
  - code: ProvisioningStateSpecifiedForLROPut
    reason: Service already using 202 response code for the below APIs in preview version.
    where:
      - $.paths["/subscriptions/{subscriptionId}/resourceGroups/{resourceGroupName}/providers/Microsoft.MachineLearningServices/workspaces/{workspaceName}/connections/{connectionName}/deployments/{deploymentName}].put
      - $.paths["/subscriptions/{subscriptionId}/resourceGroups/{resourceGroupName}/providers/Microsoft.MachineLearningServices/workspaces/{workspaceName}/connections/{connectionName}/raiPolicies/{raiPolicyName}"].put
      - $.paths["/subscriptions/{subscriptionId}/resourceGroups/{resourceGroupName}/providers/Microsoft.MachineLearningServices/workspaces/{workspaceName}/connections/{connectionName}/raiBlocklists/{raiBlocklistName}/raiBlocklistItems/{raiBlocklistItemName}"].put
      - $.paths["/subscriptions/{subscriptionId}/resourceGroups/{resourceGroupName}/providers/Microsoft.MachineLearningServices/workspaces/{workspaceName}/connections/{connectionName}/raiBlocklists/{raiBlocklistName}"].put
  - code: AvoidAdditionalProperties
    reason: These schemas are already in production use,.
    where:
      - $.definitions.WorkspaceUpdateParameters.properties.properties.properties.managedNetwork.properties.outboundRules
      - $.definitions.WorkspacePropertiesUpdateParameters.properties.managedNetwork.properties.outboundRules
      - $.definitions.EndpointModels.properties.value.items.properties.capabilities
      - $.definitions.AccountModel.properties.finetuneCapabilities
      - $.definitions.AccountModel.properties.capabilities
      - $.definitions.EndpointModels.properties.value.items.properties.finetuneCapabilities
      - $.definitions.CustomKeysWorkspaceConnectionProperties.properties.credentials.properties.keys
      - $.definitions.CustomKeys.properties.keys
      - $.definitions.WorkspaceConnectionPropertiesV2.properties.metadata
      - $.definitions.PATAuthTypeWorkspaceConnectionProperties.allOf[0].properties.metadata
      - $.definitions.SASAuthTypeWorkspaceConnectionProperties.allOf[0].properties.metadata
      - $.definitions.UsernamePasswordAuthTypeWorkspaceConnectionProperties.allOf[0].properties.metadata
      - $.definitions.NoneAuthTypeWorkspaceConnectionProperties.allOf[0].properties.metadata
      - $.definitions.ManagedIdentityAuthTypeWorkspaceConnectionProperties.allOf[0].properties.metadata
      - $.definitions.WorkspaceConnectionPropertiesV2BasicResource.properties.properties.properties.metadata
      - $.definitions.WorkspaceConnectionPropertiesV2BasicResourceArmPaginatedResult.properties.value.items.properties.properties.properties.metadata
      - $.definitions.AADAuthTypeWorkspaceConnectionProperties.allOf[0].properties.metadata
      - $.definitions.AccessKeyAuthTypeWorkspaceConnectionProperties.allOf[0].properties.metadata
      - $.definitions.AccountKeyAuthTypeWorkspaceConnectionProperties.allOf[0].properties.metadata
      - $.definitions.ApiKeyAuthWorkspaceConnectionProperties.allOf[0].properties.metadata
      - $.definitions.CustomKeysWorkspaceConnectionProperties.allOf[0].properties.metadata
      - $.definitions.OAuth2AuthTypeWorkspaceConnectionProperties.allOf[0].properties.metadata
      - $.definitions.ServicePrincipalAuthTypeWorkspaceConnectionProperties.allOf[0].properties.metadata
  - code: GuidUsage
    reason: This property has always been a GUID, we just didn't mark its format before, 
      this can't be change without breaking the customer.
    where:
      - $.definitions.WorkspaceConnectionOAuth2.properties.clientId.format
  - code: ProvisioningStateSpecifiedForLROPut
    reason: Caused by swagger file refactor, this is already in prod.
    where:
      - $.paths["/subscriptions/{subscriptionId}/resourceGroups/{resourceGroupName}/providers/Microsoft.MachineLearningServices/workspaces/{workspaceName}].put
      - $.paths["/subscriptions/{subscriptionId}/resourceGroups/{resourceGroupName}/providers/Microsoft.MachineLearningServices/workspaces/{workspaceName}/outboundRules/{ruleName}].put
  - code: PutResponseCodes
    reason: Caused by swagger file refactor, this is already in prod.
    where:
      - $.paths["/subscriptions/{subscriptionId}/resourceGroups/{resourceGroupName}/providers/Microsoft.MachineLearningServices/workspaces/{workspaceName}].put
      - $.paths["/subscriptions/{subscriptionId}/resourceGroups/{resourceGroupName}/providers/Microsoft.MachineLearningServices/workspaces/{workspaceName}/privateEndpointConnections/{privateEndpointConnectionName}].put
      - $.paths["/subscriptions/{subscriptionId}/resourceGroups/{resourceGroupName}/providers/Microsoft.MachineLearningServices/workspaces/{workspaceName}/connections/{connectionName}].put
      - $.paths["/subscriptions/{subscriptionId}/resourceGroups/{resourceGroupName}/providers/Microsoft.MachineLearningServices/workspaces/{workspaceName}/outboundRules/{ruleName}].put
  - code: DeleteResponseCodes
    reason: Caused by swagger file refactor, this is already in prod.
    where:
      - $.paths["/subscriptions/{subscriptionId}/resourceGroups/{resourceGroupName}/providers/Microsoft.MachineLearningServices/workspaces/{workspaceName}].delete
      - $.paths["/subscriptions/{subscriptionId}/resourceGroups/{resourceGroupName}/providers/Microsoft.MachineLearningServices/workspaces/{workspaceName}/outboundRules/{ruleName}].delete
  - code: LroLocationHeader
    reason: Caused by swagger file refactor, this is already in prod.
    where:
      - $.paths["/subscriptions/{subscriptionId}/resourceGroups/{resourceGroupName}/providers/Microsoft.MachineLearningServices/workspaces/{workspaceName}].delete.responses.202
  - code: PatchBodyParametersSchema
    reason: Caused by swagger file refactor, this is already in prod.
    where:
      - $.paths["/subscriptions/{subscriptionId}/resourceGroups/{resourceGroupName}/providers/Microsoft.MachineLearningServices/workspaces/{workspaceName}].patch.parameters[4].schema.properties.identity
      - $.paths["/subscriptions/{subscriptionId}/resourceGroups/{resourceGroupName}/providers/Microsoft.MachineLearningServices/workspaces/{workspaceName}].patch.parameters[4].schema.properties.sku
  - code: PostResponseCodes
    reason: Caused by swagger file refactor, this is already in prod.
    where:
      - $.paths["/subscriptions/{subscriptionId}/resourceGroups/{resourceGroupName}/providers/Microsoft.MachineLearningServices/workspaces/{workspaceName}/resyncKeys].post
  - code: GetCollectionOnlyHasValueAndNextLink
    reason: Caused by swagger file refactor, this is already in prod.
    where:
      - $.paths["/subscriptions/{subscriptionId}/resourceGroups/{resourceGroupName}/providers/Microsoft.MachineLearningServices/workspaces/{workspaceName}/outboundNetworkDependenciesEndpoints].get.responses.200.schema.properties
      - $.paths["/subscriptions/{subscriptionId}/resourceGroups/{resourceGroupName}/providers/Microsoft.MachineLearningServices/workspaces/{workspaceName}/privateLinkResources].get.responses.200.schema.properties
      - $.paths["/subscriptions/{subscriptionId}/resourceGroups/{resourceGroupName}/providers/Microsoft.MachineLearningServices/workspaces/{workspaceName}/privateEndpointConnections].get.responses.200.schema.properties
  - code: XmsPageableForListCalls
    reason: Caused by swagger file refactor, this is already in prod.
    where:
      - $.paths["/subscriptions/{subscriptionId}/resourceGroups/{resourceGroupName}/providers/Microsoft.MachineLearningServices/workspaces/{workspaceName}/outboundNetworkDependenciesEndpoints].get
      - $.paths["/subscriptions/{subscriptionId}/resourceGroups/{resourceGroupName}/providers/Microsoft.MachineLearningServices/workspaces/{workspaceName}/privateLinkResources].get
  - code: AvoidAdditionalProperties
    reason: Caused by swagger file refactor, this is already in prod.
    where:
      - $.definitions.DiagnoseRequestProperties.properties.udr
      - $.definitions.DiagnoseRequestProperties.properties.nsg
      - $.definitions.DiagnoseRequestProperties.properties.resourceLock
      - $.definitions.DiagnoseRequestProperties.properties.dnsResolution
      - $.definitions.DiagnoseRequestProperties.properties.storageAccount
      - $.definitions.DiagnoseRequestProperties.properties.keyVault
      - $.definitions.DiagnoseRequestProperties.properties.containerRegistry
      - $.definitions.DiagnoseRequestProperties.properties.applicationInsights
      - $.definitions.DiagnoseRequestProperties.properties.others
      - $.definitions.ManagedNetworkSettings.properties.outboundRules
  - code: TrackedResourcePatchOperation
    reason: Caused by swagger file refactor, this is already in prod.
    where:
      - $.definitions.PrivateEndpointConnection
```

### Tag: package-preview-2024-04

These settings apply only when `--tag=package-preview-2024-04` is specified on the command line.

```yaml $(tag) == 'package-preview-2024-04'
input-file:
  - Microsoft.MachineLearningServices/preview/2024-04-01-preview/machineLearningServices.json
  - Microsoft.MachineLearningServices/preview/2024-04-01-preview/mfe.json
  - Microsoft.MachineLearningServices/preview/2024-04-01-preview/registries.json
  - Microsoft.MachineLearningServices/preview/2024-04-01-preview/workspaceFeatures.json
  - Microsoft.MachineLearningServices/preview/2024-04-01-preview/workspaceRP.json
suppressions:
  - code: ProvisioningStateSpecifiedForLROPut
    reason: Below APIs are created for migration, the existing API contract is like this and won't able to change, 
      got exceptions from ARM reviewer.
    where:
      - $.paths["/subscriptions/{subscriptionId}/resourceGroups/{resourceGroupName}/providers/Microsoft.MachineLearningServices/workspaces/{workspaceName}/connections/{connectionName}/deployments/{deploymentName}"].put
      - $.paths["/subscriptions/{subscriptionId}/resourceGroups/{resourceGroupName}/providers/Microsoft.MachineLearningServices/workspaces/{workspaceName}/connections/{connectionName}/raiPolicies/{raiPolicyName}"].put
      - $.paths["/subscriptions/{subscriptionId}/resourceGroups/{resourceGroupName}/providers/Microsoft.MachineLearningServices/workspaces/{workspaceName}/endpoints/{endpointName}/raiPolicies/{raiPolicyName}"].put
      - $.paths["/subscriptions/{subscriptionId}/resourceGroups/{resourceGroupName}/providers/Microsoft.MachineLearningServices/workspaces/{workspaceName}/connections/{connectionName}/raiBlocklists/{raiBlocklistName}/raiBlocklistItems/{raiBlocklistItemName}"].put
      - $.paths["/subscriptions/{subscriptionId}/resourceGroups/{resourceGroupName}/providers/Microsoft.MachineLearningServices/workspaces/{workspaceName}/connections/{connectionName}/raiBlocklists/{raiBlocklistName}"].put
```

### Tag: package-preview-2024-01

These settings apply only when `--tag=package-preview-2024-01` is specified on the command line.

``` yaml $(tag) == 'package-preview-2024-01'
input-file:
  - Microsoft.MachineLearningServices/preview/2024-01-01-preview/machineLearningServices.json
  - Microsoft.MachineLearningServices/preview/2024-01-01-preview/mfe.json
  - Microsoft.MachineLearningServices/preview/2024-01-01-preview/registries.json
  - Microsoft.MachineLearningServices/preview/2024-01-01-preview/workspaceFeatures.json
  - Microsoft.MachineLearningServices/preview/2024-01-01-preview/workspaceRP.json
suppressions:
  - code: PathForResourceAction
    reason: Keep identical to stable GA version to avoid breaking changes. https://dev.azure.com/msdata/Vienna/_workitems/edit/2803196
    where:
      - $.paths["/subscriptions/{subscriptionId}/resourceGroups/{resourceGroupName}/providers/Microsoft.MachineLearningServices/registries/{registryName}/datareferences/{name}/versions/{version}"].post
  - code: AvoidAdditionalProperties
    reason: As discussed these are hyperparameters which can vary by model 
      and fine tuning task types so cannot have strictly typed properties.
    where:
      - $.definitions["CustomModelFineTuning"].properties["hyperParameters"]
  - code: AvoidAdditionalProperties
    reason: This is coming for wrong reason, just inheriting from JobBase.
    where:
      - $.definitions["FineTuningJob"].allOf[0]["allOf"][0].properties["properties"]
      - $.definitions["FineTuningJob"].allOf[0].properties["notificationSetting"].properties["webhooks"]
      - $.definitions["FineTuningJob"].allOf[0].properties["secretsConfiguration"]
      - $.definitions["FineTuningJob"].allOf[0].properties["services"]
      - $.definitions["FineTuningJob"].allOf[0].properties["services"].additionalProperties["properties"].properties
  - code: AvoidAdditionalProperties
    reason: There is a similar usage in existing jobs.
    where:
      - $.definitions["FineTuningJob"].properties["outputs"]
  - code: ProvisioningStateSpecifiedForLROPut
    reason: Service already using 202 response code for the below APIs, got exceptions from ARM reviewer.
    where:
      - $.paths["/subscriptions/{subscriptionId}/resourceGroups/{resourceGroupName}/providers/Microsoft.MachineLearningServices/workspaces/{workspaceName}/endpoints/{endpointName}"].put
      - $.paths["/subscriptions/{subscriptionId}/resourceGroups/{resourceGroupName}/providers/Microsoft.MachineLearningServices/workspaces/{workspaceName}/endpoints/{endpointName}/deployments/{deploymentName}"].put
  - code: PutResponseCodes
    reason: Service already using 202 response code for the below APIs, got exceptions from ARM reviewer.
    where:
      - $.paths["/subscriptions/{subscriptionId}/resourceGroups/{resourceGroupName}/providers/Microsoft.MachineLearningServices/workspaces/{workspaceName}/endpoints/{endpointName}"].put
      - $.paths["/subscriptions/{subscriptionId}/resourceGroups/{resourceGroupName}/providers/Microsoft.MachineLearningServices/workspaces/{workspaceName}/endpoints/{endpointName}/deployments/{deploymentName}"].put
  - code: AvoidAdditionalProperties
    reason: This is an external reference right now, we will have full control 
      on the schema returned in the upcoming version and will avoid this.
    from: workspaceRP.json
    where:
      - $.definitions.AccountModel.properties.finetuneCapabilities
      - $.definitions.AccountModel.properties.capabilities
      - $.definitions.EndpointModels.properties.value.items.properties.capabilities
      - $.definitions.EndpointModels.properties.value.items.properties.finetuneCapabilities
  - code: GuidUsage
    reason: This property has always been a GUID, we just didn't mark its format before, 
       this can't be change without breaking the customer.
    from: workspaceRP.json    
    where:
      - $.definitions.WorkspaceConnectionOAuth2.properties.clientId.format
```

### Tag: package-preview-2023-08

These settings apply only when `--tag=package-preview-2023-08` is specified on the command line.

``` yaml $(tag) == 'package-preview-2023-08'
input-file:
  - Microsoft.MachineLearningServices/preview/2023-08-01-preview/machineLearningServices.json
  - Microsoft.MachineLearningServices/preview/2023-08-01-preview/mfe.json
  - Microsoft.MachineLearningServices/preview/2023-08-01-preview/registries.json
  - Microsoft.MachineLearningServices/preview/2023-08-01-preview/workspaceFeatures.json
  - Microsoft.MachineLearningServices/preview/2023-08-01-preview/workspaceRP.json
suppressions:
  - code: LroPostReturn
    reason: LRO does not return 200 by design.
    where:
      - $.paths["/subscriptions/{subscriptionId}/resourceGroups/{resourceGroupName}/providers/Microsoft.MachineLearningServices/workspaces/{workspaceName}/computes/{computeName}/resize"].post
  - code: TrackedResourcePatchOperation
    reason: server side don't support Patch yet track with https://msdata.visualstudio.com/Vienna/_workitems/edit/2702298.
    where:
      - $.definitions.PrivateEndpointConnection
```

### Tag: package-2023-10

These settings apply only when `--tag=package-2023-10` is specified on the command line.

``` yaml $(tag) == 'package-2023-10'
input-file:
  - Microsoft.MachineLearningServices/stable/2023-10-01/machineLearningServices.json
  - Microsoft.MachineLearningServices/stable/2023-10-01/mfe.json
  - Microsoft.MachineLearningServices/stable/2023-10-01/registries.json
  - Microsoft.MachineLearningServices/stable/2023-10-01/workspaceFeatures.json
```

### Tag: package-preview-2023-06

These settings apply only when `--tag=package-preview-2023-06` is specified on the command line.

``` yaml $(tag) == 'package-preview-2023-06'
input-file:
  - Microsoft.MachineLearningServices/preview/2023-06-01-preview/machineLearningServices.json
  - Microsoft.MachineLearningServices/preview/2023-06-01-preview/mfe.json
  - Microsoft.MachineLearningServices/preview/2023-06-01-preview/registries.json
  - Microsoft.MachineLearningServices/preview/2023-06-01-preview/workspaceFeatures.json
  - Microsoft.MachineLearningServices/preview/2023-06-01-preview/workspaceRP.json
```

### Tag: package-2023-04

These settings apply only when `--tag=package-2023-04` is specified on the command line.

``` yaml $(tag) == 'package-2023-04'
input-file:
  - Microsoft.MachineLearningServices/stable/2023-04-01/machineLearningServices.json
  - Microsoft.MachineLearningServices/stable/2023-04-01/mfe.json
  - Microsoft.MachineLearningServices/stable/2023-04-01/registries.json
  - Microsoft.MachineLearningServices/stable/2023-04-01/workspaceFeatures.json
```

### Tag: package-preview-2023-04

These settings apply only when `--tag=package-preview-2023-04` is specified on the command line.

``` yaml $(tag) == 'package-preview-2023-04'
input-file:
  - Microsoft.MachineLearningServices/preview/2023-04-01-preview/machineLearningServices.json
  - Microsoft.MachineLearningServices/preview/2023-04-01-preview/mfe.json
  - Microsoft.MachineLearningServices/preview/2023-04-01-preview/registries.json
  - Microsoft.MachineLearningServices/preview/2023-04-01-preview/workspaceFeatures.json
```

### Tag: package-preview-2023-02

These settings apply only when `--tag=package-preview-2023-02` is specified on the command line.

``` yaml $(tag) == 'package-preview-2023-02'
input-file:
  - Microsoft.MachineLearningServices/preview/2023-02-01-preview/machineLearningServices.json
  - Microsoft.MachineLearningServices/preview/2023-02-01-preview/mfe.json
  - Microsoft.MachineLearningServices/preview/2023-02-01-preview/registries.json
  - Microsoft.MachineLearningServices/preview/2023-02-01-preview/workspaceFeatures.json
```

### Tag: package-preview-2022-12

These settings apply only when `--tag=package-preview-2022-12` is specified on the command line.

``` yaml $(tag) == 'package-preview-2022-12'
input-file:
  - Microsoft.MachineLearningServices/preview/2022-12-01-preview/machineLearningServices.json
  - Microsoft.MachineLearningServices/preview/2022-12-01-preview/mfe.json
  - Microsoft.MachineLearningServices/preview/2022-12-01-preview/registries.json
  - Microsoft.MachineLearningServices/preview/2022-12-01-preview/workspaceFeatures.json
```

### Tag: package-preview-2022-10

These settings apply only when `--tag=package-preview-2022-10` is specified on the command line.

``` yaml $(tag) == 'package-preview-2022-10'
input-file:
  - Microsoft.MachineLearningServices/preview/2022-10-01-preview/machineLearningServices.json
  - Microsoft.MachineLearningServices/preview/2022-10-01-preview/mfe.json
  - Microsoft.MachineLearningServices/preview/2022-10-01-preview/workspaceFeatures.json
  - Microsoft.MachineLearningServices/preview/2022-10-01-preview/registries.json
```

### Tag: package-2022-10

These settings apply only when `--tag=package-2022-10` is specified on the command line.

``` yaml $(tag) == 'package-2022-10'
input-file:
  - Microsoft.MachineLearningServices/stable/2022-10-01/machineLearningServices.json
  - Microsoft.MachineLearningServices/stable/2022-10-01/mfe.json
  - Microsoft.MachineLearningServices/stable/2022-10-01/workspaceFeatures.json
```

### Tag: package-preview-2022-06

These settings apply only when `--tag=package-preview-2022-06` is specified on the command line.

``` yaml $(tag) == 'package-preview-2022-06'
input-file:
  - Microsoft.MachineLearningServices/preview/2022-06-01-preview/machineLearningServices.json
  - Microsoft.MachineLearningServices/preview/2022-06-01-preview/mfe.json
  - Microsoft.MachineLearningServices/preview/2022-06-01-preview/workspaceFeatures.json
```

### Tag: package-2022-05-01

These settings apply only when `--tag=package-2022-05-01` is specified on the command line.

``` yaml $(tag) == 'package-2022-05-01'
input-file:
  - Microsoft.MachineLearningServices/stable/2022-05-01/machineLearningServices.json
  - Microsoft.MachineLearningServices/stable/2022-05-01/mfe.json
  - Microsoft.MachineLearningServices/stable/2022-05-01/workspaceFeatures.json
```

### Tag: package-2022-02-01-preview

These settings apply only when `--tag=package-2022-02-01-preview` is specified on the command line.

``` yaml $(tag) == 'package-2022-02-01-preview'
input-file:
  - Microsoft.MachineLearningServices/preview/2022-02-01-preview/machineLearningServices.json
  - Microsoft.MachineLearningServices/preview/2022-02-01-preview/mfe.json
  - Microsoft.MachineLearningServices/preview/2022-02-01-preview/workspaceFeatures.json
```

### Tag: package-2022-01-01-preview

These settings apply only when `--tag=package-2022-01-01-preview` is specified on the command line.

``` yaml $(tag) == 'package-2022-01-01-preview'
input-file:
  - Microsoft.MachineLearningServices/preview/2022-01-01-preview/machineLearningServices.json
  - Microsoft.MachineLearningServices/preview/2022-01-01-preview/workspaceFeatures.json
  - Microsoft.MachineLearningServices/preview/2022-01-01-preview/workspaceSkus.json
```

### Tag: package-2021-07-01

These settings apply only when `--tag=package-2021-07` is specified on the command line.

``` yaml $(tag) == 'package-2021-07-01'
input-file:
  - Microsoft.MachineLearningServices/stable/2021-07-01/machineLearningServices.json
  - Microsoft.MachineLearningServices/stable/2021-07-01/workspaceFeatures.json
  - Microsoft.MachineLearningServices/stable/2021-07-01/workspaceSkus.json
```

### Tag: package-2021-04-01

These settings apply only when `--tag=package-2021-04` is specified on the command line.

``` yaml $(tag) == 'package-2021-04-01'
input-file:
  - Microsoft.MachineLearningServices/stable/2021-04-01/machineLearningServices.json
```

### Tag: package-2021-01-01

These settings apply only when `--tag=package-2021-01` is specified on the command line.

``` yaml $(tag) == 'package-2021-01-01'
input-file:
  - Microsoft.MachineLearningServices/stable/2021-01-01/machineLearningServices.json
```

### Tag: package-2021-03-01-preview

These settings apply only when `--tag=package-2021-03-01-preview` is specified on the command line.

``` yaml $(tag) == 'package-2021-03-01-preview'
input-file:
  - Microsoft.MachineLearningServices/preview/2021-03-01-preview/machineLearningServices.json
  - Microsoft.MachineLearningServices/preview/2021-03-01-preview/mfe.json
  - Microsoft.MachineLearningServices/preview/2021-03-01-preview/workspaceFeatures.json
  - Microsoft.MachineLearningServices/preview/2021-03-01-preview/workspaceSkus.json
```

### Tag: package-2020-08-01

These settings apply only when `--tag=package-2020-08` is specified on the command line.

``` yaml $(tag) == 'package-2020-08-01'
input-file:
  - Microsoft.MachineLearningServices/stable/2020-08-01/machineLearningServices.json
```

### Tag: package-2020-06-01

These settings apply only when `--tag=package-2020-06` is specified on the command line.

``` yaml $(tag) == 'package-2020-06-01'
input-file:
  - Microsoft.MachineLearningServices/stable/2020-06-01/machineLearningServices.json
```

### Tag: package-preview-2020-05

These settings apply only when `--tag=package-preview-2020-05` is specified on the command line.

``` yaml $(tag) == 'package-preview-2020-05'
input-file:
  - Microsoft.MachineLearningServices/preview/2020-05-15-preview/machineLearningServices.json
```

### Tag: package-2020-04-01

These settings apply only when `--tag=package-2020-04` is specified on the command line.

``` yaml $(tag) == 'package-2020-04-01'
input-file:
  - Microsoft.MachineLearningServices/stable/2020-04-01/machineLearningServices.json
```

### Tag: package-2020-03-01

These settings apply only when `--tag=package-2020-03` is specified on the command line.

``` yaml $(tag) == 'package-2020-03-01'
input-file:
  - Microsoft.MachineLearningServices/stable/2020-03-01/machineLearningServices.json
```

### Tag: package-2020-01-01

These settings apply only when `--tag=package-2020-01` is specified on the command line.

``` yaml $(tag) == 'package-2020-01-01'
input-file:
  - Microsoft.MachineLearningServices/stable/2020-01-01/machineLearningServices.json
```

### Tag: package-2019-11-01

These settings apply only when `--tag=package-2019-11` is specified on the command line.

``` yaml $(tag) == 'package-2019-11-01'
input-file:
  - Microsoft.MachineLearningServices/stable/2019-11-01/machineLearningServices.json
```

### Tag: package-2019-06-01

These settings apply only when `--tag=package-2019-06-01` is specified on the command line.

``` yaml $(tag) == 'package-2019-06-01'
input-file:
- Microsoft.MachineLearningServices/stable/2019-06-01/machineLearningServices.json
```

### Tag: package-2019-05-01

These settings apply only when `--tag=package-2019-05-01` is specified on the command line.

``` yaml $(tag) == 'package-2019-05-01'
input-file:
- Microsoft.MachineLearningServices/stable/2019-05-01/machineLearningServices.json
```

### Tag: package-2018-11-19

These settings apply only when `--tag=package-2018-11-19` is specified on the command line.

``` yaml $(tag) == 'package-2018-11-19'
input-file:
- Microsoft.MachineLearningServices/stable/2018-11-19/machineLearningServices.json
```

### Tag: package-2020-09-01-preview

These settings apply only when `--tag=package-2020-09-01-preview` is specified on the command line.

``` yaml $(tag) == 'package-2020-09-01-preview'
input-file:
- Microsoft.MachineLearningServices/preview/2020-09-01-preview/jobs.json
- Microsoft.MachineLearningServices/preview/2020-09-01-preview/machineLearningServices.json
```

### Tag: package-2020-05-01-preview

These settings apply only when `--tag=package-2020-05-01-preview` is specified on the command line.

``` yaml $(tag) == 'package-2020-05-01-preview'
input-file:
- Microsoft.MachineLearningServices/preview/2020-05-01-preview/machineLearningServices.json
```

### Tag: package-2020-04-01-preview

These settings apply only when `--tag=package-2020-04-01-preview` is specified on the command line.

``` yaml $(tag) == 'package-2020-04-01-preview'
input-file:
- Microsoft.MachineLearningServices/preview/2020-04-01-preview/machineLearningServices.json
```

### Tag: package-2020-02-18-preview

These settings apply only when `--tag=package-2020-02-18-preview` is specified on the command line.

``` yaml $(tag) == 'package-2020-02-18-preview'
input-file:
- Microsoft.MachineLearningServices/preview/2020-02-18-preview/machineLearningServices.json
```

### Tag: package-2018-03-preview

These settings apply only when `--tag=package-2018-03-preview` is specified on the command line.

``` yaml $(tag) == 'package-2018-03-preview'
input-file:
- Microsoft.MachineLearningServices/preview/2018-03-01-preview/machineLearningServices.json
```

---

# Code Generation

## Swagger to SDK

This section describes what SDK should be generated by the automatic system.
This is not used by Autorest itself.

``` yaml $(swagger-to-sdk)
swagger-to-sdk:
  - repo: azure-sdk-for-net
  - repo: azure-sdk-for-go
  - repo: azure-sdk-for-python
  - repo: azure-sdk-for-java
  - repo: azure-sdk-for-js
  - repo: azure-sdk-for-node
  - repo: azure-cli-extensions
  - repo: azure-resource-manager-schemas
  - repo: azure-powershell
```

## Go

See configuration in [readme.go.md](./readme.go.md)

## Java

See configuration in [readme.java.md](./readme.java.md)<|MERGE_RESOLUTION|>--- conflicted
+++ resolved
@@ -78,19 +78,16 @@
     reason: Existing property in previous GA version.
     where:
       - $.definitions.WorkspaceConnectionOAuth2.properties.clientId.format
-<<<<<<< HEAD
   - code: DefinitionsPropertiesNamesCamelCase
     reason: CMK is a short term and not violate the camel case rule.
     where:
       - $.definitions.WorkspaceProperties.properties.enableServiceSideCMKEncryption
-=======
   - code: NestedResourcesMustHaveListOperation
     reason: This resource will have many kind and we currently only start with the first kind that will have a 1 to 1 
         mapping with the parent resource, so right now we didn't implement List API, 
         we will add whence needed in the future.
     where:
       - $.definitions["CapabilityHostResource"]
->>>>>>> c7ec51c5
 ```
 
 ### Tag: package-2025-04-01

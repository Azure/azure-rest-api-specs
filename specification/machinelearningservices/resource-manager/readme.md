--- conflicted
+++ resolved
@@ -40,10 +40,7 @@
   - Microsoft.MachineLearningServices/preview/2024-07-01-preview/mfe.json
   - Microsoft.MachineLearningServices/preview/2024-07-01-preview/registries.json
   - Microsoft.MachineLearningServices/preview/2024-07-01-preview/workspaceFeatures.json
-<<<<<<< HEAD
   - Microsoft.MachineLearningServices/preview/2024-07-01-preview/workspaceRP.json
-```
-=======
 suppressions:
   - code: AvoidAdditionalProperties
     reason: As discussed In office hour this conf property is string dictionary 
@@ -80,7 +77,6 @@
     where:
       - $.definitions["ServerlessInferenceEndpoint"].properties["headers"]
   ```
->>>>>>> 68b7a1fc
 
 ### Tag: package-2024-04
 

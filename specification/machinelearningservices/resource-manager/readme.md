# MachineLearningServices

> see https://aka.ms/autorest

This is the AutoRest configuration file for Machine Learning Services.

---

## Getting Started

To build the SDK for Azure Machine Learning, simply [Install AutoRest](https://aka.ms/autorest/install) and
 in this folder, run:

> `autorest`

To see additional help and options, run:

> `autorest --help`

---

## Configuration

### Basic Information

These are the global settings for the Machine Learning Services API.

``` yaml
openapi-type: arm
tag: package-preview-2024-07
```

### Tag: package-preview-2024-07

These settings apply only when `--tag=package-preview-2024-07` is specified on the command line.

```yaml $(tag) == 'package-preview-2024-07'
input-file:
  - Microsoft.MachineLearningServices/preview/2024-07-01-preview/machineLearningServices.json
  - Microsoft.MachineLearningServices/preview/2024-07-01-preview/mfe.json
  - Microsoft.MachineLearningServices/preview/2024-07-01-preview/registries.json
  - Microsoft.MachineLearningServices/preview/2024-07-01-preview/workspaceFeatures.json
  - Microsoft.MachineLearningServices/preview/2024-07-01-preview/workspaceRP.json
suppressions:
  - code: AvoidAdditionalProperties
    reason: As discussed In office hour this conf property is string dictionary 
      and passed by user as per there requirements depending on runtime version. 
      This passed to downstream and we have multiple validation on all required 
      configuration before passing it downstream, All optional property passed as 
      user wants and any failure due to that considered as user error.
    where:
      - $.definitions["SparkJob"].properties["conf"]
  - code: AvoidAdditionalProperties
    reason: This is for feature parity with other job type like commandjob, sweepjob etc.
       We have one interface for all type of job and other job take environment variable like this to match with them 
       we also pass environment variable in this format. please check existing "CommandJob" in same file.
    where:
      - $.definitions["SparkJob"].properties["environmentVariables"]
  - code: PatchBodyParametersSchema
    reason: This is already exist in preview version api version, the reason we have required mark for the property 
       inside is those are the only format we allow user to update this whole encryption property.
    where:
      - $.paths["/subscriptions/{subscriptionId}/resourceGroups/{resourceGroupName}/providers/Microsoft.MachineLearningServices/workspaces/{workspaceName}"].patch.parameters[4].schema.properties.properties
  - code: AvoidAdditionalProperties
    reason: These schemas are already in production use,.
    where:
      - $.definitions.CustomKeys.properties.keys
      - $.definitions.WorkspaceConnectionPropertiesV2.properties.metadata
  - code: GuidUsage
    reason: This property has always been a GUID, we just didn't mark its format before,
       this can't be change without breaking the customer.
    where:
      - $.definitions.WorkspaceConnectionOAuth2.properties.clientId.format
  - code: AvoidAdditionalProperties
    reason: The headers property here is meant to describe a set of request headers that the user must pass along 
      in their inferencing API request. For that reason, this needs to be represented as an additionalProperties.
    where:
      - $.definitions["ServerlessInferenceEndpoint"].properties["headers"]
<<<<<<< HEAD
  - code: ProvisioningStateSpecifiedForLROPut
    reason: Below APIs are created for migration, the existing API contract is like this and won't able to change, 
      got exceptions from ARM reviewer.
    where:
      - $.paths["/subscriptions/{subscriptionId}/resourceGroups/{resourceGroupName}/providers/Microsoft.MachineLearningServices/workspaces/{workspaceName}/connections/{connectionName}/deployments/{deploymentName}"].put
      - $.paths["/subscriptions/{subscriptionId}/resourceGroups/{resourceGroupName}/providers/Microsoft.MachineLearningServices/workspaces/{workspaceName}/connections/{connectionName}/raiPolicies/{raiPolicyName}"].put
      - $.paths["/subscriptions/{subscriptionId}/resourceGroups/{resourceGroupName}/providers/Microsoft.MachineLearningServices/workspaces/{workspaceName}/endpoints/{endpointName}/raiPolicies/{raiPolicyName}"].put
      - $.paths["/subscriptions/{subscriptionId}/resourceGroups/{resourceGroupName}/providers/Microsoft.MachineLearningServices/workspaces/{workspaceName}/connections/{connectionName}/raiBlocklists/{raiBlocklistName}/raiBlocklistItems/{raiBlocklistItemName}"].put
      - $.paths["/subscriptions/{subscriptionId}/resourceGroups/{resourceGroupName}/providers/Microsoft.MachineLearningServices/workspaces/{workspaceName}/connections/{connectionName}/raiBlocklists/{raiBlocklistName}"].put
=======
  - code: AvoidAdditionalProperties
    reason: As discussed these are hyperparameters which can vary by model and fine tuning task types so cannot have strictly typed properties.
    where:
      - $.definitions["CustomModelFineTuning"].properties["hyperParameters"]
  - code: AvoidAdditionalProperties
    reason: This is coming for wrong reason, just inheriting from JobBase.
    where:
      - $.definitions["FineTuningJob"].allOf[0]["allOf"][0].properties["properties"]
      - $.definitions["FineTuningJob"].allOf[0].properties["notificationSetting"].properties["webhooks"]
      - $.definitions["FineTuningJob"].allOf[0].properties["secretsConfiguration"]
      - $.definitions["FineTuningJob"].allOf[0].properties["services"]
      - $.definitions["FineTuningJob"].allOf[0].properties["services"].additionalProperties["properties"].properties
  - code: AvoidAdditionalProperties
    reason: There is a similar usage in existing jobs.
    where:
      - $.definitions["FineTuningJob"].properties["outputs"]
>>>>>>> 00edbc9a
  ```

### Tag: package-2024-04

These settings apply only when `--tag=package-2024-04` is specified on the command line.

```yaml $(tag) == 'package-2024-04'
input-file:
  - Microsoft.MachineLearningServices/stable/2024-04-01/machineLearningServices.json
  - Microsoft.MachineLearningServices/stable/2024-04-01/mfe.json
  - Microsoft.MachineLearningServices/stable/2024-04-01/registries.json
  - Microsoft.MachineLearningServices/stable/2024-04-01/workspaceFeatures.json
suppressions:
  - code: ProvisioningStateMustBeReadOnly
    reason: This provisioningState property is marked as readOnly. 
       However, the definition of the enum is not marked as readOnly and is the reason this suppression is needed
    where:
      - $.definitions["ServerlessEndpoint"].properties["provisioningState"]
  - code: AvoidAdditionalProperties
    reason: The headers property here is meant to describe a set of request headers 
      that the user must pass along in their inferencing API request. 
      For that reason, this needs to be represented as an additionalProperties
    where:
      - $.definitions["ServerlessInferenceEndpoint"].properties["headers"]
  - code: AvoidAdditionalProperties
    reason: As discussed In office hour this conf property is string dictionary 
      and passed by user as per there requirements depending on runtime version. 
      This passed to downstream and we have multiple validation on all required configuration before passing it 
      downstream, All optional property passed as user wants and any failure due to that considered as user error.
    where:
      - $.definitions["SparkJob"].properties["conf"]
  - code: AvoidAdditionalProperties
    reason: This is for feature parity with other job type like commandjob,
      sweepjob etc. We have one interface for all type of job and other job 
      take environment variable like this to match with them we also pass environment variable in this format. 
      please check existing "CommandJob" in same file.
    where:
      - $.definitions["SparkJob"].properties["environmentVariables"]
  - code: PatchBodyParametersSchema
    reason: This is already exist in preview version api version, 
      the reason we have required mark for the property inside is those are the only format 
      we allow user to update this whole encryption property.
    where:
      - $.paths["/subscriptions/{subscriptionId}/resourceGroups/{resourceGroupName}/providers/Microsoft.MachineLearningServices/workspaces/{workspaceName}"].patch.parameters[4].schema.properties.properties
  - code: ProvisioningStateSpecifiedForLROPut
    reason: Service already using 202 response code for the below APIs in preview version.
    where:
      - $.paths["/subscriptions/{subscriptionId}/resourceGroups/{resourceGroupName}/providers/Microsoft.MachineLearningServices/workspaces/{workspaceName}/connections/{connectionName}/deployments/{deploymentName}].put
      - $.paths["/subscriptions/{subscriptionId}/resourceGroups/{resourceGroupName}/providers/Microsoft.MachineLearningServices/workspaces/{workspaceName}/connections/{connectionName}/raiPolicies/{raiPolicyName}"].put
      - $.paths["/subscriptions/{subscriptionId}/resourceGroups/{resourceGroupName}/providers/Microsoft.MachineLearningServices/workspaces/{workspaceName}/connections/{connectionName}/raiBlocklists/{raiBlocklistName}/raiBlocklistItems/{raiBlocklistItemName}"].put
      - $.paths["/subscriptions/{subscriptionId}/resourceGroups/{resourceGroupName}/providers/Microsoft.MachineLearningServices/workspaces/{workspaceName}/connections/{connectionName}/raiBlocklists/{raiBlocklistName}"].put
  - code: AvoidAdditionalProperties
    reason: These schemas are already in production use,.
    where:
      - $.definitions.WorkspaceUpdateParameters.properties.properties.properties.managedNetwork.properties.outboundRules
      - $.definitions.WorkspacePropertiesUpdateParameters.properties.managedNetwork.properties.outboundRules
      - $.definitions.EndpointModels.properties.value.items.properties.capabilities
      - $.definitions.AccountModel.properties.finetuneCapabilities
      - $.definitions.AccountModel.properties.capabilities
      - $.definitions.EndpointModels.properties.value.items.properties.finetuneCapabilities
      - $.definitions.CustomKeysWorkspaceConnectionProperties.properties.credentials.properties.keys
      - $.definitions.CustomKeys.properties.keys
      - $.definitions.WorkspaceConnectionPropertiesV2.properties.metadata
      - $.definitions.PATAuthTypeWorkspaceConnectionProperties.allOf[0].properties.metadata
      - $.definitions.SASAuthTypeWorkspaceConnectionProperties.allOf[0].properties.metadata
      - $.definitions.UsernamePasswordAuthTypeWorkspaceConnectionProperties.allOf[0].properties.metadata
      - $.definitions.NoneAuthTypeWorkspaceConnectionProperties.allOf[0].properties.metadata
      - $.definitions.ManagedIdentityAuthTypeWorkspaceConnectionProperties.allOf[0].properties.metadata
      - $.definitions.WorkspaceConnectionPropertiesV2BasicResource.properties.properties.properties.metadata
      - $.definitions.WorkspaceConnectionPropertiesV2BasicResourceArmPaginatedResult.properties.value.items.properties.properties.properties.metadata
      - $.definitions.AADAuthTypeWorkspaceConnectionProperties.allOf[0].properties.metadata
      - $.definitions.AccessKeyAuthTypeWorkspaceConnectionProperties.allOf[0].properties.metadata
      - $.definitions.AccountKeyAuthTypeWorkspaceConnectionProperties.allOf[0].properties.metadata
      - $.definitions.ApiKeyAuthWorkspaceConnectionProperties.allOf[0].properties.metadata
      - $.definitions.CustomKeysWorkspaceConnectionProperties.allOf[0].properties.metadata
      - $.definitions.OAuth2AuthTypeWorkspaceConnectionProperties.allOf[0].properties.metadata
      - $.definitions.ServicePrincipalAuthTypeWorkspaceConnectionProperties.allOf[0].properties.metadata
  - code: GuidUsage
    reason: This property has always been a GUID, we just didn't mark its format before, 
      this can't be change without breaking the customer.
    where:
      - $.definitions.WorkspaceConnectionOAuth2.properties.clientId.format
```

### Tag: package-preview-2024-04

These settings apply only when `--tag=package-preview-2024-04` is specified on the command line.

```yaml $(tag) == 'package-preview-2024-04'
input-file:
  - Microsoft.MachineLearningServices/preview/2024-04-01-preview/machineLearningServices.json
  - Microsoft.MachineLearningServices/preview/2024-04-01-preview/mfe.json
  - Microsoft.MachineLearningServices/preview/2024-04-01-preview/registries.json
  - Microsoft.MachineLearningServices/preview/2024-04-01-preview/workspaceFeatures.json
  - Microsoft.MachineLearningServices/preview/2024-04-01-preview/workspaceRP.json
suppressions:
  - code: ProvisioningStateSpecifiedForLROPut
    reason: Below APIs are created for migration, the existing API contract is like this and won't able to change, 
      got exceptions from ARM reviewer.
    where:
      - $.paths["/subscriptions/{subscriptionId}/resourceGroups/{resourceGroupName}/providers/Microsoft.MachineLearningServices/workspaces/{workspaceName}/connections/{connectionName}/deployments/{deploymentName}"].put
      - $.paths["/subscriptions/{subscriptionId}/resourceGroups/{resourceGroupName}/providers/Microsoft.MachineLearningServices/workspaces/{workspaceName}/connections/{connectionName}/raiPolicies/{raiPolicyName}"].put
      - $.paths["/subscriptions/{subscriptionId}/resourceGroups/{resourceGroupName}/providers/Microsoft.MachineLearningServices/workspaces/{workspaceName}/endpoints/{endpointName}/raiPolicies/{raiPolicyName}"].put
      - $.paths["/subscriptions/{subscriptionId}/resourceGroups/{resourceGroupName}/providers/Microsoft.MachineLearningServices/workspaces/{workspaceName}/connections/{connectionName}/raiBlocklists/{raiBlocklistName}/raiBlocklistItems/{raiBlocklistItemName}"].put
      - $.paths["/subscriptions/{subscriptionId}/resourceGroups/{resourceGroupName}/providers/Microsoft.MachineLearningServices/workspaces/{workspaceName}/connections/{connectionName}/raiBlocklists/{raiBlocklistName}"].put
```

### Tag: package-preview-2024-01

These settings apply only when `--tag=package-preview-2024-01` is specified on the command line.

``` yaml $(tag) == 'package-preview-2024-01'
input-file:
  - Microsoft.MachineLearningServices/preview/2024-01-01-preview/machineLearningServices.json
  - Microsoft.MachineLearningServices/preview/2024-01-01-preview/mfe.json
  - Microsoft.MachineLearningServices/preview/2024-01-01-preview/registries.json
  - Microsoft.MachineLearningServices/preview/2024-01-01-preview/workspaceFeatures.json
  - Microsoft.MachineLearningServices/preview/2024-01-01-preview/workspaceRP.json
suppressions:
  - code: PathForResourceAction
    reason: Keep identical to stable GA version to avoid breaking changes. https://dev.azure.com/msdata/Vienna/_workitems/edit/2803196
    where:
      - $.paths["/subscriptions/{subscriptionId}/resourceGroups/{resourceGroupName}/providers/Microsoft.MachineLearningServices/registries/{registryName}/datareferences/{name}/versions/{version}"].post
  - code: AvoidAdditionalProperties
    reason: As discussed these are hyperparameters which can vary by model 
      and fine tuning task types so cannot have strictly typed properties.
    where:
      - $.definitions["CustomModelFineTuning"].properties["hyperParameters"]
  - code: AvoidAdditionalProperties
    reason: This is coming for wrong reason, just inheriting from JobBase.
    where:
      - $.definitions["FineTuningJob"].allOf[0]["allOf"][0].properties["properties"]
      - $.definitions["FineTuningJob"].allOf[0].properties["notificationSetting"].properties["webhooks"]
      - $.definitions["FineTuningJob"].allOf[0].properties["secretsConfiguration"]
      - $.definitions["FineTuningJob"].allOf[0].properties["services"]
      - $.definitions["FineTuningJob"].allOf[0].properties["services"].additionalProperties["properties"].properties
  - code: AvoidAdditionalProperties
    reason: There is a similar usage in existing jobs.
    where:
      - $.definitions["FineTuningJob"].properties["outputs"]
  - code: ProvisioningStateSpecifiedForLROPut
    reason: Service already using 202 response code for the below APIs, got exceptions from ARM reviewer.
    where:
      - $.paths["/subscriptions/{subscriptionId}/resourceGroups/{resourceGroupName}/providers/Microsoft.MachineLearningServices/workspaces/{workspaceName}/endpoints/{endpointName}"].put
      - $.paths["/subscriptions/{subscriptionId}/resourceGroups/{resourceGroupName}/providers/Microsoft.MachineLearningServices/workspaces/{workspaceName}/endpoints/{endpointName}/deployments/{deploymentName}"].put
  - code: PutResponseCodes
    reason: Service already using 202 response code for the below APIs, got exceptions from ARM reviewer.
    where:
      - $.paths["/subscriptions/{subscriptionId}/resourceGroups/{resourceGroupName}/providers/Microsoft.MachineLearningServices/workspaces/{workspaceName}/endpoints/{endpointName}"].put
      - $.paths["/subscriptions/{subscriptionId}/resourceGroups/{resourceGroupName}/providers/Microsoft.MachineLearningServices/workspaces/{workspaceName}/endpoints/{endpointName}/deployments/{deploymentName}"].put
  - code: AvoidAdditionalProperties
    reason: This is an external reference right now, we will have full control 
      on the schema returned in the upcoming version and will avoid this.
    from: workspaceRP.json
    where:
      - $.definitions.AccountModel.properties.finetuneCapabilities
      - $.definitions.AccountModel.properties.capabilities
      - $.definitions.EndpointModels.properties.value.items.properties.capabilities
      - $.definitions.EndpointModels.properties.value.items.properties.finetuneCapabilities
  - code: GuidUsage
    reason: This property has always been a GUID, we just didn't mark its format before, 
       this can't be change without breaking the customer.
    from: workspaceRP.json    
    where:
      - $.definitions.WorkspaceConnectionOAuth2.properties.clientId.format
```

### Tag: package-preview-2023-08

These settings apply only when `--tag=package-preview-2023-08` is specified on the command line.

``` yaml $(tag) == 'package-preview-2023-08'
input-file:
  - Microsoft.MachineLearningServices/preview/2023-08-01-preview/machineLearningServices.json
  - Microsoft.MachineLearningServices/preview/2023-08-01-preview/mfe.json
  - Microsoft.MachineLearningServices/preview/2023-08-01-preview/registries.json
  - Microsoft.MachineLearningServices/preview/2023-08-01-preview/workspaceFeatures.json
  - Microsoft.MachineLearningServices/preview/2023-08-01-preview/workspaceRP.json
suppressions:
  - code: LroPostReturn
    reason: LRO does not return 200 by design.
    where:
      - $.paths["/subscriptions/{subscriptionId}/resourceGroups/{resourceGroupName}/providers/Microsoft.MachineLearningServices/workspaces/{workspaceName}/computes/{computeName}/resize"].post
  - code: TrackedResourcePatchOperation
    reason: server side don't support Patch yet track with https://msdata.visualstudio.com/Vienna/_workitems/edit/2702298.
    where:
      - $.definitions.PrivateEndpointConnection
```

### Tag: package-2023-10

These settings apply only when `--tag=package-2023-10` is specified on the command line.

``` yaml $(tag) == 'package-2023-10'
input-file:
  - Microsoft.MachineLearningServices/stable/2023-10-01/machineLearningServices.json
  - Microsoft.MachineLearningServices/stable/2023-10-01/mfe.json
  - Microsoft.MachineLearningServices/stable/2023-10-01/registries.json
  - Microsoft.MachineLearningServices/stable/2023-10-01/workspaceFeatures.json
```

### Tag: package-preview-2023-06

These settings apply only when `--tag=package-preview-2023-06` is specified on the command line.

``` yaml $(tag) == 'package-preview-2023-06'
input-file:
  - Microsoft.MachineLearningServices/preview/2023-06-01-preview/machineLearningServices.json
  - Microsoft.MachineLearningServices/preview/2023-06-01-preview/mfe.json
  - Microsoft.MachineLearningServices/preview/2023-06-01-preview/registries.json
  - Microsoft.MachineLearningServices/preview/2023-06-01-preview/workspaceFeatures.json
  - Microsoft.MachineLearningServices/preview/2023-06-01-preview/workspaceRP.json
```

### Tag: package-2023-04

These settings apply only when `--tag=package-2023-04` is specified on the command line.

``` yaml $(tag) == 'package-2023-04'
input-file:
  - Microsoft.MachineLearningServices/stable/2023-04-01/machineLearningServices.json
  - Microsoft.MachineLearningServices/stable/2023-04-01/mfe.json
  - Microsoft.MachineLearningServices/stable/2023-04-01/registries.json
  - Microsoft.MachineLearningServices/stable/2023-04-01/workspaceFeatures.json
```

### Tag: package-preview-2023-04

These settings apply only when `--tag=package-preview-2023-04` is specified on the command line.

``` yaml $(tag) == 'package-preview-2023-04'
input-file:
  - Microsoft.MachineLearningServices/preview/2023-04-01-preview/machineLearningServices.json
  - Microsoft.MachineLearningServices/preview/2023-04-01-preview/mfe.json
  - Microsoft.MachineLearningServices/preview/2023-04-01-preview/registries.json
  - Microsoft.MachineLearningServices/preview/2023-04-01-preview/workspaceFeatures.json
```

### Tag: package-preview-2023-02

These settings apply only when `--tag=package-preview-2023-02` is specified on the command line.

``` yaml $(tag) == 'package-preview-2023-02'
input-file:
  - Microsoft.MachineLearningServices/preview/2023-02-01-preview/machineLearningServices.json
  - Microsoft.MachineLearningServices/preview/2023-02-01-preview/mfe.json
  - Microsoft.MachineLearningServices/preview/2023-02-01-preview/registries.json
  - Microsoft.MachineLearningServices/preview/2023-02-01-preview/workspaceFeatures.json
```

### Tag: package-preview-2022-12

These settings apply only when `--tag=package-preview-2022-12` is specified on the command line.

``` yaml $(tag) == 'package-preview-2022-12'
input-file:
  - Microsoft.MachineLearningServices/preview/2022-12-01-preview/machineLearningServices.json
  - Microsoft.MachineLearningServices/preview/2022-12-01-preview/mfe.json
  - Microsoft.MachineLearningServices/preview/2022-12-01-preview/registries.json
  - Microsoft.MachineLearningServices/preview/2022-12-01-preview/workspaceFeatures.json
```

### Tag: package-preview-2022-10

These settings apply only when `--tag=package-preview-2022-10` is specified on the command line.

``` yaml $(tag) == 'package-preview-2022-10'
input-file:
  - Microsoft.MachineLearningServices/preview/2022-10-01-preview/machineLearningServices.json
  - Microsoft.MachineLearningServices/preview/2022-10-01-preview/mfe.json
  - Microsoft.MachineLearningServices/preview/2022-10-01-preview/workspaceFeatures.json
  - Microsoft.MachineLearningServices/preview/2022-10-01-preview/registries.json
```

### Tag: package-2022-10

These settings apply only when `--tag=package-2022-10` is specified on the command line.

``` yaml $(tag) == 'package-2022-10'
input-file:
  - Microsoft.MachineLearningServices/stable/2022-10-01/machineLearningServices.json
  - Microsoft.MachineLearningServices/stable/2022-10-01/mfe.json
  - Microsoft.MachineLearningServices/stable/2022-10-01/workspaceFeatures.json
```

### Tag: package-preview-2022-06

These settings apply only when `--tag=package-preview-2022-06` is specified on the command line.

``` yaml $(tag) == 'package-preview-2022-06'
input-file:
  - Microsoft.MachineLearningServices/preview/2022-06-01-preview/machineLearningServices.json
  - Microsoft.MachineLearningServices/preview/2022-06-01-preview/mfe.json
  - Microsoft.MachineLearningServices/preview/2022-06-01-preview/workspaceFeatures.json
```

### Tag: package-2022-05-01

These settings apply only when `--tag=package-2022-05-01` is specified on the command line.

``` yaml $(tag) == 'package-2022-05-01'
input-file:
  - Microsoft.MachineLearningServices/stable/2022-05-01/machineLearningServices.json
  - Microsoft.MachineLearningServices/stable/2022-05-01/mfe.json
  - Microsoft.MachineLearningServices/stable/2022-05-01/workspaceFeatures.json
```

### Tag: package-2022-02-01-preview

These settings apply only when `--tag=package-2022-02-01-preview` is specified on the command line.

``` yaml $(tag) == 'package-2022-02-01-preview'
input-file:
  - Microsoft.MachineLearningServices/preview/2022-02-01-preview/machineLearningServices.json
  - Microsoft.MachineLearningServices/preview/2022-02-01-preview/mfe.json
  - Microsoft.MachineLearningServices/preview/2022-02-01-preview/workspaceFeatures.json
```

### Tag: package-2022-01-01-preview

These settings apply only when `--tag=package-2022-01-01-preview` is specified on the command line.

``` yaml $(tag) == 'package-2022-01-01-preview'
input-file:
  - Microsoft.MachineLearningServices/preview/2022-01-01-preview/machineLearningServices.json
  - Microsoft.MachineLearningServices/preview/2022-01-01-preview/workspaceFeatures.json
  - Microsoft.MachineLearningServices/preview/2022-01-01-preview/workspaceSkus.json
```

### Tag: package-2021-07-01

These settings apply only when `--tag=package-2021-07` is specified on the command line.

``` yaml $(tag) == 'package-2021-07-01'
input-file:
  - Microsoft.MachineLearningServices/stable/2021-07-01/machineLearningServices.json
  - Microsoft.MachineLearningServices/stable/2021-07-01/workspaceFeatures.json
  - Microsoft.MachineLearningServices/stable/2021-07-01/workspaceSkus.json
```

### Tag: package-2021-04-01

These settings apply only when `--tag=package-2021-04` is specified on the command line.

``` yaml $(tag) == 'package-2021-04-01'
input-file:
  - Microsoft.MachineLearningServices/stable/2021-04-01/machineLearningServices.json
```

### Tag: package-2021-01-01

These settings apply only when `--tag=package-2021-01` is specified on the command line.

``` yaml $(tag) == 'package-2021-01-01'
input-file:
  - Microsoft.MachineLearningServices/stable/2021-01-01/machineLearningServices.json
```

### Tag: package-2021-03-01-preview

These settings apply only when `--tag=package-2021-03-01-preview` is specified on the command line.

``` yaml $(tag) == 'package-2021-03-01-preview'
input-file:
  - Microsoft.MachineLearningServices/preview/2021-03-01-preview/machineLearningServices.json
  - Microsoft.MachineLearningServices/preview/2021-03-01-preview/mfe.json
  - Microsoft.MachineLearningServices/preview/2021-03-01-preview/workspaceFeatures.json
  - Microsoft.MachineLearningServices/preview/2021-03-01-preview/workspaceSkus.json
```

### Tag: package-2020-08-01

These settings apply only when `--tag=package-2020-08` is specified on the command line.

``` yaml $(tag) == 'package-2020-08-01'
input-file:
  - Microsoft.MachineLearningServices/stable/2020-08-01/machineLearningServices.json
```

### Tag: package-2020-06-01

These settings apply only when `--tag=package-2020-06` is specified on the command line.

``` yaml $(tag) == 'package-2020-06-01'
input-file:
  - Microsoft.MachineLearningServices/stable/2020-06-01/machineLearningServices.json
```

### Tag: package-preview-2020-05

These settings apply only when `--tag=package-preview-2020-05` is specified on the command line.

``` yaml $(tag) == 'package-preview-2020-05'
input-file:
  - Microsoft.MachineLearningServices/preview/2020-05-15-preview/machineLearningServices.json
```

### Tag: package-2020-04-01

These settings apply only when `--tag=package-2020-04` is specified on the command line.

``` yaml $(tag) == 'package-2020-04-01'
input-file:
  - Microsoft.MachineLearningServices/stable/2020-04-01/machineLearningServices.json
```

### Tag: package-2020-03-01

These settings apply only when `--tag=package-2020-03` is specified on the command line.

``` yaml $(tag) == 'package-2020-03-01'
input-file:
  - Microsoft.MachineLearningServices/stable/2020-03-01/machineLearningServices.json
```

### Tag: package-2020-01-01

These settings apply only when `--tag=package-2020-01` is specified on the command line.

``` yaml $(tag) == 'package-2020-01-01'
input-file:
  - Microsoft.MachineLearningServices/stable/2020-01-01/machineLearningServices.json
```

### Tag: package-2019-11-01

These settings apply only when `--tag=package-2019-11` is specified on the command line.

``` yaml $(tag) == 'package-2019-11-01'
input-file:
  - Microsoft.MachineLearningServices/stable/2019-11-01/machineLearningServices.json
```

### Tag: package-2019-06-01

These settings apply only when `--tag=package-2019-06-01` is specified on the command line.

``` yaml $(tag) == 'package-2019-06-01'
input-file:
- Microsoft.MachineLearningServices/stable/2019-06-01/machineLearningServices.json
```

### Tag: package-2019-05-01

These settings apply only when `--tag=package-2019-05-01` is specified on the command line.

``` yaml $(tag) == 'package-2019-05-01'
input-file:
- Microsoft.MachineLearningServices/stable/2019-05-01/machineLearningServices.json
```

### Tag: package-2018-11-19

These settings apply only when `--tag=package-2018-11-19` is specified on the command line.

``` yaml $(tag) == 'package-2018-11-19'
input-file:
- Microsoft.MachineLearningServices/stable/2018-11-19/machineLearningServices.json
```

### Tag: package-2020-09-01-preview

These settings apply only when `--tag=package-2020-09-01-preview` is specified on the command line.

``` yaml $(tag) == 'package-2020-09-01-preview'
input-file:
- Microsoft.MachineLearningServices/preview/2020-09-01-preview/jobs.json
- Microsoft.MachineLearningServices/preview/2020-09-01-preview/machineLearningServices.json
```

### Tag: package-2020-05-01-preview

These settings apply only when `--tag=package-2020-05-01-preview` is specified on the command line.

``` yaml $(tag) == 'package-2020-05-01-preview'
input-file:
- Microsoft.MachineLearningServices/preview/2020-05-01-preview/machineLearningServices.json
```

### Tag: package-2020-04-01-preview

These settings apply only when `--tag=package-2020-04-01-preview` is specified on the command line.

``` yaml $(tag) == 'package-2020-04-01-preview'
input-file:
- Microsoft.MachineLearningServices/preview/2020-04-01-preview/machineLearningServices.json
```

### Tag: package-2020-02-18-preview

These settings apply only when `--tag=package-2020-02-18-preview` is specified on the command line.

``` yaml $(tag) == 'package-2020-02-18-preview'
input-file:
- Microsoft.MachineLearningServices/preview/2020-02-18-preview/machineLearningServices.json
```

### Tag: package-2018-03-preview

These settings apply only when `--tag=package-2018-03-preview` is specified on the command line.

``` yaml $(tag) == 'package-2018-03-preview'
input-file:
- Microsoft.MachineLearningServices/preview/2018-03-01-preview/machineLearningServices.json
```

---

# Code Generation

## Swagger to SDK

This section describes what SDK should be generated by the automatic system.
This is not used by Autorest itself.

``` yaml $(swagger-to-sdk)
swagger-to-sdk:
  - repo: azure-sdk-for-net-track2
  - repo: azure-sdk-for-go
  - repo: azure-sdk-for-python
  - repo: azure-sdk-for-java
  - repo: azure-sdk-for-js
  - repo: azure-sdk-for-node
  - repo: azure-cli-extensions
  - repo: azure-resource-manager-schemas
  - repo: azure-powershell
```

## C#

These settings apply only when `--csharp` is specified on the command line.
Please also specify `--csharp-sdks-folder=<path to "SDKs" directory of your azure-sdk-for-net clone>`.

``` yaml $(csharp)
csharp:
  azure-arm: true
  license-header: MICROSOFT_MIT_NO_VERSION
  namespace: Microsoft.Azure.Management.MachineLearningServices
  output-folder: $(csharp-sdks-folder)/machinelearningservices/Microsoft.Azure.Management.MachineLearningServices/src/Generated
  clear-output-folder: true
```

## Go

See configuration in [readme.go.md](./readme.go.md)

## Java

See configuration in [readme.java.md](./readme.java.md)<|MERGE_RESOLUTION|>--- conflicted
+++ resolved
@@ -76,7 +76,6 @@
       in their inferencing API request. For that reason, this needs to be represented as an additionalProperties.
     where:
       - $.definitions["ServerlessInferenceEndpoint"].properties["headers"]
-<<<<<<< HEAD
   - code: ProvisioningStateSpecifiedForLROPut
     reason: Below APIs are created for migration, the existing API contract is like this and won't able to change, 
       got exceptions from ARM reviewer.
@@ -86,7 +85,6 @@
       - $.paths["/subscriptions/{subscriptionId}/resourceGroups/{resourceGroupName}/providers/Microsoft.MachineLearningServices/workspaces/{workspaceName}/endpoints/{endpointName}/raiPolicies/{raiPolicyName}"].put
       - $.paths["/subscriptions/{subscriptionId}/resourceGroups/{resourceGroupName}/providers/Microsoft.MachineLearningServices/workspaces/{workspaceName}/connections/{connectionName}/raiBlocklists/{raiBlocklistName}/raiBlocklistItems/{raiBlocklistItemName}"].put
       - $.paths["/subscriptions/{subscriptionId}/resourceGroups/{resourceGroupName}/providers/Microsoft.MachineLearningServices/workspaces/{workspaceName}/connections/{connectionName}/raiBlocklists/{raiBlocklistName}"].put
-=======
   - code: AvoidAdditionalProperties
     reason: As discussed these are hyperparameters which can vary by model and fine tuning task types so cannot have strictly typed properties.
     where:
@@ -103,7 +101,6 @@
     reason: There is a similar usage in existing jobs.
     where:
       - $.definitions["FineTuningJob"].properties["outputs"]
->>>>>>> 00edbc9a
   ```
 
 ### Tag: package-2024-04

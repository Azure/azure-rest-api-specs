--- conflicted
+++ resolved
@@ -42,13 +42,10 @@
   - Microsoft.MachineLearningServices/stable/2025-04-01/workspaceFeatures.json
   - Microsoft.MachineLearningServices/stable/2025-04-01/workspaceRP.json
 suppressions:
-<<<<<<< HEAD
-=======
   - code: PatchBodyParametersSchema
     reason: Suppress as instructed, this patch is for a abstract class and the type-discriminator needs to be required.
     where:
       - $.paths["/subscriptions/{subscriptionId}/resourceGroups/{resourceGroupName}/providers/Microsoft.MachineLearningServices/workspaces/{workspaceName}/connections/{connectionName}"].patch.parameters[5].schema.properties.properties
->>>>>>> cb37bb85
   - code: ResourceNameRestriction
     reason: Experience is the same as previous GA version, adding restriction will be a breaking change.
     where:
@@ -58,10 +55,6 @@
       - $.paths["/subscriptions/{subscriptionId}/resourceGroups/{resourceGroupName}/providers/Microsoft.MachineLearningServices/workspaces/{workspaceName}/computes/{computeName}/start"]
       - $.paths["/subscriptions/{subscriptionId}/resourceGroups/{resourceGroupName}/providers/Microsoft.MachineLearningServices/workspaces/{workspaceName}/computes/{computeName}/stop"]
       - $.paths["/subscriptions/{subscriptionId}/resourceGroups/{resourceGroupName}/providers/Microsoft.MachineLearningServices/workspaces/{workspaceName}/computes/{computeName}/restart"]
-<<<<<<< HEAD
-
-=======
->>>>>>> cb37bb85
   - code: AvoidAdditionalProperties
     reason: Existing property in previous GA version.
     where:
@@ -69,14 +62,10 @@
       - $.definitions.SparkJob.properties.environmentVariables
       - $.definitions.WorkspaceConnectionPropertiesV2.properties.metadata
       - $.definitions.CustomKeys.properties.keys
-<<<<<<< HEAD
-
   - code: GuidUsage
     reason: Existing property in previous GA version.
     where:
       - $.definitions.WorkspaceConnectionOAuth2.properties.clientId.format
-
-=======
   - code: LroLocationHeader
     reason: Existing API behavior
     where:
@@ -85,30 +74,15 @@
     reason: Existing API behavior, the whole property is not required.
     where:
       - $.paths["/subscriptions/{subscriptionId}/resourceGroups/{resourceGroupName}/providers/Microsoft.MachineLearningServices/workspaces/{workspaceName}"].patch.parameters[4].schema.properties.properties
->>>>>>> cb37bb85
   - code: XmsPageableForListCalls
     reason: Existing API behavior.
     where:
       - $.paths["/subscriptions/{subscriptionId}/resourceGroups/{resourceGroupName}/providers/Microsoft.MachineLearningServices/workspaces/{workspaceName}/privateLinkResources"].get
-<<<<<<< HEAD
-
-  - code: PatchBodyParametersSchema
-    reason: Suppress as instructed, this patch is for an abstract class and the type-discriminator needs to be required.
-    where:
-      - $.paths["/subscriptions/{subscriptionId}/resourceGroups/{resourceGroupName}/providers/Microsoft.MachineLearningServices/workspaces/{workspaceName}/connections/{connectionName}"].patch.parameters[5].schema.properties.properties
-
   - code: PatchBodyParametersSchema
     reason: The required part is within a property, the whole property itself is not required.
     where:
       - $.paths["/subscriptions/{subscriptionId}/resourceGroups/{resourceGroupName}/providers/Microsoft.MachineLearningServices/workspaces/{workspaceName}"].patch.parameters[4].schema
- ```
-=======
-  - code: GuidUsage
-    reason: Existing property in previous GA version.
-    where:
-      - $.definitions.WorkspaceConnectionOAuth2.properties.clientId.format
-```
->>>>>>> cb37bb85
+```
 
 ### Tag: package-preview-2025-01
 

# MachineLearningServices

> see https://aka.ms/autorest

This is the AutoRest configuration file for Machine Learning Services.

---

## Getting Started

To build the SDK for Azure Machine Learning, simply [Install AutoRest](https://aka.ms/autorest/install) and
 in this folder, run:

> `autorest`

To see additional help and options, run:

> `autorest --help`

---

## Configuration

### Basic Information

These are the global settings for the Machine Learning Services API.

``` yaml
openapi-type: arm
tag: package-preview-2025-01
```

### Tag: package-preview-2025-01

These settings apply only when `--tag=package-preview-2025-01` is specified on the command line.

```yaml $(tag) == 'package-preview-2025-01'
input-file:
  - Microsoft.MachineLearningServices/preview/2025-01-01-preview/machineLearningServices.json
  - Microsoft.MachineLearningServices/preview/2025-01-01-preview/mfe.json
  - Microsoft.MachineLearningServices/preview/2025-01-01-preview/registries.json
  - Microsoft.MachineLearningServices/preview/2025-01-01-preview/workspaceFeatures.json
  - Microsoft.MachineLearningServices/preview/2025-01-01-preview/workspaceRP.json
suppressions:
<<<<<<< HEAD
  - code: AvoidAdditionalProperties
    reason: This is necessary to allow users to specify custom inference parameters and 
      fine-tuning hyperparameters for any model. Enforcing typecasting would require modifying 
      contracts for each new addition by model providers. A similar approach has been previously 
      permitted for the FinetuningJob.
    where:
      - $.definitions.TeacherModelSettings.properties.teacherModelInferenceParameters
      - $.definitions.FinetuningDetails.properties.hyperParameters
      - $.definitions.DistillationJob.properties.outputs
=======
  - code: DeleteResponseCodes
    reason: Existing API behavior in 2024-10-01-preview.
    where:
      - $.paths["/subscriptions/{subscriptionId}/resourceGroups/{resourceGroupName}/providers/Microsoft.MachineLearningServices/workspaces/{workspaceName}/inferencePools/{inferencePoolName}"].delete
      - $.paths["/subscriptions/{subscriptionId}/resourceGroups/{resourceGroupName}/providers/Microsoft.MachineLearningServices/workspaces/{workspaceName}/inferencePools/{poolName}/endpoints/{endpointName}"].delete
      - $.paths["/subscriptions/{subscriptionId}/resourceGroups/{resourceGroupName}/providers/Microsoft.MachineLearningServices/workspaces/{workspaceName}/inferencePools/{poolName}/groups/{groupName}"].delete
  - code: PatchIdentityProperty
    reason: Existing API behavior in 2024-10-01-preview.
    where:
      - $.paths["/subscriptions/{subscriptionId}/resourceGroups/{resourceGroupName}/providers/Microsoft.MachineLearningServices/workspaces/{workspaceName}/inferencePools/{poolName}/endpoints/{endpointName}"].patch.parameters[6]
      - $.paths["/subscriptions/{subscriptionId}/resourceGroups/{resourceGroupName}/providers/Microsoft.MachineLearningServices/workspaces/{workspaceName}/inferencePools/{poolName}/groups/{groupName}"].patch.parameters[6]
  - code: PathForResourceAction
    reason: Existing API behavior in 2024-10-01-preview.
    where:
      - $.paths["/subscriptions/{subscriptionId}/resourceGroups/{resourceGroupName}/providers/Microsoft.MachineLearningServices/workspaces/{workspaceName}/inferencePools/{poolName}/groups/{groupName}/deltaModels/getStatus"]
      - $.paths["/subscriptions/{subscriptionId}/resourceGroups/{resourceGroupName}/providers/Microsoft.MachineLearningServices/workspaces/{workspaceName}/inferencePools/{poolName}/groups/{groupName}/deltaModels/list"]
      - $.paths["/subscriptions/{subscriptionId}/resourceGroups/{resourceGroupName}/providers/Microsoft.MachineLearningServices/workspaces/{workspaceName}/inferencePools/{poolName}/groups/{groupName}/deltaModels/modify"]
  - code: NestedResourcesMustHaveListOperation
    reason: This resource will have many kind and we currently only start with the first kind that will have a 1 to 1 
        mapping with the parent resource, so right now we didn't implement List API, 
        we will add whence needed in the future.
    where:
      - $.definitions["CapabilityHostResource"]
  - code: AvoidAdditionalProperties
    reason: Existing API behavior in 2024-10-01-preview.
    where:
      - $.definitions.CustomModelFineTuning.properties.hyperParameters
      - $.definitions.DeltaModelStatusResponse.properties.deltaModels
      - $.definitions.FineTuningJob.properties.outputs
      - $.definitions.SparkJob.properties.conf
      - $.definitions.SparkJob.properties.environmentVariables
  - code: PatchBodyParametersSchema
    reason: Suppress as instructed, this patch is for a abstract class and the type-discriminator needs to be required.
    where:
      - $.paths["/subscriptions/{subscriptionId}/resourceGroups/{resourceGroupName}/providers/Microsoft.MachineLearningServices/workspaces/{workspaceName}/connections/{connectionName}"].patch.parameters[5].schema.properties.properties
  - code: PatchBodyParametersSchema
    reason: Existing API behavior, the whole property is not required.
    where:
      - $.paths["/subscriptions/{subscriptionId}/resourceGroups/{resourceGroupName}/providers/Microsoft.MachineLearningServices/workspaces/{workspaceName}"].patch.parameters[4].schema.properties.properties
  - code: PatchBodyParametersSchema
    reason: The required part is within a property, the whole property itself is not required.
    where:
      - $.paths["/subscriptions/{subscriptionId}/resourceGroups/{resourceGroupName}/providers/Microsoft.MachineLearningServices/workspaces/{workspaceName}"].patch.parameters[4].schema.properties.properties
  - code: LroLocationHeader
    reason: Existing API behavior
    where:
      - $.paths["/subscriptions/{subscriptionId}/resourceGroups/{resourceGroupName}/providers/Microsoft.MachineLearningServices/workspaces/{workspaceName}"].delete.responses.202
  - code: ProvisioningStateSpecifiedForLROPut
    reason: This should be exist in 2024-10-01-preview and got suppressed already, not sure why it got triggered.
    where:
      - $.paths["/subscriptions/{subscriptionId}/resourceGroups/{resourceGroupName}/providers/Microsoft.MachineLearningServices/workspaces/{workspaceName}/connections/{connectionName}/deployments/{deploymentName}"].put
      - $.paths["/subscriptions/{subscriptionId}/resourceGroups/{resourceGroupName}/providers/Microsoft.MachineLearningServices/workspaces/{workspaceName}/connections/{connectionName}/raiPolicies/{raiPolicyName}"].put
      - $.paths["/subscriptions/{subscriptionId}/resourceGroups/{resourceGroupName}/providers/Microsoft.MachineLearningServices/workspaces/{workspaceName}/endpoints/{endpointName}/raiPolicies/{raiPolicyName}"].put
      - $.paths["/subscriptions/{subscriptionId}/resourceGroups/{resourceGroupName}/providers/Microsoft.MachineLearningServices/workspaces/{workspaceName}/connections/{connectionName}/raiBlocklists/{raiBlocklistName}/raiBlocklistItems/{raiBlocklistItemName}"].put
      - $.paths["/subscriptions/{subscriptionId}/resourceGroups/{resourceGroupName}/providers/Microsoft.MachineLearningServices/workspaces/{workspaceName}/connections/{connectionName}/raiBlocklists/{raiBlocklistName}"].put
  - code: PostResponseCodes
    reason: This API is intend to align with Cognitive service API which has the same behavior https://github.com/Azure/azure-rest-api-specs/blob/efa7e41b82e82359fc76c0cda1856eb6e44448ec/specification/cognitiveservices/resource-manager/Microsoft.CognitiveServices/preview/2024-04-01-preview/cognitiveservices.json#L2717.
    where:
      - $.paths["/subscriptions/{subscriptionId}/resourceGroups/{resourceGroupName}/providers/Microsoft.MachineLearningServices/workspaces/{workspaceName}/connections/{connectionName}/raiBlocklists/{raiBlocklistName}/deleteRaiBlocklistItems"].post
  - code: PutResponseCodes
    reason: Service already using 202 response code for the below APIs, got exceptions from ARM reviewer.
    where:
      - $.paths["/subscriptions/{subscriptionId}/resourceGroups/{resourceGroupName}/providers/Microsoft.MachineLearningServices/workspaces/{workspaceName}/endpoints/{endpointName}"].put
      - $.paths["/subscriptions/{subscriptionId}/resourceGroups/{resourceGroupName}/providers/Microsoft.MachineLearningServices/workspaces/{workspaceName}/endpoints/{endpointName}/deployments/{deploymentName}"].put
  - code: GuidUsage
    reason: Existing property in previous GA version.
    where:
      - $.definitions.WorkspaceConnectionOAuth2.properties.clientId.format
  - code: AvoidAdditionalProperties
    reason: Existing API behavior in 2024-10-01-preview.
    where:
      - $.definitions.CustomKeys.properties.keys
      - $.definitions.EndpointModelProperties.properties.capabilities
      - $.definitions.EndpointModelProperties.properties.finetuneCapabilities
      - $.definitions.ManagedOnlineEndpointResourceProperties.properties.mirrorTraffic
      - $.definitions.ManagedOnlineEndpointResourceProperties.properties.traffic
      - $.definitions.ServerlessEndpointInferenceEndpoint.properties.headers
      - $.definitions.WorkspaceConnectionPropertiesV2.properties.metadata
>>>>>>> 3956e4c8
```

### Tag: package-2024-10

These settings apply only when `--tag=package-2024-10` is specified on the command line.

```yaml $(tag) == 'package-2024-10'
input-file:
  - Microsoft.MachineLearningServices/stable/2024-10-01/machineLearningServices.json
  - Microsoft.MachineLearningServices/stable/2024-10-01/mfe.json
  - Microsoft.MachineLearningServices/stable/2024-10-01/registries.json
  - Microsoft.MachineLearningServices/stable/2024-10-01/workspaceFeatures.json
  - Microsoft.MachineLearningServices/stable/2024-10-01/workspaceRP.json
suppressions:
  - code: PatchBodyParametersSchema
    reason: Suppress as instructed, this patch is for a abstract class and the type-discriminator needs to be required.
    where:
      - $.paths["/subscriptions/{subscriptionId}/resourceGroups/{resourceGroupName}/providers/Microsoft.MachineLearningServices/workspaces/{workspaceName}/connections/{connectionName}"].patch.parameters[5].schema.properties.properties
  - code: ResourceNameRestriction
    reason: Experience is the same as previous GA version, adding restriction will be a breaking change.
    where:
      - $.paths["/subscriptions/{subscriptionId}/resourceGroups/{resourceGroupName}/providers/Microsoft.MachineLearningServices/workspaces/{workspaceName}/computes/{computeName}"]
      - $.paths["/subscriptions/{subscriptionId}/resourceGroups/{resourceGroupName}/providers/Microsoft.MachineLearningServices/workspaces/{workspaceName}/computes/{computeName}/listNodes"]
      - $.paths["/subscriptions/{subscriptionId}/resourceGroups/{resourceGroupName}/providers/Microsoft.MachineLearningServices/workspaces/{workspaceName}/computes/{computeName}/listKeys"]
      - $.paths["/subscriptions/{subscriptionId}/resourceGroups/{resourceGroupName}/providers/Microsoft.MachineLearningServices/workspaces/{workspaceName}/computes/{computeName}/start"]
      - $.paths["/subscriptions/{subscriptionId}/resourceGroups/{resourceGroupName}/providers/Microsoft.MachineLearningServices/workspaces/{workspaceName}/computes/{computeName}/stop"]
      - $.paths["/subscriptions/{subscriptionId}/resourceGroups/{resourceGroupName}/providers/Microsoft.MachineLearningServices/workspaces/{workspaceName}/computes/{computeName}/restart"]
  - code: AvoidAdditionalProperties
    reason: Existing property in previous GA version.
    where:
      - $.definitions.SparkJob.properties.conf
      - $.definitions.SparkJob.properties.environmentVariables
      - $.definitions.WorkspaceConnectionPropertiesV2.properties.metadata
      - $.definitions.CustomKeys.properties.keys
  - code: LroLocationHeader
    reason: Existing API behavior
    where:
      - $.paths["/subscriptions/{subscriptionId}/resourceGroups/{resourceGroupName}/providers/Microsoft.MachineLearningServices/workspaces/{workspaceName}"].delete.responses.202
  - code: PatchBodyParametersSchema
    reason: Existing API behavior, the whole property is not required.
    where:
      - $.paths["/subscriptions/{subscriptionId}/resourceGroups/{resourceGroupName}/providers/Microsoft.MachineLearningServices/workspaces/{workspaceName}"].patch.parameters[4].schema.properties.properties
  - code: XmsPageableForListCalls
    reason: Existing API behavior.
    where:
      - $.paths["/subscriptions/{subscriptionId}/resourceGroups/{resourceGroupName}/providers/Microsoft.MachineLearningServices/workspaces/{workspaceName}/privateLinkResources"].get
  - code: GuidUsage
    reason: Existing property in previous GA version.
    where:
      - $.definitions.WorkspaceConnectionOAuth2.properties.clientId.format
  ```

### Tag: package-preview-2024-10

These settings apply only when `--tag=package-preview-2024-10` is specified on the command line.

```yaml $(tag) == 'package-preview-2024-10'
input-file:
  - Microsoft.MachineLearningServices/preview/2024-10-01-preview/machineLearningServices.json
  - Microsoft.MachineLearningServices/preview/2024-10-01-preview/mfe.json
  - Microsoft.MachineLearningServices/preview/2024-10-01-preview/registries.json
  - Microsoft.MachineLearningServices/preview/2024-10-01-preview/workspaceFeatures.json
  - Microsoft.MachineLearningServices/preview/2024-10-01-preview/workspaceRP.json
suppressions:
  - code: NestedResourcesMustHaveListOperation
    reason: This resource will have many kind and we currently only start with the first kind that will have a 1 to 1 
        mapping with the parent resource, so right now we didn't implement List API, 
        we will add whence needed in the future.
    where:
      - $.definitions["CapabilityHostResource"]
  - code: DeleteResponseCodes
    reason: Existing API behavior in 2024-04-01-preview.
    where:
      - $.paths["/subscriptions/{subscriptionId}/resourceGroups/{resourceGroupName}/providers/Microsoft.MachineLearningServices/workspaces/{workspaceName}/inferencePools/{inferencePoolName}"].delete
      - $.paths["/subscriptions/{subscriptionId}/resourceGroups/{resourceGroupName}/providers/Microsoft.MachineLearningServices/workspaces/{workspaceName}/inferencePools/{poolName}/endpoints/{endpointName}"].delete
      - $.paths["/subscriptions/{subscriptionId}/resourceGroups/{resourceGroupName}/providers/Microsoft.MachineLearningServices/workspaces/{workspaceName}/inferencePools/{poolName}/groups/{groupName}"].delete
  - code: PatchIdentityProperty
    reason: Existing API behavior in 2024-04-01-preview.
    where:
      - $.paths["/subscriptions/{subscriptionId}/resourceGroups/{resourceGroupName}/providers/Microsoft.MachineLearningServices/workspaces/{workspaceName}/inferencePools/{poolName}/endpoints/{endpointName}"].patch.parameters[6]
      - $.paths["/subscriptions/{subscriptionId}/resourceGroups/{resourceGroupName}/providers/Microsoft.MachineLearningServices/workspaces/{workspaceName}/inferencePools/{poolName}/groups/{groupName}"].patch.parameters[6]
  - code: PathForResourceAction
    reason: Existing API behavior in 2024-04-01-preview.
    where:
      - $.paths["/subscriptions/{subscriptionId}/resourceGroups/{resourceGroupName}/providers/Microsoft.MachineLearningServices/workspaces/{workspaceName}/inferencePools/{poolName}/groups/{groupName}/deltaModels/getStatus"]
      - $.paths["/subscriptions/{subscriptionId}/resourceGroups/{resourceGroupName}/providers/Microsoft.MachineLearningServices/workspaces/{workspaceName}/inferencePools/{poolName}/groups/{groupName}/deltaModels/list"]
      - $.paths["/subscriptions/{subscriptionId}/resourceGroups/{resourceGroupName}/providers/Microsoft.MachineLearningServices/workspaces/{workspaceName}/inferencePools/{poolName}/groups/{groupName}/deltaModels/modify"]
  - code: AvoidAdditionalProperties
    reason: Existing API behavior in 2024-04-01-preview.
    where:
      - $.definitions.CustomModelFineTuning.properties.hyperParameters
      - $.definitions.DeltaModelStatusResponse.properties.deltaModels
      - $.definitions.FineTuningJob.properties.outputs
      - $.definitions.SparkJob.properties.conf
      - $.definitions.SparkJob.properties.environmentVariables
  - code: PatchBodyParametersSchema
    reason: The required part is within a property, the whole property itself is not required.
    where:
      - $.paths["/subscriptions/{subscriptionId}/resourceGroups/{resourceGroupName}/providers/Microsoft.MachineLearningServices/workspaces/{workspaceName}"].patch.parameters[4].schema.properties.properties
  - code: ProvisioningStateSpecifiedForLROPut
    reason: This should be exist in 2024-07-01-preview and got suppressed already, not sure why it got triggered.
    where:
      - $.paths["/subscriptions/{subscriptionId}/resourceGroups/{resourceGroupName}/providers/Microsoft.MachineLearningServices/workspaces/{workspaceName}/connections/{connectionName}/deployments/{deploymentName}"].put
      - $.paths["/subscriptions/{subscriptionId}/resourceGroups/{resourceGroupName}/providers/Microsoft.MachineLearningServices/workspaces/{workspaceName}/connections/{connectionName}/raiPolicies/{raiPolicyName}"].put
      - $.paths["/subscriptions/{subscriptionId}/resourceGroups/{resourceGroupName}/providers/Microsoft.MachineLearningServices/workspaces/{workspaceName}/endpoints/{endpointName}/raiPolicies/{raiPolicyName}"].put
      - $.paths["/subscriptions/{subscriptionId}/resourceGroups/{resourceGroupName}/providers/Microsoft.MachineLearningServices/workspaces/{workspaceName}/connections/{connectionName}/raiBlocklists/{raiBlocklistName}/raiBlocklistItems/{raiBlocklistItemName}"].put
      - $.paths["/subscriptions/{subscriptionId}/resourceGroups/{resourceGroupName}/providers/Microsoft.MachineLearningServices/workspaces/{workspaceName}/connections/{connectionName}/raiBlocklists/{raiBlocklistName}"].put
  - code: PostResponseCodes
    reason: This API is intend to align with Cognitive service API which has the same behavior https://github.com/Azure/azure-rest-api-specs/blob/efa7e41b82e82359fc76c0cda1856eb6e44448ec/specification/cognitiveservices/resource-manager/Microsoft.CognitiveServices/preview/2024-04-01-preview/cognitiveservices.json#L2717.
    where:
      - $.paths["/subscriptions/{subscriptionId}/resourceGroups/{resourceGroupName}/providers/Microsoft.MachineLearningServices/workspaces/{workspaceName}/connections/{connectionName}/raiBlocklists/{raiBlocklistName}/deleteRaiBlocklistItems"].post
  - code: AvoidAdditionalProperties
    reason: Existing API behavior in 2024-07-01-preview.
    where:
      - $.definitions.CustomKeys.properties.keys
      - $.definitions.EndpointModelProperties.properties.capabilities
      - $.definitions.EndpointModelProperties.properties.finetuneCapabilities
      - $.definitions.ManagedOnlineEndpointResourceProperties.properties.mirrorTraffic
      - $.definitions.ManagedOnlineEndpointResourceProperties.properties.traffic
      - $.definitions.ServerlessEndpointInferenceEndpoint.properties.headers
      - $.definitions.WorkspaceConnectionPropertiesV2.properties.metadata
  - code: GuidUsage
    reason: This property has always been a GUID, we just didn't mark its format before,
       this can't be change without breaking the customer.
    where:
      - $.definitions.WorkspaceConnectionOAuth2.properties.clientId.format
  - code: DefinitionsPropertiesNamesCamelCase
    reason: CMK is a short term and not violate the camel case rule.
    where:
      - $.definitions.WorkspaceProperties.properties.enableServiceSideCMKEncryption
```

### Tag: package-preview-2024-07

These settings apply only when `--tag=package-preview-2024-07` is specified on the command line.

```yaml $(tag) == 'package-preview-2024-07'
input-file:
  - Microsoft.MachineLearningServices/preview/2024-07-01-preview/machineLearningServices.json
  - Microsoft.MachineLearningServices/preview/2024-07-01-preview/mfe.json
  - Microsoft.MachineLearningServices/preview/2024-07-01-preview/registries.json
  - Microsoft.MachineLearningServices/preview/2024-07-01-preview/workspaceFeatures.json
  - Microsoft.MachineLearningServices/preview/2024-07-01-preview/workspaceRP.json
suppressions:
  - code: AvoidAdditionalProperties
    reason: As discussed In office hour this conf property is string dictionary 
      and passed by user as per there requirements depending on runtime version. 
      This passed to downstream and we have multiple validation on all required 
      configuration before passing it downstream, All optional property passed as 
      user wants and any failure due to that considered as user error.
    where:
      - $.definitions["SparkJob"].properties["conf"]
  - code: AvoidAdditionalProperties
    reason: This is for feature parity with other job type like commandjob, sweepjob etc.
       We have one interface for all type of job and other job take environment variable like this to match with them 
       we also pass environment variable in this format. please check existing "CommandJob" in same file.
    where:
      - $.definitions["SparkJob"].properties["environmentVariables"]
  - code: PatchBodyParametersSchema
    reason: This is already exist in preview version api version, the reason we have required mark for the property 
       inside is those are the only format we allow user to update this whole encryption property.
    where:
      - $.paths["/subscriptions/{subscriptionId}/resourceGroups/{resourceGroupName}/providers/Microsoft.MachineLearningServices/workspaces/{workspaceName}"].patch.parameters[4].schema.properties.properties
  - code: AvoidAdditionalProperties
    reason: These schemas are already in production use,.
    where:
      - $.definitions.CustomKeys.properties.keys
      - $.definitions.WorkspaceConnectionPropertiesV2.properties.metadata
  - code: GuidUsage
    reason: This property has always been a GUID, we just didn't mark its format before,
       this can't be change without breaking the customer.
    where:
      - $.definitions.WorkspaceConnectionOAuth2.properties.clientId.format
  - code: AvoidAdditionalProperties
    reason: The headers property here is meant to describe a set of request headers that the user must pass along 
      in their inferencing API request. For that reason, this needs to be represented as an additionalProperties.
    where:
      - $.definitions["ServerlessEndpointInferenceEndpoint"].properties["headers"]
  - code: ProvisioningStateSpecifiedForLROPut
    reason: Below APIs are created for migration, the existing API contract is like this and won't able to change, 
      got exceptions from ARM reviewer.
    where:
      - $.paths["/subscriptions/{subscriptionId}/resourceGroups/{resourceGroupName}/providers/Microsoft.MachineLearningServices/workspaces/{workspaceName}/connections/{connectionName}/deployments/{deploymentName}"].put
      - $.paths["/subscriptions/{subscriptionId}/resourceGroups/{resourceGroupName}/providers/Microsoft.MachineLearningServices/workspaces/{workspaceName}/connections/{connectionName}/raiPolicies/{raiPolicyName}"].put
      - $.paths["/subscriptions/{subscriptionId}/resourceGroups/{resourceGroupName}/providers/Microsoft.MachineLearningServices/workspaces/{workspaceName}/endpoints/{endpointName}/raiPolicies/{raiPolicyName}"].put
      - $.paths["/subscriptions/{subscriptionId}/resourceGroups/{resourceGroupName}/providers/Microsoft.MachineLearningServices/workspaces/{workspaceName}/connections/{connectionName}/raiBlocklists/{raiBlocklistName}/raiBlocklistItems/{raiBlocklistItemName}"].put
      - $.paths["/subscriptions/{subscriptionId}/resourceGroups/{resourceGroupName}/providers/Microsoft.MachineLearningServices/workspaces/{workspaceName}/connections/{connectionName}/raiBlocklists/{raiBlocklistName}"].put
  - code: AvoidAdditionalProperties
    reason: As discussed these are hyperparameters which can vary by model and fine tuning task types so cannot have strictly typed properties.
    where:
      - $.definitions["CustomModelFineTuning"].properties["hyperParameters"]
  - code: AvoidAdditionalProperties
    reason: This is coming for wrong reason, just inheriting from JobBase.
    where:
      - $.definitions["FineTuningJob"].allOf[0]["allOf"][0].properties["properties"]
      - $.definitions["FineTuningJob"].allOf[0].properties["notificationSetting"].properties["webhooks"]
      - $.definitions["FineTuningJob"].allOf[0].properties["secretsConfiguration"]
      - $.definitions["FineTuningJob"].allOf[0].properties["services"]
      - $.definitions["FineTuningJob"].allOf[0].properties["services"].additionalProperties["properties"].properties
  - code: AvoidAdditionalProperties
    reason: There is a similar usage in existing jobs.
    where:
      - $.definitions["FineTuningJob"].properties["outputs"]
  - code: GuidUsage
    reason: valid usage of UUID format since it is in the AAD objectId
    where:
      - $.definitions.ManagedResourceGroupAssignedIdentities
  - code: AvoidAdditionalProperties
    reason: This is cause by renaming some definition and already in prod use.
    where:
      - $.definitions.EndpointModelProperties.properties.capabilities
      - $.definitions.EndpointModelProperties.properties.finetuneCapabilities
  - code: AvoidAdditionalProperties
    reason: trying to align with schema here for caller to consume https://github.com/Azure/azure-rest-api-specs/blob/2e5be0e72597c6fc8d438f20e38087d900c16427/specification/machinelearningservices/resource-manager/Microsoft.MachineLearningServices/preview/2024-04-01-preview/mfe.json#L26070
    where:
      - $.definitions.ManagedOnlineEndpointResourceProperties.properties.mirrorTraffic
      - $.definitions.ManagedOnlineEndpointResourceProperties.properties.traffic
  - code: DefinitionsPropertiesNamesCamelCase
    reason: CMK is a short term and not violate the camel case rule.
    where:
      - $.definitions.WorkspaceProperties.properties.enableServiceSideCMKEncryption
  - code: PostResponseCodes
    reason: This API is intend to align with Cognitive service API which has the same behavior https://github.com/Azure/azure-rest-api-specs/blob/efa7e41b82e82359fc76c0cda1856eb6e44448ec/specification/cognitiveservices/resource-manager/Microsoft.CognitiveServices/preview/2024-04-01-preview/cognitiveservices.json#L2717.
    where:
      - $.paths["/subscriptions/{subscriptionId}/resourceGroups/{resourceGroupName}/providers/Microsoft.MachineLearningServices/workspaces/{workspaceName}/connections/{connectionName}/raiBlocklists/{raiBlocklistName}/deleteRaiBlocklistItems"].post
  ```

### Tag: package-2024-04

These settings apply only when `--tag=package-2024-04` is specified on the command line.

```yaml $(tag) == 'package-2024-04'
input-file:
  - Microsoft.MachineLearningServices/stable/2024-04-01/machineLearningServices.json
  - Microsoft.MachineLearningServices/stable/2024-04-01/mfe.json
  - Microsoft.MachineLearningServices/stable/2024-04-01/registries.json
  - Microsoft.MachineLearningServices/stable/2024-04-01/workspaceFeatures.json
  - Microsoft.MachineLearningServices/stable/2024-04-01/workspaceRP.json
suppressions:
  - code: ProvisioningStateMustBeReadOnly
    reason: This provisioningState property is marked as readOnly. 
       However, the definition of the enum is not marked as readOnly and is the reason this suppression is needed
    where:
      - $.definitions["ServerlessEndpoint"].properties["provisioningState"]
  - code: AvoidAdditionalProperties
    reason: The headers property here is meant to describe a set of request headers 
      that the user must pass along in their inferencing API request. 
      For that reason, this needs to be represented as an additionalProperties
    where:
      - $.definitions["ServerlessInferenceEndpoint"].properties["headers"]
  - code: AvoidAdditionalProperties
    reason: As discussed In office hour this conf property is string dictionary 
      and passed by user as per there requirements depending on runtime version. 
      This passed to downstream and we have multiple validation on all required configuration before passing it 
      downstream, All optional property passed as user wants and any failure due to that considered as user error.
    where:
      - $.definitions["SparkJob"].properties["conf"]
  - code: AvoidAdditionalProperties
    reason: This is for feature parity with other job type like commandjob,
      sweepjob etc. We have one interface for all type of job and other job 
      take environment variable like this to match with them we also pass environment variable in this format. 
      please check existing "CommandJob" in same file.
    where:
      - $.definitions["SparkJob"].properties["environmentVariables"]
  - code: PatchBodyParametersSchema
    reason: This is already exist in preview version api version, 
      the reason we have required mark for the property inside is those are the only format 
      we allow user to update this whole encryption property.
    where:
      - $.paths["/subscriptions/{subscriptionId}/resourceGroups/{resourceGroupName}/providers/Microsoft.MachineLearningServices/workspaces/{workspaceName}"].patch.parameters[4].schema.properties.properties
  - code: ProvisioningStateSpecifiedForLROPut
    reason: Service already using 202 response code for the below APIs in preview version.
    where:
      - $.paths["/subscriptions/{subscriptionId}/resourceGroups/{resourceGroupName}/providers/Microsoft.MachineLearningServices/workspaces/{workspaceName}/connections/{connectionName}/deployments/{deploymentName}].put
      - $.paths["/subscriptions/{subscriptionId}/resourceGroups/{resourceGroupName}/providers/Microsoft.MachineLearningServices/workspaces/{workspaceName}/connections/{connectionName}/raiPolicies/{raiPolicyName}"].put
      - $.paths["/subscriptions/{subscriptionId}/resourceGroups/{resourceGroupName}/providers/Microsoft.MachineLearningServices/workspaces/{workspaceName}/connections/{connectionName}/raiBlocklists/{raiBlocklistName}/raiBlocklistItems/{raiBlocklistItemName}"].put
      - $.paths["/subscriptions/{subscriptionId}/resourceGroups/{resourceGroupName}/providers/Microsoft.MachineLearningServices/workspaces/{workspaceName}/connections/{connectionName}/raiBlocklists/{raiBlocklistName}"].put
  - code: AvoidAdditionalProperties
    reason: These schemas are already in production use,.
    where:
      - $.definitions.WorkspaceUpdateParameters.properties.properties.properties.managedNetwork.properties.outboundRules
      - $.definitions.WorkspacePropertiesUpdateParameters.properties.managedNetwork.properties.outboundRules
      - $.definitions.EndpointModels.properties.value.items.properties.capabilities
      - $.definitions.AccountModel.properties.finetuneCapabilities
      - $.definitions.AccountModel.properties.capabilities
      - $.definitions.EndpointModels.properties.value.items.properties.finetuneCapabilities
      - $.definitions.CustomKeysWorkspaceConnectionProperties.properties.credentials.properties.keys
      - $.definitions.CustomKeys.properties.keys
      - $.definitions.WorkspaceConnectionPropertiesV2.properties.metadata
      - $.definitions.PATAuthTypeWorkspaceConnectionProperties.allOf[0].properties.metadata
      - $.definitions.SASAuthTypeWorkspaceConnectionProperties.allOf[0].properties.metadata
      - $.definitions.UsernamePasswordAuthTypeWorkspaceConnectionProperties.allOf[0].properties.metadata
      - $.definitions.NoneAuthTypeWorkspaceConnectionProperties.allOf[0].properties.metadata
      - $.definitions.ManagedIdentityAuthTypeWorkspaceConnectionProperties.allOf[0].properties.metadata
      - $.definitions.WorkspaceConnectionPropertiesV2BasicResource.properties.properties.properties.metadata
      - $.definitions.WorkspaceConnectionPropertiesV2BasicResourceArmPaginatedResult.properties.value.items.properties.properties.properties.metadata
      - $.definitions.AADAuthTypeWorkspaceConnectionProperties.allOf[0].properties.metadata
      - $.definitions.AccessKeyAuthTypeWorkspaceConnectionProperties.allOf[0].properties.metadata
      - $.definitions.AccountKeyAuthTypeWorkspaceConnectionProperties.allOf[0].properties.metadata
      - $.definitions.ApiKeyAuthWorkspaceConnectionProperties.allOf[0].properties.metadata
      - $.definitions.CustomKeysWorkspaceConnectionProperties.allOf[0].properties.metadata
      - $.definitions.OAuth2AuthTypeWorkspaceConnectionProperties.allOf[0].properties.metadata
      - $.definitions.ServicePrincipalAuthTypeWorkspaceConnectionProperties.allOf[0].properties.metadata
  - code: GuidUsage
    reason: This property has always been a GUID, we just didn't mark its format before, 
      this can't be change without breaking the customer.
    where:
      - $.definitions.WorkspaceConnectionOAuth2.properties.clientId.format
  - code: ProvisioningStateSpecifiedForLROPut
    reason: Caused by swagger file refactor, this is already in prod.
    where:
      - $.paths["/subscriptions/{subscriptionId}/resourceGroups/{resourceGroupName}/providers/Microsoft.MachineLearningServices/workspaces/{workspaceName}].put
      - $.paths["/subscriptions/{subscriptionId}/resourceGroups/{resourceGroupName}/providers/Microsoft.MachineLearningServices/workspaces/{workspaceName}/outboundRules/{ruleName}].put
  - code: PutResponseCodes
    reason: Caused by swagger file refactor, this is already in prod.
    where:
      - $.paths["/subscriptions/{subscriptionId}/resourceGroups/{resourceGroupName}/providers/Microsoft.MachineLearningServices/workspaces/{workspaceName}].put
      - $.paths["/subscriptions/{subscriptionId}/resourceGroups/{resourceGroupName}/providers/Microsoft.MachineLearningServices/workspaces/{workspaceName}/privateEndpointConnections/{privateEndpointConnectionName}].put
      - $.paths["/subscriptions/{subscriptionId}/resourceGroups/{resourceGroupName}/providers/Microsoft.MachineLearningServices/workspaces/{workspaceName}/connections/{connectionName}].put
      - $.paths["/subscriptions/{subscriptionId}/resourceGroups/{resourceGroupName}/providers/Microsoft.MachineLearningServices/workspaces/{workspaceName}/outboundRules/{ruleName}].put
  - code: DeleteResponseCodes
    reason: Caused by swagger file refactor, this is already in prod.
    where:
      - $.paths["/subscriptions/{subscriptionId}/resourceGroups/{resourceGroupName}/providers/Microsoft.MachineLearningServices/workspaces/{workspaceName}].delete
      - $.paths["/subscriptions/{subscriptionId}/resourceGroups/{resourceGroupName}/providers/Microsoft.MachineLearningServices/workspaces/{workspaceName}/outboundRules/{ruleName}].delete
  - code: LroLocationHeader
    reason: Caused by swagger file refactor, this is already in prod.
    where:
      - $.paths["/subscriptions/{subscriptionId}/resourceGroups/{resourceGroupName}/providers/Microsoft.MachineLearningServices/workspaces/{workspaceName}].delete.responses.202
  - code: PatchBodyParametersSchema
    reason: Caused by swagger file refactor, this is already in prod.
    where:
      - $.paths["/subscriptions/{subscriptionId}/resourceGroups/{resourceGroupName}/providers/Microsoft.MachineLearningServices/workspaces/{workspaceName}].patch.parameters[4].schema.properties.identity
      - $.paths["/subscriptions/{subscriptionId}/resourceGroups/{resourceGroupName}/providers/Microsoft.MachineLearningServices/workspaces/{workspaceName}].patch.parameters[4].schema.properties.sku
  - code: PostResponseCodes
    reason: Caused by swagger file refactor, this is already in prod.
    where:
      - $.paths["/subscriptions/{subscriptionId}/resourceGroups/{resourceGroupName}/providers/Microsoft.MachineLearningServices/workspaces/{workspaceName}/resyncKeys].post
  - code: GetCollectionOnlyHasValueAndNextLink
    reason: Caused by swagger file refactor, this is already in prod.
    where:
      - $.paths["/subscriptions/{subscriptionId}/resourceGroups/{resourceGroupName}/providers/Microsoft.MachineLearningServices/workspaces/{workspaceName}/outboundNetworkDependenciesEndpoints].get.responses.200.schema.properties
      - $.paths["/subscriptions/{subscriptionId}/resourceGroups/{resourceGroupName}/providers/Microsoft.MachineLearningServices/workspaces/{workspaceName}/privateLinkResources].get.responses.200.schema.properties
      - $.paths["/subscriptions/{subscriptionId}/resourceGroups/{resourceGroupName}/providers/Microsoft.MachineLearningServices/workspaces/{workspaceName}/privateEndpointConnections].get.responses.200.schema.properties
  - code: XmsPageableForListCalls
    reason: Caused by swagger file refactor, this is already in prod.
    where:
      - $.paths["/subscriptions/{subscriptionId}/resourceGroups/{resourceGroupName}/providers/Microsoft.MachineLearningServices/workspaces/{workspaceName}/outboundNetworkDependenciesEndpoints].get
      - $.paths["/subscriptions/{subscriptionId}/resourceGroups/{resourceGroupName}/providers/Microsoft.MachineLearningServices/workspaces/{workspaceName}/privateLinkResources].get
  - code: AvoidAdditionalProperties
    reason: Caused by swagger file refactor, this is already in prod.
    where:
      - $.definitions.DiagnoseRequestProperties.properties.udr
      - $.definitions.DiagnoseRequestProperties.properties.nsg
      - $.definitions.DiagnoseRequestProperties.properties.resourceLock
      - $.definitions.DiagnoseRequestProperties.properties.dnsResolution
      - $.definitions.DiagnoseRequestProperties.properties.storageAccount
      - $.definitions.DiagnoseRequestProperties.properties.keyVault
      - $.definitions.DiagnoseRequestProperties.properties.containerRegistry
      - $.definitions.DiagnoseRequestProperties.properties.applicationInsights
      - $.definitions.DiagnoseRequestProperties.properties.others
      - $.definitions.ManagedNetworkSettings.properties.outboundRules
  - code: TrackedResourcePatchOperation
    reason: Caused by swagger file refactor, this is already in prod.
    where:
      - $.definitions.PrivateEndpointConnection
```

### Tag: package-preview-2024-04

These settings apply only when `--tag=package-preview-2024-04` is specified on the command line.

```yaml $(tag) == 'package-preview-2024-04'
input-file:
  - Microsoft.MachineLearningServices/preview/2024-04-01-preview/machineLearningServices.json
  - Microsoft.MachineLearningServices/preview/2024-04-01-preview/mfe.json
  - Microsoft.MachineLearningServices/preview/2024-04-01-preview/registries.json
  - Microsoft.MachineLearningServices/preview/2024-04-01-preview/workspaceFeatures.json
  - Microsoft.MachineLearningServices/preview/2024-04-01-preview/workspaceRP.json
suppressions:
  - code: ProvisioningStateSpecifiedForLROPut
    reason: Below APIs are created for migration, the existing API contract is like this and won't able to change, 
      got exceptions from ARM reviewer.
    where:
      - $.paths["/subscriptions/{subscriptionId}/resourceGroups/{resourceGroupName}/providers/Microsoft.MachineLearningServices/workspaces/{workspaceName}/connections/{connectionName}/deployments/{deploymentName}"].put
      - $.paths["/subscriptions/{subscriptionId}/resourceGroups/{resourceGroupName}/providers/Microsoft.MachineLearningServices/workspaces/{workspaceName}/connections/{connectionName}/raiPolicies/{raiPolicyName}"].put
      - $.paths["/subscriptions/{subscriptionId}/resourceGroups/{resourceGroupName}/providers/Microsoft.MachineLearningServices/workspaces/{workspaceName}/endpoints/{endpointName}/raiPolicies/{raiPolicyName}"].put
      - $.paths["/subscriptions/{subscriptionId}/resourceGroups/{resourceGroupName}/providers/Microsoft.MachineLearningServices/workspaces/{workspaceName}/connections/{connectionName}/raiBlocklists/{raiBlocklistName}/raiBlocklistItems/{raiBlocklistItemName}"].put
      - $.paths["/subscriptions/{subscriptionId}/resourceGroups/{resourceGroupName}/providers/Microsoft.MachineLearningServices/workspaces/{workspaceName}/connections/{connectionName}/raiBlocklists/{raiBlocklistName}"].put
```

### Tag: package-preview-2024-01

These settings apply only when `--tag=package-preview-2024-01` is specified on the command line.

``` yaml $(tag) == 'package-preview-2024-01'
input-file:
  - Microsoft.MachineLearningServices/preview/2024-01-01-preview/machineLearningServices.json
  - Microsoft.MachineLearningServices/preview/2024-01-01-preview/mfe.json
  - Microsoft.MachineLearningServices/preview/2024-01-01-preview/registries.json
  - Microsoft.MachineLearningServices/preview/2024-01-01-preview/workspaceFeatures.json
  - Microsoft.MachineLearningServices/preview/2024-01-01-preview/workspaceRP.json
suppressions:
  - code: PathForResourceAction
    reason: Keep identical to stable GA version to avoid breaking changes. https://dev.azure.com/msdata/Vienna/_workitems/edit/2803196
    where:
      - $.paths["/subscriptions/{subscriptionId}/resourceGroups/{resourceGroupName}/providers/Microsoft.MachineLearningServices/registries/{registryName}/datareferences/{name}/versions/{version}"].post
  - code: AvoidAdditionalProperties
    reason: As discussed these are hyperparameters which can vary by model 
      and fine tuning task types so cannot have strictly typed properties.
    where:
      - $.definitions["CustomModelFineTuning"].properties["hyperParameters"]
  - code: AvoidAdditionalProperties
    reason: This is coming for wrong reason, just inheriting from JobBase.
    where:
      - $.definitions["FineTuningJob"].allOf[0]["allOf"][0].properties["properties"]
      - $.definitions["FineTuningJob"].allOf[0].properties["notificationSetting"].properties["webhooks"]
      - $.definitions["FineTuningJob"].allOf[0].properties["secretsConfiguration"]
      - $.definitions["FineTuningJob"].allOf[0].properties["services"]
      - $.definitions["FineTuningJob"].allOf[0].properties["services"].additionalProperties["properties"].properties
  - code: AvoidAdditionalProperties
    reason: There is a similar usage in existing jobs.
    where:
      - $.definitions["FineTuningJob"].properties["outputs"]
  - code: ProvisioningStateSpecifiedForLROPut
    reason: Service already using 202 response code for the below APIs, got exceptions from ARM reviewer.
    where:
      - $.paths["/subscriptions/{subscriptionId}/resourceGroups/{resourceGroupName}/providers/Microsoft.MachineLearningServices/workspaces/{workspaceName}/endpoints/{endpointName}"].put
      - $.paths["/subscriptions/{subscriptionId}/resourceGroups/{resourceGroupName}/providers/Microsoft.MachineLearningServices/workspaces/{workspaceName}/endpoints/{endpointName}/deployments/{deploymentName}"].put
  - code: PutResponseCodes
    reason: Service already using 202 response code for the below APIs, got exceptions from ARM reviewer.
    where:
      - $.paths["/subscriptions/{subscriptionId}/resourceGroups/{resourceGroupName}/providers/Microsoft.MachineLearningServices/workspaces/{workspaceName}/endpoints/{endpointName}"].put
      - $.paths["/subscriptions/{subscriptionId}/resourceGroups/{resourceGroupName}/providers/Microsoft.MachineLearningServices/workspaces/{workspaceName}/endpoints/{endpointName}/deployments/{deploymentName}"].put
  - code: AvoidAdditionalProperties
    reason: This is an external reference right now, we will have full control 
      on the schema returned in the upcoming version and will avoid this.
    from: workspaceRP.json
    where:
      - $.definitions.AccountModel.properties.finetuneCapabilities
      - $.definitions.AccountModel.properties.capabilities
      - $.definitions.EndpointModels.properties.value.items.properties.capabilities
      - $.definitions.EndpointModels.properties.value.items.properties.finetuneCapabilities
  - code: GuidUsage
    reason: This property has always been a GUID, we just didn't mark its format before, 
       this can't be change without breaking the customer.
    from: workspaceRP.json    
    where:
      - $.definitions.WorkspaceConnectionOAuth2.properties.clientId.format
```

### Tag: package-preview-2023-08

These settings apply only when `--tag=package-preview-2023-08` is specified on the command line.

``` yaml $(tag) == 'package-preview-2023-08'
input-file:
  - Microsoft.MachineLearningServices/preview/2023-08-01-preview/machineLearningServices.json
  - Microsoft.MachineLearningServices/preview/2023-08-01-preview/mfe.json
  - Microsoft.MachineLearningServices/preview/2023-08-01-preview/registries.json
  - Microsoft.MachineLearningServices/preview/2023-08-01-preview/workspaceFeatures.json
  - Microsoft.MachineLearningServices/preview/2023-08-01-preview/workspaceRP.json
suppressions:
  - code: LroPostReturn
    reason: LRO does not return 200 by design.
    where:
      - $.paths["/subscriptions/{subscriptionId}/resourceGroups/{resourceGroupName}/providers/Microsoft.MachineLearningServices/workspaces/{workspaceName}/computes/{computeName}/resize"].post
  - code: TrackedResourcePatchOperation
    reason: server side don't support Patch yet track with https://msdata.visualstudio.com/Vienna/_workitems/edit/2702298.
    where:
      - $.definitions.PrivateEndpointConnection
```

### Tag: package-2023-10

These settings apply only when `--tag=package-2023-10` is specified on the command line.

``` yaml $(tag) == 'package-2023-10'
input-file:
  - Microsoft.MachineLearningServices/stable/2023-10-01/machineLearningServices.json
  - Microsoft.MachineLearningServices/stable/2023-10-01/mfe.json
  - Microsoft.MachineLearningServices/stable/2023-10-01/registries.json
  - Microsoft.MachineLearningServices/stable/2023-10-01/workspaceFeatures.json
```

### Tag: package-preview-2023-06

These settings apply only when `--tag=package-preview-2023-06` is specified on the command line.

``` yaml $(tag) == 'package-preview-2023-06'
input-file:
  - Microsoft.MachineLearningServices/preview/2023-06-01-preview/machineLearningServices.json
  - Microsoft.MachineLearningServices/preview/2023-06-01-preview/mfe.json
  - Microsoft.MachineLearningServices/preview/2023-06-01-preview/registries.json
  - Microsoft.MachineLearningServices/preview/2023-06-01-preview/workspaceFeatures.json
  - Microsoft.MachineLearningServices/preview/2023-06-01-preview/workspaceRP.json
```

### Tag: package-2023-04

These settings apply only when `--tag=package-2023-04` is specified on the command line.

``` yaml $(tag) == 'package-2023-04'
input-file:
  - Microsoft.MachineLearningServices/stable/2023-04-01/machineLearningServices.json
  - Microsoft.MachineLearningServices/stable/2023-04-01/mfe.json
  - Microsoft.MachineLearningServices/stable/2023-04-01/registries.json
  - Microsoft.MachineLearningServices/stable/2023-04-01/workspaceFeatures.json
```

### Tag: package-preview-2023-04

These settings apply only when `--tag=package-preview-2023-04` is specified on the command line.

``` yaml $(tag) == 'package-preview-2023-04'
input-file:
  - Microsoft.MachineLearningServices/preview/2023-04-01-preview/machineLearningServices.json
  - Microsoft.MachineLearningServices/preview/2023-04-01-preview/mfe.json
  - Microsoft.MachineLearningServices/preview/2023-04-01-preview/registries.json
  - Microsoft.MachineLearningServices/preview/2023-04-01-preview/workspaceFeatures.json
```

### Tag: package-preview-2023-02

These settings apply only when `--tag=package-preview-2023-02` is specified on the command line.

``` yaml $(tag) == 'package-preview-2023-02'
input-file:
  - Microsoft.MachineLearningServices/preview/2023-02-01-preview/machineLearningServices.json
  - Microsoft.MachineLearningServices/preview/2023-02-01-preview/mfe.json
  - Microsoft.MachineLearningServices/preview/2023-02-01-preview/registries.json
  - Microsoft.MachineLearningServices/preview/2023-02-01-preview/workspaceFeatures.json
```

### Tag: package-preview-2022-12

These settings apply only when `--tag=package-preview-2022-12` is specified on the command line.

``` yaml $(tag) == 'package-preview-2022-12'
input-file:
  - Microsoft.MachineLearningServices/preview/2022-12-01-preview/machineLearningServices.json
  - Microsoft.MachineLearningServices/preview/2022-12-01-preview/mfe.json
  - Microsoft.MachineLearningServices/preview/2022-12-01-preview/registries.json
  - Microsoft.MachineLearningServices/preview/2022-12-01-preview/workspaceFeatures.json
```

### Tag: package-preview-2022-10

These settings apply only when `--tag=package-preview-2022-10` is specified on the command line.

``` yaml $(tag) == 'package-preview-2022-10'
input-file:
  - Microsoft.MachineLearningServices/preview/2022-10-01-preview/machineLearningServices.json
  - Microsoft.MachineLearningServices/preview/2022-10-01-preview/mfe.json
  - Microsoft.MachineLearningServices/preview/2022-10-01-preview/workspaceFeatures.json
  - Microsoft.MachineLearningServices/preview/2022-10-01-preview/registries.json
```

### Tag: package-2022-10

These settings apply only when `--tag=package-2022-10` is specified on the command line.

``` yaml $(tag) == 'package-2022-10'
input-file:
  - Microsoft.MachineLearningServices/stable/2022-10-01/machineLearningServices.json
  - Microsoft.MachineLearningServices/stable/2022-10-01/mfe.json
  - Microsoft.MachineLearningServices/stable/2022-10-01/workspaceFeatures.json
```

### Tag: package-preview-2022-06

These settings apply only when `--tag=package-preview-2022-06` is specified on the command line.

``` yaml $(tag) == 'package-preview-2022-06'
input-file:
  - Microsoft.MachineLearningServices/preview/2022-06-01-preview/machineLearningServices.json
  - Microsoft.MachineLearningServices/preview/2022-06-01-preview/mfe.json
  - Microsoft.MachineLearningServices/preview/2022-06-01-preview/workspaceFeatures.json
```

### Tag: package-2022-05-01

These settings apply only when `--tag=package-2022-05-01` is specified on the command line.

``` yaml $(tag) == 'package-2022-05-01'
input-file:
  - Microsoft.MachineLearningServices/stable/2022-05-01/machineLearningServices.json
  - Microsoft.MachineLearningServices/stable/2022-05-01/mfe.json
  - Microsoft.MachineLearningServices/stable/2022-05-01/workspaceFeatures.json
```

### Tag: package-2022-02-01-preview

These settings apply only when `--tag=package-2022-02-01-preview` is specified on the command line.

``` yaml $(tag) == 'package-2022-02-01-preview'
input-file:
  - Microsoft.MachineLearningServices/preview/2022-02-01-preview/machineLearningServices.json
  - Microsoft.MachineLearningServices/preview/2022-02-01-preview/mfe.json
  - Microsoft.MachineLearningServices/preview/2022-02-01-preview/workspaceFeatures.json
```

### Tag: package-2022-01-01-preview

These settings apply only when `--tag=package-2022-01-01-preview` is specified on the command line.

``` yaml $(tag) == 'package-2022-01-01-preview'
input-file:
  - Microsoft.MachineLearningServices/preview/2022-01-01-preview/machineLearningServices.json
  - Microsoft.MachineLearningServices/preview/2022-01-01-preview/workspaceFeatures.json
  - Microsoft.MachineLearningServices/preview/2022-01-01-preview/workspaceSkus.json
```

### Tag: package-2021-07-01

These settings apply only when `--tag=package-2021-07` is specified on the command line.

``` yaml $(tag) == 'package-2021-07-01'
input-file:
  - Microsoft.MachineLearningServices/stable/2021-07-01/machineLearningServices.json
  - Microsoft.MachineLearningServices/stable/2021-07-01/workspaceFeatures.json
  - Microsoft.MachineLearningServices/stable/2021-07-01/workspaceSkus.json
```

### Tag: package-2021-04-01

These settings apply only when `--tag=package-2021-04` is specified on the command line.

``` yaml $(tag) == 'package-2021-04-01'
input-file:
  - Microsoft.MachineLearningServices/stable/2021-04-01/machineLearningServices.json
```

### Tag: package-2021-01-01

These settings apply only when `--tag=package-2021-01` is specified on the command line.

``` yaml $(tag) == 'package-2021-01-01'
input-file:
  - Microsoft.MachineLearningServices/stable/2021-01-01/machineLearningServices.json
```

### Tag: package-2021-03-01-preview

These settings apply only when `--tag=package-2021-03-01-preview` is specified on the command line.

``` yaml $(tag) == 'package-2021-03-01-preview'
input-file:
  - Microsoft.MachineLearningServices/preview/2021-03-01-preview/machineLearningServices.json
  - Microsoft.MachineLearningServices/preview/2021-03-01-preview/mfe.json
  - Microsoft.MachineLearningServices/preview/2021-03-01-preview/workspaceFeatures.json
  - Microsoft.MachineLearningServices/preview/2021-03-01-preview/workspaceSkus.json
```

### Tag: package-2020-08-01

These settings apply only when `--tag=package-2020-08` is specified on the command line.

``` yaml $(tag) == 'package-2020-08-01'
input-file:
  - Microsoft.MachineLearningServices/stable/2020-08-01/machineLearningServices.json
```

### Tag: package-2020-06-01

These settings apply only when `--tag=package-2020-06` is specified on the command line.

``` yaml $(tag) == 'package-2020-06-01'
input-file:
  - Microsoft.MachineLearningServices/stable/2020-06-01/machineLearningServices.json
```

### Tag: package-preview-2020-05

These settings apply only when `--tag=package-preview-2020-05` is specified on the command line.

``` yaml $(tag) == 'package-preview-2020-05'
input-file:
  - Microsoft.MachineLearningServices/preview/2020-05-15-preview/machineLearningServices.json
```

### Tag: package-2020-04-01

These settings apply only when `--tag=package-2020-04` is specified on the command line.

``` yaml $(tag) == 'package-2020-04-01'
input-file:
  - Microsoft.MachineLearningServices/stable/2020-04-01/machineLearningServices.json
```

### Tag: package-2020-03-01

These settings apply only when `--tag=package-2020-03` is specified on the command line.

``` yaml $(tag) == 'package-2020-03-01'
input-file:
  - Microsoft.MachineLearningServices/stable/2020-03-01/machineLearningServices.json
```

### Tag: package-2020-01-01

These settings apply only when `--tag=package-2020-01` is specified on the command line.

``` yaml $(tag) == 'package-2020-01-01'
input-file:
  - Microsoft.MachineLearningServices/stable/2020-01-01/machineLearningServices.json
```

### Tag: package-2019-11-01

These settings apply only when `--tag=package-2019-11` is specified on the command line.

``` yaml $(tag) == 'package-2019-11-01'
input-file:
  - Microsoft.MachineLearningServices/stable/2019-11-01/machineLearningServices.json
```

### Tag: package-2019-06-01

These settings apply only when `--tag=package-2019-06-01` is specified on the command line.

``` yaml $(tag) == 'package-2019-06-01'
input-file:
- Microsoft.MachineLearningServices/stable/2019-06-01/machineLearningServices.json
```

### Tag: package-2019-05-01

These settings apply only when `--tag=package-2019-05-01` is specified on the command line.

``` yaml $(tag) == 'package-2019-05-01'
input-file:
- Microsoft.MachineLearningServices/stable/2019-05-01/machineLearningServices.json
```

### Tag: package-2018-11-19

These settings apply only when `--tag=package-2018-11-19` is specified on the command line.

``` yaml $(tag) == 'package-2018-11-19'
input-file:
- Microsoft.MachineLearningServices/stable/2018-11-19/machineLearningServices.json
```

### Tag: package-2020-09-01-preview

These settings apply only when `--tag=package-2020-09-01-preview` is specified on the command line.

``` yaml $(tag) == 'package-2020-09-01-preview'
input-file:
- Microsoft.MachineLearningServices/preview/2020-09-01-preview/jobs.json
- Microsoft.MachineLearningServices/preview/2020-09-01-preview/machineLearningServices.json
```

### Tag: package-2020-05-01-preview

These settings apply only when `--tag=package-2020-05-01-preview` is specified on the command line.

``` yaml $(tag) == 'package-2020-05-01-preview'
input-file:
- Microsoft.MachineLearningServices/preview/2020-05-01-preview/machineLearningServices.json
```

### Tag: package-2020-04-01-preview

These settings apply only when `--tag=package-2020-04-01-preview` is specified on the command line.

``` yaml $(tag) == 'package-2020-04-01-preview'
input-file:
- Microsoft.MachineLearningServices/preview/2020-04-01-preview/machineLearningServices.json
```

### Tag: package-2020-02-18-preview

These settings apply only when `--tag=package-2020-02-18-preview` is specified on the command line.

``` yaml $(tag) == 'package-2020-02-18-preview'
input-file:
- Microsoft.MachineLearningServices/preview/2020-02-18-preview/machineLearningServices.json
```

### Tag: package-2018-03-preview

These settings apply only when `--tag=package-2018-03-preview` is specified on the command line.

``` yaml $(tag) == 'package-2018-03-preview'
input-file:
- Microsoft.MachineLearningServices/preview/2018-03-01-preview/machineLearningServices.json
```

---

# Code Generation

## Swagger to SDK

This section describes what SDK should be generated by the automatic system.
This is not used by Autorest itself.

``` yaml $(swagger-to-sdk)
swagger-to-sdk:
  - repo: azure-sdk-for-net-track2
  - repo: azure-sdk-for-go
  - repo: azure-sdk-for-python
  - repo: azure-sdk-for-java
  - repo: azure-sdk-for-js
  - repo: azure-sdk-for-node
  - repo: azure-cli-extensions
  - repo: azure-resource-manager-schemas
  - repo: azure-powershell
```

## C#

These settings apply only when `--csharp` is specified on the command line.
Please also specify `--csharp-sdks-folder=<path to "SDKs" directory of your azure-sdk-for-net clone>`.

``` yaml $(csharp)
csharp:
  azure-arm: true
  license-header: MICROSOFT_MIT_NO_VERSION
  namespace: Microsoft.Azure.Management.MachineLearningServices
  output-folder: $(csharp-sdks-folder)/machinelearningservices/Microsoft.Azure.Management.MachineLearningServices/src/Generated
  clear-output-folder: true
```

## Go

See configuration in [readme.go.md](./readme.go.md)

## Java

See configuration in [readme.java.md](./readme.java.md)<|MERGE_RESOLUTION|>--- conflicted
+++ resolved
@@ -42,7 +42,6 @@
   - Microsoft.MachineLearningServices/preview/2025-01-01-preview/workspaceFeatures.json
   - Microsoft.MachineLearningServices/preview/2025-01-01-preview/workspaceRP.json
 suppressions:
-<<<<<<< HEAD
   - code: AvoidAdditionalProperties
     reason: This is necessary to allow users to specify custom inference parameters and 
       fine-tuning hyperparameters for any model. Enforcing typecasting would require modifying 
@@ -52,7 +51,6 @@
       - $.definitions.TeacherModelSettings.properties.teacherModelInferenceParameters
       - $.definitions.FinetuningDetails.properties.hyperParameters
       - $.definitions.DistillationJob.properties.outputs
-=======
   - code: DeleteResponseCodes
     reason: Existing API behavior in 2024-10-01-preview.
     where:
@@ -131,7 +129,6 @@
       - $.definitions.ManagedOnlineEndpointResourceProperties.properties.traffic
       - $.definitions.ServerlessEndpointInferenceEndpoint.properties.headers
       - $.definitions.WorkspaceConnectionPropertiesV2.properties.metadata
->>>>>>> 3956e4c8
 ```
 
 ### Tag: package-2024-10

--- conflicted
+++ resolved
@@ -1,73 +1,36 @@
 {
-  "parameters": {
-<<<<<<< HEAD
-      "subscriptionId": "34adfa4f-cedf-4dc0-ba29-b6d1a69ab345",
-      "resourceGroupName": "testrg123",
-      "workspaceName": "workspaces123",
-      "computeName": "compute123",
-      "api-version": "2018-11-19",
-      "parameters": {
-          "properties": {
-              "scaleSettings": {
-                  "maxNodeCount": 4,
-                  "minNodeCount": 4,
-                  "nodeIdleTimeBeforeScaleDown": "PT5M"
-              }
-          }
-      }
-  },
-  "responses": {
-      "200": {
-          "body": {
-              "id": "/subscriptions/34adfa4f-cedf-4dc0-ba29-b6d1a69ab345/resourceGroups/testrg123/providers/Microsoft.MachineLearningServices/workspaces/workspaces123/computes/compute123",
-              "type": "Microsoft.MachineLearningServices/workspaces/computes",
-              "name": "compute123",
-              "location": "eastus2",
-              "properties": {
-                  "description": "some compute",
-                  "computeType": "AmlCompute",
-                  "provisioningState": "Updating"
-              }
-          },
-          "headers": {
-              "Azure-AsyncOperation": "https://management.azure.com/subscriptions/...pathToOperationStatus..."
-          }
-      }
-=======
-    "subscriptionId": "34adfa4f-cedf-4dc0-ba29-b6d1a69ab345",
-    "resourceGroupName": "testrg123",
-    "workspaceName": "workspaces123",
-    "computeName": "compute123",
-    "api-version": "2018-11-19",
     "parameters": {
-      "properties": {
-        "properties": {
-          "scaleSettings": {
-            "maxNodeCount": 4,
-            "minNodeCount": 4,
-            "nodeIdleTimeBeforeScaleDown": "PT5M"
-          }
+        "subscriptionId": "34adfa4f-cedf-4dc0-ba29-b6d1a69ab345",
+        "resourceGroupName": "testrg123",
+        "workspaceName": "workspaces123",
+        "computeName": "compute123",
+        "api-version": "2018-11-19",
+        "parameters": {
+            "properties": {
+                "scaleSettings": {
+                    "maxNodeCount": 4,
+                    "minNodeCount": 4,
+                    "nodeIdleTimeBeforeScaleDown": "PT5M"
+                }
+            }
         }
-      }
+    },
+    "responses": {
+        "202": {
+            "body": {
+                "id": "/subscriptions/34adfa4f-cedf-4dc0-ba29-b6d1a69ab345/resourceGroups/testrg123/providers/Microsoft.MachineLearningServices/workspaces/workspaces123/computes/compute123",
+                "type": "Microsoft.MachineLearningServices/workspaces/computes",
+                "name": "compute123",
+                "location": "eastus2",
+                "properties": {
+                    "description": "some compute",
+                    "computeType": "AmlCompute",
+                    "provisioningState": "Updating"
+                }
+            },
+            "headers": {
+                "Azure-AsyncOperation": "https://management.azure.com/subscriptions/...pathToOperationStatus..."
+            }
+        }
     }
-  },
-  "responses": {
-    "202": {
-      "body": {
-        "id": "/subscriptions/34adfa4f-cedf-4dc0-ba29-b6d1a69ab345/resourceGroups/testrg123/providers/Microsoft.MachineLearningServices/workspaces/workspaces123/computes/compute123",
-        "type": "Microsoft.MachineLearningServices/workspaces/computes",
-        "name": "compute123",
-        "location": "eastus2",
-        "properties": {
-          "description": "some compute",
-          "computeType": "AmlCompute",
-          "provisioningState": "Updating"
-        }
-      },
-      "headers": {
-        "Azure-AsyncOperation": "https://management.azure.com/subscriptions/...pathToOperationStatus..."
-      }
-    }
->>>>>>> 38de98df
-  }
 }
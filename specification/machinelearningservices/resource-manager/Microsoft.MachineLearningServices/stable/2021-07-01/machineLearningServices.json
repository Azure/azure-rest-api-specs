--- conflicted
+++ resolved
@@ -3167,8 +3167,6 @@
       ],
       "x-ms-discriminator-value": "Kubernetes"
     },
-<<<<<<< HEAD
-
     "KubernetesSchema": {
       "type": "object",
       "description": "Kubernetes Compute Schema",
@@ -3178,9 +3176,6 @@
         }
       }
     },
-
-=======
->>>>>>> 298fee4b
     "KubernetesProperties": {
       "type": "object",
       "description": "Kubernetes properties",
@@ -4908,7 +4903,6 @@
       "type": "object",
       "description": "Instance type schema.",
       "properties": {
-<<<<<<< HEAD
           "nodeSelector": {
             "type": "object",
             "description": "NodeSelector",
@@ -4928,24 +4922,6 @@
                 "description": "Resource limits for this instance type",
                 "$ref": "#/definitions/InstanceResourceSchema"
               }
-=======
-        "nodeSelector": {
-          "type": "object",
-          "description": "NodeSelector",
-          "additionalProperties": {
-            "type": "string"
-          }
-        },
-        "resources": {
-          "type": "object",
-          "description": "Resource requests/limits for this instance type",
-          "properties": {
-            "requests": {
-              "$ref": "#/definitions/InstanceResourceSchema"
-            },
-            "limits": {
-              "$ref": "#/definitions/InstanceResourceSchema"
->>>>>>> 298fee4b
             }
           }
         }

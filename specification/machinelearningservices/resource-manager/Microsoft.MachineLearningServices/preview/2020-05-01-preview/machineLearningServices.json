--- conflicted
+++ resolved
@@ -1922,11 +1922,7 @@
         }
       }
     },
-<<<<<<< HEAD
-        //////////////////////////////////////////////////
-=======
 //////////////////////////////////////////////////
->>>>>>> 874e26e9
     // Inference Deployment List
     ////////////////////////////////////////////////////
     "/subscriptions/{subscriptionId}/resourceGroups/{resourceGroupName}/providers/Microsoft.MachineLearningServices/workspaces/{workspaceName}/endpoints/{endpointName}/deployments": {
@@ -4630,45 +4626,7 @@
         }
       }
     },
-    "PaginatedInferenceDeploymentList": {
-      "type": "object",
-      "description": "Paginated list of Machine Learning Inference Deployment objects wrapped in ARM resource envelope.",
-      "properties": {
-        "value": {
-          "readOnly": true,
-          "type": "array",
-          "description": "An array of Machine Learning Inference Deployment  objects wrapped in ARM resource envelope.",
-          "items": {
-            "$ref": "#/definitions/InferenceDeploymentResource"
-          }
-        },
-        "nextLink": {
-          "readOnly": true,
-          "type": "string",
-          "description": "A continuation link (absolute URI) to the next page of results in the list."
-        }
-      }
-    },
-    "PaginatedInferenceEndpointsList": {
-      "type": "object",
-      "description": "Paginated list of Machine Learning Inference Endpoint objects wrapped in ARM resource envelope.",
-      "properties": {
-        "value": {
-          "readOnly": true,
-          "type": "array",
-          "description": "An array of Machine Learning Inference Endpoint objects wrapped in ARM resource envelope.",
-          "items": {
-            "$ref": "#/definitions/InferenceEndpointResource"
-          }
-        },
-        "nextLink": {
-          "readOnly": true,
-          "type": "string",
-          "description": "A continuation link (absolute URI) to the next page of results in the list."
-        }
-      }
-    },
-    "PaginatedInferenceDeploymentList": {
+    "PaginatedInferenceDeploymentsList": {
       "type": "object",
       "description": "Paginated list of Machine Learning Inference Deployment objects wrapped in ARM resource envelope.",
       "properties": {
@@ -6061,8 +6019,6 @@
         }
       }
     },
-<<<<<<< HEAD
-=======
     //////////////////////////////////////////////////////
     // Inference Endpoint
     //////////////////////////////////////////////////////
@@ -6164,18 +6120,6 @@
             "description": "The URI for sending inference requests.",
             "type": "string",
             "readOnly": true
-          },
-          "swaggerUri": {
-            "description": "The Uri for sending swagger requests.",
-            "type": "string",
-            "readOnly": true
-          },
-          "deployments": {
-            "description": "The list of deployments.",
-            "type": "array",
-            "items": {
-              "$ref": "#/definitions/InferenceDeploymentResponse"
-            }
           }
         }
       },
@@ -6290,6 +6234,10 @@
       "description": "The response for an Inference Deployment.",
       "type": "object",
       "properties": {
+        "name": {
+          "description": "Name of the deployment.",
+          "type": "string"
+        },
         "models": {
           "description": "The list of models.",
           "type": "array",
@@ -6361,6 +6309,10 @@
       "description": "The request to create an Inference Deployment.",
       "type": "object",
       "properties": {
+        "name": {
+          "description": "Name of the deployment.",
+          "type": "string"
+        },
         "models": {
           "description": "The list of models.",
           "type": "array",
@@ -6473,7 +6425,6 @@
         }
       }
     },
->>>>>>> 874e26e9
     "SkuDescription": {
       "description": "Description of a SKU for a scalable resource.",
       "type": "object",
@@ -6960,19 +6911,11 @@
           "description": "The name of the Azure location/region.",
           "type": "string"
         },
-<<<<<<< HEAD
-        // // TODO: will this do the trick? It is not included in CreateServiceRequest
-        // "identity": {
-        //   "$ref": "#/definitions/Identity",
-        //   "description": "The identity of the resource."
-        // }
-=======
         // TODO: will this do the trick? It is not included in CreateServiceRequest
         "identity": {
           "$ref": "#/definitions/Identity",
           "description": "The identity of the resource."
         }
->>>>>>> 874e26e9
         // TODO: does not make sense on endpoint
             // "appInsightsEnabled": {
             //   "description": "Whether or not Application Insights is enabled.",

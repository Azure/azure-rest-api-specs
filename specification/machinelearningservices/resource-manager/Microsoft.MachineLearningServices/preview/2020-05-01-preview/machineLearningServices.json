--- conflicted
+++ resolved
@@ -1922,11 +1922,7 @@
         }
       }
     },
-<<<<<<< HEAD
     //////////////////////////////////////////////////
-=======
-        //////////////////////////////////////////////////
->>>>>>> 28274b75
     // Inference Deployment List
     ////////////////////////////////////////////////////
     "/subscriptions/{subscriptionId}/resourceGroups/{resourceGroupName}/providers/Microsoft.MachineLearningServices/workspaces/{workspaceName}/endpoints/{endpointName}/deployments": {
@@ -4649,44 +4645,6 @@
         }
       }
     },
-    "PaginatedInferenceEndpointsList": {
-      "type": "object",
-      "description": "Paginated list of Machine Learning Inference Endpoint objects wrapped in ARM resource envelope.",
-      "properties": {
-        "value": {
-          "readOnly": true,
-          "type": "array",
-          "description": "An array of Machine Learning Inference Endpoint objects wrapped in ARM resource envelope.",
-          "items": {
-            "$ref": "#/definitions/InferenceEndpointResource"
-          }
-        },
-        "nextLink": {
-          "readOnly": true,
-          "type": "string",
-          "description": "A continuation link (absolute URI) to the next page of results in the list."
-        }
-      }
-    },
-    "PaginatedInferenceDeploymentList": {
-      "type": "object",
-      "description": "Paginated list of Machine Learning Inference Deployment objects wrapped in ARM resource envelope.",
-      "properties": {
-        "value": {
-          "readOnly": true,
-          "type": "array",
-          "description": "An array of Machine Learning Inference Deployment  objects wrapped in ARM resource envelope.",
-          "items": {
-            "$ref": "#/definitions/InferenceDeploymentResource"
-          }
-        },
-        "nextLink": {
-          "readOnly": true,
-          "type": "string",
-          "description": "A continuation link (absolute URI) to the next page of results in the list."
-        }
-      }
-    },
     "ACIServiceResponse": {
       "description": "The response for an ACI service.",
       "type": "object",
@@ -6061,390 +6019,6 @@
         }
       }
     },
-<<<<<<< HEAD
-    //////////////////////////////////////////////////////
-    // Inference Endpoint
-    //////////////////////////////////////////////////////
-    
-    // TODO: add this to the MANIFEST to enable MSI creation 
-    // TODO: will need to work with workspaceRP to make sure deletion is reliable
-    // 
-    // "identityManagement": {
-    //   "type": "SystemAssigned, UserAssigned"
-    // }
-    "InferenceEndpointResource": {
-      "type": "object",
-      "description": "Machine Learning Inference Endpoint object wrapped into ARM resource envelope.",
-      "allOf": [
-        {
-          "$ref": "#/definitions/Resource"
-        },
-        {
-          "type": "object",
-          "properties": {
-            "properties": {
-              "description": "Inference Deployment properties",
-              "$ref": "#/definitions/InferenceEndpointResponse"
-            }
-          },
-          "identity": {
-            "$ref": "#/definitions/Identity",
-            "description": "The identity of the resource."
-          },
-          "state": {
-            // https://github.com/Azure/azure-resource-manager-rpc/blob/master/v1.0/Addendum.md#provisioningstate-property
-            "type": "string",
-            "enum": [
-              "Unknown",
-              "Creating",
-              "Deleting",
-              "Succeeded",
-              "Failed",
-              "Canceled" // TODO: needed? 
-            ],
-            "x-ms-enum": {
-              "name": "ProvisioningState",
-              "modelAsString": true
-            },
-            "readOnly": true,
-            "description": "The current provisioning state of the Inference Deployment resource."
-          },
-          "error": {
-            "description": "The error details.",
-            "allOf": [
-              {
-                "$ref": "#/definitions/ErrorResponse"
-              }
-            ],
-            "readOnly": true
-          },
-          "authEnabled": {
-            "description": "Whether or not authentication is enabled.",
-            "type": "boolean"
-          },
-          "authSettings": {
-            "$ref": "#/definitions/InferenceEndpointAuthSettings",
-            "description": "Authentication settings for the Inference Endpoint."
-          },
-          "uri": {
-            "description": "The URI for sending inference requests.",
-            "type": "string",
-            "readOnly": true
-          }
-        }
-      },
-      "x-ms-discriminator-value": "InferenceEndpoint"
-    },
-    "InferenceEndpointAuthSettings": {
-      "description": "Authentication settings for an Inference Endpoint.",
-      "type": "object",
-      "properties": {
-        "workspaceTokenAuthEnabled": {
-          "description": "Whether or not workspace token authentication is enabled.",
-          "type": "boolean"
-        }
-      }
-    },
-    //////////////////////////////////////////////////////
-    // Inference Deployment Specs
-    //////////////////////////////////////////////////////
-    "InferenceDeploymentSpecBase": {
-      "description": "Deployment specification base.",
-      "type": "object",
-      "required": [
-        "specType"
-      ],
-      "properties": {
-        "specType": {
-          "description": "The deployment specification type.",
-          "enum": [
-            "Custom"
-          ],
-          "type": "string",
-          "example": "Custom"
-        }
-      }
-    },
-    "InferenceDeploymentCustomSpec": {
-      "description": "The custom spec payload.",
-      "type": "object",
-      "allOf": [
-        {
-          "$ref": "#/definitions/InferenceDeploymentSpecBase"
-        },
-        {
-          "type": "object",
-          "properties": {
-            "livenessProbeRequirements": {
-              "description": "The liveness probe requirements.",
-              "allOf": [
-                {
-                  "$ref": "#/definitions/LivenessProbeRequirements"
-                }
-              ]
-            }
-          }
-        }
-      ],
-      "x-ms-discriminator-value": "Custom"
-    },
-    "InferenceDeploymentCustomEnvironmentSpec": {
-      "description": "The custom environment spec payload.",
-      "type": "object",
-      "allOf": [
-        {
-          "$ref": "#/definitions/InferenceDeploymentSpecBase"
-        },
-        {
-          "type": "object",
-          "properties": {
-            "livenessProbeRequirements": {
-              "description": "The liveness probe requirements.",
-              "allOf": [
-                {
-                  "$ref": "#/definitions/LivenessProbeRequirements"
-                }
-              ]
-            },
-            "environmentImageRequest": {
-              "description": "The Environment, models and assets used for inferencing.",
-              "allOf": [
-                {
-                  "$ref": "#/definitions/EnvironmentImageResponse"
-                }
-              ]
-            }
-          }
-        }
-      ],
-      "x-ms-discriminator-value": "CustomEnvironment"
-    },
-    //////////////////////////////////////////////////////
-    // Inference Deployment
-    //////////////////////////////////////////////////////
-    "InferenceDeploymentResource": {
-      "type": "object",
-      "description": "Machine Learning Inference Deployment object wrapped into ARM resource envelope.",
-      "allOf": [
-        {
-          "$ref": "#/definitions/Resource"
-        },
-        {
-          "type": "object",
-          "properties": {
-            "properties": {
-              "description": "Inference Deployment properties",
-              "$ref": "#/definitions/InferenceDeploymentResponse"
-            }
-          }
-        }
-      ]
-    },
-    "InferenceDeploymentResponse": {
-      "description": "The response for an Inference Deployment.",
-      "type": "object",
-      "properties": {
-        "name": {
-          "description": "Name of the deployment.",
-          "type": "string"
-        },
-        "endpointName": {
-          "description": "Name of the endpoint the deployment is using.",
-          "type": "string"
-        },
-        "models": {
-          "description": "The list of models.",
-          "type": "array",
-          "items": {
-            "$ref": "#/definitions/Model"
-          }
-        },
-        // TODO: name comes magically from base class of the wrapper InferenceDeploymentResource?!
-        // "name": {
-        //   "description": "The name of the deployment.",
-        //   "type": "string"
-        // },
-        "spec": {
-          "$ref": "#/definitions/InferenceDeploymentSpecBase"
-        },
-        // TODO: verify this is what autoscaler needs... also this seems to be in conflict
-        // with the sku in the base "Resource" class
-        "sku": {
-          "$ref": "#/definitions/SkuDescription"
-        },
-        // "dataCollection": {
-        //   "description": "Details of the data collection options specified.",
-        //   "allOf": [
-        //     {
-        //       "$ref": "#/definitions/ModelDataCollection"
-        //     }
-        //   ]
-        // },
-        "appInsightsEnabled": {
-          "description": "Whether or not Application Insights is enabled.",
-          "type": "boolean"
-        },
-        "provisioningState": {
-          // https://github.com/Azure/azure-resource-manager-rpc/blob/master/v1.0/Addendum.md#provisioningstate-property
-          "type": "string",
-          "enum": [
-            "Unknown",
-            "Scaling", // can go into this state while scaling (similar to app plan)
-            "Creating",
-            "Deleting",
-            "Succeeded",
-            "Failed",
-            "Canceled" // TODO: needed?
-          ],
-          "x-ms-enum": {
-            "name": "ProvisioningState",
-            "modelAsString": true
-          },
-          "readOnly": true,
-          "description": "The current provisioning state of the Inference Deployment resource."
-        }
-        // "scoringTimeoutMs": {
-        //   "format": "int32",
-        //   "description": "The scoring timeout in milliseconds.",
-        //   "type": "integer",
-        //   "example": 100
-        // },
-        // "modelConfigMap": {
-        //   "description": "Details on the models and configurations.",
-        //   "type": "object",
-        //   "additionalProperties": {
-        //     "type": "object"
-        //   },
-        //   "readOnly": true
-        // }
-      }
-    },
-    "InferenceDeploymentCreateRequest": {
-      "description": "The request to create an Inference Deployment.",
-      "type": "object",
-      "properties": {
-        "name": {
-          "description": "Name of the deployment.",
-          "type": "string"
-        },
-        "endpointName": {
-          "description": "Name of the endpoint the deployment is using.",
-          "type": "string"
-        },
-        "models": {
-          "description": "The list of models.",
-          "type": "array",
-          "items": {
-            "$ref": "#/definitions/Model"
-          }
-        },
-        // TODO: name comes from path?
-        // "name": {
-        //   "description": "The name of the deployment.",
-        //   "type": "string"
-        // },
-        "spec": {
-          "$ref": "#/definitions/InferenceDeploymentSpecBase"
-        },
-        // TODO: verify this is what autoscaler needs... also this seems to be in conflict
-        // with the sku in the base "Resource" class
-        "sku": {
-          "$ref": "#/definitions/SkuDescription"
-        },
-        // "dataCollection": {
-        //   "description": "Details of the data collection options specified.",
-        //   "allOf": [
-        //     {
-        //       "$ref": "#/definitions/ModelDataCollection"
-        //     }
-        //   ]
-        // },
-        "appInsightsEnabled": {
-          "description": "Whether or not Application Insights is enabled.",
-          "type": "boolean"
-        }
-        // "scoringTimeoutMs": {
-        //   "format": "int32",
-        //   "description": "The scoring timeout in milliseconds.",
-        //   "type": "integer",
-        //   "example": 100
-        // },
-        // "modelConfigMap": {
-        //   "description": "Details on the models and configurations.",
-        //   "type": "object",
-        //   "additionalProperties": {
-        //     "type": "object"
-        //   },
-        //   "readOnly": true
-        // }
-      }
-    },
-    "SkuInfo": {
-      "description": "SKU discovery information.",
-      "type": "object",
-      "properties": {
-        "resourceType": {
-          "description": "Resource type that this SKU applies to.",
-          "type": "string"
-        },
-        "sku": {
-          "$ref": "#/definitions/SkuDescription",
-          "description": "Name and tier of the SKU."
-        },
-        "capacity": {
-          "$ref": "#/definitions/SkuCapacity",
-          "description": "Min, max, and default scale values of the SKU."
-        }
-      }
-    },
-    "SkuInfoCollection": {
-      "description": "Collection of SKU information.",
-      "required": [
-        "value"
-      ],
-      "type": "object",
-      "properties": {
-        "value": {
-          "description": "Collection of resources.",
-          "type": "array",
-          "items": {
-            "$ref": "#/definitions/SkuInfo"
-          }
-        },
-        "nextLink": {
-          "description": "Link to next page of resources.",
-          "type": "string",
-          "readOnly": true
-        }
-      }
-    },
-    "SkuCapacity": {
-      "description": "Description of the Deployment scale options.",
-      "type": "object",
-      "properties": {
-        "minimum": {
-          "format": "int32",
-          "description": "Minimum number of instances for this SKU.",
-          "type": "integer"
-        },
-        "maximum": {
-          "format": "int32",
-          "description": "Maximum number of workers for this SKU.",
-          "type": "integer"
-        },
-        "default": {
-          "format": "int32",
-          "description": "Default number of workers for this SKU.",
-          "type": "integer"
-        },
-        "scaleType": {
-          "description": "Available scale configurations for this Deployment.",
-          "type": "string"
-        }
-      }
-    },
-=======
->>>>>>> 28274b75
     "SkuDescription": {
       "description": "Description of a SKU for a scalable resource.",
       "type": "object",

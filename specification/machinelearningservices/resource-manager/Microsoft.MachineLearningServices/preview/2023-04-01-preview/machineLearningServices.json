--- conflicted
+++ resolved
@@ -2663,7 +2663,6 @@
           "default": false,
           "type": "boolean"
         },
-<<<<<<< HEAD
         "storageAccounts": {
           "description": ": A list of storage accounts used by Hub.",
           "type": "array",
@@ -2703,10 +2702,8 @@
             "type": "string"
           },
           "readOnly": true
-=======
         "managedNetwork": {
           "$ref": "#/definitions/ManagedNetworkSettings"
->>>>>>> 72e8f6bc
         }
       }
     },

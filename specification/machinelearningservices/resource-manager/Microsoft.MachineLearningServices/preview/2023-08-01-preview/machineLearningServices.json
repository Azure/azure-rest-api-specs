{
  "swagger": "2.0",
  "info": {
    "title": "Azure Machine Learning Services",
    "description": "These APIs allow end users to operate on Azure Machine Learning Workspace resources.",
    "version": "2023-08-01-preview"
  },
  "host": "management.azure.com",
  "schemes": [
    "https"
  ],
  "consumes": [
    "application/json"
  ],
  "produces": [
    "application/json"
  ],
  "security": [
    {
      "azure_auth": [
        "user_impersonation"
      ]
    }
  ],
  "securityDefinitions": {
    "azure_auth": {
      "type": "oauth2",
      "authorizationUrl": "https://login.microsoftonline.com/common/oauth2/authorize",
      "flow": "implicit",
      "description": "Azure Active Directory OAuth2 Flow.",
      "scopes": {
        "user_impersonation": "impersonate your user account"
      }
    }
  },
  "paths": {
    "/subscriptions/{subscriptionId}/providers/Microsoft.MachineLearningServices/locations/{location}/usages": {
      "get": {
        "tags": [
          "Usage"
        ],
        "operationId": "Usages_List",
        "description": "Gets the current usage information as well as limits for AML resources for given subscription and location.",
        "parameters": [
          {
            "$ref": "../../../../../common-types/resource-management/v3/types.json#/parameters/ApiVersionParameter"
          },
          {
            "$ref": "../../../../../common-types/resource-management/v3/types.json#/parameters/SubscriptionIdParameter"
          },
          {
            "name": "location",
            "in": "path",
            "required": true,
            "type": "string",
            "description": "The location for which resource usage is queried.",
            "pattern": "^[-\\w\\._]+$"
          }
        ],
        "responses": {
          "200": {
            "description": "OK",
            "schema": {
              "$ref": "#/definitions/ListUsagesResult"
            }
          },
          "default": {
            "description": "Error response describing why the operation failed",
            "schema": {
              "$ref": "../../../../../common-types/resource-management/v3/types.json#/definitions/ErrorResponse"
            }
          }
        },
        "x-ms-pageable": {
          "nextLinkName": "nextLink"
        },
        "x-ms-examples": {
          "List Usages": {
            "$ref": "./examples/Usage/list.json"
          }
        }
      }
    },
    "/subscriptions/{subscriptionId}/providers/Microsoft.MachineLearningServices/locations/{location}/vmSizes": {
      "get": {
        "tags": [
          "VirtualMachineSizes"
        ],
        "operationId": "VirtualMachineSizes_List",
        "description": "Returns supported VM Sizes in a location",
        "parameters": [
          {
            "name": "location",
            "in": "path",
            "required": true,
            "type": "string",
            "description": "The location upon which virtual-machine-sizes is queried.",
            "pattern": "^[-\\w\\._]+$"
          },
          {
            "$ref": "../../../../../common-types/resource-management/v3/types.json#/parameters/ApiVersionParameter"
          },
          {
            "$ref": "../../../../../common-types/resource-management/v3/types.json#/parameters/SubscriptionIdParameter"
          }
        ],
        "responses": {
          "200": {
            "description": "OK",
            "schema": {
              "$ref": "#/definitions/VirtualMachineSizeListResult"
            }
          },
          "default": {
            "description": "Error response describing why the operation failed.",
            "schema": {
              "$ref": "../../../../../common-types/resource-management/v3/types.json#/definitions/ErrorResponse"
            }
          }
        },
        "x-ms-examples": {
          "List VM Sizes": {
            "$ref": "./examples/VirtualMachineSize/list.json"
          }
        }
      }
    },
    "/subscriptions/{subscriptionId}/providers/Microsoft.MachineLearningServices/locations/{location}/updateQuotas": {
      "post": {
        "tags": [
          "Quota"
        ],
        "operationId": "Quotas_Update",
        "description": "Update quota for each VM family in workspace.",
        "parameters": [
          {
            "name": "location",
            "in": "path",
            "required": true,
            "type": "string",
            "description": "The location for update quota is queried.",
            "pattern": "^[-\\w\\._]+$"
          },
          {
            "name": "parameters",
            "in": "body",
            "required": true,
            "schema": {
              "$ref": "#/definitions/QuotaUpdateParameters"
            },
            "description": "Quota update parameters."
          },
          {
            "$ref": "../../../../../common-types/resource-management/v3/types.json#/parameters/ApiVersionParameter"
          },
          {
            "$ref": "../../../../../common-types/resource-management/v3/types.json#/parameters/SubscriptionIdParameter"
          }
        ],
        "responses": {
          "200": {
            "description": "The operation was successful.",
            "schema": {
              "$ref": "#/definitions/UpdateWorkspaceQuotasResult"
            }
          },
          "default": {
            "description": "Error response describing why the operation failed.",
            "schema": {
              "$ref": "../../../../../common-types/resource-management/v3/types.json#/definitions/ErrorResponse"
            }
          }
        },
        "x-ms-examples": {
          "update quotas": {
            "$ref": "./examples/Quota/update.json"
          }
        }
      }
    },
    "/subscriptions/{subscriptionId}/providers/Microsoft.MachineLearningServices/locations/{location}/quotas": {
      "get": {
        "tags": [
          "Quota"
        ],
        "operationId": "Quotas_List",
        "description": "Gets the currently assigned Workspace Quotas based on VMFamily.",
        "parameters": [
          {
            "$ref": "../../../../../common-types/resource-management/v3/types.json#/parameters/ApiVersionParameter"
          },
          {
            "$ref": "../../../../../common-types/resource-management/v3/types.json#/parameters/SubscriptionIdParameter"
          },
          {
            "name": "location",
            "in": "path",
            "required": true,
            "type": "string",
            "description": "The location for which resource usage is queried.",
            "pattern": "^[-\\w\\._]+$"
          }
        ],
        "responses": {
          "200": {
            "description": "OK",
            "schema": {
              "$ref": "#/definitions/ListWorkspaceQuotas"
            }
          },
          "default": {
            "description": "Error response describing why the operation failed",
            "schema": {
              "$ref": "../../../../../common-types/resource-management/v3/types.json#/definitions/ErrorResponse"
            }
          }
        },
        "x-ms-pageable": {
          "nextLinkName": "nextLink"
        },
        "x-ms-examples": {
          "List workspace quotas by VMFamily": {
            "$ref": "./examples/Quota/list.json"
          }
        }
      }
    },
    "/subscriptions/{subscriptionId}/resourceGroups/{resourceGroupName}/providers/Microsoft.MachineLearningServices/workspaces/{workspaceName}/computes": {
      "get": {
        "tags": [
          "OperationalizationClusters",
          "MachineLearningComputes"
        ],
        "x-ms-pageable": {
          "nextLinkName": "nextLink"
        },
        "operationId": "Compute_List",
        "description": "Gets computes in specified workspace.",
        "x-ms-examples": {
          "Get Computes": {
            "$ref": "./examples/Compute/list.json"
          }
        },
        "parameters": [
          {
            "$ref": "../../../../../common-types/resource-management/v3/types.json#/parameters/SubscriptionIdParameter"
          },
          {
            "$ref": "../../../../../common-types/resource-management/v3/types.json#/parameters/ResourceGroupNameParameter"
          },
          {
            "$ref": "#/parameters/WorkspaceNameParameter"
          },
          {
            "$ref": "../../../../../common-types/resource-management/v3/types.json#/parameters/ApiVersionParameter"
          },
          {
            "$ref": "#/parameters/PaginationParameter"
          }
        ],
        "responses": {
          "200": {
            "description": "The response includes a paginated array of Machine Learning computes and a URI to the next set of results, if any. For the more information the limits of the number of items in a resource group, see https://azure.microsoft.com/en-us/documentation/articles/azure-subscription-service-limits/.",
            "schema": {
              "$ref": "#/definitions/PaginatedComputeResourcesList"
            }
          },
          "default": {
            "description": "Error response describing why the request failed.",
            "schema": {
              "$ref": "../../../../../common-types/resource-management/v3/types.json#/definitions/ErrorResponse"
            }
          }
        }
      }
    },
    "/subscriptions/{subscriptionId}/resourceGroups/{resourceGroupName}/providers/Microsoft.MachineLearningServices/workspaces/{workspaceName}/computes/{computeName}": {
      "get": {
        "tags": [
          "OperationalizationClusters",
          "MachineLearningComputes"
        ],
        "operationId": "Compute_Get",
        "description": "Gets compute definition by its name. Any secrets (storage keys, service credentials, etc) are not returned - use 'keys' nested resource to get them.",
        "x-ms-examples": {
          "Get a AKS Compute": {
            "$ref": "./examples/Compute/get/AKSCompute.json"
          },
          "Get a AML Compute": {
            "$ref": "./examples/Compute/get/AmlCompute.json"
          },
          "Get an ComputeInstance": {
            "$ref": "./examples/Compute/get/ComputeInstance.json"
          },
          "Get a Kubernetes Compute": {
            "$ref": "./examples/Compute/get/KubernetesCompute.json"
          }
        },
        "parameters": [
          {
            "$ref": "../../../../../common-types/resource-management/v3/types.json#/parameters/SubscriptionIdParameter"
          },
          {
            "$ref": "../../../../../common-types/resource-management/v3/types.json#/parameters/ResourceGroupNameParameter"
          },
          {
            "$ref": "#/parameters/WorkspaceNameParameter"
          },
          {
            "$ref": "#/parameters/ComputeNameParameter"
          },
          {
            "$ref": "../../../../../common-types/resource-management/v3/types.json#/parameters/ApiVersionParameter"
          }
        ],
        "responses": {
          "200": {
            "description": "Success.",
            "schema": {
              "$ref": "#/definitions/ComputeResource"
            }
          },
          "default": {
            "description": "Error response describing why the request failed.",
            "schema": {
              "$ref": "../../../../../common-types/resource-management/v3/types.json#/definitions/ErrorResponse"
            }
          }
        }
      },
      "put": {
        "tags": [
          "OperationalizationClusters",
          "MachineLearningComputes"
        ],
        "operationId": "Compute_CreateOrUpdate",
        "description": "Creates or updates compute. This call will overwrite a compute if it exists. This is a nonrecoverable operation. If your intent is to create a new compute, do a GET first to verify that it does not exist yet.",
        "x-ms-long-running-operation": true,
        "x-ms-examples": {
          "Create a AML Compute": {
            "$ref": "./examples/Compute/createOrUpdate/BasicAmlCompute.json"
          },
          "Create an ComputeInstance Compute with minimal inputs": {
            "$ref": "./examples/Compute/createOrUpdate/ComputeInstanceMinimal.json"
          },
          "Create an ComputeInstance Compute": {
            "$ref": "./examples/Compute/createOrUpdate/ComputeInstance.json"
          },
          "Create an ComputeInstance Compute with Schedules": {
            "$ref": "./examples/Compute/createOrUpdate/ComputeInstanceWithSchedules.json"
          },
          "Create an AKS Compute": {
            "$ref": "./examples/Compute/createOrUpdate/BasicAKSCompute.json"
          },
          "Create a DataFactory Compute": {
            "$ref": "./examples/Compute/createOrUpdate/BasicDataFactoryCompute.json"
          },
          "Update a AML Compute": {
            "$ref": "./examples/Compute/createOrUpdate/AmlCompute.json"
          },
          "Update an AKS Compute": {
            "$ref": "./examples/Compute/createOrUpdate/AKSCompute.json"
          },
          "Attach a Kubernetes Compute": {
            "$ref": "./examples/Compute/createOrUpdate/KubernetesCompute.json"
          }
        },
        "parameters": [
          {
            "$ref": "../../../../../common-types/resource-management/v3/types.json#/parameters/SubscriptionIdParameter"
          },
          {
            "$ref": "../../../../../common-types/resource-management/v3/types.json#/parameters/ResourceGroupNameParameter"
          },
          {
            "$ref": "#/parameters/WorkspaceNameParameter"
          },
          {
            "$ref": "#/parameters/ComputeNameParameter"
          },
          {
            "$ref": "../../../../../common-types/resource-management/v3/types.json#/parameters/ApiVersionParameter"
          },
          {
            "$ref": "#/parameters/ComputeDefinitionParameter"
          }
        ],
        "responses": {
          "200": {
            "description": "Compute creation or update initiated.",
            "schema": {
              "$ref": "#/definitions/ComputeResource"
            }
          },
          "201": {
            "description": "Compute creation or update initiated.",
            "headers": {
              "Azure-AsyncOperation": {
                "description": "URI to poll for asynchronous operation status.",
                "type": "string"
              }
            },
            "schema": {
              "$ref": "#/definitions/ComputeResource"
            }
          },
          "default": {
            "description": "Error response describing why the request failed.",
            "schema": {
              "$ref": "../../../../../common-types/resource-management/v3/types.json#/definitions/ErrorResponse"
            }
          }
        }
      },
      "patch": {
        "tags": [
          "OperationalizationClusters",
          "MachineLearningComputes"
        ],
        "operationId": "Compute_Update",
        "description": "Updates properties of a compute. This call will overwrite a compute if it exists. This is a nonrecoverable operation.",
        "x-ms-long-running-operation": true,
        "x-ms-examples": {
          "Update a AmlCompute Compute": {
            "$ref": "./examples/Compute/patch.json"
          }
        },
        "parameters": [
          {
            "$ref": "../../../../../common-types/resource-management/v3/types.json#/parameters/SubscriptionIdParameter"
          },
          {
            "$ref": "../../../../../common-types/resource-management/v3/types.json#/parameters/ResourceGroupNameParameter"
          },
          {
            "$ref": "#/parameters/WorkspaceNameParameter"
          },
          {
            "$ref": "#/parameters/ComputeNameParameter"
          },
          {
            "$ref": "../../../../../common-types/resource-management/v3/types.json#/parameters/ApiVersionParameter"
          },
          {
            "name": "parameters",
            "in": "body",
            "required": true,
            "schema": {
              "$ref": "#/definitions/ClusterUpdateParameters"
            },
            "description": "Additional parameters for cluster update."
          }
        ],
        "responses": {
          "200": {
            "description": "Compute update initiated.",
            "schema": {
              "$ref": "#/definitions/ComputeResource"
            }
          },
          "default": {
            "description": "Error response describing why the request failed.",
            "schema": {
              "$ref": "../../../../../common-types/resource-management/v3/types.json#/definitions/ErrorResponse"
            }
          }
        }
      },
      "delete": {
        "tags": [
          "OperationalizationClusters",
          "MachineLearningComputes"
        ],
        "operationId": "Compute_Delete",
        "description": "Deletes specified Machine Learning compute.",
        "x-ms-long-running-operation": true,
        "x-ms-examples": {
          "Delete Compute": {
            "$ref": "./examples/Compute/delete.json"
          }
        },
        "parameters": [
          {
            "$ref": "../../../../../common-types/resource-management/v3/types.json#/parameters/SubscriptionIdParameter"
          },
          {
            "$ref": "../../../../../common-types/resource-management/v3/types.json#/parameters/ResourceGroupNameParameter"
          },
          {
            "$ref": "#/parameters/WorkspaceNameParameter"
          },
          {
            "$ref": "#/parameters/ComputeNameParameter"
          },
          {
            "$ref": "../../../../../common-types/resource-management/v3/types.json#/parameters/ApiVersionParameter"
          },
          {
            "$ref": "#/parameters/UnderlyingResourceActionParameter"
          }
        ],
        "responses": {
          "200": {
            "description": "The request was successful; the request was well-formed and received properly."
          },
          "202": {
            "description": "Compute deletion initiated.",
            "headers": {
              "Azure-AsyncOperation": {
                "description": "URI to poll for asynchronous operation status.",
                "type": "string"
              },
              "Location": {
                "description": "URI to poll for asynchronous operation result.",
                "type": "string"
              }
            }
          },
          "204": {
            "description": "No content; The target compute does not exist."
          },
          "default": {
            "description": "Error response describing why the request failed.",
            "schema": {
              "$ref": "../../../../../common-types/resource-management/v3/types.json#/definitions/ErrorResponse"
            }
          }
        }
      }
    },
    "/subscriptions/{subscriptionId}/resourceGroups/{resourceGroupName}/providers/Microsoft.MachineLearningServices/workspaces/{workspaceName}/computes/{computeName}/customServices": {
      "post": {
        "tags": [
          "OperationalizationClusters",
          "MachineLearningComputes"
        ],
        "operationId": "Compute_UpdateCustomServices",
        "description": "Updates the custom services list. The list of custom services provided shall be overwritten",
        "x-ms-examples": {
          "Update Custom Services": {
            "$ref": "./examples/Compute/updateCustomServices.json"
          }
        },
        "parameters": [
          {
            "$ref": "../../../../../common-types/resource-management/v3/types.json#/parameters/SubscriptionIdParameter"
          },
          {
            "$ref": "../../../../../common-types/resource-management/v3/types.json#/parameters/ResourceGroupNameParameter"
          },
          {
            "$ref": "#/parameters/WorkspaceNameParameter"
          },
          {
            "$ref": "#/parameters/ComputeNameParameter"
          },
          {
            "$ref": "../../../../../common-types/resource-management/v3/types.json#/parameters/ApiVersionParameter"
          },
          {
            "in": "body",
            "name": "customServices",
            "required": true,
            "description": "New list of Custom Services.",
            "schema": {
              "type": "array",
              "items": {
                "$ref": "#/definitions/CustomService"
              }
            }
          }
        ],
        "responses": {
          "200": {
            "description": "Success"
          },
          "default": {
            "description": "Error response describing why the request failed.",
            "schema": {
              "$ref": "../../../../../common-types/resource-management/v3/types.json#/definitions/ErrorResponse"
            }
          }
        }
      }
    },
    "/subscriptions/{subscriptionId}/resourceGroups/{resourceGroupName}/providers/Microsoft.MachineLearningServices/workspaces/{workspaceName}/computes/{computeName}/listNodes": {
      "post": {
        "tags": [
          "MachineLearningComputes"
        ],
        "operationId": "Compute_ListNodes",
        "description": "Get the details (e.g IP address, port etc) of all the compute nodes in the compute.",
        "parameters": [
          {
            "$ref": "../../../../../common-types/resource-management/v3/types.json#/parameters/SubscriptionIdParameter"
          },
          {
            "$ref": "../../../../../common-types/resource-management/v3/types.json#/parameters/ResourceGroupNameParameter"
          },
          {
            "$ref": "#/parameters/WorkspaceNameParameter"
          },
          {
            "$ref": "#/parameters/ComputeNameParameter"
          },
          {
            "$ref": "../../../../../common-types/resource-management/v3/types.json#/parameters/ApiVersionParameter"
          }
        ],
        "responses": {
          "200": {
            "description": "The operation was successful. The response contains the list of IP addresses.",
            "schema": {
              "$ref": "#/definitions/AmlComputeNodesInformation"
            }
          },
          "default": {
            "description": "Error response describing why the operation failed.",
            "schema": {
              "$ref": "../../../../../common-types/resource-management/v3/types.json#/definitions/ErrorResponse"
            }
          }
        },
        "x-ms-pageable": {
          "nextLinkName": "nextLink",
          "itemName": "nodes"
        },
        "x-ms-examples": {
          "Get compute nodes information for a compute": {
            "$ref": "./examples/Compute/listNodes.json"
          }
        }
      }
    },
    "/subscriptions/{subscriptionId}/resourceGroups/{resourceGroupName}/providers/Microsoft.MachineLearningServices/workspaces/{workspaceName}/computes/{computeName}/listKeys": {
      "post": {
        "tags": [
          "OperationalizationClusters",
          "MachineLearningComputes"
        ],
        "operationId": "Compute_ListKeys",
        "description": "Gets secrets related to Machine Learning compute (storage keys, service credentials, etc).",
        "x-ms-examples": {
          "List AKS Compute Keys": {
            "$ref": "./examples/Compute/listKeys.json"
          }
        },
        "parameters": [
          {
            "$ref": "../../../../../common-types/resource-management/v3/types.json#/parameters/SubscriptionIdParameter"
          },
          {
            "$ref": "../../../../../common-types/resource-management/v3/types.json#/parameters/ResourceGroupNameParameter"
          },
          {
            "$ref": "#/parameters/WorkspaceNameParameter"
          },
          {
            "$ref": "#/parameters/ComputeNameParameter"
          },
          {
            "$ref": "../../../../../common-types/resource-management/v3/types.json#/parameters/ApiVersionParameter"
          }
        ],
        "responses": {
          "200": {
            "description": "Success.",
            "schema": {
              "$ref": "#/definitions/ComputeSecrets"
            }
          },
          "default": {
            "description": "Error response describing why the operation failed.",
            "schema": {
              "$ref": "../../../../../common-types/resource-management/v3/types.json#/definitions/ErrorResponse"
            }
          }
        }
      }
    },
    "/subscriptions/{subscriptionId}/resourceGroups/{resourceGroupName}/providers/Microsoft.MachineLearningServices/workspaces/{workspaceName}/computes/{computeName}/start": {
      "post": {
        "tags": [
          "OperationalizationClusters",
          "MachineLearningComputes"
        ],
        "operationId": "Compute_Start",
        "description": "Posts a start action to a compute instance",
        "x-ms-examples": {
          "Start ComputeInstance Compute": {
            "$ref": "./examples/Compute/start.json"
          }
        },
        "x-ms-long-running-operation": true,
        "parameters": [
          {
            "$ref": "../../../../../common-types/resource-management/v3/types.json#/parameters/SubscriptionIdParameter"
          },
          {
            "$ref": "../../../../../common-types/resource-management/v3/types.json#/parameters/ResourceGroupNameParameter"
          },
          {
            "$ref": "#/parameters/WorkspaceNameParameter"
          },
          {
            "$ref": "#/parameters/ComputeNameParameter"
          },
          {
            "$ref": "../../../../../common-types/resource-management/v3/types.json#/parameters/ApiVersionParameter"
          }
        ],
        "responses": {
          "202": {
            "description": "Success."
          },
          "default": {
            "description": "Error response describing why the operation failed.",
            "schema": {
              "$ref": "../../../../../common-types/resource-management/v3/types.json#/definitions/ErrorResponse"
            }
          }
        }
      }
    },
    "/subscriptions/{subscriptionId}/resourceGroups/{resourceGroupName}/providers/Microsoft.MachineLearningServices/workspaces/{workspaceName}/computes/{computeName}/stop": {
      "post": {
        "tags": [
          "OperationalizationClusters",
          "MachineLearningComputes"
        ],
        "operationId": "Compute_Stop",
        "description": "Posts a stop action to a compute instance",
        "x-ms-examples": {
          "Stop ComputeInstance Compute": {
            "$ref": "./examples/Compute/stop.json"
          }
        },
        "x-ms-long-running-operation": true,
        "parameters": [
          {
            "$ref": "../../../../../common-types/resource-management/v3/types.json#/parameters/SubscriptionIdParameter"
          },
          {
            "$ref": "../../../../../common-types/resource-management/v3/types.json#/parameters/ResourceGroupNameParameter"
          },
          {
            "$ref": "#/parameters/WorkspaceNameParameter"
          },
          {
            "$ref": "#/parameters/ComputeNameParameter"
          },
          {
            "$ref": "../../../../../common-types/resource-management/v3/types.json#/parameters/ApiVersionParameter"
          }
        ],
        "responses": {
          "202": {
            "description": "Success."
          },
          "default": {
            "description": "Error response describing why the operation failed.",
            "schema": {
              "$ref": "../../../../../common-types/resource-management/v3/types.json#/definitions/ErrorResponse"
            }
          }
        }
      }
    },
    "/subscriptions/{subscriptionId}/resourceGroups/{resourceGroupName}/providers/Microsoft.MachineLearningServices/workspaces/{workspaceName}/computes/{computeName}/restart": {
      "post": {
        "tags": [
          "OperationalizationClusters",
          "MachineLearningComputes"
        ],
        "operationId": "Compute_Restart",
        "description": "Posts a restart action to a compute instance",
        "x-ms-examples": {
          "Restart ComputeInstance Compute": {
            "$ref": "./examples/Compute/restart.json"
          }
        },
        "x-ms-long-running-operation": true,
        "parameters": [
          {
            "$ref": "../../../../../common-types/resource-management/v3/types.json#/parameters/SubscriptionIdParameter"
          },
          {
            "$ref": "../../../../../common-types/resource-management/v3/types.json#/parameters/ResourceGroupNameParameter"
          },
          {
            "$ref": "#/parameters/WorkspaceNameParameter"
          },
          {
            "$ref": "#/parameters/ComputeNameParameter"
          },
          {
            "$ref": "../../../../../common-types/resource-management/v3/types.json#/parameters/ApiVersionParameter"
          }
        ],
        "responses": {
          "202": {
            "description": "Success."
          },
          "default": {
            "description": "Error response describing why the operation failed.",
            "schema": {
              "$ref": "../../../../../common-types/resource-management/v3/types.json#/definitions/ErrorResponse"
            }
          }
        }
      }
    },
    "/subscriptions/{subscriptionId}/resourceGroups/{resourceGroupName}/providers/Microsoft.MachineLearningServices/workspaces/{workspaceName}/computes/{computeName}/updateIdleShutdownSetting": {
      "post": {
        "tags": [
          "MachineLearningComputes"
        ],
        "operationId": "Compute_UpdateIdleShutdownSetting",
        "description": "Updates the idle shutdown setting of a compute instance.",
        "x-ms-examples": {
          "Update idle shutdown setting of ComputeInstance": {
            "$ref": "./examples/Compute/updateIdleShutdownSetting.json"
          }
        },
        "parameters": [
          {
            "$ref": "../../../../../common-types/resource-management/v3/types.json#/parameters/SubscriptionIdParameter"
          },
          {
            "$ref": "../../../../../common-types/resource-management/v3/types.json#/parameters/ResourceGroupNameParameter"
          },
          {
            "$ref": "#/parameters/WorkspaceNameParameter"
          },
          {
            "$ref": "#/parameters/ComputeNameParameter"
          },
          {
            "$ref": "../../../../../common-types/resource-management/v3/types.json#/parameters/ApiVersionParameter"
          },
          {
            "name": "parameters",
            "in": "body",
            "required": true,
            "description": "The object for updating idle shutdown setting of specified ComputeInstance.",
            "schema": {
              "$ref": "#/definitions/IdleShutdownSetting"
            }
          }
        ],
        "responses": {
          "200": {
            "description": "Success."
          },
          "default": {
            "description": "Error response describing why the operation failed.",
            "schema": {
              "$ref": "../../../../../common-types/resource-management/v3/types.json#/definitions/ErrorResponse"
            }
          }
        }
      }
    }
  },
  "/subscriptions/{subscriptionId}/resourceGroups/{resourceGroupName}/providers/Microsoft.MachineLearningServices/workspaces/{workspaceName}/computes/{computeName}/allowedvmsizesforresize": {
    "get": {
      "tags": [
        "OperationalizationClusters",
        "MachineLearningComputes",
        "VirtualMachineSizes"
      ],
      "operationId": "Compute_AllowedResizeSizes",
      "description": "Returns supported virtual machine sizes for resize",
      "x-ms-long-running-operation": true,
      "parameters": [
        {
          "$ref": "../../../../../common-types/resource-management/v3/types.json#/parameters/SubscriptionIdParameter"
        },
        {
          "$ref": "../../../../../common-types/resource-management/v3/types.json#/parameters/ResourceGroupNameParameter"
        },
        {
          "$ref": "#/parameters/WorkspaceNameParameter"
        },
        {
          "$ref": "#/parameters/ComputeNameParameter"
        },
        {
          "$ref": "../../../../../common-types/resource-management/v3/types.json#/parameters/ApiVersionParameter"
        }
      ],
      "responses": {
        "200": {
          "description": "OK",
          "schema": {
            "$ref": "#/definitions/VirtualMachineSizeListResult"
          }
        },
        "default": {
          "description": "Error response describing why the operation failed.",
          "schema": {
            "$ref": "../../../../../common-types/resource-management/v3/types.json#/definitions/ErrorResponse"
          }
        }
      },
      "x-ms-examples": {
        "List VM Sizes": {
          "$ref": "./examples/Compute/allowedVMSizesForResize.json"
        }
      }
    }
  },
  "/subscriptions/{subscriptionId}/resourceGroups/{resourceGroupName}/providers/Microsoft.MachineLearningServices/workspaces/{workspaceName}/computes/{computeName}/resize": {
    "post": {
      "tags": [
        "OperationalizationClusters",
        "MachineLearningComputes"
      ],
      "operationId": "Compute_Resize",
      "description": "Updates the size of a Compute Instance.",
      "x-ms-long-running-operation": true,
      "parameters": [
        {
          "$ref": "../../../../../common-types/resource-management/v3/types.json#/parameters/SubscriptionIdParameter"
        },
        {
          "$ref": "../../../../../common-types/resource-management/v3/types.json#/parameters/ResourceGroupNameParameter"
        },
        {
          "$ref": "#/parameters/WorkspaceNameParameter"
        },
        {
          "$ref": "#/parameters/ComputeNameParameter"
        },
        {
          "$ref": "../../../../../common-types/resource-management/v3/types.json#/parameters/ApiVersionParameter"
        },
        {
          "name": "parameters",
          "in": "body",
          "required": true,
          "description": "The object for updating VM size setting of specified Compute Instance.",
          "schema": {
            "$ref": "#/definitions/ResizeSchema"
          }
        }
      ],
      "responses": {
        "202": {
          "description": "Success."
        },
        "default": {
          "description": "Error response describing why the operation failed.",
          "schema": {
            "$ref": "../../../../../common-types/resource-management/v3/types.json#/definitions/ErrorResponse"
          }
        }
      },
      "x-ms-examples": {
        "List VM Sizes": {
          "$ref": "./examples/Compute/resize.json"
        }
      }
    }
  },
  "parameters": {
    "WorkspaceNameParameter": {
      "name": "workspaceName",
      "description": "Name of Azure Machine Learning workspace.",
      "in": "path",
      "type": "string",
      "required": true,
      "pattern": "^[a-zA-Z0-9][a-zA-Z0-9_-]{2,32}$",
      "x-ms-parameter-location": "method"
    },
    "ComputeNameParameter": {
      "name": "computeName",
      "description": "Name of the Azure Machine Learning compute.",
      "in": "path",
      "type": "string",
      "required": true,
      "x-ms-parameter-location": "method"
    },
    "AsyncOperationIdParameter": {
      "name": "asyncOperationId",
      "description": "Identifier of an asynchronous Azure Machine Learning compute operation.",
      "in": "path",
      "type": "string",
      "required": true,
      "x-ms-parameter-location": "method"
    },
    "LocationParameter": {
      "name": "location",
      "description": "The name of the Azure location/region.",
      "in": "path",
      "type": "string",
      "required": true,
      "x-ms-parameter-location": "method"
    },
    "PaginationParameter": {
      "in": "query",
      "name": "$skip",
      "type": "string",
      "description": "Continuation token for pagination.",
      "required": false,
      "x-ms-parameter-location": "method"
    },
    "ComputeDefinitionParameter": {
      "in": "body",
      "name": "parameters",
      "description": "Payload with Machine Learning compute definition.",
      "required": true,
      "schema": {
        "$ref": "#/definitions/ComputeResource"
      },
      "x-ms-parameter-location": "method"
    },
    "ComputeTypeParameter": {
      "in": "query",
      "name": "compute-type",
      "type": "string",
      "description": "Type of compute to filter by.",
      "required": false,
      "x-ms-parameter-location": "method"
    },
    "UnderlyingResourceActionParameter": {
      "in": "query",
      "name": "underlyingResourceAction",
      "type": "string",
      "description": "Delete the underlying compute if 'Delete', or detach the underlying compute from workspace if 'Detach'.",
      "required": true,
      "enum": [
        "Delete",
        "Detach"
      ],
      "x-ms-enum": {
        "name": "UnderlyingResourceAction",
        "modelAsString": true
      },
      "x-ms-parameter-location": "method"
    }
  },
  "definitions": {
    "UsageName": {
      "type": "object",
      "properties": {
        "value": {
          "readOnly": true,
          "type": "string",
          "description": "The name of the resource."
        },
        "localizedValue": {
          "readOnly": true,
          "type": "string",
          "description": "The localized name of the resource."
        }
      },
      "description": "The Usage Names."
    },
    "Usage": {
      "type": "object",
      "properties": {
        "id": {
          "readOnly": true,
          "type": "string",
          "description": "Specifies the resource ID."
        },
        "amlWorkspaceLocation": {
          "readOnly": true,
          "type": "string",
          "description": "Region of the AML workspace in the id."
        },
        "type": {
          "readOnly": true,
          "type": "string",
          "description": "Specifies the resource type."
        },
        "unit": {
          "readOnly": true,
          "type": "string",
          "description": "An enum describing the unit of usage measurement.",
          "enum": [
            "Count"
          ],
          "x-ms-enum": {
            "name": "UsageUnit",
            "modelAsString": true
          }
        },
        "currentValue": {
          "readOnly": true,
          "type": "integer",
          "format": "int64",
          "description": "The current usage of the resource."
        },
        "limit": {
          "readOnly": true,
          "type": "integer",
          "format": "int64",
          "description": "The maximum permitted usage of the resource."
        },
        "name": {
          "readOnly": true,
          "$ref": "#/definitions/UsageName",
          "description": "The name of the type of usage."
        }
      },
      "description": "Describes AML Resource Usage."
    },
    "ListUsagesResult": {
      "type": "object",
      "properties": {
        "value": {
          "readOnly": true,
          "type": "array",
          "items": {
            "$ref": "#/definitions/Usage"
          },
          "description": "The list of AML resource usages."
        },
        "nextLink": {
          "readOnly": true,
          "type": "string",
          "description": "The URI to fetch the next page of AML resource usage information. Call ListNext() with this to fetch the next page of AML resource usage information."
        }
      },
      "description": "The List Usages operation response."
    },
    "VirtualMachineSize": {
      "type": "object",
      "properties": {
        "name": {
          "type": "string",
          "title": "Virtual Machine size name",
          "description": "The name of the virtual machine size.",
          "readOnly": true
        },
        "family": {
          "type": "string",
          "title": "Virtual Machine family name",
          "description": "The family name of the virtual machine size.",
          "readOnly": true
        },
        "vCPUs": {
          "type": "integer",
          "format": "int32",
          "title": "Number of vPUs",
          "description": "The number of vCPUs supported by the virtual machine size.",
          "readOnly": true
        },
        "gpus": {
          "type": "integer",
          "format": "int32",
          "title": "Number of gPUs",
          "description": "The number of gPUs supported by the virtual machine size.",
          "readOnly": true
        },
        "osVhdSizeMB": {
          "type": "integer",
          "format": "int32",
          "title": "OS VHD Disk size",
          "description": "The OS VHD disk size, in MB, allowed by the virtual machine size.",
          "readOnly": true
        },
        "maxResourceVolumeMB": {
          "type": "integer",
          "format": "int32",
          "title": "Resource volume size",
          "description": "The resource volume size, in MB, allowed by the virtual machine size.",
          "readOnly": true
        },
        "memoryGB": {
          "type": "number",
          "format": "double",
          "title": "Memory size",
          "description": "The amount of memory, in GB, supported by the virtual machine size.",
          "readOnly": true
        },
        "lowPriorityCapable": {
          "type": "boolean",
          "title": "Low priority capable",
          "description": "Specifies if the virtual machine size supports low priority VMs.",
          "readOnly": true
        },
        "premiumIO": {
          "type": "boolean",
          "title": "Premium IO supported",
          "description": "Specifies if the virtual machine size supports premium IO.",
          "readOnly": true
        },
        "estimatedVMPrices": {
          "title": "Estimated VM prices",
          "description": "The estimated price information for using a VM.",
          "$ref": "#/definitions/EstimatedVMPrices"
        },
        "supportedComputeTypes": {
          "type": "array",
          "items": {
            "type": "string"
          },
          "title": "Supported Compute Types",
          "description": "Specifies the compute types supported by the virtual machine size."
        }
      },
      "description": "Describes the properties of a VM size."
    },
    "EstimatedVMPrices": {
      "type": "object",
      "properties": {
        "billingCurrency": {
          "type": "string",
          "title": "Billing currency",
          "description": "Three lettered code specifying the currency of the VM price. Example: USD",
          "enum": [
            "USD"
          ],
          "x-ms-enum": {
            "name": "BillingCurrency",
            "modelAsString": true
          }
        },
        "unitOfMeasure": {
          "type": "string",
          "title": "Unit of time measure",
          "description": "The unit of time measurement for the specified VM price. Example: OneHour",
          "enum": [
            "OneHour"
          ],
          "x-ms-enum": {
            "name": "UnitOfMeasure",
            "modelAsString": true
          }
        },
        "values": {
          "type": "array",
          "items": {
            "$ref": "#/definitions/EstimatedVMPrice"
          },
          "x-ms-identifiers": [],
          "title": "List of estimated VM prices.",
          "description": "The list of estimated prices for using a VM of a particular OS type, tier, etc."
        }
      },
      "required": [
        "billingCurrency",
        "unitOfMeasure",
        "values"
      ],
      "description": "The estimated price info for using a VM."
    },
    "EstimatedVMPrice": {
      "type": "object",
      "properties": {
        "retailPrice": {
          "type": "number",
          "format": "double",
          "title": "Retail price",
          "description": "The price charged for using the VM."
        },
        "osType": {
          "type": "string",
          "title": "OS type",
          "description": "Operating system type used by the VM.",
          "enum": [
            "Linux",
            "Windows"
          ],
          "x-ms-enum": {
            "name": "VMPriceOSType",
            "modelAsString": true
          }
        },
        "vmTier": {
          "type": "string",
          "title": "VM tier",
          "description": "The type of the VM.",
          "enum": [
            "Standard",
            "LowPriority",
            "Spot"
          ],
          "x-ms-enum": {
            "name": "VMTier",
            "modelAsString": true
          }
        }
      },
      "required": [
        "retailPrice",
        "osType",
        "vmTier"
      ],
      "description": "The estimated price info for using a VM of a particular OS type, tier, etc."
    },
    "VirtualMachineSizeListResult": {
      "type": "object",
      "properties": {
        "value": {
          "type": "array",
          "items": {
            "$ref": "#/definitions/VirtualMachineSize"
          },
          "x-ms-identifiers": [
            "name"
          ],
          "description": "The list of virtual machine sizes supported by AmlCompute."
        }
      },
      "description": "The List Virtual Machine size operation response."
    },
    "QuotaBaseProperties": {
      "type": "object",
      "properties": {
        "id": {
          "type": "string",
          "description": "Specifies the resource ID."
        },
        "type": {
          "type": "string",
          "description": "Specifies the resource type."
        },
        "limit": {
          "type": "integer",
          "format": "int64",
          "title": "Limit.",
          "description": "The maximum permitted quota of the resource."
        },
        "unit": {
          "type": "string",
          "description": "An enum describing the unit of quota measurement.",
          "enum": [
            "Count"
          ],
          "x-ms-enum": {
            "name": "QuotaUnit",
            "modelAsString": true
          }
        }
      },
      "description": "The properties for Quota update or retrieval."
    },
    "QuotaUpdateParameters": {
      "type": "object",
      "properties": {
        "value": {
          "description": "The list for update quota.",
          "type": "array",
          "items": {
            "$ref": "#/definitions/QuotaBaseProperties"
          }
        },
        "location": {
          "description": "Region of workspace quota to be updated.",
          "type": "string"
        }
      },
      "description": "Quota update parameters."
    },
    "UpdateWorkspaceQuotasResult": {
      "type": "object",
      "properties": {
        "value": {
          "description": "The list of workspace quota update result.",
          "items": {
            "$ref": "#/definitions/UpdateWorkspaceQuotas"
          },
          "readOnly": true,
          "type": "array"
        },
        "nextLink": {
          "description": "The URI to fetch the next page of workspace quota update result. Call ListNext() with this to fetch the next page of Workspace Quota update result.",
          "readOnly": true,
          "type": "string"
        }
      },
      "description": "The result of update workspace quota."
    },
    "UpdateWorkspaceQuotas": {
      "type": "object",
      "properties": {
        "id": {
          "readOnly": true,
          "type": "string",
          "description": "Specifies the resource ID."
        },
        "type": {
          "readOnly": true,
          "type": "string",
          "description": "Specifies the resource type."
        },
        "limit": {
          "type": "integer",
          "format": "int64",
          "title": "Limit.",
          "description": "The maximum permitted quota of the resource."
        },
        "unit": {
          "readOnly": true,
          "type": "string",
          "description": "An enum describing the unit of quota measurement.",
          "enum": [
            "Count"
          ],
          "x-ms-enum": {
            "name": "QuotaUnit",
            "modelAsString": true
          }
        },
        "status": {
          "type": "string",
          "readOnly": false,
          "title": "Update Workspace Quota Status.",
          "description": "Status of update workspace quota.",
          "enum": [
            "Undefined",
            "Success",
            "Failure",
            "InvalidQuotaBelowClusterMinimum",
            "InvalidQuotaExceedsSubscriptionLimit",
            "InvalidVMFamilyName",
            "OperationNotSupportedForSku",
            "OperationNotEnabledForRegion"
          ],
          "x-ms-enum": {
            "name": "status",
            "modelAsString": true
          }
        }
      },
      "description": "The properties for update Quota response."
    },
    "ResourceName": {
      "type": "object",
      "properties": {
        "value": {
          "readOnly": true,
          "type": "string",
          "description": "The name of the resource."
        },
        "localizedValue": {
          "readOnly": true,
          "type": "string",
          "description": "The localized name of the resource."
        }
      },
      "description": "The Resource Name."
    },
    "ResourceQuota": {
      "type": "object",
      "properties": {
        "id": {
          "readOnly": true,
          "type": "string",
          "description": "Specifies the resource ID."
        },
        "amlWorkspaceLocation": {
          "readOnly": true,
          "type": "string",
          "description": "Region of the AML workspace in the id."
        },
        "type": {
          "readOnly": true,
          "type": "string",
          "description": "Specifies the resource type."
        },
        "name": {
          "$ref": "#/definitions/ResourceName",
          "description": "Name of the resource.",
          "readOnly": true
        },
        "limit": {
          "readOnly": true,
          "type": "integer",
          "format": "int64",
          "title": "Limit.",
          "description": "The maximum permitted quota of the resource."
        },
        "unit": {
          "readOnly": true,
          "type": "string",
          "description": "An enum describing the unit of quota measurement.",
          "enum": [
            "Count"
          ],
          "x-ms-enum": {
            "name": "QuotaUnit",
            "modelAsString": true
          }
        }
      },
      "description": "The quota assigned to a resource."
    },
    "ListWorkspaceQuotas": {
      "type": "object",
      "properties": {
        "value": {
          "description": "The list of Workspace Quotas by VM Family",
          "items": {
            "$ref": "#/definitions/ResourceQuota"
          },
          "readOnly": true,
          "type": "array"
        },
        "nextLink": {
          "description": "The URI to fetch the next page of workspace quota information by VM Family. Call ListNext() with this to fetch the next page of Workspace Quota information.",
          "readOnly": true,
          "type": "string"
        }
      },
      "description": "The List WorkspaceQuotasByVMFamily operation response."
    },
    "ResourceId": {
      "type": "object",
      "properties": {
        "id": {
          "type": "string",
          "description": "The ID of the resource"
        }
      },
      "required": [
        "id"
      ],
      "description": "Represents a resource ID. For example, for a subnet, it is the resource URL for the subnet.",
      "x-ms-azure-resource": true
    },
    "PaginatedComputeResourcesList": {
      "type": "object",
      "description": "Paginated list of Machine Learning compute objects wrapped in ARM resource envelope.",
      "properties": {
        "value": {
          "type": "array",
          "description": "An array of Machine Learning compute objects wrapped in ARM resource envelope.",
          "items": {
            "$ref": "#/definitions/ComputeResource"
          }
        },
        "nextLink": {
          "type": "string",
          "description": "A continuation link (absolute URI) to the next page of results in the list."
        }
      }
    },
    "ComputeResource": {
      "type": "object",
      "description": "Machine Learning compute object wrapped into ARM resource envelope.",
      "allOf": [
        {
          "$ref": "../../../../../common-types/resource-management/v3/types.json#/definitions/Resource"
        },
        {
          "$ref": "#/definitions/ComputeResourceSchema"
        }
      ],
      "properties": {
        "identity": {
          "$ref": "../../../../../common-types/resource-management/v3/managedidentity.json#/definitions/ManagedServiceIdentity",
          "description": "The identity of the resource."
        },
        "location": {
          "description": "Specifies the location of the resource.",
          "type": "string"
        },
        "tags": {
          "description": "Contains resource tags defined as key/value pairs.",
          "type": "object",
          "x-nullable": true,
          "additionalProperties": {
            "type": "string"
          }
        },
        "sku": {
          "$ref": "../../../../../common-types/resource-management/v3/types.json#/definitions/Sku",
          "description": "The sku of the workspace.",
          "x-nullable": true
        }
      }
    },
    "ComputeResourceSchema": {
      "type": "object",
      "properties": {
        "properties": {
          "description": "Compute properties",
          "$ref": "#/definitions/Compute"
        }
      }
    },
    "Compute": {
      "type": "object",
      "description": "Machine Learning compute object.",
      "discriminator": "computeType",
      "properties": {
        "computeType": {
          "description": "The type of compute",
          "$ref": "#/definitions/ComputeType"
        },
        "computeLocation": {
          "description": "Location for the underlying compute",
          "type": "string",
          "x-ms-mutability": [
            "read",
            "create"
          ]
        },
        "provisioningState": {
          "type": "string",
          "description": "The provision state of the cluster. Valid values are Unknown, Updating, Provisioning, Succeeded, and Failed.",
          "enum": [
            "Unknown",
            "Updating",
            "Creating",
            "Deleting",
            "Succeeded",
            "Failed",
            "Canceled"
          ],
          "x-ms-enum": {
            "name": "ProvisioningState",
            "modelAsString": true
          },
          "readOnly": true
        },
        "description": {
          "type": "string",
          "description": "The description of the Machine Learning compute.",
          "x-nullable": true
        },
        "createdOn": {
          "type": "string",
          "readOnly": true,
          "format": "date-time",
          "description": "The time at which the compute was created."
        },
        "modifiedOn": {
          "type": "string",
          "readOnly": true,
          "format": "date-time",
          "description": "The time at which the compute was last modified."
        },
        "resourceId": {
          "type": "string",
          "description": "ARM resource id of the underlying compute",
          "x-nullable": true
        },
        "provisioningErrors": {
          "type": "array",
          "description": "Errors during provisioning",
          "items": {
            "$ref": "../../../../../common-types/resource-management/v3/types.json#/definitions/ErrorResponse"
          },
          "x-ms-identifiers": [
            "/error/code"
          ],
          "readOnly": true,
          "x-nullable": true
        },
        "isAttachedCompute": {
          "type": "boolean",
          "description": "Indicating whether the compute was provisioned by user and brought from outside if true, or machine learning service provisioned it if false.",
          "readOnly": true
        },
        "disableLocalAuth": {
          "type": "boolean",
          "description": "Opt-out of local authentication and ensure customers can use only MSI and AAD exclusively for authentication.",
          "x-ms-mutability": [
            "read",
            "create"
          ]
        }
      },
      "required": [
        "computeType"
      ]
    },
    "AKS": {
      "description": "A Machine Learning compute based on AKS.",
      "allOf": [
        {
          "$ref": "#/definitions/Compute"
        },
        {
          "$ref": "#/definitions/AKSSchema"
        }
      ],
      "x-ms-discriminator-value": "AKS"
    },
    "AKSSchema": {
      "type": "object",
      "properties": {
        "properties": {
          "type": "object",
          "description": "AKS properties",
          "properties": {
            "clusterFqdn": {
              "description": "Cluster full qualified domain name",
              "type": "string",
              "x-nullable": true
            },
            "systemServices": {
              "type": "array",
              "description": "System services",
              "items": {
                "$ref": "#/definitions/SystemService"
              },
              "x-ms-identifiers": [
                "publicIpAddress"
              ],
              "readOnly": true,
              "x-nullable": true
            },
            "agentCount": {
              "description": "Number of agents",
              "type": "integer",
              "format": "int32",
              "minimum": 0,
              "x-nullable": true
            },
            "agentVmSize": {
              "description": "Agent virtual machine size",
              "type": "string",
              "x-nullable": true
            },
            "clusterPurpose": {
              "description": "Intended usage of the cluster",
              "type": "string",
              "default": "FastProd",
              "enum": [
                "FastProd",
                "DenseProd",
                "DevTest"
              ],
              "x-ms-enum": {
                "name": "ClusterPurpose",
                "modelAsString": true
              }
            },
            "sslConfiguration": {
              "description": "SSL configuration",
              "$ref": "#/definitions/SslConfiguration",
              "x-nullable": true
            },
            "aksNetworkingConfiguration": {
              "description": "AKS networking configuration for vnet",
              "$ref": "#/definitions/AksNetworkingConfiguration",
              "x-nullable": true
            },
            "loadBalancerType": {
              "description": "Load Balancer Type",
              "type": "string",
              "default": "PublicIp",
              "enum": [
                "PublicIp",
                "InternalLoadBalancer"
              ],
              "x-ms-enum": {
                "name": "LoadBalancerType",
                "modelAsString": true
              }
            },
            "loadBalancerSubnet": {
              "description": "Load Balancer Subnet",
              "type": "string",
              "x-nullable": true
            }
          }
        }
      }
    },
    "Kubernetes": {
      "description": "A Machine Learning compute based on Kubernetes Compute.",
      "allOf": [
        {
          "$ref": "#/definitions/Compute"
        },
        {
          "$ref": "#/definitions/KubernetesSchema"
        }
      ],
      "x-ms-discriminator-value": "Kubernetes"
    },
    "KubernetesSchema": {
      "type": "object",
      "description": "Kubernetes Compute Schema",
      "properties": {
        "properties": {
          "description": "Properties of Kubernetes",
          "$ref": "#/definitions/KubernetesProperties"
        }
      }
    },
    "KubernetesProperties": {
      "type": "object",
      "description": "Kubernetes properties",
      "properties": {
        "relayConnectionString": {
          "description": "Relay connection string.",
          "type": "string",
          "x-ms-secret": true,
          "x-nullable": true
        },
        "serviceBusConnectionString": {
          "description": "ServiceBus connection string.",
          "type": "string",
          "x-ms-secret": true,
          "x-nullable": true
        },
        "extensionPrincipalId": {
          "description": "Extension principal-id.",
          "type": "string",
          "x-nullable": true
        },
        "extensionInstanceReleaseTrain": {
          "description": "Extension instance release train.",
          "type": "string"
        },
        "vcName": {
          "description": "VC name.",
          "type": "string"
        },
        "namespace": {
          "description": "Compute namespace",
          "type": "string",
          "default": "default"
        },
        "defaultInstanceType": {
          "description": "Default instance type",
          "type": "string"
        },
        "instanceTypes": {
          "description": "Instance Type Schema",
          "type": "object",
          "additionalProperties": {
            "$ref": "#/definitions/InstanceTypeSchema"
          }
        }
      }
    },
    "AmlComputeProperties": {
      "type": "object",
      "description": "AML Compute properties",
      "properties": {
        "osType": {
          "description": "Compute OS Type",
          "type": "string",
          "default": "Linux",
          "enum": [
            "Linux",
            "Windows"
          ],
          "x-ms-enum": {
            "name": "OsType",
            "modelAsString": true
          }
        },
        "vmSize": {
          "description": "Virtual Machine Size",
          "type": "string"
        },
        "vmPriority": {
          "description": "Virtual Machine priority",
          "type": "string",
          "enum": [
            "Dedicated",
            "LowPriority"
          ],
          "x-ms-enum": {
            "name": "VmPriority",
            "modelAsString": true
          }
        },
        "virtualMachineImage": {
          "description": "Virtual Machine image for AML Compute - windows only",
          "$ref": "#/definitions/VirtualMachineImage",
          "x-nullable": true
        },
        "isolatedNetwork": {
          "description": "Network is isolated or not",
          "type": "boolean"
        },
        "scaleSettings": {
          "description": "Scale settings for AML Compute",
          "$ref": "#/definitions/ScaleSettings"
        },
        "userAccountCredentials": {
          "title": "User account credentials.",
          "description": "Credentials for an administrator user account that will be created on each compute node.",
          "$ref": "#/definitions/UserAccountCredentials",
          "x-nullable": true
        },
        "subnet": {
          "title": "Subnet.",
          "description": "Virtual network subnet resource ID the compute nodes belong to.",
          "$ref": "#/definitions/ResourceId",
          "x-nullable": true
        },
        "remoteLoginPortPublicAccess": {
          "type": "string",
          "default": "NotSpecified",
          "title": "Close remote Login Access Port",
          "description": "State of the public SSH port. Possible values are: Disabled - Indicates that the public ssh port is closed on all nodes of the cluster. Enabled - Indicates that the public ssh port is open on all nodes of the cluster. NotSpecified - Indicates that the public ssh port is closed on all nodes of the cluster if VNet is defined, else is open all public nodes. It can be default only during cluster creation time, after creation it will be either enabled or disabled.",
          "enum": [
            "Enabled",
            "Disabled",
            "NotSpecified"
          ],
          "x-ms-enum": {
            "name": "remoteLoginPortPublicAccess",
            "modelAsString": true
          }
        },
        "allocationState": {
          "type": "string",
          "readOnly": true,
          "title": "Allocation state.",
          "description": "Allocation state of the compute. Possible values are: steady - Indicates that the compute is not resizing. There are no changes to the number of compute nodes in the compute in progress. A compute enters this state when it is created and when no operations are being performed on the compute to change the number of compute nodes. resizing - Indicates that the compute is resizing; that is, compute nodes are being added to or removed from the compute.",
          "enum": [
            "Steady",
            "Resizing"
          ],
          "x-ms-enum": {
            "name": "AllocationState",
            "modelAsString": true
          }
        },
        "allocationStateTransitionTime": {
          "type": "string",
          "readOnly": true,
          "format": "date-time",
          "title": "Allocation state transition time.",
          "description": "The time at which the compute entered its current allocation state."
        },
        "errors": {
          "readOnly": true,
          "title": "Errors.",
          "description": "Collection of errors encountered by various compute nodes during node setup.",
          "type": "array",
          "x-nullable": true,
          "items": {
            "$ref": "../../../../../common-types/resource-management/v3/types.json#/definitions/ErrorResponse"
          },
          "x-ms-identifiers": [
            "/error/code"
          ]
        },
        "currentNodeCount": {
          "type": "integer",
          "readOnly": true,
          "format": "int32",
          "title": "Current node count.",
          "description": "The number of compute nodes currently assigned to the compute.",
          "x-nullable": true
        },
        "targetNodeCount": {
          "type": "integer",
          "readOnly": true,
          "format": "int32",
          "title": "Target node count.",
          "description": "The target number of compute nodes for the compute. If the allocationState is resizing, this property denotes the target node count for the ongoing resize operation. If the allocationState is steady, this property denotes the target node count for the previous resize operation.",
          "x-nullable": true
        },
        "nodeStateCounts": {
          "title": "Node state counts.",
          "description": "Counts of various node states on the compute.",
          "readOnly": true,
          "$ref": "#/definitions/NodeStateCounts",
          "x-nullable": true
        },
        "enableNodePublicIp": {
          "type": "boolean",
          "default": true,
          "title": "Enable node public IP.",
          "description": "Enable or disable node public IP address provisioning. Possible values are: Possible values are: true - Indicates that the compute nodes will have public IPs provisioned. false - Indicates that the compute nodes will have a private endpoint and no public IPs.",
          "x-nullable": true
        },
        "propertyBag": {
          "type": "object",
          "description": "A property bag containing additional properties.",
          "x-nullable": true
        }
      }
    },
    "AmlCompute": {
      "description": "An Azure Machine Learning compute.",
      "allOf": [
        {
          "$ref": "#/definitions/Compute"
        },
        {
          "$ref": "#/definitions/AmlComputeSchema"
        }
      ],
      "x-ms-discriminator-value": "AmlCompute"
    },
    "AmlComputeSchema": {
      "type": "object",
      "description": "Properties(top level) of AmlCompute",
      "properties": {
        "properties": {
          "description": "Properties of AmlCompute",
          "$ref": "#/definitions/AmlComputeProperties"
        }
      }
    },
    "ComputeInstanceProperties": {
      "description": "Compute Instance properties",
      "type": "object",
      "properties": {
        "vmSize": {
          "description": "Virtual Machine Size",
          "type": "string"
        },
        "subnet": {
          "title": "Subnet.",
          "description": "Virtual network subnet resource ID the compute nodes belong to.",
          "$ref": "#/definitions/ResourceId",
          "x-nullable": true
        },
        "applicationSharingPolicy": {
          "type": "string",
          "default": "Shared",
          "title": "Sharing policy for applications on this compute instance",
          "description": "Policy for sharing applications on this compute instance among users of parent workspace. If Personal, only the creator can access applications on this compute instance. When Shared, any workspace user can access applications on this instance depending on his/her assigned role.",
          "enum": [
            "Personal",
            "Shared"
          ],
          "x-ms-enum": {
            "name": "applicationSharingPolicy",
            "modelAsString": true
          }
        },
        "autologgerSettings": {
          "description": "Specifies settings for autologger.",
          "$ref": "#/definitions/ComputeInstanceAutologgerSettings",
          "x-nullable": true
        },
        "sshSettings": {
          "description": "Specifies policy and settings for SSH access.",
          "$ref": "#/definitions/ComputeInstanceSshSettings",
          "x-nullable": true
        },
        "customServices": {
          "type": "array",
          "description": "List of Custom Services added to the compute.",
          "x-nullable": true,
          "items": {
            "$ref": "#/definitions/CustomService"
          },
          "x-ms-identifiers": [
            "name"
          ]
        },
        "osImageMetadata": {
          "readOnly": true,
          "description": "Returns metadata about the operating system image for this compute instance.",
          "$ref": "#/definitions/ImageMetadata"
        },
        "connectivityEndpoints": {
          "readOnly": true,
          "description": "Describes all connectivity endpoints available for this ComputeInstance.",
          "$ref": "#/definitions/ComputeInstanceConnectivityEndpoints"
        },
        "applications": {
          "type": "array",
          "readOnly": true,
          "description": "Describes available applications and their endpoints on this ComputeInstance.",
          "items": {
            "$ref": "#/definitions/ComputeInstanceApplication"
          },
          "x-ms-identifiers": [
            "displayName"
          ]
        },
        "createdBy": {
          "readOnly": true,
          "description": "Describes information on user who created this ComputeInstance.",
          "$ref": "#/definitions/ComputeInstanceCreatedBy"
        },
        "errors": {
          "readOnly": true,
          "title": "Errors.",
          "description": "Collection of errors encountered on this ComputeInstance.",
          "type": "array",
          "items": {
            "$ref": "../../../../../common-types/resource-management/v3/types.json#/definitions/ErrorResponse"
          },
          "x-ms-identifiers": [
            "/error/code"
          ]
        },
        "state": {
          "description": "The current state of this ComputeInstance.",
          "$ref": "#/definitions/ComputeInstanceState",
          "readOnly": true
        },
        "computeInstanceAuthorizationType": {
          "type": "string",
          "title": "Compute Instance Authorization type.",
          "description": "The Compute Instance Authorization type. Available values are personal (default).",
          "default": "personal",
          "x-nullable": true,
          "enum": [
            "personal"
          ],
          "x-ms-enum": {
            "name": "ComputeInstanceAuthorizationType",
            "modelAsString": true
          }
        },
        "enableOSPatching": {
          "type": "boolean",
          "default": false,
          "title": "Enable Auto OS Patching.",
          "description": "Enable Auto OS Patching. Possible values are: true, false.",
          "x-nullable": true
        },
        "releaseQuotaOnStop": {
          "type": "boolean",
          "default": false,
          "title": "Release quota if compute instance stopped.",
          "description": "Release quota if compute instance stopped. Possible values are: true - release quota if compute instance stopped. false - don't release quota when compute instance stopped.",
          "x-nullable": true
        },
        "personalComputeInstanceSettings": {
          "title": "Personal Compute Instance settings.",
          "description": "Settings for a personal compute instance.",
          "$ref": "#/definitions/PersonalComputeInstanceSettings",
          "x-nullable": true
        },
        "setupScripts": {
          "description": "Details of customized scripts to execute for setting up the cluster.",
          "$ref": "#/definitions/SetupScripts",
          "x-nullable": true
        },
        "lastOperation": {
          "description": "The last operation on ComputeInstance.",
          "$ref": "#/definitions/ComputeInstanceLastOperation",
          "readOnly": true,
          "x-nullable": true
        },
        "schedules": {
          "description": "The list of schedules to be applied on the computes.",
          "$ref": "#/definitions/ComputeSchedules",
          "x-nullable": true
        },
        "idleTimeBeforeShutdown": {
          "type": "string",
          "description": "Stops compute instance after user defined period of inactivity. Time is defined in ISO8601 format. Minimum is 15 min, maximum is 3 days."
        },
        "enableNodePublicIp": {
          "type": "boolean",
          "default": true,
          "title": "Enable node public IP.",
          "description": "Enable or disable node public IP address provisioning. Possible values are: Possible values are: true - Indicates that the compute nodes will have public IPs provisioned. false - Indicates that the compute nodes will have a private endpoint and no public IPs.",
          "x-nullable": true
        },
        "containers": {
          "type": "array",
          "readOnly": true,
          "description": "Describes informations of containers on this ComputeInstance.",
          "x-nullable": true,
          "items": {
            "$ref": "#/definitions/ComputeInstanceContainer"
          },
          "x-ms-identifiers": [
            "name"
          ]
        },
        "dataDisks": {
          "type": "array",
          "readOnly": true,
          "description": "Describes informations of dataDisks on this ComputeInstance.",
          "x-nullable": true,
          "items": {
            "$ref": "#/definitions/ComputeInstanceDataDisk"
          },
          "x-ms-identifiers": []
        },
        "dataMounts": {
          "type": "array",
          "readOnly": true,
          "description": "Describes informations of dataMounts on this ComputeInstance.",
          "x-nullable": true,
          "items": {
            "$ref": "#/definitions/ComputeInstanceDataMount"
          },
          "x-ms-identifiers": []
        },
        "versions": {
          "description": "ComputeInstance version.",
          "$ref": "#/definitions/ComputeInstanceVersion",
          "readOnly": true
        },
        "autoRestartAfterUpdates": {
          "type": "boolean",
          "description": "Indicates whether this compute instance allow auto reboot when reboot is required after os patching."
        }
      }
    },
    "ComputeInstance": {
      "description": "An Azure Machine Learning compute instance.",
      "allOf": [
        {
          "$ref": "#/definitions/Compute"
        },
        {
          "$ref": "#/definitions/ComputeInstanceSchema"
        }
      ],
      "x-ms-discriminator-value": "ComputeInstance"
    },
    "ComputeInstanceSchema": {
      "type": "object",
      "description": "Properties(top level) of ComputeInstance",
      "properties": {
        "properties": {
          "description": "Properties of ComputeInstance",
          "$ref": "#/definitions/ComputeInstanceProperties"
        }
      }
    },
    "VirtualMachine": {
      "description": "A Machine Learning compute based on Azure Virtual Machines.",
      "allOf": [
        {
          "$ref": "#/definitions/Compute"
        },
        {
          "$ref": "#/definitions/VirtualMachineSchema"
        }
      ],
      "x-ms-discriminator-value": "VirtualMachine"
    },
    "VirtualMachineSchema": {
      "type": "object",
      "properties": {
        "properties": {
          "type": "object",
          "properties": {
            "virtualMachineSize": {
              "description": "Virtual Machine size",
              "type": "string"
            },
            "sshPort": {
              "description": "Port open for ssh connections.",
              "type": "integer",
              "format": "int32"
            },
            "notebookServerPort": {
              "description": "Notebook server port open for ssh connections.",
              "type": "integer",
              "format": "int32"
            },
            "address": {
              "description": "Public IP address of the virtual machine.",
              "type": "string"
            },
            "administratorAccount": {
              "description": "Admin credentials for virtual machine",
              "$ref": "#/definitions/VirtualMachineSshCredentials"
            },
            "isNotebookInstanceCompute": {
              "description": "Indicates whether this compute will be used for running notebooks.",
              "type": "boolean"
            }
          }
        }
      }
    },
    "HDInsightProperties": {
      "type": "object",
      "description": "HDInsight compute properties",
      "properties": {
        "sshPort": {
          "description": "Port open for ssh connections on the master node of the cluster.",
          "type": "integer",
          "format": "int32"
        },
        "address": {
          "description": "Public IP address of the master node of the cluster.",
          "type": "string"
        },
        "administratorAccount": {
          "description": "Admin credentials for master node of the cluster",
          "$ref": "#/definitions/VirtualMachineSshCredentials",
          "x-nullable": true
        }
      }
    },
    "HDInsight": {
      "description": "A HDInsight compute.",
      "allOf": [
        {
          "$ref": "#/definitions/Compute"
        },
        {
          "$ref": "#/definitions/HDInsightSchema"
        }
      ],
      "x-ms-discriminator-value": "HDInsight"
    },
    "HDInsightSchema": {
      "type": "object",
      "properties": {
        "properties": {
          "$ref": "#/definitions/HDInsightProperties"
        }
      }
    },
    "DataFactory": {
      "description": "A DataFactory compute.",
      "allOf": [
        {
          "$ref": "#/definitions/Compute"
        }
      ],
      "x-ms-discriminator-value": "DataFactory"
    },
    "DatabricksProperties": {
      "type": "object",
      "description": "Properties of Databricks",
      "properties": {
        "databricksAccessToken": {
          "description": "Databricks access token",
          "type": "string"
        },
        "workspaceUrl": {
          "description": "Workspace Url",
          "type": "string"
        }
      }
    },
    "Databricks": {
      "description": "A DataFactory compute.",
      "allOf": [
        {
          "$ref": "#/definitions/Compute"
        },
        {
          "$ref": "#/definitions/DatabricksSchema"
        }
      ],
      "x-ms-discriminator-value": "Databricks"
    },
    "DatabricksSchema": {
      "type": "object",
      "properties": {
        "properties": {
          "$ref": "#/definitions/DatabricksProperties"
        }
      }
    },
    "DataLakeAnalytics": {
      "description": "A DataLakeAnalytics compute.",
      "allOf": [
        {
          "$ref": "#/definitions/Compute"
        },
        {
          "$ref": "#/definitions/DataLakeAnalyticsSchema"
        }
      ],
      "x-ms-discriminator-value": "DataLakeAnalytics"
    },
    "DataLakeAnalyticsSchema": {
      "type": "object",
      "properties": {
        "properties": {
          "type": "object",
          "properties": {
            "dataLakeStoreAccountName": {
              "description": "DataLake Store Account Name",
              "type": "string"
            }
          }
        }
      }
    },
    "SynapseSpark": {
      "type": "object",
      "description": "A SynapseSpark compute.",
      "properties": {
        "properties": {
          "type": "object",
          "properties": {
            "autoScaleProperties": {
              "description": "Auto scale properties.",
              "$ref": "#/definitions/AutoScaleProperties"
            },
            "autoPauseProperties": {
              "description": "Auto pause properties.",
              "$ref": "#/definitions/AutoPauseProperties"
            },
            "sparkVersion": {
              "description": "Spark version.",
              "type": "string"
            },
            "nodeCount": {
              "description": "The number of compute nodes currently assigned to the compute.",
              "type": "integer",
              "format": "int32"
            },
            "nodeSize": {
              "description": "Node size.",
              "type": "string"
            },
            "nodeSizeFamily": {
              "description": "Node size family.",
              "type": "string"
            },
            "subscriptionId": {
              "description": "Azure subscription identifier.",
              "type": "string"
            },
            "resourceGroup": {
              "description": "Name of the resource group in which workspace is located.",
              "type": "string"
            },
            "workspaceName": {
              "description": "Name of Azure Machine Learning workspace.",
              "type": "string"
            },
            "poolName": {
              "description": "Pool name.",
              "type": "string"
            }
          }
        }
      },
      "allOf": [
        {
          "$ref": "#/definitions/Compute"
        }
      ],
      "x-ms-discriminator-value": "SynapseSpark"
    },
    "SystemService": {
      "type": "object",
      "description": "A system service running on a compute.",
      "properties": {
        "systemServiceType": {
          "description": "The type of this system service.",
          "readOnly": true,
          "type": "string"
        },
        "publicIpAddress": {
          "type": "string",
          "description": "Public IP address",
          "readOnly": true
        },
        "version": {
          "description": "The version for this type.",
          "readOnly": true,
          "type": "string"
        }
      }
    },
    "SslConfiguration": {
      "type": "object",
      "description": "The ssl configuration for scoring",
      "properties": {
        "status": {
          "description": "Enable or disable ssl for scoring",
          "type": "string",
          "enum": [
            "Disabled",
            "Enabled",
            "Auto"
          ],
          "x-ms-enum": {
            "name": "SslConfigStatus",
            "modelAsString": true
          }
        },
        "cert": {
          "description": "Cert data",
          "type": "string",
          "x-ms-secret": true,
          "x-nullable": true
        },
        "key": {
          "description": "Key data",
          "type": "string",
          "x-ms-secret": true,
          "x-nullable": true
        },
        "cname": {
          "description": "CNAME of the cert",
          "type": "string",
          "x-nullable": true
        },
        "leafDomainLabel": {
          "description": "Leaf domain label of public endpoint",
          "type": "string",
          "x-nullable": true
        },
        "overwriteExistingDomain": {
          "description": "Indicates whether to overwrite existing domain label.",
          "type": "boolean"
        }
      }
    },
    "AksNetworkingConfiguration": {
      "type": "object",
      "description": "Advance configuration for AKS networking",
      "properties": {
        "subnetId": {
          "description": "Virtual network subnet resource ID the compute nodes belong to",
          "type": "string"
        },
        "serviceCidr": {
          "pattern": "^([0-9]{1,3}\\.){3}[0-9]{1,3}(\\/([0-9]|[1-2][0-9]|3[0-2]))?$",
          "description": "A CIDR notation IP range from which to assign service cluster IPs. It must not overlap with any Subnet IP ranges.",
          "type": "string"
        },
        "dnsServiceIP": {
          "pattern": "^(?:(?:25[0-5]|2[0-4][0-9]|[01]?[0-9][0-9]?)\\.){3}(?:25[0-5]|2[0-4][0-9]|[01]?[0-9][0-9]?)$",
          "description": "An IP address assigned to the Kubernetes DNS service. It must be within the Kubernetes service address range specified in serviceCidr.",
          "type": "string"
        },
        "dockerBridgeCidr": {
          "pattern": "^([0-9]{1,3}\\.){3}[0-9]{1,3}(\\/([0-9]|[1-2][0-9]|3[0-2]))?$",
          "description": "A CIDR notation IP range assigned to the Docker bridge network. It must not overlap with any Subnet IP ranges or the Kubernetes service address range.",
          "type": "string"
        }
      }
    },
    "UserAccountCredentials": {
      "type": "object",
      "properties": {
        "adminUserName": {
          "type": "string",
          "title": "User name.",
          "description": "Name of the administrator user account which can be used to SSH to nodes."
        },
        "adminUserSshPublicKey": {
          "type": "string",
          "x-ms-secret": true,
          "title": "SSH public key.",
          "description": "SSH public key of the administrator user account."
        },
        "adminUserPassword": {
          "type": "string",
          "x-ms-secret": true,
          "title": "Password.",
          "description": "Password of the administrator user account."
        }
      },
      "required": [
        "adminUserName"
      ],
      "description": "Settings for user account that gets created on each on the nodes of a compute."
    },
    "ScaleSettings": {
      "type": "object",
      "description": "scale settings for AML Compute",
      "properties": {
        "maxNodeCount": {
          "description": "Max number of nodes to use",
          "type": "integer",
          "format": "int32"
        },
        "minNodeCount": {
          "description": "Min number of nodes to use",
          "type": "integer",
          "format": "int32",
          "default": 0
        },
        "nodeIdleTimeBeforeScaleDown": {
          "type": "string",
          "format": "duration",
          "description": "Node Idle Time before scaling down amlCompute. This string needs to be in the RFC Format."
        }
      },
      "required": [
        "maxNodeCount"
      ]
    },
    "VirtualMachineImage": {
      "type": "object",
      "description": "Virtual Machine image for Windows AML Compute",
      "properties": {
        "id": {
          "description": "Virtual Machine image path",
          "type": "string"
        }
      },
      "required": [
        "id"
      ]
    },
    "NodeStateCounts": {
      "type": "object",
      "properties": {
        "idleNodeCount": {
          "readOnly": true,
          "type": "integer",
          "format": "int32",
          "title": "Idle node count.",
          "description": "Number of compute nodes in idle state."
        },
        "runningNodeCount": {
          "readOnly": true,
          "type": "integer",
          "format": "int32",
          "title": "Running node count.",
          "description": "Number of compute nodes which are running jobs."
        },
        "preparingNodeCount": {
          "readOnly": true,
          "type": "integer",
          "format": "int32",
          "title": "Preparing node count.",
          "description": "Number of compute nodes which are being prepared."
        },
        "unusableNodeCount": {
          "readOnly": true,
          "type": "integer",
          "format": "int32",
          "title": "Unusable node count.",
          "description": "Number of compute nodes which are in unusable state."
        },
        "leavingNodeCount": {
          "readOnly": true,
          "type": "integer",
          "format": "int32",
          "title": "Leaving node count.",
          "description": "Number of compute nodes which are leaving the amlCompute."
        },
        "preemptedNodeCount": {
          "readOnly": true,
          "type": "integer",
          "format": "int32",
          "title": "Preempted node count.",
          "description": "Number of compute nodes which are in preempted state."
        }
      },
      "description": "Counts of various compute node states on the amlCompute."
    },
    "ScaleSettingsInformation": {
      "type": "object",
      "properties": {
        "scaleSettings": {
          "$ref": "#/definitions/ScaleSettings",
          "title": "Scale settings."
        }
      },
      "description": "Desired scale settings for the amlCompute."
    },
    "ClusterUpdateProperties": {
      "type": "object",
      "properties": {
        "properties": {
          "description": "Properties of ClusterUpdate",
          "$ref": "#/definitions/ScaleSettingsInformation"
        }
      },
      "description": "The properties of a amlCompute that need to be updated."
    },
    "ClusterUpdateParameters": {
      "type": "object",
      "properties": {
        "properties": {
          "x-ms-client-flatten": true,
          "$ref": "#/definitions/ClusterUpdateProperties",
          "description": "The properties of the amlCompute."
        }
      },
      "description": "AmlCompute update parameters."
    },
    "AmlComputeNodesInformation": {
      "type": "object",
      "description": "Result of AmlCompute Nodes",
      "properties": {
        "nodes": {
          "readOnly": true,
          "type": "array",
          "items": {
            "$ref": "#/definitions/AmlComputeNodeInformation"
          },
          "x-ms-identifiers": [
            "nodeId"
          ],
          "description": "The collection of returned AmlCompute nodes details."
        },
        "nextLink": {
          "readOnly": true,
          "type": "string",
          "description": "The continuation token."
        }
      }
    },
    "AmlComputeNodeInformation": {
      "type": "object",
      "description": "Compute node information related to a AmlCompute.",
      "properties": {
        "nodeId": {
          "readOnly": true,
          "type": "string",
          "title": "Node ID.",
          "description": "ID of the compute node."
        },
        "privateIpAddress": {
          "readOnly": true,
          "type": "string",
          "title": "Private IP address.",
          "description": "Private IP address of the compute node.",
          "x-nullable": true
        },
        "publicIpAddress": {
          "readOnly": true,
          "type": "string",
          "title": "Public IP address.",
          "description": "Public IP address of the compute node.",
          "x-nullable": true
        },
        "port": {
          "readOnly": true,
          "type": "number",
          "format": "int32",
          "title": "Port.",
          "description": "SSH port number of the node."
        },
        "nodeState": {
          "readOnly": true,
          "type": "string",
          "enum": [
            "idle",
            "running",
            "preparing",
            "unusable",
            "leaving",
            "preempted"
          ],
          "description": "State of the compute node. Values are idle, running, preparing, unusable, leaving and preempted.",
          "x-ms-enum": {
            "name": "nodeState",
            "modelAsString": true
          }
        },
        "runId": {
          "readOnly": true,
          "type": "string",
          "title": "Run ID.",
          "description": "ID of the Experiment running on the node, if any else null.",
          "x-nullable": true
        }
      }
    },
    "VirtualMachineSshCredentials": {
      "type": "object",
      "description": "Admin credentials for virtual machine",
      "properties": {
        "username": {
          "description": "Username of admin account",
          "type": "string"
        },
        "password": {
          "description": "Password of admin account",
          "type": "string"
        },
        "publicKeyData": {
          "description": "Public key data",
          "type": "string",
          "x-ms-secret": true
        },
        "privateKeyData": {
          "description": "Private key data",
          "type": "string",
          "x-ms-secret": true
        }
      }
    },
    "ComputeSecrets": {
      "type": "object",
      "description": "Secrets related to a Machine Learning compute. Might differ for every type of compute.",
      "discriminator": "computeType",
      "properties": {
        "computeType": {
          "description": "The type of compute",
          "$ref": "#/definitions/ComputeType"
        }
      },
      "required": [
        "computeType"
      ]
    },
    "AksComputeSecretsProperties": {
      "type": "object",
      "description": "Properties of AksComputeSecrets",
      "properties": {
        "userKubeConfig": {
          "type": "string",
          "description": "Content of kubeconfig file that can be used to connect to the Kubernetes cluster."
        },
        "adminKubeConfig": {
          "type": "string",
          "description": "Content of kubeconfig file that can be used to connect to the Kubernetes cluster."
        },
        "imagePullSecretName": {
          "type": "string",
          "description": "Image registry pull secret.",
          "x-nullable": true
        }
      }
    },
    "AksComputeSecrets": {
      "description": "Secrets related to a Machine Learning compute based on AKS.",
      "allOf": [
        {
          "$ref": "#/definitions/ComputeSecrets"
        },
        {
          "$ref": "#/definitions/AksComputeSecretsProperties"
        }
      ],
      "x-ms-discriminator-value": "AKS"
    },
    "VirtualMachineSecrets": {
      "description": "Secrets related to a Machine Learning compute based on AKS.",
      "allOf": [
        {
          "$ref": "#/definitions/ComputeSecrets"
        },
        {
          "$ref": "#/definitions/VirtualMachineSecretsSchema"
        }
      ],
      "x-ms-discriminator-value": "VirtualMachine"
    },
    "VirtualMachineSecretsSchema": {
      "type": "object",
      "properties": {
        "administratorAccount": {
          "description": "Admin credentials for virtual machine.",
          "$ref": "#/definitions/VirtualMachineSshCredentials"
        }
      }
    },
    "DatabricksComputeSecretsProperties": {
      "type": "object",
      "description": "Properties of Databricks Compute Secrets",
      "properties": {
        "databricksAccessToken": {
          "description": "access token for databricks account.",
          "type": "string"
        }
      }
    },
    "DatabricksComputeSecrets": {
      "description": "Secrets related to a Machine Learning compute based on Databricks.",
      "allOf": [
        {
          "$ref": "#/definitions/ComputeSecrets"
        },
        {
          "$ref": "#/definitions/DatabricksComputeSecretsProperties"
        }
      ],
      "x-ms-discriminator-value": "Databricks"
    },
    "ComputeType": {
      "type": "string",
      "description": "The type of compute",
      "enum": [
        "AKS",
        "Kubernetes",
        "AmlCompute",
        "ComputeInstance",
        "DataFactory",
        "VirtualMachine",
        "HDInsight",
        "Databricks",
        "DataLakeAnalytics",
        "SynapseSpark"
      ],
      "x-ms-enum": {
        "name": "ComputeType",
        "modelAsString": true
      }
    },
    "ImageMetadata": {
      "type": "object",
      "description": "Returns metadata about the operating system image for this compute instance.",
      "properties": {
        "currentImageVersion": {
          "type": "string",
          "description": "Specifies the current operating system image version this compute instance is running on."
        },
        "latestImageVersion": {
          "type": "string",
          "description": "Specifies the latest available operating system image version."
        },
        "isLatestOsImageVersion": {
          "type": "boolean",
          "description": "Specifies whether this compute instance is running on the latest operating system image."
        },
<<<<<<< HEAD
        "osPatchingStatus": {
          "readOnly": true,
          "description": "Metadata about the os patching.",
          "$ref": "#/definitions/osPatchingStatus"
        }
      }
    },
    "osPatchingStatus": {
      "type": "object",
      "description": "Returns metadata about the os patching.",
      "properties": {
        "patchStatus": {
          "type": "string",
          "description": "The os patching status."
        },
        "latestPatchTime": {
          "type": "string",
          "description": "Time of the lastest os patching."
        },
=======
>>>>>>> d0984748
        "rebootPending": {
          "type": "boolean",
          "description": "Specifies whether this compute instance is pending for reboot to finish os patching."
        },
<<<<<<< HEAD
        "rebootRequiredTime": {
=======
        "patchStatus": {
          "type": "string",
          "description": "The os patching status."
        },
        "latestUpdateTime": {
>>>>>>> d0984748
          "type": "string",
          "description": "Time of the lastest os patching."
        }
      }
    },
    "CustomService": {
      "type": "object",
      "description": "Specifies the custom service configuration",
      "properties": {
        "name": {
          "type": "string",
          "description": "Name of the Custom Service"
        },
        "image": {
          "$ref": "#/definitions/Image",
          "description": "Describes the Image Specifications"
        },
        "environmentVariables": {
          "type": "object",
          "description": "Environment Variable for the container",
          "additionalProperties": {
            "$ref": "#/definitions/EnvironmentVariable"
          }
        },
        "docker": {
          "description": "Describes the docker settings for the image",
          "$ref": "#/definitions/Docker",
          "x-nullable": true
        },
        "endpoints": {
          "type": "array",
          "description": "Configuring the endpoints for the container",
          "items": {
            "$ref": "#/definitions/Endpoint"
          },
          "x-ms-identifiers": [
            "name"
          ]
        },
        "volumes": {
          "type": "array",
          "description": "Configuring the volumes for the container",
          "items": {
            "$ref": "#/definitions/VolumeDefinition"
          },
          "x-ms-identifiers": [
            "source",
            "target"
          ]
        }
      },
      "additionalProperties": true
    },
    "Image": {
      "type": "object",
      "properties": {
        "type": {
          "default": "docker",
          "enum": [
            "docker",
            "azureml"
          ],
          "type": "string",
          "title": "Type of the image",
          "description": "Type of the image. Possible values are: docker - For docker images. azureml - For AzureML images",
          "x-ms-enum": {
            "name": "ImageType",
            "modelAsString": true
          }
        },
        "reference": {
          "type": "string",
          "description": "Image reference URL"
        }
      },
      "additionalProperties": true
    },
    "EnvironmentVariable": {
      "type": "object",
      "properties": {
        "type": {
          "enum": [
            "local"
          ],
          "default": "local",
          "title": "Type of Environment Variable",
          "description": "Type of the Environment Variable. Possible values are: local - For local variable",
          "type": "string",
          "x-ms-enum": {
            "name": "EnvironmentVariableType",
            "modelAsString": true
          }
        },
        "value": {
          "type": "string",
          "description": "Value of the Environment variable"
        }
      },
      "additionalProperties": true
    },
    "Docker": {
      "type": "object",
      "properties": {
        "privileged": {
          "type": "boolean",
          "description": "Indicate whether container shall run in privileged or non-privileged mode.",
          "x-nullable": true
        }
      },
      "additionalProperties": true
    },
    "Endpoint": {
      "type": "object",
      "properties": {
        "protocol": {
          "enum": [
            "tcp",
            "udp",
            "http"
          ],
          "default": "tcp",
          "title": "Endpoint Communication Protocol",
          "description": "Protocol over which communication will happen over this endpoint",
          "x-ms-enum": {
            "name": "protocol",
            "modelAsString": true
          },
          "type": "string"
        },
        "name": {
          "type": "string",
          "description": "Name of the Endpoint"
        },
        "target": {
          "format": "int32",
          "type": "integer",
          "description": "Application port inside the container."
        },
        "published": {
          "format": "int32",
          "type": "integer",
          "description": "Port over which the application is exposed from container.",
          "x-nullable": true
        },
        "hostIp": {
          "description": "Host IP over which the application is exposed from the container",
          "type": "string",
          "x-nullable": true
        }
      }
    },
    "VolumeDefinition": {
      "type": "object",
      "properties": {
        "type": {
          "enum": [
            "bind",
            "volume",
            "tmpfs",
            "npipe"
          ],
          "default": "bind",
          "title": "Type of Volume Definition",
          "description": "Type of Volume Definition. Possible Values: bind,volume,tmpfs,npipe",
          "x-ms-enum": {
            "name": "VolumeDefinitionType",
            "modelAsString": true
          },
          "type": "string"
        },
        "readOnly": {
          "type": "boolean",
          "description": "Indicate whether to mount volume as readOnly. Default value for this is false.",
          "x-nullable": true
        },
        "source": {
          "type": "string",
          "description": "Source of the mount. For bind mounts this is the host path."
        },
        "target": {
          "type": "string",
          "description": "Target of the mount. For bind mounts this is the path in the container."
        },
        "consistency": {
          "type": "string",
          "description": "Consistency of the volume",
          "x-nullable": true
        },
        "bind": {
          "$ref": "#/definitions/BindOptions",
          "description": "Bind Options of the mount",
          "x-nullable": true
        },
        "volume": {
          "$ref": "#/definitions/VolumeOptions",
          "description": "Volume Options of the mount",
          "x-nullable": true
        },
        "tmpfs": {
          "$ref": "#/definitions/TmpfsOptions",
          "description": "tmpfs option of the mount",
          "x-nullable": true
        }
      }
    },
    "VolumeOptions": {
      "type": "object",
      "properties": {
        "nocopy": {
          "type": "boolean",
          "description": "Indicate whether volume is nocopy",
          "x-nullable": true
        }
      }
    },
    "BindOptions": {
      "type": "object",
      "properties": {
        "propagation": {
          "type": "string",
          "description": "Type of Bind Option",
          "x-nullable": true
        },
        "createHostPath": {
          "type": "boolean",
          "description": "Indicate whether to create host path.",
          "x-nullable": true
        },
        "selinux": {
          "type": "string",
          "description": "Mention the selinux options.",
          "x-nullable": true
        }
      }
    },
    "TmpfsOptions": {
      "type": "object",
      "properties": {
        "size": {
          "format": "int32",
          "type": "integer",
          "description": "Mention the Tmpfs size"
        }
      }
    },
    "ComputeInstanceAutologgerSettings": {
      "type": "object",
      "description": "Specifies settings for autologger.",
      "properties": {
        "mlflowAutologger": {
          "type": "string",
          "description": "Indicates whether mlflow autologger is enabled for notebooks.",
          "enum": [
            "Enabled",
            "Disabled"
          ],
          "x-ms-enum": {
            "name": "mlflowAutologger",
            "modelAsString": true
          }
        }
      }
    },
    "ComputeInstanceSshSettings": {
      "type": "object",
      "description": "Specifies policy and settings for SSH access.",
      "properties": {
        "sshPublicAccess": {
          "type": "string",
          "default": "Disabled",
          "title": "Access policy for SSH",
          "description": "State of the public SSH port. Possible values are: Disabled - Indicates that the public ssh port is closed on this instance. Enabled - Indicates that the public ssh port is open and accessible according to the VNet/subnet policy if applicable.",
          "enum": [
            "Enabled",
            "Disabled"
          ],
          "x-ms-enum": {
            "name": "sshPublicAccess",
            "modelAsString": true
          }
        },
        "adminUserName": {
          "type": "string",
          "readOnly": true,
          "description": "Describes the admin user name."
        },
        "sshPort": {
          "type": "integer",
          "format": "int32",
          "readOnly": true,
          "description": "Describes the port for connecting through SSH."
        },
        "adminPublicKey": {
          "type": "string",
          "description": "Specifies the SSH rsa public key file as a string. Use \"ssh-keygen -t rsa -b 2048\" to generate your SSH key pairs."
        }
      }
    },
    "ComputeInstanceState": {
      "type": "string",
      "description": "Current state of an ComputeInstance.",
      "enum": [
        "Creating",
        "CreateFailed",
        "Deleting",
        "Running",
        "Restarting",
        "Resizing",
        "JobRunning",
        "SettingUp",
        "SetupFailed",
        "Starting",
        "Stopped",
        "Stopping",
        "UserSettingUp",
        "UserSetupFailed",
        "Unknown",
        "Unusable"
      ],
      "x-ms-enum": {
        "name": "ComputeInstanceState",
        "modelAsString": true
      }
    },
    "ComputeInstanceLastOperation": {
      "type": "object",
      "description": "The last operation on ComputeInstance.",
      "properties": {
        "operationName": {
          "type": "string",
          "description": "Name of the last operation.",
          "enum": [
            "Create",
            "Start",
            "Stop",
            "Restart",
            "Resize",
            "Reimage",
            "Delete"
          ],
          "x-ms-enum": {
            "name": "OperationName",
            "modelAsString": true
          }
        },
        "operationTime": {
          "type": "string",
          "format": "date-time",
          "description": "Time of the last operation."
        },
        "operationStatus": {
          "type": "string",
          "description": "Operation status.",
          "enum": [
            "InProgress",
            "Succeeded",
            "CreateFailed",
            "StartFailed",
            "StopFailed",
            "RestartFailed",
            "ResizeFailed",
            "ReimageFailed",
            "DeleteFailed"
          ],
          "x-ms-enum": {
            "name": "OperationStatus",
            "modelAsString": true
          }
        },
        "operationTrigger": {
          "type": "string",
          "description": "Trigger of operation.",
          "enum": [
            "User",
            "Schedule",
            "IdleShutdown"
          ],
          "x-ms-enum": {
            "name": "operationTrigger",
            "modelAsString": true
          }
        }
      }
    },
    "ComputeInstanceVersion": {
      "type": "object",
      "description": "Version of computeInstance.",
      "properties": {
        "runtime": {
          "type": "string",
          "description": "Runtime of compute instance.",
          "x-nullable": true
        }
      }
    },
    "ComputeSchedules": {
      "type": "object",
      "description": "The list of schedules to be applied on the computes",
      "properties": {
        "computeStartStop": {
          "type": "array",
          "items": {
            "$ref": "#/definitions/ComputeStartStopSchedule"
          },
          "description": "The list of compute start stop schedules to be applied."
        }
      }
    },
    "ComputeStartStopSchedule": {
      "type": "object",
      "description": "Compute start stop schedule properties",
      "properties": {
        "id": {
          "description": "A system assigned id for the schedule.",
          "type": "string",
          "x-nullable": true,
          "readOnly": true
        },
        "provisioningStatus": {
          "description": "The current deployment state of schedule.",
          "type": "string",
          "enum": [
            "Completed",
            "Provisioning",
            "Failed"
          ],
          "x-ms-enum": {
            "name": "provisioningStatus",
            "modelAsString": true,
            "values": [
              {
                "value": "Completed"
              },
              {
                "value": "Provisioning"
              },
              {
                "value": "Failed"
              }
            ]
          },
          "readOnly": true
        },
        "status": {
          "$ref": "#/definitions/ScheduleStatus"
        },
        "action": {
          "description": "[Required] The compute power action.",
          "$ref": "#/definitions/ComputePowerAction"
        },
        "triggerType": {
          "description": "[Required] The schedule trigger type.",
          "$ref": "./mfe.json#/definitions/TriggerType"
        },
        "recurrence": {
          "description": "Required if triggerType is Recurrence.",
          "$ref": "#/definitions/Recurrence"
        },
        "cron": {
          "description": "Required if triggerType is Cron.",
          "$ref": "#/definitions/Cron"
        },
        "schedule": {
          "description": "[Deprecated] Not used any more.",
          "$ref": "#/definitions/ScheduleBase"
        }
      }
    },
    "ScheduleBase": {
      "type": "object",
      "properties": {
        "id": {
          "description": "A system assigned id for the schedule.",
          "type": "string",
          "x-nullable": true
        },
        "provisioningStatus": {
          "$ref": "#/definitions/ScheduleProvisioningState"
        },
        "status": {
          "$ref": "#/definitions/ScheduleStatus"
        }
      },
      "additionalProperties": false
    },
    "ScheduleProvisioningState": {
      "enum": [
        "Completed",
        "Provisioning",
        "Failed"
      ],
      "description": "The current deployment state of schedule.",
      "type": "string",
      "x-ms-enum": {
        "name": "ScheduleProvisioningState",
        "modelAsString": true,
        "values": [
          {
            "value": "Completed"
          },
          {
            "value": "Provisioning"
          },
          {
            "value": "Failed"
          }
        ]
      },
      "additionalProperties": false
    },
    "ScheduleStatus": {
      "enum": [
        "Enabled",
        "Disabled"
      ],
      "description": "Is the schedule enabled or disabled?",
      "type": "string",
      "x-ms-enum": {
        "name": "ScheduleStatus",
        "modelAsString": true,
        "values": [
          {
            "value": "Enabled"
          },
          {
            "value": "Disabled"
          }
        ]
      },
      "additionalProperties": false
    },
    "ComputePowerAction": {
      "type": "string",
      "description": "[Required] The compute power action.",
      "enum": [
        "Start",
        "Stop"
      ],
      "x-ms-enum": {
        "name": "ComputePowerAction",
        "modelAsString": true
      }
    },
    "Recurrence": {
      "type": "object",
      "description": "The workflow trigger recurrence for ComputeStartStop schedule type.",
      "properties": {
        "frequency": {
          "description": "[Required] The frequency to trigger schedule.",
          "$ref": "./mfe.json#/definitions/RecurrenceFrequency"
        },
        "interval": {
          "description": "[Required] Specifies schedule interval in conjunction with frequency",
          "type": "integer",
          "format": "int32"
        },
        "startTime": {
          "description": "The start time in yyyy-MM-ddTHH:mm:ss format.",
          "type": "string",
          "x-nullable": true
        },
        "timeZone": {
          "description": "Specifies time zone in which the schedule runs.\r\nTimeZone should follow Windows time zone format. Refer: https://docs.microsoft.com/en-us/windows-hardware/manufacture/desktop/default-time-zones?view=windows-11",
          "default": "UTC",
          "type": "string"
        },
        "schedule": {
          "description": "[Required] The recurrence schedule.",
          "$ref": "./mfe.json#/definitions/RecurrenceSchedule"
        }
      }
    },
    "Cron": {
      "type": "object",
      "description": "The workflow trigger cron for ComputeStartStop schedule type.",
      "properties": {
        "startTime": {
          "description": "The start time in yyyy-MM-ddTHH:mm:ss format.",
          "type": "string",
          "x-nullable": true
        },
        "timeZone": {
          "description": "Specifies time zone in which the schedule runs.\r\nTimeZone should follow Windows time zone format. Refer: https://docs.microsoft.com/en-us/windows-hardware/manufacture/desktop/default-time-zones?view=windows-11",
          "type": "string",
          "default": "UTC"
        },
        "expression": {
          "description": "[Required] Specifies cron expression of schedule.\r\nThe expression should follow NCronTab format.",
          "type": "string"
        }
      }
    },
    "ComputeInstanceDataMount": {
      "type": "object",
      "description": "Defines an Aml Instance DataMount.",
      "properties": {
        "source": {
          "type": "string",
          "description": "Source of the ComputeInstance data mount."
        },
        "sourceType": {
          "description": "Data source type.",
          "type": "string",
          "enum": [
            "Dataset",
            "Datastore",
            "URI"
          ],
          "x-ms-enum": {
            "name": "sourceType",
            "modelAsString": true
          }
        },
        "mountName": {
          "type": "string",
          "description": "name of the ComputeInstance data mount."
        },
        "mountAction": {
          "description": "Mount Action.",
          "type": "string",
          "enum": [
            "Mount",
            "Unmount"
          ],
          "x-ms-enum": {
            "name": "mountAction",
            "modelAsString": true
          }
        },
        "createdBy": {
          "type": "string",
          "description": "who this data mount created by."
        },
        "mountPath": {
          "type": "string",
          "description": "Path of this data mount."
        },
        "mountState": {
          "description": "Mount state.",
          "type": "string",
          "enum": [
            "MountRequested",
            "Mounted",
            "MountFailed",
            "UnmountRequested",
            "UnmountFailed",
            "Unmounted"
          ],
          "x-ms-enum": {
            "name": "mountState",
            "modelAsString": true
          }
        },
        "mountedOn": {
          "type": "string",
          "format": "date-time",
          "title": "Mounted time.",
          "description": "The time when the disk mounted."
        },
        "error": {
          "type": "string",
          "description": "Error of this data mount."
        }
      }
    },
    "ComputeInstanceDataDisk": {
      "type": "object",
      "description": "Defines an Aml Instance DataDisk.",
      "properties": {
        "caching": {
          "description": "Caching type of Data Disk.",
          "type": "string",
          "enum": [
            "None",
            "ReadOnly",
            "ReadWrite"
          ],
          "x-ms-enum": {
            "name": "caching",
            "modelAsString": true
          }
        },
        "diskSizeGB": {
          "type": "integer",
          "format": "int32",
          "title": "The initial disk size in gigabytes.",
          "description": "The initial disk size in gigabytes."
        },
        "lun": {
          "type": "integer",
          "format": "int32",
          "title": "The logical unit number.",
          "description": "The lun is used to uniquely identify each data disk. If attaching multiple disks, each should have a distinct lun."
        },
        "storageAccountType": {
          "description": "type of this storage account.",
          "type": "string",
          "default": "Standard_LRS",
          "enum": [
            "Standard_LRS",
            "Premium_LRS"
          ],
          "x-ms-enum": {
            "name": "storageAccountType",
            "modelAsString": true
          }
        }
      }
    },
    "ComputeInstanceContainer": {
      "type": "object",
      "description": "Defines an Aml Instance container.",
      "properties": {
        "name": {
          "type": "string",
          "description": "Name of the ComputeInstance container."
        },
        "autosave": {
          "description": "Auto save settings.",
          "type": "string",
          "enum": [
            "None",
            "Local",
            "Remote"
          ],
          "x-ms-enum": {
            "name": "autosave",
            "modelAsString": true
          }
        },
        "gpu": {
          "type": "string",
          "description": "Information of GPU."
        },
        "network": {
          "description": "network of this container.",
          "type": "string",
          "enum": [
            "Bridge",
            "Host"
          ],
          "x-ms-enum": {
            "name": "network",
            "modelAsString": true
          }
        },
        "environment": {
          "description": "Environment information of this container.",
          "$ref": "#/definitions/ComputeInstanceEnvironmentInfo"
        },
        "services": {
          "type": "array",
          "readOnly": true,
          "description": "services of this containers.",
          "items": {
            "type": "object"
          },
          "x-ms-identifiers": []
        }
      }
    },
    "ComputeInstanceEnvironmentInfo": {
      "type": "object",
      "description": "Environment information",
      "properties": {
        "name": {
          "description": "name of environment.",
          "type": "string"
        },
        "version": {
          "description": "version of environment.",
          "type": "string"
        }
      }
    },
    "ComputeInstanceApplication": {
      "type": "object",
      "description": "Defines an Aml Instance application and its connectivity endpoint URI.",
      "properties": {
        "displayName": {
          "type": "string",
          "description": "Name of the ComputeInstance application."
        },
        "endpointUri": {
          "type": "string",
          "description": "Application' endpoint URI."
        }
      }
    },
    "ComputeInstanceConnectivityEndpoints": {
      "type": "object",
      "readOnly": true,
      "description": "Defines all connectivity endpoints and properties for an ComputeInstance.",
      "properties": {
        "publicIpAddress": {
          "type": "string",
          "readOnly": true,
          "description": "Public IP Address of this ComputeInstance.",
          "x-nullable": true
        },
        "privateIpAddress": {
          "type": "string",
          "readOnly": true,
          "description": "Private IP Address of this ComputeInstance (local to the VNET in which the compute instance is deployed).",
          "x-nullable": true
        }
      }
    },
    "ComputeInstanceCreatedBy": {
      "type": "object",
      "readOnly": true,
      "description": "Describes information on user who created this ComputeInstance.",
      "properties": {
        "userName": {
          "type": "string",
          "readOnly": true,
          "description": "Name of the user.",
          "x-nullable": true
        },
        "userOrgId": {
          "type": "string",
          "readOnly": true,
          "description": "Uniquely identifies user' Azure Active Directory organization."
        },
        "userId": {
          "type": "string",
          "readOnly": true,
          "description": "Uniquely identifies the user within his/her organization.",
          "x-nullable": true
        }
      }
    },
    "PersonalComputeInstanceSettings": {
      "type": "object",
      "properties": {
        "assignedUser": {
          "$ref": "#/definitions/AssignedUser",
          "title": "Assigned User.",
          "description": "A user explicitly assigned to a personal compute instance."
        }
      },
      "description": "Settings for a personal compute instance."
    },
    "AssignedUser": {
      "type": "object",
      "description": "A user that can be assigned to a compute instance.",
      "properties": {
        "objectId": {
          "type": "string",
          "description": "User’s AAD Object Id."
        },
        "tenantId": {
          "type": "string",
          "description": "User’s AAD Tenant Id."
        }
      },
      "required": [
        "objectId",
        "tenantId"
      ]
    },
    "SetupScripts": {
      "type": "object",
      "description": "Details of customized scripts to execute for setting up the cluster.",
      "properties": {
        "scripts": {
          "description": "Customized setup scripts",
          "$ref": "#/definitions/ScriptsToExecute"
        }
      }
    },
    "ScriptsToExecute": {
      "type": "object",
      "description": "Customized setup scripts",
      "properties": {
        "startupScript": {
          "description": "Script that's run every time the machine starts.",
          "$ref": "#/definitions/ScriptReference"
        },
        "creationScript": {
          "description": "Script that's run only once during provision of the compute.",
          "$ref": "#/definitions/ScriptReference"
        }
      }
    },
    "ScriptReference": {
      "type": "object",
      "description": "Script reference",
      "properties": {
        "scriptSource": {
          "description": "The storage source of the script: inline, workspace.",
          "type": "string"
        },
        "scriptData": {
          "description": "The location of scripts in the mounted volume.",
          "type": "string"
        },
        "scriptArguments": {
          "description": "Optional command line arguments passed to the script to run.",
          "type": "string"
        },
        "timeout": {
          "description": "Optional time period passed to timeout command.",
          "type": "string"
        }
      }
    },
    "AutoScaleProperties": {
      "type": "object",
      "description": "Auto scale properties",
      "properties": {
        "minNodeCount": {
          "format": "int32",
          "type": "integer"
        },
        "enabled": {
          "type": "boolean"
        },
        "maxNodeCount": {
          "format": "int32",
          "type": "integer"
        }
      }
    },
    "AutoPauseProperties": {
      "type": "object",
      "description": "Auto pause properties",
      "properties": {
        "delayInMinutes": {
          "format": "int32",
          "type": "integer"
        },
        "enabled": {
          "type": "boolean"
        }
      }
    },
    "InstanceTypeSchema": {
      "type": "object",
      "description": "Instance type schema.",
      "properties": {
        "nodeSelector": {
          "type": "object",
          "description": "Node Selector",
          "x-nullable": true,
          "additionalProperties": {
            "type": "string",
            "x-nullable": true
          }
        },
        "resources": {
          "type": "object",
          "description": "Resource requests/limits for this instance type",
          "properties": {
            "requests": {
              "description": "Resource requests for this instance type",
              "$ref": "#/definitions/InstanceResourceSchema"
            },
            "limits": {
              "description": "Resource limits for this instance type",
              "$ref": "#/definitions/InstanceResourceSchema"
            }
          }
        }
      }
    },
    "InstanceResourceSchema": {
      "type": "object",
      "description": "Resource requests/limits for this instance type",
      "additionalProperties": {
        "type": "string"
      }
    },
    "IdleShutdownSetting": {
      "type": "object",
      "description": "Stops compute instance after user defined period of inactivity.",
      "properties": {
        "idleTimeBeforeShutdown": {
          "type": "string",
          "description": "Time is defined in ISO8601 format. Minimum is 15 min, maximum is 3 days."
        }
      }
    },
    "ResizeSchema": {
      "type": "object",
      "description": "Schema for Compute Instance resize.",
      "properties": {
        "targetVMSize": {
          "type": "string",
          "description": "The name of the virtual machine size."
        }
      }
    }
  }
}<|MERGE_RESOLUTION|>--- conflicted
+++ resolved
@@ -2894,7 +2894,6 @@
           "type": "boolean",
           "description": "Specifies whether this compute instance is running on the latest operating system image."
         },
-<<<<<<< HEAD
         "osPatchingStatus": {
           "readOnly": true,
           "description": "Metadata about the os patching.",
@@ -2914,21 +2913,11 @@
           "type": "string",
           "description": "Time of the lastest os patching."
         },
-=======
->>>>>>> d0984748
         "rebootPending": {
           "type": "boolean",
           "description": "Specifies whether this compute instance is pending for reboot to finish os patching."
         },
-<<<<<<< HEAD
         "rebootRequiredTime": {
-=======
-        "patchStatus": {
-          "type": "string",
-          "description": "The os patching status."
-        },
-        "latestUpdateTime": {
->>>>>>> d0984748
           "type": "string",
           "description": "Time of the lastest os patching."
         }

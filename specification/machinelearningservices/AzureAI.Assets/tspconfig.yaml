parameters:
  "service-dir":
    default: "sdk/ai"
emit:
  - "@azure-tools/typespec-autorest"
options:
  "@azure-tools/typespec-autorest":
    emitter-output-dir: "{project-root}/.."
    azure-resource-provider-folder: "data-plane"
    emit-lro-options: "none"
    output-file: "{azure-resource-provider-folder}/{service-name}/{version-status}/{version}/azure-ai-assets.json"
  "@azure-tools/typespec-python":
    package-mode: "dataplane"
    package-dir: "azure-ai-resources-autogen"
    package-name: "{package-dir}"
    flavor: azure
    generate-test: true
    generate-sample: true
<<<<<<< HEAD
    examples-dir: "{project-root}/examples"
  "@azure-tools/typespec-ts":
    generateMetadata: true
    generateTest: true
    azureSdkForJs: true
    package-dir: "ai-resources-autogen"
    packageDetails:
      name: "@azure/ai-resources-autogen"
    flavor: azure
=======
>>>>>>> 7b0afdb9
linter:
  extends:
    - "@azure-tools/typespec-azure-rulesets/data-plane"<|MERGE_RESOLUTION|>--- conflicted
+++ resolved
@@ -16,8 +16,6 @@
     flavor: azure
     generate-test: true
     generate-sample: true
-<<<<<<< HEAD
-    examples-dir: "{project-root}/examples"
   "@azure-tools/typespec-ts":
     generateMetadata: true
     generateTest: true
@@ -26,8 +24,6 @@
     packageDetails:
       name: "@azure/ai-resources-autogen"
     flavor: azure
-=======
->>>>>>> 7b0afdb9
 linter:
   extends:
     - "@azure-tools/typespec-azure-rulesets/data-plane"
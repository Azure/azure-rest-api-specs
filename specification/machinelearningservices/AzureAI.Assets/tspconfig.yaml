parameters:
  "service-dir":
    default: "sdk/ai"
emit:
  - "@azure-tools/typespec-autorest"
options:
  "@azure-tools/typespec-autorest":
    emitter-output-dir: "{project-root}/.."
    azure-resource-provider-folder: "data-plane"
    emit-lro-options: "none"
    output-file: "{azure-resource-provider-folder}/{service-name}/{version-status}/{version}/azure-ai-assets.json"
  "@azure-tools/typespec-python":
    package-mode: "dataplane"
    package-dir: "azure-ai-resources-autogen"
    namespace: "azure.ai.resources.autogen"
    flavor: azure
    generate-test: true
    generate-sample: true
  "@azure-tools/typespec-ts":
<<<<<<< HEAD
    generateMetadata: true
    generateTest: true
=======
    generate-metadata: true
    generate-test: true
>>>>>>> 6ea706e8
    package-dir: "ai-resources-autogen"
    package-details:
      name: "@azure-rest/ai-resources-autogen"
    flavor: azure
linter:
  extends:
    - "@azure-tools/typespec-azure-rulesets/data-plane"<|MERGE_RESOLUTION|>--- conflicted
+++ resolved
@@ -17,13 +17,8 @@
     generate-test: true
     generate-sample: true
   "@azure-tools/typespec-ts":
-<<<<<<< HEAD
-    generateMetadata: true
-    generateTest: true
-=======
     generate-metadata: true
     generate-test: true
->>>>>>> 6ea706e8
     package-dir: "ai-resources-autogen"
     package-details:
       name: "@azure-rest/ai-resources-autogen"

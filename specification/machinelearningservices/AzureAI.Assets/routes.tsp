import "@typespec/rest";
import "@azure-tools/typespec-autorest";
import "@typespec/versioning";
import "@azure-tools/typespec-azure-core";
import "./model.tsp";
import "./main.tsp";

using TypeSpec.Http;
using TypeSpec.Rest;
using TypeSpec.Versioning;
using Azure.Core;
using Azure.Core.Traits;
using Azure.Core.Foundations;

namespace Microsoft.MachineLearningServices;

interface DeploymentTemplates {
  #suppress "@azure-tools/typespec-azure-core/use-standard-operations" "Waiting for bug fix: https://github.com/Azure/typespec-azure-pr/issues/3739."
  @doc("Get a specific version of a deployment template.")
  @route("/registries/{registryName}/deploymenttemplates/{name}/versions/{version}")
  @get
  get is Azure.Core.Foundations.Operation<
    {
      @doc("The name of the AzureML registry.")
      registryName: string;

      @doc("Name of the deployment template.")
      @pattern("^[a-zA-Z0-9][a-zA-Z0-9-_]*$")
      @maxLength(254)
      @path
      name: string;

      @doc("Version of the deployment template.")
      @path
      version: string;

      @doc("Asset resource tenant ID.")
      @query
      assetResourceTenantId?: string;
    },
    DeploymentTemplate
  >;

  #suppress "@azure-tools/typespec-azure-core/use-standard-operations" "Waiting for bug fix: https://github.com/Azure/typespec-azure-pr/issues/3739."
  #suppress "@azure-tools/typespec-azure-core/use-standard-names" "Existing name"
  @doc("Creates a deployment template version.")
  @route("/registries/{registryName}/{name}/versions/{version}")
  @post
  create is Azure.Core.Foundations.Operation<
    {
      @doc("The name of the AzureML registry.")
      registryName: string;

      @doc("Name of the deployment template.")
      @pattern("^[a-zA-Z0-9][a-zA-Z0-9-_]*$")
      @maxLength(254)
      @path
      name: string;

      @doc("Version of the deployment template.")
      @path
      version: string;

      @doc("Properties of a Deployment Template Version.")
      @bodyRoot
      body: DeploymentTemplate;
    },
    TypeSpec.Http.Response<202>
  >;

  #suppress "@azure-tools/typespec-azure-core/use-standard-operations" "Waiting for bug fix: https://github.com/Azure/typespec-azure-pr/issues/3739."
  @doc("Delete a specific version of a deployment template.")
  @route("/registries/{registryName}/deploymenttemplates/{name}/versions/{version}")
  @delete
  deleteDeploymentTemplate is Azure.Core.Foundations.Operation<
    {
      @doc("The name of the AzureML registry.")
      registryName: string;

      @doc("Name of the deployment template.")
      @pattern("^[a-zA-Z0-9][a-zA-Z0-9-_]*$")
      @maxLength(254)
      @path
      name: string;

      @doc("Version of the deployment template.")
      @path
      version: string;
    },
    TypeSpec.Http.Response<200> | TypeSpec.Http.Response<204>
  >;

  #suppress "@azure-tools/typespec-azure-core/use-standard-operations" "Need to use same model in both list calls."
  @doc("List deployment templates.")
  @route("/registries/{registryName}/deploymenttemplates")
  @get
  listDeploymentTemplates is Azure.Core.Foundations.Operation<
    {
      @doc("The name of the AzureML registry.")
      @path
      registryName: string;

      @doc("Filter by deployment template name.")
      @query
      name?: string;

      @doc("Comma-separated list of tag names (and optionally values). Example: tag1,tag2=value2.")
      @query
      tags?: string;

      @doc("Continuation token for pagination.")
      @query
      continuationToken?: string;

      @doc("Continuation token for pagination (from header).")
      @header
      continuationTokenFromHeader?: string;

      @doc("Maximum number of items to return.")
      @query
      count?: int32;

      @doc("Filter by deployment template stage.")
      @query
      stage?: string;

      @doc("View type for including/excluding (for example) archived entities.")
      @query
      listViewType?: string = "ActiveOnly";
    },
    PagedDeploymentTemplate
  >;

}

interface Indexes {
  #suppress "@azure-tools/typespec-azure-core/use-standard-operations" "Waiting for bug fix: https://github.com/Azure/typespec-azure-pr/issues/3739."
  @doc("Get a specific version of an Index.")
  @route("/workspaces/{workspaceName}/indexes/{name}/versions/{version}")
  @get
  get is Azure.Core.Foundations.Operation<
    {
      @doc("The name of the AzureML workspace or AI project.")
      workspaceName: string;

      @doc("Name of the index.")
      @pattern("^[a-zA-Z0-9][a-zA-Z0-9-_]*$")
      @maxLength(254)
      @path
      name: string;

      @doc("Version of the index.")
      @path
      version: string;
    },
    Index
  >;

  #suppress "@azure-tools/typespec-azure-core/use-standard-operations" "Waiting for bug fix: https://github.com/Azure/typespec-azure-pr/issues/3739."
  #suppress "@azure-tools/typespec-azure-core/use-standard-names" "Existing name"
  @doc("Creates or updates a IndexVersion.")
  @route("/workspaces/{workspaceName}/indexes/{name}/versions/{version}")
  @put
  createOrUpdate is Azure.Core.Foundations.Operation<
    {
      @doc("The name of the AzureML workspace or AI project.")
      workspaceName: string,

      @doc("Name of the index.")
      @pattern("^[a-zA-Z0-9][a-zA-Z0-9-_]*$")
      @maxLength(254)
      @path
      name: string;

      @doc("Version of the index.")
      @path
      version: string;

      @doc("Properties of an Index Version.")
      @bodyRoot
      body: Index;
    },
    ResourceCreatedOrOkResponse<Index>
  >;

  #suppress "@azure-tools/typespec-azure-core/use-standard-operations" "Need to use same model in both list calls."
  @doc("List the versions of an Index given the name.")
  @route("/workspaces/{workspaceName}/indexes/{name}/versions")
  @get
  @list
  list is Azure.Core.Foundations.Operation<
    {
      @doc("The name of the AzureML workspace or AI project.")
      workspaceName: string,

      @doc("Name of the index.")
      @pattern("^[a-zA-Z0-9][a-zA-Z0-9-_]*$")
      @maxLength(254)
      @path
      name: string;

      @doc("View type for including/excluding (for example) archived entities.")
      @query
      listViewType: string = "ActiveOnly";

      @added(Versions.`2024-04-01-preview`)
      @removed(Versions.`2024-05-01-preview`)
      @doc("Ordering of list: Please choose orderby value from ['createdAt', 'lastModifiedAt'].")
      @query
      orderBy?: string;

      @added(Versions.`2024-05-01-preview`)
      @doc("Ordering of list: Please choose orderby value from ['createdAt', 'lastModifiedAt'].")
      @query
      orderby?: string;

      @doc("Comma-separated list of tag names (and optionally values). Example: tag1,tag2=value2.")
      @query
      tags?: string;

      ...StandardListQueryParameters;
    },
    PagedIndex
  >;

  #suppress "@azure-tools/typespec-azure-core/use-standard-operations" "Need to define route."
  @doc("Get latest version of the Index. Latest is defined by most recent created by date.")
  @route("/workspaces/{workspaceName}/indexes/{name}")
  @get
  getLatest is Azure.Core.Foundations.Operation<
    {
      @doc("The name of the AzureML workspace or AI project.")
      workspaceName: string,

      @doc("Name of the index.")
      @pattern("^[a-zA-Z0-9][a-zA-Z0-9-_]*$")
      @maxLength(254)
      @path
      name: string;
    },
    Index
  >;

  #suppress "@azure-tools/typespec-azure-core/use-standard-operations" "Need to define route."
  @doc("Get next Index version as defined by the server. The server keeps track of all versions that are string-representations of integers. If one exists, the nextVersion will be a string representation of the highest integer value + 1. Otherwise, the nextVersion will default to '1'.")
  @route("/workspaces/{workspaceName}/indexes/{name}:getNextVersion")
  @post
  getNextVersion is Azure.Core.Foundations.Operation<
    {
      @doc("The name of the AzureML workspace or AI project.")
      workspaceName: string,

      @doc("Name of the index.")
      @pattern("^[a-zA-Z0-9][a-zA-Z0-9-_]*$")
      @maxLength(254)
      @path
      name: string;
    },
    VersionInfo
  >;

  #suppress "@azure-tools/typespec-azure-core/use-standard-operations" "Need to define route."
  @doc("List the latest version of each index. Latest is defined by most recent created by date.")
<<<<<<< HEAD
  @route("/workspaces/{workspaceName}/indexes")
=======
  @route("/indexes")
  @list
>>>>>>> a83122b7
  @get
  listLatest is Azure.Core.Foundations.Operation<
    {
      @doc("The name of the AzureML workspace or AI project.")
      workspaceName: string,
      ...StandardListQueryParameters;
    },
    PagedIndex
  >;
}

@added(Versions.`2024-05-01-preview`)
interface Prompts {
  #suppress "@azure-tools/typespec-azure-core/use-standard-operations" "Waiting for bug fix: https://github.com/Azure/typespec-azure-pr/issues/3739."
  @doc("Get a specific version of a Prompt.")
  @route("/workspaces/{workspaceName}/prompts/{name}/versions/{version}")
  @get
  get is Azure.Core.Foundations.Operation<
    {
      @doc("The name of the AzureML workspace or AI project.")
      workspaceName: string,

      @doc("Name of the prompt")
      @pattern("^[a-zA-Z0-9][a-zA-Z0-9-_]*$")
      @maxLength(254)
      @path
      name: string;

      @doc("Version of the prompt")
      @path
      version: string;
    },
    Prompt
  >;

  #suppress "@azure-tools/typespec-azure-core/use-standard-operations" "Waiting for bug fix: https://github.com/Azure/typespec-azure-pr/issues/3739."
  #suppress "@azure-tools/typespec-azure-core/use-standard-names" "Existing name"
  @doc("Creates or updates a Prompt")
  @route("/workspaces/{workspaceName}/prompts/{name}/versions/{version}")
  @put
  createOrUpdate is Azure.Core.Foundations.Operation<
    {
      @doc("The name of the AzureML workspace or AI project.")
      workspaceName: string,

      @doc("Name of the prompt")
      @pattern("^[a-zA-Z0-9][a-zA-Z0-9-_]*$")
      @maxLength(254)
      @path
      name: string;

      @doc("Version of the prompt")
      @path
      version: string;

      @doc("Properties of a Prompt Version.")
      @body
      body: Prompt;
    },
    ResourceCreatedOrOkResponse<Prompt>
  >;

  #suppress "@azure-tools/typespec-azure-core/use-standard-operations" "Waiting for bug fix: https://github.com/Azure/typespec-azure-pr/issues/3739."
  @doc("List the versions of a Prompt given the name.")
<<<<<<< HEAD
  @route("/workspaces/{workspaceName}/prompts/{name}/versions")
=======
  @list
  @route("/prompts/{name}/versions")
>>>>>>> a83122b7
  @get
  list is Azure.Core.Foundations.Operation<
    {
      @doc("The name of the AzureML workspace or AI project.")
      workspaceName: string,

      @doc("Name of the prompt")
      @pattern("^[a-zA-Z0-9][a-zA-Z0-9-_]*$")
      @maxLength(254)
      @path
      name: string;

      @doc("View type for including/excluding (for example) archived entities.")
      @query
      listViewType: string = "ActiveOnly";

      @doc("Ordering of list: Please choose orderby value from ['createdAt', 'lastModifiedAt'].")
      @query
      orderby?: string;

      @doc("Comma-separated list of tag names (and optionally values). Example: tag1,tag2=value2.")
      @query
      tags?: string;

      ...StandardListQueryParameters;
    },
    PagedPrompt
  >;

  #suppress "@azure-tools/typespec-azure-core/use-standard-operations" "Need to define route."
  @doc("Get latest version of the Prompt. Latest is defined by most recent created by date.")
  @route("workspaces/{workspaceName}/prompts/{name}")
  @get
  getLatest is Azure.Core.Foundations.Operation<
    {
      @doc("The name of the AzureML workspace or AI project.")
      workspaceName: string,

      @doc("Name of the prompt")
      @pattern("^[a-zA-Z0-9][a-zA-Z0-9-_]*$")
      @maxLength(254)
      @path
      name: string;
    },
    Prompt
  >;

  #suppress "@azure-tools/typespec-azure-core/use-standard-operations" "Need to define route."
  @doc("Get next Prompt version as defined by the server. The server keeps track of all versions that are string-representations of integers. If one exists, the nextVersion will be a string representation of the highest integer value + 1. Otherwise, the nextVersion will default to '1'.")
  @route("/workspaces/{workspaceName}/prompts/{name}:getNextVersion")
  @post
  getNextVersion is Azure.Core.Foundations.Operation<
    {
      @doc("The name of the AzureML workspace or AI project.")
      workspaceName: string,

      @doc("Name of the prompt")
      @pattern("^[a-zA-Z0-9][a-zA-Z0-9-_]*$")
      @maxLength(254)
      @path
      name: string;
    },
    VersionInfo
  >;

  #suppress "@azure-tools/typespec-azure-core/use-standard-operations" "Need to define route."
  @list
  @doc("List the latest version of each prompt. Latest is defined by most recent created by date.")
  @route("/workspaces/{workspaceName}/prompts")
  @get
  listLatest is Azure.Core.Foundations.Operation<
    {
      @doc("The name of the AzureML workspace or AI project.")
      workspaceName: string,

      ...StandardListQueryParameters;
    },
    PagedPrompt
  >;
}<|MERGE_RESOLUTION|>--- conflicted
+++ resolved
@@ -261,12 +261,8 @@
 
   #suppress "@azure-tools/typespec-azure-core/use-standard-operations" "Need to define route."
   @doc("List the latest version of each index. Latest is defined by most recent created by date.")
-<<<<<<< HEAD
   @route("/workspaces/{workspaceName}/indexes")
-=======
-  @route("/indexes")
   @list
->>>>>>> a83122b7
   @get
   listLatest is Azure.Core.Foundations.Operation<
     {
@@ -331,12 +327,8 @@
 
   #suppress "@azure-tools/typespec-azure-core/use-standard-operations" "Waiting for bug fix: https://github.com/Azure/typespec-azure-pr/issues/3739."
   @doc("List the versions of a Prompt given the name.")
-<<<<<<< HEAD
   @route("/workspaces/{workspaceName}/prompts/{name}/versions")
-=======
   @list
-  @route("/prompts/{name}/versions")
->>>>>>> a83122b7
   @get
   list is Azure.Core.Foundations.Operation<
     {

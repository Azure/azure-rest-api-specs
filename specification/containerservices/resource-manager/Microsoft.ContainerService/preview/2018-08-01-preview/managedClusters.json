--- conflicted
+++ resolved
@@ -573,14 +573,7 @@
         ],
         "responses": {
           "200": {
-<<<<<<< HEAD
             "description": "OK"
-=======
-            "description": "OK",
-            "schema": {
-              "$ref": "#/definitions/ManagedCluster"
-            }
->>>>>>> 0b39f4aa
           },
           "202": {
             "description": "Accepted"

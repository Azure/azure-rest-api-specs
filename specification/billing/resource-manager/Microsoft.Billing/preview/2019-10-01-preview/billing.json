--- conflicted
+++ resolved
@@ -2630,11 +2630,7 @@
         }
       }
     },
-<<<<<<< HEAD
-    "/subscriptions/{subscriptionId}/providers/Microsoft.Billing/billingProperty/default": {
-=======
     "/providers/Microsoft.Billing/billingAccounts/{billingAccountName}/customers/{customerName}/policies/default": {
->>>>>>> 2b882a30
       "get": {
         "tags": [
           "Policies"
@@ -2674,8 +2670,6 @@
             }
           }
         }
-<<<<<<< HEAD
-=======
       },
       "put": {
         "tags": [
@@ -2761,7 +2755,6 @@
             }
           }
         }
->>>>>>> 2b882a30
       }
     },
     "/providers/Microsoft.Billing/billingAccounts/{billingAccountName}/billingProfiles/{billingProfileName}/invoiceSections/{invoiceSectionName}/products/{productName}/updateAutoRenew": {

--- conflicted
+++ resolved
@@ -4881,7 +4881,6 @@
         }
       }
     },
-<<<<<<< HEAD
     "CustomerListResult": {
       "description": "Result of listing customers.",
       "properties": {
@@ -4936,7 +4935,9 @@
           "items": {
             "$ref": "#/definitions/ServiceProvider"
           }
-=======
+        }
+      }
+    },
     "InvoiceSectionCreationRequest": {
       "description": "The properties of an InvoiceSection.",
       "properties": {
@@ -4947,9 +4948,7 @@
         "billingProfileId": {
           "description": "The billing profile id.",
           "type": "string"
->>>>>>> a9b42c06
-        }
-      }
+        }
     },
     "InvoiceSectionListResult": {
       "description": "Result of listing invoice sections.",

--- conflicted
+++ resolved
@@ -108,37 +108,6 @@
         }
       }
     },
-<<<<<<< HEAD
-    "/providers/Microsoft.Billing/billingAccounts/{billingAccountName}/validateAddress": {
-      "post": {
-        "tags": [
-          "BillingAccounts"
-        ],
-        "x-ms-examples": {
-          "BillingAccountValidateAddress": {
-            "$ref": "./examples/BillingAccountValidateAddress.json"
-          },
-          "BillingAccountValidateAddressInvalid": {
-            "$ref": "./examples/BillingAccountValidateAddressInvalid.json"
-          }
-        },
-        "operationId": "BillingAccountsValidateAddress_Post",
-        "description": "Validates the address.",
-        "parameters": [
-          {
-            "$ref": "#/parameters/apiVersionParameter"
-          },
-          {
-            "$ref": "#/parameters/billingAccountNameParameter"
-          },
-          {
-            "name": "address",
-            "in": "body",
-            "required": true,
-            "schema": {
-              "$ref": "#/definitions/Address"
-            }
-=======
     "/providers/Microsoft.Billing/billingAccounts/{billingAccountName}/paymentMethods": {
       "get": {
         "tags": [
@@ -160,32 +129,71 @@
           },
           {
             "$ref": "#/parameters/apiVersionParameter"
->>>>>>> 68cb8959
-          }
-        ],
-        "responses": {
-          "200": {
-            "description": "OK. The request has succeeded.",
-            "schema": {
-<<<<<<< HEAD
-              "$ref": "#/definitions/ValidateAddressResponse"
-=======
+          }
+        ],
+        "responses": {
+          "200": {
+            "description": "OK. The request has succeeded.",
+            "schema": {
               "$ref": "#/definitions/PaymentMethodsListResult"
->>>>>>> 68cb8959
-            }
-          },
-          "default": {
-            "description": "Error response describing why the operation failed.",
-            "schema": {
-              "$ref": "#/definitions/ErrorResponse"
-            }
-          }
-<<<<<<< HEAD
-=======
+            }
+          },
+          "default": {
+            "description": "Error response describing why the operation failed.",
+            "schema": {
+              "$ref": "#/definitions/ErrorResponse"
+            }
+          }
         },
         "x-ms-pageable": {
           "nextLinkName": "nextLink"
->>>>>>> 68cb8959
+        }
+      }
+    },
+    "/providers/Microsoft.Billing/billingAccounts/{billingAccountName}/validateAddress": {
+      "post": {
+        "tags": [
+          "BillingAccounts"
+        ],
+        "x-ms-examples": {
+          "BillingAccountValidateAddress": {
+            "$ref": "./examples/BillingAccountValidateAddress.json"
+          },
+          "BillingAccountValidateAddressInvalid": {
+            "$ref": "./examples/BillingAccountValidateAddressInvalid.json"
+          }
+        },
+        "operationId": "BillingAccountsValidateAddress_Post",
+        "description": "Validates the address.",
+        "parameters": [
+          {
+            "$ref": "#/parameters/apiVersionParameter"
+          },
+          {
+            "$ref": "#/parameters/billingAccountNameParameter"
+          },
+          {
+            "name": "address",
+            "in": "body",
+            "required": true,
+            "schema": {
+              "$ref": "#/definitions/Address"
+            }
+          }
+        ],
+        "responses": {
+          "200": {
+            "description": "OK. The request has succeeded.",
+            "schema": {
+              "$ref": "#/definitions/ValidateAddressResponse"
+            }
+          },
+          "default": {
+            "description": "Error response describing why the operation failed.",
+            "schema": {
+              "$ref": "#/definitions/ErrorResponse"
+            }
+          }
         }
       }
     },

{
  "swagger": "2.0",
  "info": {
    "version": "2020-05-01",
    "title": "BillingManagementClient",
    "description": "Billing client provides access to billing resources for Azure subscriptions."
  },
  "host": "management.azure.com",
  "schemes": [
    "https"
  ],
  "consumes": [
    "application/json"
  ],
  "produces": [
    "application/json"
  ],
  "paths": {
    "/providers/Microsoft.Billing/billingAccounts": {
      "get": {
        "tags": [
          "BillingAccounts"
        ],
        "x-ms-examples": {
          "BillingAccountsList": {
            "$ref": "./examples/BillingAccountsList.json"
          },
          "BillingAccountsListWithExpand": {
            "$ref": "./examples/BillingAccountsListWithExpand.json"
          },
          "BillingAccountsListWithExpandForEnrollmentDetails": {
            "$ref": "./examples/BillingAccountsListWithExpandForEnrollmentDetails.json"
          }
        },
        "operationId": "BillingAccounts_List",
        "description": "Lists the billing accounts that a user has access to.",
        "externalDocs": {
          "url": "https://docs.microsoft.com/en-us/rest/api/billing/"
        },
        "parameters": [
          {
            "$ref": "#/parameters/apiVersionParameter"
          },
          {
            "name": "$expand",
            "description": "May be used to expand the soldTo, invoice sections and billing profiles.",
            "in": "query",
            "required": false,
            "type": "string"
          }
        ],
        "responses": {
          "200": {
            "description": "OK. The request has succeeded.",
            "schema": {
              "$ref": "#/definitions/BillingAccountListResult"
            }
          },
          "default": {
            "description": "Error response describing why the operation failed.",
            "schema": {
              "$ref": "#/definitions/ErrorResponse"
            }
          }
        },
        "x-ms-pageable": {
          "nextLinkName": "nextLink"
        }
      }
    },
    "/providers/Microsoft.Billing/billingAccounts/{billingAccountName}": {
      "get": {
        "tags": [
          "BillingAccounts"
        ],
        "x-ms-examples": {
          "BillingAccounts": {
            "$ref": "./examples/BillingAccount.json"
          },
          "BillingAccountWithExpand": {
            "$ref": "./examples/BillingAccountWithExpand.json"
          }
        },
        "operationId": "BillingAccounts_Get",
        "description": "Gets a billing account by its ID.",
        "externalDocs": {
          "url": "https://docs.microsoft.com/en-us/rest/api/billing/"
        },
        "parameters": [
          {
            "$ref": "#/parameters/apiVersionParameter"
          },
          {
            "$ref": "#/parameters/billingAccountNameParameter"
          },
          {
            "name": "$expand",
            "description": "May be used to expand the soldTo, invoice sections and billing profiles.",
            "in": "query",
            "required": false,
            "type": "string"
          }
        ],
        "responses": {
          "200": {
            "description": "OK. The request has succeeded.",
            "schema": {
              "$ref": "#/definitions/BillingAccount"
            }
          },
          "default": {
            "description": "Error response describing why the operation failed.",
            "schema": {
              "$ref": "#/definitions/ErrorResponse"
            }
          }
        }
      },
      "patch": {
        "tags": [
          "BillingAccounts"
        ],
        "operationId": "BillingAccounts_Update",
        "x-ms-long-running-operation": true,
        "x-ms-long-running-operation-options": {
          "final-state-via": "azure-async-operation"
        },
        "description": "Updates the properties of a billing account. Currently, displayName and address can be updated. The operation is supported only for billing accounts with agreement type Microsoft Customer Agreement.",
        "x-ms-examples": {
          "UpdateBillingAccount": {
            "$ref": "./examples/UpdateBillingAccount.json"
          }
        },
        "parameters": [
          {
            "$ref": "#/parameters/apiVersionParameter"
          },
          {
            "$ref": "#/parameters/billingAccountNameParameter"
          },
          {
            "name": "parameters",
            "in": "body",
            "required": true,
            "schema": {
              "$ref": "#/definitions/BillingAccountUpdateRequest"
            },
            "description": "Request parameters that are provided to the update billing account operation."
          }
        ],
        "responses": {
          "200": {
            "description": "OK. The request has succeeded.",
            "schema": {
              "$ref": "#/definitions/BillingAccount"
            }
          },
          "202": {
            "description": "Accepted. Billing account update is in progress."
          },
          "default": {
            "description": "Error response describing why the operation failed.",
            "schema": {
              "$ref": "#/definitions/ErrorResponse"
            }
          }
        }
      }
    },
    "/providers/Microsoft.Billing/billingAccounts/{billingAccountName}/listInvoiceSectionsWithCreateSubscriptionPermission": {
      "post": {
        "tags": [
          "BillingAccounts"
        ],
        "x-ms-examples": {
          "InvoiceSectionsListWithCreateSubPermission": {
            "$ref": "./examples/InvoiceSectionsListWithCreateSubPermission.json"
          }
        },
        "operationId": "BillingAccounts_ListInvoiceSectionsByCreateSubscriptionPermission",
        "description": "Lists the invoice sections for which the user has permission to create Azure subscriptions. The operation is supported only for billing accounts with agreement type Microsoft Customer Agreement.",
        "externalDocs": {
          "url": "https://docs.microsoft.com/en-us/rest/api/billing/"
        },
        "parameters": [
          {
            "$ref": "#/parameters/apiVersionParameter"
          },
          {
            "$ref": "#/parameters/billingAccountNameParameter"
          }
        ],
        "responses": {
          "200": {
            "description": "OK. The request has succeeded.",
            "schema": {
              "$ref": "#/definitions/InvoiceSectionListWithCreateSubPermissionResult"
            }
          },
          "default": {
            "description": "Error response describing why the operation failed.",
            "schema": {
              "$ref": "#/definitions/ErrorResponse"
            }
          }
        },
        "x-ms-pageable": {
          "nextLinkName": "nextLink"
        }
      }
    },
    "/providers/Microsoft.Billing/validateAddress": {
      "post": {
        "tags": [
          "Address"
        ],
        "x-ms-examples": {
          "AddressValid": {
            "$ref": "./examples/AddressValid.json"
          },
          "AddressInvalid": {
            "$ref": "./examples/AddressInvalid.json"
          }
        },
        "operationId": "Address_Validate",
        "description": "Validates an address. Use the operation to validate an address before using it as soldTo or a billTo address.",
        "externalDocs": {
          "url": "https://docs.microsoft.com/en-us/rest/api/billing/"
        },
        "parameters": [
          {
            "$ref": "#/parameters/apiVersionParameter"
          },
          {
            "name": "address",
            "in": "body",
            "required": true,
            "schema": {
              "$ref": "#/definitions/AddressDetails"
            }
          }
        ],
        "responses": {
          "200": {
            "description": "OK. The request has succeeded.",
            "schema": {
              "$ref": "#/definitions/ValidateAddressResponse"
            }
          },
          "default": {
            "description": "Error response describing why the operation failed.",
            "schema": {
              "$ref": "#/definitions/ErrorResponse"
            }
          }
        }
      }
    },
    "/providers/Microsoft.Billing/billingAccounts/{billingAccountName}/billingProfiles/{billingProfileName}/availableBalance/default": {
      "get": {
        "tags": [
          "AvailableBalances"
        ],
        "operationId": "AvailableBalances_Get",
        "description": "The available credit balance for a billing profile. This is the balance that can be used for pay now to settle due or past due invoices. The operation is supported only for billing accounts with agreement type Microsoft Customer Agreement.",
        "externalDocs": {
          "url": "https://docs.microsoft.com/en-us/rest/api/billing/"
        },
        "x-ms-examples": {
          "AvailableBalanceByBillingProfile": {
            "$ref": "./examples/AvailableBalanceByBillingProfile.json"
          }
        },
        "parameters": [
          {
            "$ref": "#/parameters/billingAccountNameParameter"
          },
          {
            "$ref": "#/parameters/billingProfileNameParameter"
          },
          {
            "$ref": "#/parameters/apiVersionParameter"
          }
        ],
        "responses": {
          "200": {
            "description": "OK. The request has succeeded.",
            "schema": {
              "$ref": "#/definitions/AvailableBalance"
            }
          },
          "default": {
            "description": "Error response describing why the operation failed.",
            "schema": {
              "$ref": "#/definitions/ErrorResponse"
            }
          }
        }
      }
    },
    "/providers/Microsoft.Billing/billingAccounts/{billingAccountName}/billingProfiles/{billingProfileName}/instructions": {
      "get": {
        "tags": [
          "Instructions"
        ],
        "operationId": "Instructions_ListByBillingProfile",
        "description": "Lists the instructions by billing profile id.",
        "externalDocs": {
          "url": "https://docs.microsoft.com/en-us/rest/api/billing/"
        },
        "x-ms-examples": {
          "InstructionsListByBillingProfile": {
            "$ref": "./examples/InstructionsListByBillingProfile.json"
          }
        },
        "parameters": [
          {
            "$ref": "#/parameters/billingAccountNameParameter"
          },
          {
            "$ref": "#/parameters/billingProfileNameParameter"
          },
          {
            "$ref": "#/parameters/apiVersionParameter"
          }
        ],
        "responses": {
          "200": {
            "description": "OK. The request has succeeded.",
            "schema": {
              "$ref": "#/definitions/InstructionListResult"
            }
          },
          "default": {
            "description": "Error response describing why the operation failed.",
            "schema": {
              "$ref": "#/definitions/ErrorResponse"
            }
          }
        },
        "x-ms-pageable": {
          "nextLinkName": "nextLink"
        }
      }
    },
    "/providers/Microsoft.Billing/billingAccounts/{billingAccountName}/billingProfiles/{billingProfileName}/instructions/{instructionName}": {
      "get": {
        "tags": [
          "Instructions"
        ],
        "x-ms-examples": {
          "Instruction": {
            "$ref": "./examples/Instruction.json"
          }
        },
        "operationId": "Instructions_Get",
        "description": "Get the instruction by name. These are custom billing instructions and are only applicable for certain customers.",
        "externalDocs": {
          "url": "https://docs.microsoft.com/en-us/rest/api/billing/"
        },
        "parameters": [
          {
            "$ref": "#/parameters/apiVersionParameter"
          },
          {
            "$ref": "#/parameters/billingAccountNameParameter"
          },
          {
            "$ref": "#/parameters/billingProfileNameParameter"
          },
          {
            "$ref": "#/parameters/instructionNameParameter"
          }
        ],
        "responses": {
          "200": {
            "description": "OK. The request has succeeded.",
            "schema": {
              "$ref": "#/definitions/Instruction"
            }
          },
          "default": {
            "description": "Error response describing why the operation failed.",
            "schema": {
              "$ref": "#/definitions/ErrorResponse"
            }
          }
        }
      },
      "put": {
        "tags": [
          "Instructions"
        ],
        "operationId": "Instructions_Put",
        "description": "Creates or updates an instruction. These are custom billing instructions and are only applicable for certain customers.",
        "x-ms-examples": {
          "PutInstruction": {
            "$ref": "./examples/PutInstruction.json"
          }
        },
        "parameters": [
          {
            "$ref": "#/parameters/apiVersionParameter"
          },
          {
            "$ref": "#/parameters/billingAccountNameParameter"
          },
          {
            "$ref": "#/parameters/billingProfileNameParameter"
          },
          {
            "$ref": "#/parameters/instructionNameParameter"
          },
          {
            "name": "parameters",
            "in": "body",
            "required": true,
            "schema": {
              "$ref": "#/definitions/Instruction"
            },
            "description": "The new instruction."
          }
        ],
        "responses": {
          "200": {
            "description": "OK. The request has succeeded.",
            "schema": {
              "$ref": "#/definitions/Instruction"
            }
          },
          "default": {
            "description": "Error response describing why the operation failed.",
            "schema": {
              "$ref": "#/definitions/ErrorResponse"
            }
          }
        }
      }
    },
    "/providers/Microsoft.Billing/billingAccounts/{billingAccountName}/billingProfiles": {
      "get": {
        "tags": [
          "BillingProfiles"
        ],
        "x-ms-examples": {
          "BillingProfilesListByBillingAccount": {
            "$ref": "./examples/BillingProfilesListByBillingAccount.json"
          },
          "BillingProfilesListWithExpand": {
            "$ref": "./examples/BillingProfilesListWithExpand.json"
          }
        },
        "operationId": "BillingProfiles_ListByBillingAccount",
        "description": "Lists the billing profiles that a user has access to. The operation is supported for billing accounts with agreement type Microsoft Customer Agreement or Microsoft Partner Agreement.",
        "externalDocs": {
          "url": "https://docs.microsoft.com/en-us/rest/api/billing/"
        },
        "parameters": [
          {
            "$ref": "#/parameters/apiVersionParameter"
          },
          {
            "$ref": "#/parameters/billingAccountNameParameter"
          },
          {
            "name": "$expand",
            "description": "May be used to expand the invoice sections.",
            "in": "query",
            "required": false,
            "type": "string"
          }
        ],
        "responses": {
          "200": {
            "description": "OK. The request has succeeded.",
            "schema": {
              "$ref": "#/definitions/BillingProfileListResult"
            }
          },
          "default": {
            "description": "Error response describing why the operation failed.",
            "schema": {
              "$ref": "#/definitions/ErrorResponse"
            }
          }
        },
        "x-ms-pageable": {
          "nextLinkName": "nextLink"
        }
      }
    },
    "/providers/Microsoft.Billing/billingAccounts/{billingAccountName}/billingProfiles/{billingProfileName}": {
      "get": {
        "tags": [
          "BillingProfiles"
        ],
        "x-ms-examples": {
          "BillingProfile": {
            "$ref": "./examples/BillingProfile.json"
          },
          "BillingProfileWithExpand": {
            "$ref": "./examples/BillingProfileWithExpand.json"
          }
        },
        "operationId": "BillingProfiles_Get",
        "description": "Gets a billing profile by its ID. The operation is supported for billing accounts with agreement type Microsoft Customer Agreement or Microsoft Partner Agreement.",
        "externalDocs": {
          "url": "https://docs.microsoft.com/en-us/rest/api/billing/"
        },
        "parameters": [
          {
            "$ref": "#/parameters/apiVersionParameter"
          },
          {
            "$ref": "#/parameters/billingAccountNameParameter"
          },
          {
            "$ref": "#/parameters/billingProfileNameParameter"
          },
          {
            "name": "$expand",
            "description": "May be used to expand the invoice sections.",
            "in": "query",
            "required": false,
            "type": "string"
          }
        ],
        "responses": {
          "200": {
            "description": "OK. The request has succeeded.",
            "schema": {
              "$ref": "#/definitions/BillingProfile"
            }
          },
          "default": {
            "description": "Error response describing why the operation failed.",
            "schema": {
              "$ref": "#/definitions/ErrorResponse"
            }
          }
        }
      },
      "put": {
        "tags": [
          "BillingProfiles"
        ],
        "operationId": "BillingProfiles_CreateOrUpdate",
        "x-ms-long-running-operation": true,
        "description": "Creates or updates a billing profile. The operation is supported for billing accounts with agreement type Microsoft Customer Agreement or Microsoft Partner Agreement.",
        "x-ms-examples": {
          "CreateBillingProfile": {
            "$ref": "./examples/PutBillingProfile.json"
          }
        },
        "parameters": [
          {
            "$ref": "#/parameters/apiVersionParameter"
          },
          {
            "$ref": "#/parameters/billingAccountNameParameter"
          },
          {
            "$ref": "#/parameters/billingProfileNameParameter"
          },
          {
            "name": "parameters",
            "in": "body",
            "required": true,
            "schema": {
              "$ref": "#/definitions/BillingProfile"
            },
            "description": "The new or updated billing profile."
          }
        ],
        "responses": {
          "200": {
            "description": "OK. The request has succeeded.",
            "schema": {
              "$ref": "#/definitions/BillingProfile"
            }
          },
          "202": {
            "description": "Accepted",
            "headers": {
              "Location": {
                "description": "Location URI to poll for result",
                "type": "string"
              },
              "Retry-After": {
                "description": "Recommended time to wait before making another request to check the status of the operation. The time is specified in seconds.",
                "type": "integer",
                "format": "int32"
              }
            }
          },
          "default": {
            "description": "Error response describing why the operation failed.",
            "schema": {
              "$ref": "#/definitions/ErrorResponse"
            }
          }
        }
      }
    },
    "/providers/Microsoft.Billing/billingAccounts/{billingAccountName}/billingProfiles/{billingProfileName}/customers": {
      "get": {
        "tags": [
          "Customers"
        ],
        "x-ms-examples": {
          "CustomersListByBillingProfile": {
            "$ref": "./examples/CustomersListByBillingProfile.json"
          }
        },
        "operationId": "Customers_ListByBillingProfile",
        "description": "Lists the customers that are billed to a billing profile. The operation is supported only for billing accounts with agreement type Microsoft Partner Agreement.",
        "externalDocs": {
          "url": "https://docs.microsoft.com/en-us/rest/api/billing/"
        },
        "parameters": [
          {
            "$ref": "#/parameters/apiVersionParameter"
          },
          {
            "$ref": "#/parameters/billingAccountNameParameter"
          },
          {
            "$ref": "#/parameters/billingProfileNameParameter"
          },
          {
            "name": "$search",
            "description": "Used for searching customers by their name. Any customer with name containing the search text will be included in the response",
            "in": "query",
            "required": false,
            "type": "string"
          },
          {
            "name": "$filter",
            "description": "May be used to filter the list of customers.",
            "in": "query",
            "required": false,
            "type": "string"
          }
        ],
        "responses": {
          "200": {
            "description": "OK. The request has succeeded.",
            "schema": {
              "$ref": "#/definitions/CustomerListResult"
            }
          },
          "default": {
            "description": "Error response describing why the operation failed.",
            "schema": {
              "$ref": "#/definitions/ErrorResponse"
            }
          }
        },
        "x-ms-pageable": {
          "nextLinkName": "nextLink"
        }
      }
    },
    "/providers/Microsoft.Billing/billingAccounts/{billingAccountName}/billingProfiles/{billingProfileName}/invoiceSections": {
      "get": {
        "tags": [
          "InvoiceSections"
        ],
        "x-ms-examples": {
          "InvoiceSectionsListByBillingProfile": {
            "$ref": "./examples/InvoiceSectionsListByBillingProfile.json"
          }
        },
        "operationId": "InvoiceSections_ListByBillingProfile",
        "description": "Lists the invoice sections that a user has access to. The operation is supported only for billing accounts with agreement type Microsoft Customer Agreement.",
        "externalDocs": {
          "url": "https://docs.microsoft.com/en-us/rest/api/billing/"
        },
        "parameters": [
          {
            "$ref": "#/parameters/apiVersionParameter"
          },
          {
            "$ref": "#/parameters/billingAccountNameParameter"
          },
          {
            "$ref": "#/parameters/billingProfileNameParameter"
          }
        ],
        "responses": {
          "200": {
            "description": "OK. The request has succeeded.",
            "schema": {
              "$ref": "#/definitions/InvoiceSectionListResult"
            }
          },
          "default": {
            "description": "Error response describing why the operation failed.",
            "schema": {
              "$ref": "#/definitions/ErrorResponse"
            }
          }
        },
        "x-ms-pageable": {
          "nextLinkName": "nextLink"
        }
      }
    },
    "/providers/Microsoft.Billing/billingAccounts/{billingAccountName}/billingProfiles/{billingProfileName}/invoiceSections/{invoiceSectionName}": {
      "get": {
        "tags": [
          "InvoiceSections"
        ],
        "x-ms-examples": {
          "InvoiceSection": {
            "$ref": "./examples/InvoiceSection.json"
          }
        },
        "operationId": "InvoiceSections_Get",
        "description": "Gets an invoice section by its ID. The operation is supported only for billing accounts with agreement type Microsoft Customer Agreement.",
        "externalDocs": {
          "url": "https://docs.microsoft.com/en-us/rest/api/billing/"
        },
        "parameters": [
          {
            "$ref": "#/parameters/apiVersionParameter"
          },
          {
            "$ref": "#/parameters/billingAccountNameParameter"
          },
          {
            "$ref": "#/parameters/billingProfileNameParameter"
          },
          {
            "$ref": "#/parameters/invoiceSectionNameParameter"
          }
        ],
        "responses": {
          "200": {
            "description": "OK. The request has succeeded.",
            "schema": {
              "$ref": "#/definitions/InvoiceSection"
            }
          },
          "default": {
            "description": "Error response describing why the operation failed.",
            "schema": {
              "$ref": "#/definitions/ErrorResponse"
            }
          }
        }
      },
      "put": {
        "tags": [
          "InvoiceSections"
        ],
        "operationId": "InvoiceSections_CreateOrUpdate",
        "x-ms-long-running-operation": true,
        "description": "Creates or updates an invoice section. The operation is supported only for billing accounts with agreement type Microsoft Customer Agreement.",
        "x-ms-examples": {
          "PutInvoiceSection": {
            "$ref": "./examples/PutInvoiceSection.json"
          }
        },
        "parameters": [
          {
            "$ref": "#/parameters/apiVersionParameter"
          },
          {
            "$ref": "#/parameters/billingAccountNameParameter"
          },
          {
            "$ref": "#/parameters/billingProfileNameParameter"
          },
          {
            "$ref": "#/parameters/invoiceSectionNameParameter"
          },
          {
            "name": "parameters",
            "in": "body",
            "required": true,
            "schema": {
              "$ref": "#/definitions/InvoiceSection"
            },
            "description": "The new or updated invoice section."
          }
        ],
        "responses": {
          "200": {
            "description": "OK. The request has succeeded.",
            "schema": {
              "$ref": "#/definitions/InvoiceSection"
            }
          },
          "202": {
            "description": "Accepted",
            "headers": {
              "Location": {
                "description": "Location URI to poll for result",
                "type": "string"
              },
              "Retry-After": {
                "description": "Recommended time to wait before making another request to check the status of the operation. The time is specified in seconds.",
                "type": "integer",
                "format": "int32"
              }
            }
          },
          "default": {
            "description": "Error response describing why the operation failed.",
            "schema": {
              "$ref": "#/definitions/ErrorResponse"
            }
          }
        }
      }
    },
    "/providers/Microsoft.Billing/billingAccounts/{billingAccountName}/customers": {
      "get": {
        "tags": [
          "Customers"
        ],
        "x-ms-examples": {
          "CustomersListByBillingAccount": {
            "$ref": "./examples/CustomersListByBillingAccount.json"
          }
        },
        "operationId": "Customers_ListByBillingAccount",
        "description": "Lists the customers that are billed to a billing account. The operation is supported only for billing accounts with agreement type Microsoft Partner Agreement.",
        "externalDocs": {
          "url": "https://docs.microsoft.com/en-us/rest/api/billing/"
        },
        "parameters": [
          {
            "$ref": "#/parameters/apiVersionParameter"
          },
          {
            "$ref": "#/parameters/billingAccountNameParameter"
          },
          {
            "name": "$search",
            "description": "Used for searching customers by their name. Any customer with name containing the search text will be included in the response",
            "in": "query",
            "required": false,
            "type": "string"
          },
          {
            "name": "$filter",
            "description": "May be used to filter the list of customers.",
            "in": "query",
            "required": false,
            "type": "string"
          }
        ],
        "responses": {
          "200": {
            "description": "OK. The request has succeeded.",
            "schema": {
              "$ref": "#/definitions/CustomerListResult"
            }
          },
          "default": {
            "description": "Error response describing why the operation failed.",
            "schema": {
              "$ref": "#/definitions/ErrorResponse"
            }
          }
        },
        "x-ms-pageable": {
          "nextLinkName": "nextLink"
        }
      }
    },
    "/providers/Microsoft.Billing/billingAccounts/{billingAccountName}/customers/{customerName}": {
      "get": {
        "tags": [
          "Customers"
        ],
        "x-ms-examples": {
          "Customer": {
            "$ref": "./examples/Customer.json"
          },
          "CustomerWithExpand": {
            "$ref": "./examples/CustomerWithExpand.json"
          }
        },
        "operationId": "Customers_Get",
        "description": "Gets a customer by its ID. The operation is supported only for billing accounts with agreement type Microsoft Partner Agreement.",
        "externalDocs": {
          "url": "https://docs.microsoft.com/en-us/rest/api/billing/"
        },
        "parameters": [
          {
            "$ref": "#/parameters/apiVersionParameter"
          },
          {
            "$ref": "#/parameters/billingAccountNameParameter"
          },
          {
            "$ref": "#/parameters/customerNameParameter"
          },
          {
            "name": "$expand",
            "description": "May be used to expand enabledAzurePlans and resellers",
            "in": "query",
            "required": false,
            "type": "string"
          }
        ],
        "responses": {
          "200": {
            "description": "OK. The request has succeeded.",
            "schema": {
              "$ref": "#/definitions/Customer"
            }
          },
          "default": {
            "description": "Error response describing why the operation failed.",
            "schema": {
              "$ref": "#/definitions/ErrorResponse"
            }
          }
        }
      }
    },
    "/providers/Microsoft.Billing/billingAccounts/{billingAccountName}/customers/{customerName}/billingPermissions": {
      "get": {
        "tags": [
          "BillingPermissions"
        ],
        "x-ms-examples": {
          "BillingProfilePermissionsList": {
            "$ref": "./examples/CustomerPermissionsList.json"
          }
        },
        "operationId": "BillingPermissions_ListByCustomer",
        "description": "Lists the billing permissions the caller has for a customer.",
        "externalDocs": {
          "url": "https://docs.microsoft.com/en-us/rest/api/billing/"
        },
        "parameters": [
          {
            "$ref": "#/parameters/apiVersionParameter"
          },
          {
            "$ref": "#/parameters/billingAccountNameParameter"
          },
          {
            "$ref": "#/parameters/customerNameParameter"
          }
        ],
        "responses": {
          "200": {
            "description": "OK. The request has succeeded.",
            "schema": {
              "$ref": "#/definitions/BillingPermissionsListResult"
            }
          },
          "default": {
            "description": "Error response describing why the operation failed.",
            "schema": {
              "$ref": "#/definitions/ErrorResponse"
            }
          }
        },
        "x-ms-pageable": {
          "nextLinkName": "nextLink"
        }
      }
    },
    "/providers/Microsoft.Billing/billingAccounts/{billingAccountName}/customers/{customerName}/billingSubscriptions": {
      "get": {
        "tags": [
          "BillingSubscriptions"
        ],
        "operationId": "BillingSubscriptions_ListByCustomer",
        "description": "Lists the subscriptions for a customer. The operation is supported only for billing accounts with agreement type Microsoft Partner Agreement.",
        "externalDocs": {
          "url": "https://docs.microsoft.com/en-us/rest/api/billing/"
        },
        "x-ms-examples": {
          "BillingSubscriptionsListByCustomer": {
            "$ref": "./examples/BillingSubscriptionsListByCustomer.json"
          }
        },
        "parameters": [
          {
            "$ref": "#/parameters/billingAccountNameParameter"
          },
          {
            "$ref": "#/parameters/customerNameParameter"
          },
          {
            "$ref": "#/parameters/apiVersionParameter"
          }
        ],
        "responses": {
          "200": {
            "description": "OK. The request has succeeded.",
            "schema": {
              "$ref": "#/definitions/BillingSubscriptionsListResult"
            }
          },
          "default": {
            "description": "Error response describing why the operation failed.",
            "schema": {
              "$ref": "#/definitions/ErrorResponse"
            }
          }
        },
        "x-ms-pageable": {
          "nextLinkName": "nextLink"
        }
      }
    },
    "/providers/Microsoft.Billing/billingAccounts/{billingAccountName}/customers/{customerName}/products": {
      "get": {
        "tags": [
          "Products"
        ],
        "operationId": "Products_ListByCustomer",
        "description": "Lists the products for a customer. These don't include products billed based on usage.The operation is supported only for billing accounts with agreement type Microsoft Partner Agreement.",
        "externalDocs": {
          "url": "https://docs.microsoft.com/en-us/rest/api/billing/"
        },
        "x-ms-examples": {
          "ProductsListByInvoiceSection": {
            "$ref": "./examples/ProductsListByCustomer.json"
          }
        },
        "parameters": [
          {
            "$ref": "#/parameters/billingAccountNameParameter"
          },
          {
            "$ref": "#/parameters/customerNameParameter"
          },
          {
            "$ref": "#/parameters/apiVersionParameter"
          }
        ],
        "responses": {
          "200": {
            "description": "OK. The request has succeeded.",
            "schema": {
              "$ref": "#/definitions/ProductsListResult"
            }
          },
          "default": {
            "description": "Error response describing why the operation failed.",
            "schema": {
              "$ref": "#/definitions/ErrorResponse"
            }
          }
        },
        "x-ms-pageable": {
          "nextLinkName": "nextLink"
        }
      }
    },
    "/providers/Microsoft.Billing/billingAccounts/{billingAccountName}/invoices": {
      "get": {
        "tags": [
          "Invoices"
        ],
        "x-ms-examples": {
          "BillingAccountInvoicesList": {
            "$ref": "./examples/BillingAccountInvoicesList.json"
          },
          "BillingAccountInvoicesListWithRebillDetails": {
            "$ref": "./examples/BillingAccountInvoicesListWithRebillDetails.json"
          }
        },
        "operationId": "Invoices_ListByBillingAccount",
        "description": "Lists the invoices for a billing account for a given start date and end date. The operation is supported for billing accounts with agreement type Microsoft Partner Agreement or Microsoft Customer Agreement.",
        "externalDocs": {
          "url": "https://docs.microsoft.com/en-us/rest/api/billing/"
        },
        "parameters": [
          {
            "$ref": "#/parameters/apiVersionParameter"
          },
          {
            "$ref": "#/parameters/billingAccountNameParameter"
          },
          {
            "name": "periodStartDate",
            "description": "The start date to fetch the invoices. The date should be specified in MM-DD-YYYY format.",
            "in": "query",
            "required": true,
            "type": "string"
          },
          {
            "name": "periodEndDate",
            "description": "The end date to fetch the invoices. The date should be specified in MM-DD-YYYY format.",
            "in": "query",
            "required": true,
            "type": "string"
          }
        ],
        "responses": {
          "200": {
            "description": "OK. The request has succeeded.",
            "schema": {
              "$ref": "#/definitions/InvoiceListResult"
            }
          },
          "default": {
            "description": "Error response describing why the operation failed.",
            "schema": {
              "$ref": "#/definitions/ErrorResponse"
            }
          }
        },
        "x-ms-pageable": {
          "nextLinkName": "nextLink"
        }
      }
    },
    "/providers/Microsoft.Billing/billingAccounts/{billingAccountName}/billingProfiles/{billingProfileName}/invoices": {
      "get": {
        "tags": [
          "Invoices"
        ],
        "x-ms-examples": {
          "InvoicesListByBillingProfile": {
            "$ref": "./examples/InvoicesListByBillingProfile.json"
          },
          "InvoicesListByBillingProfileWithRebillDetails": {
            "$ref": "./examples/InvoicesListByBillingProfileWithRebillDetails.json"
          }
        },
        "operationId": "Invoices_ListByBillingProfile",
        "description": "Lists the invoices for a billing profile for a given start date and end date. The operation is supported for billing accounts with agreement type Microsoft Partner Agreement or Microsoft Customer Agreement.",
        "externalDocs": {
          "url": "https://docs.microsoft.com/en-us/rest/api/billing/"
        },
        "parameters": [
          {
            "$ref": "#/parameters/apiVersionParameter"
          },
          {
            "$ref": "#/parameters/billingAccountNameParameter"
          },
          {
            "$ref": "#/parameters/billingProfileNameParameter"
          },
          {
            "name": "periodStartDate",
            "description": "The start date to fetch the invoices. The date should be specified in MM-DD-YYYY format.",
            "in": "query",
            "required": true,
            "type": "string"
          },
          {
            "name": "periodEndDate",
            "description": "The end date to fetch the invoices. The date should be specified in MM-DD-YYYY format.",
            "in": "query",
            "required": true,
            "type": "string"
          }
        ],
        "responses": {
          "200": {
            "description": "OK. The request has succeeded.",
            "schema": {
              "$ref": "#/definitions/InvoiceListResult"
            }
          },
          "default": {
            "description": "Error response describing why the operation failed.",
            "schema": {
              "$ref": "#/definitions/ErrorResponse"
            }
          }
        },
        "x-ms-pageable": {
          "nextLinkName": "nextLink"
        }
      }
    },
    "/providers/Microsoft.Billing/billingAccounts/{billingAccountName}/invoices/{invoiceName}": {
      "get": {
        "tags": [
          "Invoices"
        ],
        "x-ms-examples": {
          "Invoice": {
            "$ref": "./examples/Invoice.json"
          },
          "InvoiceWithRebillDetails": {
            "$ref": "./examples/InvoiceWithRebillDetails.json"
          },
          "VoidInvoice": {
            "$ref": "./examples/VoidInvoice.json"
          },
          "CreditNote": {
            "$ref": "./examples/CreditNote.json"
          }
        },
        "operationId": "Invoices_Get",
        "description": "Gets an invoice by billing account name and ID. The operation is supported for billing accounts with agreement type Microsoft Partner Agreement or Microsoft Customer Agreement.",
        "externalDocs": {
          "url": "https://docs.microsoft.com/en-us/rest/api/billing/"
        },
        "parameters": [
          {
            "$ref": "#/parameters/apiVersionParameter"
          },
          {
            "$ref": "#/parameters/billingAccountNameParameter"
          },
          {
            "$ref": "#/parameters/invoiceNameParameter"
          }
        ],
        "responses": {
          "200": {
            "description": "OK. The request has succeeded.",
            "schema": {
              "$ref": "#/definitions/Invoice"
            }
          },
          "default": {
            "description": "Error response describing why the operation failed.",
            "schema": {
              "$ref": "#/definitions/ErrorResponse"
            }
          }
        }
      }
    },
    "/providers/Microsoft.Billing/billingAccounts/default/invoices/{invoiceName}": {
      "get": {
        "tags": [
          "Invoices"
        ],
        "x-ms-examples": {
          "Invoice": {
            "$ref": "./examples/InvoiceById.json"
          }
        },
        "operationId": "Invoices_GetById",
        "description": "Gets an invoice by ID. The operation is supported for billing accounts with agreement type Microsoft Partner Agreement or Microsoft Customer Agreement.",
        "externalDocs": {
          "url": "https://docs.microsoft.com/en-us/rest/api/billing/"
        },
        "parameters": [
          {
            "$ref": "#/parameters/apiVersionParameter"
          },
          {
            "$ref": "#/parameters/invoiceNameParameter"
          }
        ],
        "responses": {
          "200": {
            "description": "OK. The request has succeeded.",
            "schema": {
              "$ref": "#/definitions/Invoice"
            }
          },
          "default": {
            "description": "Error response describing why the operation failed.",
            "schema": {
              "$ref": "#/definitions/ErrorResponse"
            }
          }
        }
      }
    },
    "/providers/Microsoft.Billing/billingAccounts/{billingAccountName}/invoices/{invoiceName}/download": {
      "post": {
        "tags": [
          "Invoices"
        ],
        "x-ms-examples": {
          "InvoiceDownload": {
            "$ref": "./examples/ModernInvoiceDownload.json"
          }
        },
        "operationId": "Invoices_DownloadInvoice",
        "x-ms-long-running-operation": true,
        "x-ms-long-running-operation-options": {
          "final-state-via": "location"
        },
        "description": "Gets a URL to download an invoice. The operation is supported for billing accounts with agreement type Microsoft Partner Agreement or Microsoft Customer Agreement.",
        "externalDocs": {
          "url": "https://docs.microsoft.com/en-us/rest/api/billing/"
        },
        "parameters": [
          {
            "$ref": "#/parameters/apiVersionParameter"
          },
          {
            "$ref": "#/parameters/billingAccountNameParameter"
          },
          {
            "$ref": "#/parameters/invoiceNameParameter"
          },
          {
            "name": "downloadToken",
            "description": "Download token with document source and document ID.",
            "in": "query",
            "required": true,
            "type": "string"
          }
        ],
        "responses": {
          "202": {
            "description": "Accepted.",
            "headers": {
              "Location": {
                "description": "GET this URL to retrieve the status of the asynchronous operation.",
                "type": "string"
              },
              "Retry-After": {
                "description": "The amount of delay to use while the status of the operation is checked. The value is expressed in seconds.",
                "type": "string"
              }
            }
          },
          "200": {
            "description": "OK. The request has succeeded.",
            "schema": {
              "$ref": "#/definitions/DownloadUrl"
            }
          },
          "default": {
            "description": "Error response describing why the operation failed.",
            "schema": {
              "$ref": "#/definitions/ErrorResponse"
            }
          }
        }
      }
    },
    "/providers/Microsoft.Billing/billingAccounts/{billingAccountName}/downloadDocuments": {
      "post": {
        "tags": [
          "Invoices"
        ],
        "x-ms-examples": {
          "BillingProfileInvoiceDownload": {
            "$ref": "./examples/MultipleModernInvoiceDownload.json"
          }
        },
        "operationId": "Invoices_DownloadMultipleBillingProfileInvoices",
        "x-ms-long-running-operation": true,
        "x-ms-long-running-operation-options": {
          "final-state-via": "location"
        },
        "description": "Gets a URL to download multiple invoice documents (invoice pdf, tax receipts, credit notes) as a zip file. The operation is supported for billing accounts with agreement type Microsoft Partner Agreement or Microsoft Customer Agreement.",
        "externalDocs": {
          "url": "https://docs.microsoft.com/en-us/rest/api/billing/"
        },
        "parameters": [
          {
            "$ref": "#/parameters/apiVersionParameter"
          },
          {
            "$ref": "#/parameters/billingAccountNameParameter"
          },
          {
            "name": "downloadUrls",
            "in": "body",
            "required": true,
            "description": "An array of download urls for individual documents",
            "schema": {
              "type": "array",
              "items": {
                "type": "string"
              }
            }
          }
        ],
        "responses": {
          "202": {
            "description": "Accepted.",
            "headers": {
              "Location": {
                "description": "GET this URL to retrieve the status of the asynchronous operation.",
                "type": "string"
              },
              "Retry-After": {
                "description": "The amount of delay to use while the status of the operation is checked. The value is expressed in seconds.",
                "type": "string"
              }
            }
          },
          "200": {
            "description": "OK. The request has succeeded.",
            "schema": {
              "$ref": "#/definitions/DownloadUrl"
            }
          },
          "default": {
            "description": "Error response describing why the operation failed.",
            "schema": {
              "$ref": "#/definitions/ErrorResponse"
            }
          }
        }
      }
    },
    "/providers/Microsoft.Billing/billingAccounts/{billingAccountName}/billingSubscriptions": {
      "get": {
        "tags": [
          "BillingSubscriptions"
        ],
        "operationId": "BillingSubscriptions_ListByBillingAccount",
        "description": "Lists the subscriptions for a billing account. The operation is supported for billing accounts with agreement type Microsoft Customer Agreement or Microsoft Partner Agreement.",
        "externalDocs": {
          "url": "https://docs.microsoft.com/en-us/rest/api/billing/"
        },
        "x-ms-examples": {
          "BillingSubscriptionsListByBillingAccount": {
            "$ref": "./examples/BillingSubscriptionsListByBillingAccount.json"
          }
        },
        "parameters": [
          {
            "$ref": "#/parameters/billingAccountNameParameter"
          },
          {
            "$ref": "#/parameters/apiVersionParameter"
          }
        ],
        "responses": {
          "200": {
            "description": "OK. The request has succeeded.",
            "schema": {
              "$ref": "#/definitions/BillingSubscriptionsListResult"
            }
          },
          "default": {
            "description": "Error response describing why the operation failed.",
            "schema": {
              "$ref": "#/definitions/ErrorResponse"
            }
          }
        },
        "x-ms-pageable": {
          "nextLinkName": "nextLink"
        }
      }
    },
    "/providers/Microsoft.Billing/billingAccounts/default/billingSubscriptions/{subscriptionId}/invoices": {
      "get": {
        "tags": [
          "Invoices"
        ],
        "operationId": "Invoices_ListByBillingSubscription",
        "description": "Lists the invoices for a subscription.",
        "externalDocs": {
          "url": "https://docs.microsoft.com/en-us/rest/api/billing/"
        },
        "x-ms-examples": {
          "BillingSubscriptionsListByBillingAccount": {
            "$ref": "./examples/BillingSubscriptionInvoicesList.json"
          }
        },
        "parameters": [
          {
            "$ref": "#/parameters/subscriptionIdParameter"
          },
          {
            "name": "periodStartDate",
            "description": "Invoice period start date.",
            "in": "query",
            "required": true,
            "type": "string"
          },
          {
            "name": "periodEndDate",
            "description": "Invoice period end date.",
            "in": "query",
            "required": true,
            "type": "string"
          },
          {
            "$ref": "#/parameters/apiVersionParameter"
          }
        ],
        "responses": {
          "200": {
            "description": "OK. The request has succeeded.",
            "schema": {
              "$ref": "#/definitions/InvoiceListResult"
            }
          },
          "default": {
            "description": "Error response describing why the operation failed.",
            "schema": {
              "$ref": "#/definitions/ErrorResponse"
            }
          }
        },
        "x-ms-pageable": {
          "nextLinkName": "nextLink"
        }
      }
    },
    "/providers/Microsoft.Billing/billingAccounts/default/billingSubscriptions/{subscriptionId}/invoices/{invoiceName}": {
      "get": {
        "tags": [
          "Invoices"
        ],
        "operationId": "Invoices_GetBySubscriptionAndInvoiceId",
        "description": "Gets an invoice by subscription ID and invoice ID.",
        "externalDocs": {
          "url": "https://docs.microsoft.com/en-us/rest/api/billing/"
        },
        "x-ms-examples": {
          "BillingSubscriptionsListByBillingAccount": {
            "$ref": "./examples/BillingSubscriptionInvoice.json"
          }
        },
        "parameters": [
          {
            "$ref": "#/parameters/subscriptionIdParameter"
          },
          {
            "$ref": "#/parameters/invoiceNameParameter"
          },
          {
            "$ref": "#/parameters/apiVersionParameter"
          }
        ],
        "responses": {
          "200": {
            "description": "OK. The request has succeeded.",
            "schema": {
              "$ref": "#/definitions/Invoice"
            }
          },
          "default": {
            "description": "Error response describing why the operation failed.",
            "schema": {
              "$ref": "#/definitions/ErrorResponse"
            }
          }
        }
      }
    },
    "/providers/Microsoft.Billing/billingAccounts/default/billingSubscriptions/{subscriptionId}/invoices/{invoiceName}/download": {
      "post": {
        "tags": [
          "Invoices"
        ],
        "x-ms-examples": {
          "BillingSubscriptionInvoiceDownload": {
            "$ref": "./examples/BillingSubscriptionInvoiceDownload.json"
          }
        },
        "operationId": "Invoices_DownloadBillingSubscriptionInvoice",
        "x-ms-long-running-operation": true,
        "x-ms-long-running-operation-options": {
          "final-state-via": "location"
        },
        "description": "Gets a URL to download an invoice.",
        "externalDocs": {
          "url": "https://docs.microsoft.com/en-us/rest/api/billing/"
        },
        "parameters": [
          {
            "$ref": "#/parameters/apiVersionParameter"
          },
          {
            "$ref": "#/parameters/subscriptionIdParameter"
          },
          {
            "$ref": "#/parameters/invoiceNameParameter"
          },
          {
            "name": "downloadToken",
            "description": "Download token with document source and document ID.",
            "in": "query",
            "required": true,
            "type": "string"
          }
        ],
        "responses": {
          "202": {
            "description": "Accepted.",
            "headers": {
              "Location": {
                "description": "GET this URL to retrieve the status of the asynchronous operation.",
                "type": "string"
              },
              "Retry-After": {
                "description": "The amount of delay to use while the status of the operation is checked. The value is expressed in seconds.",
                "type": "string"
              }
            }
          },
          "200": {
            "description": "OK. The request has succeeded.",
            "schema": {
              "$ref": "#/definitions/DownloadUrl"
            }
          },
          "default": {
            "description": "Error response describing why the operation failed.",
            "schema": {
              "$ref": "#/definitions/ErrorResponse"
            }
          }
        }
      }
    },
    "/providers/Microsoft.Billing/billingAccounts/default/billingSubscriptions/{subscriptionId}/downloadDocuments": {
      "post": {
        "tags": [
          "Invoices"
        ],
        "x-ms-examples": {
          "BillingSubscriptionInvoiceDownload": {
            "$ref": "./examples/MultipleBillingSubscriptionInvoiceDownload.json"
          }
        },
        "operationId": "Invoices_DownloadMultipleBillingSubscriptionInvoices",
        "x-ms-long-running-operation": true,
        "x-ms-long-running-operation-options": {
          "final-state-via": "location"
        },
        "description": "Gets a URL to download multiple invoice documents (invoice pdf, tax receipts, credit notes) as a zip file.",
        "externalDocs": {
          "url": "https://docs.microsoft.com/en-us/rest/api/billing/"
        },
        "parameters": [
          {
            "$ref": "#/parameters/apiVersionParameter"
          },
          {
            "$ref": "#/parameters/subscriptionIdParameter"
          },
          {
            "name": "downloadUrls",
            "in": "body",
            "required": true,
            "description": "An array of download urls for individual documents",
            "schema": {
              "type": "array",
              "items": {
                "type": "string"
              }
            }
          }
        ],
        "responses": {
          "202": {
            "description": "Accepted.",
            "headers": {
              "Location": {
                "description": "GET this URL to retrieve the status of the asynchronous operation.",
                "type": "string"
              },
              "Retry-After": {
                "description": "The amount of delay to use while the status of the operation is checked. The value is expressed in seconds.",
                "type": "string"
              }
            }
          },
          "200": {
            "description": "OK. The request has succeeded.",
            "schema": {
              "$ref": "#/definitions/DownloadUrl"
            }
          },
          "default": {
            "description": "Error response describing why the operation failed.",
            "schema": {
              "$ref": "#/definitions/ErrorResponse"
            }
          }
        }
      }
    },
    "/providers/Microsoft.Billing/billingAccounts/{billingAccountName}/billingProfiles/{billingProfileName}/billingSubscriptions": {
      "get": {
        "tags": [
          "BillingSubscriptions"
        ],
        "operationId": "BillingSubscriptions_ListByBillingProfile",
        "description": "Lists the subscriptions that are billed to a billing profile. The operation is supported for billing accounts with agreement type Microsoft Customer Agreement or Microsoft Partner Agreement.",
        "externalDocs": {
          "url": "https://docs.microsoft.com/en-us/rest/api/billing/"
        },
        "x-ms-examples": {
          "BillingSubscriptionsListByBillingProfile": {
            "$ref": "./examples/BillingSubscriptionsListByBillingProfile.json"
          }
        },
        "parameters": [
          {
            "$ref": "#/parameters/billingAccountNameParameter"
          },
          {
            "$ref": "#/parameters/billingProfileNameParameter"
          },
          {
            "$ref": "#/parameters/apiVersionParameter"
          }
        ],
        "responses": {
          "200": {
            "description": "OK. The request has succeeded.",
            "schema": {
              "$ref": "#/definitions/BillingSubscriptionsListResult"
            }
          },
          "default": {
            "description": "Error response describing why the operation failed.",
            "schema": {
              "$ref": "#/definitions/ErrorResponse"
            }
          }
        },
        "x-ms-pageable": {
          "nextLinkName": "nextLink"
        }
      }
    },
    "/providers/Microsoft.Billing/billingAccounts/{billingAccountName}/billingProfiles/{billingProfileName}/invoiceSections/{invoiceSectionName}/billingSubscriptions": {
      "get": {
        "tags": [
          "BillingSubscriptions"
        ],
        "operationId": "BillingSubscriptions_ListByInvoiceSection",
        "description": "Lists the subscriptions that are billed to an invoice section. The operation is supported only for billing accounts with agreement type Microsoft Customer Agreement.",
        "externalDocs": {
          "url": "https://docs.microsoft.com/en-us/rest/api/billing/"
        },
        "x-ms-examples": {
          "BillingSubscriptionsListByInvoiceSection": {
            "$ref": "./examples/BillingSubscriptionsListByInvoiceSection.json"
          }
        },
        "parameters": [
          {
            "$ref": "#/parameters/billingAccountNameParameter"
          },
          {
            "$ref": "#/parameters/billingProfileNameParameter"
          },
          {
            "$ref": "#/parameters/invoiceSectionNameParameter"
          },
          {
            "$ref": "#/parameters/apiVersionParameter"
          }
        ],
        "responses": {
          "200": {
            "description": "OK. The request has succeeded.",
            "schema": {
              "$ref": "#/definitions/BillingSubscriptionsListResult"
            }
          },
          "default": {
            "description": "Error response describing why the operation failed.",
            "schema": {
              "$ref": "#/definitions/ErrorResponse"
            }
          }
        },
        "x-ms-pageable": {
          "nextLinkName": "nextLink"
        }
      }
    },
    "/providers/Microsoft.Billing/billingAccounts/{billingAccountName}/billingSubscriptions/{subscriptionId}": {
      "get": {
        "tags": [
          "BillingSubscriptions"
        ],
        "operationId": "BillingSubscriptions_Get",
        "description": "Gets a subscription by its ID. The operation is supported for billing accounts with agreement type Microsoft Customer Agreement and Microsoft Partner Agreement.",
        "externalDocs": {
          "url": "https://docs.microsoft.com/en-us/rest/api/billing/"
        },
        "x-ms-examples": {
          "BillingSubscription": {
            "$ref": "./examples/BillingSubscription.json"
          }
        },
        "parameters": [
          {
            "$ref": "#/parameters/billingAccountNameParameter"
          },
          {
            "$ref": "#/parameters/subscriptionIdParameter"
          },
          {
            "$ref": "#/parameters/apiVersionParameter"
          }
        ],
        "responses": {
          "200": {
            "description": "OK. The request has succeeded.",
            "schema": {
              "$ref": "#/definitions/BillingSubscription"
            }
          },
          "default": {
            "description": "Error response describing why the operation failed.",
            "schema": {
              "$ref": "#/definitions/ErrorResponse"
            }
          }
        }
      },
      "patch": {
        "tags": [
          "BillingSubscriptions"
        ],
        "operationId": "BillingSubscriptions_Update",
        "description": "Updates the properties of a billing subscription. Currently, cost center can be updated. The operation is supported only for billing accounts with agreement type Microsoft Customer Agreement.",
        "x-ms-examples": {
          "UpdateBillingProperty": {
            "$ref": "./examples/UpdateBillingSubscription.json"
          }
        },
        "parameters": [
          {
            "$ref": "#/parameters/billingAccountNameParameter"
          },
          {
            "$ref": "#/parameters/subscriptionIdParameter"
          },
          {
            "$ref": "#/parameters/apiVersionParameter"
          },
          {
            "name": "parameters",
            "in": "body",
            "required": true,
            "schema": {
              "$ref": "#/definitions/BillingSubscription"
            },
            "description": "Request parameters that are provided to the update billing subscription operation."
          }
        ],
        "responses": {
          "200": {
            "description": "OK. The request has succeeded.",
            "schema": {
              "$ref": "#/definitions/BillingSubscription"
            }
          },
          "default": {
            "description": "Error response describing why the operation failed.",
            "schema": {
              "$ref": "#/definitions/ErrorResponse"
            }
          }
        }
      }
    },
    "/providers/Microsoft.Billing/billingAccounts/{billingAccountName}/billingSubscriptions/{subscriptionId}/move": {
      "post": {
        "description": "Moves a subscription's charges to a new invoice section. The new invoice section must belong to the same billing profile as the existing invoice section. This operation is supported for billing accounts with agreement type Microsoft Customer Agreement.",
        "externalDocs": {
          "url": "https://docs.microsoft.com/en-us/rest/api/billing/"
        },
        "operationId": "BillingSubscriptions_Move",
        "x-ms-long-running-operation": true,
        "x-ms-examples": {
          "MoveBillingSubscription": {
            "$ref": "./examples/MoveBillingSubscription.json"
          }
        },
        "parameters": [
          {
            "$ref": "#/parameters/billingAccountNameParameter"
          },
          {
            "$ref": "#/parameters/subscriptionIdParameter"
          },
          {
            "$ref": "#/parameters/apiVersionParameter"
          },
          {
            "name": "parameters",
            "in": "body",
            "required": true,
            "schema": {
              "$ref": "#/definitions/TransferBillingSubscriptionRequestProperties"
            },
            "description": "Request parameters that are provided to the move subscription operation."
          }
        ],
        "responses": {
          "200": {
            "description": "OK. The request has succeeded.",
            "schema": {
              "$ref": "#/definitions/BillingSubscription"
            }
          },
          "202": {
            "description": "Accepted. Billing Subscription transfer is in progress.",
            "headers": {
              "Location": {
                "description": "Location URI to poll for result.",
                "type": "string"
              },
              "Retry-After": {
                "description": "Recommended time to wait before making another request to check the status of the operation. The time is specified in seconds.",
                "type": "integer",
                "format": "int32"
              }
            }
          },
          "default": {
            "description": "Unexpected error.",
            "schema": {
              "$ref": "#/definitions/ErrorResponse"
            }
          }
        }
      }
    },
    "/providers/Microsoft.Billing/billingAccounts/{billingAccountName}/billingSubscriptions/{subscriptionId}/validateMoveEligibility": {
      "post": {
        "x-ms-examples": {
          "SubscriptionMoveValidateSuccess": {
            "$ref": "./examples/ValidateSubscriptionMoveSuccess.json"
          },
          "SubscriptionMoveValidateFailure": {
            "$ref": "./examples/ValidateSubscriptionMoveFailure.json"
          }
        },
        "operationId": "BillingSubscriptions_ValidateMove",
        "description": "Validates if a subscription's charges can be moved to a new invoice section. This operation is supported for billing accounts with agreement type Microsoft Customer Agreement.",
        "externalDocs": {
          "url": "https://docs.microsoft.com/en-us/rest/api/billing/"
        },
        "parameters": [
          {
            "$ref": "#/parameters/billingAccountNameParameter"
          },
          {
            "$ref": "#/parameters/subscriptionIdParameter"
          },
          {
            "$ref": "#/parameters/apiVersionParameter"
          },
          {
            "name": "parameters",
            "in": "body",
            "required": true,
            "schema": {
              "$ref": "#/definitions/TransferBillingSubscriptionRequestProperties"
            },
            "description": "Request parameters that are provided to the validate move eligibility operation."
          }
        ],
        "responses": {
          "200": {
            "description": "OK. The request has succeeded.",
            "schema": {
              "$ref": "#/definitions/ValidateSubscriptionTransferEligibilityResult"
            }
          },
          "default": {
            "description": "Error response describing why the operation failed.",
            "schema": {
              "$ref": "#/definitions/ErrorResponse"
            }
          }
        }
      }
    },
    "/providers/Microsoft.Billing/billingAccounts/{billingAccountName}/products": {
      "get": {
        "tags": [
          "Products"
        ],
        "operationId": "Products_ListByBillingAccount",
        "description": "Lists the products for a billing account. These don't include products billed based on usage. The operation is supported for billing accounts with agreement type Microsoft Customer Agreement or Microsoft Partner Agreement.",
        "externalDocs": {
          "url": "https://docs.microsoft.com/en-us/rest/api/billing/"
        },
        "x-ms-examples": {
          "ProductsListByBillingAccount": {
            "$ref": "./examples/ProductsListByBillingAccount.json"
          }
        },
        "parameters": [
          {
            "$ref": "#/parameters/billingAccountNameParameter"
          },
          {
            "$ref": "#/parameters/apiVersionParameter"
          },
          {
            "name": "$filter",
            "description": "May be used to filter by product type. The filter supports 'eq', 'lt', 'gt', 'le', 'ge', and 'and'. It does not currently support 'ne', 'or', or 'not'. Tag filter is a key value pair string where key and value are separated by a colon (:).",
            "in": "query",
            "required": false,
            "type": "string"
          }
        ],
        "responses": {
          "200": {
            "description": "OK. The request has succeeded.",
            "schema": {
              "$ref": "#/definitions/ProductsListResult"
            }
          },
          "default": {
            "description": "Error response describing why the operation failed.",
            "schema": {
              "$ref": "#/definitions/ErrorResponse"
            }
          }
        },
        "x-ms-pageable": {
          "nextLinkName": "nextLink"
        }
      }
    },
    "/providers/Microsoft.Billing/billingAccounts/{billingAccountName}/billingProfiles/{billingProfileName}/products": {
      "get": {
        "tags": [
          "Products"
        ],
        "operationId": "Products_ListByBillingProfile",
        "description": "Lists the products for a billing profile. These don't include products billed based on usage. The operation is supported for billing accounts with agreement type Microsoft Customer Agreement or Microsoft Partner Agreement.",
        "externalDocs": {
          "url": "https://docs.microsoft.com/en-us/rest/api/billing/"
        },
        "x-ms-examples": {
          "ProductsListByBillingProfile": {
            "$ref": "./examples/ProductsListByBillingProfile.json"
          }
        },
        "parameters": [
          {
            "$ref": "#/parameters/billingAccountNameParameter"
          },
          {
            "$ref": "#/parameters/billingProfileNameParameter"
          },
          {
            "$ref": "#/parameters/apiVersionParameter"
          },
          {
            "name": "$filter",
            "description": "May be used to filter by product type. The filter supports 'eq', 'lt', 'gt', 'le', 'ge', and 'and'. It does not currently support 'ne', 'or', or 'not'. Tag filter is a key value pair string where key and value are separated by a colon (:).",
            "in": "query",
            "required": false,
            "type": "string"
          }
        ],
        "responses": {
          "200": {
            "description": "OK. The request has succeeded.",
            "schema": {
              "$ref": "#/definitions/ProductsListResult"
            }
          },
          "default": {
            "description": "Error response describing why the operation failed.",
            "schema": {
              "$ref": "#/definitions/ErrorResponse"
            }
          }
        },
        "x-ms-pageable": {
          "nextLinkName": "nextLink"
        }
      }
    },
    "/providers/Microsoft.Billing/billingAccounts/{billingAccountName}/billingProfiles/{billingProfileName}/invoiceSections/{invoiceSectionName}/products": {
      "get": {
        "tags": [
          "Products"
        ],
        "operationId": "Products_ListByInvoiceSection",
        "description": "Lists the products for an invoice section. These don't include products billed based on usage. The operation is supported only for billing accounts with agreement type Microsoft Customer Agreement.",
        "externalDocs": {
          "url": "https://docs.microsoft.com/en-us/rest/api/billing/"
        },
        "x-ms-examples": {
          "ProductsListByInvoiceSection": {
            "$ref": "./examples/ProductsListByInvoiceSection.json"
          }
        },
        "parameters": [
          {
            "$ref": "#/parameters/billingAccountNameParameter"
          },
          {
            "$ref": "#/parameters/billingProfileNameParameter"
          },
          {
            "$ref": "#/parameters/invoiceSectionNameParameter"
          },
          {
            "$ref": "#/parameters/apiVersionParameter"
          },
          {
            "name": "$filter",
            "description": "May be used to filter by product type. The filter supports 'eq', 'lt', 'gt', 'le', 'ge', and 'and'. It does not currently support 'ne', 'or', or 'not'. Tag filter is a key value pair string where key and value are separated by a colon (:).",
            "in": "query",
            "required": false,
            "type": "string"
          }
        ],
        "responses": {
          "200": {
            "description": "OK. The request has succeeded.",
            "schema": {
              "$ref": "#/definitions/ProductsListResult"
            }
          },
          "default": {
            "description": "Error response describing why the operation failed.",
            "schema": {
              "$ref": "#/definitions/ErrorResponse"
            }
          }
        },
        "x-ms-pageable": {
          "nextLinkName": "nextLink"
        }
      }
    },
    "/providers/Microsoft.Billing/billingAccounts/{billingAccountName}/products/{productName}": {
      "get": {
        "tags": [
          "Products"
        ],
        "operationId": "Products_Get",
        "description": "Gets a product by ID. The operation is supported only for billing accounts with agreement type Microsoft Customer Agreement.",
        "externalDocs": {
          "url": "https://docs.microsoft.com/en-us/rest/api/billing/"
        },
        "x-ms-examples": {
          "Product": {
            "$ref": "./examples/Product.json"
          }
        },
        "parameters": [
          {
            "$ref": "#/parameters/billingAccountNameParameter"
          },
          {
            "$ref": "#/parameters/productNameParameter"
          },
          {
            "$ref": "#/parameters/apiVersionParameter"
          }
        ],
        "responses": {
          "200": {
            "description": "OK. The request has succeeded.",
            "schema": {
              "$ref": "#/definitions/Product"
            }
          },
          "default": {
            "description": "Error response describing why the operation failed.",
            "schema": {
              "$ref": "#/definitions/ErrorResponse"
            }
          }
        }
      },
      "patch": {
        "tags": [
          "Products"
        ],
        "operationId": "Products_Update",
        "description": "Updates the properties of a Product. Currently, auto renew can be updated. The operation is supported only for billing accounts with agreement type Microsoft Customer Agreement.",
        "x-ms-examples": {
          "UpdateBillingProperty": {
            "$ref": "./examples/UpdateProduct.json"
          }
        },
        "parameters": [
          {
            "$ref": "#/parameters/billingAccountNameParameter"
          },
          {
            "$ref": "#/parameters/productNameParameter"
          },
          {
            "$ref": "#/parameters/apiVersionParameter"
          },
          {
            "name": "parameters",
            "in": "body",
            "required": true,
            "schema": {
              "$ref": "#/definitions/Product"
            },
            "description": "Request parameters that are provided to the update product operation."
          }
        ],
        "responses": {
          "200": {
            "description": "OK. The request has succeeded.",
            "schema": {
              "$ref": "#/definitions/Product"
            }
          },
          "default": {
            "description": "Error response describing why the operation failed.",
            "schema": {
              "$ref": "#/definitions/ErrorResponse"
            }
          }
        }
      }
    },
    "/providers/Microsoft.Billing/billingAccounts/{billingAccountName}/products/{productName}/move": {
      "post": {
        "tags": [
          "Products"
        ],
        "operationId": "Products_Move",
        "description": "Moves a product's charges to a new invoice section. The new invoice section must belong to the same billing profile as the existing invoice section. This operation is supported only for products that are purchased with a recurring charge and for billing accounts with agreement type Microsoft Customer Agreement.",
        "externalDocs": {
          "url": "https://docs.microsoft.com/en-us/rest/api/billing/"
        },
        "x-ms-examples": {
          "MoveProduct": {
            "$ref": "./examples/MoveProduct.json"
          }
        },
        "parameters": [
          {
            "$ref": "#/parameters/billingAccountNameParameter"
          },
          {
            "$ref": "#/parameters/productNameParameter"
          },
          {
            "$ref": "#/parameters/apiVersionParameter"
          },
          {
            "name": "parameters",
            "in": "body",
            "required": true,
            "schema": {
              "$ref": "#/definitions/TransferProductRequestProperties"
            },
            "description": "Request parameters that are provided to the move product operation."
          }
        ],
        "responses": {
          "200": {
            "description": "OK. The request has succeeded.",
            "schema": {
              "$ref": "#/definitions/Product"
            }
          },
          "202": {
            "description": "Accepted",
            "headers": {
              "Location": {
                "description": "Location URI to poll for result",
                "type": "string"
              },
              "Retry-After": {
                "description": "Recommended time to wait before making another request to check the status of the operation. The time is specified in seconds.",
                "type": "integer",
                "format": "int32"
              }
            }
          },
          "default": {
            "description": "Error response describing why the operation failed.",
            "schema": {
              "$ref": "#/definitions/ErrorResponse"
            }
          }
        }
      }
    },
    "/providers/Microsoft.Billing/billingAccounts/{billingAccountName}/products/{productName}/validateMoveEligibility": {
      "post": {
        "x-ms-examples": {
          "SubscriptionMoveValidateSuccess": {
            "$ref": "./examples/ValidateProductMoveSuccess.json"
          },
          "SubscriptionMoveValidateFailure": {
            "$ref": "./examples/ValidateProductMoveFailure.json"
          }
        },
        "operationId": "Products_ValidateMove",
        "description": "Validates if a product's charges can be moved to a new invoice section. This operation is supported only for products that are purchased with a recurring charge and for billing accounts with agreement type Microsoft Customer Agreement.",
        "externalDocs": {
          "url": "https://docs.microsoft.com/en-us/rest/api/billing/"
        },
        "parameters": [
          {
            "$ref": "#/parameters/billingAccountNameParameter"
          },
          {
            "$ref": "#/parameters/productNameParameter"
          },
          {
            "$ref": "#/parameters/apiVersionParameter"
          },
          {
            "name": "parameters",
            "in": "body",
            "required": true,
            "schema": {
              "$ref": "#/definitions/TransferProductRequestProperties"
            },
            "description": "Request parameters that are provided to the validate move eligibility operation."
          }
        ],
        "responses": {
          "200": {
            "description": "OK. The request has succeeded.",
            "schema": {
              "$ref": "#/definitions/ValidateProductTransferEligibilityResult"
            }
          },
          "default": {
            "description": "Error response describing why the operation failed.",
            "schema": {
              "$ref": "#/definitions/ErrorResponse"
            }
          }
        }
      }
    },
    "/providers/Microsoft.Billing/billingAccounts/{billingAccountName}/invoices/{invoiceName}/transactions": {
      "get": {
        "tags": [
          "Transactions"
        ],
        "operationId": "Transactions_ListByInvoice",
        "description": "Lists the transactions for an invoice. Transactions include purchases, refunds and Azure usage charges.",
        "externalDocs": {
          "url": "https://docs.microsoft.com/en-us/rest/api/billing/"
        },
        "x-ms-examples": {
          "TransactionsListByInvoice": {
            "$ref": "./examples/TransactionsListByInvoice.json"
          }
        },
        "parameters": [
          {
            "$ref": "#/parameters/billingAccountNameParameter"
          },
          {
            "$ref": "#/parameters/invoiceNameParameter"
          },
          {
            "$ref": "#/parameters/apiVersionParameter"
          }
        ],
        "responses": {
          "200": {
            "description": "OK. The request has succeeded.",
            "schema": {
              "$ref": "#/definitions/TransactionListResult"
            }
          },
          "default": {
            "description": "Error response describing why the operation failed.",
            "schema": {
              "$ref": "#/definitions/ErrorResponse"
            }
          }
        },
        "x-ms-pageable": {
          "nextLinkName": "nextLink"
        }
      }
    },
    "/providers/Microsoft.Billing/billingAccounts/{billingAccountName}/billingProfiles/{billingProfileName}/policies/default": {
      "get": {
        "tags": [
          "Policies"
        ],
        "operationId": "Policies_GetByBillingProfile",
        "description": "Lists the policies for a billing profile. This operation is supported only for billing accounts with agreement type Microsoft Customer Agreement.",
        "externalDocs": {
          "url": "https://docs.microsoft.com/en-us/rest/api/billing/"
        },
        "x-ms-examples": {
          "PolicyByBillingProfile": {
            "$ref": "./examples/Policy.json"
          }
        },
        "parameters": [
          {
            "$ref": "#/parameters/billingAccountNameParameter"
          },
          {
            "$ref": "#/parameters/billingProfileNameParameter"
          },
          {
            "$ref": "#/parameters/apiVersionParameter"
          }
        ],
        "responses": {
          "200": {
            "description": "OK. The request has succeeded.",
            "schema": {
              "$ref": "#/definitions/Policy"
            }
          },
          "default": {
            "description": "Error response describing why the operation failed.",
            "schema": {
              "$ref": "#/definitions/ErrorResponse"
            }
          }
        }
      },
      "put": {
        "tags": [
          "Policies"
        ],
        "operationId": "Policies_Update",
        "description": "Updates the policies for a billing profile. This operation is supported only for billing accounts with agreement type Microsoft Customer Agreement.",
        "x-ms-examples": {
          "UpdatePolicy": {
            "$ref": "./examples/UpdatePolicy.json"
          }
        },
        "parameters": [
          {
            "$ref": "#/parameters/apiVersionParameter"
          },
          {
            "$ref": "#/parameters/billingAccountNameParameter"
          },
          {
            "$ref": "#/parameters/billingProfileNameParameter"
          },
          {
            "name": "parameters",
            "in": "body",
            "required": true,
            "schema": {
              "$ref": "#/definitions/Policy"
            },
            "description": "Request parameters that are provided to the update policies operation."
          }
        ],
        "responses": {
          "200": {
            "description": "OK. The request has succeeded.",
            "schema": {
              "$ref": "#/definitions/Policy"
            }
          },
          "default": {
            "description": "Error response describing why the operation failed.",
            "schema": {
              "$ref": "#/definitions/ErrorResponse"
            }
          }
        }
      }
    },
    "/providers/Microsoft.Billing/billingAccounts/{billingAccountName}/customers/{customerName}/policies/default": {
      "get": {
        "tags": [
          "Policies"
        ],
        "operationId": "Policies_GetByCustomer",
        "description": "Lists the policies for a customer. This operation is supported only for billing accounts with agreement type Microsoft Partner Agreement.",
        "externalDocs": {
          "url": "https://docs.microsoft.com/en-us/rest/api/billing/"
        },
        "x-ms-examples": {
          "PolicyByCustomer": {
            "$ref": "./examples/CustomerPolicy.json"
          }
        },
        "parameters": [
          {
            "$ref": "#/parameters/billingAccountNameParameter"
          },
          {
            "$ref": "#/parameters/customerNameParameter"
          },
          {
            "$ref": "#/parameters/apiVersionParameter"
          }
        ],
        "responses": {
          "200": {
            "description": "OK. The request has succeeded.",
            "schema": {
              "$ref": "#/definitions/CustomerPolicy"
            }
          },
          "default": {
            "description": "Error response describing why the operation failed.",
            "schema": {
              "$ref": "#/definitions/ErrorResponse"
            }
          }
        }
      },
      "put": {
        "tags": [
          "Policies"
        ],
        "operationId": "Policies_UpdateCustomer",
        "description": "Updates the policies for a customer. This operation is supported only for billing accounts with agreement type Microsoft Partner Agreement.",
        "x-ms-examples": {
          "UpdateCustomer": {
            "$ref": "./examples/UpdateCustomerPolicy.json"
          }
        },
        "parameters": [
          {
            "$ref": "#/parameters/apiVersionParameter"
          },
          {
            "$ref": "#/parameters/billingAccountNameParameter"
          },
          {
            "$ref": "#/parameters/customerNameParameter"
          },
          {
            "name": "parameters",
            "in": "body",
            "required": true,
            "schema": {
              "$ref": "#/definitions/CustomerPolicy"
            },
            "description": "Request parameters that are provided to the update policies operation."
          }
        ],
        "responses": {
          "200": {
            "description": "OK. The request has succeeded.",
            "schema": {
              "$ref": "#/definitions/CustomerPolicy"
            }
          },
          "default": {
            "description": "Error response describing why the operation failed.",
            "schema": {
              "$ref": "#/definitions/ErrorResponse"
            }
          }
        }
      }
    },
    "/subscriptions/{subscriptionId}/providers/Microsoft.Billing/billingProperty/default": {
      "get": {
        "tags": [
          "BillingProperties"
        ],
        "operationId": "BillingProperty_Get",
        "description": "Get the billing properties for a subscription. This operation is not supported for billing accounts with agreement type Enterprise Agreement.",
        "externalDocs": {
          "url": "https://docs.microsoft.com/en-us/rest/api/billing/"
        },
        "x-ms-examples": {
          "BillingProperty": {
            "$ref": "./examples/BillingProperty.json"
          }
        },
        "parameters": [
          {
            "$ref": "#/parameters/subscriptionIdParameter"
          },
          {
            "$ref": "#/parameters/apiVersionParameter"
          }
        ],
        "responses": {
          "200": {
            "description": "OK. The request has succeeded.",
            "schema": {
              "$ref": "#/definitions/BillingProperty"
            }
          },
          "default": {
            "description": "Error response describing why the operation failed.",
            "schema": {
              "$ref": "#/definitions/ErrorResponse"
            }
          }
        }
      },
      "patch": {
        "tags": [
          "BillingProperties"
        ],
        "operationId": "BillingProperty_Update",
        "description": "Updates the billing property of a subscription. Currently, cost center can be updated. The operation is supported only for billing accounts with agreement type Microsoft Customer Agreement.",
        "x-ms-examples": {
          "UpdateBillingProperty": {
            "$ref": "./examples/UpdateBillingProperty.json"
          }
        },
        "parameters": [
          {
            "$ref": "#/parameters/subscriptionIdParameter"
          },
          {
            "$ref": "#/parameters/apiVersionParameter"
          },
          {
            "name": "parameters",
            "in": "body",
            "required": true,
            "schema": {
              "$ref": "#/definitions/BillingProperty"
            },
            "description": "Request parameters that are provided to the update billing property operation."
          }
        ],
        "responses": {
          "200": {
            "description": "OK. The request has succeeded.",
            "schema": {
              "$ref": "#/definitions/BillingProperty"
            }
          },
          "default": {
            "description": "Error response describing why the operation failed.",
            "schema": {
              "$ref": "#/definitions/ErrorResponse"
            }
          }
        }
      }
    },
    "/providers/Microsoft.Billing/operations": {
      "get": {
        "tags": [
          "Operations"
        ],
        "operationId": "Operations_List",
        "description": "Lists the available billing REST API operations.",
        "externalDocs": {
          "url": "https://docs.microsoft.com/en-us/rest/api/billing/"
        },
        "parameters": [
          {
            "$ref": "#/parameters/apiVersionParameter"
          }
        ],
        "responses": {
          "200": {
            "description": "OK. The request has succeeded.",
            "schema": {
              "$ref": "#/definitions/OperationListResult"
            }
          },
          "default": {
            "description": "Error response describing why the operation failed.",
            "schema": {
              "$ref": "#/definitions/ErrorResponse"
            }
          }
        },
        "x-ms-pageable": {
          "nextLinkName": "nextLink"
        }
      }
    },
    "/providers/Microsoft.Billing/billingAccounts/{billingAccountName}/billingPermissions": {
      "get": {
        "tags": [
          "BillingPermissions"
        ],
        "x-ms-examples": {
          "BillingAccountPermissionsList": {
            "$ref": "./examples/BillingAccountPermissionsList.json"
          }
        },
        "operationId": "BillingPermissions_ListByBillingAccount",
        "description": "Lists the billing permissions the caller has on a billing account.",
        "externalDocs": {
          "url": "https://docs.microsoft.com/en-us/rest/api/billing/"
        },
        "parameters": [
          {
            "$ref": "#/parameters/apiVersionParameter"
          },
          {
            "$ref": "#/parameters/billingAccountNameParameter"
          }
        ],
        "responses": {
          "200": {
            "description": "OK. The request has succeeded.",
            "schema": {
              "$ref": "#/definitions/BillingPermissionsListResult"
            }
          },
          "default": {
            "description": "Error response describing why the operation failed.",
            "schema": {
              "$ref": "#/definitions/ErrorResponse"
            }
          }
        },
        "x-ms-pageable": {
          "nextLinkName": "nextLink"
        }
      }
    },
    "/providers/Microsoft.Billing/billingAccounts/{billingAccountName}/billingProfiles/{billingProfileName}/invoiceSections/{invoiceSectionName}/billingPermissions": {
      "get": {
        "tags": [
          "BillingPermissions"
        ],
        "x-ms-examples": {
          "InvoiceSectionPermissionsList": {
            "$ref": "./examples/InvoiceSectionPermissionsList.json"
          }
        },
        "operationId": "BillingPermissions_ListByInvoiceSections",
        "description": "Lists the billing permissions the caller has on an invoice section.",
        "externalDocs": {
          "url": "https://docs.microsoft.com/en-us/rest/api/billing/"
        },
        "parameters": [
          {
            "$ref": "#/parameters/apiVersionParameter"
          },
          {
            "$ref": "#/parameters/billingAccountNameParameter"
          },
          {
            "$ref": "#/parameters/billingProfileNameParameter"
          },
          {
            "$ref": "#/parameters/invoiceSectionNameParameter"
          }
        ],
        "responses": {
          "200": {
            "description": "OK. The request has succeeded.",
            "schema": {
              "$ref": "#/definitions/BillingPermissionsListResult"
            }
          },
          "default": {
            "description": "Error response describing why the operation failed.",
            "schema": {
              "$ref": "#/definitions/ErrorResponse"
            }
          }
        },
        "x-ms-pageable": {
          "nextLinkName": "nextLink"
        }
      }
    },
    "/providers/Microsoft.Billing/billingAccounts/{billingAccountName}/billingProfiles/{billingProfileName}/billingPermissions": {
      "get": {
        "tags": [
          "BillingPermissions"
        ],
        "x-ms-examples": {
          "BillingProfilePermissionsList": {
            "$ref": "./examples/BillingProfilePermissionsList.json"
          }
        },
        "operationId": "BillingPermissions_ListByBillingProfile",
        "description": "Lists the billing permissions the caller has on a billing profile.",
        "externalDocs": {
          "url": "https://docs.microsoft.com/en-us/rest/api/billing/"
        },
        "parameters": [
          {
            "$ref": "#/parameters/apiVersionParameter"
          },
          {
            "$ref": "#/parameters/billingAccountNameParameter"
          },
          {
            "$ref": "#/parameters/billingProfileNameParameter"
          }
        ],
        "responses": {
          "200": {
            "description": "OK. The request has succeeded.",
            "schema": {
              "$ref": "#/definitions/BillingPermissionsListResult"
            }
          },
          "default": {
            "description": "Error response describing why the operation failed.",
            "schema": {
              "$ref": "#/definitions/ErrorResponse"
            }
          }
        },
        "x-ms-pageable": {
          "nextLinkName": "nextLink"
        }
      }
    },
    "/providers/Microsoft.Billing/billingAccounts/{billingAccountName}/billingRoleDefinitions/{billingRoleDefinitionName}": {
      "get": {
        "tags": [
          "BillingRoleDefinitions"
        ],
        "x-ms-examples": {
          "BillingAccountRoleDefinition": {
            "$ref": "./examples/BillingAccountRoleDefinition.json"
          }
        },
        "operationId": "BillingRoleDefinitions_GetByBillingAccount",
        "description": "Gets the definition for a role on a billing account. The operation is supported for billing accounts with agreement type Microsoft Partner Agreement or Microsoft Customer Agreement.",
        "externalDocs": {
          "url": "https://docs.microsoft.com/en-us/rest/api/billing/"
        },
        "parameters": [
          {
            "$ref": "#/parameters/apiVersionParameter"
          },
          {
            "$ref": "#/parameters/billingAccountNameParameter"
          },
          {
            "$ref": "#/parameters/billingRoleDefinitionNameParameter"
          }
        ],
        "responses": {
          "200": {
            "description": "OK. The request has succeeded.",
            "schema": {
              "$ref": "#/definitions/BillingRoleDefinition"
            }
          },
          "default": {
            "description": "Error response describing why the operation failed.",
            "schema": {
              "$ref": "#/definitions/ErrorResponse"
            }
          }
        }
      }
    },
    "/providers/Microsoft.Billing/billingAccounts/{billingAccountName}/billingProfiles/{billingProfileName}/invoiceSections/{invoiceSectionName}/billingRoleDefinitions/{billingRoleDefinitionName}": {
      "get": {
        "tags": [
          "BillingRoleDefinitions"
        ],
        "x-ms-examples": {
          "InvoiceSectionRoleDefinition": {
            "$ref": "./examples/InvoiceSectionRoleDefinition.json"
          }
        },
        "operationId": "BillingRoleDefinitions_GetByInvoiceSection",
        "description": "Gets the definition for a role on an invoice section. The operation is supported only for billing accounts with agreement type Microsoft Customer Agreement.",
        "externalDocs": {
          "url": "https://docs.microsoft.com/en-us/rest/api/billing/"
        },
        "parameters": [
          {
            "$ref": "#/parameters/apiVersionParameter"
          },
          {
            "$ref": "#/parameters/billingAccountNameParameter"
          },
          {
            "$ref": "#/parameters/billingProfileNameParameter"
          },
          {
            "$ref": "#/parameters/invoiceSectionNameParameter"
          },
          {
            "$ref": "#/parameters/billingRoleDefinitionNameParameter"
          }
        ],
        "responses": {
          "200": {
            "description": "OK. The request has succeeded.",
            "schema": {
              "$ref": "#/definitions/BillingRoleDefinition"
            }
          },
          "default": {
            "description": "Error response describing why the operation failed.",
            "schema": {
              "$ref": "#/definitions/ErrorResponse"
            }
          }
        }
      }
    },
    "/providers/Microsoft.Billing/billingAccounts/{billingAccountName}/billingProfiles/{billingProfileName}/billingRoleDefinitions/{billingRoleDefinitionName}": {
      "get": {
        "tags": [
          "BillingRoleDefinitions"
        ],
        "x-ms-examples": {
          "BillingProfileRoleDefinition": {
            "$ref": "./examples/BillingProfileRoleDefinition.json"
          }
        },
        "operationId": "BillingRoleDefinitions_GetByBillingProfile",
        "description": "Gets the definition for a role on a billing profile. The operation is supported for billing accounts with agreement type Microsoft Partner Agreement or Microsoft Customer Agreement.",
        "externalDocs": {
          "url": "https://docs.microsoft.com/en-us/rest/api/billing/"
        },
        "parameters": [
          {
            "$ref": "#/parameters/apiVersionParameter"
          },
          {
            "$ref": "#/parameters/billingAccountNameParameter"
          },
          {
            "$ref": "#/parameters/billingProfileNameParameter"
          },
          {
            "$ref": "#/parameters/billingRoleDefinitionNameParameter"
          }
        ],
        "responses": {
          "200": {
            "description": "OK. The request has succeeded.",
            "schema": {
              "$ref": "#/definitions/BillingRoleDefinition"
            }
          },
          "default": {
            "description": "Error response describing why the operation failed.",
            "schema": {
              "$ref": "#/definitions/ErrorResponse"
            }
          }
        }
      }
    },
    "/providers/Microsoft.Billing/billingAccounts/{billingAccountName}/billingRoleDefinitions": {
      "get": {
        "tags": [
          "BillingRoleDefinitions"
        ],
        "x-ms-examples": {
          "BillingAccountRoleDefinitionsList": {
            "$ref": "./examples/BillingAccountRoleDefinitionsList.json"
          }
        },
        "operationId": "BillingRoleDefinitions_ListByBillingAccount",
        "description": "Lists the role definitions for a billing account. The operation is supported for billing accounts with agreement type Microsoft Partner Agreement or Microsoft Customer Agreement.",
        "externalDocs": {
          "url": "https://docs.microsoft.com/en-us/rest/api/billing/"
        },
        "parameters": [
          {
            "$ref": "#/parameters/apiVersionParameter"
          },
          {
            "$ref": "#/parameters/billingAccountNameParameter"
          }
        ],
        "responses": {
          "200": {
            "description": "OK. The request has succeeded.",
            "schema": {
              "$ref": "#/definitions/BillingRoleDefinitionListResult"
            }
          },
          "default": {
            "description": "Error response describing why the operation failed.",
            "schema": {
              "$ref": "#/definitions/ErrorResponse"
            }
          }
        },
        "x-ms-pageable": {
          "nextLinkName": "nextLink"
        }
      }
    },
    "/providers/Microsoft.Billing/billingAccounts/{billingAccountName}/billingProfiles/{billingProfileName}/invoiceSections/{invoiceSectionName}/billingRoleDefinitions": {
      "get": {
        "tags": [
          "BillingRoleDefinitions"
        ],
        "x-ms-examples": {
          "InvoiceSectionRoleDefinitionsList": {
            "$ref": "./examples/InvoiceSectionRoleDefinitionsList.json"
          }
        },
        "operationId": "BillingRoleDefinitions_ListByInvoiceSection",
        "description": "Lists the role definitions for an invoice section. The operation is supported for billing accounts with agreement type Microsoft Partner Agreement or Microsoft Customer Agreement.",
        "externalDocs": {
          "url": "https://docs.microsoft.com/en-us/rest/api/billing/"
        },
        "parameters": [
          {
            "$ref": "#/parameters/apiVersionParameter"
          },
          {
            "$ref": "#/parameters/billingAccountNameParameter"
          },
          {
            "$ref": "#/parameters/billingProfileNameParameter"
          },
          {
            "$ref": "#/parameters/invoiceSectionNameParameter"
          }
        ],
        "responses": {
          "200": {
            "description": "OK. The request has succeeded.",
            "schema": {
              "$ref": "#/definitions/BillingRoleDefinitionListResult"
            }
          },
          "default": {
            "description": "Error response describing why the operation failed.",
            "schema": {
              "$ref": "#/definitions/ErrorResponse"
            }
          }
        },
        "x-ms-pageable": {
          "nextLinkName": "nextLink"
        }
      }
    },
    "/providers/Microsoft.Billing/billingAccounts/{billingAccountName}/billingProfiles/{billingProfileName}/billingRoleDefinitions": {
      "get": {
        "tags": [
          "BillingRoleDefinitions"
        ],
        "x-ms-examples": {
          "BillingProfileRoleDefinitionsList": {
            "$ref": "./examples/BillingProfileRoleDefinitionsList.json"
          }
        },
        "operationId": "BillingRoleDefinitions_ListByBillingProfile",
        "description": "Lists the role definitions for a billing profile. The operation is supported for billing accounts with agreement type Microsoft Partner Agreement or Microsoft Customer Agreement.",
        "externalDocs": {
          "url": "https://docs.microsoft.com/en-us/rest/api/billing/"
        },
        "parameters": [
          {
            "$ref": "#/parameters/apiVersionParameter"
          },
          {
            "$ref": "#/parameters/billingAccountNameParameter"
          },
          {
            "$ref": "#/parameters/billingProfileNameParameter"
          }
        ],
        "responses": {
          "200": {
            "description": "OK. The request has succeeded.",
            "schema": {
              "$ref": "#/definitions/BillingRoleDefinitionListResult"
            }
          },
          "default": {
            "description": "Error response describing why the operation failed.",
            "schema": {
              "$ref": "#/definitions/ErrorResponse"
            }
          }
        },
        "x-ms-pageable": {
          "nextLinkName": "nextLink"
        }
      }
    },
    "/providers/Microsoft.Billing/billingAccounts/{billingAccountName}/billingRoleAssignments/{billingRoleAssignmentName}": {
      "get": {
        "tags": [
          "BillingRoleAssignments"
        ],
        "x-ms-examples": {
          "BillingAccountRoleAssignment": {
            "$ref": "./examples/BillingAccountRoleAssignment.json"
          }
        },
        "operationId": "BillingRoleAssignments_GetByBillingAccount",
        "description": "Gets a role assignment for the caller on a billing account. The operation is supported for billing accounts with agreement type Microsoft Partner Agreement or Microsoft Customer Agreement.",
        "externalDocs": {
          "url": "https://docs.microsoft.com/en-us/rest/api/billing/"
        },
        "parameters": [
          {
            "$ref": "#/parameters/apiVersionParameter"
          },
          {
            "$ref": "#/parameters/billingAccountNameParameter"
          },
          {
            "$ref": "#/parameters/billingRoleAssignmentNameParameter"
          }
        ],
        "responses": {
          "200": {
            "description": "OK. The request has succeeded.",
            "schema": {
              "$ref": "#/definitions/BillingRoleAssignment"
            }
          },
          "default": {
            "description": "Error response describing why the operation failed.",
            "schema": {
              "$ref": "#/definitions/ErrorResponse"
            }
          }
        }
      },
      "delete": {
        "tags": [
          "BillingRoleAssignments"
        ],
        "x-ms-examples": {
          "BillingAccountRoleAssignmentDelete": {
            "$ref": "./examples/BillingAccountRoleAssignmentDelete.json"
          }
        },
        "operationId": "BillingRoleAssignments_DeleteByBillingAccount",
        "description": "Deletes a role assignment for the caller on a billing account. The operation is supported for billing accounts with agreement type Microsoft Partner Agreement or Microsoft Customer Agreement.",
        "parameters": [
          {
            "$ref": "#/parameters/apiVersionParameter"
          },
          {
            "$ref": "#/parameters/billingAccountNameParameter"
          },
          {
            "$ref": "#/parameters/billingRoleAssignmentNameParameter"
          }
        ],
        "responses": {
          "200": {
            "description": "OK. The request has succeeded.",
            "schema": {
              "$ref": "#/definitions/BillingRoleAssignment"
            }
          },
          "default": {
            "description": "Error response describing why the operation failed.",
            "schema": {
              "$ref": "#/definitions/ErrorResponse"
            }
          }
        }
      }
    },
    "/providers/Microsoft.Billing/billingAccounts/{billingAccountName}/billingProfiles/{billingProfileName}/invoiceSections/{invoiceSectionName}/billingRoleAssignments/{billingRoleAssignmentName}": {
      "get": {
        "tags": [
          "BillingRoleAssignments"
        ],
        "x-ms-examples": {
          "InvoiceSectionRoleAssignment": {
            "$ref": "./examples/InvoiceSectionRoleAssignment.json"
          }
        },
        "operationId": "BillingRoleAssignments_GetByInvoiceSection",
        "description": "Gets a role assignment for the caller on an invoice section. The operation is supported for billing accounts with agreement type Microsoft Customer Agreement.",
        "externalDocs": {
          "url": "https://docs.microsoft.com/en-us/rest/api/billing/"
        },
        "parameters": [
          {
            "$ref": "#/parameters/apiVersionParameter"
          },
          {
            "$ref": "#/parameters/billingAccountNameParameter"
          },
          {
            "$ref": "#/parameters/billingProfileNameParameter"
          },
          {
            "$ref": "#/parameters/invoiceSectionNameParameter"
          },
          {
            "$ref": "#/parameters/billingRoleAssignmentNameParameter"
          }
        ],
        "responses": {
          "200": {
            "description": "OK. The request has succeeded.",
            "schema": {
              "$ref": "#/definitions/BillingRoleAssignment"
            }
          },
          "default": {
            "description": "Error response describing why the operation failed.",
            "schema": {
              "$ref": "#/definitions/ErrorResponse"
            }
          }
        }
      },
      "delete": {
        "tags": [
          "BillingRoleAssignments"
        ],
        "x-ms-examples": {
          "InvoiceSectionRoleAssignmentDelete": {
            "$ref": "./examples/InvoiceSectionRoleAssignmentDelete.json"
          }
        },
        "operationId": "BillingRoleAssignments_DeleteByInvoiceSection",
        "description": "Deletes a role assignment for the caller on an invoice section. The operation is supported for billing accounts with agreement type Microsoft Customer Agreement.",
        "parameters": [
          {
            "$ref": "#/parameters/apiVersionParameter"
          },
          {
            "$ref": "#/parameters/billingAccountNameParameter"
          },
          {
            "$ref": "#/parameters/billingProfileNameParameter"
          },
          {
            "$ref": "#/parameters/invoiceSectionNameParameter"
          },
          {
            "$ref": "#/parameters/billingRoleAssignmentNameParameter"
          }
        ],
        "responses": {
          "200": {
            "description": "OK. The request has succeeded.",
            "schema": {
              "$ref": "#/definitions/BillingRoleAssignment"
            }
          },
          "default": {
            "description": "Error response describing why the operation failed.",
            "schema": {
              "$ref": "#/definitions/ErrorResponse"
            }
          }
        }
      }
    },
    "/providers/Microsoft.Billing/billingAccounts/{billingAccountName}/billingProfiles/{billingProfileName}/billingRoleAssignments/{billingRoleAssignmentName}": {
      "get": {
        "tags": [
          "BillingRoleAssignments"
        ],
        "x-ms-examples": {
          "BillingProfileRoleAssignment": {
            "$ref": "./examples/BillingProfileRoleAssignment.json"
          }
        },
        "operationId": "BillingRoleAssignments_GetByBillingProfile",
        "description": "Gets a role assignment for the caller on a billing profile. The operation is supported for billing accounts with agreement type Microsoft Partner Agreement or Microsoft Customer Agreement.",
        "externalDocs": {
          "url": "https://docs.microsoft.com/en-us/rest/api/billing/"
        },
        "parameters": [
          {
            "$ref": "#/parameters/apiVersionParameter"
          },
          {
            "$ref": "#/parameters/billingAccountNameParameter"
          },
          {
            "$ref": "#/parameters/billingProfileNameParameter"
          },
          {
            "$ref": "#/parameters/billingRoleAssignmentNameParameter"
          }
        ],
        "responses": {
          "200": {
            "description": "OK. The request has succeeded.",
            "schema": {
              "$ref": "#/definitions/BillingRoleAssignment"
            }
          },
          "default": {
            "description": "Error response describing why the operation failed.",
            "schema": {
              "$ref": "#/definitions/ErrorResponse"
            }
          }
        }
      },
      "delete": {
        "tags": [
          "BillingRoleAssignments"
        ],
        "x-ms-examples": {
          "BillingProfileRoleAssignmentDelete": {
            "$ref": "./examples/BillingProfileRoleAssignmentDelete.json"
          }
        },
        "operationId": "BillingRoleAssignments_DeleteByBillingProfile",
        "description": "Deletes a role assignment for the caller on a billing profile. The operation is supported for billing accounts with agreement type Microsoft Partner Agreement or Microsoft Customer Agreement.",
        "parameters": [
          {
            "$ref": "#/parameters/apiVersionParameter"
          },
          {
            "$ref": "#/parameters/billingAccountNameParameter"
          },
          {
            "$ref": "#/parameters/billingProfileNameParameter"
          },
          {
            "$ref": "#/parameters/billingRoleAssignmentNameParameter"
          }
        ],
        "responses": {
          "200": {
            "description": "OK. The request has succeeded.",
            "schema": {
              "$ref": "#/definitions/BillingRoleAssignment"
            }
          },
          "default": {
            "description": "Error response describing why the operation failed.",
            "schema": {
              "$ref": "#/definitions/ErrorResponse"
            }
          }
        }
      }
    },
    "/providers/Microsoft.Billing/billingAccounts/{billingAccountName}/billingRoleAssignments": {
      "get": {
        "tags": [
          "BillingRoleAssignments"
        ],
        "x-ms-examples": {
          "BillingAccountRoleAssignmentList": {
            "$ref": "./examples/BillingAccountRoleAssignmentList.json"
          }
        },
        "operationId": "BillingRoleAssignments_ListByBillingAccount",
        "description": "Lists the role assignments for the caller on a billing account. The operation is supported for billing accounts with agreement type Microsoft Partner Agreement or Microsoft Customer Agreement.",
        "externalDocs": {
          "url": "https://docs.microsoft.com/en-us/rest/api/billing/"
        },
        "parameters": [
          {
            "$ref": "#/parameters/apiVersionParameter"
          },
          {
            "$ref": "#/parameters/billingAccountNameParameter"
          }
        ],
        "responses": {
          "200": {
            "description": "OK. The request has succeeded.",
            "schema": {
              "$ref": "#/definitions/BillingRoleAssignmentListResult"
            }
          },
          "default": {
            "description": "Error response describing why the operation failed.",
            "schema": {
              "$ref": "#/definitions/ErrorResponse"
            }
          }
        },
        "x-ms-pageable": {
          "nextLinkName": "nextLink"
        }
      }
    },
    "/providers/Microsoft.Billing/billingAccounts/{billingAccountName}/billingProfiles/{billingProfileName}/invoiceSections/{invoiceSectionName}/billingRoleAssignments": {
      "get": {
        "tags": [
          "BillingRoleAssignments"
        ],
        "x-ms-examples": {
          "InvoiceSectionRoleAssignmentList": {
            "$ref": "./examples/InvoiceSectionRoleAssignmentList.json"
          }
        },
        "operationId": "BillingRoleAssignments_ListByInvoiceSection",
        "description": "Lists the role assignments for the caller on an invoice section. The operation is supported for billing accounts with agreement type Microsoft Customer Agreement.",
        "externalDocs": {
          "url": "https://docs.microsoft.com/en-us/rest/api/billing/"
        },
        "parameters": [
          {
            "$ref": "#/parameters/apiVersionParameter"
          },
          {
            "$ref": "#/parameters/billingAccountNameParameter"
          },
          {
            "$ref": "#/parameters/billingProfileNameParameter"
          },
          {
            "$ref": "#/parameters/invoiceSectionNameParameter"
          }
        ],
        "responses": {
          "200": {
            "description": "OK. The request has succeeded.",
            "schema": {
              "$ref": "#/definitions/BillingRoleAssignmentListResult"
            }
          },
          "default": {
            "description": "Error response describing why the operation failed.",
            "schema": {
              "$ref": "#/definitions/ErrorResponse"
            }
          }
        },
        "x-ms-pageable": {
          "nextLinkName": "nextLink"
        }
      }
    },
    "/providers/Microsoft.Billing/billingAccounts/{billingAccountName}/billingProfiles/{billingProfileName}/billingRoleAssignments": {
      "get": {
        "tags": [
          "BillingRoleAssignments"
        ],
        "x-ms-examples": {
          "BillingProfileRoleAssignmentList": {
            "$ref": "./examples/BillingProfileRoleAssignmentList.json"
          }
        },
        "operationId": "BillingRoleAssignments_ListByBillingProfile",
        "description": "Lists the role assignments for the caller on a billing profile. The operation is supported for billing accounts with agreement type Microsoft Customer Agreement.",
        "externalDocs": {
          "url": "https://docs.microsoft.com/en-us/rest/api/billing/"
        },
        "parameters": [
          {
            "$ref": "#/parameters/apiVersionParameter"
          },
          {
            "$ref": "#/parameters/billingAccountNameParameter"
          },
          {
            "$ref": "#/parameters/billingProfileNameParameter"
          }
        ],
        "responses": {
          "200": {
            "description": "OK. The request has succeeded.",
            "schema": {
              "$ref": "#/definitions/BillingRoleAssignmentListResult"
            }
          },
          "default": {
            "description": "Error response describing why the operation failed.",
            "schema": {
              "$ref": "#/definitions/ErrorResponse"
            }
          }
        },
        "x-ms-pageable": {
          "nextLinkName": "nextLink"
        }
      }
    },
    "/providers/Microsoft.Billing/billingAccounts/{billingAccountName}/agreements": {
      "get": {
        "tags": [
          "Agreements"
        ],
        "x-ms-examples": {
          "AgreementsListByBillingAccount": {
            "$ref": "./examples/AgreementsListByBillingAccount.json"
          }
        },
        "operationId": "Agreements_ListByBillingAccount",
        "description": "Lists the agreements for a billing account.",
        "externalDocs": {
          "url": "https://docs.microsoft.com/en-us/rest/api/billing/"
        },
        "parameters": [
          {
            "$ref": "#/parameters/apiVersionParameter"
          },
          {
            "$ref": "#/parameters/billingAccountNameParameter"
          },
          {
            "name": "$expand",
            "description": "May be used to expand the participants.",
            "in": "query",
            "required": false,
            "type": "string"
          }
        ],
        "responses": {
          "200": {
            "description": "OK. The request has succeeded.",
            "schema": {
              "$ref": "#/definitions/AgreementListResult"
            }
          },
          "default": {
            "description": "Error response describing why the operation failed.",
            "schema": {
              "$ref": "#/definitions/ErrorResponse"
            }
          }
        },
        "x-ms-pageable": {
          "nextLinkName": "nextLink"
        }
      }
    },
    "/providers/Microsoft.Billing/billingAccounts/{billingAccountName}/agreements/{agreementName}": {
      "get": {
        "tags": [
          "Agreements"
        ],
        "x-ms-examples": {
          "AgreementByName": {
            "$ref": "./examples/AgreementByName.json"
          }
        },
        "operationId": "Agreements_Get",
        "description": "Gets an agreement by ID.",
        "externalDocs": {
          "url": "https://docs.microsoft.com/en-us/rest/api/billing/"
        },
        "parameters": [
          {
            "$ref": "#/parameters/apiVersionParameter"
          },
          {
            "$ref": "#/parameters/billingAccountNameParameter"
          },
          {
            "$ref": "#/parameters/agreementNameParameter"
          },
          {
            "name": "$expand",
            "description": "May be used to expand the participants.",
            "in": "query",
            "required": false,
            "type": "string"
          }
        ],
        "responses": {
          "200": {
            "description": "OK. The request has succeeded.",
            "schema": {
              "$ref": "#/definitions/Agreement"
            }
          },
          "default": {
            "description": "Error response describing why the operation failed.",
            "schema": {
              "$ref": "#/definitions/ErrorResponse"
            }
          }
        }
      }
    },
    "/providers/Microsoft.Billing/billingAccounts/{billingAccountName}/reservations": {
      "get": {
        "tags": [
          "Reservations"
        ],
        "x-ms-examples": {
          "ReservationsListByBillingAccount": {
            "$ref": "./examples/ReservationsListByBillingAccount.json"
          }
        },
        "operationId": "Reservations_ListByBillingAccount",
        "description": "Lists the reservations for a billing account and the roll up counts of reservations group by provisioning states.",
        "parameters": [
          {
            "$ref": "#/parameters/apiVersionParameter"
          },
          {
            "$ref": "#/parameters/billingAccountNameParameter"
          },
          {
            "name": "$filter",
            "description": "May be used to filter by reservation properties. The filter supports 'eq', 'or', and 'and'. It does not currently support 'ne', 'gt', 'le', 'ge', or 'not'.",
            "in": "query",
            "required": false,
            "type": "string"
          },
          {
            "name": "$orderby",
            "description": "May be used to sort order by reservation properties.",
            "in": "query",
            "required": false,
            "type": "string"
          },
          {
            "name": "refreshSummary",
            "description": "To indicate whether to refresh the roll up counts of the reservations group by provisioning states",
            "in": "query",
            "required": false,
            "type": "string"
          },
          {
            "name": "selectedState",
            "description": "The selected provisioning state",
            "in": "query",
            "required": false,
            "type": "string"
          }
        ],
        "responses": {
          "200": {
            "description": "OK. The request has succeeded.",
            "schema": {
              "$ref": "#/definitions/ReservationsListResult"
            }
          },
          "default": {
            "description": "Error response describing why the operation failed.",
            "schema": {
              "$ref": "#/definitions/ErrorResponse"
            }
          }
        },
        "x-ms-pageable": {
          "nextLinkName": "nextLink"
        }
      }
    },
    "/providers/Microsoft.Billing/billingAccounts/{billingAccountName}/billingProfiles/{billingProfileName}/reservations": {
      "get": {
        "tags": [
          "Reservations"
        ],
        "x-ms-examples": {
          "ReservationsListByBillingProfile": {
            "$ref": "./examples/ReservationsListByBillingProfile.json"
          }
        },
        "operationId": "Reservations_ListByBillingProfile",
        "description": "Lists the reservations for a billing profile and the roll up counts of reservations group by provisioning state.",
        "parameters": [
          {
            "$ref": "#/parameters/apiVersionParameter"
          },
          {
            "$ref": "#/parameters/billingAccountNameParameter"
          },
          {
            "$ref": "#/parameters/billingProfileNameParameter"
          },
          {
            "name": "$filter",
            "description": "May be used to filter by reservation properties. The filter supports 'eq', 'or', and 'and'. It does not currently support 'ne', 'gt', 'le', 'ge', or 'not'.",
            "in": "query",
            "required": false,
            "type": "string"
          },
          {
            "name": "$orderby",
            "description": "May be used to sort order by reservation properties.",
            "in": "query",
            "required": false,
            "type": "string"
          },
          {
            "name": "refreshSummary",
            "description": "To indicate whether to refresh the roll up counts of the reservations group by provisioning state",
            "in": "query",
            "required": false,
            "type": "string"
          },
          {
            "name": "selectedState",
            "description": "The selected provisioning state",
            "in": "query",
            "required": false,
            "type": "string"
          }
        ],
        "responses": {
          "200": {
            "description": "OK. The request has succeeded.",
            "schema": {
              "$ref": "#/definitions/ReservationsListResult"
            }
          },
          "default": {
            "description": "Error response describing why the operation failed.",
            "schema": {
              "$ref": "#/definitions/ErrorResponse"
            }
          }
        },
        "x-ms-pageable": {
          "nextLinkName": "nextLink"
        }
      }
    }
  },
  "definitions": {
    "CustomerListResult": {
      "description": "The list of customers.",
      "properties": {
        "value": {
          "description": "The list of customers.",
          "type": "array",
          "readOnly": true,
          "items": {
            "$ref": "#/definitions/Customer"
          }
        },
        "totalCount": {
          "description": "Total number of records.",
          "type": "number",
          "format": "int32",
          "readOnly": true
        },
        "nextLink": {
          "description": "The link (url) to the next page of results.",
          "type": "string",
          "readOnly": true
        }
      }
    },
    "Customer": {
      "description": "A partner's customer.",
      "type": "object",
      "allOf": [
        {
          "$ref": "#/definitions/Resource"
        }
      ],
      "properties": {
        "properties": {
          "description": "The customer.",
          "x-ms-client-flatten": true,
          "$ref": "#/definitions/CustomerProperties"
        }
      }
    },
    "CustomerProperties": {
      "description": "The properties of a customer.",
      "properties": {
        "billingProfileId": {
          "description": "The ID of the billing profile for the invoice section.",
          "type": "string",
          "readOnly": true
        },
        "billingProfileDisplayName": {
          "description": "The name of the billing profile for the invoice section.",
          "type": "string",
          "readOnly": true
        },
        "displayName": {
          "description": "The name of the customer.",
          "type": "string"
        },
        "enabledAzurePlans": {
          "description": "Azure plans enabled for the customer.",
          "type": "array",
          "items": {
            "$ref": "#/definitions/AzurePlan"
          }
        },
        "resellers": {
          "description": "The list of resellers for which an Azure plan is enabled for the customer.",
          "type": "array",
          "items": {
            "$ref": "#/definitions/Reseller"
          }
        }
      }
    },
    "ValidateAddressResponse": {
      "type": "object",
      "description": "Result of the address validation",
      "properties": {
        "status": {
          "description": "status of the address validation.",
          "$ref": "#/definitions/AddressValidationStatus"
        },
        "suggestedAddresses": {
          "description": "The list of suggested addresses.",
          "type": "array",
          "items": {
            "$ref": "#/definitions/AddressDetails"
          }
        },
        "validationMessage": {
          "description": "Validation error message.",
          "type": "string"
        }
      }
    },
    "AddressValidationStatus": {
      "type": "string",
      "description": "Status of the address validation.",
      "enum": [
        "Valid",
        "Invalid"
      ],
      "x-ms-enum": {
        "name": "addressValidationStatus",
        "modelAsString": true
      }
    },
    "TransferProductRequestProperties": {
      "description": "The properties of the product to initiate a transfer.",
      "properties": {
        "destinationInvoiceSectionId": {
          "type": "string",
          "description": "The destination invoice section id."
        }
      }
    },
    "TransferBillingSubscriptionRequestProperties": {
      "type": "object",
      "description": "Request parameters to transfer billing subscription.",
      "required": [
        "destinationInvoiceSectionId"
      ],
      "properties": {
        "destinationInvoiceSectionId": {
          "type": "string",
          "description": "The destination invoice section id."
        }
      }
    },
    "ValidateSubscriptionTransferEligibilityResult": {
      "type": "object",
      "description": "Result of the transfer eligibility validation.",
      "properties": {
        "isMoveEligible": {
          "description": "Specifies whether the subscription is eligible to be transferred.",
          "type": "boolean",
          "readOnly": true
        },
        "errorDetails": {
          "description": "Validation error details.",
          "$ref": "#/definitions/ValidateSubscriptionTransferEligibilityError"
        }
      }
    },
    "ValidateSubscriptionTransferEligibilityError": {
      "type": "object",
      "description": "Error details of the transfer eligibility validation",
      "properties": {
        "code": {
          "description": "Error code for the product transfer validation.",
          "$ref": "#/definitions/SubscriptionTransferValidationErrorCode"
        },
        "message": {
          "description": "The error message.",
          "type": "string"
        },
        "details": {
          "description": "Detailed error message explaining the error.",
          "type": "string"
        }
      }
    },
    "SubscriptionTransferValidationErrorCode": {
      "type": "string",
      "description": "Error code of the transfer validation response.",
      "enum": [
        "BillingAccountInactive",
        "CrossBillingAccountNotAllowed",
        "DestinationBillingProfileInactive",
        "DestinationBillingProfileNotFound",
        "DestinationBillingProfilePastDue",
        "DestinationInvoiceSectionInactive",
        "DestinationInvoiceSectionNotFound",
        "InsufficientPermissionOnDestination",
        "InsufficientPermissionOnSource",
        "InvalidDestination",
        "InvalidSource",
        "MarketplaceNotEnabledOnDestination",
        "NotAvailableForDestinationMarket",
        "ProductInactive",
        "ProductNotFound",
        "ProductTypeNotSupported",
        "SourceBillingProfilePastDue",
        "SourceInvoiceSectionInactive",
        "SubscriptionNotActive",
        "SubscriptionTypeNotSupported"
      ],
      "x-ms-enum": {
        "name": "subscriptionTransferValidationErrorCode",
        "modelAsString": true
      }
    },
    "BillingAccountListResult": {
      "description": "The list of billing accounts.",
      "properties": {
        "value": {
          "description": "The list of billing accounts.",
          "type": "array",
          "readOnly": true,
          "items": {
            "$ref": "#/definitions/BillingAccount"
          }
        },
        "nextLink": {
          "description": "The link (url) to the next page of results.",
          "type": "string",
          "readOnly": true
        }
      }
    },
    "BillingAccount": {
      "description": "A billing account.",
      "type": "object",
      "allOf": [
        {
          "$ref": "#/definitions/Resource"
        }
      ],
      "properties": {
        "properties": {
          "description": "The properties of the billing account.",
          "x-ms-client-flatten": true,
          "$ref": "#/definitions/BillingAccountProperties"
        }
      }
    },
    "BillingAccountProperties": {
      "description": "The properties of the billing account.",
      "properties": {
        "displayName": {
          "description": "The billing account name.",
          "type": "string"
        },
        "soldTo": {
          "description": "The address of the individual or organization that is responsible for the billing account.",
          "$ref": "#/definitions/AddressDetails"
        },
        "agreementType": {
          "description": "The type of agreement.",
          "type": "string",
          "enum": [
            "MicrosoftCustomerAgreement",
            "EnterpriseAgreement",
            "MicrosoftOnlineServicesProgram",
            "MicrosoftPartnerAgreement"
          ],
          "readOnly": true,
          "x-ms-enum": {
            "name": "AgreementType",
            "modelAsString": true
          }
        },
        "accountType": {
          "description": "The type of customer.",
          "type": "string",
          "enum": [
            "Enterprise",
            "Individual",
            "Partner"
          ],
          "readOnly": true,
          "x-ms-enum": {
            "name": "AccountType",
            "modelAsString": true
          }
        },
        "accountStatus": {
          "description": "The current status of the billing account.",
          "type": "string",
          "enum": [
            "Active",
            "Deleted",
            "Disabled",
            "Expired",
            "Transferred",
            "Extended",
            "Terminated"
          ],
          "readOnly": true,
          "x-ms-enum": {
            "name": "AccountStatus",
            "modelAsString": true
          }
        },
        "billingProfiles": {
          "description": "The billing profiles associated with the billing account. By default this is not populated, unless it's specified in $expand.",
          "$ref": "#/definitions/BillingProfilesOnExpand"
        },
        "enrollmentDetails": {
          "description": "The details about the associated legacy enrollment. By default this is not populated, unless it's specified in $expand.",
          "$ref": "#/definitions/Enrollment",
          "readOnly": true
        },
        "departments": {
          "description": "The departments associated to the enrollment.",
          "type": "array",
          "items": {
            "$ref": "#/definitions/Department"
          }
        },
        "enrollmentAccounts": {
          "description": "The accounts associated to the enrollment.",
          "type": "array",
          "items": {
            "$ref": "#/definitions/EnrollmentAccount"
          }
        },
        "hasReadAccess": {
          "description": "Indicates whether user has read access to the billing account.",
          "type": "boolean",
          "readOnly": true
        },
        "notificationEmailAddress": {
          "description": "Notification email address, only for legacy accounts",
          "type": "string"
        }
      }
    },
    "BillingProfilesOnExpand": {
      "description": "The billing profiles associated with the billing account. By default this is not populated, unless it's specified in $expand.",
      "properties": {
        "hasMoreResults": {
          "description": "Indicates whether there are more billing profiles than the ones listed in this collection. The collection lists a maximum of 50 billing profiles. To get all billing profiles, use the list billing profiles API.",
          "type": "boolean",
          "readOnly": true
        },
        "value": {
          "description": "The billing profiles associated with the billing account.",
          "type": "array",
          "items": {
            "$ref": "#/definitions/BillingProfile"
          }
        }
      }
    },
    "BillingAccountUpdateRequest": {
      "description": "The request properties of the billing account that can be updated.",
      "properties": {
        "properties": {
          "description": "A billing property.",
          "x-ms-client-flatten": true,
          "$ref": "#/definitions/BillingAccountProperties"
        }
      }
    },
    "BillingProperty": {
      "description": "A billing property.",
      "type": "object",
      "allOf": [
        {
          "$ref": "#/definitions/Resource"
        }
      ],
      "properties": {
        "properties": {
          "description": "A billing property.",
          "x-ms-client-flatten": true,
          "$ref": "#/definitions/BillingPropertyProperties"
        }
      }
    },
    "BillingPropertyProperties": {
      "description": "The billing property.",
      "properties": {
        "accountAdminNotificationEmailAddress": {
          "description": "The email address on which the account admin gets all Azure notifications.",
          "type": "string",
          "readOnly": true
        },
        "billingTenantId": {
          "description": "The Azure AD tenant ID of the billing account for the subscription.",
          "type": "string",
          "readOnly": true
        },
        "billingAccountId": {
          "description": "The ID of the billing account to which the subscription is billed.",
          "type": "string",
          "readOnly": true
        },
        "billingAccountDisplayName": {
          "description": "The name of the billing account to which the subscription is billed.",
          "type": "string",
          "readOnly": true
        },
        "billingProfileId": {
          "description": "The ID of the billing profile to which the subscription is billed.",
          "type": "string",
          "readOnly": true
        },
        "billingProfileDisplayName": {
          "description": "The name of the billing profile to which the subscription is billed.",
          "type": "string",
          "readOnly": true
        },
        "billingProfileStatus": {
          "description": "The status of the billing profile.",
          "enum": [
            "Active",
            "Disabled",
            "Warned"
          ],
          "type": "string",
          "readOnly": true,
          "x-ms-enum": {
            "name": "BillingProfileStatus",
            "modelAsString": true
          }
        },
        "billingProfileStatusReasonCode": {
          "description": "Reason for the specified billing profile status.",
          "enum": [
            "PastDue",
            "SpendingLimitReached",
            "SpendingLimitExpired"
          ],
          "type": "string",
          "readOnly": true,
          "x-ms-enum": {
            "name": "BillingProfileStatusReasonCode",
            "modelAsString": true
          }
        },
        "billingProfileSpendingLimit": {
          "description": "The billing profile spending limit.",
          "enum": [
            "Off",
            "On"
          ],
          "type": "string",
          "readOnly": true,
          "x-ms-enum": {
            "name": "BillingProfileSpendingLimit",
            "modelAsString": true
          }
        },
        "costCenter": {
          "description": "The cost center applied to the subscription.",
          "type": "string"
        },
        "invoiceSectionId": {
          "description": "The ID of the invoice section to which the subscription is billed.",
          "type": "string",
          "readOnly": true
        },
        "invoiceSectionDisplayName": {
          "description": "The name of the invoice section to which the subscription is billed.",
          "type": "string",
          "readOnly": true
        },
        "isAccountAdmin": {
          "description": "Indicates whether user is the account admin.",
          "type": "boolean",
          "readOnly": true
        },
        "productId": {
          "description": "The product ID of the Azure plan.",
          "type": "string",
          "readOnly": true
        },
        "productName": {
          "description": "The product name of the Azure plan.",
          "type": "string",
          "readOnly": true
        },
        "skuId": {
          "description": "The sku ID of the Azure plan for the subscription.",
          "type": "string",
          "readOnly": true
        },
        "skuDescription": {
          "description": "The sku description of the Azure plan for the subscription.",
          "type": "string",
          "readOnly": true
        }
      }
    },
    "Enrollment": {
      "description": "The properties of an enrollment.",
      "properties": {
        "startDate": {
          "description": "The start date of the enrollment.",
          "type": "string",
          "format": "date-time"
        },
        "endDate": {
          "description": "The end date of the enrollment.",
          "type": "string",
          "format": "date-time"
        },
        "currency": {
          "description": "The billing currency for the enrollment.",
          "type": "string",
          "readOnly": true
        },
        "channel": {
          "description": "The channel type of the enrollment.",
          "type": "string",
          "readOnly": true
        },
        "policies": {
          "description": "The policies for Enterprise Agreement enrollments.",
          "$ref": "#/definitions/EnrollmentPolicies",
          "readOnly": true
        },
        "language": {
          "description": "The language for the enrollment.",
          "type": "string",
          "readOnly": true
        },
        "countryCode": {
          "description": "The country code of the enrollment.",
          "type": "string",
          "readOnly": true
        },
        "status": {
          "description": "The current status of the enrollment.",
          "type": "string",
          "readOnly": true
        },
        "billingCycle": {
          "description": "The billing cycle for the enrollment.",
          "type": "string",
          "readOnly": true
        }
      }
    },
    "EnrollmentPolicies": {
      "description": "The policies for Enterprise Agreement enrollments.",
      "properties": {
        "accountOwnerViewCharges": {
          "description": "The policy that controls whether Account Owners can view charges.",
          "type": "boolean",
          "readOnly": true
        },
        "departmentAdminViewCharges": {
          "description": "The policy that controls whether Department Administrators can view charges.",
          "type": "boolean",
          "readOnly": true
        },
        "marketplaceEnabled": {
          "description": "The policy that controls whether Azure marketplace purchases are allowed in the enrollment.",
          "type": "boolean",
          "readOnly": true
        },
        "reservedInstancesEnabled": {
          "description": "The policy that controls whether Azure reservation purchases are allowed in the enrollment.",
          "type": "boolean",
          "readOnly": true
        }
      }
    },
    "Department": {
      "description": "A department.",
      "type": "object",
      "allOf": [
        {
          "$ref": "#/definitions/Resource"
        }
      ],
      "properties": {
        "properties": {
          "description": "A department.",
          "x-ms-client-flatten": true,
          "$ref": "#/definitions/DepartmentProperties"
        }
      }
    },
    "DepartmentProperties": {
      "description": "The properties of a department.",
      "properties": {
        "departmentName": {
          "description": "The name of the department.",
          "type": "string"
        },
        "costCenter": {
          "description": "The cost center associated with the department.",
          "type": "string"
        },
        "status": {
          "description": "The status of the department.",
          "type": "string"
        },
        "enrollmentAccounts": {
          "description": "Associated enrollment accounts. By default this is not populated, unless it's specified in $expand.",
          "type": "array",
          "items": {
            "$ref": "#/definitions/EnrollmentAccount"
          }
        }
      }
    },
    "EnrollmentAccount": {
      "description": "An enrollment account.",
      "type": "object",
      "allOf": [
        {
          "$ref": "#/definitions/Resource"
        }
      ],
      "properties": {
        "properties": {
          "description": "The properties of an enrollment account.",
          "x-ms-client-flatten": true,
          "$ref": "#/definitions/EnrollmentAccountProperties"
        }
      }
    },
    "EnrollmentAccountProperties": {
      "description": "The properties of an enrollment account.",
      "properties": {
        "accountName": {
          "description": "The name of the enrollment account.",
          "type": "string"
        },
        "costCenter": {
          "description": "The cost center associated with the enrollment account.",
          "type": "string"
        },
        "accountOwner": {
          "description": "The owner of the enrollment account.",
          "type": "string"
        },
        "accountOwnerEmail": {
          "description": "The enrollment account owner email address.",
          "type": "string"
        },
        "status": {
          "description": "The status of the enrollment account.",
          "type": "string"
        },
        "startDate": {
          "description": "The start date of the enrollment account.",
          "type": "string",
          "format": "date-time"
        },
        "endDate": {
          "description": "The end date of the enrollment account.",
          "type": "string",
          "format": "date-time"
        },
        "department": {
          "description": "Associated department. By default this is not populated, unless it's specified in $expand.",
          "$ref": "#/definitions/Department"
        }
      }
    },
    "InstructionListResult": {
      "description": "The list of billing instructions used during invoice generation.",
      "properties": {
        "value": {
          "description": "The list of billing instructions used during invoice generation.",
          "type": "array",
          "readOnly": true,
          "items": {
            "$ref": "#/definitions/Instruction"
          }
        },
        "nextLink": {
          "description": "The link (url) to the next page of results.",
          "type": "string",
          "readOnly": true
        }
      }
    },
    "BillingProfileListResult": {
      "description": "The list of billing profiles.",
      "properties": {
        "value": {
          "description": "The list of billing profiles.",
          "type": "array",
          "readOnly": true,
          "items": {
            "$ref": "#/definitions/BillingProfile"
          }
        },
        "totalCount": {
          "description": "Total number of records.",
          "type": "number",
          "format": "int32",
          "readOnly": true
        },
        "nextLink": {
          "description": "The link (url) to the next page of results.",
          "type": "string",
          "readOnly": true
        }
      }
    },
    "BillingProfile": {
      "description": "A billing profile.",
      "type": "object",
      "allOf": [
        {
          "$ref": "#/definitions/Resource"
        }
      ],
      "properties": {
        "properties": {
          "description": "The properties of the billing profile.",
          "x-ms-client-flatten": true,
          "$ref": "#/definitions/BillingProfileProperties"
        }
      }
    },
    "Instruction": {
      "description": "An instruction.",
      "type": "object",
      "allOf": [
        {
          "$ref": "#/definitions/Resource"
        }
      ],
      "properties": {
        "properties": {
          "description": "A billing instruction used during invoice generation.",
          "x-ms-client-flatten": true,
          "$ref": "#/definitions/InstructionProperties"
        }
      }
    },
    "InstructionProperties": {
      "description": "A billing instruction used during invoice generation.",
      "required": [
        "amount",
        "startDate",
        "endDate"
      ],
      "properties": {
        "amount": {
          "description": "The amount budgeted for this billing instruction.",
          "type": "number"
        },
        "startDate": {
          "description": "The date this billing instruction goes into effect.",
          "type": "string",
          "format": "date-time"
        },
        "endDate": {
          "description": "The date this billing instruction is no longer in effect.",
          "type": "string",
          "format": "date-time"
        },
        "creationDate": {
          "description": "The date this billing instruction was created.",
          "type": "string",
          "format": "date-time"
        }
      }
    },
    "BillingProfileCreationRequest": {
      "description": "The request parameters for creating a new billing profile.",
      "properties": {
        "displayName": {
          "description": "The name of the billing profile.",
          "type": "string"
        },
        "poNumber": {
          "description": "The purchase order name that will appear on the invoices generated for the billing profile.",
          "type": "string"
        },
        "billTo": {
          "description": "The address of the individual or organization that is responsible for the billing profile.",
          "$ref": "#/definitions/AddressDetails"
        },
        "invoiceEmailOptIn": {
          "description": "Flag controlling whether the invoices for the billing profile are sent through email.",
          "type": "boolean"
        },
        "enabledAzurePlans": {
          "description": "Enabled azure plans for the billing profile.",
          "type": "array",
          "items": {
            "$ref": "#/definitions/AzurePlan"
          }
        }
      }
    },
    "BillingProfileProperties": {
      "description": "The properties of the billing profile.",
      "properties": {
        "displayName": {
          "description": "The name of the billing profile.",
          "type": "string"
        },
        "poNumber": {
          "description": "The purchase order name that will appear on the invoices generated for the billing profile.",
          "type": "string"
        },
        "billingRelationshipType": {
          "description": "Identifies which services and purchases are paid by a billing profile.",
          "type": "string",
          "enum": [
            "Direct",
            "IndirectCustomer",
            "IndirectPartner",
            "CSPPartner"
          ],
          "readOnly": true,
          "x-ms-enum": {
            "name": "BillingRelationshipType",
            "modelAsString": true
          }
        },
        "billTo": {
          "description": "Billing address.",
          "$ref": "#/definitions/AddressDetails"
        },
        "indirectRelationshipInfo": {
          "description": "Identifies the billing profile that is linked to another billing profile in indirect purchase motion.",
          "readOnly": true,
          "$ref": "#/definitions/IndirectRelationshipInfo"
        },
        "invoiceEmailOptIn": {
          "description": "Flag controlling whether the invoices for the billing profile are sent through email.",
          "type": "boolean"
        },
        "invoiceDay": {
          "description": "The day of the month when the invoice for the billing profile is generated.",
          "type": "integer",
          "format": "int32",
          "readOnly": true
        },
        "currency": {
          "description": "The currency in which the charges for the billing profile are billed.",
          "type": "string",
          "readOnly": true
        },
        "enabledAzurePlans": {
          "description": "Information about the enabled azure plans.",
          "type": "array",
          "items": {
            "$ref": "#/definitions/AzurePlan"
          }
        },
        "invoiceSections": {
          "description": "The invoice sections associated to the billing profile. By default this is not populated, unless it's specified in $expand.",
          "$ref": "#/definitions/InvoiceSectionsOnExpand"
        },
        "hasReadAccess": {
          "description": "Indicates whether user has read access to the billing profile.",
          "type": "boolean",
          "readOnly": true
        },
        "systemId": {
          "description": "The system generated unique identifier for a billing profile.",
          "type": "string",
          "readOnly": true
        },
        "status": {
          "description": "The status of the billing profile.",
          "enum": [
            "Active",
            "Disabled",
            "Warned"
          ],
          "type": "string",
          "readOnly": true,
          "x-ms-enum": {
            "name": "BillingProfileStatus",
            "modelAsString": true
          }
        },
        "statusReasonCode": {
          "description": "Reason for the specified billing profile status.",
          "enum": [
            "PastDue",
            "SpendingLimitReached",
            "SpendingLimitExpired"
          ],
          "type": "string",
          "readOnly": true,
          "x-ms-enum": {
            "name": "StatusReasonCode",
            "modelAsString": true
          }
        },
        "spendingLimit": {
          "description": "The billing profile spending limit.",
          "enum": [
            "Off",
            "On"
          ],
          "type": "string",
          "readOnly": true,
          "x-ms-enum": {
            "name": "SpendingLimit",
            "modelAsString": true
          }
        },
        "targetClouds": {
          "description": "Identifies the cloud environments that are associated with a billing profile. This is a system managed optional field and gets updated as the billing profile gets associated with accounts in various clouds.",
          "type": "array",
          "readOnly": true,
          "items": {
            "$ref": "#/definitions/TargetCloud"
          }
        },
        "tags": {
          "description": "Tags of billing profiles.",
          "type": "object",
          "additionalProperties": {
            "type": "string"
          },
          "maxItems": 1000
        }
      }
    },
    "InvoiceSectionsOnExpand": {
      "description": "The invoice sections associated to the billing profile. By default this is not populated, unless it's specified in $expand.",
      "properties": {
        "hasMoreResults": {
          "description": "Indicates whether there are more invoice sections than the ones listed in this collection. The collection lists a maximum of 50 invoice sections. To get all invoice sections, use the list invoice sections API.",
          "type": "boolean",
          "readOnly": true
        },
        "value": {
          "description": "The invoice sections associated to the billing profile.",
          "type": "array",
          "items": {
            "$ref": "#/definitions/InvoiceSection"
          }
        }
      }
    },
    "AddressDetails": {
      "description": "Address details.",
      "required": [
        "addressLine1",
        "country"
      ],
      "properties": {
        "firstName": {
          "description": "First name.",
          "type": "string"
        },
        "middleName": {
          "description": "Middle name.",
          "type": "string"
        },
        "lastName": {
          "description": "Last name.",
          "type": "string"
        },
        "companyName": {
          "description": "Company name.",
          "type": "string"
        },
        "addressLine1": {
          "description": "Address line 1.",
          "type": "string"
        },
        "addressLine2": {
          "description": "Address line 2.",
          "type": "string"
        },
        "addressLine3": {
          "description": "Address line 3.",
          "type": "string"
        },
        "city": {
          "description": "Address city.",
          "type": "string"
        },
        "district": {
          "description": "Address district.",
          "type": "string"
        },
        "region": {
          "description": "Address region.",
          "type": "string"
        },
        "country": {
          "description": "Country code uses ISO2, 2-digit format.",
          "type": "string"
        },
        "postalCode": {
          "description": "Postal code.",
          "type": "string"
        },
        "email": {
          "description": "Email address.",
          "type": "string"
        },
        "phoneNumber": {
          "description": "Phone number.",
          "type": "string"
        }
      }
    },
    "IndirectRelationshipInfo": {
      "description": "The billing profile details of the partner of the customer for an indirect motion.",
      "properties": {
        "billingAccountName": {
          "description": "The billing account name of the partner or the customer for an indirect motion.",
          "type": "string"
        },
        "billingProfileName": {
          "description": "The billing profile name of the partner or the customer for an indirect motion.",
          "type": "string"
        },
        "displayName": {
          "description": "The display name of the partner or customer for an indirect motion.",
          "type": "string"
        }
      }
    },
    "InvoiceSectionCreationRequest": {
      "description": "The properties of the invoice section.",
      "properties": {
        "displayName": {
          "description": "The name of the invoice section.",
          "type": "string"
        }
      }
    },
    "InvoiceSectionListResult": {
      "description": "The list of invoice sections.",
      "properties": {
        "value": {
          "description": "The list of invoice sections.",
          "type": "array",
          "readOnly": true,
          "items": {
            "$ref": "#/definitions/InvoiceSection"
          }
        },
        "totalCount": {
          "description": "Total number of records.",
          "type": "number",
          "format": "int32",
          "readOnly": true
        },
        "nextLink": {
          "description": "The link (url) to the next page of results.",
          "type": "string",
          "readOnly": true
        }
      }
    },
    "InvoiceSection": {
      "description": "An invoice section.",
      "type": "object",
      "allOf": [
        {
          "$ref": "#/definitions/Resource"
        }
      ],
      "properties": {
        "properties": {
          "description": "The properties of an invoice section.",
          "x-ms-client-flatten": true,
          "$ref": "#/definitions/InvoiceSectionProperties"
        }
      }
    },
    "InvoiceSectionProperties": {
      "description": "The properties of an invoice section.",
      "properties": {
        "displayName": {
          "description": "The name of the invoice section.",
          "type": "string"
        },
        "labels": {
          "type": "object",
          "description": "Dictionary of metadata associated with the invoice section.",
          "additionalProperties": {
            "type": "string"
          },
          "maxItems": 50
        },
        "state": {
          "description": "Identifies the state of an invoice section.",
          "type": "string",
          "enum": [
            "Active",
            "Restricted"
          ],
          "readOnly": true,
          "x-ms-enum": {
            "name": "InvoiceSectionState",
            "modelAsString": true
          }
        },
        "systemId": {
          "description": "The system generated unique identifier for an invoice section.",
          "type": "string",
          "readOnly": true
        },
        "tags": {
          "type": "object",
          "description": "Dictionary of metadata associated with the invoice section. Maximum key/value length supported of 256 characters. Keys/value should not empty value nor null. Keys can not contain < > % & \\ ? /",
          "additionalProperties": {
            "type": "string"
          },
          "maxItems": 50
        },
        "targetCloud": {
          "description": "Identifies the cloud environments that are associated with an invoice section. This is a system managed optional field and gets updated as the invoice section gets associated with accounts in various clouds.",
          "$ref": "#/definitions/TargetCloud",
          "readOnly": true
        }
      }
    },
    "InvoiceSectionListWithCreateSubPermissionResult": {
      "type": "object",
      "description": "The list of invoice section properties with create subscription permission.",
      "properties": {
        "value": {
          "description": "The list of invoice section properties with create subscription permission.",
          "type": "array",
          "items": {
            "$ref": "#/definitions/InvoiceSectionWithCreateSubPermission"
          }
        },
        "nextLink": {
          "description": "The link (url) to the next page of results.",
          "type": "string",
          "readOnly": true
        }
      }
    },
    "InvoiceSectionWithCreateSubPermission": {
      "description": "Invoice section properties with create subscription permission.",
      "properties": {
        "invoiceSectionId": {
          "description": "The ID of the invoice section.",
          "type": "string",
          "readOnly": true
        },
        "invoiceSectionDisplayName": {
          "description": "The name of the invoice section.",
          "type": "string",
          "readOnly": true
        },
        "invoiceSectionSystemId": {
          "description": "The system generated unique identifier for an invoice section.",
          "type": "string",
          "readOnly": true
        },
        "billingProfileId": {
          "description": "The ID of the billing profile for the invoice section.",
          "type": "string",
          "readOnly": true
        },
        "billingProfileDisplayName": {
          "description": "The name of the billing profile for the invoice section.",
          "type": "string",
          "readOnly": true
        },
        "billingProfileStatus": {
          "description": "The status of the billing profile.",
          "enum": [
            "Active",
            "Disabled",
            "Warned"
          ],
          "type": "string",
          "readOnly": true,
          "x-ms-enum": {
            "name": "BillingProfileStatus",
            "modelAsString": true
          }
        },
        "billingProfileStatusReasonCode": {
          "description": "Reason for the specified billing profile status.",
          "enum": [
            "PastDue",
            "SpendingLimitReached",
            "SpendingLimitExpired"
          ],
          "type": "string",
          "readOnly": true,
          "x-ms-enum": {
            "name": "StatusReasonCodeForBillingProfile",
            "modelAsString": true
          }
        },
        "billingProfileSpendingLimit": {
          "description": "The billing profile spending limit.",
          "enum": [
            "Off",
            "On"
          ],
          "readOnly": true,
          "type": "string",
          "x-ms-enum": {
            "name": "SpendingLimitForBillingProfile",
            "modelAsString": true
          }
        },
        "billingProfileSystemId": {
          "description": "The system generated unique identifier for a billing profile.",
          "type": "string",
          "readOnly": true
        },
        "enabledAzurePlans": {
          "description": "Enabled azure plans for the associated billing profile.",
          "type": "array",
          "items": {
            "$ref": "#/definitions/AzurePlan"
          }
        }
      }
    },
    "AzurePlan": {
      "description": "Details of the Azure plan.",
      "properties": {
        "skuId": {
          "description": "The sku id.",
          "type": "string"
        },
        "skuDescription": {
          "description": "The sku description.",
          "type": "string",
          "readOnly": true
        }
      }
    },
    "DownloadUrl": {
      "description": "A secure URL that can be used to download a an entity until the URL expires.",
      "properties": {
        "expiryTime": {
          "description": "The time in UTC when the download URL will expire.",
          "type": "string",
          "format": "date-time",
          "readOnly": true
        },
        "url": {
          "description": "The URL to the PDF file.",
          "type": "string",
          "readOnly": true
        }
      }
    },
    "ErrorDetails": {
      "description": "The details of the error.",
      "properties": {
        "code": {
          "description": "Error code.",
          "type": "string",
          "readOnly": true
        },
        "message": {
          "description": "Error message indicating why the operation failed.",
          "type": "string",
          "readOnly": true
        },
        "target": {
          "description": "The target of the particular error.",
          "type": "string",
          "readOnly": true
        },
        "details": {
          "description": "The sub details of the error.",
          "readOnly": true,
          "$ref": "#/definitions/ErrorSubDetails"
        }
      }
    },
    "ErrorResponse": {
      "description": "Error response indicates that the service is not able to process the incoming request. The reason is provided in the error message.",
      "type": "object",
      "properties": {
        "error": {
          "description": "The details of the error.",
          "$ref": "#/definitions/ErrorDetails"
        }
      }
    },
    "ErrorSubDetails": {
      "type": "array",
      "items": {
        "type": "object",
        "properties": {
          "code": {
            "description": "Error code.",
            "type": "string",
            "readOnly": true
          },
          "message": {
            "description": "Error message indicating why the operation failed.",
            "type": "string",
            "readOnly": true
          },
          "target": {
            "description": "The target of the particular error.",
            "type": "string",
            "readOnly": true
          }
        }
      }
    },
    "Reseller": {
      "description": "Details of the reseller.",
      "properties": {
        "resellerId": {
          "description": "The MPN ID of the reseller.",
          "type": "string",
          "readOnly": true
        },
        "description": {
          "description": "The name of the reseller.",
          "type": "string",
          "readOnly": true
        }
      }
    },
    "Resource": {
      "description": "The Resource model definition.",
      "properties": {
        "id": {
          "readOnly": true,
          "type": "string",
          "description": "Resource Id."
        },
        "name": {
          "readOnly": true,
          "type": "string",
          "description": "Resource name."
        },
        "type": {
          "readOnly": true,
          "type": "string",
          "description": "Resource type."
        }
      },
      "x-ms-azure-resource": true
    },
    "InvoiceListResult": {
      "description": "The list of invoices.",
      "properties": {
        "value": {
          "description": "The list of invoices.",
          "type": "array",
          "readOnly": true,
          "items": {
            "$ref": "#/definitions/Invoice"
          }
        },
        "nextLink": {
          "description": "The link (url) to the next page of results.",
          "type": "string",
          "readOnly": true
        },
        "totalCount": {
          "description": "Total number of records.",
          "type": "number",
          "format": "int32",
          "readOnly": true
        }
      }
    },
    "Invoice": {
      "description": "An invoice.",
      "type": "object",
      "allOf": [
        {
          "$ref": "#/definitions/Resource"
        }
      ],
      "properties": {
        "properties": {
          "description": "An invoice.",
          "x-ms-client-flatten": true,
          "$ref": "#/definitions/InvoiceProperties"
        }
      }
    },
    "InvoiceProperties": {
      "description": "The properties of the invoice.",
      "properties": {
        "dueDate": {
          "description": "The due date for the invoice.",
          "type": "string",
          "format": "date-time",
          "readOnly": true
        },
        "invoiceDate": {
          "description": "The date when the invoice was generated.",
          "type": "string",
          "format": "date-time",
          "readOnly": true
        },
        "status": {
          "description": "The current status of the invoice.",
          "type": "string",
          "enum": [
            "Due",
            "OverDue",
            "Paid",
            "Void"
          ],
          "readOnly": true,
          "x-ms-enum": {
            "name": "InvoiceStatus",
            "modelAsString": true
          }
        },
        "amountDue": {
          "description": "The amount due as of now.",
          "readOnly": true,
          "$ref": "#/definitions/Amount"
        },
        "azurePrepaymentApplied": {
          "readOnly": true,
          "description": "The amount of Azure prepayment applied to the charges. This field is applicable to billing accounts with agreement type Microsoft Customer Agreement.",
          "$ref": "#/definitions/Amount"
        },
        "billedAmount": {
          "description": "The total charges for the invoice billing period.",
          "readOnly": true,
          "$ref": "#/definitions/Amount"
        },
        "creditAmount": {
          "description": "The total refund for returns and cancellations during the invoice billing period. This field is applicable to billing accounts with agreement type Microsoft Customer Agreement.",
          "readOnly": true,
          "$ref": "#/definitions/Amount"
        },
        "freeAzureCreditApplied": {
          "description": "The amount of free Azure credits applied to the charges. This field is applicable to billing accounts with agreement type Microsoft Customer Agreement.",
          "readOnly": true,
          "$ref": "#/definitions/Amount"
        },
        "subTotal": {
          "description": "The pre-tax amount due. This field is applicable to billing accounts with agreement type Microsoft Customer Agreement.",
          "readOnly": true,
          "$ref": "#/definitions/Amount"
        },
        "taxAmount": {
          "description": "The amount of tax charged for the billing period. This field is applicable to billing accounts with agreement type Microsoft Customer Agreement.",
          "readOnly": true,
          "$ref": "#/definitions/Amount"
        },
        "totalAmount": {
          "description": "The amount due when the invoice was generated. This field is applicable to billing accounts with agreement type Microsoft Customer Agreement.",
          "readOnly": true,
          "$ref": "#/definitions/Amount"
        },
        "invoicePeriodStartDate": {
          "description": "The start date of the billing period for which the invoice is generated.",
          "type": "string",
          "format": "date-time",
          "readOnly": true
        },
        "invoicePeriodEndDate": {
          "description": "The end date of the billing period for which the invoice is generated.",
          "type": "string",
          "format": "date-time",
          "readOnly": true
        },
        "invoiceType": {
          "description": "Invoice type.",
          "enum": [
            "AzureService",
            "AzureMarketplace",
            "AzureSupport"
          ],
          "type": "string",
          "readOnly": true,
          "x-ms-enum": {
            "name": "InvoiceType",
            "modelAsString": true
          }
        },
        "isMonthlyInvoice": {
          "description": "Specifies if the invoice is generated as part of monthly invoicing cycle or not. This field is applicable to billing accounts with agreement type Microsoft Customer Agreement.",
          "type": "boolean",
          "readOnly": true
        },
        "billingProfileId": {
          "description": "The ID of the billing profile for which the invoice is generated.",
          "type": "string",
          "readOnly": true
        },
        "billingProfileDisplayName": {
          "description": "The name of the billing profile for which the invoice is generated.",
          "type": "string",
          "readOnly": true
        },
        "purchaseOrderNumber": {
          "description": "An optional purchase order number for the invoice.",
          "type": "string",
          "readOnly": true
        },
        "documents": {
          "description": "List of documents available to download such as invoice and tax receipt.",
          "type": "array",
          "readOnly": true,
          "items": {
            "$ref": "#/definitions/Document"
          }
        },
        "payments": {
          "description": "List of payments.",
          "type": "array",
          "readOnly": true,
          "items": {
            "$ref": "#/definitions/PaymentProperties"
          }
        },
        "rebillDetails": {
          "description": "Rebill details for an invoice.",
          "type": "object",
          "readOnly": true,
          "additionalProperties": {
            "type": "object",
            "$ref": "#/definitions/RebillDetails"
          }
        },
        "documentType": {
          "description": "The type of the document.",
          "type": "string",
          "enum": [
            "Invoice",
            "CreditNote"
          ],
          "readOnly": true,
          "x-ms-enum": {
            "name": "InvoiceDocumentType",
            "modelAsString": true
          }
        },
        "billedDocumentId": {
          "description": "The Id of the active invoice which is originally billed after this invoice was voided. This field is applicable to the void invoices only.",
          "type": "string",
          "readOnly": true
        },
        "creditForDocumentId": {
          "description": "The Id of the invoice which got voided and this credit note was issued as a result. This field is applicable to the credit notes only.",
          "type": "string",
          "readOnly": true
        },
        "subscriptionId": {
          "description": "The ID of the subscription for which the invoice is generated.",
          "type": "string",
          "readOnly": true
        }
      }
    },
    "PaymentProperties": {
      "description": "The properties of a payment.",
      "properties": {
        "paymentType": {
          "description": "The type of payment.",
          "type": "string",
          "readOnly": true
        },
        "amount": {
          "description": "The paid amount.",
          "readOnly": true,
          "$ref": "#/definitions/Amount"
        },
        "date": {
          "description": "The date when the payment was made.",
          "type": "string",
          "format": "date-time",
          "readOnly": true
        },
        "paymentMethodFamily": {
          "description": "The family of payment method.",
          "type": "string",
          "enum": [
            "Credits",
            "CheckWire",
            "CreditCard",
            "None"
          ],
          "x-ms-enum": {
            "name": "PaymentMethodFamily",
            "modelAsString": true
          }
        },
        "paymentMethodType": {
          "description": "The type of payment method.",
          "type": "string",
          "readOnly": true
        }
      }
    },
    "RebillDetails": {
      "description": "The rebill details of an invoice.",
      "properties": {
        "creditNoteDocumentId": {
          "description": "The ID of credit note.",
          "type": "string",
          "readOnly": true
        },
        "invoiceDocumentId": {
          "description": "The ID of invoice.",
          "type": "string",
          "readOnly": true
        },
        "rebillDetails": {
          "description": "Rebill details for an invoice.",
          "type": "object",
          "readOnly": true,
          "additionalProperties": {
            "type": "object",
            "$ref": "#/definitions/RebillDetails"
          }
        }
      }
    },
    "Document": {
      "description": "The properties of a document.",
      "properties": {
        "kind": {
          "description": "The type of the document.",
          "type": "string",
          "enum": [
            "Invoice",
            "VoidNote",
            "TaxReceipt",
            "CreditNote"
          ],
          "readOnly": true,
          "x-ms-enum": {
            "name": "DocumentType",
            "modelAsString": true
          }
        },
        "url": {
          "description": "Document URL.",
          "type": "string",
          "readOnly": true
        },
        "source": {
          "description": "The source of the document. ENF for Brazil and DRS for rest of the world.",
          "type": "string",
          "enum": [
            "DRS",
            "ENF"
          ],
          "readOnly": true,
          "x-ms-enum": {
            "name": "DocumentSource",
            "modelAsString": true
          }
        }
      }
    },
    "ProductsListResult": {
      "description": "The list of products. It contains a list of available product summaries in reverse chronological order by purchase date.",
      "properties": {
        "value": {
          "description": "The list of products.",
          "type": "array",
          "readOnly": true,
          "items": {
            "$ref": "#/definitions/Product"
          }
        },
        "totalCount": {
          "description": "Total number of records.",
          "type": "number",
          "format": "int32",
          "readOnly": true
        },
        "nextLink": {
          "description": "The link (url) to the next page of results.",
          "type": "string",
          "readOnly": true
        }
      }
    },
    "Product": {
      "description": "A product.",
      "type": "object",
      "allOf": [
        {
          "$ref": "#/definitions/Resource"
        }
      ],
      "properties": {
        "properties": {
          "x-ms-client-flatten": true,
          "$ref": "#/definitions/ProductProperties",
          "title": "Product properties"
        }
      }
    },
    "ProductProperties": {
      "description": "The properties of a product.",
      "properties": {
        "autoRenew": {
          "description": "Indicates whether auto renewal is turned on or off for a product.",
          "type": "string",
          "enum": [
            "Off",
            "On"
          ],
          "x-ms-enum": {
            "name": "AutoRenew",
            "modelAsString": true
          }
        },
        "displayName": {
          "description": "The display name of the product.",
          "type": "string",
          "readOnly": true
        },
        "purchaseDate": {
          "description": "The date when the product was purchased.",
          "type": "string",
          "format": "date-time",
          "readOnly": true
        },
        "productTypeId": {
          "description": "The ID of the type of product.",
          "type": "string",
          "readOnly": true
        },
        "productType": {
          "description": "The description of the type of product.",
          "type": "string",
          "readOnly": true
        },
        "status": {
          "description": "The current status of the product.",
          "type": "string",
          "enum": [
            "Active",
            "Inactive",
            "PastDue",
            "Expiring",
            "Expired",
            "Disabled",
            "Cancelled",
            "AutoRenew"
          ],
          "x-ms-enum": {
            "name": "ProductStatusType",
            "modelAsString": true
          }
        },
        "endDate": {
          "description": "The date when the product will be renewed or canceled.",
          "type": "string",
          "format": "date-time",
          "readOnly": true
        },
        "billingFrequency": {
          "description": "The frequency at which the product will be billed.",
          "type": "string",
          "enum": [
            "OneTime",
            "Monthly",
            "UsageBased"
          ],
          "x-ms-enum": {
            "name": "BillingFrequency",
            "modelAsString": true
          }
        },
        "lastCharge": {
          "description": "The last month charges.",
          "readOnly": true,
          "$ref": "#/definitions/Amount"
        },
        "lastChargeDate": {
          "description": "The date of the last charge.",
          "type": "string",
          "format": "date-time",
          "readOnly": true
        },
        "quantity": {
          "description": "The quantity purchased for the product.",
          "type": "number",
          "readOnly": true
        },
        "skuId": {
          "description": "The sku ID of the product.",
          "type": "string",
          "readOnly": true
        },
        "skuDescription": {
          "description": "The sku description of the product.",
          "type": "string",
          "readOnly": true
        },
        "tenantId": {
          "description": "The id of the tenant in which the product is used.",
          "type": "string",
          "readOnly": true
        },
        "availabilityId": {
          "description": "The availability of the product.",
          "type": "string",
          "readOnly": true
        },
        "invoiceSectionId": {
          "description": "The ID of the invoice section to which the product is billed.",
          "type": "string",
          "readOnly": true
        },
        "invoiceSectionDisplayName": {
          "description": "The name of the invoice section to which the product is billed.",
          "type": "string",
          "readOnly": true
        },
        "billingProfileId": {
          "description": "The ID of the billing profile to which the product is billed.",
          "type": "string",
          "readOnly": true
        },
        "billingProfileDisplayName": {
          "description": "The name of the billing profile to which the product is billed.",
          "type": "string",
          "readOnly": true
        },
        "customerId": {
          "description": "The ID of the customer for whom the product was purchased. The field is applicable only for Microsoft Partner Agreement billing account.",
          "type": "string",
          "readOnly": true
        },
        "customerDisplayName": {
          "description": "The name of the customer for whom the product was purchased. The field is applicable only for Microsoft Partner Agreement billing account.",
          "type": "string",
          "readOnly": true
        },
        "reseller": {
          "description": "Reseller for this product.",
          "readOnly": true,
          "$ref": "#/definitions/Reseller"
        }
      }
    },
    "ValidateProductTransferEligibilityResult": {
      "type": "object",
      "description": "Result of the product transfer eligibility validation.",
      "properties": {
        "isMoveEligible": {
          "description": "Specifies whether the transfer is eligible or not.",
          "type": "boolean",
          "readOnly": true
        },
        "errorDetails": {
          "description": "Validation error details.",
          "$ref": "#/definitions/ValidateProductTransferEligibilityError"
        }
      }
    },
    "ValidateProductTransferEligibilityError": {
      "type": "object",
      "description": "Error details of the product transfer eligibility validation.",
      "properties": {
        "code": {
          "description": "Error code for the product transfer validation.",
          "$ref": "#/definitions/ProductTransferValidationErrorCode"
        },
        "message": {
          "description": "The error message.",
          "type": "string"
        },
        "details": {
          "description": "Detailed error message explaining the error.",
          "type": "string"
        }
      }
    },
    "ProductTransferValidationErrorCode": {
      "type": "string",
      "description": "Error code of the transfer validation response.",
      "enum": [
        "InvalidSource",
        "ProductNotActive",
        "InsufficientPermissionOnSource",
        "InsufficientPermissionOnDestination",
        "DestinationBillingProfilePastDue",
        "ProductTypeNotSupported",
        "CrossBillingAccountNotAllowed",
        "NotAvailableForDestinationMarket",
        "OneTimePurchaseProductTransferNotAllowed"
      ],
      "x-ms-enum": {
        "name": "ProductTransferValidationErrorCode",
        "modelAsString": true
      }
    },
    "BillingSubscriptionsListResult": {
      "description": "The list of billing subscriptions.",
      "properties": {
        "value": {
          "description": "The list of billing subscriptions.",
          "type": "array",
          "readOnly": true,
          "items": {
            "$ref": "#/definitions/BillingSubscription"
          }
        },
        "totalCount": {
          "description": "Total number of records.",
          "type": "number",
          "format": "int32",
          "readOnly": true
        },
        "nextLink": {
          "description": "The link (url) to the next page of results.",
          "type": "string",
          "readOnly": true
        }
      }
    },
    "BillingSubscription": {
      "description": "A billing subscription.",
      "type": "object",
      "allOf": [
        {
          "$ref": "#/definitions/Resource"
        }
      ],
      "properties": {
        "properties": {
          "x-ms-client-flatten": true,
          "$ref": "#/definitions/BillingSubscriptionProperties",
          "title": "Billing subscription properties"
        }
      }
    },
    "BillingSubscriptionProperties": {
      "description": "The billing properties of a subscription.",
      "properties": {
        "displayName": {
          "description": "The name of the subscription.",
          "type": "string",
          "readOnly": true
        },
        "subscriptionId": {
          "description": "The ID of the subscription.",
          "type": "string",
          "format": "uuid",
          "readOnly": true
        },
        "subscriptionBillingStatus": {
          "description": "The current billing status of the subscription.",
          "type": "string",
          "enum": [
            "Active",
            "Inactive",
            "Abandoned",
            "Deleted",
            "Warning"
          ],
          "x-ms-enum": {
            "name": "BillingSubscriptionStatusType",
            "modelAsString": true
          }
        },
        "lastMonthCharges": {
          "description": "The last month charges.",
          "readOnly": true,
          "$ref": "#/definitions/Amount"
        },
        "monthToDateCharges": {
          "description": "The current month to date charges.",
          "readOnly": true,
          "$ref": "#/definitions/Amount"
        },
        "billingProfileId": {
          "description": "The ID of the billing profile to which the subscription is billed.",
          "type": "string",
          "readOnly": true
        },
        "billingProfileDisplayName": {
          "description": "The name of the billing profile to which the subscription is billed.",
          "type": "string",
          "readOnly": true
        },
        "costCenter": {
          "description": "The cost center applied to the subscription.",
          "type": "string"
        },
        "customerId": {
          "description": "The ID of the customer for whom the subscription was created. The field is applicable only for Microsoft Partner Agreement billing account.",
          "type": "string",
          "readOnly": true
        },
        "customerDisplayName": {
          "description": "The name of the customer for whom the subscription was created. The field is applicable only for Microsoft Partner Agreement billing account.",
          "type": "string",
          "readOnly": true
        },
        "invoiceSectionId": {
          "description": "The ID of the invoice section to which the subscription is billed.",
          "type": "string",
          "readOnly": true
        },
        "invoiceSectionDisplayName": {
          "description": "The name of the invoice section to which the subscription is billed.",
          "type": "string",
          "readOnly": true
        },
        "reseller": {
          "description": "Reseller for this subscription.",
          "readOnly": true,
          "$ref": "#/definitions/Reseller"
        },
        "skuId": {
          "description": "The sku ID of the Azure plan for the subscription.",
          "type": "string"
        },
        "skuDescription": {
          "description": "The sku description of the Azure plan for the subscription.",
          "type": "string",
          "readOnly": true
        },
        "suspensionReasons": {
          "description": "The suspension reason for a subscription. Applies only to subscriptions in Microsoft Online Services Program billing accounts.",
          "type": "array",
          "readOnly": true,
          "items": {
            "type": "string"
          }
        }
      }
    },
    "EnrollmentAccountContext": {
      "description": "The enrollment account context",
      "properties": {
        "costCenter": {
          "description": "The cost center associated with the enrollment account.",
          "type": "string"
        },
        "startDate": {
          "description": "The start date of the enrollment account.",
          "type": "string",
          "format": "date-time"
        },
        "endDate": {
          "description": "The end date of the enrollment account.",
          "type": "string",
          "format": "date-time"
        },
        "enrollmentAccountName": {
          "description": "The ID of the enrollment account.",
          "type": "string"
        }
      }
    },
    "TargetCloud": {
      "type": "string",
      "description": "Possible cloud environments.",
      "enum": [
        "USGov",
        "USNat",
        "USSec"
      ],
      "x-ms-enum": {
        "name": "targetCloud",
        "modelAsString": true
      }
    },
    "TransactionListResult": {
      "description": "The list of transactions.",
      "properties": {
        "value": {
          "description": "The list of transactions.",
          "type": "array",
          "readOnly": true,
          "items": {
            "$ref": "#/definitions/Transaction"
          }
        },
        "totalCount": {
          "description": "Total number of records.",
          "type": "number",
          "format": "int32",
          "readOnly": true
        },
        "nextLink": {
          "description": "The link (url) to the next page of results.",
          "type": "string",
          "readOnly": true
        }
      }
    },
    "Transaction": {
      "description": "A transaction.",
      "type": "object",
      "allOf": [
        {
          "$ref": "#/definitions/Resource"
        }
      ],
      "properties": {
        "properties": {
          "x-ms-client-flatten": true,
          "$ref": "#/definitions/TransactionProperties",
          "title": "Transaction properties"
        }
      }
    },
    "TransactionProperties": {
      "description": "The properties of a transaction.",
      "properties": {
        "kind": {
          "type": "string",
          "description": "The kind of transaction. Options are all or reservation.",
          "enum": [
            "all",
            "reservation"
          ],
          "x-ms-enum": {
            "name": "TransactionTypeKind",
            "modelAsString": true
          }
        },
        "date": {
          "description": "The date of transaction.",
          "type": "string",
          "format": "date-time",
          "readOnly": true
        },
        "invoice": {
          "description": "Invoice on which the transaction was billed or 'pending' if the transaction is not billed.",
          "type": "string",
          "readOnly": true
        },
        "invoiceId": {
          "description": "The ID of the invoice on which the transaction was billed. This field is only applicable for transactions which are billed.",
          "type": "string",
          "readOnly": true
        },
        "orderId": {
          "description": "The order ID of the reservation. The field is only applicable for transaction of kind reservation.",
          "type": "string",
          "readOnly": true
        },
        "orderName": {
          "description": "The name of the reservation order. The field is only applicable for transactions of kind reservation.",
          "type": "string",
          "readOnly": true
        },
        "productFamily": {
          "description": "The family of the product for which the transaction took place.",
          "type": "string",
          "readOnly": true
        },
        "productTypeId": {
          "description": "The ID of the product type for which the transaction took place.",
          "type": "string",
          "readOnly": true
        },
        "productType": {
          "description": "The type of the product for which the transaction took place.",
          "type": "string",
          "readOnly": true
        },
        "productDescription": {
          "description": "The description of the product for which the transaction took place.",
          "type": "string",
          "readOnly": true
        },
        "transactionType": {
          "description": "The type of transaction.",
          "type": "string",
          "enum": [
            "Purchase",
            "Usage Charge"
          ],
          "x-ms-enum": {
            "name": "ReservationType",
            "modelAsString": true
          }
        },
        "transactionAmount": {
          "description": "The charge associated with the transaction.",
          "readOnly": true,
          "$ref": "#/definitions/Amount"
        },
        "quantity": {
          "description": "The quantity purchased in the transaction.",
          "type": "integer",
          "format": "int32",
          "readOnly": true
        },
        "invoiceSectionId": {
          "description": "The ID of the invoice section which will be billed for the transaction.",
          "type": "string",
          "readOnly": true
        },
        "invoiceSectionDisplayName": {
          "description": "The name of the invoice section which will be billed for the transaction.",
          "type": "string",
          "readOnly": true
        },
        "billingProfileId": {
          "description": "The ID of the billing profile which will be billed for the transaction.",
          "type": "string",
          "readOnly": true
        },
        "billingProfileDisplayName": {
          "description": "The name of the billing profile which will be billed for the transaction.",
          "type": "string",
          "readOnly": true
        },
        "customerId": {
          "description": "The ID of the customer for which the transaction took place. The field is applicable only for Microsoft Partner Agreement billing account.",
          "type": "string",
          "readOnly": true
        },
        "customerDisplayName": {
          "description": "The name of the customer for which the transaction took place. The field is applicable only for Microsoft Partner Agreement billing account.",
          "type": "string",
          "readOnly": true
        },
        "subscriptionId": {
          "description": "The ID of the subscription that was used for the transaction. The field is only applicable for transaction of kind reservation.",
          "type": "string",
          "readOnly": true
        },
        "subscriptionName": {
          "description": "The name of the subscription that was used for the transaction. The field is only applicable for transaction of kind reservation.",
          "type": "string",
          "readOnly": true
        },
        "azurePlan": {
          "description": "The type of azure plan of the subscription that was used for the transaction.",
          "type": "string",
          "readOnly": true
        },
        "azureCreditApplied": {
          "description": "The amount of any Azure credits automatically applied to this transaction.",
          "readOnly": true,
          "$ref": "#/definitions/Amount"
        },
        "billingCurrency": {
          "description": "The ISO 4217 code for the currency in which this transaction is billed.",
          "type": "string",
          "readOnly": true
        },
        "discount": {
          "description": "The percentage discount, if any, applied to this transaction.",
          "type": "number",
          "readOnly": true
        },
        "effectivePrice": {
          "description": "The price of the product after applying any discounts.",
          "readOnly": true,
          "$ref": "#/definitions/Amount"
        },
        "exchangeRate": {
          "description": "The exchange rate used to convert charged amount to billing currency, if applicable.",
          "type": "number",
          "readOnly": true
        },
        "marketPrice": {
          "description": "The retail price of the product.",
          "readOnly": true,
          "$ref": "#/definitions/Amount"
        },
        "pricingCurrency": {
          "description": "The ISO 4217 code for the currency in which the product is priced.",
          "type": "string",
          "readOnly": true
        },
        "servicePeriodStartDate": {
          "description": "The date of the purchase of the product, or the start date of the month in which usage started.",
          "type": "string",
          "format": "date-time",
          "readOnly": true
        },
        "servicePeriodEndDate": {
          "description": "The end date of the product term, or the end date of the month in which usage ended.",
          "type": "string",
          "format": "date-time",
          "readOnly": true
        },
        "subTotal": {
          "description": "The pre-tax charged amount for the transaction.",
          "readOnly": true,
          "$ref": "#/definitions/Amount"
        },
        "tax": {
          "description": "The tax amount applied to the transaction.",
          "readOnly": true,
          "$ref": "#/definitions/Amount"
        },
        "unitOfMeasure": {
          "description": "The unit of measure used to bill for the product. For example, compute services are billed per hour.",
          "type": "string",
          "readOnly": true
        },
        "units": {
          "description": "The number of units used for a given product.",
          "type": "number",
          "readOnly": true
        },
        "unitType": {
          "description": "The description for the unit of measure for a given product.",
          "type": "string",
          "readOnly": true
        }
      }
    },
    "Policy": {
      "description": "A policy.",
      "type": "object",
      "allOf": [
        {
          "$ref": "#/definitions/Resource"
        }
      ],
      "properties": {
        "properties": {
          "x-ms-client-flatten": true,
          "$ref": "#/definitions/PolicyProperties",
          "title": "Policy properties"
        }
      }
    },
    "PolicyProperties": {
      "description": "The properties of a policy.",
      "properties": {
        "marketplacePurchases": {
          "description": "The policy that controls whether Azure marketplace purchases are allowed for a billing profile.",
          "type": "string",
          "enum": [
            "AllAllowed",
            "OnlyFreeAllowed",
            "NotAllowed"
          ],
          "x-ms-enum": {
            "name": "MarketplacePurchasesPolicy",
            "modelAsString": true
          }
        },
        "reservationPurchases": {
          "description": "The policy that controls whether Azure reservation purchases are allowed for a billing profile.",
          "type": "string",
          "enum": [
            "Allowed",
            "NotAllowed"
          ],
          "x-ms-enum": {
            "name": "ReservationPurchasesPolicy",
            "modelAsString": true
          }
        },
        "viewCharges": {
          "description": "The policy that controls whether users with Azure RBAC access to a subscription can view its charges.",
          "type": "string",
          "enum": [
            "Allowed",
            "NotAllowed"
          ],
          "x-ms-enum": {
            "name": "ViewChargesPolicy",
            "modelAsString": true
          }
        }
      }
    },
    "CustomerPolicy": {
      "description": "The customer's Policy.",
      "type": "object",
      "allOf": [
        {
          "$ref": "#/definitions/Resource"
        }
      ],
      "properties": {
        "properties": {
          "x-ms-client-flatten": true,
          "$ref": "#/definitions/CustomerPolicyProperties",
          "title": "Customer Policy properties"
        }
      }
    },
    "CustomerPolicyProperties": {
      "description": "The properties of a customer's policy.",
      "properties": {
        "viewCharges": {
          "description": "The policy that controls whether the users in customer's organization can view charges at pay-as-you-go prices.",
          "type": "string",
          "enum": [
            "Allowed",
            "NotAllowed"
          ],
          "x-ms-enum": {
            "name": "ViewCharges",
            "modelAsString": true
          }
        }
      }
    },
    "AvailableBalance": {
      "description": "The latest Azure credit balance. This is the balance available for pay now.",
      "type": "object",
      "allOf": [
        {
          "$ref": "#/definitions/Resource"
        }
      ],
      "properties": {
        "properties": {
          "x-ms-client-flatten": true,
          "$ref": "#/definitions/AvailableBalanceProperties",
          "title": "Available balance properties"
        }
      }
    },
    "AvailableBalanceProperties": {
      "description": "The properties of available balance.",
      "properties": {
        "amount": {
          "description": "Balance amount.",
          "readOnly": true,
          "$ref": "#/definitions/Amount"
        }
      }
    },
    "Amount": {
      "description": "The amount.",
      "properties": {
        "currency": {
          "description": "The currency for the amount value.",
          "type": "string",
          "readOnly": true
        },
        "value": {
          "description": "Amount value.",
          "type": "number"
        }
      }
    },
    "Operation": {
      "description": "A Billing REST API operation.",
      "type": "object",
      "properties": {
        "name": {
          "description": "Operation name: {provider}/{resource}/{operation}.",
          "type": "string",
          "readOnly": true
        },
        "isDataAction": {
          "description": "Identifies if the operation is a data operation.",
          "type": "boolean",
          "readOnly": true
        },
        "display": {
          "description": "The object that represents the operation.",
          "properties": {
            "provider": {
              "description": "Service provider: Microsoft.Billing.",
              "type": "string",
              "readOnly": true
            },
            "resource": {
              "description": "Resource on which the operation is performed such as invoice and billing subscription.",
              "type": "string",
              "readOnly": true
            },
            "operation": {
              "description": "Operation type such as read, write and delete.",
              "type": "string",
              "readOnly": true
            },
            "description": {
              "description": "Description of operation.",
              "type": "string",
              "readOnly": true
            }
          }
        }
      }
    },
    "OperationListResult": {
      "description": "The list of billing operations and a URL link to get the next set of results.",
      "properties": {
        "value": {
          "description": "The list of billing operations supported by the Microsoft.Billing resource provider.",
          "type": "array",
          "readOnly": true,
          "items": {
            "$ref": "#/definitions/Operation"
          }
        },
        "nextLink": {
          "description": "URL to get the next set of operation list results if there are any.",
          "type": "string",
          "readOnly": true
        }
      }
    },
    "BillingRoleAssignmentListResult": {
      "description": "The list of role assignments.",
      "properties": {
        "value": {
          "description": "The list of role assignments.",
          "type": "array",
          "readOnly": true,
          "items": {
            "$ref": "#/definitions/BillingRoleAssignment"
          }
        },
        "nextLink": {
          "description": "The link (url) to the next page of results.",
          "type": "string",
          "readOnly": true
        }
      }
    },
    "BillingRoleAssignment": {
      "description": "The role assignment",
      "type": "object",
      "allOf": [
        {
          "$ref": "#/definitions/Resource"
        }
      ],
      "properties": {
        "properties": {
          "description": "The properties of the role assignment.",
          "x-ms-client-flatten": true,
          "$ref": "#/definitions/BillingRoleAssignmentProperties"
        }
      }
    },
    "BillingRoleAssignmentProperties": {
      "description": "The properties of the role assignment.",
      "properties": {
        "createdOn": {
          "description": "The date the role assignment was created.",
          "type": "string",
          "readOnly": true
        },
        "createdByPrincipalTenantId": {
          "description": "The tenant Id of the user who created the role assignment.",
          "type": "string",
          "readOnly": true
        },
        "createdByPrincipalId": {
          "description": "The principal Id of the user who created the role assignment.",
          "type": "string",
          "readOnly": true
        },
        "createdByUserEmailAddress": {
          "description": "The email address of the user who created the role assignment.",
          "type": "string",
          "readOnly": true
        },
        "principalId": {
          "description": "The principal id of the user to whom the role was assigned.",
          "type": "string"
        },
        "principalTenantId": {
          "description": "The principal tenant id of the user to whom the role was assigned.",
          "type": "string"
        },
        "roleDefinitionId": {
          "description": "The ID of the role definition.",
          "type": "string"
        },
        "scope": {
          "description": "The scope at which the role was assigned.",
          "type": "string",
          "readOnly": true
        },
        "userAuthenticationType": {
          "description": "The authentication type.",
          "type": "string"
        },
        "userEmailAddress": {
          "description": "The email address of the user.",
          "type": "string"
        }
      }
    },
    "BillingRoleDefinitionListResult": {
      "description": "The list of role definitions.",
      "properties": {
        "value": {
          "description": "The role definitions.",
          "type": "array",
          "readOnly": true,
          "items": {
            "$ref": "#/definitions/BillingRoleDefinition"
          }
        },
        "nextLink": {
          "description": "The link (url) to the next page of results.",
          "type": "string",
          "readOnly": true
        }
      }
    },
    "BillingRoleDefinition": {
      "description": "The properties of a role definition.",
      "type": "object",
      "allOf": [
        {
          "$ref": "#/definitions/Resource"
        }
      ],
      "properties": {
        "properties": {
          "description": "The properties of the a role definition.",
          "x-ms-client-flatten": true,
          "$ref": "#/definitions/BillingRoleDefinitionProperties"
        }
      }
    },
    "BillingRoleDefinitionProperties": {
      "description": "The properties of the a role definition.",
      "properties": {
        "description": {
          "description": "The role description",
          "type": "string",
          "readOnly": true
        },
        "permissions": {
          "description": "The billingPermissions the role has",
          "type": "array",
          "items": {
            "$ref": "#/definitions/BillingPermissionsProperties"
          }
        },
        "roleName": {
          "description": "The name of the role",
          "type": "string",
          "readOnly": true
        }
      }
    },
    "BillingPermissionsListResult": {
      "description": "Result of list billingPermissions a caller has on a billing account.",
      "properties": {
        "value": {
          "description": "The list of billingPermissions a caller has on a billing account.",
          "type": "array",
          "readOnly": true,
          "items": {
            "$ref": "#/definitions/BillingPermissionsProperties"
          }
        },
        "nextLink": {
          "description": "The link (url) to the next page of results.",
          "type": "string",
          "readOnly": true
        }
      }
    },
    "BillingPermissionsProperties": {
      "description": "The set of allowed action and not allowed actions a caller has on a billing account",
      "type": "object",
      "properties": {
        "actions": {
          "description": "The set of actions that the caller is allowed to perform.",
          "type": "array",
          "readOnly": true,
          "items": {
            "$ref": "#/definitions/Action"
          }
        },
        "notActions": {
          "description": "The set of actions that the caller is not allowed to perform.",
          "type": "array",
          "readOnly": true,
          "items": {
            "$ref": "#/definitions/NotAction"
          }
        }
      }
    },
    "AgreementListResult": {
      "description": "Result of listing agreements.",
      "properties": {
        "value": {
          "description": "The list of agreements.",
          "type": "array",
          "readOnly": true,
          "items": {
            "$ref": "#/definitions/Agreement"
          }
        },
        "nextLink": {
          "description": "The link (url) to the next page of results.",
          "type": "string",
          "readOnly": true
        }
      }
    },
    "Agreement": {
      "description": "An agreement.",
      "type": "object",
      "allOf": [
        {
          "$ref": "#/definitions/Resource"
        }
      ],
      "properties": {
        "properties": {
          "description": "The properties of an agreement.",
          "x-ms-client-flatten": true,
          "$ref": "#/definitions/AgreementProperties"
        }
      }
    },
    "AgreementProperties": {
      "description": "The properties of an agreement.",
      "properties": {
        "agreementLink": {
          "description": "The URL to download the agreement.",
          "type": "string",
          "readOnly": true
        },
        "category": {
          "type": "string",
          "description": "The category of the agreement signed by a customer.",
          "readOnly": true,
          "enum": [
            "MicrosoftCustomerAgreement",
            "AffiliatePurchaseTerms",
            "Other"
          ],
          "x-ms-enum": {
            "name": "category",
            "modelAsString": true
          }
        },
        "acceptanceMode": {
          "type": "string",
          "description": "The mode of acceptance for an agreement.",
          "readOnly": true,
          "enum": [
            "ClickToAccept",
            "ESignEmbedded",
            "ESignOffline"
          ],
          "x-ms-enum": {
            "name": "acceptanceMode",
            "modelAsString": true
          }
        },
<<<<<<< HEAD
        "billingProfileInfo": {
          "description": "The list of billing profiles associated with agreement and present only for specific agreements.",
          "readOnly": true,
          "$ref": "#/definitions/BillingProfileInfo"
=======
        "billingProfilesInfo": {
          "type": "array",
          "description": "The list of billing profiles associated with agreement and present only for specific agreements.",
          "readOnly": true,
          "items": {
            "$ref": "#/definitions/BillingProfileInfo"
          }
>>>>>>> 4d63c7c4
        },
        "effectiveDate": {
          "description": "The date from which the agreement is effective.",
          "type": "string",
          "format": "date-time",
          "readOnly": true
        },
        "expirationDate": {
          "description": "The date when the agreement expires.",
          "type": "string",
          "format": "date-time",
          "readOnly": true
        },
        "participants": {
          "description": "The list of participants that participates in acceptance of an agreement.",
          "type": "array",
          "items": {
            "$ref": "#/definitions/Participants"
          }
        },
        "status": {
          "description": "The current status of the agreement.",
          "type": "string",
          "readOnly": true
        }
      }
    },
    "BillingProfileInfo": {
<<<<<<< HEAD
=======
      "type": "object",
>>>>>>> 4d63c7c4
      "description": "Details about billing profile associated with agreement and available only for specific agreements.",
      "properties": {
        "billingProfileId": {
          "description": "The unique identifier for the billing profile.",
          "type": "string"
        },
        "billingProfileDisplayName": {
          "description": "The name of the billing profile",
          "type": "string"
        },
        "indirectRelationshipOrganizationName": {
          "description": "Billing account name. This property is available for a specific type of agreement.",
          "type": "string"
        }
      }
    },
    "Participants": {
      "description": "The details about a participant.",
      "properties": {
        "status": {
          "description": "The acceptance status of the participant.",
          "type": "string",
          "readOnly": true
        },
        "statusDate": {
          "description": "The date when the status got changed.",
          "type": "string",
          "format": "date-time",
          "readOnly": true
        },
        "email": {
          "description": "The email address of the participant.",
          "type": "string",
          "readOnly": true
        }
      }
    },
    "Action": {
      "description": "The action the caller is allowed to perform.",
      "type": "string",
      "readOnly": true
    },
    "NotAction": {
      "description": "The set of actions that the caller is not allowed to perform.",
      "type": "string",
      "readOnly": true
    },
    "ReservationsListResult": {
      "description": "The list of reservations and summary of roll out count of reservations in each state.",
      "properties": {
        "value": {
          "description": "The list of reservations.",
          "type": "array",
          "readOnly": true,
          "items": {
            "$ref": "#/definitions/Reservation"
          }
        },
        "nextLink": {
          "description": "The link (url) to the next page of results.",
          "type": "string",
          "readOnly": true
        },
        "summary": {
          "description": "The roll out count summary of the reservations",
          "type": "object",
          "$ref": "#/definitions/ReservationSummary"
        }
      }
    },
    "Reservation": {
      "description": "The definition of the reservation.",
      "properties": {
        "id": {
          "description": "The id of the reservation.",
          "type": "string",
          "readOnly": true
        },
        "name": {
          "description": "The name of the reservation.",
          "type": "string",
          "readOnly": true
        },
        "type": {
          "description": "The type of the reservation.",
          "type": "string",
          "readOnly": true
        },
        "location": {
          "description": "The location of the reservation.",
          "type": "string",
          "readOnly": true
        },
        "sku": {
          "description": "The sku information associated to this reservation ",
          "type": "object",
          "$ref": "#/definitions/ReservationSkuProperty"
        },
        "properties": {
          "description": "The properties associated to this reservation ",
          "type": "object",
          "x-ms-client-flatten": true,
          "$ref": "#/definitions/ReservationProperty"
        }
      }
    },
    "ReservationSkuProperty": {
      "description": "The property of reservation sku object.",
      "properties": {
        "name": {
          "description": "The name of the reservation sku.",
          "type": "string",
          "readOnly": true
        }
      }
    },
    "ReservationProperty": {
      "description": "The property of reservation object.",
      "properties": {
        "appliedScopes": {
          "description": "The array of applied scopes of a reservation. Will be null if the reservation is in Shared scope",
          "type": "array",
          "items": {
            "$ref": "#/definitions/ReservationAppliedScope"
          }
        },
        "appliedScopeType": {
          "description": "The applied scope type of the reservation.",
          "type": "string",
          "readOnly": true
        },
        "reservedResourceType": {
          "description": "The reserved source type of the reservation, e.g. virtual machine.",
          "type": "string",
          "readOnly": true
        },
        "quantity": {
          "description": "The number of the reservation.",
          "type": "number",
          "readOnly": true
        },
        "provisioningState": {
          "description": "The provisioning state of the reservation, e.g. Succeeded",
          "type": "string",
          "readOnly": true
        },
        "expiryDate": {
          "description": "The expiry date of the reservation",
          "type": "string",
          "readOnly": true
        },
        "provisioningSubState": {
          "description": "The provisioning state of the reservation, e.g. Succeeded",
          "type": "string",
          "readOnly": true
        },
        "displayName": {
          "description": "The display name of the reservation",
          "type": "string",
          "readOnly": true
        },
        "displayProvisioningState": {
          "description": "The provisioning state of the reservation for display, e.g. Succeeded",
          "type": "string",
          "readOnly": true
        },
        "userFriendlyRenewState": {
          "description": "The renew state of the reservation for display, e.g. On",
          "type": "string",
          "readOnly": true
        },
        "userFriendlyAppliedScopeType": {
          "description": "The applied scope type of the reservation for display, e.g. Shared",
          "type": "string",
          "readOnly": true
        },
        "effectiveDateTime": {
          "description": "The effective date time of the reservation",
          "type": "string",
          "readOnly": true
        },
        "skuDescription": {
          "description": "The sku description of the reservation",
          "type": "string",
          "readOnly": true
        },
        "term": {
          "description": "The term of the reservation, e.g. P1Y",
          "type": "string",
          "readOnly": true
        },
        "renew": {
          "description": "The renew state of the reservation",
          "type": "boolean",
          "readOnly": true
        },
        "renewSource": {
          "description": "The renew source of the reservation",
          "type": "string",
          "readOnly": true
        },
        "utilization": {
          "readOnly": true,
          "type": "object",
          "description": "Reservation utilization",
          "properties": {
            "trend": {
              "description": "The number of days trend for a reservation",
              "readOnly": true,
              "type": "string"
            },
            "aggregates": {
              "description": "The array of aggregates of a reservation's utilization",
              "type": "array",
              "items": {
                "$ref": "#/definitions/ReservationUtilizationAggregates"
              }
            }
          }
        }
      }
    },
    "ReservationAppliedScope": {
      "readOnly": true,
      "type": "string",
      "description": "Reservation applied scope"
    },
    "ReservationUtilizationAggregates": {
      "description": "The aggregate values of reservation utilization",
      "type": "object",
      "properties": {
        "grain": {
          "description": "The grain of the aggregate",
          "readOnly": true,
          "type": "number"
        },
        "grainUnit": {
          "description": "The grain unit of the aggregate",
          "readOnly": true,
          "type": "string"
        },
        "value": {
          "description": "The aggregate value",
          "readOnly": true,
          "type": "number"
        },
        "valueUnit": {
          "description": "The aggregate value unit",
          "readOnly": true,
          "type": "string"
        }
      }
    },
    "ReservationSummary": {
      "description": "The roll up count summary of reservations in each state",
      "type": "object",
      "properties": {
        "succeededCount": {
          "description": "The number of reservation in Succeeded state",
          "readOnly": true,
          "type": "number"
        },
        "failedCount": {
          "description": "The number of reservation in Failed state",
          "readOnly": true,
          "type": "number"
        },
        "expiringCount": {
          "description": "The number of reservation in Expiring state",
          "readOnly": true,
          "type": "number"
        },
        "expiredCount": {
          "description": "The number of reservation in Expired state",
          "readOnly": true,
          "type": "number"
        },
        "pendingCount": {
          "description": "The number of reservation in Pending state",
          "readOnly": true,
          "type": "number"
        },
        "cancelledCount": {
          "description": "The number of reservation in Cancelled state",
          "readOnly": true,
          "type": "number"
        }
      }
    }
  },
  "parameters": {
    "apiVersionParameter": {
      "name": "api-version",
      "in": "query",
      "required": true,
      "type": "string",
      "description": "The version of the API to be used with the client request. The current version is 2020-05-01."
    },
    "subscriptionIdParameter": {
      "name": "subscriptionId",
      "in": "path",
      "description": "The ID that uniquely identifies an Azure subscription.",
      "required": true,
      "type": "string"
    },
    "billingAccountNameParameter": {
      "name": "billingAccountName",
      "in": "path",
      "description": "The ID that uniquely identifies a billing account.",
      "required": true,
      "type": "string",
      "x-ms-parameter-location": "method"
    },
    "invoiceSectionNameParameter": {
      "name": "invoiceSectionName",
      "in": "path",
      "description": "The ID that uniquely identifies an invoice section.",
      "required": true,
      "type": "string",
      "x-ms-parameter-location": "method"
    },
    "enrollmentAccountNameParameter": {
      "name": "enrollmentAccountName",
      "in": "path",
      "description": "The ID that uniquely identifies an enrollment account.",
      "required": true,
      "type": "string",
      "x-ms-parameter-location": "method"
    },
    "departmentNameParameter": {
      "name": "departmentName",
      "in": "path",
      "description": "The ID that uniquely identifies a department.",
      "required": true,
      "type": "string",
      "x-ms-parameter-location": "method"
    },
    "instructionNameParameter": {
      "name": "instructionName",
      "in": "path",
      "description": "Instruction Name.",
      "required": true,
      "type": "string",
      "x-ms-parameter-location": "method"
    },
    "billingProfileNameParameter": {
      "name": "billingProfileName",
      "in": "path",
      "description": "The ID that uniquely identifies a billing profile.",
      "required": true,
      "type": "string",
      "x-ms-parameter-location": "method"
    },
    "operationIdParameter": {
      "name": "operationId",
      "in": "path",
      "description": "Operation Id.",
      "required": true,
      "type": "string",
      "x-ms-parameter-location": "method"
    },
    "billingRoleDefinitionNameParameter": {
      "name": "billingRoleDefinitionName",
      "in": "path",
      "description": "The ID that uniquely identifies a role definition.",
      "required": true,
      "type": "string",
      "x-ms-parameter-location": "method"
    },
    "billingRoleAssignmentNameParameter": {
      "name": "billingRoleAssignmentName",
      "in": "path",
      "description": "The ID that uniquely identifies a role assignment.",
      "required": true,
      "type": "string",
      "x-ms-parameter-location": "method"
    },
    "invoiceNameParameter": {
      "name": "invoiceName",
      "in": "path",
      "description": "The ID that uniquely identifies an invoice.",
      "required": true,
      "type": "string",
      "x-ms-parameter-location": "method"
    },
    "productNameParameter": {
      "name": "productName",
      "in": "path",
      "description": "The ID that uniquely identifies a product.",
      "required": true,
      "type": "string",
      "x-ms-parameter-location": "method"
    },
    "agreementNameParameter": {
      "name": "agreementName",
      "in": "path",
      "description": "The ID that uniquely identifies an agreement.",
      "required": true,
      "type": "string",
      "x-ms-parameter-location": "method"
    },
    "transactionNameParameter": {
      "name": "transactionName",
      "in": "path",
      "description": "The ID that uniquely identifies a transaction.",
      "required": true,
      "type": "string",
      "x-ms-parameter-location": "method"
    },
    "customerNameParameter": {
      "name": "customerName",
      "in": "path",
      "description": "The ID that uniquely identifies a customer.",
      "required": true,
      "type": "string",
      "x-ms-parameter-location": "method"
    }
  },
  "security": [
    {
      "azure_auth": [
        "user_impersonation"
      ]
    }
  ],
  "securityDefinitions": {
    "azure_auth": {
      "type": "oauth2",
      "authorizationUrl": "https://login.microsoftonline.com/common/oauth2/authorize",
      "flow": "implicit",
      "description": "Azure Active Directory OAuth2 Flow.",
      "scopes": {
        "user_impersonation": "impersonate your user account"
      }
    }
  }
}<|MERGE_RESOLUTION|>--- conflicted
+++ resolved
@@ -6435,20 +6435,10 @@
             "modelAsString": true
           }
         },
-<<<<<<< HEAD
         "billingProfileInfo": {
           "description": "The list of billing profiles associated with agreement and present only for specific agreements.",
           "readOnly": true,
           "$ref": "#/definitions/BillingProfileInfo"
-=======
-        "billingProfilesInfo": {
-          "type": "array",
-          "description": "The list of billing profiles associated with agreement and present only for specific agreements.",
-          "readOnly": true,
-          "items": {
-            "$ref": "#/definitions/BillingProfileInfo"
-          }
->>>>>>> 4d63c7c4
         },
         "effectiveDate": {
           "description": "The date from which the agreement is effective.",
@@ -6477,10 +6467,6 @@
       }
     },
     "BillingProfileInfo": {
-<<<<<<< HEAD
-=======
-      "type": "object",
->>>>>>> 4d63c7c4
       "description": "Details about billing profile associated with agreement and available only for specific agreements.",
       "properties": {
         "billingProfileId": {

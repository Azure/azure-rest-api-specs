--- conflicted
+++ resolved
@@ -383,22 +383,8 @@
     },
     "billingSubscriptionName": {
       "in": "path",
-<<<<<<< HEAD
       "name": "billingSubscriptionName",
       "description": "The ID that uniquely identifies a billing subscription.",
-=======
-      "name": "enrollmentAccountName",
-      "description": "The ID that uniquely identifies an enrollment account.",
-      "required": true,
-      "type": "string",
-      "pattern": "^[1-9][0-9]*$",
-      "x-ms-parameter-location": "method"
-    },
-    "departmentName": {
-      "in": "path",
-      "name": "departmentName",
-      "description": "The ID that uniquely identifies the department.",
->>>>>>> 495bf6b9
       "required": true,
       "type": "string",
       "pattern": "^[0-9A-Fa-f]{8}-([0-9A-Fa-f]{4}-){3}[0-9A-Fa-f]{12}$",

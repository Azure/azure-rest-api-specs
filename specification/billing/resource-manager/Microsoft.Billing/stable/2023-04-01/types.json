{
  "swagger": "2.0",
  "info": {
    "title": "BillingManagementClient",
    "description": "Documentation for Microsoft.Billing.",
    "contact": {
      "name": "Microsoft.Billing",
      "url": "https://learn.microsoft.com/en-us/rest/api/billing/",
      "email": "pacebpexphot@microsoft.com"
    },
    "version": "2023-04-01"
  },
  "paths": { },
  "definitions": {
    "ArmError": {
      "description": "The error detail.",
      "type": "object",
      "properties": {
        "code": {
          "description": "The error code.",
          "type": "string",
          "readOnly": true
        },
        "message": {
          "description": "The error message.",
          "type": "string",
          "readOnly": true
        },
        "target": {
          "description": "The error target.",
          "type": "string",
          "readOnly": true
        },
        "details": {
          "description": "The error details.",
          "type": "array",
          "items": {
            "$ref": "#/definitions/ArmError"
          },
          "readOnly": true,
          "x-ms-identifiers": [ ]
        },
        "additionalInfo": {
          "description": "The resource management error additional info.",
          "type": "array",
          "items": {
            "description": "The resource management error additional info.",
            "type": "object",
            "properties": {
              "type": {
                "description": "The additional info type.",
                "type": "string",
                "readOnly": true
              },
              "info": {
                "description": "The additional info.",
                "type": "object",
                "readOnly": true
              }
            }
          },
          "readOnly": true,
          "x-ms-identifiers": [ ]
        }
      }
    },
    "ArmErrorResponse": {
      "description": "Common error response for all Azure Resource Manager APIs to return error details for failed operations. (This also follows the OData error response format.).",
      "type": "object",
      "properties": {
        "error": {
          "description": "The error object.",
          "allOf": [
            {
              "$ref": "#/definitions/ArmError"
            }
          ]
        }
      }
    },
    "ArmResource": {
      "description": "Common fields that are returned in the response for all Azure Resource Manager resources.",
      "type": "object",
      "properties": {
        "type": {
          "description": "The type of the resource. E.g. \"Microsoft.Compute/virtualMachines\" or \"Microsoft.Storage/storageAccounts\".",
          "type": "string",
          "readOnly": true
        },
        "id": {
          "description": "Fully qualified resource ID for the resource.",
          "type": "string",
          "readOnly": true
        },
        "name": {
          "description": "The name of the resource.",
          "type": "string",
          "readOnly": true
        },
<<<<<<< HEAD
=======
        "type": {
          "description": "The type of the resource.",
          "type": "string",
          "readOnly": true
        },
        "tags": {
          "description": "Dictionary of metadata associated with the resource. It may not be populated for all resource types. Maximum key/value length supported of 256 characters. Keys/value should not empty value nor null. Keys can not contain < > % & \\ ? /",
          "type": "object",
          "additionalProperties": {
            "type": "string"
          }
        },
>>>>>>> ceb39cc9
        "systemData": {
          "$ref": "../../../../../common-types/resource-management/v2/types.json#/definitions/systemData"
        }
      }
    },
    "Amount": {
      "description": "The amount.",
      "type": "object",
      "properties": {
        "currency": {
          "description": "The currency for the amount value.",
          "type": "string",
          "readOnly": true
        },
        "value": {
          "format": "double",
          "description": "Amount value.",
          "type": "number"
        }
      }
    },
    "AddressDetails": {
      "description": "Address details.",
      "required": [
        "addressLine1",
        "country"
      ],
      "type": "object",
      "properties": {
        "addressLine1": {
          "description": "Address line 1.",
          "minLength": 1,
          "type": "string"
        },
        "addressLine2": {
          "description": "Address line 2.",
          "type": "string"
        },
        "addressLine3": {
          "description": "Address line 3.",
          "type": "string"
        },
        "city": {
          "description": "Address city.",
          "type": "string"
        },
        "companyName": {
          "description": "Company name.",
          "type": "string"
        },
        "country": {
          "description": "Country code uses IS02, 2-digit format.",
          "minLength": 1,
          "type": "string"
        },
        "district": {
          "description": "Address district.",
          "type": "string"
        },
        "email": {
          "description": "Email address.",
          "type": "string"
        },
        "firstName": {
          "description": "First name.",
          "type": "string"
        },
        "lastName": {
          "description": "Last name.",
          "type": "string"
        },
        "middleName": {
          "description": "Middle name.",
          "type": "string"
        },
        "phoneNumber": {
          "description": "Phone number.",
          "type": "string"
        },
        "postalCode": {
          "description": "Postal code.",
          "type": "string"
        },
        "region": {
          "description": "Address region.",
          "type": "string"
        },
        "isValidAddress": {
          "description": "Indicates if the address is incomplete.",
          "type": "boolean"
        }
      }
    },
    "ArmPatchResource": {
      "description": "Common fields that are in the patch method request body of all Azure Resource Manager patch resources.",
      "type": "object"
    },
    "IndirectRelationshipInfo": {
      "description": "Identifies the billing profile that is linked to another billing profile in indirect purchase motion.",
      "type": "object",
      "properties": {
        "billingAccountName": {
          "description": "The billing account name of the partner or the customer for an indirect motion.",
          "type": "string"
        },
        "billingProfileName": {
          "description": "The billing profile name of the partner or the customer for an indirect motion. This field is not populated for Enterprise Agreement billing accounts.",
          "type": "string"
        },
        "displayName": {
          "description": "The display name of the partner or customer for an indirect motion.",
          "type": "string"
        }
      }
    },
    "AzurePlan": {
      "description": "Details of the Azure plan.",
      "type": "object",
      "properties": {
        "skuId": {
          "description": "The ID that uniquely identifies a sku.",
          "type": "string",
          "readOnly": true
        },
        "skuDescription": {
          "description": "The sku description.",
          "type": "string"
        }
      }
    },
    "Reseller": {
      "description": "Details of the reseller.",
      "type": "object",
      "properties": {
        "resellerId": {
          "description": "The MPN ID of the reseller.",
          "type": "string",
          "readOnly": true
        },
        "description": {
          "description": "The name of the reseller.",
          "type": "string",
          "readOnly": true
        }
      },
      "readOnly": true
    }
  },
  "parameters": {
    "billingAccountName": {
      "in": "path",
      "name": "billingAccountName",
      "description": "The ID that uniquely identifies a billing account.",
      "required": true,
      "type": "string",
      "pattern": "^([0-9]+|[0-9A-Fa-f]{8}-([0-9A-Fa-f]{4}-){3}[0-9A-Fa-f]{12}(:[0-9A-Fa-f]{8}-([0-9A-Fa-f]{4}-){3}[0-9A-Fa-f]{12}_[0-9]{4}(-[0-9]{2}){2})?)$",
      "x-ms-parameter-location": "method"
    },
    "apiVersionParameter": {
      "in": "query",
      "name": "api-version",
      "description": "The version of the API to be used with the client request. The current version is 2023-04-01.",
      "required": true,
      "type": "string",
      "x-ms-parameter-location": "method"
    },
    "associatedTenantName": {
      "in": "path",
      "name": "associatedTenantName",
      "description": "The ID that uniquely identifies a tenant.",
      "required": true,
      "type": "string",
      "pattern": "^[0-9A-Fa-f]{8}-([0-9A-Fa-f]{4}-){3}[0-9A-Fa-f]{12}$",
      "x-ms-parameter-location": "method"
    },
    "filter": {
      "in": "query",
      "name": "filter",
      "description": "The filter query option allows clients to filter a collection of resources that are addressed by a request URL.",
      "type": "string",
      "x-ms-parameter-location": "method"
    },
    "orderBy": {
      "in": "query",
      "name": "orderBy",
      "description": "The orderby query option allows clients to request resources in a particular order.",
      "type": "string",
      "x-ms-parameter-location": "method"
    },
    "top": {
      "in": "query",
      "name": "top",
      "description": "The top query option requests the number of items in the queried collection to be included in the result. The maximum supported value for top is 50.",
      "type": "integer",
      "format": "int64",
      "x-ms-parameter-location": "method"
    },
    "skip": {
      "in": "query",
      "name": "skip",
      "description": "The skip query option requests the number of items in the queried collection that are to be skipped and not included in the result.",
      "type": "integer",
      "format": "int64",
      "x-ms-parameter-location": "method"
    },
    "count": {
      "in": "query",
      "name": "count",
      "description": "The count query option allows clients to request a count of the matching resources included with the resources in the response.",
      "type": "boolean",
      "x-ms-parameter-location": "method"
    },
    "search": {
      "in": "query",
      "name": "search",
      "description": "The search query option allows clients to request items within a collection matching a free-text search expression. search is only supported for string fields.",
      "type": "string",
      "x-ms-parameter-location": "method"
    },
    "billingProfileName": {
<<<<<<< HEAD
=======
      "in": "path",
      "name": "billingProfileName",
      "description": "The ID that uniquely identifies a billing profile.",
      "required": true,
      "type": "string",
      "pattern": "^[a-zA-Z\\d-_]{1,128}$",
      "x-ms-parameter-location": "method"
    },
    "customerName": {
>>>>>>> ceb39cc9
      "in": "path",
      "name": "customerName",
      "description": "The ID that uniquely identifies a customer.",
      "required": true,
      "type": "string",
      "pattern": "^[a-zA-Z\\d-_]{1,128}$",
      "x-ms-parameter-location": "method"
    },
    "invoiceSectionName": {
      "in": "path",
      "name": "invoiceSectionName",
      "description": "The ID that uniquely identifies an invoice section.",
      "required": true,
      "type": "string",
      "pattern": "^[a-zA-Z\\d-_]{1,128}$",
      "x-ms-parameter-location": "method"
    },
    "departmentName": {
      "in": "path",
      "name": "departmentName",
      "description": "The name of the department.",
      "required": true,
      "type": "string",
      "pattern": "^[a-zA-Z\\d-_]{1,128}$",
      "x-ms-parameter-location": "method"
    },
    "enrollmentAccountName": {
      "in": "path",
      "name": "enrollmentAccountName",
      "description": "The name of the enrollment account.",
      "required": true,
      "type": "string",
      "pattern": "^[a-zA-Z\\d-_]{1,128}$",
      "x-ms-parameter-location": "method"
    },
    "subscriptionId": {
      "in": "path",
      "name": "subscriptionId",
      "description": "The ID that uniquely identifies a billing subscription.",
      "required": true,
      "type": "string",
      "pattern": "^[0-9A-Fa-f]{8}-([0-9A-Fa-f]{4}-){3}[0-9A-Fa-f]{12}$",
      "x-ms-parameter-location": "method"
    },
    "billingRequestName": {
      "in": "path",
      "name": "billingRequestName",
      "description": "The ID that uniquely identifies a billing request.",
      "required": true,
      "type": "string",
      "pattern": "^[0-9A-Fa-f]{8}-([0-9A-Fa-f]{4}-){3}[0-9A-Fa-f]{12}$",
      "x-ms-parameter-location": "method"
    },
    "billingRoleAssignmentName": {
      "in": "path",
      "name": "billingRoleAssignmentName",
      "description": "The ID that uniquely identifies a role assignment.",
      "required": true,
      "type": "string",
      "pattern": "^[a-fA-F0-9]{8}[-]?([a-fA-F0-9]{4}[-]?){3}[a-fA-F0-9]{12}(_[a-fA-F0-9]{8}[-]?([a-fA-F0-9]{4}[-]?){3}[a-fA-F0-9]{12})?$",
      "x-ms-parameter-location": "method"
    },
    "roleDefinitionName": {
      "in": "path",
      "name": "roleDefinitionName",
      "description": "The ID that uniquely identifies a role definition.",
      "required": true,
      "type": "string",
      "pattern": "^[0-9A-Fa-f]{8}-([0-9A-Fa-f]{4}-){3}[0-9A-Fa-f]{12}$",
      "x-ms-parameter-location": "method"
    },
    "billingSubscriptionName": {
      "in": "path",
      "name": "billingSubscriptionName",
      "description": "The ID that uniquely identifies a billing subscription.",
      "required": true,
      "type": "string",
      "pattern": "^[0-9A-Fa-f]{8}-([0-9A-Fa-f]{4}-){3}[0-9A-Fa-f]{12}$",
      "x-ms-parameter-location": "method"
    },
    "invoiceName": {
      "in": "path",
      "name": "invoiceName",
      "description": "The ID that uniquely identifies an invoice.",
      "required": true,
      "type": "string",
      "pattern": "^(H[0-9]-[A-Z0-9]+)$|^(?:([GHT]|HT){1}[A-Z0-9]{9})$|^(?:[D]{1}[A-Z0-9]{9})$|^(?:E{1}[B-Z0-9]{1}[A-Z0-9]{8})$|^(?:EA[A-Z0-9]{8})$",
      "x-ms-parameter-location": "method"
    }
  },
  "securityDefinitions": {
    "azure_auth": {
      "type": "oauth2",
      "flow": "implicit",
      "authorizationUrl": "https://login.microsoftonline.com/common/oauth2/authorize",
      "scopes": {
        "user_impersonation": "impersonate your user account"
      },
      "description": "Azure Active Directory OAuth2 Flow."
    }
  }
}<|MERGE_RESOLUTION|>--- conflicted
+++ resolved
@@ -97,13 +97,6 @@
           "type": "string",
           "readOnly": true
         },
-<<<<<<< HEAD
-=======
-        "type": {
-          "description": "The type of the resource.",
-          "type": "string",
-          "readOnly": true
-        },
         "tags": {
           "description": "Dictionary of metadata associated with the resource. It may not be populated for all resource types. Maximum key/value length supported of 256 characters. Keys/value should not empty value nor null. Keys can not contain < > % & \\ ? /",
           "type": "object",
@@ -111,7 +104,6 @@
             "type": "string"
           }
         },
->>>>>>> ceb39cc9
         "systemData": {
           "$ref": "../../../../../common-types/resource-management/v2/types.json#/definitions/systemData"
         }
@@ -332,8 +324,6 @@
       "x-ms-parameter-location": "method"
     },
     "billingProfileName": {
-<<<<<<< HEAD
-=======
       "in": "path",
       "name": "billingProfileName",
       "description": "The ID that uniquely identifies a billing profile.",
@@ -343,7 +333,6 @@
       "x-ms-parameter-location": "method"
     },
     "customerName": {
->>>>>>> ceb39cc9
       "in": "path",
       "name": "customerName",
       "description": "The ID that uniquely identifies a customer.",

--- conflicted
+++ resolved
@@ -306,13 +306,8 @@
       "description": "The ID that uniquely identifies a billing profile.",
       "required": true,
       "type": "string",
-<<<<<<< HEAD
-      "pattern": "^[a-zA-Z\\d-_]{1,128}$",
-      "x-ms-parameter-location": "method"
-=======
-      "x-ms-parameter-location": "method",
-      "pattern": "^[a-zA-Z\\d-_]{1,128}$"
->>>>>>> 65e9efe6
+      "pattern": "^[a-zA-Z\\d-_]{1,128}$",
+      "x-ms-parameter-location": "method"
     },
     "invoiceSectionName": {
       "in": "path",

--- conflicted
+++ resolved
@@ -387,11 +387,8 @@
       "description": "The ID that uniquely identifies a billing subscription.",
       "required": true,
       "type": "string",
-<<<<<<< HEAD
       "pattern": "^[0-9A-Fa-f]{8}-([0-9A-Fa-f]{4}-){3}[0-9A-Fa-f]{12}$",
-=======
-      "pattern": "^[a-zA-Z\\d-_]{1,128}$",
->>>>>>> 65e9efe6
+
       "x-ms-parameter-location": "method"
     },
     "invoiceName": {

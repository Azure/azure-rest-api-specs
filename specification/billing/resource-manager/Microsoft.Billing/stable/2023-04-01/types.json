--- conflicted
+++ resolved
@@ -10,7 +10,7 @@
     },
     "version": "2023-04-01"
   },
-  "paths": {},
+  "paths": { },
   "definitions": {
     "ArmError": {
       "description": "The error detail.",
@@ -38,7 +38,7 @@
             "$ref": "#/definitions/ArmError"
           },
           "readOnly": true,
-          "x-ms-identifiers": []
+          "x-ms-identifiers": [ ]
         },
         "additionalInfo": {
           "description": "The resource management error additional info.",
@@ -47,7 +47,7 @@
             "$ref": "#/definitions/ArmErrorAdditionalInfo"
           },
           "readOnly": true,
-          "x-ms-identifiers": []
+          "x-ms-identifiers": [ ]
         }
       }
     },
@@ -95,7 +95,7 @@
           "readOnly": true
         },
         "type": {
-          "description": "Resource type.",
+          "description": "The type of the resource. E.g. \"Microsoft.Compute/virtualMachines\" or \"Microsoft.Storage/storageAccounts\".",
           "type": "string",
           "readOnly": true
         },
@@ -247,6 +247,15 @@
       "type": "string",
       "x-ms-parameter-location": "method"
     },
+    "associatedTenantName": {
+      "in": "path",
+      "name": "associatedTenantName",
+      "description": "The ID that uniquely identifies a tenant.",
+      "required": true,
+      "type": "string",
+      "pattern": "^[0-9A-Fa-f]{8}-([0-9A-Fa-f]{4}-){3}[0-9A-Fa-f]{12}$",
+      "x-ms-parameter-location": "method"
+    },
     "filter": {
       "in": "query",
       "name": "filter",
@@ -291,28 +300,14 @@
       "type": "string",
       "x-ms-parameter-location": "method"
     },
-    "associatedTenantName": {
-      "in": "path",
-      "name": "associatedTenantName",
-      "description": "The ID that uniquely identifies a tenant.",
-      "required": true,
-      "type": "string",
-      "pattern": "^[0-9A-Fa-f]{8}-([0-9A-Fa-f]{4}-){3}[0-9A-Fa-f]{12}$",
-      "x-ms-parameter-location": "method"
-    },
     "billingProfileName": {
       "in": "path",
       "name": "billingProfileName",
       "description": "The ID that uniquely identifies a billing profile.",
       "required": true,
       "type": "string",
-<<<<<<< HEAD
       "pattern": "^[a-zA-Z\\d-_]{1,128}$",
       "x-ms-parameter-location": "method"
-=======
-      "x-ms-parameter-location": "method",
-      "pattern": "^[a-z0-9]*$"
->>>>>>> f485a1fd
     },
     "invoiceSectionName": {
       "in": "path",
@@ -320,13 +315,8 @@
       "description": "The ID that uniquely identifies an invoice section.",
       "required": true,
       "type": "string",
-<<<<<<< HEAD
       "pattern": "^[a-zA-Z\\d-_]{1,128}$",
       "x-ms-parameter-location": "method"
-=======
-      "x-ms-parameter-location": "method",
-      "pattern": "^[a-z0-9]*$"
->>>>>>> f485a1fd
     },
     "customerName": {
       "in": "path",
@@ -334,16 +324,8 @@
       "description": "The ID that uniquely identifies a customer.",
       "required": true,
       "type": "string",
-<<<<<<< HEAD
       "pattern": "^[a-zA-Z\\d-_]{1,128}$",
       "x-ms-parameter-location": "method"
-    },
-    "subscriptionId": {
-      "in": "path",
-      "name": "subscriptionId",
-=======
-      "x-ms-parameter-location": "method",
-      "pattern": "^[a-z0-9]*$"
     },
     "subscriptionId": {
       "in": "path",
@@ -360,26 +342,6 @@
       "description": "The ID that uniquely identifies a billing request.",
       "required": true,
       "type": "string",
-      "x-ms-parameter-location": "method",
-      "pattern": "^[a-z0-9]*$"
-    },
-    "billingSubscriptionName": {
-      "in": "path",
-      "name": "billingSubscriptionName",
->>>>>>> f485a1fd
-      "description": "The ID that uniquely identifies a billing subscription.",
-      "required": true,
-      "type": "string",
-      "pattern": "^[0-9A-Fa-f]{8}-([0-9A-Fa-f]{4}-){3}[0-9A-Fa-f]{12}$",
-      "x-ms-parameter-location": "method"
-    },
-<<<<<<< HEAD
-    "billingRequestName": {
-      "in": "path",
-      "name": "billingRequestName",
-      "description": "The ID that uniquely identifies a billing request.",
-      "required": true,
-      "type": "string",
       "pattern": "^[0-9A-Fa-f]{8}-([0-9A-Fa-f]{4}-){3}[0-9A-Fa-f]{12}$",
       "x-ms-parameter-location": "method"
     },
@@ -395,13 +357,6 @@
     "enrollmentAccountName": {
       "in": "path",
       "name": "enrollmentAccountName",
-      "description": "The ID that uniquely identifies an enrollment account",
-      "required": true,
-      "type": "string",
-=======
-    "enrollmentAccountName": {
-      "in": "path",
-      "name": "enrollmentAccountName",
       "description": "The ID that uniquely identifies an enrollment account.",
       "required": true,
       "type": "string",
@@ -414,7 +369,6 @@
       "description": "The ID that uniquely identifies the department.",
       "required": true,
       "type": "string",
->>>>>>> f485a1fd
       "pattern": "^[1-9][0-9]*$",
       "x-ms-parameter-location": "method"
     },

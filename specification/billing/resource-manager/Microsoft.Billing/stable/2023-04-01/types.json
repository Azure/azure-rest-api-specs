--- conflicted
+++ resolved
@@ -93,11 +93,7 @@
           "readOnly": true
         },
         "type": {
-<<<<<<< HEAD
-          "description": "The type of the resource. E.g. \"Microsoft.Compute/virtualMachines\" or \"Microsoft.Storage/storageAccounts\".",
-=======
           "description": "The type of the resource.",
->>>>>>> ceb39cc9
           "type": "string",
           "readOnly": true
         },
@@ -328,8 +324,6 @@
       "x-ms-parameter-location": "method"
     },
     "billingProfileName": {
-<<<<<<< HEAD
-=======
       "in": "path",
       "name": "billingProfileName",
       "description": "The ID that uniquely identifies a billing profile.",
@@ -339,7 +333,6 @@
       "x-ms-parameter-location": "method"
     },
     "customerName": {
->>>>>>> ceb39cc9
       "in": "path",
       "name": "customerName",
       "description": "The ID that uniquely identifies a customer.",
@@ -374,18 +367,6 @@
       "type": "string",
       "pattern": "^[a-zA-Z\\d-_]{1,128}$",
       "x-ms-parameter-location": "method"
-<<<<<<< HEAD
-    },
-    "departmentName": {
-      "in": "path",
-      "name": "departmentName",
-      "description": "The name of the department.",
-      "required": true,
-      "type": "string",
-      "pattern": "^[a-zA-Z\\d-_]{1,128}$",
-      "x-ms-parameter-location": "method"
-=======
->>>>>>> ceb39cc9
     },
     "subscriptionId": {
       "in": "path",
@@ -403,8 +384,6 @@
       "required": true,
       "type": "string",
       "pattern": "^[0-9A-Fa-f]{8}-([0-9A-Fa-f]{4}-){3}[0-9A-Fa-f]{12}$",
-<<<<<<< HEAD
-=======
       "x-ms-parameter-location": "method"
     },
     "billingRoleAssignmentName": {
@@ -414,18 +393,12 @@
       "required": true,
       "type": "string",
       "pattern": "^[a-fA-F0-9]{8}[-]?([a-fA-F0-9]{4}[-]?){3}[a-fA-F0-9]{12}(_[a-fA-F0-9]{8}[-]?([a-fA-F0-9]{4}[-]?){3}[a-fA-F0-9]{12})?$",
->>>>>>> ceb39cc9
       "x-ms-parameter-location": "method"
     },
     "roleDefinitionName": {
       "in": "path",
-<<<<<<< HEAD
-      "name": "enrollmentAccountName",
-      "description": "The name of the enrollment account.",
-=======
       "name": "roleDefinitionName",
       "description": "The ID that uniquely identifies a role definition.",
->>>>>>> ceb39cc9
       "required": true,
       "type": "string",
       "pattern": "^[0-9A-Fa-f]{8}-([0-9A-Fa-f]{4}-){3}[0-9A-Fa-f]{12}$",

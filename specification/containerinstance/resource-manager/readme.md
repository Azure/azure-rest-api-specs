--- conflicted
+++ resolved
@@ -26,7 +26,6 @@
 
 ``` yaml
 openapi-type: arm
-<<<<<<< HEAD
 tag: package-2023-05
 ```
 
@@ -38,11 +37,9 @@
 ```yaml $(tag) == 'package-2023-05'
 input-file:
   - Microsoft.ContainerInstance/stable/2023-05-01/containerInstance.json
-=======
 tag: package-preview-2023-02
 ```
 
-
 ### Tag: package-preview-2023-02
 
 These settings apply only when `--tag=package-preview-2023-02` is specified on the command line.
@@ -50,7 +47,6 @@
 ```yaml $(tag) == 'package-preview-2023-02'
 input-file:
   - Microsoft.ContainerInstance/preview/2023-02-01-preview/containerInstance.json
->>>>>>> 9a46bdbf
 ```
 ### Tag: package-preview-2022-10
 

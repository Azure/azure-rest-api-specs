--- conflicted
+++ resolved
@@ -36,21 +36,7 @@
 ```yaml $(tag) == 'package-2023-05'
 input-file:
   - Microsoft.ContainerInstance/stable/2023-05-01/containerInstance.json
-<<<<<<< HEAD
 tag: package-2023-05
-=======
-tag: package-preview-2023-02
->>>>>>> 3f083cd2
-```
-
-### Tag: package-2023-05
-
-These settings apply only when `--tag=package-2023-05` is specified on the command line.
-
-```yaml $(tag) == 'package-2023-05'
-input-file:
-  - Microsoft.ContainerInstance/stable/2023-05-01/containerInstance.json
-tag: package-preview-2023-02
 ```
 
 ### Tag: package-preview-2023-02

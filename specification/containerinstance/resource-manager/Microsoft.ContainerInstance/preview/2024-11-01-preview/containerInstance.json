{
  "swagger": "2.0",
  "info": {
    "version": "2024-11-01-preview",
    "title": "ContainerInstanceManagementClient"
  },
  "host": "management.azure.com",
  "schemes": [
    "https"
  ],
  "consumes": [
    "application/json"
  ],
  "produces": [
    "application/json"
  ],
  "security": [
    {
      "azure_auth": [
        "user_impersonation"
      ]
    }
  ],
  "securityDefinitions": {
    "azure_auth": {
      "type": "oauth2",
      "authorizationUrl": "https://login.microsoftonline.com/common/oauth2/authorize",
      "flow": "implicit",
      "description": "Azure Active Directory OAuth2 Flow",
      "scopes": {
        "user_impersonation": "Impersonate your user account"
      }
    }
  },
  "paths": {
    "/subscriptions/{subscriptionId}/providers/Microsoft.ContainerInstance/containerGroups": {
      "get": {
        "operationId": "ContainerGroups_List",
        "x-ms-examples": {
          "ContainerGroupsList": {
            "$ref": "./examples/ContainerGroupsList.json"
          }
        },
        "summary": "Get a list of container groups in the specified subscription.",
        "description": "Get a list of container groups in the specified subscription. This operation returns properties of each container group including containers, image registry credentials, restart policy, IP address type, OS type, state, and volumes.",
        "parameters": [
          {
            "$ref": "#/parameters/SubscriptionIdParameter"
          },
          {
            "$ref": "#/parameters/ApiVersionParameter"
          }
        ],
        "responses": {
          "200": {
            "description": "OK",
            "schema": {
              "$ref": "#/definitions/ContainerGroupListResult"
            }
          },
          "default": {
            "description": "Error response describing why the operation failed.",
            "schema": {
              "$ref": "#/definitions/CloudError"
            }
          }
        },
        "x-ms-pageable": {
          "nextLinkName": "nextLink"
        }
      }
    },
    "/subscriptions/{subscriptionId}/resourceGroups/{resourceGroupName}/providers/Microsoft.ContainerInstance/containerGroups": {
      "get": {
        "operationId": "ContainerGroups_ListByResourceGroup",
        "x-ms-examples": {
          "ContainerGroupsListByResourceGroup": {
            "$ref": "./examples/ContainerGroupsListByResourceGroup.json"
          }
        },
        "summary": "Get a list of container groups in the specified subscription and resource group.",
        "description": "Get a list of container groups in a specified subscription and resource group. This operation returns properties of each container group including containers, image registry credentials, restart policy, IP address type, OS type, state, and volumes.",
        "parameters": [
          {
            "$ref": "#/parameters/SubscriptionIdParameter"
          },
          {
            "$ref": "#/parameters/ApiVersionParameter"
          },
          {
            "$ref": "#/parameters/ResourceGroupNameParameter"
          }
        ],
        "responses": {
          "200": {
            "description": "OK",
            "schema": {
              "$ref": "#/definitions/ContainerGroupListResult"
            }
          },
          "default": {
            "description": "Error response describing why the operation failed.",
            "schema": {
              "$ref": "#/definitions/CloudError"
            }
          }
        },
        "x-ms-pageable": {
          "nextLinkName": "nextLink"
        }
      }
    },
    "/subscriptions/{subscriptionId}/resourceGroups/{resourceGroupName}/providers/Microsoft.ContainerInstance/containerGroups/{containerGroupName}": {
      "get": {
        "operationId": "ContainerGroups_Get",
        "x-ms-examples": {
          "ContainerGroupsGet_Succeeded": {
            "$ref": "./examples/ContainerGroupsGet_Succeeded.json"
          },
          "ContainerGroupsGet_Failed": {
            "$ref": "./examples/ContainerGroupsGet_Failed.json"
          },
          "ContainerGroupsGetWithPriority": {
            "$ref": "./examples/ContainerGroupsGetPriority.json"
          }
        },
        "summary": "Get the properties of the specified container group.",
        "description": "Gets the properties of the specified container group in the specified subscription and resource group. The operation returns the properties of each container group including containers, image registry credentials, restart policy, IP address type, OS type, state, and volumes.",
        "parameters": [
          {
            "$ref": "#/parameters/SubscriptionIdParameter"
          },
          {
            "$ref": "#/parameters/ApiVersionParameter"
          },
          {
            "$ref": "#/parameters/ResourceGroupNameParameter"
          },
          {
            "$ref": "#/parameters/ContainerGroupNameParameter"
          }
        ],
        "responses": {
          "200": {
            "description": "OK",
            "schema": {
              "$ref": "#/definitions/ContainerGroup"
            }
          },
          "default": {
            "description": "Error response describing why the operation failed.",
            "schema": {
              "$ref": "#/definitions/CloudError"
            }
          }
        }
      },
      "put": {
        "operationId": "ContainerGroups_CreateOrUpdate",
        "x-ms-examples": {
          "ContainerGroupsCreateOrUpdate": {
            "$ref": "./examples/ContainerGroupsCreateOrUpdate.json"
          },
          "ContainerGroupsCreateOrUpdateSecretReference": {
            "$ref": "./examples/ContainerGroupsCreateOrUpdateSecretReference.json"
          },
          "ContainerGroupCreateWithExtensions": {
            "$ref": "./examples/ContainerGroupExtensions.json"
          },
          "ContainerGroupWithEncryptionProperties": {
            "$ref": "./examples/ContainerGroupEncryptionProperties.json"
          },
          "ConfidentialContainerGroup": {
            "$ref": "./examples/ContainerGroupCreateConfidential.json"
          },
          "ContainerGroupsCreateWithPriority": {
            "$ref": "./examples/ContainerGroupsCreatePriority.json"
          }
        },
        "summary": "Create or update container groups.",
        "description": "Create or update container groups with specified configurations.",
        "parameters": [
          {
            "$ref": "#/parameters/SubscriptionIdParameter"
          },
          {
            "$ref": "#/parameters/ApiVersionParameter"
          },
          {
            "$ref": "#/parameters/ResourceGroupNameParameter"
          },
          {
            "$ref": "#/parameters/ContainerGroupNameParameter"
          },
          {
            "name": "containerGroup",
            "description": "The properties of the container group to be created or updated.",
            "required": true,
            "in": "body",
            "schema": {
              "$ref": "#/definitions/ContainerGroup"
            }
          }
        ],
        "responses": {
          "200": {
            "description": "OK",
            "schema": {
              "$ref": "#/definitions/ContainerGroup"
            }
          },
          "201": {
            "description": "Created - the container group is created.",
            "schema": {
              "$ref": "#/definitions/ContainerGroup"
            }
          },
          "default": {
            "description": "Error response describing why the operation failed.",
            "schema": {
              "$ref": "#/definitions/CloudError"
            }
          }
        },
        "x-ms-long-running-operation": true
      },
      "patch": {
        "operationId": "ContainerGroups_Update",
        "x-ms-examples": {
          "ContainerGroupsUpdate": {
            "$ref": "./examples/ContainerGroupsUpdate.json"
          }
        },
        "summary": "Update container groups.",
        "description": "Updates container group tags with specified values.",
        "parameters": [
          {
            "$ref": "#/parameters/SubscriptionIdParameter"
          },
          {
            "$ref": "#/parameters/ApiVersionParameter"
          },
          {
            "$ref": "#/parameters/ResourceGroupNameParameter"
          },
          {
            "$ref": "#/parameters/ContainerGroupNameParameter"
          },
          {
            "name": "Resource",
            "description": "The container group resource with just the tags to be updated.",
            "required": true,
            "in": "body",
            "schema": {
              "$ref": "#/definitions/Resource"
            }
          }
        ],
        "responses": {
          "200": {
            "description": "OK",
            "schema": {
              "$ref": "#/definitions/ContainerGroup"
            }
          },
          "default": {
            "description": "Error response describing why the operation failed.",
            "schema": {
              "$ref": "#/definitions/CloudError"
            }
          }
        }
      },
      "delete": {
        "operationId": "ContainerGroups_Delete",
        "x-ms-examples": {
          "ContainerGroupsDelete": {
            "$ref": "./examples/ContainerGroupsDelete.json"
          }
        },
        "summary": "Delete the specified container group.",
        "description": "Delete the specified container group in the specified subscription and resource group. The operation does not delete other resources provided by the user, such as volumes.",
        "parameters": [
          {
            "$ref": "#/parameters/SubscriptionIdParameter"
          },
          {
            "$ref": "#/parameters/ApiVersionParameter"
          },
          {
            "$ref": "#/parameters/ResourceGroupNameParameter"
          },
          {
            "$ref": "#/parameters/ContainerGroupNameParameter"
          }
        ],
        "responses": {
          "200": {
            "description": "OK",
            "schema": {
              "$ref": "#/definitions/ContainerGroup"
            }
          },
          "202": {
            "description": "Delete started."
          },
          "204": {
            "description": "No Content - the specified container group was not found."
          },
          "default": {
            "description": "Error response describing why the operation failed.",
            "schema": {
              "$ref": "#/definitions/CloudError"
            }
          }
        },
        "x-ms-long-running-operation": true
      }
    },
    "/subscriptions/{subscriptionId}/resourceGroups/{resourceGroupName}/providers/Microsoft.ContainerInstance/containerGroups/{containerGroupName}/restart": {
      "post": {
        "operationId": "ContainerGroups_Restart",
        "x-ms-examples": {
          "ContainerRestart": {
            "$ref": "./examples/ContainerGroupsRestart.json"
          }
        },
        "summary": "Restarts all containers in a container group.",
        "description": "Restarts all containers in a container group in place. If container image has updates, new image will be downloaded.",
        "parameters": [
          {
            "$ref": "#/parameters/SubscriptionIdParameter"
          },
          {
            "$ref": "#/parameters/ApiVersionParameter"
          },
          {
            "$ref": "#/parameters/ResourceGroupNameParameter"
          },
          {
            "$ref": "#/parameters/ContainerGroupNameParameter"
          }
        ],
        "responses": {
          "204": {
            "description": "NoContent"
          },
          "default": {
            "description": "Error response describing why the operation failed.",
            "schema": {
              "$ref": "#/definitions/CloudError"
            }
          }
        },
        "x-ms-long-running-operation": true
      }
    },
    "/subscriptions/{subscriptionId}/resourceGroups/{resourceGroupName}/providers/Microsoft.ContainerInstance/containerGroups/{containerGroupName}/stop": {
      "post": {
        "operationId": "ContainerGroups_Stop",
        "x-ms-examples": {
          "ContainerStop": {
            "$ref": "./examples/ContainerGroupsStop.json"
          }
        },
        "summary": "Stops all containers in a container group.",
        "description": "Stops all containers in a container group. Compute resources will be deallocated and billing will stop.",
        "parameters": [
          {
            "$ref": "#/parameters/SubscriptionIdParameter"
          },
          {
            "$ref": "#/parameters/ApiVersionParameter"
          },
          {
            "$ref": "#/parameters/ResourceGroupNameParameter"
          },
          {
            "$ref": "#/parameters/ContainerGroupNameParameter"
          }
        ],
        "responses": {
          "204": {
            "description": "NoContent"
          },
          "default": {
            "description": "Error response describing why the operation failed.",
            "schema": {
              "$ref": "#/definitions/CloudError"
            }
          }
        }
      }
    },
    "/subscriptions/{subscriptionId}/resourceGroups/{resourceGroupName}/providers/Microsoft.ContainerInstance/containerGroups/{containerGroupName}/start": {
      "post": {
        "operationId": "ContainerGroups_Start",
        "x-ms-examples": {
          "ContainerStart": {
            "$ref": "./examples/ContainerGroupsStart.json"
          }
        },
        "summary": "Starts all containers in a container group.",
        "description": "Starts all containers in a container group. Compute resources will be allocated and billing will start.",
        "parameters": [
          {
            "$ref": "#/parameters/SubscriptionIdParameter"
          },
          {
            "$ref": "#/parameters/ApiVersionParameter"
          },
          {
            "$ref": "#/parameters/ResourceGroupNameParameter"
          },
          {
            "$ref": "#/parameters/ContainerGroupNameParameter"
          }
        ],
        "responses": {
          "202": {
            "description": "Started - the container group is starting."
          },
          "204": {
            "description": "Started - the container group is already running or starting."
          },
          "default": {
            "description": "Error response describing why the operation failed.",
            "schema": {
              "$ref": "#/definitions/CloudError"
            }
          }
        },
        "x-ms-long-running-operation": true
      }
    },
    "/providers/Microsoft.ContainerInstance/operations": {
      "get": {
        "tags": [
          "Operations"
        ],
        "operationId": "Operations_List",
        "x-ms-examples": {
          "OperationsList": {
            "$ref": "./examples/OperationsList.json"
          }
        },
        "description": "List the operations for Azure Container Instance service.",
        "parameters": [
          {
            "$ref": "#/parameters/ApiVersionParameter"
          }
        ],
        "responses": {
          "200": {
            "description": "OK",
            "schema": {
              "$ref": "#/definitions/OperationListResult"
            }
          },
          "default": {
            "description": "Error response describing why the operation failed.",
            "schema": {
              "$ref": "#/definitions/CloudError"
            }
          }
        },
        "x-ms-pageable": {
          "nextLinkName": "nextLink"
        }
      }
    },
    "/subscriptions/{subscriptionId}/providers/Microsoft.ContainerInstance/locations/{location}/usages": {
      "get": {
        "operationId": "Location_ListUsage",
        "x-ms-examples": {
          "ContainerUsage": {
            "$ref": "./examples/ContainerGroupUsage.json"
          }
        },
        "description": "Get the usage for a subscription",
        "parameters": [
          {
            "$ref": "#/parameters/SubscriptionIdParameter"
          },
          {
            "$ref": "#/parameters/LocationParameter"
          },
          {
            "$ref": "#/parameters/ApiVersionParameter"
          }
        ],
        "responses": {
          "200": {
            "description": "OK",
            "schema": {
              "$ref": "#/definitions/UsageListResult"
            }
          },
          "default": {
            "description": "Error response describing why the operation failed.",
            "schema": {
              "$ref": "#/definitions/CloudError"
            }
          }
        },
        "x-ms-pageable": {
          "nextLinkName": null
        }
      }
    },
    "/subscriptions/{subscriptionId}/resourceGroups/{resourceGroupName}/providers/Microsoft.ContainerInstance/containerGroups/{containerGroupName}/containers/{containerName}/logs": {
      "get": {
        "operationId": "Containers_ListLogs",
        "x-ms-examples": {
          "ContainerListLogs": {
            "$ref": "./examples/ContainerListLogs.json"
          }
        },
        "summary": "Get the logs for a specified container instance.",
        "description": "Get the logs for a specified container instance in a specified resource group and container group.",
        "parameters": [
          {
            "$ref": "#/parameters/SubscriptionIdParameter"
          },
          {
            "$ref": "#/parameters/ApiVersionParameter"
          },
          {
            "$ref": "#/parameters/ResourceGroupNameParameter"
          },
          {
            "$ref": "#/parameters/ContainerGroupNameParameter"
          },
          {
            "name": "containerName",
            "in": "path",
            "description": "The name of the container instance.",
            "required": true,
            "type": "string"
          },
          {
            "name": "tail",
            "in": "query",
            "description": "The number of lines to show from the tail of the container instance log. If not provided, all available logs are shown up to 4mb.",
            "type": "integer",
            "format": "int32"
          },
          {
            "name": "timestamps",
            "in": "query",
            "description": "If true, adds a timestamp at the beginning of every line of log output. If not provided, defaults to false.",
            "type": "boolean"
          }
        ],
        "responses": {
          "200": {
            "description": "OK",
            "schema": {
              "$ref": "#/definitions/Logs"
            }
          },
          "default": {
            "description": "Error response describing why the operation failed.",
            "schema": {
              "$ref": "#/definitions/CloudError"
            }
          }
        }
      }
    },
    "/subscriptions/{subscriptionId}/resourceGroups/{resourceGroupName}/providers/Microsoft.ContainerInstance/containerGroups/{containerGroupName}/containers/{containerName}/exec": {
      "post": {
        "operationId": "Containers_ExecuteCommand",
        "x-ms-examples": {
          "ContainerExec": {
            "$ref": "./examples/ContainerExec.json"
          }
        },
        "summary": "Executes a command in a specific container instance.",
        "description": "Executes a command for a specific container instance in a specified resource group and container group.",
        "parameters": [
          {
            "$ref": "#/parameters/SubscriptionIdParameter"
          },
          {
            "$ref": "#/parameters/ApiVersionParameter"
          },
          {
            "$ref": "#/parameters/ResourceGroupNameParameter"
          },
          {
            "$ref": "#/parameters/ContainerGroupNameParameter"
          },
          {
            "name": "containerName",
            "in": "path",
            "description": "The name of the container instance.",
            "required": true,
            "type": "string"
          },
          {
            "name": "containerExecRequest",
            "in": "body",
            "description": "The request for the exec command.",
            "required": true,
            "schema": {
              "$ref": "#/definitions/ContainerExecRequest"
            }
          }
        ],
        "responses": {
          "200": {
            "description": "OK",
            "schema": {
              "$ref": "#/definitions/ContainerExecResponse"
            }
          },
          "default": {
            "description": "Error response describing why the operation failed.",
            "schema": {
              "$ref": "#/definitions/CloudError"
            }
          }
        }
      }
    },
    "/subscriptions/{subscriptionId}/resourceGroups/{resourceGroupName}/providers/Microsoft.ContainerInstance/containerGroups/{containerGroupName}/containers/{containerName}/attach": {
      "post": {
        "operationId": "Containers_Attach",
        "x-ms-examples": {
          "ContainerAttach": {
            "$ref": "./examples/ContainerAttach.json"
          }
        },
        "summary": "Attach to the output of a specific container instance.",
        "description": "Attach to the output stream of a specific container instance in a specified resource group and container group.",
        "parameters": [
          {
            "$ref": "#/parameters/SubscriptionIdParameter"
          },
          {
            "$ref": "#/parameters/ApiVersionParameter"
          },
          {
            "$ref": "#/parameters/ResourceGroupNameParameter"
          },
          {
            "$ref": "#/parameters/ContainerGroupNameParameter"
          },
          {
            "name": "containerName",
            "in": "path",
            "description": "The name of the container instance.",
            "required": true,
            "type": "string"
          }
        ],
        "responses": {
          "200": {
            "description": "OK",
            "schema": {
              "$ref": "#/definitions/ContainerAttachResponse"
            }
          },
          "default": {
            "description": "Error response describing why the operation failed.",
            "schema": {
              "$ref": "#/definitions/CloudError"
            }
          }
        }
      }
    },
    "/subscriptions/{subscriptionId}/providers/Microsoft.ContainerInstance/locations/{location}/cachedImages": {
      "get": {
        "operationId": "Location_ListCachedImages",
        "x-ms-examples": {
          "CachedImages": {
            "$ref": "./examples/CachedImagesList.json"
          }
        },
        "summary": "Get the list of cached images.",
        "description": "Get the list of cached images on specific OS type for a subscription in a region.",
        "parameters": [
          {
            "$ref": "#/parameters/SubscriptionIdParameter"
          },
          {
            "$ref": "#/parameters/LocationParameter"
          },
          {
            "$ref": "#/parameters/ApiVersionParameter"
          }
        ],
        "responses": {
          "200": {
            "description": "OK",
            "schema": {
              "$ref": "#/definitions/CachedImagesListResult"
            }
          },
          "default": {
            "description": "Error response describing why the operation failed.",
            "schema": {
              "$ref": "#/definitions/CloudError"
            }
          }
        },
        "x-ms-pageable": {
          "nextLinkName": "nextLink"
        }
      }
    },
    "/subscriptions/{subscriptionId}/providers/Microsoft.ContainerInstance/locations/{location}/capabilities": {
      "get": {
        "operationId": "Location_ListCapabilities",
        "x-ms-examples": {
          "GetCapabilities": {
            "$ref": "./examples/CapabilitiesList.json"
          }
        },
        "summary": "Get the list of capabilities of the location.",
        "description": "Get the list of CPU/memory/GPU capabilities of a region.",
        "parameters": [
          {
            "$ref": "#/parameters/SubscriptionIdParameter"
          },
          {
            "$ref": "#/parameters/LocationParameter"
          },
          {
            "$ref": "#/parameters/ApiVersionParameter"
          }
        ],
        "responses": {
          "200": {
            "description": "OK",
            "schema": {
              "$ref": "#/definitions/CapabilitiesListResult"
            }
          },
          "default": {
            "description": "Error response describing why the operation failed.",
            "schema": {
              "$ref": "#/definitions/CloudError"
            }
          }
        },
        "x-ms-pageable": {
          "nextLinkName": "nextLink"
        }
      }
    },
    "/subscriptions/{subscriptionId}/resourceGroups/{resourceGroupName}/providers/Microsoft.ContainerInstance/containerGroups/{containerGroupName}/outboundNetworkDependenciesEndpoints": {
      "get": {
        "operationId": "ContainerGroups_GetOutboundNetworkDependenciesEndpoints",
        "x-ms-examples": {},
        "summary": "Get all network dependencies for container group.",
        "description": "Gets all the network dependencies for this container group to allow complete control of network setting and configuration. For container groups, this will always be an empty list.",
        "parameters": [
          {
            "$ref": "#/parameters/SubscriptionIdParameter"
          },
          {
            "$ref": "#/parameters/ApiVersionParameter"
          },
          {
            "$ref": "#/parameters/ResourceGroupNameParameter"
          },
          {
            "$ref": "#/parameters/ContainerGroupNameParameter"
          }
        ],
        "responses": {
          "200": {
            "description": "OK",
            "schema": {
              "$ref": "#/definitions/NetworkDependenciesResponse"
            }
          },
          "default": {
            "description": "Error response describing why the operation failed.",
            "schema": {
              "$ref": "#/definitions/CloudError"
            }
          }
        }
      }
    },
    "/subscriptions/{subscriptionId}/resourcegroups/{resourceGroupName}/providers/Microsoft.Network/virtualNetworks/{virtualNetworkName}/subnets/{subnetName}/providers/Microsoft.ContainerInstance/serviceAssociationLinks/default": {
      "delete": {
        "operationId": "SubnetServiceAssociationLink_Delete",
        "x-ms-examples": {
          "SubnetServiceAssociationLinkDelete": {
            "$ref": "./examples/SubnetServiceAssociationLinkDelete.json"
          }
        },
        "summary": "Delete container group virtual network association links.",
        "description": "Delete container group virtual network association links. The operation does not delete other resources provided by the user.",
        "parameters": [
          {
            "$ref": "#/parameters/SubscriptionIdParameter"
          },
          {
            "$ref": "#/parameters/ApiVersionParameter"
          },
          {
            "$ref": "#/parameters/ResourceGroupNameParameter"
          },
          {
            "$ref": "#/parameters/VirtualNetworkNameParameter"
          },
          {
            "$ref": "#/parameters/SubnetNameParameter"
          }
        ],
        "responses": {
          "200": {
            "description": "OK"
          },
          "202": {
            "description": "Delete started."
          },
          "204": {
            "description": "No Content - the specified container group was not found."
          },
          "default": {
            "description": "Error response describing why the operation failed.",
            "schema": {
              "$ref": "#/definitions/CloudError"
            }
          }
        },
        "x-ms-long-running-operation": true
      }
    },
    "/subscriptions/{subscriptionId}/resourceGroups/{resourceGroupName}/providers/Microsoft.ContainerInstance/ngroups/{ngroupsName}/skus": {
      "get": {
        "operationId": "NGroupsSkus_Get",
        "x-ms-examples": {},
        "summary": "Get the resource sku, resource type, and sku capacity of the n groups.",
        "description": "Get the resource sku, resource type, and sku capacity of the n groups.",
        "parameters": [
          {
            "$ref": "#/parameters/SubscriptionIdParameter"
          },
          {
            "$ref": "#/parameters/ApiVersionParameter"
          },
          {
            "$ref": "#/parameters/ResourceGroupNameParameter"
          },
          {
            "$ref": "#/parameters/NGroupsNameParameter"
          }
        ],
        "responses": {
          "200": {
            "description": "OK",
            "schema": {
              "$ref": "#/definitions/NGroupsSkusList"
            }
          },
          "default": {
            "description": "Error response describing why the operation failed.",
            "schema": {
              "$ref": "#/definitions/CloudError"
            }
          }
        },
        "x-ms-pageable": {
          "nextLinkName": "nextLink"
        }
      }
    },
    "/subscriptions/{subscriptionId}/resourceGroups/{resourceGroupName}/providers/Microsoft.ContainerInstance/ngroups/{ngroupsName}": {
      "get": {
        "operationId": "NGroups_Get",
        "x-ms-examples": {},
        "summary": "Display information about a specified nGroup.",
        "description": "Get the properties of the specified n group.",
        "parameters": [
          {
            "$ref": "#/parameters/SubscriptionIdParameter"
          },
          {
            "$ref": "#/parameters/ApiVersionParameter"
          },
          {
            "$ref": "#/parameters/ResourceGroupNameParameter"
          },
          {
            "$ref": "#/parameters/NGroupsNameParameter"
          }
        ],
        "responses": {
          "200": {
            "description": "OK",
            "schema": {
              "$ref": "#/definitions/NGroup"
            }
          },
          "default": {
            "description": "Error response describing why the operation failed.",
            "schema": {
              "$ref": "#/definitions/CloudError"
            }
          }
        }
      },
      "put": {
        "operationId": "NGroups_CreateOrUpdate",
        "x-ms-examples": {},
        "description": "Create or update a nGroup.",
        "parameters": [
          {
            "$ref": "#/parameters/ResourceGroupNameParameter"
          },
          {
            "$ref": "#/parameters/NGroupsNameParameter"
          },
          {
            "name": "nGroup",
            "in": "body",
            "required": true,
            "schema": {
              "$ref": "#/definitions/NGroup"
            },
            "description": "The nGroup object."
          },
          {
            "$ref": "#/parameters/ApiVersionParameter"
          },
          {
            "$ref": "#/parameters/SubscriptionIdParameter"
          }
        ],
        "responses": {
          "200": {
            "description": "OK",
            "headers": {
              "Azure-AsyncOperation": {
                "type": "string"
              }
            },
            "schema": {
              "$ref": "#/definitions/NGroup"
            }
          },
          "201": {
            "description": "Created",
            "schema": {
              "$ref": "#/definitions/NGroup"
            },
            "headers": {
              "Azure-AsyncOperation": {
                "type": "string"
              }
            }
          },
          "default": {
            "description": "Error response describing why the operation failed.",
            "schema": {
              "$ref": "../../../../../common-types/resource-management/v6/types.json#/definitions/ErrorResponse"
            }
          }
        },
        "x-ms-long-running-operation": true,
        "x-ms-long-running-operation-options": {
          "final-state-via": "azure-async-operation"
        }
      },
      "patch": {
        "operationId": "NGroups_Update",
        "x-ms-examples": {},
        "summary": "Update a specified nGroup.",
        "description": "Update a specified nGroup.",
        "parameters": [
          {
            "$ref": "#/parameters/ResourceGroupNameParameter"
          },
          {
            "$ref": "#/parameters/NGroupsNameParameter"
          },
          {
            "name": "nGroup",
            "in": "body",
            "required": true,
            "schema": {
              "$ref": "#/definitions/NGroup"
            },
            "description": "The nGroup object."
          },
          {
            "$ref": "#/parameters/ApiVersionParameter"
          },
          {
            "$ref": "#/parameters/SubscriptionIdParameter"
          }
        ],
        "responses": {
          "200": {
            "description": "OK",
            "schema": {
              "$ref": "#/definitions/NGroup"
            },
            "headers": {
              "Azure-AsyncOperation": {
                "type": "string"
              }
            }
          },
          "202": {
            "description": "nGroup update started",
            "headers": {
              "Azure-AsyncOperation": {
                "type": "string"
              },
              "Location": {
                "type": "string"
              }
            }
          },
          "default": {
            "description": "Error response describing why the operation failed.",
            "schema": {
              "$ref": "../../../../../common-types/resource-management/v6/types.json#/definitions/ErrorResponse"
            }
          }
        },
        "x-ms-long-running-operation": true,
        "x-ms-long-running-operation-options": {
          "final-state-via": "azure-async-operation"
        }
      },
      "delete": {
        "operationId": "NGroups_Delete",
        "x-ms-examples": {},
        "summary": "Delete a nGroup.",
        "description": "Deletes a nGroup.",
        "parameters": [
          {
            "$ref": "#/parameters/ResourceGroupNameParameter"
          },
          {
            "$ref": "#/parameters/NGroupsNameParameter"
          },
          {
            "$ref": "#/parameters/ApiVersionParameter"
          },
          {
            "$ref": "#/parameters/SubscriptionIdParameter"
          }
        ],
        "responses": {
          "202": {
            "description": "Accepted",
            "headers": {
              "Azure-AsyncOperation": {
                "type": "string"
              },
              "Location": {
                "type": "string"
              }
            }
          },
          "204": {
            "description": "No Content"
          },
          "default": {
            "description": "Error response describing why the operation failed.",
            "schema": {
              "$ref": "../../../../../common-types/resource-management/v6/types.json#/definitions/ErrorResponse"
            }
          }
        },
        "x-ms-long-running-operation": true,
        "x-ms-long-running-operation-options": {
          "final-state-via": "azure-async-operation"
        }
      }
    },
    "/subscriptions/{subscriptionId}/resourceGroups/{resourceGroupName}/providers/Microsoft.ContainerInstance/ngroups/{ngroupsName}/start": {
      "post": {
        "operationId": "NGroups_Start",
        "x-ms-examples": {},
        "summary": "Starts all container groups in a nGroup.",
        "description": "Starts all container groups in a nGroup. Compute resources will be allocated and billing will start.",
        "parameters": [
          {
            "$ref": "#/parameters/SubscriptionIdParameter"
          },
          {
            "$ref": "#/parameters/ApiVersionParameter"
          },
          {
            "$ref": "#/parameters/ResourceGroupNameParameter"
          },
          {
            "$ref": "#/parameters/NGroupsNameParameter"
          }
        ],
        "responses": {
          "202": {
            "description": "Started - the container groups are starting.",
            "headers": {
              "Azure-AsyncOperation": {
                "type": "string"
              },
              "Location": {
                "type": "string"
              }
            }
          },
          "default": {
            "description": "Error response describing why the operation failed.",
            "schema": {
              "$ref": "../../../../../common-types/resource-management/v6/types.json#/definitions/ErrorResponse"
            }
          }
        },
        "x-ms-long-running-operation": true,
        "x-ms-long-running-operation-options": {
          "final-state-via": "azure-async-operation"
        }
      }
    },
    "/subscriptions/{subscriptionId}/resourceGroups/{resourceGroupName}/providers/Microsoft.ContainerInstance/ngroups/{ngroupsName}/stop": {
      "post": {
        "operationId": "NGroups_Stop",
        "x-ms-examples": {},
        "summary": "Stops all container groups in a nGroup.",
        "description": "Stops all container groups in a nGroup. Compute resources will be deallocated and billing will stop.",
        "parameters": [
          {
            "$ref": "#/parameters/SubscriptionIdParameter"
          },
          {
            "$ref": "#/parameters/ApiVersionParameter"
          },
          {
            "$ref": "#/parameters/ResourceGroupNameParameter"
          },
          {
            "$ref": "#/parameters/NGroupsNameParameter"
          }
        ],
        "responses": {
          "204": {
            "description": "NoContent"
          },
          "default": {
            "description": "Error response describing why the operation failed.",
            "schema": {
              "$ref": "#/definitions/CloudError"
            }
          }
        }
      }
    },
    "/subscriptions/{subscriptionId}/resourceGroups/{resourceGroupName}/providers/Microsoft.ContainerInstance/ngroups/{ngroupsName}/restart": {
      "post": {
        "operationId": "NGroups_Restart",
        "x-ms-examples": {},
        "summary": "Restarts all container groups in a nGroup.",
        "description": "Restarts all container groups in a nGroup in place. If container image has updates, new image will be downloaded.",
        "parameters": [
          {
            "$ref": "#/parameters/SubscriptionIdParameter"
          },
          {
            "$ref": "#/parameters/ApiVersionParameter"
          },
          {
            "$ref": "#/parameters/ResourceGroupNameParameter"
          },
          {
            "$ref": "#/parameters/NGroupsNameParameter"
          }
        ],
        "responses": {
          "202": {
            "description": "NoContent",
            "headers": {
              "Azure-AsyncOperation": {
                "type": "string"
              },
              "Location": {
                "type": "string"
              }
            }
          },
          "default": {
            "description": "Error response describing why the operation failed.",
            "schema": {
              "$ref": "../../../../../common-types/resource-management/v6/types.json#/definitions/ErrorResponse"
            }
          }
        },
        "x-ms-long-running-operation": true,
        "x-ms-long-running-operation-options": {
          "final-state-via": "azure-async-operation"
        }
      }
    },
    "/subscriptions/{subscriptionId}/resourceGroups/{resourceGroupName}/providers/Microsoft.ContainerInstance/ngroups": {
      "get": {
        "operationId": "NGroups_ListByResourceGroup",
        "x-ms-examples": {},
        "summary": "Gets a list of all nGroups under a resource group.",
        "description": "Gets a list of all nGroups under a resource group.",
        "parameters": [
          {
            "$ref": "#/parameters/SubscriptionIdParameter"
          },
          {
            "$ref": "#/parameters/ResourceGroupNameParameter"
          },
          {
            "$ref": "#/parameters/ApiVersionParameter"
          }
        ],
        "responses": {
          "200": {
            "description": "OK",
            "schema": {
              "$ref": "#/definitions/NGroupsListResult"
            }
          },
          "default": {
            "description": "Error response describing why the operation failed.",
            "schema": {
              "$ref": "#/definitions/CloudError"
            }
          }
        },
        "x-ms-pageable": {
          "nextLinkName": "nextLink"
        }
      }
    },
    "/subscriptions/{subscriptionId}/providers/Microsoft.ContainerInstance/ngroups": {
      "get": {
        "operationId": "NGroups_List",
        "x-ms-examples": {},
        "summary": "Gets a list of all nGroups under a subscription.",
        "description": "Gets a list of all nGroups under a subscription.",
        "parameters": [
          {
            "$ref": "#/parameters/ApiVersionParameter"
          },
          {
            "$ref": "#/parameters/SubscriptionIdParameter"
          }
        ],
        "responses": {
          "200": {
            "description": "OK",
            "schema": {
              "$ref": "#/definitions/NGroupsListResult"
            }
          },
          "default": {
            "description": "Error response describing why the operation failed.",
            "schema": {
              "$ref": "#/definitions/CloudError"
            }
          }
        },
        "x-ms-pageable": {
          "nextLinkName": "nextLink"
        }
      }
    },
    "/subscriptions/{subscriptionId}/providers/Microsoft.ContainerInstance/containerGroupProfiles": {
      "get": {
        "operationId": "ContainerGroupProfile_ListBySubscription",
        "x-ms-examples": {},
        "summary": "Gets a list of all container group profiles under a subscription.",
        "description": "Gets a list of all container group profiles under a subscription.",
        "parameters": [
          {
            "$ref": "#/parameters/SubscriptionIdParameter"
          },
          {
            "$ref": "#/parameters/ApiVersionParameter"
          }
        ],
        "responses": {
          "200": {
            "description": "OK",
            "schema": {
              "$ref": "#/definitions/ContainerGroupProfileListResult"
            }
          },
          "default": {
            "description": "Error response describing why the operation failed.",
            "schema": {
              "$ref": "#/definitions/CloudError"
            }
          }
        },
        "x-ms-pageable": {
          "nextLinkName": "nextLink"
        }
      }
    },
    "/subscriptions/{subscriptionId}/resourceGroups/{resourceGroupName}/providers/Microsoft.ContainerInstance/containerGroupProfiles": {
      "get": {
        "operationId": "ContainerGroupProfile_ListByResourceGroup",
        "x-ms-examples": {},
        "summary": "Gets a list of all container group profiles under a resource group.",
        "description": "Gets a list of all container group profiles under a resource group.",
        "parameters": [
          {
            "$ref": "#/parameters/SubscriptionIdParameter"
          },
          {
            "$ref": "#/parameters/ResourceGroupNameParameter"
          },
          {
            "$ref": "#/parameters/ApiVersionParameter"
          }
        ],
        "responses": {
          "200": {
            "description": "OK",
            "schema": {
              "$ref": "#/definitions/ContainerGroupProfileListResult"
            }
          },
          "default": {
            "description": "Error response describing why the operation failed.",
            "schema": {
              "$ref": "#/definitions/CloudError"
            }
          }
        },
        "x-ms-pageable": {
          "nextLinkName": "nextLink"
        }
      }
    },
    "/subscriptions/{subscriptionId}/resourceGroups/{resourceGroupName}/providers/Microsoft.ContainerInstance/containerGroupProfiles/{ContainerGroupProfileName}": {
      "put": {
        "operationId": "ContainerGroupProfile_CreateOrUpdate",
        "x-ms-examples": {},
        "summary": "Create or Update a ContainerGroupProfile",
        "description": "Create a CGProfile if it doesn't exist or update an existing CGProfile.",
        "parameters": [
          {
            "$ref": "#/parameters/SubscriptionIdParameter"
          },
          {
            "$ref": "#/parameters/ResourceGroupNameParameter"
          },
          {
            "$ref": "#/parameters/ContainerGroupProfileNameParameter"
          },
          {
            "name": "ContainerGroupProfile",
            "in": "body",
            "required": true,
            "schema": {
              "$ref": "#/definitions/ContainerGroupProfile"
            },
            "description": "The ContainerGroupProfile object."
          },
          {
            "$ref": "#/parameters/ApiVersionParameter"
          }
        ],
        "responses": {
          "200": {
            "description": "OK",
            "headers": {
              "x-ms-correlation-request-id": {
                "type": "string"
              }
            },
            "schema": {
              "$ref": "#/definitions/ContainerGroupProfile"
            }
          },
          "201": {
            "description": "Created",
            "schema": {
              "$ref": "#/definitions/ContainerGroupProfile"
            },
            "headers": {
              "x-ms-correlation-request-id": {
                "type": "string"
              }
            }
          },
          "default": {
            "description": "Error response describing why the operation failed.",
            "schema": {
              "$ref": "../../../../../common-types/resource-management/v6/types.json#/definitions/ErrorResponse"
            }
          }
        }
      },
      "patch": {
        "operationId": "ContainerGroupProfile_Update",
        "x-ms-examples": {},
        "summary": "Update a specified ContainerGroupProfile.",
        "description": "Update a specified container group profile.",
        "parameters": [
          {
            "$ref": "#/parameters/SubscriptionIdParameter"
          },
          {
            "$ref": "#/parameters/ResourceGroupNameParameter"
          },
          {
            "$ref": "#/parameters/ContainerGroupProfileNameParameter"
          },
          {
            "name": "ContainerGroupProfile",
            "in": "body",
            "required": true,
            "schema": {
              "$ref": "#/definitions/ContainerGroupProfile"
            },
            "description": "The ContainerGroupProfile object."
          },
          {
            "$ref": "#/parameters/ApiVersionParameter"
          }
        ],
        "responses": {
          "200": {
            "description": "OK",
            "schema": {
              "$ref": "#/definitions/ContainerGroupProfile"
            },
            "headers": {
              "x-ms-correlation-request-id": {
                "type": "string"
              }
            }
          },
          "202": {
            "description": "ContainerGroupProfile Updated",
            "headers": {
              "x-ms-correlation-request-id": {
                "type": "string"
              }
            }
          },
          "default": {
            "description": "Error response describing why the operation failed.",
            "schema": {
              "$ref": "../../../../../common-types/resource-management/v6/types.json#/definitions/ErrorResponse"
            }
          }
        }
      },
      "get": {
        "operationId": "ContainerGroupProfile_Get",
        "x-ms-examples": {},
        "summary": "Display information about a specified ContainerGroupProfile.",
        "description": "Get the properties of the specified container group profile.",
        "parameters": [
          {
            "$ref": "#/parameters/SubscriptionIdParameter"
          },
          {
            "$ref": "#/parameters/ApiVersionParameter"
          },
          {
            "$ref": "#/parameters/ResourceGroupNameParameter"
          },
          {
            "$ref": "#/parameters/ContainerGroupProfileNameParameter"
          }
        ],
        "responses": {
          "200": {
            "description": "OK",
            "schema": {
              "$ref": "#/definitions/ContainerGroupProfile"
            }
          },
          "default": {
            "description": "Error response describing why the operation failed.",
            "schema": {
              "$ref": "#/definitions/CloudError"
            }
          }
        }
      },
      "delete": {
        "operationId": "ContainerGroupProfile_Delete",
        "x-ms-examples": {},
        "summary": "Delete a ContainerGroupProfile.",
        "description": "Deletes a container group profile.",
        "parameters": [
          {
            "$ref": "#/parameters/SubscriptionIdParameter"
          },
          {
            "$ref": "#/parameters/ResourceGroupNameParameter"
          },
          {
            "$ref": "#/parameters/ContainerGroupProfileNameParameter"
          },
          {
            "$ref": "#/parameters/ApiVersionParameter"
          }
        ],
        "responses": {
          "202": {
            "description": "Accepted",
            "headers": {
              "Ax-ms-correlation-request-id": {
                "type": "string"
              },
              "Location": {
                "type": "string"
              }
            }
          },
          "204": {
            "description": "No Content"
          },
          "default": {
            "description": "Error response describing why the operation failed.",
            "schema": {
              "$ref": "../../../../../common-types/resource-management/v6/types.json#/definitions/ErrorResponse"
            }
          }
        }
      }
    }
  },
  "definitions": {
    "SecretReference": {
      "description": "A secret reference",
      "type": "object",
      "required": [
        "name",
        "identity",
        "secretReferenceUri"
      ],
      "properties": {
        "name": {
          "description": "The identifier of the secret reference",
          "type": "string"
        },
        "identity": {
          "description": "The ARM resource id of the managed identity that has access to the secret in the key vault",
          "type": "string",
          "format": "arm-id"
        },
        "secretReferenceUri": {
          "description": "The URI to the secret in key vault",
          "type": "string",
          "format": "uri"
        }
      }
    },
    "Container": {
      "description": "A container instance.",
      "type": "object",
      "required": [
        "properties",
        "name"
      ],
      "properties": {
        "name": {
          "description": "The user-provided name of the container instance.",
          "type": "string"
        },
        "properties": {
          "x-ms-client-flatten": true,
          "description": "The properties of the container instance.",
          "$ref": "#/definitions/ContainerProperties"
        }
      }
    },
    "ContainerProperties": {
      "description": "The container instance properties.",
      "type": "object",
      "required": [
        "image",
        "resources"
      ],
      "properties": {
        "image": {
          "description": "The name of the image used to create the container instance.",
          "type": "string"
        },
        "command": {
          "description": "The commands to execute within the container instance in exec form.",
          "type": "array",
          "items": {
            "type": "string"
          }
        },
        "ports": {
          "description": "The exposed ports on the container instance.",
          "type": "array",
          "items": {
            "$ref": "#/definitions/ContainerPort"
          },
          "x-ms-identifiers": [
            "port"
          ]
        },
        "environmentVariables": {
          "description": "The environment variables to set in the container instance.",
          "type": "array",
          "items": {
            "$ref": "#/definitions/EnvironmentVariable"
          },
          "x-ms-identifiers": [
            "name"
          ]
        },
        "instanceView": {
          "description": "The instance view of the container instance. Only valid in response.",
          "readOnly": true,
          "type": "object",
          "properties": {
            "restartCount": {
              "readOnly": true,
              "type": "integer",
              "format": "int32",
              "description": "The number of times that the container instance has been restarted."
            },
            "currentState": {
              "readOnly": true,
              "description": "Current container instance state.",
              "$ref": "#/definitions/ContainerState"
            },
            "previousState": {
              "readOnly": true,
              "description": "Previous container instance state.",
              "$ref": "#/definitions/ContainerState"
            },
            "events": {
              "readOnly": true,
              "description": "The events of the container instance.",
              "type": "array",
              "items": {
                "$ref": "#/definitions/Event"
              },
              "x-ms-identifiers": [
                "name",
                "type"
              ]
            }
          }
        },
        "resources": {
          "description": "The resource requirements of the container instance.",
          "$ref": "#/definitions/ResourceRequirements"
        },
        "volumeMounts": {
          "description": "The volume mounts available to the container instance.",
          "type": "array",
          "items": {
            "$ref": "#/definitions/VolumeMount"
          },
          "x-ms-identifiers": [
            "name"
          ]
        },
        "livenessProbe": {
          "description": "The liveness probe.",
          "$ref": "#/definitions/ContainerProbe"
        },
        "readinessProbe": {
          "description": "The readiness probe.",
          "$ref": "#/definitions/ContainerProbe"
        },
        "securityContext": {
          "description": "The container security properties.",
          "$ref": "#/definitions/SecurityContextDefinition"
        }
      }
    },
    "SecurityContextDefinition": {
      "description": "The security context for the container.",
      "type": "object",
      "properties": {
        "privileged": {
          "type": "boolean",
          "description": "The flag to determine if the container permissions is elevated to Privileged."
        },
        "allowPrivilegeEscalation": {
          "type": "boolean",
          "description": "A boolean value indicating whether the init process can elevate its privileges"
        },
        "capabilities": {
          "description": "The capabilities to add or drop from a container.",
          "$ref": "#/definitions/SecurityContextCapabilitiesDefinition"
        },
        "runAsGroup": {
          "type": "integer",
          "format": "int32",
          "description": "Sets the User GID for the container."
        },
        "runAsUser": {
          "type": "integer",
          "format": "int32",
          "description": "Sets the User UID for the container."
        },
        "seccompProfile": {
          "type": "string",
          "description": "a base64 encoded string containing the contents of the JSON in the seccomp profile"
        }
      }
    },
    "SecurityContextCapabilitiesDefinition": {
      "description": "The capabilities to add or drop from a container.",
      "type": "object",
      "properties": {
        "add": {
          "type": "array",
          "items": {
            "type": "string"
          },
          "description": "The capabilities to add to the container."
        },
        "drop": {
          "type": "array",
          "items": {
            "type": "string"
          },
          "description": "The capabilities to drop from the container."
        }
      }
    },
    "ContainerState": {
      "description": "The container instance state.",
      "type": "object",
      "readOnly": true,
      "properties": {
        "state": {
          "type": "string",
          "readOnly": true,
          "description": "The state of the container instance."
        },
        "startTime": {
          "type": "string",
          "readOnly": true,
          "format": "date-time",
          "description": "The date-time when the container instance state started."
        },
        "exitCode": {
          "type": "integer",
          "format": "int32",
          "readOnly": true,
          "description": "The container instance exit codes correspond to those from the `docker run` command."
        },
        "finishTime": {
          "type": "string",
          "readOnly": true,
          "format": "date-time",
          "description": "The date-time when the container instance state finished."
        },
        "detailStatus": {
          "type": "string",
          "readOnly": true,
          "description": "The human-readable status of the container instance state."
        }
      }
    },
    "Event": {
      "description": "A container group or container instance event.",
      "type": "object",
      "readOnly": true,
      "properties": {
        "count": {
          "type": "integer",
          "format": "int32",
          "readOnly": true,
          "description": "The count of the event."
        },
        "firstTimestamp": {
          "type": "string",
          "readOnly": true,
          "format": "date-time",
          "description": "The date-time of the earliest logged event."
        },
        "lastTimestamp": {
          "type": "string",
          "readOnly": true,
          "format": "date-time",
          "description": "The date-time of the latest logged event."
        },
        "name": {
          "type": "string",
          "readOnly": true,
          "description": "The event name."
        },
        "message": {
          "type": "string",
          "readOnly": true,
          "description": "The event message."
        },
        "type": {
          "type": "string",
          "readOnly": true,
          "description": "The event type."
        }
      }
    },
    "ResourceRequirements": {
      "description": "The resource requirements.",
      "type": "object",
      "required": [
        "requests"
      ],
      "properties": {
        "requests": {
          "description": "The resource requests of this container instance.",
          "$ref": "#/definitions/ResourceRequests"
        },
        "limits": {
          "description": "The resource limits of this container instance.",
          "$ref": "#/definitions/ResourceLimits"
        }
      }
    },
    "ResourceRequests": {
      "description": "The resource requests.",
      "type": "object",
      "required": [
        "memoryInGB",
        "cpu"
      ],
      "properties": {
        "memoryInGB": {
          "description": "The memory request in GB of this container instance.",
          "type": "number",
          "format": "double"
        },
        "cpu": {
          "description": "The CPU request of this container instance.",
          "type": "number",
          "format": "double"
        },
        "gpu": {
          "description": "The GPU request of this container instance.",
          "$ref": "#/definitions/GpuResource"
        }
      }
    },
    "ResourceLimits": {
      "description": "The resource limits.",
      "type": "object",
      "properties": {
        "memoryInGB": {
          "description": "The memory limit in GB of this container instance.",
          "type": "number",
          "format": "double"
        },
        "cpu": {
          "description": "The CPU limit of this container instance.",
          "type": "number",
          "format": "double"
        },
        "gpu": {
          "description": "The GPU limit of this container instance.",
          "$ref": "#/definitions/GpuResource"
        }
      }
    },
    "GpuResource": {
      "description": "The GPU resource.",
      "type": "object",
      "required": [
        "count",
        "sku"
      ],
      "properties": {
        "count": {
          "description": "The count of the GPU resource.",
          "type": "integer",
          "format": "int32"
        },
        "sku": {
          "type": "string",
          "description": "The SKU of the GPU resource.",
          "enum": [
            "K80",
            "P100",
            "V100"
          ],
          "x-ms-enum": {
            "name": "GpuSku",
            "modelAsString": true
          }
        }
      }
    },
    "AzureFileVolume": {
      "description": "The properties of the Azure File volume. Azure File shares are mounted as volumes.",
      "type": "object",
      "required": [
        "shareName",
        "storageAccountName"
      ],
      "properties": {
        "shareName": {
          "description": "The name of the Azure File share to be mounted as a volume.",
          "type": "string"
        },
        "readOnly": {
          "description": "The flag indicating whether the Azure File shared mounted as a volume is read-only.",
          "type": "boolean"
        },
        "storageAccountName": {
          "description": "The name of the storage account that contains the Azure File share.",
          "type": "string"
        },
        "storageAccountKey": {
          "description": "The storage account access key used to access the Azure File share.",
          "type": "string"
        },
        "storageAccountKeyReference": {
          "description": "The reference to the storage account access key used to access the Azure File share.",
          "type": "string"
        }
      }
    },
    "EmptyDirVolume": {
      "description": "The empty directory volume.",
      "type": "object",
      "properties": {}
    },
    "SecretVolume": {
      "description": "The secret volume.",
      "type": "object",
      "additionalProperties": {
        "type": "string"
      }
    },
    "SecretReferenceVolume": {
      "description": "The secret reference volume.",
      "type": "object",
      "additionalProperties": {
        "type": "string"
      }
    },
    "GitRepoVolume": {
      "description": "Represents a volume that is populated with the contents of a git repository",
      "required": [
        "repository"
      ],
      "properties": {
        "directory": {
          "description": "Target directory name. Must not contain or start with '..'.  If '.' is supplied, the volume directory will be the git repository.  Otherwise, if specified, the volume will contain the git repository in the subdirectory with the given name.",
          "type": "string"
        },
        "repository": {
          "description": "Repository URL",
          "type": "string"
        },
        "revision": {
          "description": "Commit hash for the specified revision.",
          "type": "string"
        }
      }
    },
    "Volume": {
      "description": "The properties of the volume.",
      "type": "object",
      "required": [
        "name"
      ],
      "properties": {
        "name": {
          "description": "The name of the volume.",
          "type": "string"
        },
        "azureFile": {
          "description": "The Azure File volume.",
          "$ref": "#/definitions/AzureFileVolume"
        },
        "emptyDir": {
          "description": "The empty directory volume.",
          "$ref": "#/definitions/EmptyDirVolume"
        },
        "secret": {
          "description": "The secret volume.",
          "$ref": "#/definitions/SecretVolume"
        },
        "secretReference": {
          "description": "The secret reference volume.",
          "$ref": "#/definitions/SecretReferenceVolume"
        },
        "gitRepo": {
          "description": "The git repo volume.",
          "$ref": "#/definitions/GitRepoVolume"
        }
      }
    },
    "VolumeMount": {
      "description": "The properties of the volume mount.",
      "type": "object",
      "required": [
        "name",
        "mountPath"
      ],
      "properties": {
        "name": {
          "description": "The name of the volume mount.",
          "type": "string"
        },
        "mountPath": {
          "description": "The path within the container where the volume should be mounted. Must not contain colon (:).",
          "type": "string"
        },
        "readOnly": {
          "description": "The flag indicating whether the volume mount is read-only.",
          "type": "boolean"
        }
      }
    },
    "ContainerExec": {
      "type": "object",
      "description": "The container execution command, for liveness or readiness probe",
      "properties": {
        "command": {
          "description": "The commands to execute within the container.",
          "type": "array",
          "items": {
            "type": "string"
          }
        }
      }
    },
    "ContainerHttpGet": {
      "type": "object",
      "description": "The container Http Get settings, for liveness or readiness probe",
      "properties": {
        "path": {
          "description": "The path to probe.",
          "type": "string"
        },
        "port": {
          "type": "integer",
          "description": "The port number to probe.",
          "format": "int32"
        },
        "scheme": {
          "description": "The scheme.",
          "type": "string",
          "enum": [
            "http",
            "https"
          ],
          "x-ms-enum": {
            "name": "Scheme",
            "modelAsString": true
          }
        },
        "httpHeaders": {
          "description": "The HTTP headers.",
          "type": "array",
          "items": {
            "$ref": "#/definitions/HttpHeader"
          },
          "x-ms-identifiers": [
            "name"
          ]
        }
      },
      "required": [
        "port"
      ]
    },
    "ContainerProbe": {
      "type": "object",
      "description": "The container probe, for liveness or readiness",
      "properties": {
        "exec": {
          "description": "The execution command to probe",
          "$ref": "#/definitions/ContainerExec"
        },
        "httpGet": {
          "description": "The Http Get settings to probe",
          "$ref": "#/definitions/ContainerHttpGet"
        },
        "initialDelaySeconds": {
          "description": "The initial delay seconds.",
          "type": "integer",
          "format": "int32"
        },
        "periodSeconds": {
          "description": "The period seconds.",
          "type": "integer",
          "format": "int32"
        },
        "failureThreshold": {
          "description": "The failure threshold.",
          "type": "integer",
          "format": "int32"
        },
        "successThreshold": {
          "description": "The success threshold.",
          "type": "integer",
          "format": "int32"
        },
        "timeoutSeconds": {
          "description": "The timeout seconds.",
          "type": "integer",
          "format": "int32"
        }
      }
    },
    "ContainerGroup": {
      "description": "A container group.",
      "allOf": [
        {
          "$ref": "#/definitions/Resource"
        },
        {
          "$ref": "#/definitions/ContainerGroupProperties"
        }
      ]
    },
    "ContainerGroupProperties": {
      "description": "The container group properties",
      "type": "object",
      "required": [
        "properties"
      ],
      "properties": {
        "identity": {
          "$ref": "#/definitions/ContainerGroupIdentity",
          "description": "The identity of the container group, if configured."
        },
        "properties": {
          "x-ms-client-flatten": true,
          "type": "object",
          "description": "The container group properties",
          "properties": {
            "provisioningState": {
              "readOnly": true,
              "type": "string",
              "description": "The provisioning state of the container group. This only appears in the response."
            },
            "secretReferences": {
              "type": "array",
              "description": "The secret references that will be referenced within the container group.",
              "items": {
                "$ref": "#/definitions/SecretReference"
              },
              "x-ms-identifiers": [
                "name"
              ]
            },
            "containers": {
              "type": "array",
              "description": "The containers within the container group.",
              "items": {
                "$ref": "#/definitions/Container"
              },
              "x-ms-identifiers": [
                "name"
              ]
            },
            "imageRegistryCredentials": {
              "type": "array",
              "description": "The image registry credentials by which the container group is created from.",
              "items": {
                "$ref": "#/definitions/ImageRegistryCredential"
              },
              "x-ms-identifiers": [
                "username"
              ]
            },
            "restartPolicy": {
              "description": "Restart policy for all containers within the container group. \n- `Always` Always restart\n- `OnFailure` Restart on failure\n- `Never` Never restart\n",
              "$ref": "#/definitions/ContainerGroupRestartPolicy"
            },
            "ipAddress": {
              "description": "The IP address type of the container group.",
              "$ref": "#/definitions/IpAddress"
            },
            "osType": {
              "description": "The operating system type required by the containers in the container group.",
              "$ref": "#/definitions/OSType"
            },
            "volumes": {
              "type": "array",
              "description": "The list of volumes that can be mounted by containers in this container group.",
              "items": {
                "$ref": "#/definitions/Volume"
              },
              "x-ms-identifiers": [
                "name"
              ]
            },
            "instanceView": {
              "description": "The instance view of the container group. Only valid in response.",
              "readOnly": true,
              "type": "object",
              "properties": {
                "events": {
                  "description": "The events of this container group.",
                  "readOnly": true,
                  "type": "array",
                  "items": {
                    "$ref": "#/definitions/Event"
                  },
                  "x-ms-identifiers": [
                    "name",
                    "type"
                  ]
                },
                "state": {
                  "readOnly": true,
                  "type": "string",
                  "description": "The state of the container group. Only valid in response."
                }
              }
            },
            "diagnostics": {
              "description": "The diagnostic information for a container group.",
              "$ref": "#/definitions/ContainerGroupDiagnostics"
            },
            "subnetIds": {
              "type": "array",
              "description": "The subnet resource IDs for a container group.",
              "items": {
                "$ref": "#/definitions/ContainerGroupSubnetId"
              }
            },
            "dnsConfig": {
              "description": "The DNS config information for a container group.",
              "$ref": "#/definitions/DnsConfiguration"
            },
            "sku": {
              "description": "The SKU for a container group.",
              "$ref": "#/definitions/ContainerGroupSku"
            },
            "encryptionProperties": {
              "description": "The encryption properties for a container group.",
              "$ref": "#/definitions/EncryptionProperties"
            },
            "initContainers": {
              "type": "array",
              "description": "The init containers for a container group.",
              "items": {
                "$ref": "#/definitions/InitContainerDefinition"
              },
              "x-ms-identifiers": [
                "name"
              ]
            },
            "extensions": {
              "type": "array",
              "description": "extensions used by virtual kubelet",
              "items": {
                "$ref": "#/definitions/DeploymentExtensionSpec"
              },
              "x-ms-identifiers": [
                "name"
              ]
            },
            "confidentialComputeProperties": {
              "description": "The properties for confidential container group",
              "$ref": "#/definitions/ConfidentialComputeProperties"
            },
            "priority": {
              "description": "The priority of the container group.",
              "$ref": "#/definitions/Priority"
            }
          },
          "required": [
            "containers",
            "osType"
          ]
        }
      }
    },
    "DeploymentExtensionSpec": {
      "description": "Extension sidecars to be added to the deployment.",
      "type": "object",
      "properties": {
        "name": {
          "type": "string",
          "description": "Name of the extension."
        },
        "properties": {
          "type": "object",
          "x-ms-client-flatten": true,
          "description": "Extension specific properties",
          "properties": {
            "extensionType": {
              "type": "string",
              "description": "Type of extension to be added."
            },
            "version": {
              "type": "string",
              "description": "Version of the extension being used."
            },
            "settings": {
              "type": "object",
              "description": "Settings for the extension."
            },
            "protectedSettings": {
              "type": "object",
              "description": "Protected settings for the extension."
            }
          },
          "required": [
            "extensionType",
            "version"
          ]
        }
      },
      "required": [
        "name"
      ]
    },
    "ContainerGroupIdentity": {
      "description": "Identity for the container group.",
      "properties": {
        "principalId": {
          "readOnly": true,
          "type": "string",
          "description": "The principal id of the container group identity. This property will only be provided for a system assigned identity."
        },
        "tenantId": {
          "readOnly": true,
          "type": "string",
          "description": "The tenant id associated with the container group. This property will only be provided for a system assigned identity."
        },
        "type": {
          "type": "string",
          "description": "The type of identity used for the container group. The type 'SystemAssigned, UserAssigned' includes both an implicitly created identity and a set of user assigned identities. The type 'None' will remove any identities from the container group.",
          "enum": [
            "SystemAssigned",
            "UserAssigned",
            "SystemAssigned, UserAssigned",
            "None"
          ],
          "x-ms-enum": {
            "name": "ResourceIdentityType",
            "modelAsString": false
          }
        },
        "userAssignedIdentities": {
          "type": "object",
          "description": "The list of user identities associated with the container group.",
          "additionalProperties": {
            "description": "The list of user identities associated with the container group. The user identity dictionary key references will be ARM resource ids in the form: '/subscriptions/{subscriptionId}/resourceGroups/{resourceGroupName}/providers/Microsoft.ManagedIdentity/userAssignedIdentities/{identityName}'.",
            "$ref": "#/definitions/UserAssignedIdentities"
          }
        }
      }
    },
    "UserAssignedIdentities": {
      "type": "object",
      "description": "The list of user identities associated with the container group. The user identity dictionary key references will be ARM resource ids in the form: '/subscriptions/{subscriptionId}/resourceGroups/{resourceGroupName}/providers/Microsoft.ManagedIdentity/userAssignedIdentities/{identityName}'.",
      "properties": {
        "principalId": {
          "readOnly": true,
          "type": "string",
          "description": "The principal id of user assigned identity."
        },
        "clientId": {
          "readOnly": true,
          "type": "string",
          "description": "The client id of user assigned identity."
        }
      }
    },
    "ImageRegistryCredential": {
      "description": "Image registry credential.",
      "type": "object",
      "properties": {
        "server": {
          "type": "string",
          "description": "The Docker image registry server without a protocol such as \"http\" and \"https\"."
        },
        "username": {
          "type": "string",
          "description": "The username for the private registry."
        },
        "password": {
          "type": "string",
          "description": "The password for the private registry.",
          "x-ms-secret": true
        },
        "passwordReference": {
          "type": "string",
          "description": "The reference for the private registry password."
        },
        "identity": {
          "type": "string",
          "description": "The identity for the private registry."
        },
        "identityUrl": {
          "type": "string",
          "description": "The identity URL for the private registry."
        }
      },
      "required": [
        "server"
      ]
    },
    "ContainerGroupDiagnostics": {
      "description": "Container group diagnostic information.",
      "type": "object",
      "properties": {
        "logAnalytics": {
          "description": "Container group log analytics information.",
          "$ref": "#/definitions/LogAnalytics"
        }
      }
    },
    "LogAnalytics": {
      "description": "Container group log analytics information.",
      "type": "object",
      "properties": {
        "workspaceId": {
          "description": "The workspace id for log analytics",
          "type": "string"
        },
        "workspaceKey": {
          "description": "The workspace key for log analytics",
          "type": "string",
          "x-ms-secret": true
        },
        "logType": {
          "type": "string",
          "description": "The log type to be used.",
          "enum": [
            "ContainerInsights",
            "ContainerInstanceLogs"
          ],
          "x-ms-enum": {
            "name": "LogAnalyticsLogType",
            "modelAsString": true
          }
        },
        "metadata": {
          "type": "object",
          "description": "Metadata for log analytics.",
          "additionalProperties": {
            "type": "string"
          }
        },
        "workspaceResourceId": {
          "description": "The workspace resource id for log analytics",
          "type": "string",
          "x-ms-secret": true
        }
      },
      "required": [
        "workspaceId",
        "workspaceKey"
      ]
    },
    "ContainerGroupSubnetId": {
      "description": "Container group subnet information.",
      "type": "object",
      "properties": {
        "id": {
          "description": "Resource ID of virtual network and subnet.",
          "type": "string"
        },
        "name": {
          "description": "Friendly name for the subnet.",
          "type": "string"
        }
      },
      "required": [
        "id"
      ]
    },
    "IpAddress": {
      "description": "IP address for the container group.",
      "type": "object",
      "properties": {
        "ports": {
          "type": "array",
          "description": "The list of ports exposed on the container group.",
          "items": {
            "$ref": "#/definitions/Port"
          },
          "x-ms-identifiers": [
            "port"
          ]
        },
        "type": {
          "type": "string",
          "description": "Specifies if the IP is exposed to the public internet or private VNET.",
          "enum": [
            "Public",
            "Private"
          ],
          "x-ms-enum": {
            "name": "ContainerGroupIpAddressType",
            "modelAsString": true
          }
        },
        "ip": {
          "type": "string",
          "description": "The IP exposed to the public internet."
        },
        "dnsNameLabel": {
          "type": "string",
          "description": "The Dns name label for the IP."
        },
        "autoGeneratedDomainNameLabelScope": {
          "type": "string",
          "description": "The value representing the security enum. The 'Unsecure' value is the default value if not selected and means the object's domain name label is not secured against subdomain takeover. The 'TenantReuse' value is the default value if selected and means the object's domain name label can be reused within the same tenant. The 'SubscriptionReuse' value means the object's domain name label can be reused within the same subscription. The 'ResourceGroupReuse' value means the object's domain name label can be reused within the same resource group. The 'NoReuse' value means the object's domain name label cannot be reused within the same resource group, subscription, or tenant.",
          "enum": [
            "Unsecure",
            "TenantReuse",
            "SubscriptionReuse",
            "ResourceGroupReuse",
            "Noreuse"
          ],
          "default": "Unsecure",
          "x-ms-enum": {
            "name": "dnsNameLabelReusePolicy",
            "modelAsString": true
          }
        },
        "fqdn": {
          "readOnly": true,
          "type": "string",
          "description": "The FQDN for the IP."
        }
      },
      "required": [
        "ports",
        "type"
      ]
    },
    "Port": {
      "description": "The port exposed on the container group.",
      "type": "object",
      "properties": {
        "protocol": {
          "type": "string",
          "description": "The protocol associated with the port.",
          "enum": [
            "TCP",
            "UDP"
          ],
          "x-ms-enum": {
            "name": "ContainerGroupNetworkProtocol",
            "modelAsString": true
          }
        },
        "port": {
          "type": "integer",
          "description": "The port number.",
          "format": "int32"
        }
      },
      "required": [
        "port"
      ]
    },
    "ContainerPort": {
      "description": "The port exposed on the container instance.",
      "type": "object",
      "properties": {
        "protocol": {
          "type": "string",
          "description": "The protocol associated with the port.",
          "enum": [
            "TCP",
            "UDP"
          ],
          "x-ms-enum": {
            "name": "ContainerNetworkProtocol",
            "modelAsString": true
          }
        },
        "port": {
          "type": "integer",
          "format": "int32",
          "description": "The port number exposed within the container group."
        }
      },
      "required": [
        "port"
      ]
    },
    "EnvironmentVariable": {
      "description": "The environment variable to set within the container instance.",
      "type": "object",
      "properties": {
        "name": {
          "type": "string",
          "description": "The name of the environment variable."
        },
        "value": {
          "type": "string",
          "description": "The value of the environment variable."
        },
        "secureValue": {
          "type": "string",
          "description": "The value of the secure environment variable.",
          "x-ms-secret": true
        },
        "secureValueReference": {
          "type": "string",
          "description": "The reference of the secure environment variable."
        }
      },
      "required": [
        "name"
      ]
    },
    "OperationListResult": {
      "description": "The operation list response that contains all operations for Azure Container Instance service.",
      "type": "object",
      "properties": {
        "value": {
          "type": "array",
          "items": {
            "$ref": "#/definitions/Operation"
          },
          "x-ms-identifiers": [
            "name"
          ],
          "description": "The list of operations."
        },
        "nextLink": {
          "type": "string",
          "description": "The URI to fetch the next page of operations."
        }
      }
    },
    "Operation": {
      "description": "An operation for Azure Container Instance service.",
      "type": "object",
      "properties": {
        "name": {
          "type": "string",
          "description": "The name of the operation."
        },
        "display": {
          "description": "The display information of the operation.",
          "type": "object",
          "properties": {
            "provider": {
              "description": "The name of the provider of the operation.",
              "type": "string"
            },
            "resource": {
              "type": "string",
              "description": "The name of the resource type of the operation."
            },
            "operation": {
              "description": "The friendly name of the operation.",
              "type": "string"
            },
            "description": {
              "description": "The description of the operation.",
              "type": "string"
            }
          }
        },
        "properties": {
          "type": "object",
          "description": "The additional properties.",
          "x-ms-client-flatten": true
        },
        "origin": {
          "type": "string",
          "description": "The intended executor of the operation.",
          "enum": [
            "User",
            "System"
          ],
          "x-ms-enum": {
            "name": "ContainerInstanceOperationsOrigin",
            "modelAsString": true
          }
        }
      },
      "required": [
        "name",
        "display"
      ]
    },
    "UsageListResult": {
      "description": "The response containing the usage data",
      "type": "object",
      "properties": {
        "value": {
          "readOnly": true,
          "type": "array",
          "description": "The usage data.",
          "items": {
            "$ref": "#/definitions/Usage"
          },
          "x-ms-identifiers": [
            "name"
          ]
        }
      }
    },
    "Usage": {
      "description": "A single usage result",
      "type": "object",
      "properties": {
        "id": {
          "readOnly": true,
          "type": "string",
          "description": "Id of the usage result"
        },
        "unit": {
          "readOnly": true,
          "type": "string",
          "description": "Unit of the usage result"
        },
        "currentValue": {
          "readOnly": true,
          "type": "integer",
          "format": "int32",
          "description": "The current usage of the resource"
        },
        "limit": {
          "readOnly": true,
          "type": "integer",
          "format": "int32",
          "description": "The maximum permitted usage of the resource."
        },
        "name": {
          "readOnly": true,
          "type": "object",
          "description": "The name object of the resource",
          "properties": {
            "value": {
              "readOnly": true,
              "type": "string",
              "description": "The name of the resource"
            },
            "localizedValue": {
              "readOnly": true,
              "type": "string",
              "description": "The localized name of the resource"
            }
          }
        }
      }
    },
    "ContainerGroupListResult": {
      "description": "The container group list response that contains the container group properties.",
      "type": "object",
      "properties": {
        "value": {
          "type": "array",
          "items": {
            "$ref": "#/definitions/ContainerGroup"
          },
          "description": "The list of container groups."
        },
        "nextLink": {
          "type": "string",
          "description": "The URI to fetch the next page of container groups."
        }
      }
    },
    "Logs": {
      "description": "The logs.",
      "type": "object",
      "properties": {
        "content": {
          "type": "string",
          "description": "The content of the log."
        }
      }
    },
    "ContainerExecRequest": {
      "description": "The container exec request.",
      "type": "object",
      "properties": {
        "command": {
          "type": "string",
          "description": "The command to be executed."
        },
        "terminalSize": {
          "type": "object",
          "description": "The size of the terminal.",
          "properties": {
            "rows": {
              "type": "integer",
              "format": "int32",
              "description": "The row size of the terminal"
            },
            "cols": {
              "type": "integer",
              "format": "int32",
              "description": "The column size of the terminal"
            }
          }
        }
      }
    },
    "ContainerExecResponse": {
      "description": "The information for the container exec command.",
      "type": "object",
      "properties": {
        "webSocketUri": {
          "type": "string",
          "description": "The uri for the exec websocket."
        },
        "password": {
          "type": "string",
          "description": "The password to start the exec command.",
          "x-ms-secret": true
        }
      }
    },
    "ContainerAttachResponse": {
      "description": "The information for the output stream from container attach.",
      "type": "object",
      "properties": {
        "webSocketUri": {
          "type": "string",
          "description": "The uri for the output stream from the attach."
        },
        "password": {
          "type": "string",
          "description": "The password to the output stream from the attach. Send as an Authorization header value when connecting to the websocketUri.",
          "x-ms-secret": true
        }
      }
    },
    "HttpHeader": {
      "description": "The HTTP header.",
      "type": "object",
      "properties": {
        "name": {
          "type": "string",
          "description": "The header name."
        },
        "value": {
          "type": "string",
          "description": "The header value."
        }
      }
    },
    "DnsConfiguration": {
      "description": "DNS configuration for the container group.",
      "type": "object",
      "required": [
        "nameServers"
      ],
      "properties": {
        "nameServers": {
          "description": "The DNS servers for the container group.",
          "type": "array",
          "items": {
            "type": "string"
          }
        },
        "searchDomains": {
          "description": "The DNS search domains for hostname lookup in the container group.",
          "type": "string"
        },
        "options": {
          "description": "The DNS options for the container group.",
          "type": "string"
        }
      }
    },
    "Resource": {
      "type": "object",
      "description": "The Resource model definition.",
      "properties": {
        "id": {
          "readOnly": true,
          "type": "string",
          "description": "The resource id."
        },
        "name": {
          "readOnly": true,
          "type": "string",
          "description": "The resource name."
        },
        "type": {
          "readOnly": true,
          "type": "string",
          "description": "The resource type."
        },
        "location": {
          "type": "string",
          "description": "The resource location."
        },
        "tags": {
          "type": "object",
          "additionalProperties": {
            "type": "string"
          },
          "description": "The resource tags."
        },
        "zones": {
          "description": "The zones for the container group.",
          "type": "array",
          "items": {
            "type": "string"
          }
        }
      },
      "x-ms-azure-resource": true
    },
    "CachedImagesListResult": {
      "description": "The response containing cached images.",
      "type": "object",
      "properties": {
        "value": {
          "type": "array",
          "items": {
            "$ref": "#/definitions/cachedImages"
          },
          "x-ms-identifiers": [
            "image"
          ],
          "description": "The list of cached images."
        },
        "nextLink": {
          "type": "string",
          "description": "The URI to fetch the next page of cached images."
        }
      }
    },
    "cachedImages": {
      "description": "The cached image and OS type.",
      "type": "object",
      "required": [
        "osType",
        "image"
      ],
      "properties": {
        "osType": {
          "type": "string",
          "description": "The OS type of the cached image."
        },
        "image": {
          "type": "string",
          "description": "The cached image name."
        }
      }
    },
    "CapabilitiesListResult": {
      "description": "The response containing list of capabilities.",
      "type": "object",
      "properties": {
        "value": {
          "type": "array",
          "items": {
            "$ref": "#/definitions/Capabilities"
          },
          "x-ms-identifiers": [
            "resourceType",
            "location"
          ],
          "description": "The list of capabilities."
        },
        "nextLink": {
          "type": "string",
          "description": "The URI to fetch the next page of capabilities."
        }
      }
    },
    "Capabilities": {
      "description": "The regional capabilities.",
      "type": "object",
      "properties": {
        "resourceType": {
          "type": "string",
          "readOnly": true,
          "description": "The resource type that this capability describes."
        },
        "osType": {
          "type": "string",
          "readOnly": true,
          "description": "The OS type that this capability describes."
        },
        "location": {
          "type": "string",
          "readOnly": true,
          "description": "The resource location."
        },
        "ipAddressType": {
          "type": "string",
          "readOnly": true,
          "description": "The ip address type that this capability describes."
        },
        "gpu": {
          "type": "string",
          "readOnly": true,
          "description": "The GPU sku that this capability describes."
        },
        "capabilities": {
          "type": "object",
          "readOnly": true,
          "description": "The supported capabilities.",
          "properties": {
            "maxMemoryInGB": {
              "type": "number",
              "readOnly": true,
              "description": "The maximum allowed memory request in GB."
            },
            "maxCpu": {
              "type": "number",
              "readOnly": true,
              "description": "The maximum allowed CPU request in cores."
            },
            "maxGpuCount": {
              "type": "number",
              "readOnly": true,
              "description": "The maximum allowed GPU count."
            }
          }
        }
      }
    },
    "ContainerGroupSku": {
      "description": "The container group SKU.",
      "type": "string",
      "enum": [
        "NotSpecified",
        "Standard",
        "Dedicated",
        "Confidential"
      ],
      "x-ms-enum": {
        "name": "ContainerGroupSku",
        "modelAsString": true
      }
    },
    "ContainerGroupRestartPolicy": {
      "type": "string",
      "description": "Restart policy for all containers within the container group. \n- `Always` Always restart\n- `OnFailure` Restart on failure\n- `Never` Never restart\n",
      "enum": [
        "Always",
        "OnFailure",
        "Never"
      ],
      "x-ms-enum": {
        "name": "ContainerGroupRestartPolicy",
        "modelAsString": true
      }
    },
    "OSType": {
      "type": "string",
      "description": "The operating system type required by the containers in the container group.",
      "enum": [
        "Windows",
        "Linux"
      ],
      "x-ms-enum": {
        "name": "OperatingSystemTypes",
        "modelAsString": true
      }
    },
    "EncryptionProperties": {
      "description": "The container group encryption properties.",
      "type": "object",
      "properties": {
        "vaultBaseUrl": {
          "description": "The keyvault base url.",
          "type": "string"
        },
        "keyName": {
          "description": "The encryption key name.",
          "type": "string"
        },
        "keyVersion": {
          "description": "The encryption key version.",
          "type": "string"
        },
        "identity": {
          "type": "string",
          "description": "The keyvault managed identity."
        }
      },
      "required": [
        "vaultBaseUrl",
        "keyName",
        "keyVersion"
      ]
    },
    "InitContainerDefinition": {
      "description": "The init container definition.",
      "type": "object",
      "properties": {
        "name": {
          "description": "The name for the init container.",
          "type": "string"
        },
        "properties": {
          "description": "The properties for the init container.",
          "x-ms-client-flatten": true,
          "$ref": "#/definitions/InitContainerPropertiesDefinition"
        }
      },
      "required": [
        "name",
        "properties"
      ]
    },
    "InitContainerPropertiesDefinition": {
      "description": "The init container definition properties.",
      "type": "object",
      "properties": {
        "image": {
          "description": "The image of the init container.",
          "type": "string"
        },
        "command": {
          "description": "The command to execute within the init container in exec form.",
          "type": "array",
          "items": {
            "type": "string"
          }
        },
        "environmentVariables": {
          "description": "The environment variables to set in the init container.",
          "type": "array",
          "items": {
            "$ref": "#/definitions/EnvironmentVariable"
          },
          "x-ms-identifiers": [
            "name"
          ]
        },
        "instanceView": {
          "description": "The instance view of the init container. Only valid in response.",
          "readOnly": true,
          "type": "object",
          "properties": {
            "restartCount": {
              "readOnly": true,
              "type": "integer",
              "format": "int32",
              "description": "The number of times that the init container has been restarted."
            },
            "currentState": {
              "readOnly": true,
              "description": "The current state of the init container.",
              "$ref": "#/definitions/ContainerState"
            },
            "previousState": {
              "readOnly": true,
              "description": "The previous state of the init container.",
              "$ref": "#/definitions/ContainerState"
            },
            "events": {
              "readOnly": true,
              "description": "The events of the init container.",
              "type": "array",
              "items": {
                "$ref": "#/definitions/Event"
              },
              "x-ms-identifiers": [
                "name",
                "type"
              ]
            }
          }
        },
        "volumeMounts": {
          "description": "The volume mounts available to the init container.",
          "type": "array",
          "items": {
            "$ref": "#/definitions/VolumeMount"
          },
          "x-ms-identifiers": [
            "name"
          ]
        },
        "securityContext": {
          "description": "The container security properties.",
          "$ref": "#/definitions/SecurityContextDefinition"
        }
      }
    },
    "CloudError": {
      "x-ms-external": true,
      "properties": {
        "error": {
          "$ref": "#/definitions/CloudErrorBody"
        }
      },
      "description": "An error response from the Container Instance service."
    },
    "CloudErrorBody": {
      "x-ms-external": true,
      "properties": {
        "code": {
          "type": "string",
          "description": "An identifier for the error. Codes are invariant and are intended to be consumed programmatically."
        },
        "message": {
          "type": "string",
          "description": "A message describing the error, intended to be suitable for display in a user interface."
        },
        "target": {
          "type": "string",
          "description": "The target of the particular error. For example, the name of the property in error."
        },
        "details": {
          "type": "array",
          "items": {
            "$ref": "#/definitions/CloudErrorBody"
          },
          "x-ms-identifiers": [
            "message",
            "target"
          ],
          "description": "A list of additional details about the error."
        }
      },
      "description": "An error response from the Container Instance service."
    },
    "NetworkDependenciesResponse": {
      "description": "Response for network dependencies, always empty list.",
      "type": "array",
      "items": {
        "type": "string"
      }
    },
    "ConfidentialComputeProperties": {
      "description": "The properties for confidential container group",
      "type": "object",
      "properties": {
        "ccePolicy": {
          "type": "string",
          "description": "The base64 encoded confidential compute enforcement policy"
        }
      }
    },
    "Priority": {
      "type": "string",
      "description": "The priority of the container group.",
      "enum": [
        "Regular",
        "Spot"
      ],
      "x-ms-enum": {
        "name": "ContainerGroupPriority",
        "modelAsString": true
      }
    },
    "NGroupsSkusList": {
      "description": "List of SKU definitions. NGroups offer a single sku",
      "type": "object",
      "properties": {
        "value": {
          "type": "array",
          "items": {
            "$ref": "#/definitions/NGroupSkus"
          },
          "description": "The list of N Groups SKUs."
        },
        "nextLink": {
          "type": "string",
          "description": "The URI to fetch the next page of N Groups SKUs."
        }
      }
    },
    "NGroupSkus": {
      "description": "The container probe, for liveness or readiness.",
      "type": "object",
      "properties": {
        "resourceType": {
          "type": "string",
          "description": "The type of resource the sku is applied to."
        },
        "sku": {
          "type": "string",
          "description": "The sku of the resource type"
        },
        "skuCapacity": {
          "type": "string",
          "description": "The number of container groups of the nGroups."
        }
      }
    },
    "NGroupsListResult": {
      "description": "The nGroups list response that contains the nGroups properties.",
      "type": "object",
      "properties": {
        "value": {
          "type": "array",
          "items": {
            "$ref": "#/definitions/NGroup"
          },
          "description": "The list of N Groups."
        },
        "nextLink": {
          "type": "string",
          "description": "The URI to fetch the next page of N Groups."
        }
      }
    },
    "NGroup": {
      "type": "object",
      "properties": {
        "systemData": {
          "$ref": "../../../../../common-types/resource-management/v6/types.json#/definitions/systemData",
          "readOnly": true
        },
        "properties": {
          "x-ms-client-flatten": true,
          "$ref": "#/definitions/NGroupProperties"
        },
        "identity": {
          "$ref": "#/definitions/NGroupIdentity",
          "description": "The identity of the nGroup, if configured."
        },
        "zones": {
          "type": "array",
          "items": {
            "type": "string"
          },
          "description": "The nGroups zones. NOTE: Availability zones can only be set when you create the scale set"
        },
        "tags": {
          "type": "object",
          "description": "Tags is a dictionary where customer can provide flags to enable certain features. Eg: autoscale.enabled: true",
          "additionalProperties": {
            "type": "string"
          }
        },
        "location": {
          "type": "string",
          "x-ms-mutability": [
            "read",
            "create"
          ],
          "description": "The geo-location where the resource lives"
        }
      },
      "allOf": [
        {
          "$ref": "#/definitions/Resource"
        }
      ],
      "description": "Describes a nGroup."
    },
    "NGroupIdentity": {
      "type": "object",
      "description": "Identity for the nGroup.",
      "properties": {
        "principalId": {
          "readOnly": true,
          "type": "string",
          "description": "The principal id of the nGroup identity. This property will only be provided for a system assigned identity."
        },
        "tenantId": {
          "readOnly": true,
          "type": "string",
          "description": "The tenant id associated with the nGroup. This property will only be provided for a system assigned identity."
        },
        "type": {
          "type": "string",
          "description": "The type of identity used for the nGroup. The type 'SystemAssigned, UserAssigned' includes both an implicitly created identity and a set of user assigned identities. The type 'None' will remove any identities from the nGroup.",
          "enum": [
            "SystemAssigned",
            "UserAssigned",
            "SystemAssigned, UserAssigned",
            "None"
          ],
          "x-ms-enum": {
            "name": "ResourceIdentityType",
            "modelAsString": false
          }
        },
        "userAssignedIdentities": {
          "type": "object",
          "description": "The list of user identities associated with the nGroups. The user identity dictionary key references will be ARM resource ids in the form: '/subscriptions/{subscriptionId}/resourceGroups/{resourceGroupName}/providers/Microsoft.ManagedIdentity/userAssignedIdentities/{identityName}'.",
          "additionalProperties": {
            "type": "object",
            "$ref": "../../../../../common-types/resource-management/v6/managedidentity.json#/definitions/UserAssignedIdentity"
          }
        }
      }
    },
    "NGroupProperties": {
      "type": "object",
      "properties": {
        "elasticProfile": {
          "$ref": "#/definitions/ElasticProfile",
          "description": "The elastic profile."
        },
        "placementProfile": {
          "$ref": "#/definitions/PlacementProfile",
          "description": "Provides options w.r.t allocation and management w.r.t certain placement policies. These utilize capabilities provided by the underlying Azure infrastructure. They are typically used for high availability scenarios. E.g., distributing CGs across fault domains."
        },
        "containerGroupProfiles": {
          "type": "array",
          "items": {
            "$ref": "#/definitions/ContainerGroupProfileStub"
          },
          "x-ms-identifiers": [],
          "description": "The Container Group Profiles that could be used in a nGroup."
        },
        "provisioningState": {
          "readOnly": true,
          "type": "string",
          "enum": [
            "Creating",
            "Updating",
            "Failed",
            "Succeeded",
            "Canceled",
            "Deleting",
            "Migrating"
          ],
          "description": "The provisioning state, which only appears in the response.",
          "x-ms-enum": {
            "name": "NGroupProvisioningState",
            "modelAsString": true
          }
        },
        "updateProfile": {
          "$ref": "#/definitions/UpdateProfile",
          "description": "Used by the customer to specify the way to update the Container Groups in NGroup."
        }
      },
      "description": "Describes the properties of a nGroup."
    },
    "UpdateProfile": {
      "type": "object",
      "description": "Used by the customer to specify the way to update the Container Groups in NGroup.",
      "properties": {
        "updateMode": {
          "type": "string",
          "enum": [
            "Manual",
            "Rolling"
          ]
        },
        "rollingUpdateProfile": {
          "type": "object",
          "description": "This profile allows the customers to customize the rolling update.",
          "properties": {
            "maxBatchPercent": {
              "type": "integer",
              "format": "int64",
              "description": "Maximum percentage of total Container Groups which can be updated simultaneously by rolling update in one batch."
            },
            "maxUnhealthyPercent": {
              "type": "integer",
              "format": "int64",
              "description": "Maximum percentage of the updated Container Groups which can be in unhealthy state after each batch is updated."
            },
            "pauseTimeBetweenBatches": {
              "type": "string",
              "description": "The wait time between batches after completing the one batch of the rolling update and starting the next batch. The time duration should be specified in ISO 8601 format for duration."
            },
            "inPlaceUpdate": {
              "type": "boolean",
              "description": "Default is false. If set to true, the CGs will be updated in-place instead of creating new CG and deleting old ones."
            }
          }
        }
      }
    },
    "PlacementProfile": {
      "type": "object",
      "description": "Provides options w.r.t allocation and management w.r.t certain placement policies. These utilize capabilities provided by the underlying Azure infrastructure. They are typically used for high availability scenarios. E.g., distributing CGs across fault domains.",
      "properties": {
        "faultDomainCount": {
          "type": "integer",
          "format": "int64",
          "description": "The number of fault domains to be used to spread CGs in a nGroup. This can only be specified during nGroup creation and is immutable after that."
        }
      }
    },
    "ElasticProfile": {
      "type": "object",
      "properties": {
        "desiredCount": {
          "type": "integer",
          "format": "int32"
        },
        "maintainDesiredCount": {
          "type": "boolean",
          "description": "Flag that indicates whether desiredCount should be maintained when customer deletes SPECIFIC container groups (CGs) from the NGroups. In this case, new CGs will be created by NGroup to compensate for the specific deleted ones."
        },
        "containerGroupNamingPolicy": {
          "type": "object",
          "description": "Container Groups are named on a generic guid based naming scheme/policy. Customer can modify naming policy to add prefix to CG names during scale out operation.",
          "properties": {
            "guidNamingPolicy": {
              "type": "object",
              "properties": {
                "prefix": {
                  "description": "The prefix can be used when there are tooling limitations (e.g. on the Azure portal where CGs from multiple nGroups exist in the same RG). The prefix with the suffixed resource name must still follow Azure resource naming guidelines.",
                  "type": "string"
                }
              }
            }
          }
        }
      },
      "description": "Describes the elastic profile of the nGroup"
    },
    "ContainerGroupProfileStub": {
      "type": "object",
      "properties": {
        "resource": {
          "$ref": "#/definitions/ApiEntityReference",
          "description": "A reference to the container group profile ARM resource hosted in ACI RP."
        },
        "revision": {
          "type": "integer",
          "format": "int64",
          "description": "The revision of the CG profile is an optional property. If customer does not to provide a revision then nGroups will pickup the latest revision of CGProfile."
        },
        "networkProfile": {
          "$ref": "#/definitions/NetworkProfile",
          "description": "A network profile for network settings of a ContainerGroupProfile."
        },
        "storageProfile": {
          "$ref": "#/definitions/StorageProfile",
          "description": "Storage profile for storage related settings of a container group profile."
        },
        "containerGroupProperties": {
          "$ref": "#/definitions/NGroupContainerGroupProperties",
          "description": " Container Group properties which can be set while creating or updating the nGroups."
        }
      },
      "description": "The object that contains a reference to a Container Group Profile and it's other related properties."
    },
    "NGroupContainerGroupProperties": {
      "type": "object",
      "description": "Container Group properties which can be set while creating or updating the nGroups.",
      "required": [
        "properties"
      ],
      "properties": {
<<<<<<< HEAD
        "subnetIds": {
          "type": "array",
          "description": "Contains information about Virtual Network Subnet ARM Resource",
          "items": {
            "$ref": "#/definitions/ContainerGroupSubnetId"
          }
        },
        "volumes": {
          "type": "array",
          "description": "Contains information about the volumes that can be mounted by Containers in the Container Groups.",
          "items": {
            "$ref": "#/definitions/NGroupCGPropertyVolume"
          }
        },
        "containers": {
          "type": "array",
          "description": "Contains information about Container which can be set while creating or updating the nGroups.",
          "items": {
            "$ref": "#/definitions/NGroupCGPropertyContainer"
          }
        }
      }
    },
    "NGroupCGPropertyContainer": {
      "type": "object",
      "properties": {
        "name": {
          "type": "string",
          "description": "container name"
        },
        "properties": {
          "type": "object",
          "description": "container properties",
          "properties": {
            "volumeMounts": {
              "type": "array",
              "items": {
                "$ref": "#/definitions/VolumeMount"
=======
        "properties": {
          "type": "object",
          "description": "Container Group properties which can be set while creating or updating the nGroups",
          "subnetIds": {
            "type": "array",
            "description": "Contains information about Virtual Network Subnet ARM Resource",
            "items": {
              "$ref": "#/definitions/ContainerGroupSubnetId"
            }
          },
          "volumes": {
            "type": "array",
            "description": "Contains information about the volumes that can be mounted by Containers in the Container Groups.",
            "items": {
              "Volume": {
                "description": "The properties of the volume.",
                "type": "object",
                "required": [
                  "name"
                ],
                "properties": {
                  "name": {
                    "description": "The name of the volume.",
                    "type": "string"
                  },
                  "azureFile": {
                    "description": "The Azure File volume.",
                    "$ref": "#/definitions/AzureFileVolume"
                  }
                }
              }
              
            }
          },
          "containers": {
            "type": "array",
            "description": "Contains information about Container which can be set while creating or updating the nGroups.",
            "items": {
              "Container": {
                "type": "object",
                "properties": {
                  "name": {
                    "type": "string",
                    "description": "container name"
                  },
                  "properties": {
                    "type": "object",
                    "description": "container properties",
                    "properties": {
                      "volumeMounts": {
                        "type": "array",
                        "items": {
                          "$ref": "#/definitions/VolumeMount"
                        }
                      }
                    }
                  }
                }
>>>>>>> bf66e551
              }
            }
          }
        }
      }
    },
    "NGroupCGPropertyVolume": {
      "description": "Contains information about the volumes that can be mounted by Containers in the Container Groups.",
      "type": "object",
      "required": [
        "name"
      ],
      "properties": {
        "name": {
          "description": "The name of the volume.",
          "type": "string"
        },
        "azureFile": {
          "description": "The Azure File volume.",
          "$ref": "#/definitions/AzureFileVolume"
        }
      }
    },
    "StorageProfile": {
      "type": "object",
      "description": "Storage profile for storage related settings of a container group profile.",
      "properties": {
        "fileShares": {
          "type": "array",
          "items": {
            "$ref": "#/definitions/FileShare",
            "description": "List of file shares that will be created and mounted on CGs."
          }
        }
      }
    },
    "FileShare": {
      "type": "object",
      "properties": {
        "name": {
          "type": "string"
        },
        "resourceGroupName": {
          "type": "string"
        },
        "storageAccountName": {
          "type": "string"
        },
        "properties": {
          "type": "object",
          "properties": {
            "shareAccessType": {
              "type": "string",
              "description": " Specifies how Container Groups can access the Azure file share i.e. all CG will share same Azure file share or going to have exclusive file share.",
              "enum": [
                "Shared",
                "Exclusive"
              ],
              "x-ms-enum": {
                "name": "AzureFileShareAccessType",
                "modelAsString": false
              }
            },
            "shareAccessTier": {
              "type": "string",
              "description": "learn more at: https://learn.microsoft.com/en-us/rest/api/storagerp/file-shares/create?tabs=HTTP#shareaccesstier",
              "enum": [
                "cool",
                "hot",
                "premium",
                "transactionoptimized"
              ],
              "x-ms-enum": {
                "name": "AzureFileShareAccessTier",
                "modelAsString": false
              }
            }
          }
        }
      }
    },
    "NetworkProfile": {
      "type": "object",
      "description": "A network profile for network settings of a ContainerGroupProfile. Used to manage load balancer and application gateway backend pools, specifically updating the IP addresses of CGs within the backend pool.",
      "properties": {
        "loadBalancer": {
          "$ref": "#/definitions/LoadBalancer",
          "description": "LoadBalancer the CG profile will use to interact with CGs in a backend pool"
        },
        "applicationGateway": {
          "$ref": "#/definitions/ApplicationGateway",
          "description": "Application Gateway the CG profile will use to interact with CGs in a backend pool"
        }
      }
    },
    "ApplicationGateway": {
      "type": "object",
      "description": "Application Gateway the CG profile will use to interact with CGs in a backend pool",
      "properties": {
        "resource": {
          "type": "string",
          "description": "The Application Gateway ARM resource Id."
        },
        "backendAddressPools": {
          "type": "array",
          "description": "List of Application Gateway Backend Address Pools.",
          "items": {
            "$ref": "#/definitions/ApplicationGatewayBackendAddressPool"
          }
        }
      }
    },
    "LoadBalancer": {
      "type": "object",
      "description": "LoadBalancer the CG profile will use to interact with CGs in a backend pool",
      "properties": {
        "backendAddressPools": {
          "type": "array",
          "description": "List of Load Balancer Backend Address Pools.",
          "items": {
            "$ref": "#/definitions/LoadBalancerBackendAddressPool"
          }
        }
      }
    },
    "LoadBalancerBackendAddressPool": {
      "type": "object",
      "properties": {
        "resource": {
          "type": "string",
          "description": "The Load Balancer backend address pool ARM resource Id."
        }
      }
    },
    "ApplicationGatewayBackendAddressPool": {
      "type": "object",
      "properties": {
        "resource": {
          "type": "string",
          "description": "The application gateway backend address pool ARM resource Id."
        }
      }
    },
    "ApiEntityReference": {
      "type": "object",
      "properties": {
        "id": {
          "type": "string",
          "description": "The ARM resource id in the form of /subscriptions/{SubscriptionId}/resourceGroups/{ResourceGroupName}/..."
        }
      },
      "description": "The API entity reference."
    },
    "ContainerGroupProfileListResult": {
      "description": "The container group profile list response",
      "type": "object",
      "properties": {
        "value": {
          "type": "array",
          "items": {
            "$ref": "#/definitions/ContainerGroupProfile"
          },
          "description": "The list of ContainerGroupProfiles under a subscription or resource group."
        },
        "nextLink": {
          "type": "string",
          "description": "The URI to fetch the next page of Container Group Profiles."
        }
      }
    },
    "ContainerGroupProfile": {
      "type": "object",
      "allOf": [
        {
          "$ref": "#/definitions/Resource"
        },
        {
          "$ref": "#/definitions/ContainerGroupProfileProperties"
        }
      ]
    },
    "ContainerGroupProfileProperties": {
      "description": "The container group profile properties",
      "type": "object",
      "required": [
        "properties"
      ],
      "properties": {
        "properties":{
          "x-ms-client-flatten": true,
          "type": "object",
          "description": "The container group profile properties",
          "properties":{
            "sku": {
              "description": "The SKU for a container group.",
              "$ref": "#/definitions/ContainerGroupSku"
            },
            "encryptionProperties": {
              "description": "The encryption properties for a container group.",
              "$ref": "#/definitions/EncryptionProperties"
            },
            "containers": {
              "type": "array",
              "description": "The containers within the container group.",
              "items": {
                "$ref": "#/definitions/Container"
              },
              "x-ms-identifiers": [
                "name"
              ]
            },
            "initContainers": {
              "type": "array",
              "description": "The init containers for a container group.",
              "items": {
                "$ref": "#/definitions/InitContainerDefinition"
              },
              "x-ms-identifiers": [
                "name"
              ]
            },
            "extensions": {
              "type": "array",
              "description": "extensions used by virtual kubelet",
              "items": {
                "$ref": "#/definitions/DeploymentExtensionSpec"
              },
              "x-ms-identifiers": [
                "name"
              ]
            },
            "imageRegistryCredentials": {
              "type": "array",
              "description": "The image registry credentials by which the container group is created from.",
              "items": {
                "$ref": "#/definitions/ImageRegistryCredential"
              },
              "x-ms-identifiers": [
                "username"
              ]
            },
            "restartPolicy": {
              "description": "Restart policy for all containers within the container group. \n- `Always` Always restart\n- `OnFailure` Restart on failure\n- `Never` Never restart\n",
              "$ref": "#/definitions/ContainerGroupRestartPolicy"
            },
            "shutdownGracePeriod": {
              "description": "Shutdown grace period for containers in a container group.",
              "type": "string",
              "format": "date-time"
            },
            "ipAddress": {
              "description": "The IP address type of the container group.",
              "$ref": "#/definitions/IpAddress"
            },
            "timeToLive": {
              "description": "Post completion time to live for containers of a CG",
              "type": "string",
              "format": "date-time"
            },
            "osType": {
              "description": "The operating system type required by the containers in the container group.",
              "$ref": "#/definitions/OSType"
            },
            "volumes": {
              "type": "array",
              "description": "The list of volumes that can be mounted by containers in this container group.",
              "items": {
                "$ref": "#/definitions/Volume"
              },
              "x-ms-identifiers": [
                "name"
              ]
            },
            "diagnostics": {
              "description": "The diagnostic information for a container group.",
              "$ref": "#/definitions/ContainerGroupDiagnostics"
            },
            "priority": {
              "description": "The priority of the container group.",
              "$ref": "#/definitions/Priority"
            },
            "confidentialComputeProperties": {
              "description": "The properties for confidential container group",
              "$ref": "#/definitions/ConfidentialComputeProperties"
            },
            "securityContext": {
              "description": "The container security properties.",
              "$ref": "#/definitions/SecurityContextDefinition"
            },
            "revision": {
              "description": "Container group profile current revision number",
              "type": "integer",
              "format": "int64"
            },
            "registeredRevisions": {
              "type": "array",
              "items": {
                "type": "integer",
                "format": "int64"
              },
              "description": "Registered revisions are calculated at request time based off the records in the table logs."
            },
            "useKrypton": {
              "type": "boolean",
              "description": "Gets or sets Krypton use property."
            }
          }
        }
      }
    }
  },
  "parameters": {
    "SubscriptionIdParameter": {
      "name": "subscriptionId",
      "in": "path",
      "required": true,
      "type": "string",
      "description": "Subscription credentials which uniquely identify Microsoft Azure subscription. The subscription ID forms part of the URI for every service call.",
      "x-ms-parameter-location": "client"
    },
    "LocationParameter": {
      "name": "location",
      "in": "path",
      "required": true,
      "type": "string",
      "description": "The identifier for the physical azure location.",
      "x-ms-parameter-location": "method"
    },
    "ApiVersionParameter": {
      "name": "api-version",
      "in": "query",
      "required": true,
      "type": "string",
      "description": "Client API version",
      "x-ms-parameter-location": "client"
    },
    "ResourceGroupNameParameter": {
      "name": "resourceGroupName",
      "in": "path",
      "required": true,
      "type": "string",
      "description": "The name of the resource group.",
      "x-ms-parameter-location": "method"
    },
    "ContainerGroupNameParameter": {
      "name": "containerGroupName",
      "in": "path",
      "required": true,
      "type": "string",
      "description": "The name of the container group.",
      "x-ms-parameter-location": "method"
    },
    "VirtualNetworkNameParameter": {
      "name": "virtualNetworkName",
      "in": "path",
      "required": true,
      "type": "string",
      "description": "The name of the virtual network.",
      "x-ms-parameter-location": "method"
    },
    "SubnetNameParameter": {
      "name": "subnetName",
      "in": "path",
      "required": true,
      "type": "string",
      "description": "The name of the subnet.",
      "x-ms-parameter-location": "method"
    },
    "OperationIdParameter": {
      "name": "operationId",
      "in": "path",
      "required": true,
      "type": "string",
      "description": "The operation Id.",
      "x-ms-parameter-location": "method"
    },
    "NGroupsNameParameter": {
      "name": "ngroupsName",
      "in": "path",
      "required": true,
      "type": "string",
      "pattern": "^[a-zA-Z0-9]$|^[a-zA-Z0-9][-_a-zA-Z0-9]{0,61}[a-zA-Z0-9]$",
      "minLength": 1,
      "maxLength": 63,
      "description": "The N Groups name.",
      "x-ms-parameter-location": "method"
    },
    "ContainerGroupProfileNameParameter": {
      "name": "ContainerGroupProfileName",
      "in": "path",
      "required": true,
      "type": "string",
      "pattern": "^[a-zA-Z0-9]$|^[a-zA-Z0-9][-_a-zA-Z0-9]{0,61}[a-zA-Z0-9]$",
      "minLength": 1,
      "maxLength": 63,
      "description": "ContainerGroupProfile name.",
      "x-ms-parameter-location": "method"
    }
  }
}<|MERGE_RESOLUTION|>--- conflicted
+++ resolved
@@ -3543,7 +3543,6 @@
         "properties"
       ],
       "properties": {
-<<<<<<< HEAD
         "subnetIds": {
           "type": "array",
           "description": "Contains information about Virtual Network Subnet ARM Resource",
@@ -3582,66 +3581,6 @@
               "type": "array",
               "items": {
                 "$ref": "#/definitions/VolumeMount"
-=======
-        "properties": {
-          "type": "object",
-          "description": "Container Group properties which can be set while creating or updating the nGroups",
-          "subnetIds": {
-            "type": "array",
-            "description": "Contains information about Virtual Network Subnet ARM Resource",
-            "items": {
-              "$ref": "#/definitions/ContainerGroupSubnetId"
-            }
-          },
-          "volumes": {
-            "type": "array",
-            "description": "Contains information about the volumes that can be mounted by Containers in the Container Groups.",
-            "items": {
-              "Volume": {
-                "description": "The properties of the volume.",
-                "type": "object",
-                "required": [
-                  "name"
-                ],
-                "properties": {
-                  "name": {
-                    "description": "The name of the volume.",
-                    "type": "string"
-                  },
-                  "azureFile": {
-                    "description": "The Azure File volume.",
-                    "$ref": "#/definitions/AzureFileVolume"
-                  }
-                }
-              }
-              
-            }
-          },
-          "containers": {
-            "type": "array",
-            "description": "Contains information about Container which can be set while creating or updating the nGroups.",
-            "items": {
-              "Container": {
-                "type": "object",
-                "properties": {
-                  "name": {
-                    "type": "string",
-                    "description": "container name"
-                  },
-                  "properties": {
-                    "type": "object",
-                    "description": "container properties",
-                    "properties": {
-                      "volumeMounts": {
-                        "type": "array",
-                        "items": {
-                          "$ref": "#/definitions/VolumeMount"
-                        }
-                      }
-                    }
-                  }
-                }
->>>>>>> bf66e551
               }
             }
           }

--- conflicted
+++ resolved
@@ -3939,26 +3939,12 @@
       "type": "object",
       "description": "Properties of container group profile that need to be patched",
       "properties": {
-<<<<<<< HEAD
-        "location": {
-          "type": "string",
-          "x-ms-mutability": [
-            "read",
-            "create"
-          ],
-          "description": "The container group profile."
-        },
-        "properties": {
-          "x-ms-client-flatten": true,
-          "$ref": "#/definitions/ContainerGroupProfileProperties"
-=======
         "tags": {
           "type": "object",
           "description": "Resource tags.",
           "additionalProperties": {
             "type": "string"
           }
->>>>>>> 0f946037
         }
       }
     },

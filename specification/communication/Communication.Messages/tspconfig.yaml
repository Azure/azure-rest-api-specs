parameters:
  "python-sdk-folder":
    default: "{project-root}/azure-sdk-for-python/"
  "java-sdk-folder":
    default: "{project-root}/azure-sdk-for-java/"
  "js-sdk-folder":
    default: "{project-root}/azure-sdk-for-js/"
  "service-directory-name":
    default: "communication"
  "service-dir":
    default: "sdk/communication"
  "python-output-dir":
    default: "azure/communication/messages/_generated"
emit:
  - "@azure-tools/typespec-autorest"

linter:
  extends:
    - "@azure-tools/typespec-azure-rulesets/data-plane"

options:
  "@azure-tools/typespec-autorest":
    azure-resource-provider-folder: "data-plane"
    emit-lro-options: "none"
    output-file: "{azure-resource-provider-folder}/Messages/{version-status}/{version}/communicationservicesmessages.json"
    emitter-output-dir: "{project-root}/.."
    omit-unreachable-types: true
  "@azure-tools/typespec-csharp":
    clear-output-folder: true
    model-namespace: false
    emitter-output-dir: "{output-dir}/{service-dir}/{namespace}"
    save-inputs: true
    namespace: Azure.Communication.Messages
    flavor: azure
  "@azure-typespec/http-client-csharp":
    emitter-output-dir: "{output-dir}/{service-dir}/{namespace}"
    namespace: Azure.Communication.Messages
    model-namespace: false
  "@azure-tools/typespec-python":
    package-pprint-name: '"Communication Messages"'
    emitter-output-dir: "{output-dir}/{service-dir}/azure-communication-messages"
    namespace: "azure.communication.messages"
    package-version: 1.0.0
    flavor: azure
    generate-test: true
    generate-sample: true
  "@azure-tools/typespec-java":
    api-version: "2025-01-15-preview"
    emitter-output-dir: "{output-dir}/{service-dir}/azure-communication-messages"
    namespace: com.azure.communication.messages
    partial-update: true
    service-name: Messages
    custom-types-subpackage: "models.channels"
    custom-types: "WhatsAppButtonActionBindings,WhatsAppListActionBindings,WhatsAppUrlActionBindings,WhatsAppMessageButtonSubType,WhatsAppMessageTemplateBindings,WhatsAppMessageTemplateBindingsButton,WhatsAppMessageTemplateBindingsComponent,WhatsAppMessageTemplateItem"
    customization-class: customization/src/main/java/MessagesSdkCustomization.java
    use-eclipse-language-server: false
    flavor: azure
  "@azure-tools/typespec-ts":
<<<<<<< HEAD
    package-dir: "communication-messages-rest"
    is-modular-library: true
=======
    emitter-output-dir: "{output-dir}/{service-dir}/communication-messages-rest"
    is-modular-library: false
>>>>>>> e252b782
    package-details:
      name: "@azure-rest/communication-messages"
      description: "Azure client library for Azure Communication Messages services"
    flavor: azure<|MERGE_RESOLUTION|>--- conflicted
+++ resolved
@@ -56,13 +56,8 @@
     use-eclipse-language-server: false
     flavor: azure
   "@azure-tools/typespec-ts":
-<<<<<<< HEAD
-    package-dir: "communication-messages-rest"
+    emitter-output-dir: "{output-dir}/{service-dir}/communication-messages-rest"
     is-modular-library: true
-=======
-    emitter-output-dir: "{output-dir}/{service-dir}/communication-messages-rest"
-    is-modular-library: false
->>>>>>> e252b782
     package-details:
       name: "@azure-rest/communication-messages"
       description: "Azure client library for Azure Communication Messages services"

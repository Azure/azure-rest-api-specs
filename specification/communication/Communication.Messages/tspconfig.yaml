--- conflicted
+++ resolved
@@ -31,16 +31,12 @@
     package-dir: "Azure.Communication.Messages"
     clear-output-folder: true
     model-namespace: false
-<<<<<<< HEAD
     emitter-output-dir: "{csharp-sdk-folder}/sdk/{service-directory-name}/{namespace}"
     namespace: Azure.Communication.Messages
     package-dir: "Azure.Communication.Messages"
     save-inputs: true
-=======
     namespace: "{package-dir}"
->>>>>>> b6d7eaa2
     flavor: azure
-    emitter-output-dir: "{csharp-sdk-folder}/sdk/{service-directory-name}/{namespace}/src"
   "@azure-typespec/http-client-csharp":
     namespace: Azure.Communication.Messages
     model-namespace: false

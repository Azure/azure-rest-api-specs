--- conflicted
+++ resolved
@@ -43,6 +43,7 @@
     package-dir: azure-communication-messages
     partial-update: true
     service-name: Messages
+    stream-style-serialization: false
   '@azure-tools/typespec-python':
     emitter-output-dir: '{python-sdk-folder}/sdk/{service-directory-name}/{package-name}'
     flavor: azure
@@ -52,13 +53,7 @@
     package-version: 1.0.0
   '@azure-tools/typespec-ts':
     flavor: azure
-<<<<<<< HEAD
     package-dir: communication-messages-rest
-=======
-    stream-style-serialization: false
-  "@azure-tools/typespec-ts":
-    package-dir: "communication-messages-rest"
->>>>>>> e367672e
     packageDetails:
       description: Azure client library for Azure Communication Messages services
       name: '@azure-rest/communication-messages'

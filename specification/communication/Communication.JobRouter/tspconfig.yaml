--- conflicted
+++ resolved
@@ -55,14 +55,8 @@
     use-eclipse-language-server: false
     flavor: azure
   "@azure-tools/typespec-ts":
-<<<<<<< HEAD
-    emitter-output-dir: "{js-sdk-folder}/sdk/{service-directory-name}/communication-job-router-rest"
-    package-dir: "communication-job-router-rest"
+    emitter-output-dir: "{output-dir}/{service-dir}/communication-job-router-rest"
     is-modular-library: true
-=======
-    emitter-output-dir: "{output-dir}/{service-dir}/communication-job-router-rest"
-    is-modular-library: false
->>>>>>> e252b782
     package-details:
       name: "@azure-rest/communication-job-router"
       description: "Azure client library for Azure Communication Job Router services"

--- conflicted
+++ resolved
@@ -55,14 +55,7 @@
     use-eclipse-language-server: false
     flavor: azure
   "@azure-tools/typespec-ts":
-<<<<<<< HEAD
-    package-dir: "communication-job-router-rest"
-    generate-sample: true
-    is-modular-library: true
-=======
     emitter-output-dir: "{output-dir}/{service-dir}/communication-job-router-rest"
-    is-modular-library: false
->>>>>>> 668c4818
     package-details:
       name: "@azure-rest/communication-job-router"
       description: "Azure client library for Azure Communication Job Router services"

--- conflicted
+++ resolved
@@ -43,6 +43,7 @@
     package-dir: azure-communication-jobrouter
     partial-update: true
     service-name: JobRouter
+    stream-style-serialization: false
   '@azure-tools/typespec-python':
     emitter-output-dir: '{python-sdk-folder}/sdk/{service-directory-name}/{package-name}'
     flavor: azure
@@ -53,14 +54,7 @@
   '@azure-tools/typespec-ts':
     emitter-output-dir: '{js-sdk-folder}/sdk/{service-directory-name}/communication-job-router-rest'
     flavor: azure
-<<<<<<< HEAD
     package-dir: communication-job-router-rest
-=======
-    stream-style-serialization: false
-  "@azure-tools/typespec-ts":
-    emitter-output-dir: "{js-sdk-folder}/sdk/{service-directory-name}/communication-job-router-rest"
-    package-dir: "communication-job-router-rest"
->>>>>>> e367672e
     packageDetails:
       description: Azure client library for Azure Communication Job Router services
       name: '@azure-rest/communication-job-router'

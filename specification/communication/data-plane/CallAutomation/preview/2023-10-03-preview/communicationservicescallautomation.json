{
  "swagger": "2.0",
  "info": {
    "version": "2023-10-03-preview",
    "title": "Azure Communication Service Call Automation APIs",
    "description": "Azure Communication Service Call Automation APIs"
  },
  "schemes": [
    "https"
  ],
  "consumes": [
    "application/json"
  ],
  "produces": [
    "application/json"
  ],
  "paths": {
    "/calling/callConnections": {
      "post": {
        "tags": [
          "PreConnections"
        ],
        "summary": "Create an outbound call.",
        "description": "Create an outbound call.",
        "operationId": "CreateCall",
        "parameters": [
          {
            "name": "createCallRequest",
            "in": "body",
            "description": "The create call request.",
            "required": true,
            "schema": {
              "$ref": "#/definitions/CreateCallRequest"
            }
          },
          {
            "$ref": "#/parameters/ApiVersionParameter"
          },
          {
            "name": "Repeatability-Request-ID",
            "in": "header",
            "description": "If specified, the client directs that the request is repeatable; that is, that the client can make the request multiple times with the same Repeatability-Request-Id and get back an appropriate response without the server executing the request multiple times. The value of the Repeatability-Request-Id is an opaque string representing a client-generated unique identifier for the request. It is a version 4 (random) UUID.",
            "type": "string",
            "format": "uuid"
          },
          {
            "name": "Repeatability-First-Sent",
            "in": "header",
            "description": "If Repeatability-Request-ID header is specified, then Repeatability-First-Sent header must also be specified. The value should be the date and time at which the request was first created, expressed using the IMF-fixdate form of HTTP-date. Example: Sun, 06 Nov 1994 08:49:37 GMT.",
            "type": "string",
            "format": "date-time-rfc1123"
          }
        ],
        "responses": {
          "default": {
            "description": "Error",
            "schema": {
              "$ref": "#/definitions/CommunicationErrorResponse"
            }
          },
          "201": {
            "description": "Returns details of the call properties once the CreateCall request is received by service. You will receive CallConnected event at your specified callback URI, once the call is connected.",
            "schema": {
              "$ref": "#/definitions/CallConnectionProperties"
            }
          }
        },
        "x-ms-examples": {
          "CreateCall": {
            "$ref": "./examples/CreateCall.json"
          }
        }
      }
    },
    "/calling/callConnections:answer": {
      "post": {
        "tags": [
          "PreConnections"
        ],
        "summary": "Answer a Call.",
        "description": "Answer a call using the IncomingCallContext from Event Grid.",
        "operationId": "AnswerCall",
        "parameters": [
          {
            "name": "answerCallRequest",
            "in": "body",
            "description": "The answer call request.",
            "required": true,
            "schema": {
              "$ref": "#/definitions/AnswerCallRequest"
            }
          },
          {
            "$ref": "#/parameters/ApiVersionParameter"
          },
          {
            "name": "Repeatability-Request-ID",
            "in": "header",
            "description": "If specified, the client directs that the request is repeatable; that is, that the client can make the request multiple times with the same Repeatability-Request-Id and get back an appropriate response without the server executing the request multiple times. The value of the Repeatability-Request-Id is an opaque string representing a client-generated unique identifier for the request. It is a version 4 (random) UUID.",
            "type": "string",
            "format": "uuid"
          },
          {
            "name": "Repeatability-First-Sent",
            "in": "header",
            "description": "If Repeatability-Request-ID header is specified, then Repeatability-First-Sent header must also be specified. The value should be the date and time at which the request was first created, expressed using the IMF-fixdate form of HTTP-date. Example: Sun, 06 Nov 1994 08:49:37 GMT.",
            "type": "string",
            "format": "date-time-rfc1123"
          }
        ],
        "responses": {
          "default": {
            "description": "Error",
            "schema": {
              "$ref": "#/definitions/CommunicationErrorResponse"
            }
          },
          "200": {
            "description": "Returns details of the call properties once the AnswerCall request is received by service. You will receive CallConnected event at your specified callback URI, once the call is connected.",
            "schema": {
              "$ref": "#/definitions/CallConnectionProperties"
            }
          }
        },
        "x-ms-examples": {
          "AnswerCall": {
            "$ref": "./examples/AnswerCall.json"
          }
        }
      }
    },
    "/calling/callConnections:redirect": {
      "post": {
        "tags": [
          "PreConnections"
        ],
        "summary": "Redirect a call.",
        "description": "Redirect a call.",
        "operationId": "RedirectCall",
        "parameters": [
          {
            "name": "redirectCallRequest",
            "in": "body",
            "description": "The redirect call request.",
            "required": true,
            "schema": {
              "$ref": "#/definitions/RedirectCallRequest"
            }
          },
          {
            "$ref": "#/parameters/ApiVersionParameter"
          },
          {
            "name": "Repeatability-Request-ID",
            "in": "header",
            "description": "If specified, the client directs that the request is repeatable; that is, that the client can make the request multiple times with the same Repeatability-Request-Id and get back an appropriate response without the server executing the request multiple times. The value of the Repeatability-Request-Id is an opaque string representing a client-generated unique identifier for the request. It is a version 4 (random) UUID.",
            "type": "string",
            "format": "uuid"
          },
          {
            "name": "Repeatability-First-Sent",
            "in": "header",
            "description": "If Repeatability-Request-ID header is specified, then Repeatability-First-Sent header must also be specified. The value should be the date and time at which the request was first created, expressed using the IMF-fixdate form of HTTP-date. Example: Sun, 06 Nov 1994 08:49:37 GMT.",
            "type": "string",
            "format": "date-time-rfc1123"
          }
        ],
        "responses": {
          "default": {
            "description": "Error",
            "schema": {
              "$ref": "#/definitions/CommunicationErrorResponse"
            }
          },
          "204": {
            "description": "The service has redirected the call to specified endpoint."
          }
        },
        "x-ms-examples": {
          "RedirectCall": {
            "$ref": "./examples/RedirectCall.json"
          }
        }
      }
    },
    "/calling/callConnections:reject": {
      "post": {
        "tags": [
          "PreConnections"
        ],
        "summary": "Reject the call.",
        "description": "Reject the call.",
        "operationId": "RejectCall",
        "parameters": [
          {
            "name": "rejectCallRequest",
            "in": "body",
            "description": "The reject call request.",
            "required": true,
            "schema": {
              "$ref": "#/definitions/RejectCallRequest"
            }
          },
          {
            "$ref": "#/parameters/ApiVersionParameter"
          },
          {
            "name": "Repeatability-Request-ID",
            "in": "header",
            "description": "If specified, the client directs that the request is repeatable; that is, that the client can make the request multiple times with the same Repeatability-Request-Id and get back an appropriate response without the server executing the request multiple times. The value of the Repeatability-Request-Id is an opaque string representing a client-generated unique identifier for the request. It is a version 4 (random) UUID.",
            "type": "string",
            "format": "uuid"
          },
          {
            "name": "Repeatability-First-Sent",
            "in": "header",
            "description": "If Repeatability-Request-ID header is specified, then Repeatability-First-Sent header must also be specified. The value should be the date and time at which the request was first created, expressed using the IMF-fixdate form of HTTP-date. Example: Sun, 06 Nov 1994 08:49:37 GMT.",
            "type": "string",
            "format": "date-time-rfc1123"
          }
        ],
        "responses": {
          "default": {
            "description": "Error",
            "schema": {
              "$ref": "#/definitions/CommunicationErrorResponse"
            }
          },
          "204": {
            "description": "The service has rejected the call."
          }
        },
        "x-ms-examples": {
          "RejectCall": {
            "$ref": "./examples/RejectCall.json"
          }
        }
      }
    },
    "/calling/callConnections/{callConnectionId}": {
      "get": {
        "tags": [
          "MidConnections"
        ],
        "summary": "Get the detail properties of an ongoing call.",
        "operationId": "CallConnection_GetCall",
        "parameters": [
          {
            "name": "callConnectionId",
            "in": "path",
            "description": "The call connection id.",
            "required": true,
            "type": "string"
          },
          {
            "$ref": "#/parameters/ApiVersionParameter"
          }
        ],
        "responses": {
          "default": {
            "description": "Error",
            "schema": {
              "$ref": "#/definitions/CommunicationErrorResponse"
            }
          },
          "200": {
            "description": "Returns details of the call properties.",
            "schema": {
              "$ref": "#/definitions/CallConnectionProperties"
            }
          }
        },
        "x-ms-examples": {
          "CallConnection_GetCall": {
            "$ref": "./examples/CallConnection_GetCall.json"
          }
        }
      },
      "delete": {
        "tags": [
          "MidConnections"
        ],
        "summary": "Hang up call automation service from the call. This will make call automation service leave the call, but does not terminate if there are more than 1 caller in the call.",
        "description": "Hang up call automation service from the call. This will make call automation service leave the call, but does not terminate if there are more than 1 caller in the call.",
        "operationId": "CallConnection_HangupCall",
        "parameters": [
          {
            "name": "callConnectionId",
            "in": "path",
            "description": "The call connection id.",
            "required": true,
            "type": "string"
          },
          {
            "$ref": "#/parameters/ApiVersionParameter"
          }
        ],
        "responses": {
          "default": {
            "description": "Error",
            "schema": {
              "$ref": "#/definitions/CommunicationErrorResponse"
            }
          },
          "204": {
            "description": "Call automation service has left the call."
          }
        },
        "x-ms-examples": {
          "CallConnection_HangupCall": {
            "$ref": "./examples/CallConnection_HangupCall.json"
          }
        }
      }
    },
    "/calling/callConnections/{callConnectionId}:terminate": {
      "post": {
        "tags": [
          "MidConnections"
        ],
        "summary": "Terminate a call using CallConnectionId.",
        "description": "Terminate a call using CallConnectionId.",
        "operationId": "CallConnection_TerminateCall",
        "parameters": [
          {
            "name": "callConnectionId",
            "in": "path",
            "description": "The terminate call request.",
            "required": true,
            "type": "string"
          },
          {
            "$ref": "#/parameters/ApiVersionParameter"
          },
          {
            "name": "Repeatability-Request-ID",
            "in": "header",
            "description": "If specified, the client directs that the request is repeatable; that is, that the client can make the request multiple times with the same Repeatability-Request-Id and get back an appropriate response without the server executing the request multiple times. The value of the Repeatability-Request-Id is an opaque string representing a client-generated unique identifier for the request. It is a version 4 (random) UUID.",
            "type": "string",
            "format": "uuid"
          },
          {
            "name": "Repeatability-First-Sent",
            "in": "header",
            "description": "If Repeatability-Request-ID header is specified, then Repeatability-First-Sent header must also be specified. The value should be the date and time at which the request was first created, expressed using the IMF-fixdate form of HTTP-date. Example: Sun, 06 Nov 1994 08:49:37 GMT.",
            "type": "string",
            "format": "date-time-rfc1123"
          }
        ],
        "responses": {
          "default": {
            "description": "Error",
            "schema": {
              "$ref": "#/definitions/CommunicationErrorResponse"
            }
          },
          "204": {
            "description": "The call is terminated."
          }
        },
        "x-ms-examples": {
          "CallConnection_TerminateCall": {
            "$ref": "./examples/CallConnection_TerminateCall.json"
          }
        }
      }
    },
    "/calling/callConnections/{callConnectionId}:transferToParticipant": {
      "post": {
        "tags": [
          "MidConnections"
        ],
        "summary": "Transfer the call to a participant.",
        "description": "Transfer the call to a participant.",
        "operationId": "CallConnection_TransferToParticipant",
        "parameters": [
          {
            "name": "callConnectionId",
            "in": "path",
            "description": "The call connection id.",
            "required": true,
            "type": "string"
          },
          {
            "name": "transferToParticipantRequest",
            "in": "body",
            "description": "The transfer to participant request.",
            "required": true,
            "schema": {
              "$ref": "#/definitions/TransferToParticipantRequest"
            }
          },
          {
            "$ref": "#/parameters/ApiVersionParameter"
          },
          {
            "name": "Repeatability-Request-ID",
            "in": "header",
            "description": "If specified, the client directs that the request is repeatable; that is, that the client can make the request multiple times with the same Repeatability-Request-Id and get back an appropriate response without the server executing the request multiple times. The value of the Repeatability-Request-Id is an opaque string representing a client-generated unique identifier for the request. It is a version 4 (random) UUID.",
            "type": "string",
            "format": "uuid"
          },
          {
            "name": "Repeatability-First-Sent",
            "in": "header",
            "description": "If Repeatability-Request-ID header is specified, then Repeatability-First-Sent header must also be specified. The value should be the date and time at which the request was first created, expressed using the IMF-fixdate form of HTTP-date. Example: Sun, 06 Nov 1994 08:49:37 GMT.",
            "type": "string",
            "format": "date-time-rfc1123"
          }
        ],
        "responses": {
          "default": {
            "description": "Error",
            "schema": {
              "$ref": "#/definitions/CommunicationErrorResponse"
            }
          },
          "202": {
            "description": "The service has accepted the transfer request and will begin processing it. You will receive either CallTransferAccepted or CallTransferFailed event at your specified callback URI to update you on the status of the request.",
            "schema": {
              "$ref": "#/definitions/TransferCallResponse"
            }
          }
        },
        "x-ms-examples": {
          "CallConnection_TransferToParticipant": {
            "$ref": "./examples/CallConnection_TransferToParticipant.json"
          }
        }
      }
    },
    "/calling/callConnections/{callConnectionId}:play": {
      "post": {
        "tags": [
          "MidConnections"
        ],
        "summary": "Plays audio to participants in the call.",
        "description": "Plays audio to participants in the call.",
        "operationId": "CallMedia_Play",
        "parameters": [
          {
            "name": "callConnectionId",
            "in": "path",
            "description": "The call connection id.",
            "required": true,
            "type": "string"
          },
          {
            "name": "playRequest",
            "in": "body",
            "description": "play request payload.",
            "required": true,
            "schema": {
              "$ref": "#/definitions/PlayRequest"
            }
          },
          {
            "$ref": "#/parameters/ApiVersionParameter"
          }
        ],
        "responses": {
          "default": {
            "description": "Error",
            "schema": {
              "$ref": "#/definitions/CommunicationErrorResponse"
            }
          },
          "202": {
            "description": "The service has accepted the play request and will begin processing it. You will receive either PlayCompleted or PlayFailed event at your specified callback URI to update you on the status of the request."
          }
        },
        "x-ms-examples": {
          "CallMedia_Play": {
            "$ref": "./examples/CallMedia_Play.json"
          }
        }
      }
    },
    "/calling/callConnections/{callConnectionId}:startTranscription": {
      "post": {
        "tags": [
          "MidConnections"
        ],
        "summary": "Starts transcription in the call",
        "description": "Starts transcription in the call",
        "operationId": "CallMedia_StartTranscription",
        "parameters": [
          {
            "name": "callConnectionId",
            "in": "path",
            "description": "The call connection id.",
            "required": true,
            "type": "string"
          },
          {
            "name": "startTranscriptionRequest",
            "in": "body",
            "required": true,
            "schema": {
              "$ref": "#/definitions/StartTranscriptionRequest"
            }
          },
          {
            "$ref": "#/parameters/ApiVersionParameter"
          }
        ],
        "responses": {
          "default": {
            "description": "Error",
            "schema": {
              "$ref": "#/definitions/CommunicationErrorResponse"
            }
          },
          "202": {
            "description": "The service has accepted the start transcription request and will begin processing it. You will receive either TranscriptionStarted or TranscriptionFailed event at your specified callback URI to update you on the status of the request."
          }
        },
        "x-ms-examples": {
          "CallMedia_StartTranscription": {
            "$ref": "./examples/CallMedia_StartTranscription.json"
          }
        }
      }
    },
    "/calling/callConnections/{callConnectionId}:stopTranscription": {
      "post": {
        "tags": [
          "MidConnections"
        ],
        "summary": "Stops transcription in the call.",
        "description": "Stops transcription in the call.",
        "operationId": "CallMedia_StopTranscription",
        "parameters": [
          {
            "name": "callConnectionId",
            "in": "path",
            "description": "The call connection id.",
            "required": true,
            "type": "string"
          },
          {
            "name": "stopTranscriptionRequest",
            "in": "body",
            "description": "stop transcription request payload.",
            "required": true,
            "schema": {
              "$ref": "#/definitions/StopTranscriptionRequest"
            }
          },
          {
            "$ref": "#/parameters/ApiVersionParameter"
          }
        ],
        "responses": {
          "default": {
            "description": "Error",
            "schema": {
              "$ref": "#/definitions/CommunicationErrorResponse"
            }
          },
          "202": {
            "description": "The service has accepted the stop transcription request and will begin processing it. You will receive either TranscriptionStopped event at your specified callback URI to update you on the status of the request."
          }
        },
        "x-ms-examples": {
          "CallMedia_StopTranscription": {
            "$ref": "./examples/CallMedia_StopTranscription.json"
          }
        }
      }
    },
    "/calling/callConnections/{callConnectionId}:cancelAllMediaOperations": {
      "post": {
        "tags": [
          "MidConnections"
        ],
        "summary": "Cancel all media operations in a call.",
        "description": "Cancel all media operations in a call.",
        "operationId": "CallMedia_CancelAllMediaOperations",
        "parameters": [
          {
            "name": "callConnectionId",
            "in": "path",
            "description": "The call connection id",
            "required": true,
            "type": "string"
          },
          {
            "$ref": "#/parameters/ApiVersionParameter"
          }
        ],
        "responses": {
          "default": {
            "description": "Error",
            "schema": {
              "$ref": "#/definitions/CommunicationErrorResponse"
            }
          },
          "202": {
            "description": "The service has accepted the cancel request and will begin processing it. You will receive the RecognizeCanceled and/or PlayCanceled event at your specified callback URI to update you on the status of the request, based on which media operation has been canceled by it."
          }
        },
        "x-ms-examples": {
          "CallMedia_CancelAllMediaOperations": {
            "$ref": "./examples/CallMedia_CancelAllMediaOperations.json"
          }
        }
      }
    },
    "/calling/callConnections/{callConnectionId}:recognize": {
      "post": {
        "tags": [
          "MidConnections"
        ],
        "summary": "Recognize media from call.",
        "description": "Recognize media from call.",
        "operationId": "CallMedia_Recognize",
        "parameters": [
          {
            "name": "callConnectionId",
            "in": "path",
            "description": "The call connection id",
            "required": true,
            "type": "string"
          },
          {
            "name": "recognizeRequest",
            "in": "body",
            "description": "The media recognize request",
            "required": true,
            "schema": {
              "$ref": "#/definitions/RecognizeRequest"
            }
          },
          {
            "$ref": "#/parameters/ApiVersionParameter"
          }
        ],
        "responses": {
          "default": {
            "description": "Error",
            "schema": {
              "$ref": "#/definitions/CommunicationErrorResponse"
            }
          },
          "202": {
            "description": "The service has accepted the recognize request and will begin processing it. You will receive either RecognizeCompleted or RecognizeFailed event at your specified callback URI to update you on the status of the request."
          }
        },
        "x-ms-examples": {
          "CallMedia_Recognize": {
            "$ref": "./examples/CallMedia_Recognize.json"
          }
        }
      }
    },
    "/calling/callConnections/{callConnectionId}:startContinuousDtmfRecognition": {
      "post": {
        "tags": [
          "MidConnections"
        ],
        "summary": "Start continuous Dtmf recognition by subscribing to tones.",
        "operationId": "CallMedia_StartContinuousDtmfRecognition",
        "parameters": [
          {
            "name": "callConnectionId",
            "in": "path",
            "description": "The call connection id",
            "required": true,
            "type": "string"
          },
          {
            "name": "continuousDtmfRecognitionRequest",
            "in": "body",
            "description": "The continuous recognize request",
            "required": true,
            "schema": {
              "$ref": "#/definitions/ContinuousDtmfRecognitionRequest"
            }
          },
          {
            "$ref": "#/parameters/ApiVersionParameter"
          }
        ],
        "responses": {
          "default": {
            "description": "Error",
            "schema": {
              "$ref": "#/definitions/CommunicationErrorResponse"
            }
          },
          "200": {
            "description": "The service has started continuous dtmf recognition. You will receive either the ContinuousDtmfRecognitionToneReceived, ContinuousDtmfRecognitionToneFailed or ContinuousDtmfRecognitionStopped event at your specified callback URI. Continuous dtmf recognition can run in parallel with other media operations. For example if the Recognize operation is also active and a dtmf is detected, both ContinuousDtmfRecognitionToneReceived and RecognizeCompleted events will be received."
          }
        },
        "x-ms-examples": {
          "CallMedia_StartContinuousDtmfRecognition": {
            "$ref": "./examples/CallMedia_StartContinuousDtmfRecognition.json"
          }
        }
      }
    },
    "/calling/callConnections/{callConnectionId}:stopContinuousDtmfRecognition": {
      "post": {
        "tags": [
          "MidConnections"
        ],
        "summary": "Stop continuous Dtmf recognition by unsubscribing to tones.",
        "operationId": "CallMedia_StopContinuousDtmfRecognition",
        "parameters": [
          {
            "name": "callConnectionId",
            "in": "path",
            "description": "The call connection id",
            "required": true,
            "type": "string"
          },
          {
            "name": "continuousDtmfRecognitionRequest",
            "in": "body",
            "description": "The continuous recognize request",
            "required": true,
            "schema": {
              "$ref": "#/definitions/ContinuousDtmfRecognitionRequest"
            }
          },
          {
            "$ref": "#/parameters/ApiVersionParameter"
          }
        ],
        "responses": {
          "default": {
            "description": "Error",
            "schema": {
              "$ref": "#/definitions/CommunicationErrorResponse"
            }
          },
          "200": {
            "description": "The service has stopped continuous dtmf recognition. If continuous dtmf recognition was previously started, you will receive the ContinuousDtmfRecognitionStopped event at your specified callback URI."
          }
        },
        "x-ms-examples": {
          "CallMedia_StopContinuousDtmfRecognition": {
            "$ref": "./examples/CallMedia_StopContinuousDtmfRecognition.json"
          }
        }
      }
    },
    "/calling/callConnections/{callConnectionId}:sendDtmfTones": {
      "post": {
        "tags": [
          "MidConnections"
        ],
        "summary": "Send dtmf tones.",
        "description": "Send dtmf tones.",
        "operationId": "CallMedia_SendDtmfTones",
        "parameters": [
          {
            "name": "callConnectionId",
            "in": "path",
            "description": "The call connection id",
            "required": true,
            "type": "string"
          },
          {
            "name": "sendDtmfTonesRequest",
            "in": "body",
            "description": "The send dtmf tones request",
            "required": true,
            "schema": {
              "$ref": "#/definitions/SendDtmfTonesRequest"
            }
          },
          {
            "$ref": "#/parameters/ApiVersionParameter"
          },
          {
            "name": "Repeatability-Request-ID",
            "in": "header",
            "description": "If specified, the client directs that the request is repeatable; that is, that the client can make the request multiple times with the same Repeatability-Request-Id and get back an appropriate response without the server executing the request multiple times. The value of the Repeatability-Request-Id is an opaque string representing a client-generated unique identifier for the request. It is a version 4 (random) UUID.",
            "type": "string",
            "format": "uuid"
          },
          {
            "name": "Repeatability-First-Sent",
            "in": "header",
            "description": "If Repeatability-Request-ID header is specified, then Repeatability-First-Sent header must also be specified. The value should be the date and time at which the request was first created, expressed using the IMF-fixdate form of HTTP-date. Example: Sun, 06 Nov 1994 08:49:37 GMT.",
            "type": "string",
            "format": "date-time-rfc1123"
          }
        ],
        "responses": {
          "default": {
            "description": "Error",
            "schema": {
              "$ref": "#/definitions/CommunicationErrorResponse"
            }
          },
          "202": {
            "description": "The service has accepted the send dtmf tones request and will begin processing it. You will receive either the SendDtmfTonesCompleted or the SendDtmfTonesFailed event at your specified callback URI to update you on the status of the request.",
            "schema": {
              "$ref": "#/definitions/SendDtmfTonesResult"
            }
          }
        },
        "x-ms-examples": {
          "CallMedia_SendDtmfTones": {
            "$ref": "./examples/CallMedia_SendDtmfTones.json"
          }
        }
      }
    },
    "/calling/callConnections/{callConnectionId}:updateTranscription": {
      "post": {
        "tags": [
          "MidConnections"
        ],
        "summary": "UpdateTranscription Api.",
        "description": "API to change transcription language.",
        "operationId": "CallMedia_UpdateTranscription",
        "parameters": [
          {
            "name": "callConnectionId",
            "in": "path",
            "description": "The call connection id",
            "required": true,
            "type": "string"
          },
          {
            "name": "updateTranscriptionRequest",
            "in": "body",
            "description": "The UpdateTranscription request",
            "required": true,
            "schema": {
              "$ref": "#/definitions/UpdateTranscriptionRequest"
            }
          },
          {
            "$ref": "#/parameters/ApiVersionParameter"
          }
        ],
        "responses": {
          "default": {
            "description": "Error",
            "schema": {
              "$ref": "#/definitions/CommunicationErrorResponse"
            }
          },
          "202": {
            "description": "Returns the update transcription response"
          }
        },
        "x-ms-examples": {
          "CallMedia_UpdateTranscription": {
            "$ref": "./examples/CallMedia_UpdateTranscription.json"
          }
        }
      }
    },
    "/calling/callConnections/{callConnectionId}:hold": {
      "post": {
        "tags": [
          "MidConnections"
        ],
        "summary": "Hold participant from the call using identifier.",
        "description": "Hold participant from the call using identifier.",
        "operationId": "CallMedia_Hold",
        "parameters": [
          {
            "name": "callConnectionId",
            "in": "path",
            "description": "The call connection id.",
            "required": true,
            "type": "string"
          },
          {
            "name": "holdRequest",
            "in": "body",
            "description": "The participants to be hold from the call.",
            "required": true,
            "schema": {
              "$ref": "#/definitions/HoldRequest"
            }
          },
          {
            "$ref": "#/parameters/ApiVersionParameter"
          }
        ],
        "responses": {
          "default": {
            "description": "Error",
            "schema": {
              "$ref": "#/definitions/CommunicationErrorResponse"
            }
          },
          "200": {
            "description": "Returns the hold participant response"
          }
        },
        "x-ms-examples": {
          "CallMedia_Hold": {
            "$ref": "./examples/CallMedia_Hold.json"
          }
        }
      }
    },
    "/calling/callConnections/{callConnectionId}:unhold": {
      "post": {
        "tags": [
          "MidConnections"
        ],
        "summary": "Unhold participants from the call using identifier.",
        "description": "Unhold participants from the call using identifier.",
        "operationId": "CallMedia_Unhold",
        "parameters": [
          {
            "name": "callConnectionId",
            "in": "path",
            "description": "The call connection id.",
            "required": true,
            "type": "string"
          },
          {
            "name": "unholdRequest",
            "in": "body",
            "description": "The participants to be hold from the call.",
            "required": true,
            "schema": {
              "$ref": "#/definitions/UnholdRequest"
            }
          },
          {
            "$ref": "#/parameters/ApiVersionParameter"
          }
        ],
        "responses": {
          "default": {
            "description": "Error",
            "schema": {
              "$ref": "#/definitions/CommunicationErrorResponse"
            }
          },
          "200": {
            "description": "Returns the unhold participant response"
          }
        },
        "x-ms-examples": {
          "CallMedia_Unhold": {
            "$ref": "./examples/CallMedia_Unhold.json"
          }
        }
      }
    },
    "/calling/callConnections/{callConnectionId}:startHoldMusic": {
      "post": {
        "tags": [
          "MidConnections"
        ],
        "summary": "Hold participant from the call using identifier.",
        "description": "Hold participant from the call using identifier.",
        "operationId": "CallMedia_StartHoldMusic",
        "parameters": [
          {
            "name": "callConnectionId",
            "in": "path",
            "description": "The call connection id.",
            "required": true,
            "type": "string"
          },
          {
            "name": "startHoldMusicRequest",
            "in": "body",
            "description": "The participants to be hold from the call.",
            "required": true,
            "schema": {
              "$ref": "#/definitions/StartHoldMusicRequest"
            }
          },
          {
            "$ref": "#/parameters/ApiVersionParameter"
          }
        ],
        "responses": {
          "default": {
            "description": "Error",
            "schema": {
              "$ref": "#/definitions/CommunicationErrorResponse"
            }
          },
          "200": {
            "description": "Returns the hold participant response"
          }
        },
        "x-ms-examples": {
          "CallMedia_StartHoldMusic": {
            "$ref": "./examples/CallMedia_StartHoldMusic.json"
          }
        }
      }
    },
    "/calling/callConnections/{callConnectionId}:stopHoldMusic": {
      "post": {
        "tags": [
          "MidConnections"
        ],
        "summary": "Unhold participants from the call using identifier.",
        "description": "Unhold participants from the call using identifier.",
        "operationId": "CallMedia_StopHoldMusic",
        "parameters": [
          {
            "name": "callConnectionId",
            "in": "path",
            "description": "The call connection id.",
            "required": true,
            "type": "string"
          },
          {
            "name": "stopHoldMusicRequest",
            "in": "body",
            "description": "The participants to be hold from the call.",
            "required": true,
            "schema": {
              "$ref": "#/definitions/StopHoldMusicRequest"
            }
          },
          {
            "$ref": "#/parameters/ApiVersionParameter"
          }
        ],
        "responses": {
          "default": {
            "description": "Error",
            "schema": {
              "$ref": "#/definitions/CommunicationErrorResponse"
            }
          },
          "200": {
            "description": "Returns the unhold participant response"
          }
        },
        "x-ms-examples": {
          "CallMedia_StopHoldMusic": {
            "$ref": "./examples/CallMedia_StopHoldMusic.json"
          }
        }
      }
    },
    "/calling/callConnections/{callConnectionId}/dialogs/{dialogId}": {
      "put": {
        "tags": [
          "MidConnections"
        ],
        "summary": "Start a dialog targeting a particular participant on the call.",
        "description": "Start a dialog.",
        "operationId": "CallDialog_StartDialog",
        "parameters": [
          {
            "name": "callConnectionId",
            "in": "path",
            "description": "The call connection id",
            "required": true,
            "type": "string"
          },
          {
            "name": "dialogId",
            "in": "path",
            "description": "The dialog id",
            "required": true,
            "type": "string"
          },
          {
            "name": "startDialogRequest",
            "in": "body",
            "description": "The start dialog request",
            "required": true,
            "schema": {
              "$ref": "#/definitions/StartDialogRequest"
            }
          },
          {
            "$ref": "#/parameters/ApiVersionParameter"
          }
        ],
        "responses": {
          "default": {
            "description": "Error",
            "schema": {
              "$ref": "#/definitions/CommunicationErrorResponse"
            }
          },
          "201": {
            "description": "Returns the start dialog response.",
            "schema": {
              "$ref": "#/definitions/DialogStateResponse"
            }
          }
        },
        "x-ms-examples": {
          "CallDialog_StartDialog": {
            "$ref": "./examples/CallDialog_StartDialog.json"
          }
        }
      },
      "delete": {
        "tags": [
          "MidConnections"
        ],
        "summary": "Stop a dialog.",
        "description": "Stop a dialog.",
        "operationId": "CallDialog_StopDialog",
        "parameters": [
          {
            "name": "callConnectionId",
            "in": "path",
            "description": "The call connection id",
            "required": true,
            "type": "string"
          },
          {
            "name": "dialogId",
            "in": "path",
            "description": "The dialog id",
            "required": true,
            "type": "string"
          },
          {
            "name": "operationCallbackUri",
            "in": "query",
            "description": "Operation callback URI.",
            "required": false,
            "type": "string"
          },
          {
            "$ref": "#/parameters/ApiVersionParameter"
          }
        ],
        "responses": {
          "default": {
            "description": "Error",
            "schema": {
              "$ref": "#/definitions/CommunicationErrorResponse"
            }
          },
          "204": {
            "description": "Returns no content for stop dialog response."
          }
        },
        "x-ms-examples": {
          "CallDialog_StopDialog": {
            "$ref": "./examples/CallDialog_StopDialog.json"
          }
        }
      },
      "patch": {
        "tags": [
          "MidConnections"
        ],
        "summary": "Update an ongoing dialog in a call.",
        "description": "Update a dialog.",
        "operationId": "CallDialog_UpdateDialog",
        "parameters": [
          {
            "name": "callConnectionId",
            "in": "path",
            "description": "The call connection id",
            "required": true,
            "type": "string"
          },
          {
            "name": "dialogId",
            "in": "path",
            "description": "The dialog id",
            "required": true,
            "type": "string"
          },
          {
            "name": "updateDialogRequest",
            "in": "body",
            "description": "The update dialog request",
            "required": true,
            "schema": {
              "$ref": "#/definitions/UpdateDialogRequest"
            }
          },
          {
            "$ref": "#/parameters/ApiVersionParameter"
          }
        ],
        "responses": {
          "default": {
            "description": "Error",
            "schema": {
              "$ref": "#/definitions/CommunicationErrorResponse"
            }
          },
          "200": {
            "description": "Returns the update dialog response."
          }
        },
        "x-ms-examples": {
          "CallDialog_UpdateDialog": {
            "$ref": "./examples/CallDialog_UpdateDialog.json"
          }
        }
      }
    },
    "/calling/callConnections/{callConnectionId}/participants": {
      "get": {
        "tags": [
          "MidConnections"
        ],
        "summary": "Get participants from a call. Recording and transcription bots are omitted from this list.",
        "description": "Get participants from a call. Recording and transcription bots are omitted from this list.",
        "operationId": "CallConnection_GetParticipants",
        "parameters": [
          {
            "name": "callConnectionId",
            "in": "path",
            "description": "The call connection Id",
            "required": true,
            "type": "string"
          },
          {
            "$ref": "#/parameters/ApiVersionParameter"
          }
        ],
        "responses": {
          "default": {
            "description": "Error",
            "schema": {
              "$ref": "#/definitions/CommunicationErrorResponse"
            }
          },
          "200": {
            "description": "Returns the get participants response.",
            "schema": {
              "$ref": "#/definitions/GetParticipantsResponse"
            }
          }
        },
        "x-ms-examples": {
          "CallConnection_GetParticipants": {
            "$ref": "./examples/CallConnection_GetParticipants.json"
          }
        },
        "x-ms-pageable": {
          "nextLinkName": "nextLink",
          "itemName": "value"
        }
      }
    },
    "/calling/callConnections/{callConnectionId}/participants:add": {
      "post": {
        "tags": [
          "MidConnections"
        ],
        "summary": "Add a participant to the call.",
        "description": "Add a participant to the call.",
        "operationId": "CallConnection_AddParticipant",
        "parameters": [
          {
            "name": "callConnectionId",
            "in": "path",
            "description": "The call connection Id",
            "required": true,
            "type": "string"
          },
          {
            "name": "addParticipantRequest",
            "in": "body",
            "required": true,
            "schema": {
              "$ref": "#/definitions/AddParticipantRequest"
            }
          },
          {
            "$ref": "#/parameters/ApiVersionParameter"
          },
          {
            "name": "Repeatability-Request-ID",
            "in": "header",
            "description": "If specified, the client directs that the request is repeatable; that is, that the client can make the request multiple times with the same Repeatability-Request-Id and get back an appropriate response without the server executing the request multiple times. The value of the Repeatability-Request-Id is an opaque string representing a client-generated unique identifier for the request. It is a version 4 (random) UUID.",
            "type": "string",
            "format": "uuid"
          },
          {
            "name": "Repeatability-First-Sent",
            "in": "header",
            "description": "If Repeatability-Request-ID header is specified, then Repeatability-First-Sent header must also be specified. The value should be the date and time at which the request was first created, expressed using the IMF-fixdate form of HTTP-date. Example: Sun, 06 Nov 1994 08:49:37 GMT.",
            "type": "string",
            "format": "date-time-rfc1123"
          }
        ],
        "responses": {
          "default": {
            "description": "Error",
            "schema": {
              "$ref": "#/definitions/CommunicationErrorResponse"
            }
          },
          "202": {
            "description": "The service has accepted the add participant request and will begin processing it. You will receive either AddParticipantSucceeded or AddParticipantFailed event at your specified callback URI to update you on the status of the request.",
            "schema": {
              "$ref": "#/definitions/AddParticipantResponse"
            }
          }
        },
        "x-ms-examples": {
          "CallConnection_AddParticipant": {
            "$ref": "./examples/CallConnection_AddParticipant.json"
          }
        }
      }
    },
    "/calling/callConnections/{callConnectionId}/participants:remove": {
      "post": {
        "tags": [
          "MidConnections"
        ],
        "summary": "Remove a participant from the call using identifier.",
        "description": "Remove a participant from the call using identifier.",
        "operationId": "CallConnection_RemoveParticipant",
        "parameters": [
          {
            "name": "callConnectionId",
            "in": "path",
            "description": "The call connection id.",
            "required": true,
            "type": "string"
          },
          {
            "name": "removeParticipantRequest",
            "in": "body",
            "description": "The participant to be removed from the call.",
            "required": true,
            "schema": {
              "$ref": "#/definitions/RemoveParticipantRequest"
            }
          },
          {
            "$ref": "#/parameters/ApiVersionParameter"
          },
          {
            "name": "Repeatability-Request-ID",
            "in": "header",
            "description": "If specified, the client directs that the request is repeatable; that is, that the client can make the request multiple times with the same Repeatability-Request-Id and get back an appropriate response without the server executing the request multiple times. The value of the Repeatability-Request-Id is an opaque string representing a client-generated unique identifier for the request. It is a version 4 (random) UUID.",
            "type": "string",
            "format": "uuid"
          },
          {
            "name": "Repeatability-First-Sent",
            "in": "header",
            "description": "If Repeatability-Request-ID header is specified, then Repeatability-First-Sent header must also be specified. The value should be the date and time at which the request was first created, expressed using the IMF-fixdate form of HTTP-date. Example: Sun, 06 Nov 1994 08:49:37 GMT.",
            "type": "string",
            "format": "date-time-rfc1123"
          }
        ],
        "responses": {
          "default": {
            "description": "Error",
            "schema": {
              "$ref": "#/definitions/CommunicationErrorResponse"
            }
          },
          "202": {
            "description": "The service has accepted the remove participant request and will begin processing it. You will receive either RemoveParticipantSucceeded or RemoveParticipantFailed event at your specified callback URI to update you on the status of the request.",
            "schema": {
              "$ref": "#/definitions/RemoveParticipantResponse"
            }
          }
        },
        "x-ms-examples": {
          "CallConnection_RemoveParticipant": {
            "$ref": "./examples/CallConnection_RemoveParticipant.json"
          }
        }
      }
    },
    "/calling/callConnections/{callConnectionId}/participants:mute": {
      "post": {
        "tags": [
          "MidConnections"
        ],
        "summary": "Mute participants from the call using identifier.",
        "description": "Mute participants from the call using identifier.",
        "operationId": "CallConnection_Mute",
        "parameters": [
          {
            "name": "callConnectionId",
            "in": "path",
            "description": "The call connection id.",
            "required": true,
            "type": "string"
          },
          {
            "name": "muteParticipantsRequest",
            "in": "body",
            "description": "The participants to be muted from the call.",
            "required": true,
            "schema": {
              "$ref": "#/definitions/MuteParticipantsRequest"
            }
          },
          {
            "$ref": "#/parameters/ApiVersionParameter"
          },
          {
            "name": "Repeatability-Request-ID",
            "in": "header",
            "description": "If specified, the client directs that the request is repeatable; that is, that the client can make the request multiple times with the same Repeatability-Request-Id and get back an appropriate response without the server executing the request multiple times. The value of the Repeatability-Request-Id is an opaque string representing a client-generated unique identifier for the request. It is a version 4 (random) UUID.",
            "type": "string",
            "format": "uuid"
          },
          {
            "name": "Repeatability-First-Sent",
            "in": "header",
            "description": "If Repeatability-Request-ID header is specified, then Repeatability-First-Sent header must also be specified. The value should be the date and time at which the request was first created, expressed using the IMF-fixdate form of HTTP-date. Example: Sun, 06 Nov 1994 08:49:37 GMT.",
            "type": "string",
            "format": "date-time-rfc1123"
          }
        ],
        "responses": {
          "default": {
            "description": "Error",
            "schema": {
              "$ref": "#/definitions/CommunicationErrorResponse"
            }
          },
          "200": {
            "description": "Returns the mute participants response",
            "schema": {
              "$ref": "#/definitions/MuteParticipantsResult"
            }
          }
        },
        "x-ms-examples": {
          "CallConnection_Mute": {
            "$ref": "./examples/CallConnection_Mute.json"
          }
        }
      }
    },
    "/calling/callConnections/{callConnectionId}/participants:unmute": {
      "post": {
        "tags": [
          "MidConnections"
        ],
        "summary": "Unmute participants from the call using identifier.",
        "description": "Unmute participants from the call using identifier.",
        "operationId": "CallConnection_Unmute",
        "parameters": [
          {
            "name": "callConnectionId",
            "in": "path",
            "description": "The call connection id.",
            "required": true,
            "type": "string"
          },
          {
            "name": "unmuteParticipantsRequest",
            "in": "body",
            "description": "The participants to be unmuted from the call.",
            "required": true,
            "schema": {
              "$ref": "#/definitions/UnmuteParticipantsRequest"
            }
          },
          {
            "$ref": "#/parameters/ApiVersionParameter"
          },
          {
            "name": "Repeatability-Request-ID",
            "in": "header",
            "description": "If specified, the client directs that the request is repeatable; that is, that the client can make the request multiple times with the same Repeatability-Request-Id and get back an appropriate response without the server executing the request multiple times. The value of the Repeatability-Request-Id is an opaque string representing a client-generated unique identifier for the request. It is a version 4 (random) UUID.",
            "type": "string",
            "format": "uuid"
          },
          {
            "name": "Repeatability-First-Sent",
            "in": "header",
            "description": "If Repeatability-Request-ID header is specified, then Repeatability-First-Sent header must also be specified. The value should be the date and time at which the request was first created, expressed using the IMF-fixdate form of HTTP-date. Example: Sun, 06 Nov 1994 08:49:37 GMT.",
            "type": "string",
            "format": "date-time-rfc1123"
          }
        ],
        "responses": {
          "default": {
            "description": "Error",
            "schema": {
              "$ref": "#/definitions/CommunicationErrorResponse"
            }
          },
          "200": {
            "description": "Returns the unmute participants response",
            "schema": {
              "$ref": "#/definitions/UnmuteParticipantsResponse"
            }
          }
        },
        "x-ms-examples": {
          "CallConnection_Unmute": {
            "$ref": "./examples/CallConnection_Unmute.json"
          }
        }
      }
    },
    "/calling/callConnections/{callConnectionId}/participants:cancelAddParticipant": {
      "post": {
        "tags": [
          "MidConnections"
        ],
        "summary": "Cancel add participant operation.",
        "description": "Cancel add participant operation.",
        "operationId": "CallConnection_CancelAddParticipant",
        "parameters": [
          {
            "name": "callConnectionId",
            "in": "path",
            "description": "The call connection Id",
            "required": true,
            "type": "string"
          },
          {
            "name": "cancelAddParticipantRequest",
            "in": "body",
            "description": "Cancellation request.",
            "required": true,
            "schema": {
              "$ref": "#/definitions/CancelAddParticipantRequest"
            }
          },
          {
            "$ref": "#/parameters/ApiVersionParameter"
          },
          {
            "name": "Repeatability-Request-ID",
            "in": "header",
            "description": "If specified, the client directs that the request is repeatable; that is, that the client can make the request multiple times with the same Repeatability-Request-Id and get back an appropriate response without the server executing the request multiple times. The value of the Repeatability-Request-Id is an opaque string representing a client-generated unique identifier for the request. It is a version 4 (random) UUID.",
            "type": "string",
            "format": "uuid"
          },
          {
            "name": "Repeatability-First-Sent",
            "in": "header",
            "description": "If Repeatability-Request-ID header is specified, then Repeatability-First-Sent header must also be specified. The value should be the date and time at which the request was first created, expressed using the IMF-fixdate form of HTTP-date. Example: Sun, 06 Nov 1994 08:49:37 GMT.",
            "type": "string",
            "format": "date-time-rfc1123"
          }
        ],
        "responses": {
          "default": {
            "description": "Error",
            "schema": {
              "$ref": "#/definitions/CommunicationErrorResponse"
            }
          },
          "202": {
            "description": "Returns the cancelAddParticipant response",
            "schema": {
              "$ref": "#/definitions/CancelAddParticipantResponse"
            }
          }
        },
        "x-ms-examples": {
          "CallConnection_CancelAddParticipant": {
            "$ref": "./examples/CallConnection_CancelAddParticipant.json"
          }
        }
      }
    },
    "/calling/callConnections/{callConnectionId}/participants/{participantRawId}": {
      "get": {
        "tags": [
          "MidConnections"
        ],
        "summary": "Get participant from a call.",
        "description": "Get participant from a call.",
        "operationId": "CallConnection_GetParticipant",
        "parameters": [
          {
            "name": "callConnectionId",
            "in": "path",
            "description": "The call connection Id",
            "required": true,
            "type": "string"
          },
          {
            "name": "participantRawId",
            "in": "path",
            "description": "Raw id of the participant to retrieve.",
            "required": true,
            "type": "string"
          },
          {
            "$ref": "#/parameters/ApiVersionParameter"
          }
        ],
        "responses": {
          "default": {
            "description": "Error",
            "schema": {
              "$ref": "#/definitions/CommunicationErrorResponse"
            }
          },
          "200": {
            "description": "Returns the detail of the requested participant.",
            "schema": {
              "$ref": "#/definitions/CallParticipant"
            }
          }
        },
        "x-ms-examples": {
          "CallConnection_GetParticipant": {
            "$ref": "./examples/CallConnection_GetParticipant.json"
          }
        }
      }
    },
    "/calling/recordings": {
      "post": {
        "tags": [
          "Recording"
        ],
        "summary": "Start recording the call.",
        "operationId": "CallRecording_StartRecording",
        "parameters": [
          {
            "name": "startCallRecording",
            "in": "body",
            "description": "The request body of start call recording request.",
            "required": true,
            "schema": {
              "$ref": "#/definitions/StartCallRecordingRequest"
            }
          },
          {
            "$ref": "#/parameters/ApiVersionParameter"
          },
          {
            "name": "Repeatability-Request-ID",
            "in": "header",
            "description": "If specified, the client directs that the request is repeatable; that is, that the client can make the request multiple times with the same Repeatability-Request-Id and get back an appropriate response without the server executing the request multiple times. The value of the Repeatability-Request-Id is an opaque string representing a client-generated unique identifier for the request. It is a version 4 (random) UUID.",
            "type": "string",
            "format": "uuid"
          },
          {
            "name": "Repeatability-First-Sent",
            "in": "header",
            "description": "If Repeatability-Request-ID header is specified, then Repeatability-First-Sent header must also be specified. The value should be the date and time at which the request was first created, expressed using the IMF-fixdate form of HTTP-date. Example: Sun, 06 Nov 1994 08:49:37 GMT.",
            "type": "string",
            "format": "date-time-rfc1123"
          }
        ],
        "responses": {
          "default": {
            "description": "Error",
            "schema": {
              "$ref": "#/definitions/CommunicationErrorResponse"
            }
          },
          "200": {
            "description": "Returns the start call recording response.",
            "schema": {
              "$ref": "#/definitions/RecordingStateResponse"
            }
          }
        },
        "x-ms-examples": {
          "CallRecording_StartRecording": {
            "$ref": "./examples/CallRecording_StartRecording.json"
          }
        }
      }
    },
    "/calling/recordings/{recordingId}": {
      "get": {
        "tags": [
          "Recording"
        ],
        "summary": "Get call recording properties.",
        "operationId": "CallRecording_GetRecordingProperties",
        "parameters": [
          {
            "name": "recordingId",
            "in": "path",
            "description": "The recording id.",
            "required": true,
            "type": "string"
          },
          {
            "$ref": "#/parameters/ApiVersionParameter"
          }
        ],
        "responses": {
          "default": {
            "description": "Error",
            "schema": {
              "$ref": "#/definitions/CommunicationErrorResponse"
            }
          },
          "200": {
            "description": "Returns the recording properties.",
            "schema": {
              "$ref": "#/definitions/RecordingStateResponse"
            }
          }
        },
        "x-ms-examples": {
          "CallRecording_GetRecordingProperties": {
            "$ref": "./examples/CallRecording_GetRecordingProperties.json"
          }
        }
      },
      "delete": {
        "tags": [
          "Recording"
        ],
        "summary": "Stop recording the call.",
        "operationId": "CallRecording_StopRecording",
        "parameters": [
          {
            "name": "recordingId",
            "in": "path",
            "description": "The recording id.",
            "required": true,
            "type": "string"
          },
          {
            "$ref": "#/parameters/ApiVersionParameter"
          }
        ],
        "responses": {
          "default": {
            "description": "Error",
            "schema": {
              "$ref": "#/definitions/CommunicationErrorResponse"
            }
          },
          "204": {
            "description": "Returns the stop call recording response."
          }
        },
        "x-ms-examples": {
          "CallRecording_StopRecording": {
            "$ref": "./examples/CallRecording_StopRecording.json"
          }
        }
      }
    },
    "/calling/recordings/{recordingId}:pause": {
      "post": {
        "tags": [
          "Recording"
        ],
        "summary": "Pause recording the call.",
        "operationId": "CallRecording_PauseRecording",
        "parameters": [
          {
            "name": "recordingId",
            "in": "path",
            "description": "The recording id.",
            "required": true,
            "type": "string"
          },
          {
            "$ref": "#/parameters/ApiVersionParameter"
          }
        ],
        "responses": {
          "default": {
            "description": "Error",
            "schema": {
              "$ref": "#/definitions/CommunicationErrorResponse"
            }
          },
          "202": {
            "description": "The service has accepted the pause request and will begin processing it."
          }
        },
        "x-ms-examples": {
          "CallRecording_PauseRecording": {
            "$ref": "./examples/CallRecording_PauseRecording.json"
          }
        }
      }
    },
    "/calling/recordings/{recordingId}:resume": {
      "post": {
        "tags": [
          "Recording"
        ],
        "summary": "Resume recording the call.",
        "operationId": "CallRecording_ResumeRecording",
        "parameters": [
          {
            "name": "recordingId",
            "in": "path",
            "description": "The recording id.",
            "required": true,
            "type": "string"
          },
          {
            "$ref": "#/parameters/ApiVersionParameter"
          }
        ],
        "responses": {
          "default": {
            "description": "Error",
            "schema": {
              "$ref": "#/definitions/CommunicationErrorResponse"
            }
          },
          "202": {
            "description": "The service has accepted the resume request and will begin processing it."
          }
        },
        "x-ms-examples": {
          "CallRecording_ResumeRecording": {
            "$ref": "./examples/CallRecording_ResumeRecording.json"
          }
        }
      }
    }
  },
  "definitions": {
    "CreateCallRequest": {
      "description": "The request payload for creating the call.",
      "required": [
        "targets",
        "callbackUri"
      ],
      "type": "object",
      "properties": {
        "targets": {
          "description": "The targets of the call.",
          "type": "array",
          "items": {
            "$ref": "#/definitions/CommunicationIdentifierModel"
          }
        },
        "sourceCallerIdNumber": {
          "$ref": "#/definitions/PhoneNumberIdentifierModel",
          "description": "The source caller Id, a phone number, that's shown to the PSTN participant being invited.\r\nRequired only when calling a PSTN callee."
        },
        "sourceDisplayName": {
          "description": "Display name of the call if dialing out to a pstn number",
          "type": "string"
        },
        "source": {
          "$ref": "#/definitions/CommunicationUserIdentifierModel",
          "description": "The identifier of the source of the call"
        },
        "operationContext": {
          "description": "A customer set value used to track the answering of a call.",
          "type": "string"
        },
        "callbackUri": {
          "description": "The callback URI.",
          "type": "string"
        },
        "mediaStreamingConfiguration": {
          "$ref": "#/definitions/MediaStreamingConfiguration",
          "description": "Media Streaming Configuration."
        },
        "transcriptionConfiguration": {
          "$ref": "#/definitions/TranscriptionConfiguration",
          "description": "Live Transcription Configuration."
        },
        "callIntelligenceOptions": {
          "$ref": "#/definitions/CallIntelligenceOptions",
          "description": "AI options for the call."
        },
        "customCallingContext": {
          "$ref": "#/definitions/CustomCallingContext",
          "description": "Used by customer to send custom calling context to targets"
        }
      }
    },
    "AzureOpenAIDialog": {
      "description": "Azure Open AI Dialog",
      "type": "object",
      "allOf": [
        {
          "$ref": "#/definitions/BaseDialog"
        }
      ],
      "properties": {},
      "x-ms-discriminator-value": "azureOpenAI"
    },
    "CommunicationIdentifierModel": {
      "$ref": "../../../Common/stable/2023-11-15/common.json#/definitions/CommunicationIdentifierModel"
    },
    "PhoneNumberIdentifierModel": {
      "$ref": "../../../Common/stable/2023-11-15/common.json#/definitions/PhoneNumberIdentifierModel"
    },
    "CommunicationUserIdentifierModel": {
      "$ref": "../../../Common/stable/2023-11-15/common.json#/definitions/CommunicationUserIdentifierModel"
    },
    "MediaStreamingTransportType": {
      "description": "The type of transport to be used for media streaming, eg. Websocket",
      "enum": [
        "websocket"
      ],
      "type": "string",
      "x-ms-enum": {
        "name": "MediaStreamingTransportType",
        "modelAsString": true
      }
    },
    "MediaStreamingContentType": {
      "description": "Content type to stream, eg. audio, audio/video",
      "enum": [
        "audio"
      ],
      "type": "string",
      "x-ms-enum": {
        "name": "MediaStreamingContentType",
        "modelAsString": true
      }
    },
    "MediaStreamingAudioChannelType": {
      "description": "Audio channel type to stream, eg. unmixed audio, mixed audio",
      "enum": [
        "mixed",
        "unmixed"
      ],
      "type": "string",
      "x-ms-enum": {
        "name": "MediaStreamingAudioChannelType",
        "modelAsString": true
      }
    },
    "MediaStreamingConfiguration": {
      "description": "Configuration of Media streaming.",
      "required": [
        "transportUrl",
        "transportType",
        "contentType",
        "audioChannelType"
      ],
      "type": "object",
      "properties": {
        "transportUrl": {
          "description": "Transport URL for media streaming",
          "type": "string"
        },
        "transportType": {
          "$ref": "#/definitions/MediaStreamingTransportType"
        },
        "contentType": {
          "$ref": "#/definitions/MediaStreamingContentType"
        },
        "audioChannelType": {
          "$ref": "#/definitions/MediaStreamingAudioChannelType"
        }
      }
    },
    "TranscriptionTransportType": {
      "description": "The type of transport to be used for live transcription, eg. Websocket",
      "enum": [
        "websocket"
      ],
      "type": "string",
      "x-ms-enum": {
        "name": "TranscriptionTransportType",
        "modelAsString": true
      }
    },
    "TranscriptionConfiguration": {
      "description": "Configuration of live transcription.",
      "required": [
        "transportUrl",
        "transportType",
        "locale",
        "startTranscription"
      ],
      "type": "object",
      "properties": {
        "transportUrl": {
          "description": "Transport URL for live transcription",
          "type": "string"
        },
        "transportType": {
          "$ref": "#/definitions/TranscriptionTransportType"
        },
        "locale": {
          "description": "Defines the locale for the data e.g en-CA, en-AU",
          "type": "string"
        },
        "startTranscription": {
          "description": "Determines if the transcription should be started immediately after call is answered or not.",
          "type": "boolean"
        }
      }
    },
    "CallIntelligenceOptions": {
      "description": "AI options for the call.",
      "type": "object",
      "properties": {
        "cognitiveServicesEndpoint": {
          "description": "The identifier of the Cognitive Service resource assigned to this call.",
          "type": "string"
        }
      }
    },
    "CustomCallingContext": {
      "type": "object",
      "properties": {
        "voipHeaders": {
          "type": "object",
          "additionalProperties": {
            "type": "string"
          }
        },
        "sipHeaders": {
          "type": "object",
          "additionalProperties": {
            "type": "string"
          }
        }
      }
    },
    "AzureOpenAIDialogUpdate": {
      "description": "Azure Open AI Dialog for UpdateDialog API Call",
      "type": "object",
      "allOf": [
        {
          "$ref": "#/definitions/DialogUpdateBase"
        }
      ],
      "properties": {},
      "x-ms-discriminator-value": "azureOpenAI"
    },
    "MicrosoftTeamsUserIdentifierModel": {
      "$ref": "../../../Common/stable/2023-11-15/common.json#/definitions/MicrosoftTeamsUserIdentifierModel"
    },
<<<<<<< HEAD
    "MicrosoftTeamsAppIdentifierModel": {
      "$ref": "../../../Common/stable/2023-11-15/common.json#/definitions/MicrosoftTeamsAppIdentifierModel"
    },
=======
>>>>>>> a724210a
    "CommunicationErrorResponse": {
      "$ref": "../../../Common/stable/2023-11-15/common.json#/definitions/CommunicationErrorResponse"
    },
    "PowerVirtualAgentsDialog": {
      "description": "Power Virtual Agents Dialog",
      "required": [
        "botAppId"
      ],
      "type": "object",
      "allOf": [
        {
          "$ref": "#/definitions/BaseDialog"
        }
      ],
      "properties": {
        "botAppId": {
          "description": "Bot identifier.",
          "type": "string"
        },
        "language": {
          "description": "Language.",
          "type": "string"
        }
      },
      "x-ms-discriminator-value": "powerVirtualAgents"
    },
    "CallConnectionStateModel": {
      "description": "The state of the call connection.",
      "enum": [
        "unknown",
        "connecting",
        "connected",
        "transferring",
        "transferAccepted",
        "disconnecting",
        "disconnected"
      ],
      "type": "string",
      "x-ms-enum": {
        "name": "CallConnectionStateModel",
        "modelAsString": true
      }
    },
    "CallConnectionProperties": {
      "description": "Properties of a call connection",
      "type": "object",
      "properties": {
        "callConnectionId": {
          "description": "The call connection id.",
          "type": "string"
        },
        "serverCallId": {
          "description": "The server call id.",
          "type": "string"
        },
        "targets": {
          "description": "The targets of the call.",
          "type": "array",
          "items": {
            "$ref": "#/definitions/CommunicationIdentifierModel"
          }
        },
        "callConnectionState": {
          "$ref": "#/definitions/CallConnectionStateModel"
        },
        "callbackUri": {
          "description": "The callback URI.",
          "type": "string"
        },
        "mediaSubscriptionId": {
          "description": "SubscriptionId for media streaming",
          "type": "string"
        },
        "dataSubscriptionId": {
          "description": "SubscriptionId for transcription",
          "type": "string"
        },
        "sourceCallerIdNumber": {
          "$ref": "#/definitions/PhoneNumberIdentifierModel",
          "description": "The source caller Id, a phone number, that's shown to the PSTN participant being invited.\r\nRequired only when calling a PSTN callee."
        },
        "sourceDisplayName": {
          "description": "Display name of the call if dialing out to a pstn number.",
          "type": "string"
        },
        "source": {
          "$ref": "#/definitions/CommunicationIdentifierModel",
          "description": "Source identity."
        },
        "correlationId": {
          "description": "The correlation ID.",
          "type": "string"
        },
        "answeredBy": {
          "$ref": "#/definitions/CommunicationUserIdentifierModel",
          "description": "Identity of the answering entity. Only populated when identity is provided in the request."
        },
        "originalPstnTarget": {
          "$ref": "#/definitions/PhoneNumberIdentifierModel",
          "description": "The original PSTN target of the incoming Call."
        }
      }
    },
    "AnswerCallRequest": {
      "description": "The request payload for answering the call.",
      "required": [
        "incomingCallContext",
        "callbackUri"
      ],
      "type": "object",
      "properties": {
        "incomingCallContext": {
          "description": "The context associated with the call.",
          "type": "string"
        },
        "callbackUri": {
          "description": "The callback uri.",
          "type": "string"
        },
        "operationContext": {
          "description": "A customer set value used to track the answering of a call.",
          "type": "string"
        },
        "mediaStreamingConfiguration": {
          "$ref": "#/definitions/MediaStreamingConfiguration",
          "description": "Media Streaming Configuration."
        },
        "transcriptionConfiguration": {
          "$ref": "#/definitions/TranscriptionConfiguration",
          "description": "Live Transcription Configuration."
        },
        "callIntelligenceOptions": {
          "$ref": "#/definitions/CallIntelligenceOptions",
          "description": "AI options for the call."
        },
        "answeredBy": {
          "$ref": "#/definitions/CommunicationUserIdentifierModel",
          "description": "The identifier of the call automation entity which answers the call"
        },
        "sourceCallerIdNumber": {
          "$ref": "#/definitions/PhoneNumberIdentifierModel",
          "description": "The source caller Id, a phone number, that's will be used when inviting a pstn target.\r\nRequired only when transferring call to PSTN, if this is an incoming voip call."
        }
      }
    },
    "RedirectCallRequest": {
      "description": "The request payload for redirecting the call.",
      "required": [
        "incomingCallContext",
        "target"
      ],
      "type": "object",
      "properties": {
        "incomingCallContext": {
          "description": "The context associated with the call.",
          "type": "string"
        },
        "target": {
          "$ref": "#/definitions/CommunicationIdentifierModel",
          "description": "The target identity to redirect the call to."
        },
        "customCallingContext": {
          "$ref": "#/definitions/CustomCallingContext",
          "description": "Used by customer to send custom calling context to targets"
        }
      }
    },
    "CallRejectReason": {
      "description": "The rejection reason.",
      "enum": [
        "none",
        "busy",
        "forbidden"
      ],
      "type": "string",
      "x-ms-enum": {
        "name": "CallRejectReason",
        "modelAsString": true
      }
    },
    "RejectCallRequest": {
      "description": "The request payload for rejecting the call.",
      "required": [
        "incomingCallContext"
      ],
      "type": "object",
      "properties": {
        "incomingCallContext": {
          "description": "The context associated with the call.",
          "type": "string"
        },
        "callRejectReason": {
          "$ref": "#/definitions/CallRejectReason"
        }
      }
    },
    "TransferToParticipantRequest": {
      "description": "The request payload for transferring call to a participant.",
      "required": [
        "targetParticipant"
      ],
      "type": "object",
      "properties": {
        "targetParticipant": {
          "$ref": "#/definitions/CommunicationIdentifierModel",
          "description": "The identity of the target where call should be transferred to."
        },
        "customCallingContext": {
          "$ref": "#/definitions/CustomCallingContext",
          "description": "Used by customer to send custom calling context to targets"
        },
        "operationContext": {
          "description": "Used by customers when calling mid-call actions to correlate the request to the response event.",
          "type": "string"
        },
        "transferee": {
          "$ref": "#/definitions/CommunicationIdentifierModel",
          "description": "Transferee is the participant who is transferred away."
        },
        "operationCallbackUri": {
          "description": "Set a callback URI that overrides the default callback URI set by CreateCall/AnswerCall for this operation.\r\nThis setup is per-action. If this is not set, the default callback URI set by CreateCall/AnswerCall will be used.",
          "type": "string"
        }
      }
    },
    "TransferCallResponse": {
      "description": "The response payload for transferring the call.",
      "type": "object",
      "properties": {
        "operationContext": {
          "description": "The operation context provided by client.",
          "type": "string"
        }
      }
    },
    "PlayRequest": {
      "required": [
        "playSources"
      ],
      "type": "object",
      "properties": {
        "playSources": {
          "description": "The source of the audio to be played.",
          "type": "array",
          "items": {
            "$ref": "#/definitions/PlaySource"
          }
        },
        "playTo": {
          "description": "The list of call participants play provided audio to.\r\nPlays to everyone in the call when not provided.",
          "type": "array",
          "items": {
            "$ref": "#/definitions/CommunicationIdentifierModel"
          }
        },
        "playOptions": {
          "$ref": "#/definitions/PlayOptions",
          "description": "Defines options for playing the audio."
        },
        "operationContext": {
          "description": "The value to identify context of the operation.",
          "type": "string"
        },
        "operationCallbackUri": {
          "description": "Set a callback URI that overrides the default callback URI set by CreateCall/AnswerCall for this operation.\r\nThis setup is per-action. If this is not set, the default callback URI set by CreateCall/AnswerCall will be used.",
          "type": "string"
        }
      }
    },
    "PlaySourceType": {
      "description": "Defines the type of the play source",
      "enum": [
        "file",
        "text",
        "ssml"
      ],
      "type": "string",
      "x-ms-enum": {
        "name": "PlaySourceType",
        "modelAsString": true
      }
    },
    "PlaySource": {
      "required": [
        "kind"
      ],
      "type": "object",
      "properties": {
        "kind": {
          "$ref": "#/definitions/PlaySourceType"
        },
        "playSourceCacheId": {
          "description": "Defines the identifier to be used for caching related media",
          "type": "string"
        },
        "file": {
          "$ref": "#/definitions/FileSource",
          "description": "Defines the file source info to be used for play"
        },
        "text": {
          "$ref": "#/definitions/TextSource",
          "description": "Defines the text source info to be used for play"
        },
        "ssml": {
          "$ref": "#/definitions/SsmlSource",
          "description": "Defines the ssml(Speech Synthesis Markup Language) source info to be used for play"
        }
      }
    },
    "PlayOptions": {
      "required": [
        "loop"
      ],
      "type": "object",
      "properties": {
        "loop": {
          "description": "The option to play the provided audio source in loop when set to true",
          "type": "boolean"
        },
        "interruptCallMediaOperation": {
          "description": "If set play can barge into other existing queued-up/currently-processing requests.",
          "type": "boolean"
        }
      }
    },
    "FileSource": {
      "required": [
        "uri"
      ],
      "type": "object",
      "properties": {
        "uri": {
          "description": "Uri for the audio file to be played",
          "type": "string"
        }
      }
    },
    "VoiceKind": {
      "description": "Voice kind type",
      "enum": [
        "male",
        "female"
      ],
      "type": "string",
      "x-ms-enum": {
        "name": "VoiceKind",
        "modelAsString": true
      }
    },
    "TextSource": {
      "required": [
        "text"
      ],
      "type": "object",
      "properties": {
        "text": {
          "description": "Text for the cognitive service to be played",
          "type": "string"
        },
        "sourceLocale": {
          "description": "Source language locale to be played\r\nRefer to available locales here: <seealso href=\"https://learn.microsoft.com/en-us/azure/cognitive-services/speech-service/language-support?tabs=stt-tts\" />",
          "type": "string"
        },
        "voiceKind": {
          "$ref": "#/definitions/VoiceKind"
        },
        "voiceName": {
          "description": "Voice name to be played\r\nRefer to available Text-to-speech voices here: <seealso href=\"https://learn.microsoft.com/en-us/azure/cognitive-services/speech-service/language-support?tabs=stt-tts\" />",
          "type": "string"
        },
        "customVoiceEndpointId": {
          "description": "Endpoint where the custom voice was deployed.",
          "type": "string"
        }
      }
    },
    "SsmlSource": {
      "required": [
        "ssmlText"
      ],
      "type": "object",
      "properties": {
        "ssmlText": {
          "description": "Ssml string for the cognitive service to be played",
          "type": "string"
        },
        "customVoiceEndpointId": {
          "description": "Endpoint where the custom voice was deployed.",
          "type": "string"
        }
      }
    },
    "StartTranscriptionRequest": {
      "type": "object",
      "properties": {
        "locale": {
          "description": "Defines Locale for the transcription e,g en-US",
          "type": "string"
        },
        "operationContext": {
          "description": "The value to identify context of the operation.",
          "type": "string"
        }
      }
    },
    "StopTranscriptionRequest": {
      "type": "object",
      "properties": {
        "operationContext": {
          "description": "The value to identify context of the operation.",
          "type": "string"
        }
      }
    },
    "RecognizeInputType": {
      "description": "Determines the type of the recognition.",
      "enum": [
        "dtmf",
        "speech",
        "speechOrDtmf",
        "choices"
      ],
      "type": "string",
      "x-ms-enum": {
        "name": "RecognizeInputType",
        "modelAsString": true
      }
    },
    "RecognizeRequest": {
      "required": [
        "recognizeInputType",
        "recognizeOptions"
      ],
      "type": "object",
      "properties": {
        "recognizeInputType": {
          "$ref": "#/definitions/RecognizeInputType"
        },
        "playPrompt": {
          "$ref": "#/definitions/PlaySource",
          "description": "The source of the audio to be played for recognition."
        },
        "interruptCallMediaOperation": {
          "description": "If set recognize can barge into other existing queued-up/currently-processing requests.",
          "type": "boolean"
        },
        "recognizeOptions": {
          "$ref": "#/definitions/RecognizeOptions",
          "description": "Defines options for recognition."
        },
        "operationContext": {
          "description": "The value to identify context of the operation.",
          "type": "string"
        },
        "operationCallbackUri": {
          "description": "Set a callback URI that overrides the default callback URI set by CreateCall/AnswerCall for this operation.\r\nThis setup is per-action. If this is not set, the default callback URI set by CreateCall/AnswerCall will be used.",
          "type": "string"
        }
      }
    },
    "RecognizeOptions": {
      "required": [
        "targetParticipant"
      ],
      "type": "object",
      "properties": {
        "interruptPrompt": {
          "description": "Determines if we interrupt the prompt and start recognizing.",
          "type": "boolean"
        },
        "initialSilenceTimeoutInSeconds": {
          "format": "int32",
          "description": "Time to wait for first input after prompt (if any).",
          "maximum": 300,
          "minimum": 0,
          "type": "integer"
        },
        "targetParticipant": {
          "$ref": "#/definitions/CommunicationIdentifierModel",
          "description": "Target participant of DTMF tone recognition."
        },
        "speechLanguage": {
          "description": "Speech language to be recognized, If not set default is en-US",
          "type": "string"
        },
        "speechRecognitionModelEndpointId": {
          "description": "Endpoint where the custom model was deployed.",
          "type": "string"
        },
        "dtmfOptions": {
          "$ref": "#/definitions/DtmfOptions",
          "description": "Defines configurations for DTMF."
        },
        "choices": {
          "description": "Defines Ivr choices for recognize.",
          "type": "array",
          "items": {
            "$ref": "#/definitions/Choice"
          }
        },
        "speechOptions": {
          "$ref": "#/definitions/SpeechOptions",
          "description": "Defines continuous speech recognition option."
        }
      }
    },
    "Tone": {
      "enum": [
        "zero",
        "one",
        "two",
        "three",
        "four",
        "five",
        "six",
        "seven",
        "eight",
        "nine",
        "a",
        "b",
        "c",
        "d",
        "pound",
        "asterisk"
      ],
      "type": "string",
      "x-ms-enum": {
        "name": "Tone",
        "modelAsString": true
      }
    },
    "DtmfOptions": {
      "description": "Options for DTMF recognition",
      "type": "object",
      "properties": {
        "interToneTimeoutInSeconds": {
          "format": "int32",
          "description": "Time to wait between DTMF inputs to stop recognizing.",
          "maximum": 60,
          "minimum": 1,
          "type": "integer"
        },
        "maxTonesToCollect": {
          "format": "int32",
          "description": "Maximum number of DTMF tones to be collected.",
          "type": "integer"
        },
        "stopTones": {
          "description": "List of tones that will stop recognizing.",
          "type": "array",
          "items": {
            "$ref": "#/definitions/Tone"
          }
        }
      }
    },
    "Choice": {
      "required": [
        "label",
        "phrases"
      ],
      "type": "object",
      "properties": {
        "label": {
          "description": "Identifier for a given choice",
          "type": "string"
        },
        "phrases": {
          "description": "List of phrases to recognize",
          "type": "array",
          "items": {
            "type": "string"
          }
        },
        "tone": {
          "$ref": "#/definitions/Tone"
        }
      }
    },
    "SpeechOptions": {
      "description": "Options for continuous speech recognition",
      "type": "object",
      "properties": {
        "endSilenceTimeoutInMs": {
          "format": "int64",
          "description": "The length of end silence when user stops speaking and cogservice send response.",
          "type": "integer"
        }
      }
    },
    "ContinuousDtmfRecognitionRequest": {
      "required": [
        "targetParticipant"
      ],
      "type": "object",
      "properties": {
        "targetParticipant": {
          "$ref": "#/definitions/CommunicationIdentifierModel",
          "description": "Defines options for recognition."
        },
        "operationContext": {
          "description": "The value to identify context of the operation.",
          "type": "string"
        },
        "operationCallbackUri": {
          "description": "Set a callback URI that overrides the default callback URI set by CreateCall/AnswerCall for this operation.\r\nThis setup is per-action. If this is not set, the default callback URI set by CreateCall/AnswerCall will be used.",
          "type": "string"
        }
      }
    },
    "SendDtmfTonesRequest": {
      "required": [
        "tones",
        "targetParticipant"
      ],
      "type": "object",
      "properties": {
        "tones": {
          "description": "List of tones to be sent to target participant.",
          "type": "array",
          "items": {
            "$ref": "#/definitions/Tone"
          }
        },
        "targetParticipant": {
          "$ref": "#/definitions/CommunicationIdentifierModel",
          "description": "Target participant of send Dtmf tones."
        },
        "operationContext": {
          "description": "The value to identify context of the operation.",
          "type": "string"
        },
        "operationCallbackUri": {
          "description": "Set a callback URI that overrides the default callback URI set by CreateCall/AnswerCall for this operation.\r\nThis setup is per-action. If this is not set, the default callback URI set by CreateCall/AnswerCall will be used.",
          "type": "string"
        }
      }
    },
    "SendDtmfTonesResult": {
      "type": "object",
      "properties": {
        "operationContext": {
          "description": "The operation context provided by client.",
          "type": "string"
        }
      }
    },
    "UpdateTranscriptionRequest": {
      "required": [
        "locale"
      ],
      "type": "object",
      "properties": {
        "locale": {
          "description": "Defines new locale for transcription.",
          "type": "string"
        }
      }
    },
    "HoldRequest": {
      "description": "The request payload for holding participant from the call.",
      "required": [
        "targetParticipant"
      ],
      "type": "object",
      "properties": {
        "targetParticipant": {
          "$ref": "#/definitions/CommunicationIdentifierModel",
          "description": "Participant to be held from the call."
        },
        "playSourceInfo": {
          "$ref": "#/definitions/PlaySource",
          "description": "Prompt to play while in hold."
        },
        "operationContext": {
          "description": "Used by customers when calling mid-call actions to correlate the request to the response event.",
          "type": "string"
        },
        "operationCallbackUri": {
          "description": "Set a callback URI that overrides the default callback URI set by CreateCall/AnswerCall for this operation.\r\nThis setup is per-action. If this is not set, the default callback URI set by CreateCall/AnswerCall will be used.",
          "type": "string"
        }
      }
    },
    "UnholdRequest": {
      "description": "The request payload for holding participant from the call.",
      "required": [
        "targetParticipant"
      ],
      "type": "object",
      "properties": {
        "targetParticipant": {
          "$ref": "#/definitions/CommunicationIdentifierModel",
          "description": "Participants to be hold from the call.\r\nOnly ACS Users are supported."
        },
        "operationContext": {
          "description": "Used by customers when calling mid-call actions to correlate the request to the response event.",
          "type": "string"
        }
      }
    },
    "StartHoldMusicRequest": {
      "description": "The request payload for holding participant from the call.",
      "required": [
        "targetParticipant",
        "playSourceInfo"
      ],
      "type": "object",
      "properties": {
        "targetParticipant": {
          "$ref": "#/definitions/CommunicationIdentifierModel",
          "description": "Participant to be held from the call."
        },
        "playSourceInfo": {
          "$ref": "#/definitions/PlaySource",
          "description": "Prompt to play while in hold."
        },
        "loop": {
          "description": "If the prompt will be looped or not.",
          "type": "boolean"
        },
        "operationContext": {
          "description": "Used by customers when calling mid-call actions to correlate the request to the response event.",
          "type": "string"
        }
      }
    },
    "StopHoldMusicRequest": {
      "description": "The request payload for holding participant from the call.",
      "required": [
        "targetParticipant"
      ],
      "type": "object",
      "properties": {
        "targetParticipant": {
          "$ref": "#/definitions/CommunicationIdentifierModel",
          "description": "Participants to be hold from the call.\r\nOnly ACS Users are supported."
        },
        "operationContext": {
          "description": "Used by customers when calling mid-call actions to correlate the request to the response event.",
          "type": "string"
        }
      }
    },
    "StartDialogRequest": {
      "required": [
        "dialog"
      ],
      "type": "object",
      "properties": {
        "dialog": {
          "$ref": "#/definitions/BaseDialog",
          "description": "Defines the dialog."
        },
        "operationCallbackUri": {
          "description": "Set a callback URI that overrides the default callback URI set by CreateCall/AnswerCall for this operation.\r\nThis setup is per-action. If this is not set, the default callback URI set by CreateCall/AnswerCall will be used.",
          "type": "string"
        },
        "operationContext": {
          "description": "The value to identify context of the operation.",
          "type": "string"
        }
      }
    },
    "DialogInputType": {
      "description": "Determines the type of the dialog.",
      "enum": [
        "powerVirtualAgents",
        "azureOpenAI"
      ],
      "type": "string",
      "x-ms-enum": {
        "name": "DialogInputType",
        "modelAsString": true
      }
    },
    "BaseDialog": {
      "required": [
        "kind",
        "context"
      ],
      "type": "object",
      "properties": {
        "kind": {
          "$ref": "#/definitions/DialogInputType"
        },
        "context": {
          "description": "Dialog context.",
          "type": "object",
          "additionalProperties": {
            "type": "object"
          }
        }
      },
      "discriminator": "kind"
    },
    "DialogStateResponse": {
      "type": "object",
      "properties": {
        "dialogId": {
          "description": "The dialog ID.",
          "type": "string"
        },
        "dialog": {
          "$ref": "#/definitions/BaseDialog",
          "description": "Defines dialog."
        },
        "operationContext": {
          "description": "The value to identify context of the operation.",
          "type": "string"
        }
      }
    },
    "UpdateDialogRequest": {
      "required": [
        "dialog"
      ],
      "type": "object",
      "properties": {
        "dialog": {
          "$ref": "#/definitions/DialogUpdateBase",
          "description": "Dialog context."
        },
        "operationCallbackUri": {
          "description": "Set a callback URI that overrides the default callback URI set by CreateCall/AnswerCall for this operation.\r\nThis setup is per-action. If this is not set, the default callback URI set by CreateCall/AnswerCall will be used.",
          "type": "string"
        },
        "operationContext": {
          "description": "The value to identify context of the operation.",
          "type": "string"
        }
      }
    },
    "DialogUpdateBase": {
      "required": [
        "kind"
      ],
      "type": "object",
      "properties": {
        "kind": {
          "$ref": "#/definitions/DialogInputType"
        },
        "context": {
          "description": "Dialog context.",
          "type": "object",
          "additionalProperties": {
            "type": "object"
          }
        }
      },
      "discriminator": "kind"
    },
    "GetParticipantsResponse": {
      "description": "The response payload for getting participants of the call.",
      "required": [
        "value"
      ],
      "type": "object",
      "properties": {
        "value": {
          "description": "List of the current participants in the call.",
          "type": "array",
          "items": {
            "$ref": "#/definitions/CallParticipant"
          }
        },
        "nextLink": {
          "description": "Continue of the list of participants",
          "type": "string"
        }
      }
    },
    "CallParticipant": {
      "description": "A call participant.",
      "type": "object",
      "properties": {
        "identifier": {
          "$ref": "#/definitions/CommunicationIdentifierModel",
          "description": "Communication identifier of the participant"
        },
        "isMuted": {
          "description": "Is participant muted",
          "type": "boolean"
        }
      }
    },
    "AddParticipantRequest": {
      "description": "The request payload for adding participant to the call.",
      "required": [
        "participantToAdd"
      ],
      "type": "object",
      "properties": {
        "sourceCallerIdNumber": {
          "$ref": "#/definitions/PhoneNumberIdentifierModel",
          "description": "The source caller Id, a phone number, that's shown to the PSTN participant being invited.\r\nRequired only when inviting a PSTN participant."
        },
        "sourceDisplayName": {
          "description": "(Optional) The display name of the source that is associated with this invite operation when\r\nadding a PSTN participant or teams user.  Note: Will not update the display name in the roster.",
          "type": "string"
        },
        "participantToAdd": {
          "$ref": "#/definitions/CommunicationIdentifierModel",
          "description": "The participant to invite."
        },
        "invitationTimeoutInSeconds": {
          "format": "int32",
          "description": "Gets or sets the timeout to wait for the invited participant to pickup.\r\nThe maximum value of this is 180 seconds",
          "maximum": 180,
          "minimum": 0,
          "type": "integer"
        },
        "operationContext": {
          "description": "Used by customers when calling mid-call actions to correlate the request to the response event.",
          "type": "string"
        },
        "customCallingContext": {
          "$ref": "#/definitions/CustomCallingContext",
          "description": "Used by customer to send custom calling context to targets"
        },
        "operationCallbackUri": {
          "description": "Set a callback URI that overrides the default callback URI set by CreateCall/AnswerCall for this operation.\r\nThis setup is per-action. If this is not set, the default callback URI set by CreateCall/AnswerCall will be used.",
          "type": "string"
        }
      }
    },
    "AddParticipantResponse": {
      "description": "The response payload for adding participants to the call.",
      "type": "object",
      "properties": {
        "participant": {
          "$ref": "#/definitions/CallParticipant",
          "description": "List of current participants in the call."
        },
        "operationContext": {
          "description": "The operation context provided by client.",
          "type": "string"
        },
        "invitationId": {
          "description": "Invitation ID used to add a participant.",
          "type": "string"
        }
      }
    },
    "RemoveParticipantRequest": {
      "description": "The remove participant by identifier request.",
      "required": [
        "participantToRemove"
      ],
      "type": "object",
      "properties": {
        "participantToRemove": {
          "$ref": "#/definitions/CommunicationIdentifierModel",
          "description": "The participants to be removed from the call."
        },
        "operationContext": {
          "description": "Used by customers when calling mid-call actions to correlate the request to the response event.",
          "type": "string"
        },
        "operationCallbackUri": {
          "description": "Set a callback URI that overrides the default callback URI set by CreateCall/AnswerCall for this operation.\r\nThis setup is per-action. If this is not set, the default callback URI set by CreateCall/AnswerCall will be used.",
          "type": "string"
        }
      }
    },
    "RemoveParticipantResponse": {
      "description": "The response payload for removing participants of the call.",
      "type": "object",
      "properties": {
        "operationContext": {
          "description": "The operation context provided by client.",
          "type": "string"
        }
      }
    },
    "MuteParticipantsRequest": {
      "description": "The request payload for muting participants from the call.",
      "required": [
        "targetParticipants"
      ],
      "type": "object",
      "properties": {
        "targetParticipants": {
          "description": "Participants to be muted from the call.\r\nOnly ACS Users are supported.",
          "type": "array",
          "items": {
            "$ref": "#/definitions/CommunicationIdentifierModel"
          }
        },
        "operationContext": {
          "description": "Used by customers when calling mid-call actions to correlate the request to the response event.",
          "type": "string"
        }
      }
    },
    "MuteParticipantsResult": {
      "description": "The result payload for muting participants from the call.",
      "type": "object",
      "properties": {
        "operationContext": {
          "description": "The operation context provided by client.",
          "type": "string"
        }
      }
    },
    "UnmuteParticipantsRequest": {
      "description": "The request payload for unmuting participant from the call.",
      "required": [
        "targetParticipants"
      ],
      "type": "object",
      "properties": {
        "targetParticipants": {
          "description": "Participants to be unmuted from the call.\r\nOnly ACS Users are supported.",
          "type": "array",
          "items": {
            "$ref": "#/definitions/CommunicationIdentifierModel"
          }
        },
        "operationContext": {
          "description": "Used by customers when calling mid-call actions to correlate the request to the response event.",
          "type": "string"
        }
      }
    },
    "UnmuteParticipantsResponse": {
      "description": "The response payload for unmuting participants from the call.",
      "type": "object",
      "properties": {
        "operationContext": {
          "description": "The operation context provided by client.",
          "type": "string"
        }
      }
    },
    "CancelAddParticipantRequest": {
      "description": "Request payload for cancelling add participant request.",
      "required": [
        "invitationId"
      ],
      "type": "object",
      "properties": {
        "invitationId": {
          "description": "Invitation ID used to add a participant.",
          "type": "string"
        },
        "operationContext": {
          "description": "Used by customers when calling mid-call actions to correlate the request to the response event.",
          "type": "string"
        },
        "operationCallbackUri": {
          "description": "Set a callback URI that overrides the default callback URI set by CreateCall/AnswerCall for this operation.\r\nThis setup is per-action. If this is not set, the default callback URI set by CreateCall/AnswerCall will be used.",
          "type": "string"
        }
      }
    },
    "CancelAddParticipantResponse": {
      "description": "Response payload for cancel add participant request.",
      "type": "object",
      "properties": {
        "invitationId": {
          "description": "Invitation ID used to cancel the add participant action.",
          "type": "string"
        },
        "operationContext": {
          "description": "The operation context provided by client.",
          "type": "string"
        }
      }
    },
    "RecordingContentType": {
      "description": "The content type of call recording.",
      "enum": [
        "audio",
        "audioVideo"
      ],
      "type": "string",
      "x-ms-enum": {
        "name": "RecordingContentType",
        "modelAsString": true
      }
    },
    "RecordingChannelType": {
      "description": "The channel type of call recording.",
      "enum": [
        "mixed",
        "unmixed"
      ],
      "type": "string",
      "x-ms-enum": {
        "name": "RecordingChannelType",
        "modelAsString": true
      }
    },
    "RecordingFormatType": {
      "description": "The format type of call recording.",
      "enum": [
        "wav",
        "mp3",
        "mp4"
      ],
      "type": "string",
      "x-ms-enum": {
        "name": "RecordingFormatType",
        "modelAsString": true
      }
    },
    "StartCallRecordingRequest": {
      "description": "The request payload start for call recording operation with call locator.",
      "required": [
        "callLocator"
      ],
      "type": "object",
      "properties": {
        "callLocator": {
          "$ref": "#/definitions/CallLocator",
          "description": "The call locator."
        },
        "recordingStateCallbackUri": {
          "description": "The uri to send notifications to.",
          "type": "string"
        },
        "recordingContentType": {
          "$ref": "#/definitions/RecordingContentType"
        },
        "recordingChannelType": {
          "$ref": "#/definitions/RecordingChannelType"
        },
        "recordingFormatType": {
          "$ref": "#/definitions/RecordingFormatType"
        },
        "audioChannelParticipantOrdering": {
          "description": "The sequential order in which audio channels are assigned to participants in the unmixed recording.\r\nWhen 'recordingChannelType' is set to 'unmixed' and `audioChannelParticipantOrdering is not specified,\r\nthe audio channel to participant mapping will be automatically assigned based on the order in which participant\r\nfirst audio was detected.  Channel to participant mapping details can be found in the metadata of the recording.",
          "type": "array",
          "items": {
            "$ref": "#/definitions/CommunicationIdentifierModel"
          }
        },
        "channelAffinity": {
          "description": "The channel affinity of call recording\r\nWhen 'recordingChannelType' is set to 'unmixed', if channelAffinity is not specified, 'channel' will be automatically assigned.\r\nChannel-Participant mapping details can be found in the metadata of the recording.\r\n///",
          "type": "array",
          "items": {
            "$ref": "#/definitions/ChannelAffinity"
          }
        },
        "externalStorage": {
          "$ref": "#/definitions/ExternalStorage",
          "description": "Optional property to specify location where recording will be stored"
        },
        "pauseOnStart": {
          "description": "When set to true will start recording in Pause mode, which could be resumed.",
          "type": "boolean"
        }
      }
    },
    "CallLocatorKind": {
      "description": "The call locator kind.",
      "enum": [
        "groupCallLocator",
        "serverCallLocator"
      ],
      "type": "string",
      "x-ms-enum": {
        "name": "CallLocatorKind",
        "modelAsString": true
      }
    },
    "CallLocator": {
      "description": "The locator used for joining or taking action on a call.",
      "type": "object",
      "properties": {
        "groupCallId": {
          "description": "The group call id",
          "type": "string"
        },
        "serverCallId": {
          "description": "The server call id.",
          "type": "string"
        },
        "kind": {
          "$ref": "#/definitions/CallLocatorKind"
        }
      }
    },
    "ChannelAffinity": {
      "description": "Channel affinity for a participant",
      "required": [
        "participant"
      ],
      "type": "object",
      "properties": {
        "channel": {
          "format": "int32",
          "description": "Channel number to which bitstream from a particular participant will be written.",
          "maximum": 4,
          "minimum": 0,
          "type": "integer"
        },
        "participant": {
          "$ref": "#/definitions/CommunicationIdentifierModel",
          "description": "The identifier for the participant whose bitstream will be written to the channel\r\nrepresented by the channel number."
        }
      }
    },
    "RecordingStorageType": {
      "description": "Defines the type of external storage",
      "enum": [
        "acs",
        "blobStorage"
      ],
      "type": "string",
      "x-ms-enum": {
        "name": "RecordingStorageType",
        "modelAsString": true
      }
    },
    "ExternalStorage": {
      "required": [
        "storageType"
      ],
      "type": "object",
      "properties": {
        "storageType": {
          "$ref": "#/definitions/RecordingStorageType"
        },
        "blobStorage": {
          "$ref": "#/definitions/BlobStorage",
          "description": "Defines the blob storage location where the recording will be stored"
        }
      }
    },
    "BlobStorage": {
      "description": "Used to specify Blob container url to recording storage",
      "required": [
        "containerUri"
      ],
      "type": "object",
      "properties": {
        "containerUri": {
          "description": "Url of a container or a location within a container",
          "type": "string"
        }
      }
    },
    "RecordingState": {
      "enum": [
        "active",
        "inactive"
      ],
      "type": "string",
      "x-ms-enum": {
        "name": "RecordingState",
        "modelAsString": true
      }
    },
    "RecordingType": {
      "enum": [
        "acs",
        "teams",
        "teamsCompliance"
      ],
      "type": "string",
      "x-ms-enum": {
        "name": "RecordingType",
        "modelAsString": true
      }
    },
    "RecordingStateResponse": {
      "type": "object",
      "properties": {
        "recordingId": {
          "type": "string"
        },
        "recordingState": {
          "$ref": "#/definitions/RecordingState"
        },
        "recordingType": {
          "$ref": "#/definitions/RecordingType"
        }
      }
    },
    "AddParticipantFailed": {
      "description": "The failed to add participant event.",
      "type": "object",
      "properties": {
        "operationContext": {
          "description": "Used by customers when calling mid-call actions to correlate the request to the response event.",
          "type": "string",
          "readOnly": true
        },
        "resultInformation": {
          "$ref": "#/definitions/ResultInformation",
          "description": "Contains the resulting SIP code, sub-code and message.",
          "readOnly": true
        },
        "participant": {
          "$ref": "#/definitions/CommunicationIdentifierModel",
          "description": "Participant",
          "readOnly": true
        },
        "callConnectionId": {
          "description": "Call connection ID.",
          "type": "string",
          "readOnly": true
        },
        "serverCallId": {
          "description": "Server call ID.",
          "type": "string",
          "readOnly": true
        },
        "correlationId": {
          "description": "Correlation ID for event to call correlation. Also called ChainId for skype chain ID.",
          "type": "string",
          "readOnly": true
        }
      }
    },
    "ResultInformation": {
      "type": "object",
      "properties": {
        "code": {
          "format": "int32",
          "description": "Code of the current result. This can be helpful to Call Automation team to troubleshoot the issue if this result was unexpected.",
          "type": "integer"
        },
        "subCode": {
          "format": "int32",
          "description": "Subcode of the current result. This can be helpful to Call Automation team to troubleshoot the issue if this result was unexpected.",
          "type": "integer"
        },
        "message": {
          "description": "Detail message that describes the current result.",
          "type": "string"
        }
      }
    },
    "AddParticipantSucceeded": {
      "description": "The participant successfully added event.",
      "type": "object",
      "properties": {
        "operationContext": {
          "description": "Used by customers when calling mid-call actions to correlate the request to the response event.",
          "type": "string",
          "readOnly": true
        },
        "resultInformation": {
          "$ref": "#/definitions/ResultInformation",
          "description": "Contains the resulting SIP code, sub-code and message.",
          "readOnly": true
        },
        "participant": {
          "$ref": "#/definitions/CommunicationIdentifierModel",
          "description": "Participant",
          "readOnly": true
        },
        "callConnectionId": {
          "description": "Call connection ID.",
          "type": "string",
          "readOnly": true
        },
        "serverCallId": {
          "description": "Server call ID.",
          "type": "string",
          "readOnly": true
        },
        "correlationId": {
          "description": "Correlation ID for event to call correlation. Also called ChainId for skype chain ID.",
          "type": "string",
          "readOnly": true
        }
      }
    },
    "CallConnected": {
      "description": "The call connected event.",
      "type": "object",
      "properties": {
        "operationContext": {
          "description": "Used by customers when calling mid-call actions to correlate the request to the response event.",
          "type": "string",
          "readOnly": true
        },
        "callConnectionId": {
          "description": "Call connection ID.",
          "type": "string",
          "readOnly": true
        },
        "serverCallId": {
          "description": "Server call ID.",
          "type": "string",
          "readOnly": true
        },
        "correlationId": {
          "description": "Correlation ID for event to call correlation. Also called ChainId for skype chain ID.",
          "type": "string",
          "readOnly": true
        }
      }
    },
    "CallDisconnected": {
      "description": "The call disconnected event.",
      "type": "object",
      "properties": {
        "operationContext": {
          "description": "Used by customers when calling mid-call actions to correlate the request to the response event.",
          "type": "string",
          "readOnly": true
        },
        "callConnectionId": {
          "description": "Call connection ID.",
          "type": "string",
          "readOnly": true
        },
        "serverCallId": {
          "description": "Server call ID.",
          "type": "string",
          "readOnly": true
        },
        "correlationId": {
          "description": "Correlation ID for event to call correlation. Also called ChainId for skype chain ID.",
          "type": "string",
          "readOnly": true
        }
      }
    },
    "CallTransferAccepted": {
      "description": "The call transfer accepted event.",
      "type": "object",
      "properties": {
        "operationContext": {
          "description": "Used by customers when calling mid-call actions to correlate the request to the response event.",
          "type": "string",
          "readOnly": true
        },
        "resultInformation": {
          "$ref": "#/definitions/ResultInformation",
          "description": "Contains the resulting SIP code, sub-code and message.",
          "readOnly": true
        },
        "transferTarget": {
          "$ref": "#/definitions/CommunicationIdentifierModel",
          "description": "Target who the call is transferred to.",
          "readOnly": true
        },
        "transferee": {
          "$ref": "#/definitions/CommunicationIdentifierModel",
          "description": "the participant who is being transferred away.",
          "readOnly": true
        },
        "callConnectionId": {
          "description": "Call connection ID.",
          "type": "string",
          "readOnly": true
        },
        "serverCallId": {
          "description": "Server call ID.",
          "type": "string",
          "readOnly": true
        },
        "correlationId": {
          "description": "Correlation ID for event to call correlation. Also called ChainId for skype chain ID.",
          "type": "string",
          "readOnly": true
        }
      }
    },
    "CallTransferFailed": {
      "description": "The call transfer failed event.",
      "type": "object",
      "properties": {
        "operationContext": {
          "description": "Used by customers when calling mid-call actions to correlate the request to the response event.",
          "type": "string",
          "readOnly": true
        },
        "resultInformation": {
          "$ref": "#/definitions/ResultInformation",
          "description": "Contains the resulting SIP code, sub-code and message.",
          "readOnly": true
        },
        "callConnectionId": {
          "description": "Call connection ID.",
          "type": "string",
          "readOnly": true
        },
        "serverCallId": {
          "description": "Server call ID.",
          "type": "string",
          "readOnly": true
        },
        "correlationId": {
          "description": "Correlation ID for event to call correlation. Also called ChainId for skype chain ID.",
          "type": "string",
          "readOnly": true
        }
      }
    },
    "ParticipantsUpdated": {
      "description": "The participants updated in a call event.",
      "type": "object",
      "properties": {
        "participants": {
          "description": "The list of participants in the call.",
          "type": "array",
          "items": {
            "$ref": "#/definitions/CallParticipant"
          },
          "readOnly": true
        },
        "sequenceNumber": {
          "format": "int32",
          "type": "integer",
          "readOnly": true
        },
        "callConnectionId": {
          "description": "Call connection ID.",
          "type": "string",
          "readOnly": true
        },
        "serverCallId": {
          "description": "Server call ID.",
          "type": "string",
          "readOnly": true
        },
        "correlationId": {
          "description": "Correlation ID for event to call correlation. Also called ChainId for skype chain ID.",
          "type": "string",
          "readOnly": true
        }
      }
    },
    "RemoveParticipantSucceeded": {
      "description": "The participant removed event.",
      "type": "object",
      "properties": {
        "operationContext": {
          "description": "Used by customers when calling mid-call actions to correlate the request to the response event.",
          "type": "string",
          "readOnly": true
        },
        "resultInformation": {
          "$ref": "#/definitions/ResultInformation",
          "description": "Contains the resulting SIP code, sub-code and message.",
          "readOnly": true
        },
        "participant": {
          "$ref": "#/definitions/CommunicationIdentifierModel",
          "description": "Participant",
          "readOnly": true
        },
        "callConnectionId": {
          "description": "Call connection ID.",
          "type": "string",
          "readOnly": true
        },
        "serverCallId": {
          "description": "Server call ID.",
          "type": "string",
          "readOnly": true
        },
        "correlationId": {
          "description": "Correlation ID for event to call correlation. Also called ChainId for skype chain ID.",
          "type": "string",
          "readOnly": true
        }
      }
    },
    "RemoveParticipantFailed": {
      "description": "The failed to remove participant event.",
      "type": "object",
      "properties": {
        "operationContext": {
          "description": "Used by customers when calling mid-call actions to correlate the request to the response event.",
          "type": "string",
          "readOnly": true
        },
        "resultInformation": {
          "$ref": "#/definitions/ResultInformation",
          "description": "Contains the resulting SIP code, sub-code and message.",
          "readOnly": true
        },
        "participant": {
          "$ref": "#/definitions/CommunicationIdentifierModel",
          "description": "Participant",
          "readOnly": true
        },
        "callConnectionId": {
          "description": "Call connection ID.",
          "type": "string",
          "readOnly": true
        },
        "serverCallId": {
          "description": "Server call ID.",
          "type": "string",
          "readOnly": true
        },
        "correlationId": {
          "description": "Correlation ID for event to call correlation. Also called ChainId for skype chain ID.",
          "type": "string",
          "readOnly": true
        }
      }
    },
    "CancelAddParticipantSucceeded": {
      "description": "Successful cancel add participant event.",
      "type": "object",
      "properties": {
        "invitationId": {
          "description": "Invitation ID used to cancel the request.",
          "type": "string",
          "readOnly": true
        },
        "operationContext": {
          "description": "Used by customers when calling mid-call actions to correlate the request to the response event.",
          "type": "string",
          "readOnly": true
        },
        "resultInformation": {
          "$ref": "#/definitions/ResultInformation",
          "readOnly": true
        },
        "callConnectionId": {
          "description": "Call connection ID.",
          "type": "string",
          "readOnly": true
        },
        "serverCallId": {
          "description": "Server call ID.",
          "type": "string",
          "readOnly": true
        },
        "correlationId": {
          "description": "Correlation ID for event to call correlation. Also called ChainId for skype chain ID.",
          "type": "string",
          "readOnly": true
        }
      }
    },
    "CancelAddParticipantFailed": {
      "description": "Failed cancel add participant event.",
      "type": "object",
      "properties": {
        "operationContext": {
          "description": "Used by customers when calling mid-call actions to correlate the request to the response event.",
          "type": "string",
          "readOnly": true
        },
        "resultInformation": {
          "$ref": "#/definitions/ResultInformation",
          "description": "Contains the resulting SIP code, sub-code and message.",
          "readOnly": true
        },
        "invitationId": {
          "description": "Invitation ID used to cancel the request.",
          "type": "string",
          "readOnly": true
        },
        "callConnectionId": {
          "description": "Call connection ID.",
          "type": "string",
          "readOnly": true
        },
        "serverCallId": {
          "description": "Server call ID.",
          "type": "string",
          "readOnly": true
        },
        "correlationId": {
          "description": "Correlation ID for event to call correlation. Also called ChainId for skype chain ID.",
          "type": "string",
          "readOnly": true
        }
      }
    },
    "AnswerFailed": {
      "description": "AnswerFailed event",
      "type": "object",
      "properties": {
        "operationContext": {
          "description": "Used by customers when calling mid-call actions to correlate the request to the response event.",
          "type": "string",
          "readOnly": true
        },
        "resultInformation": {
          "$ref": "#/definitions/ResultInformation",
          "description": "Contains the resulting SIP code, sub-code and message.",
          "readOnly": true
        },
        "callConnectionId": {
          "description": "Call connection ID.",
          "type": "string",
          "readOnly": true
        },
        "serverCallId": {
          "description": "Server call ID.",
          "type": "string",
          "readOnly": true
        },
        "correlationId": {
          "description": "Correlation ID for event to call correlation. Also called ChainId for skype chain ID.",
          "type": "string",
          "readOnly": true
        }
      }
    },
    "CreateCallFailed": {
      "description": "The CreateCallFailed event",
      "type": "object",
      "properties": {
        "operationContext": {
          "description": "Used by customers when calling mid-call actions to correlate the request to the response event.",
          "type": "string",
          "readOnly": true
        },
        "resultInformation": {
          "$ref": "#/definitions/ResultInformation",
          "description": "Contains the resulting SIP code, sub-code and message.",
          "readOnly": true
        },
        "callConnectionId": {
          "description": "Call connection ID.",
          "type": "string",
          "readOnly": true
        },
        "serverCallId": {
          "description": "Server call ID.",
          "type": "string",
          "readOnly": true
        },
        "correlationId": {
          "description": "Correlation ID for event to call correlation. Also called ChainId for skype chain ID.",
          "type": "string",
          "readOnly": true
        }
      }
    },
    "RecordingStateChanged": {
      "type": "object",
      "properties": {
        "recordingId": {
          "description": "The call recording id",
          "type": "string",
          "readOnly": true
        },
        "state": {
          "$ref": "#/definitions/RecordingState"
        },
        "startDateTime": {
          "format": "date-time",
          "description": "The time of the recording started",
          "type": "string",
          "readOnly": true
        },
        "recordingType": {
          "$ref": "#/definitions/RecordingType"
        },
        "callConnectionId": {
          "description": "Call connection ID.",
          "type": "string",
          "readOnly": true
        },
        "serverCallId": {
          "description": "Server call ID.",
          "type": "string",
          "readOnly": true
        },
        "correlationId": {
          "description": "Correlation ID for event to call correlation. Also called ChainId for skype chain ID.",
          "type": "string",
          "readOnly": true
        }
      }
    },
    "TeamsComplianceRecordingStateChanged": {
      "type": "object",
      "properties": {
        "recordingId": {
          "description": "The call recording id",
          "type": "string",
          "readOnly": true
        },
        "state": {
          "$ref": "#/definitions/RecordingState"
        },
        "startDateTime": {
          "format": "date-time",
          "description": "The time of the recording started",
          "type": "string",
          "readOnly": true
        },
        "recordingType": {
          "$ref": "#/definitions/RecordingType"
        },
        "callConnectionId": {
          "description": "Call connection ID.",
          "type": "string",
          "readOnly": true
        },
        "serverCallId": {
          "description": "Server call ID.",
          "type": "string",
          "readOnly": true
        },
        "correlationId": {
          "description": "Correlation ID for event to call correlation. Also called ChainId for skype chain ID.",
          "type": "string",
          "readOnly": true
        }
      }
    },
    "TeamsRecordingStateChanged": {
      "type": "object",
      "properties": {
        "recordingId": {
          "description": "The call recording id",
          "type": "string",
          "readOnly": true
        },
        "state": {
          "$ref": "#/definitions/RecordingState"
        },
        "startDateTime": {
          "format": "date-time",
          "description": "The time of the recording started",
          "type": "string",
          "readOnly": true
        },
        "recordingType": {
          "$ref": "#/definitions/RecordingType"
        },
        "callConnectionId": {
          "description": "Call connection ID.",
          "type": "string",
          "readOnly": true
        },
        "serverCallId": {
          "description": "Server call ID.",
          "type": "string",
          "readOnly": true
        },
        "correlationId": {
          "description": "Correlation ID for event to call correlation. Also called ChainId for skype chain ID.",
          "type": "string",
          "readOnly": true
        }
      }
    },
    "PlayCompleted": {
      "type": "object",
      "properties": {
        "resultInformation": {
          "$ref": "#/definitions/ResultInformation",
          "description": "Result information defines the code, subcode and message",
          "readOnly": true
        },
        "operationContext": {
          "description": "Used by customers when calling mid-call actions to correlate the request to the response event.",
          "type": "string",
          "readOnly": true
        },
        "callConnectionId": {
          "description": "Call connection ID.",
          "type": "string",
          "readOnly": true
        },
        "serverCallId": {
          "description": "Server call ID.",
          "type": "string",
          "readOnly": true
        },
        "correlationId": {
          "description": "Correlation ID for event to call correlation. Also called ChainId for skype chain ID.",
          "type": "string",
          "readOnly": true
        }
      }
    },
    "PlayFailed": {
      "type": "object",
      "properties": {
        "operationContext": {
          "description": "Used by customers when calling mid-call actions to correlate the request to the response event.",
          "type": "string",
          "readOnly": true
        },
        "resultInformation": {
          "$ref": "#/definitions/ResultInformation",
          "description": "Contains the resulting SIP code, sub-code and message.",
          "readOnly": true
        },
        "callConnectionId": {
          "description": "Call connection ID.",
          "type": "string",
          "readOnly": true
        },
        "serverCallId": {
          "description": "Server call ID.",
          "type": "string",
          "readOnly": true
        },
        "correlationId": {
          "description": "Correlation ID for event to call correlation. Also called ChainId for skype chain ID.",
          "type": "string",
          "readOnly": true
        }
      }
    },
    "PlayCanceled": {
      "type": "object",
      "properties": {
        "operationContext": {
          "description": "Used by customers when calling mid-call actions to correlate the request to the response event.",
          "type": "string",
          "readOnly": true
        },
        "callConnectionId": {
          "description": "Call connection ID.",
          "type": "string",
          "readOnly": true
        },
        "serverCallId": {
          "description": "Server call ID.",
          "type": "string",
          "readOnly": true
        },
        "correlationId": {
          "description": "Correlation ID for event to call correlation. Also called ChainId for skype chain ID.",
          "type": "string",
          "readOnly": true
        }
      }
    },
    "RecognitionType": {
      "description": "Determines the sub-type of the recognize operation.\r\nIn case of cancel operation the this field is not set and is returned empty",
      "enum": [
        "dtmf",
        "speech",
        "choices"
      ],
      "type": "string",
      "readOnly": true,
      "x-ms-enum": {
        "name": "RecognitionType",
        "modelAsString": true
      }
    },
    "RecognizeCompleted": {
      "type": "object",
      "properties": {
        "operationContext": {
          "description": "Used by customers when calling mid-call actions to correlate the request to the response event.",
          "type": "string",
          "readOnly": true
        },
        "resultInformation": {
          "$ref": "#/definitions/ResultInformation",
          "description": "Result information defines the code, subcode and message",
          "readOnly": true
        },
        "recognitionType": {
          "$ref": "#/definitions/RecognitionType"
        },
        "collectTonesResult": {
          "$ref": "#/definitions/CollectTonesResult",
          "description": "Defines the result for RecognitionType = Dtmf\r\nWould be replaced by DtmfResult after server sdk renewed",
          "readOnly": true
        },
        "dtmfResult": {
          "$ref": "#/definitions/DtmfResult",
          "description": "Defines the result for RecognitionType = Dtmf",
          "readOnly": true
        },
        "speechResult": {
          "$ref": "#/definitions/SpeechResult",
          "description": "Defines the result for RecognitionType = Speech and SpeechOrDtmf",
          "readOnly": true
        },
        "choiceResult": {
          "$ref": "#/definitions/ChoiceResult",
          "description": "Defines the result for RecognitionType = Choices",
          "readOnly": true
        },
        "callConnectionId": {
          "description": "Call connection ID.",
          "type": "string",
          "readOnly": true
        },
        "serverCallId": {
          "description": "Server call ID.",
          "type": "string",
          "readOnly": true
        },
        "correlationId": {
          "description": "Correlation ID for event to call correlation. Also called ChainId for skype chain ID.",
          "type": "string",
          "readOnly": true
        }
      }
    },
    "CollectTonesResult": {
      "type": "object",
      "properties": {
        "tones": {
          "type": "array",
          "items": {
            "$ref": "#/definitions/Tone"
          },
          "readOnly": true
        }
      }
    },
    "DtmfResult": {
      "type": "object",
      "properties": {
        "tones": {
          "type": "array",
          "items": {
            "$ref": "#/definitions/Tone"
          },
          "readOnly": true
        }
      }
    },
    "SpeechResult": {
      "description": "The speech recognition status as a result.",
      "type": "object",
      "properties": {
        "speech": {
          "description": "The recognized speech in string.",
          "type": "string"
        }
      }
    },
    "ChoiceResult": {
      "type": "object",
      "properties": {
        "label": {
          "description": "Label is the primary identifier for the choice detected",
          "type": "string"
        },
        "recognizedPhrase": {
          "description": "Phrases are set to the value if choice is selected via phrase detection.\r\nIf Dtmf input is recognized, then Label will be the identifier for the choice detected and phrases will be set to null",
          "type": "string"
        }
      }
    },
    "RecognizeFailed": {
      "type": "object",
      "properties": {
        "operationContext": {
          "description": "Used by customers when calling mid-call actions to correlate the request to the response event.",
          "type": "string",
          "readOnly": true
        },
        "resultInformation": {
          "$ref": "#/definitions/ResultInformation",
          "description": "Contains the resulting SIP code, sub-code and message.",
          "readOnly": true
        },
        "callConnectionId": {
          "description": "Call connection ID.",
          "type": "string",
          "readOnly": true
        },
        "serverCallId": {
          "description": "Server call ID.",
          "type": "string",
          "readOnly": true
        },
        "correlationId": {
          "description": "Correlation ID for event to call correlation. Also called ChainId for skype chain ID.",
          "type": "string",
          "readOnly": true
        }
      }
    },
    "RecognizeCanceled": {
      "type": "object",
      "properties": {
        "operationContext": {
          "description": "Used by customers when calling mid-call actions to correlate the request to the response event.",
          "type": "string",
          "readOnly": true
        },
        "callConnectionId": {
          "description": "Call connection ID.",
          "type": "string",
          "readOnly": true
        },
        "serverCallId": {
          "description": "Server call ID.",
          "type": "string",
          "readOnly": true
        },
        "correlationId": {
          "description": "Correlation ID for event to call correlation. Also called ChainId for skype chain ID.",
          "type": "string",
          "readOnly": true
        }
      }
    },
    "DialogCompleted": {
      "type": "object",
      "properties": {
        "operationContext": {
          "description": "Used by customers when calling answerCall action to correlate the request to the response event.",
          "type": "string",
          "readOnly": true
        },
        "resultInformation": {
          "$ref": "#/definitions/ResultInformation",
          "description": "Contains the resulting SIP code/sub-code and message from NGC services.",
          "readOnly": true
        },
        "dialogInputType": {
          "$ref": "#/definitions/DialogInputType"
        },
        "dialogId": {
          "description": "Dialog ID",
          "type": "string",
          "readOnly": true
        },
        "callConnectionId": {
          "description": "Call connection ID.",
          "type": "string",
          "readOnly": true
        },
        "serverCallId": {
          "description": "Server call ID.",
          "type": "string",
          "readOnly": true
        },
        "correlationId": {
          "description": "Correlation ID for event to call correlation. Also called ChainId for skype chain ID.",
          "type": "string",
          "readOnly": true
        }
      }
    },
    "DialogFailed": {
      "type": "object",
      "properties": {
        "operationContext": {
          "description": "Used by customers when calling answerCall action to correlate the request to the response event.",
          "type": "string",
          "readOnly": true
        },
        "resultInformation": {
          "$ref": "#/definitions/ResultInformation",
          "description": "Contains the resulting SIP code/sub-code and message from NGC services.",
          "readOnly": true
        },
        "dialogInputType": {
          "$ref": "#/definitions/DialogInputType"
        },
        "dialogId": {
          "description": "Dialog ID",
          "type": "string",
          "readOnly": true
        },
        "callConnectionId": {
          "description": "Call connection ID.",
          "type": "string",
          "readOnly": true
        },
        "serverCallId": {
          "description": "Server call ID.",
          "type": "string",
          "readOnly": true
        },
        "correlationId": {
          "description": "Correlation ID for event to call correlation. Also called ChainId for skype chain ID.",
          "type": "string",
          "readOnly": true
        }
      }
    },
    "DialogConsent": {
      "type": "object",
      "properties": {
        "userConsent": {
          "$ref": "#/definitions/UserConsent",
          "description": "UserConsent data from the Conversation Conductor",
          "readOnly": true
        },
        "operationContext": {
          "description": "Used by customers when calling answerCall action to correlate the request to the response event.",
          "type": "string",
          "readOnly": true
        },
        "resultInformation": {
          "$ref": "#/definitions/ResultInformation",
          "description": "Contains the resulting SIP code/sub-code and message from NGC services.",
          "readOnly": true
        },
        "dialogInputType": {
          "$ref": "#/definitions/DialogInputType"
        },
        "dialogId": {
          "description": "Dialog ID",
          "type": "string",
          "readOnly": true
        },
        "callConnectionId": {
          "description": "Call connection ID.",
          "type": "string",
          "readOnly": true
        },
        "serverCallId": {
          "description": "Server call ID.",
          "type": "string",
          "readOnly": true
        },
        "correlationId": {
          "description": "Correlation ID for event to call correlation. Also called ChainId for skype chain ID.",
          "type": "string",
          "readOnly": true
        }
      }
    },
    "UserConsent": {
      "type": "object",
      "properties": {
        "recording": {
          "format": "int32",
          "type": "integer"
        }
      }
    },
    "DialogStarted": {
      "type": "object",
      "properties": {
        "operationContext": {
          "description": "Used by customers when calling answerCall action to correlate the request to the response event.",
          "type": "string",
          "readOnly": true
        },
        "resultInformation": {
          "$ref": "#/definitions/ResultInformation",
          "description": "Contains the resulting SIP code/sub-code and message from NGC services.",
          "readOnly": true
        },
        "dialogInputType": {
          "$ref": "#/definitions/DialogInputType"
        },
        "dialogId": {
          "description": "Dialog ID",
          "type": "string",
          "readOnly": true
        },
        "callConnectionId": {
          "description": "Call connection ID.",
          "type": "string",
          "readOnly": true
        },
        "serverCallId": {
          "description": "Server call ID.",
          "type": "string",
          "readOnly": true
        },
        "correlationId": {
          "description": "Correlation ID for event to call correlation. Also called ChainId for skype chain ID.",
          "type": "string",
          "readOnly": true
        }
      }
    },
    "DialogHangup": {
      "type": "object",
      "properties": {
        "operationContext": {
          "description": "Used by customers when calling answerCall action to correlate the request to the response event.",
          "type": "string",
          "readOnly": true
        },
        "resultInformation": {
          "$ref": "#/definitions/ResultInformation",
          "description": "Contains the resulting SIP code/sub-code and message from NGC services.",
          "readOnly": true
        },
        "dialogInputType": {
          "$ref": "#/definitions/DialogInputType"
        },
        "dialogId": {
          "description": "Dialog ID",
          "type": "string",
          "readOnly": true
        },
        "ivrContext": {
          "description": "Ivr Context",
          "type": "object",
          "readOnly": true
        },
        "callConnectionId": {
          "description": "Call connection ID.",
          "type": "string",
          "readOnly": true
        },
        "serverCallId": {
          "description": "Server call ID.",
          "type": "string",
          "readOnly": true
        },
        "correlationId": {
          "description": "Correlation ID for event to call correlation. Also called ChainId for skype chain ID.",
          "type": "string",
          "readOnly": true
        }
      }
    },
    "DialogTransfer": {
      "type": "object",
      "properties": {
        "transferType": {
          "description": "Transfer type",
          "type": "string",
          "readOnly": true
        },
        "transferDestination": {
          "description": "Transfer destination",
          "type": "string",
          "readOnly": true
        },
        "operationContext": {
          "description": "Used by customers when calling answerCall action to correlate the request to the response event.",
          "type": "string",
          "readOnly": true
        },
        "resultInformation": {
          "$ref": "#/definitions/ResultInformation",
          "description": "Contains the resulting SIP code/sub-code and message from NGC services.",
          "readOnly": true
        },
        "dialogInputType": {
          "$ref": "#/definitions/DialogInputType"
        },
        "dialogId": {
          "description": "Dialog ID",
          "type": "string",
          "readOnly": true
        },
        "ivrContext": {
          "description": "Ivr Context",
          "type": "object",
          "readOnly": true
        },
        "callConnectionId": {
          "description": "Call connection ID.",
          "type": "string",
          "readOnly": true
        },
        "serverCallId": {
          "description": "Server call ID.",
          "type": "string",
          "readOnly": true
        },
        "correlationId": {
          "description": "Correlation ID for event to call correlation. Also called ChainId for skype chain ID.",
          "type": "string",
          "readOnly": true
        }
      }
    },
    "DialogLanguageChange": {
      "type": "object",
      "properties": {
        "selectedLanguage": {
          "description": "Selected Language",
          "type": "string",
          "readOnly": true
        },
        "operationContext": {
          "description": "Used by customers when calling answerCall action to correlate the request to the response event.",
          "type": "string",
          "readOnly": true
        },
        "resultInformation": {
          "$ref": "#/definitions/ResultInformation",
          "description": "Contains the resulting SIP code/sub-code and message from NGC services.",
          "readOnly": true
        },
        "dialogInputType": {
          "$ref": "#/definitions/DialogInputType"
        },
        "dialogId": {
          "description": "Dialog ID",
          "type": "string",
          "readOnly": true
        },
        "ivrContext": {
          "description": "Ivr Context",
          "type": "object",
          "readOnly": true
        },
        "callConnectionId": {
          "description": "Call connection ID.",
          "type": "string",
          "readOnly": true
        },
        "serverCallId": {
          "description": "Server call ID.",
          "type": "string",
          "readOnly": true
        },
        "correlationId": {
          "description": "Correlation ID for event to call correlation. Also called ChainId for skype chain ID.",
          "type": "string",
          "readOnly": true
        }
      }
    },
    "DialogSensitivityUpdate": {
      "type": "object",
      "properties": {
        "sensitiveMask": {
          "description": "SensitiveMask",
          "type": "boolean",
          "readOnly": true
        },
        "operationContext": {
          "description": "Used by customers when calling answerCall action to correlate the request to the response event.",
          "type": "string",
          "readOnly": true
        },
        "resultInformation": {
          "$ref": "#/definitions/ResultInformation",
          "description": "Contains the resulting SIP code/sub-code and message from NGC services.",
          "readOnly": true
        },
        "dialogInputType": {
          "$ref": "#/definitions/DialogInputType"
        },
        "dialogId": {
          "description": "Dialog ID",
          "type": "string",
          "readOnly": true
        },
        "callConnectionId": {
          "description": "Call connection ID.",
          "type": "string",
          "readOnly": true
        },
        "serverCallId": {
          "description": "Server call ID.",
          "type": "string",
          "readOnly": true
        },
        "correlationId": {
          "description": "Correlation ID for event to call correlation. Also called ChainId for skype chain ID.",
          "type": "string",
          "readOnly": true
        }
      }
    },
    "DialogUpdated": {
      "type": "object",
      "properties": {
        "operationContext": {
          "description": "Used by customers when calling answerCall action to correlate the request to the response event.",
          "type": "string",
          "readOnly": true
        },
        "resultInformation": {
          "$ref": "#/definitions/ResultInformation",
          "description": "Contains the resulting SIP code/sub-code and message from NGC services.",
          "readOnly": true
        },
        "dialogInputType": {
          "$ref": "#/definitions/DialogInputType"
        },
        "dialogId": {
          "description": "Dialog ID",
          "type": "string",
          "readOnly": true
        },
        "ivrContext": {
          "description": "Ivr Context",
          "type": "object",
          "readOnly": true
        },
        "callConnectionId": {
          "description": "Call connection ID.",
          "type": "string",
          "readOnly": true
        },
        "serverCallId": {
          "description": "Server call ID.",
          "type": "string",
          "readOnly": true
        },
        "correlationId": {
          "description": "Correlation ID for event to call correlation. Also called ChainId for skype chain ID.",
          "type": "string",
          "readOnly": true
        }
      }
    },
    "ContinuousDtmfRecognitionToneFailed": {
      "type": "object",
      "properties": {
        "resultInformation": {
          "$ref": "#/definitions/ResultInformation",
          "description": "Result information defines the code, subcode and message",
          "readOnly": true
        },
        "operationContext": {
          "description": "Used by customers when calling mid-call actions to correlate the request to the response event.",
          "type": "string",
          "readOnly": true
        },
        "callConnectionId": {
          "description": "Call connection ID.",
          "type": "string",
          "readOnly": true
        },
        "serverCallId": {
          "description": "Server call ID.",
          "type": "string",
          "readOnly": true
        },
        "correlationId": {
          "description": "Correlation ID for event to call correlation. Also called ChainId for skype chain ID.",
          "type": "string",
          "readOnly": true
        }
      }
    },
    "ContinuousDtmfRecognitionToneReceived": {
      "type": "object",
      "properties": {
        "resultInformation": {
          "$ref": "#/definitions/ResultInformation",
          "description": "Result information defines the code, subcode and message",
          "readOnly": true
        },
        "sequenceId": {
          "format": "int32",
          "description": "The sequence id which can be used to determine if the same tone was played multiple times or if any tones were missed.",
          "type": "integer",
          "readOnly": true
        },
        "tone": {
          "$ref": "#/definitions/Tone"
        },
        "operationContext": {
          "type": "string",
          "readOnly": true
        },
        "callConnectionId": {
          "description": "Call connection ID.",
          "type": "string",
          "readOnly": true
        },
        "serverCallId": {
          "description": "Server call ID.",
          "type": "string",
          "readOnly": true
        },
        "correlationId": {
          "description": "Correlation ID for event to call correlation. Also called ChainId for skype chain ID.",
          "type": "string",
          "readOnly": true
        }
      }
    },
    "ContinuousDtmfRecognitionStopped": {
      "description": "Call connection ID.",
      "type": "object",
      "properties": {
        "operationContext": {
          "description": "Used by customers when calling mid-call actions to correlate the request to the response event.",
          "type": "string",
          "readOnly": true
        },
        "resultInformation": {
          "$ref": "#/definitions/ResultInformation",
          "description": "Contains the resulting SIP code/sub-code and message from NGC services.",
          "readOnly": true
        },
        "callConnectionId": {
          "description": "Call connection ID.",
          "type": "string",
          "readOnly": true
        },
        "serverCallId": {
          "description": "Server call ID.",
          "type": "string",
          "readOnly": true
        },
        "correlationId": {
          "description": "Correlation ID for event to call correlation. Also called ChainId for skype chain ID.",
          "type": "string",
          "readOnly": true
        }
      }
    },
    "SendDtmfTonesCompleted": {
      "type": "object",
      "properties": {
        "operationContext": {
          "description": "Used by customers when calling mid-call actions to correlate the request to the response event.",
          "type": "string",
          "readOnly": true
        },
        "resultInformation": {
          "$ref": "#/definitions/ResultInformation",
          "description": "Contains the resulting SIP code, sub-code and message.",
          "readOnly": true
        },
        "callConnectionId": {
          "description": "Call connection ID.",
          "type": "string",
          "readOnly": true
        },
        "serverCallId": {
          "description": "Server call ID.",
          "type": "string",
          "readOnly": true
        },
        "correlationId": {
          "description": "Correlation ID for event to call correlation. Also called ChainId for skype chain ID.",
          "type": "string",
          "readOnly": true
        }
      }
    },
    "SendDtmfTonesFailed": {
      "type": "object",
      "properties": {
        "operationContext": {
          "description": "Used by customers when calling mid-call actions to correlate the request to the response event.",
          "type": "string",
          "readOnly": true
        },
        "resultInformation": {
          "$ref": "#/definitions/ResultInformation",
          "description": "Contains the resulting SIP code, sub-code and message.",
          "readOnly": true
        },
        "callConnectionId": {
          "description": "Call connection ID.",
          "type": "string",
          "readOnly": true
        },
        "serverCallId": {
          "description": "Server call ID.",
          "type": "string",
          "readOnly": true
        },
        "correlationId": {
          "description": "Correlation ID for event to call correlation. Also called ChainId for skype chain ID.",
          "type": "string",
          "readOnly": true
        }
      }
    },
    "TranscriptionStarted": {
      "type": "object",
      "properties": {
        "operationContext": {
          "description": "Used by customers when calling mid-call actions to correlate the request to the response event.",
          "type": "string",
          "readOnly": true
        },
        "resultInformation": {
          "$ref": "#/definitions/ResultInformation",
          "description": "Contains the resulting SIP code, sub-code and message.",
          "readOnly": true
        },
        "transcriptionUpdate": {
          "$ref": "#/definitions/TranscriptionUpdate",
          "description": "Defines the result for TranscriptionUpdate with the current status and the details about the status",
          "readOnly": true
        },
        "callConnectionId": {
          "description": "Call connection ID.",
          "type": "string",
          "readOnly": true
        },
        "serverCallId": {
          "description": "Server call ID.",
          "type": "string",
          "readOnly": true
        },
        "correlationId": {
          "description": "Correlation ID for event to call correlation. Also called ChainId for skype chain ID.",
          "type": "string",
          "readOnly": true
        }
      }
    },
    "TranscriptionStatus": {
      "enum": [
        "transcriptionStarted",
        "transcriptionFailed",
        "transcriptionResumed",
        "transcriptionUpdated",
        "transcriptionStopped",
        "unspecifiedError"
      ],
      "type": "string",
      "x-ms-enum": {
        "name": "TranscriptionStatus",
        "modelAsString": true
      }
    },
    "TranscriptionStatusDetails": {
      "enum": [
        "subscriptionStarted",
        "streamConnectionReestablished",
        "streamConnectionUnsuccessful",
        "streamUrlMissing",
        "serviceShutdown",
        "streamConnectionInterrupted",
        "speechServicesConnectionError",
        "subscriptionStopped",
        "unspecifiedError",
        "authenticationFailure",
        "badRequest",
        "tooManyRequests",
        "forbidden",
        "serviceTimeout",
        "transcriptionLocaleUpdated"
      ],
      "type": "string",
      "x-ms-enum": {
        "name": "TranscriptionStatusDetails",
        "modelAsString": true
      }
    },
    "TranscriptionUpdate": {
      "type": "object",
      "properties": {
        "transcriptionStatus": {
          "$ref": "#/definitions/TranscriptionStatus"
        },
        "transcriptionStatusDetails": {
          "$ref": "#/definitions/TranscriptionStatusDetails"
        }
      }
    },
    "TranscriptionStopped": {
      "type": "object",
      "properties": {
        "operationContext": {
          "description": "Used by customers when calling mid-call actions to correlate the request to the response event.",
          "type": "string",
          "readOnly": true
        },
        "resultInformation": {
          "$ref": "#/definitions/ResultInformation",
          "description": "Contains the resulting SIP code, sub-code and message.",
          "readOnly": true
        },
        "transcriptionUpdate": {
          "$ref": "#/definitions/TranscriptionUpdate",
          "description": "Defines the result for TranscriptionUpdate with the current status and the details about the status",
          "readOnly": true
        },
        "callConnectionId": {
          "description": "Call connection ID.",
          "type": "string",
          "readOnly": true
        },
        "serverCallId": {
          "description": "Server call ID.",
          "type": "string",
          "readOnly": true
        },
        "correlationId": {
          "description": "Correlation ID for event to call correlation. Also called ChainId for skype chain ID.",
          "type": "string",
          "readOnly": true
        }
      }
    },
    "TranscriptionFailed": {
      "type": "object",
      "properties": {
        "operationContext": {
          "description": "Used by customers when calling mid-call actions to correlate the request to the response event.",
          "type": "string",
          "readOnly": true
        },
        "resultInformation": {
          "$ref": "#/definitions/ResultInformation",
          "description": "Contains the resulting SIP code, sub-code and message.",
          "readOnly": true
        },
        "transcriptionUpdate": {
          "$ref": "#/definitions/TranscriptionUpdate",
          "description": "Defines the result for TranscriptionUpdate with the current status and the details about the status",
          "readOnly": true
        },
        "callConnectionId": {
          "description": "Call connection ID.",
          "type": "string",
          "readOnly": true
        },
        "serverCallId": {
          "description": "Server call ID.",
          "type": "string",
          "readOnly": true
        },
        "correlationId": {
          "description": "Correlation ID for event to call correlation. Also called ChainId for skype chain ID.",
          "type": "string",
          "readOnly": true
        }
      }
    },
    "TranscriptionUpdated": {
      "type": "object",
      "properties": {
        "operationContext": {
          "description": "Used by customers when calling mid-call actions to correlate the request to the response event.",
          "type": "string",
          "readOnly": true
        },
        "resultInformation": {
          "$ref": "#/definitions/ResultInformation",
          "description": "Contains the resulting SIP code, sub-code and message.",
          "readOnly": true
        },
        "transcriptionUpdate": {
          "$ref": "#/definitions/TranscriptionUpdate",
          "description": "Defines the result for TranscriptionUpdate with the current status and the details about the status",
          "readOnly": true
        },
        "callConnectionId": {
          "description": "Call connection ID.",
          "type": "string",
          "readOnly": true
        },
        "serverCallId": {
          "description": "Server call ID.",
          "type": "string",
          "readOnly": true
        },
        "correlationId": {
          "description": "Correlation ID for event to call correlation. Also called ChainId for skype chain ID.",
          "type": "string",
          "readOnly": true
        }
      }
    }
  },
  "parameters": {
    "ApiVersionParameter": {
      "name": "api-version",
      "in": "query",
      "description": "Version of API to invoke.",
      "required": true,
      "type": "string",
      "x-ms-parameter-location": "method"
    },
    "Endpoint": {
      "name": "endpoint",
      "in": "path",
      "description": "The endpoint of the Azure Communication resource.",
      "required": true,
      "type": "string",
      "format": "url",
      "x-ms-skip-url-encoding": true,
      "x-ms-parameter-location": "client"
    }
  },
  "securityDefinitions": {
    "Authorization": {
      "type": "apiKey",
      "description": "An Azure Communication Services user access token.",
      "name": "Authorization",
      "in": "header"
    }
  },
  "security": [
    {
      "Authorization": []
    }
  ],
  "x-ms-parameterized-host": {
    "hostTemplate": "{endpoint}",
    "useSchemePrefix": false,
    "parameters": [
      {
        "$ref": "#/parameters/Endpoint"
      }
    ]
  }
}<|MERGE_RESOLUTION|>--- conflicted
+++ resolved
@@ -2034,12 +2034,9 @@
     "MicrosoftTeamsUserIdentifierModel": {
       "$ref": "../../../Common/stable/2023-11-15/common.json#/definitions/MicrosoftTeamsUserIdentifierModel"
     },
-<<<<<<< HEAD
     "MicrosoftTeamsAppIdentifierModel": {
       "$ref": "../../../Common/stable/2023-11-15/common.json#/definitions/MicrosoftTeamsAppIdentifierModel"
     },
-=======
->>>>>>> a724210a
     "CommunicationErrorResponse": {
       "$ref": "../../../Common/stable/2023-11-15/common.json#/definitions/CommunicationErrorResponse"
     },
@@ -2744,8 +2741,7 @@
     "StartHoldMusicRequest": {
       "description": "The request payload for holding participant from the call.",
       "required": [
-        "targetParticipant",
-        "playSourceInfo"
+        "targetParticipant"
       ],
       "type": "object",
       "properties": {
@@ -2763,6 +2759,10 @@
         },
         "operationContext": {
           "description": "Used by customers when calling mid-call actions to correlate the request to the response event.",
+          "type": "string"
+        },
+        "operationCallbackUri": {
+          "description": "Set a callback URI that overrides the default callback URI set by CreateCall/AnswerCall for this operation.\r\nThis setup is per-action. If this is not set, the default callback URI set by CreateCall/AnswerCall will be used.",
           "type": "string"
         }
       }

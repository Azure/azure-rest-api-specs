# communicationservices

> see https://aka.ms/autorest

This is the AutoRest configuration file for communicationservices.

## Getting Started

To build the SDKs for My API, simply install AutoRest via `npm` (`npm install -g autorest`) and then run:

> `autorest readme.md`

To see additional help and options, run:

> `autorest --help`

For other options on installation see [Installing AutoRest](https://aka.ms/autorest/install) on the AutoRest github page.

---

## Configuration

### Basic Information

These are the global settings for the communicationservices.

```yaml
openapi-type: data-plane
<<<<<<< HEAD
tag: package-2025-08-15-preview
=======
tag: package-2025-06-15
>>>>>>> 6fa80ad3
```

### Tag: package-2022-04-07-preview

These settings apply only when `--tag=package-2022-04-07-preview` is specified on the command line.

```yaml $(tag) == 'package-2022-04-07-preview'
input-file:
  - preview/2022-04-07-preview/communicationservicescallautomation.json
title: Azure Communication Services
```

### Tag: package-2023-03-06

These settings apply only when `--tag=package-2023-03-06` is specified on the command line.

```yaml $(tag) == 'package-2023-03-06'
input-file:
  - stable/2023-03-06/communicationservicescallautomation.json
title:
  Azure Communication Services
```

### Tag: package-2023-06-15-preview

These settings apply only when `--tag=package-2023-06-15-preview` is specified on the command line.

```yaml $(tag) == 'package-2023-06-15-preview'
input-file:
  - preview/2023-06-15-preview/communicationservicescallautomation.json
title:
  Azure Communication Services
```

### Tag: package-2023-10-15

These settings apply only when `--tag=package-2023-10-15` is specified on the command line.

```yaml $(tag) == 'package-2023-10-15'
input-file:
  - stable/2023-10-15/communicationservicescallautomation.json
title:
  Azure Communication Services
```

### Tag: package-2024-04-15

These settings apply only when `--tag=package-2024-04-15` is specified on the command line.

```yaml $(tag) == 'package-2024-04-15'
input-file:
  - stable/2024-04-15/communicationservicescallautomation.json
title:
  Azure Communication Services
```

### Tag: package-2024-06-15-preview

These settings apply only when `--tag=package-2024-06-15-preview` is specified on the command line.

```yaml $(tag) == 'package-2024-06-15-preview'
input-file:
  - preview/2024-06-15-preview/communicationservicescallautomation.json
title:
  Azure Communication Services
suppressions:
  - code: LroExtension
    from: communicationservicescallautomation.json
    reason: Our LRO behavior does not fit the default behavior
```

### Tag: package-2024-09-15

These settings apply only when `--tag=package-2024-09-15` is specified on the command line.

```yaml $(tag) == 'package-2024-09-15'
input-file:
  - stable/2024-09-15/communicationservicescallautomation.json
title:
  Azure Communication Services
suppressions:
  - code: LroExtension
    from: communicationservicescallautomation.json
    reason: Our LRO behavior does not fit the default behavior
```

### Tag: package-2024-11-15-preview

These settings apply only when `--tag=package-2024-11-15-preview` is specified on the command line.

```yaml $(tag) == 'package-2024-11-15-preview'
input-file:
  - preview/2024-11-15-preview/communicationservicescallautomation.json
title:
  Azure Communication Services
suppressions:
  - code: LroExtension
    from: communicationservicescallautomation.json
    reason: Our LRO behavior does not fit the default behavior
```

### Tag: package-2025-05-15

These settings apply only when `--tag=package-2025-05-15` is specified on the command line.

```yaml $(tag) == 'package-2025-05-15'
input-file:
  - stable/2025-05-15/communicationservicescallautomation.json
title:
  Azure Communication Services
suppressions:
  - code: LroExtension
    from: communicationservicescallautomation.json
    reason: Our LRO behavior does not fit the default behavior
```

### Tag: package-2025-03-30-preview

These settings apply only when `--tag=package-2025-03-30-preview` is specified on the command line.

```yaml $(tag) == 'package-2025-03-30-preview'
input-file:
  - preview/2025-03-30-preview/communicationservicescallautomation.json
title:
  Azure Communication Services
suppressions:
  - code: LroExtension
    from: communicationservicescallautomation.json
    reason: Our LRO behavior does not fit the default behavior
```

<<<<<<< HEAD
### Tag: package-2025-08-15-preview

These settings apply only when `--tag=package-2025-08-15-preview` is specified on the command line.

```yaml $(tag) == 'package-2025-08-15-preview'
input-file:
  - preview/2025-08-15-preview/communicationservicescallautomation.json
=======
### Tag: package-2025-06-15

These settings apply only when `--tag=package-2025-06-15` is specified on the command line.

```yaml $(tag) == 'package-2025-06-15'
input-file:
  - stable/2025-06-15/communicationservicescallautomation.json
>>>>>>> 6fa80ad3
title:
  Azure Communication Services
suppressions:
  - code: LroExtension
    from: communicationservicescallautomation.json
    reason: Our LRO behavior does not fit the default behavior
```

---

# Code Generation

## Swagger to SDK

This section describes what SDK should be generated by the automatic system.
This is not used by Autorest itself.

## CSharp

See configuration in [readme.csharp.md](./readme.csharp.md)<|MERGE_RESOLUTION|>--- conflicted
+++ resolved
@@ -26,11 +26,7 @@
 
 ```yaml
 openapi-type: data-plane
-<<<<<<< HEAD
 tag: package-2025-08-15-preview
-=======
-tag: package-2025-06-15
->>>>>>> 6fa80ad3
 ```
 
 ### Tag: package-2022-04-07-preview
@@ -162,7 +158,21 @@
     reason: Our LRO behavior does not fit the default behavior
 ```
 
-<<<<<<< HEAD
+### Tag: package-2025-06-15
+
+These settings apply only when `--tag=package-2025-06-15` is specified on the command line.
+
+```yaml $(tag) == 'package-2025-06-15'
+input-file:
+  - stable/2025-06-15/communicationservicescallautomation.json
+title:
+  Azure Communication Services
+suppressions:
+  - code: LroExtension
+    from: communicationservicescallautomation.json
+    reason: Our LRO behavior does not fit the default behavior
+```
+
 ### Tag: package-2025-08-15-preview
 
 These settings apply only when `--tag=package-2025-08-15-preview` is specified on the command line.
@@ -170,15 +180,6 @@
 ```yaml $(tag) == 'package-2025-08-15-preview'
 input-file:
   - preview/2025-08-15-preview/communicationservicescallautomation.json
-=======
-### Tag: package-2025-06-15
-
-These settings apply only when `--tag=package-2025-06-15` is specified on the command line.
-
-```yaml $(tag) == 'package-2025-06-15'
-input-file:
-  - stable/2025-06-15/communicationservicescallautomation.json
->>>>>>> 6fa80ad3
 title:
   Azure Communication Services
 suppressions:

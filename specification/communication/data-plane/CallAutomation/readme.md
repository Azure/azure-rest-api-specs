--- conflicted
+++ resolved
@@ -61,15 +61,6 @@
   Azure Communication Services
 ```
 
-<<<<<<< HEAD
-### Tag: package-2024-01-22-preview
-
-These settings apply only when `--tag=package-2024-01-22-preview` is specified on the command line.
-
-```yaml $(tag) == 'package-2024-01-22-preview'
-input-file:
-  - preview/2024-01-22-preview/communicationservicescallautomation.json
-=======
 ### Tag: package-2023-10-15
 
 These settings apply only when `--tag=package-2023-10-15` is specified on the command line.
@@ -77,7 +68,6 @@
 ```yaml $(tag) == 'package-2023-10-15'
 input-file:
   - stable/2023-10-15/communicationservicescallautomation.json
->>>>>>> b273d97a
 title:
   Azure Communication Services
 ```

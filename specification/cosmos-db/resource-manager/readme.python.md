--- conflicted
+++ resolved
@@ -22,55 +22,6 @@
 ```
 ``` yaml $(python) && $(python-mode) == 'create'
 python:
-<<<<<<< HEAD
   basic-setup-py: true
   output-folder: $(python-sdks-folder)/cosmos/azure-mgmt-cosmosdb
-=======
-  namespace: azure.mgmt.cosmosdb.v2015_04_01
-  output-folder: $(python-sdks-folder)/cosmos/azure-mgmt-cosmosdb/azure/mgmt/cosmosdb/v2015_04_01
-```
-
-### Tag: package-2014-04 and python
-
-These settings apply only when `--tag=package-2014-04 --python` is specified on the command line.
-Please also specify `--python-sdks-folder=<path to the root directory of your azure-sdk-for-python clone>`.
-
-``` yaml $(tag) == 'package-2014-04' && $(python)
-python:
-  namespace: azure.mgmt.cosmosdb.v2014_04_01
-  output-folder: $(python-sdks-folder)/cosmos/azure-mgmt-cosmosdb/azure/mgmt/cosmosdb/v2014_04_01
-```
-
-### Tag: package-2015-11 and python
-
-These settings apply only when `--tag=package-2015-11 --python` is specified on the command line.
-Please also specify `--python-sdks-folder=<path to the root directory of your azure-sdk-for-python clone>`.
-
-``` yaml $(tag) == 'package-2015-11' && $(python)
-python:
-  namespace: azure.mgmt.cosmosdb.v2015_11_06
-  output-folder: $(python-sdks-folder)/cosmos/azure-mgmt-cosmosdb/azure/mgmt/cosmosdb/v2015_11_06
-```
-
-### Tag: package-2016-03-19 and python
-
-These settings apply only when `--tag=package-2016-03-19 --python` is specified on the command line.
-Please also specify `--python-sdks-folder=<path to the root directory of your azure-sdk-for-python clone>`.
-
-``` yaml $(tag) == 'package-2016-03-19' && $(python)
-python:
-  namespace: azure.mgmt.cosmosdb.v2016_03_19
-  output-folder: $(python-sdks-folder)/cosmos/azure-mgmt-cosmosdb/azure/mgmt/cosmosdb/v2016_03_19
-```
-
-### Tag: package-2016-03-31 and python
-
-These settings apply only when `--tag=package-2016-03-31 --python` is specified on the command line.
-Please also specify `--python-sdks-folder=<path to the root directory of your azure-sdk-for-python clone>`.
-
-``` yaml $(tag) == 'package-2016-03-31' && $(python)
-python:
-  namespace: azure.mgmt.cosmosdb.v2016_03_31
-  output-folder: $(python-sdks-folder)/cosmos/azure-mgmt-cosmosdb/azure/mgmt/cosmosdb/v2016_03_31
->>>>>>> 4e644fc9
 ```
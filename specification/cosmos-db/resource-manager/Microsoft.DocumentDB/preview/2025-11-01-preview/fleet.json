--- conflicted
+++ resolved
@@ -1205,26 +1205,6 @@
               "type": "integer",
               "format": "int32",
               "description": "Maximum throughput for the pool."
-<<<<<<< HEAD
-            },
-            "serviceTier": {
-              "type": "string",
-              "enum": [
-                "GeneralPurpose",
-                "BusinessCritical"
-              ],
-              "x-ms-enum": {
-                "modelAsString": true
-              },
-              "description": "Service Tier for the fleetspace. GeneralPurpose types refers to single write region accounts that can be added to this fleetspace, whereas BusinessCritical refers to multi write region."
-            },
-            "dataRegions": {
-              "type": "array",
-              "description": "List of data regions assigned to the fleetspace. Eg [westus2]",
-              "items": {
-                "type": "string"
-              },
-              "minItems": 1
             },
             "dedicatedRUs": {
               "type": "integer",
@@ -1234,9 +1214,7 @@
             "maxConsumableRUs": {
               "type": "integer",
               "format": "int64",
-              "description": "When this fleetspace is enabled with pooling, this is the maximum additional throughput (RU/s) that can be consumed from the pool, summed across all shared throughput databases and dedicated throughput containers across all accounts in the fleetspace for 1 region."
-=======
->>>>>>> 11a530c5
+              "description": "Maximum consumable throughput (RU/s) for fleetspace. Represents the maximum throughput that can be consumed by the fleetspace."
             }
           }
         }

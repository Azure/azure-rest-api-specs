--- conflicted
+++ resolved
@@ -33,17 +33,9 @@
           ],
           "throughputPoolConfiguration": {
             "minThroughput": 3000,
-<<<<<<< HEAD
             "maxThroughput": 4000,
-            "serviceTier": "GeneralPurpose",
-            "dataRegions": [
-              "westus2"
-            ],
             "dedicatedRUs": 2000,
             "maxConsumableRUs": 8000
-=======
-            "maxThroughput": 4000
->>>>>>> 11a530c5
           }
         }
       }

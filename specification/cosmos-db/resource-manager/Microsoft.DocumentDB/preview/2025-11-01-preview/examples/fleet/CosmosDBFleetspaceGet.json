{
  "parameters": {
    "api-version": "2025-11-01-preview",
    "subscriptionId": "ffffffff-ffff-ffff-ffff-ffffffffffff",
    "resourceGroupName": "rg1",
    "fleetName": "fleet1",
    "fleetspaceName": "fleetspace1"
  },
  "responses": {
    "200": {
      "body": {
        "id": "/subscriptions/ffffffff-ffff-ffff-ffff-ffffffffffff/resourceGroups/rg1/providers/Microsoft.DocumentDB/fleets/fleet1/fleetspaces/fleetspace1",
        "name": "fleetspace1",
        "type": "Microsoft.DocumentDB/fleets/fleetspaces",
        "properties": {
          "provisioningState": "Succeeded",
          "serviceTier": "GeneralPurpose",
          "dataRegions": [
            "westus2"
          ],
          "throughputPoolConfiguration": {
            "minThroughput": 100000,
<<<<<<< HEAD
            "maxThroughput": 500000,
            "serviceTier": "GeneralPurpose",
            "dataRegions": [
              "westus2"
            ],
            "dedicatedRUs": 200000,
            "maxConsumableRUs": 800000
=======
            "maxThroughput": 500000
>>>>>>> 11a530c5
          }
        }
      }
    }
  }
}<|MERGE_RESOLUTION|>--- conflicted
+++ resolved
@@ -20,17 +20,9 @@
           ],
           "throughputPoolConfiguration": {
             "minThroughput": 100000,
-<<<<<<< HEAD
             "maxThroughput": 500000,
-            "serviceTier": "GeneralPurpose",
-            "dataRegions": [
-              "westus2"
-            ],
             "dedicatedRUs": 200000,
             "maxConsumableRUs": 800000
-=======
-            "maxThroughput": 500000
->>>>>>> 11a530c5
           }
         }
       }

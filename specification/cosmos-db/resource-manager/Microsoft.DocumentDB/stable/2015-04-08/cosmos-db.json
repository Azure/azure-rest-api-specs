--- conflicted
+++ resolved
@@ -1767,13 +1767,9 @@
       "get": {
         "operationId": "DatabaseAccounts_ListMongoDBDatabases",
         "x-ms-examples": {
-<<<<<<< HEAD
-          "CosmosDBMongoDBDatabaseList": { "$ref": "./examples/CosmosDBMongoDBDatabaseList.json" }
-=======
           "CosmosDBMongoDBDatabaseList": {
             "$ref": "./examples/CosmosDBMongoDBDatabaseList.json"
           }
->>>>>>> 6d348f4f
         },
         "description": "Lists the MongoDB databases under an existing Azure Cosmos DB database account.",
         "parameters": [
@@ -1807,13 +1803,9 @@
       "get": {
         "operationId": "DatabaseAccounts_GetMongoDBDatabase",
         "x-ms-examples": {
-<<<<<<< HEAD
-          "CosmosDBMongoDBDatabaseGet": { "$ref": "./examples/CosmosDBMongoDBDatabaseGet.json" }
-=======
           "CosmosDBMongoDBDatabaseGet": {
             "$ref": "./examples/CosmosDBMongoDBDatabaseGet.json"
           }
->>>>>>> 6d348f4f
         },
         "description": "Gets the MongoDB databases under an existing Azure Cosmos DB database account with the provided name.",
         "parameters": [
@@ -1845,13 +1837,9 @@
       "put": {
         "operationId": "DatabaseAccounts_CreateUpdateMongoDBDatabase",
         "x-ms-examples": {
-<<<<<<< HEAD
-          "CosmosDBMongoDBDatabaseCreateUpdate": { "$ref": "./examples/CosmosDBMongoDBDatabaseCreateUpdate.json" }
-=======
           "CosmosDBMongoDBDatabaseCreateUpdate": {
             "$ref": "./examples/CosmosDBMongoDBDatabaseCreateUpdate.json"
           }
->>>>>>> 6d348f4f
         },
         "description": "Create or updates Azure Cosmos DB MongoDB database",
         "x-ms-long-running-operation": true,
@@ -1896,13 +1884,9 @@
       "delete": {
         "operationId": "DatabaseAccounts_DeleteMongoDBDatabase",
         "x-ms-examples": {
-<<<<<<< HEAD
-          "CosmosDBMongoDBDatabaseDelete": { "$ref": "./examples/CosmosDBMongoDBDatabaseDelete.json" }
-=======
           "CosmosDBMongoDBDatabaseDelete": {
             "$ref": "./examples/CosmosDBMongoDBDatabaseDelete.json"
           }
->>>>>>> 6d348f4f
         },
         "description": "Deletes an existing Azure Cosmos DB MongoDB database.",
         "x-ms-long-running-operation": true,
@@ -1937,13 +1921,9 @@
       "get": {
         "operationId": "DatabaseAccounts_ListMongoDBCollections",
         "x-ms-examples": {
-<<<<<<< HEAD
-          "CosmosDBMongoDBCollectionList": { "$ref": "./examples/CosmosDBMongoDBCollectionList.json" }
-=======
           "CosmosDBMongoDBCollectionList": {
             "$ref": "./examples/CosmosDBMongoDBCollectionList.json"
           }
->>>>>>> 6d348f4f
         },
         "description": "Lists the MongoDB collection under an existing Azure Cosmos DB database account.",
         "parameters": [
@@ -1980,13 +1960,9 @@
       "get": {
         "operationId": "DatabaseAccounts_GetMongoDBCollection",
         "x-ms-examples": {
-<<<<<<< HEAD
-          "CosmosDBMongoDBCollectionGet": { "$ref": "./examples/CosmosDBMongoDBCollectionGet.json" }
-=======
           "CosmosDBMongoDBCollectionGet": {
             "$ref": "./examples/CosmosDBMongoDBCollectionGet.json"
           }
->>>>>>> 6d348f4f
         },
         "description": "Gets the MongoDB collection under an existing Azure Cosmos DB database account.",
         "parameters": [
@@ -2021,13 +1997,9 @@
       "put": {
         "operationId": "DatabaseAccounts_CreateUpdateMongoDBCollection",
         "x-ms-examples": {
-<<<<<<< HEAD
-          "CosmosDBMongoDBCollectionCreateUpdate": { "$ref": "./examples/CosmosDBMongoDBCollectionCreateUpdate.json" }
-=======
           "CosmosDBMongoDBCollectionCreateUpdate": {
             "$ref": "./examples/CosmosDBMongoDBCollectionCreateUpdate.json"
           }
->>>>>>> 6d348f4f
         },
         "description": "Create or update an Azure Cosmos DB MongoDB Collection",
         "x-ms-long-running-operation": true,
@@ -2075,13 +2047,9 @@
       "delete": {
         "operationId": "DatabaseAccounts_DeleteMongoDBCollection",
         "x-ms-examples": {
-<<<<<<< HEAD
-          "CosmosDBMongoDBCollectionDelete": { "$ref": "./examples/CosmosDBMongoDBCollectionDelete.json" }
-=======
           "CosmosDBMongoDBCollectionDelete": {
             "$ref": "./examples/CosmosDBMongoDBCollectionDelete.json"
           }
->>>>>>> 6d348f4f
         },
         "description": "Deletes an existing Azure Cosmos DB MongoDB Collection.",
         "x-ms-long-running-operation": true,
@@ -2747,13 +2715,9 @@
       "get": {
         "operationId": "DatabaseAccounts_ListGremlinGraphs",
         "x-ms-examples": {
-<<<<<<< HEAD
-          "CosmosDBGremlinGraphList": { "$ref": "./examples/CosmosDBGremlinGraphList.json" }
-=======
           "CosmosDBGremlinGraphList": {
             "$ref": "./examples/CosmosDBGremlinGraphList.json"
           }
->>>>>>> 6d348f4f
         },
         "description": "Lists the Gremlin graph under an existing Azure Cosmos DB database account.",
         "parameters": [
@@ -2790,13 +2754,9 @@
       "get": {
         "operationId": "DatabaseAccounts_GetGremlinGraph",
         "x-ms-examples": {
-<<<<<<< HEAD
-          "CosmosDBGremlinGraphGet": { "$ref": "./examples/CosmosDBGremlinGraphGet.json" }
-=======
           "CosmosDBGremlinGraphGet": {
             "$ref": "./examples/CosmosDBGremlinGraphGet.json"
           }
->>>>>>> 6d348f4f
         },
         "description": "Gets the Gremlin graph under an existing Azure Cosmos DB database account.",
         "parameters": [
@@ -2831,13 +2791,9 @@
       "put": {
         "operationId": "DatabaseAccounts_CreateUpdateGremlinGraph",
         "x-ms-examples": {
-<<<<<<< HEAD
-          "CosmosDBGremlinGraphCreateUpdate": { "$ref": "./examples/CosmosDBGremlinGraphCreateUpdate.json" }
-=======
           "CosmosDBGremlinGraphCreateUpdate": {
             "$ref": "./examples/CosmosDBGremlinGraphCreateUpdate.json"
           }
->>>>>>> 6d348f4f
         },
         "description": "Create or update an Azure Cosmos DB Gremlin graph",
         "x-ms-long-running-operation": true,
@@ -2885,13 +2841,9 @@
       "delete": {
         "operationId": "DatabaseAccounts_DeleteGremlinGraph",
         "x-ms-examples": {
-<<<<<<< HEAD
-          "CosmosDBGremlinGraphDelete": { "$ref": "./examples/CosmosDBGremlinGraphDelete.json" }
-=======
           "CosmosDBGremlinGraphDelete": {
             "$ref": "./examples/CosmosDBGremlinGraphDelete.json"
           }
->>>>>>> 6d348f4f
         },
         "description": "Deletes an existing Azure Cosmos DB Gremlin graph.",
         "x-ms-long-running-operation": true,
@@ -3260,11 +3212,7 @@
         }
       ]
     },
-<<<<<<< HEAD
-    "SqlContainer":{
-=======
     "SqlContainer": {
->>>>>>> 6d348f4f
       "description": "An Azure Cosmos DB container.",
       "type": "object",
       "properties": {
@@ -3455,11 +3403,7 @@
         }
       ]
     },
-<<<<<<< HEAD
-    "GremlinGraph":{
-=======
     "GremlinGraph": {
->>>>>>> 6d348f4f
       "description": "An Azure Cosmos DB Gremlin graph.",
       "type": "object",
       "properties": {

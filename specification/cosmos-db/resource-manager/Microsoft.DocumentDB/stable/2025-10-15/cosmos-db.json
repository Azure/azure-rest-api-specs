--- conflicted
+++ resolved
@@ -7042,12 +7042,11 @@
           "description": "Flag to indicate enabling/disabling of PerRegionPerPartitionAutoscale feature on the account",
           "type": "boolean"
         },
-<<<<<<< HEAD
         "keyVaultKeyUriVersion": {
           "description": "The version of the Customer Managed Key currently being used by the account",
           "type": "string",
           "readOnly": true
-=======
+        },
         "enablePriorityBasedExecution": {
           "description": "Flag to indicate enabling/disabling of Priority Based Execution Preview feature on the account",
           "type": "boolean"
@@ -7056,7 +7055,6 @@
           "description": "Enum to indicate default Priority Level of request for Priority Based Execution.",
           "type": "string",
           "$ref": "#/definitions/DefaultPriorityLevel"
->>>>>>> 6ec8c8bf
         }
       }
     },

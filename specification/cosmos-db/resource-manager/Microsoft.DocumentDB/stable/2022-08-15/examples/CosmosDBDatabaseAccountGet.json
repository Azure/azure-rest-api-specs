--- conflicted
+++ resolved
@@ -100,7 +100,6 @@
           },
           "networkAclBypass": "None",
           "networkAclBypassResourceIds": [],
-<<<<<<< HEAD
           "keysMetadata": {
             "primaryMasterKey": {
               "generationTime": "2022-02-25T20:30:11Z"
@@ -114,10 +113,8 @@
             "secondaryReadonlyMasterKey": {
               "generationTime": "2022-02-25T20:30:11Z"
             }
-          }
-=======
+          },
           "enablePartitionMerge": true
->>>>>>> 1e132738
         },
         "identity": {
           "type": "SystemAssigned,UserAssigned",

--- conflicted
+++ resolved
@@ -93,7 +93,6 @@
               },
               "networkAclBypass": "None",
               "networkAclBypassResourceIds": [],
-<<<<<<< HEAD
               "keysMetadata": {
                 "primaryMasterKey": {
                   "generationTime": "2022-02-25T20:30:11Z"
@@ -107,10 +106,8 @@
                 "secondaryReadonlyMasterKey": {
                   "generationTime": "2022-02-25T20:30:11Z"
                 }
-              }
-=======
+              },
               "enablePartitionMerge": true
->>>>>>> 1e132738
             },
             "systemData": {
               "createdAt": "2021-03-12T22:05:09Z"

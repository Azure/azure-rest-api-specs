--- conflicted
+++ resolved
@@ -1695,10 +1695,10 @@
         "x-ms-long-running-operation": true,
         "parameters": [
           {
-            "$ref": "#/parameters/subscriptionIdParameter"
-          },
-          {
-            "$ref": "#/parameters/resourceGroupNameParameter"
+            "$ref": "../../../../../common-types/resource-management/v1/types.json#/parameters/SubscriptionIdParameter"
+          },
+          {
+            "$ref": "../../../../../common-types/resource-management/v1/types.json#/parameters/ResourceGroupNameParameter"
           },
           {
             "$ref": "#/parameters/accountNameParameter"
@@ -1707,7 +1707,7 @@
             "$ref": "#/parameters/databaseNameParameter"
           },
           {
-            "$ref": "#/parameters/apiVersionParameter"
+            "$ref": "../../../../../common-types/resource-management/v1/types.json#/parameters/ApiVersionParameter"
           }
         ],
         "responses": {
@@ -1735,10 +1735,10 @@
         "x-ms-long-running-operation": true,
         "parameters": [
           {
-            "$ref": "#/parameters/subscriptionIdParameter"
-          },
-          {
-            "$ref": "#/parameters/resourceGroupNameParameter"
+            "$ref": "../../../../../common-types/resource-management/v1/types.json#/parameters/SubscriptionIdParameter"
+          },
+          {
+            "$ref": "../../../../../common-types/resource-management/v1/types.json#/parameters/ResourceGroupNameParameter"
           },
           {
             "$ref": "#/parameters/accountNameParameter"
@@ -1747,7 +1747,7 @@
             "$ref": "#/parameters/databaseNameParameter"
           },
           {
-            "$ref": "#/parameters/apiVersionParameter"
+            "$ref": "../../../../../common-types/resource-management/v1/types.json#/parameters/ApiVersionParameter"
           }
         ],
         "responses": {
@@ -2030,10 +2030,10 @@
         "x-ms-long-running-operation": true,
         "parameters": [
           {
-            "$ref": "#/parameters/subscriptionIdParameter"
-          },
-          {
-            "$ref": "#/parameters/resourceGroupNameParameter"
+            "$ref": "../../../../../common-types/resource-management/v1/types.json#/parameters/SubscriptionIdParameter"
+          },
+          {
+            "$ref": "../../../../../common-types/resource-management/v1/types.json#/parameters/ResourceGroupNameParameter"
           },
           {
             "$ref": "#/parameters/accountNameParameter"
@@ -2045,7 +2045,7 @@
             "$ref": "#/parameters/containerNameParameter"
           },
           {
-            "$ref": "#/parameters/apiVersionParameter"
+            "$ref": "../../../../../common-types/resource-management/v1/types.json#/parameters/ApiVersionParameter"
           }
         ],
         "responses": {
@@ -2073,10 +2073,10 @@
         "x-ms-long-running-operation": true,
         "parameters": [
           {
-            "$ref": "#/parameters/subscriptionIdParameter"
-          },
-          {
-            "$ref": "#/parameters/resourceGroupNameParameter"
+            "$ref": "../../../../../common-types/resource-management/v1/types.json#/parameters/SubscriptionIdParameter"
+          },
+          {
+            "$ref": "../../../../../common-types/resource-management/v1/types.json#/parameters/ResourceGroupNameParameter"
           },
           {
             "$ref": "#/parameters/accountNameParameter"
@@ -2088,7 +2088,7 @@
             "$ref": "#/parameters/containerNameParameter"
           },
           {
-            "$ref": "#/parameters/apiVersionParameter"
+            "$ref": "../../../../../common-types/resource-management/v1/types.json#/parameters/ApiVersionParameter"
           }
         ],
         "responses": {
@@ -2887,10 +2887,10 @@
         "x-ms-long-running-operation": true,
         "parameters": [
           {
-            "$ref": "#/parameters/subscriptionIdParameter"
-          },
-          {
-            "$ref": "#/parameters/resourceGroupNameParameter"
+            "$ref": "../../../../../common-types/resource-management/v1/types.json#/parameters/SubscriptionIdParameter"
+          },
+          {
+            "$ref": "../../../../../common-types/resource-management/v1/types.json#/parameters/ResourceGroupNameParameter"
           },
           {
             "$ref": "#/parameters/accountNameParameter"
@@ -2899,7 +2899,7 @@
             "$ref": "#/parameters/databaseNameParameter"
           },
           {
-            "$ref": "#/parameters/apiVersionParameter"
+            "$ref": "../../../../../common-types/resource-management/v1/types.json#/parameters/ApiVersionParameter"
           }
         ],
         "responses": {
@@ -2927,10 +2927,10 @@
         "x-ms-long-running-operation": true,
         "parameters": [
           {
-            "$ref": "#/parameters/subscriptionIdParameter"
-          },
-          {
-            "$ref": "#/parameters/resourceGroupNameParameter"
+            "$ref": "../../../../../common-types/resource-management/v1/types.json#/parameters/SubscriptionIdParameter"
+          },
+          {
+            "$ref": "../../../../../common-types/resource-management/v1/types.json#/parameters/ResourceGroupNameParameter"
           },
           {
             "$ref": "#/parameters/accountNameParameter"
@@ -2939,7 +2939,7 @@
             "$ref": "#/parameters/databaseNameParameter"
           },
           {
-            "$ref": "#/parameters/apiVersionParameter"
+            "$ref": "../../../../../common-types/resource-management/v1/types.json#/parameters/ApiVersionParameter"
           }
         ],
         "responses": {
@@ -3231,17 +3231,13 @@
             "$ref": "#/parameters/accountNameParameter"
           },
           {
-<<<<<<< HEAD
             "$ref": "#/parameters/databaseNameParameter"
           },
           {
             "$ref": "#/parameters/collectionNameParameter"
           },
           {
-            "$ref": "#/parameters/apiVersionParameter"
-=======
-            "$ref": "../../../../../common-types/resource-management/v1/types.json#/parameters/ApiVersionParameter"
->>>>>>> 417091c6
+            "$ref": "../../../../../common-types/resource-management/v1/types.json#/parameters/ApiVersionParameter"
           }
         ],
         "responses": {
@@ -3311,16 +3307,16 @@
         "description": "Lists the Tables under an existing Azure Cosmos DB database account.",
         "parameters": [
           {
-            "$ref": "#/parameters/subscriptionIdParameter"
-          },
-          {
-            "$ref": "#/parameters/resourceGroupNameParameter"
-          },
-          {
-            "$ref": "#/parameters/accountNameParameter"
-          },
-          {
-            "$ref": "#/parameters/apiVersionParameter"
+            "$ref": "../../../../../common-types/resource-management/v1/types.json#/parameters/SubscriptionIdParameter"
+          },
+          {
+            "$ref": "../../../../../common-types/resource-management/v1/types.json#/parameters/ResourceGroupNameParameter"
+          },
+          {
+            "$ref": "#/parameters/accountNameParameter"
+          },
+          {
+            "$ref": "../../../../../common-types/resource-management/v1/types.json#/parameters/ApiVersionParameter"
           }
         ],
         "responses": {
@@ -3347,10 +3343,10 @@
         "description": "Gets the Tables under an existing Azure Cosmos DB database account with the provided name.",
         "parameters": [
           {
-            "$ref": "#/parameters/subscriptionIdParameter"
-          },
-          {
-            "$ref": "#/parameters/resourceGroupNameParameter"
+            "$ref": "../../../../../common-types/resource-management/v1/types.json#/parameters/SubscriptionIdParameter"
+          },
+          {
+            "$ref": "../../../../../common-types/resource-management/v1/types.json#/parameters/ResourceGroupNameParameter"
           },
           {
             "$ref": "#/parameters/accountNameParameter"
@@ -3359,7 +3355,7 @@
             "$ref": "#/parameters/tableNameParameter"
           },
           {
-            "$ref": "#/parameters/apiVersionParameter"
+            "$ref": "../../../../../common-types/resource-management/v1/types.json#/parameters/ApiVersionParameter"
           }
         ],
         "responses": {
@@ -3549,10 +3545,10 @@
         "x-ms-long-running-operation": true,
         "parameters": [
           {
-            "$ref": "#/parameters/subscriptionIdParameter"
-          },
-          {
-            "$ref": "#/parameters/resourceGroupNameParameter"
+            "$ref": "../../../../../common-types/resource-management/v1/types.json#/parameters/SubscriptionIdParameter"
+          },
+          {
+            "$ref": "../../../../../common-types/resource-management/v1/types.json#/parameters/ResourceGroupNameParameter"
           },
           {
             "$ref": "#/parameters/accountNameParameter"
@@ -3561,7 +3557,7 @@
             "$ref": "#/parameters/tableNameParameter"
           },
           {
-            "$ref": "#/parameters/apiVersionParameter"
+            "$ref": "../../../../../common-types/resource-management/v1/types.json#/parameters/ApiVersionParameter"
           }
         ],
         "responses": {
@@ -3589,10 +3585,10 @@
         "x-ms-long-running-operation": true,
         "parameters": [
           {
-            "$ref": "#/parameters/subscriptionIdParameter"
-          },
-          {
-            "$ref": "#/parameters/resourceGroupNameParameter"
+            "$ref": "../../../../../common-types/resource-management/v1/types.json#/parameters/SubscriptionIdParameter"
+          },
+          {
+            "$ref": "../../../../../common-types/resource-management/v1/types.json#/parameters/ResourceGroupNameParameter"
           },
           {
             "$ref": "#/parameters/accountNameParameter"
@@ -3601,7 +3597,7 @@
             "$ref": "#/parameters/tableNameParameter"
           },
           {
-            "$ref": "#/parameters/apiVersionParameter"
+            "$ref": "../../../../../common-types/resource-management/v1/types.json#/parameters/ApiVersionParameter"
           }
         ],
         "responses": {
@@ -3866,10 +3862,10 @@
         "x-ms-long-running-operation": true,
         "parameters": [
           {
-            "$ref": "#/parameters/subscriptionIdParameter"
-          },
-          {
-            "$ref": "#/parameters/resourceGroupNameParameter"
+            "$ref": "../../../../../common-types/resource-management/v1/types.json#/parameters/SubscriptionIdParameter"
+          },
+          {
+            "$ref": "../../../../../common-types/resource-management/v1/types.json#/parameters/ResourceGroupNameParameter"
           },
           {
             "$ref": "#/parameters/accountNameParameter"
@@ -3878,7 +3874,7 @@
             "$ref": "#/parameters/keyspaceNameParameter"
           },
           {
-            "$ref": "#/parameters/apiVersionParameter"
+            "$ref": "../../../../../common-types/resource-management/v1/types.json#/parameters/ApiVersionParameter"
           }
         ],
         "responses": {
@@ -3906,10 +3902,10 @@
         "x-ms-long-running-operation": true,
         "parameters": [
           {
-            "$ref": "#/parameters/subscriptionIdParameter"
-          },
-          {
-            "$ref": "#/parameters/resourceGroupNameParameter"
+            "$ref": "../../../../../common-types/resource-management/v1/types.json#/parameters/SubscriptionIdParameter"
+          },
+          {
+            "$ref": "../../../../../common-types/resource-management/v1/types.json#/parameters/ResourceGroupNameParameter"
           },
           {
             "$ref": "#/parameters/accountNameParameter"
@@ -3918,7 +3914,7 @@
             "$ref": "#/parameters/keyspaceNameParameter"
           },
           {
-            "$ref": "#/parameters/apiVersionParameter"
+            "$ref": "../../../../../common-types/resource-management/v1/types.json#/parameters/ApiVersionParameter"
           }
         ],
         "responses": {
@@ -4201,10 +4197,10 @@
         "x-ms-long-running-operation": true,
         "parameters": [
           {
-            "$ref": "#/parameters/subscriptionIdParameter"
-          },
-          {
-            "$ref": "#/parameters/resourceGroupNameParameter"
+            "$ref": "../../../../../common-types/resource-management/v1/types.json#/parameters/SubscriptionIdParameter"
+          },
+          {
+            "$ref": "../../../../../common-types/resource-management/v1/types.json#/parameters/ResourceGroupNameParameter"
           },
           {
             "$ref": "#/parameters/accountNameParameter"
@@ -4216,7 +4212,7 @@
             "$ref": "#/parameters/tableNameParameter"
           },
           {
-            "$ref": "#/parameters/apiVersionParameter"
+            "$ref": "../../../../../common-types/resource-management/v1/types.json#/parameters/ApiVersionParameter"
           }
         ],
         "responses": {
@@ -4244,10 +4240,10 @@
         "x-ms-long-running-operation": true,
         "parameters": [
           {
-            "$ref": "#/parameters/subscriptionIdParameter"
-          },
-          {
-            "$ref": "#/parameters/resourceGroupNameParameter"
+            "$ref": "../../../../../common-types/resource-management/v1/types.json#/parameters/SubscriptionIdParameter"
+          },
+          {
+            "$ref": "../../../../../common-types/resource-management/v1/types.json#/parameters/ResourceGroupNameParameter"
           },
           {
             "$ref": "#/parameters/accountNameParameter"
@@ -4259,7 +4255,7 @@
             "$ref": "#/parameters/tableNameParameter"
           },
           {
-            "$ref": "#/parameters/apiVersionParameter"
+            "$ref": "../../../../../common-types/resource-management/v1/types.json#/parameters/ApiVersionParameter"
           }
         ],
         "responses": {
@@ -4524,10 +4520,10 @@
         "x-ms-long-running-operation": true,
         "parameters": [
           {
-            "$ref": "#/parameters/subscriptionIdParameter"
-          },
-          {
-            "$ref": "#/parameters/resourceGroupNameParameter"
+            "$ref": "../../../../../common-types/resource-management/v1/types.json#/parameters/SubscriptionIdParameter"
+          },
+          {
+            "$ref": "../../../../../common-types/resource-management/v1/types.json#/parameters/ResourceGroupNameParameter"
           },
           {
             "$ref": "#/parameters/accountNameParameter"
@@ -4536,7 +4532,7 @@
             "$ref": "#/parameters/databaseNameParameter"
           },
           {
-            "$ref": "#/parameters/apiVersionParameter"
+            "$ref": "../../../../../common-types/resource-management/v1/types.json#/parameters/ApiVersionParameter"
           }
         ],
         "responses": {
@@ -4564,10 +4560,10 @@
         "x-ms-long-running-operation": true,
         "parameters": [
           {
-            "$ref": "#/parameters/subscriptionIdParameter"
-          },
-          {
-            "$ref": "#/parameters/resourceGroupNameParameter"
+            "$ref": "../../../../../common-types/resource-management/v1/types.json#/parameters/SubscriptionIdParameter"
+          },
+          {
+            "$ref": "../../../../../common-types/resource-management/v1/types.json#/parameters/ResourceGroupNameParameter"
           },
           {
             "$ref": "#/parameters/accountNameParameter"
@@ -4576,7 +4572,7 @@
             "$ref": "#/parameters/databaseNameParameter"
           },
           {
-            "$ref": "#/parameters/apiVersionParameter"
+            "$ref": "../../../../../common-types/resource-management/v1/types.json#/parameters/ApiVersionParameter"
           }
         ],
         "responses": {
@@ -4859,10 +4855,10 @@
         "x-ms-long-running-operation": true,
         "parameters": [
           {
-            "$ref": "#/parameters/subscriptionIdParameter"
-          },
-          {
-            "$ref": "#/parameters/resourceGroupNameParameter"
+            "$ref": "../../../../../common-types/resource-management/v1/types.json#/parameters/SubscriptionIdParameter"
+          },
+          {
+            "$ref": "../../../../../common-types/resource-management/v1/types.json#/parameters/ResourceGroupNameParameter"
           },
           {
             "$ref": "#/parameters/accountNameParameter"
@@ -4874,7 +4870,7 @@
             "$ref": "#/parameters/graphNameParameter"
           },
           {
-            "$ref": "#/parameters/apiVersionParameter"
+            "$ref": "../../../../../common-types/resource-management/v1/types.json#/parameters/ApiVersionParameter"
           }
         ],
         "responses": {
@@ -4902,10 +4898,10 @@
         "x-ms-long-running-operation": true,
         "parameters": [
           {
-            "$ref": "#/parameters/subscriptionIdParameter"
-          },
-          {
-            "$ref": "#/parameters/resourceGroupNameParameter"
+            "$ref": "../../../../../common-types/resource-management/v1/types.json#/parameters/SubscriptionIdParameter"
+          },
+          {
+            "$ref": "../../../../../common-types/resource-management/v1/types.json#/parameters/ResourceGroupNameParameter"
           },
           {
             "$ref": "#/parameters/accountNameParameter"
@@ -4917,7 +4913,7 @@
             "$ref": "#/parameters/graphNameParameter"
           },
           {
-            "$ref": "#/parameters/apiVersionParameter"
+            "$ref": "../../../../../common-types/resource-management/v1/types.json#/parameters/ApiVersionParameter"
           }
         ],
         "responses": {

# Cosmos-DB

> see https://aka.ms/autorest

This is the AutoRest configuration file for Cosmos-DB.

---

## Getting Started

To build the SDK for Cosmos-DB, simply [Install AutoRest](https://aka.ms/autorest/install) and in this folder, run:

> `autorest`

To see additional help and options, run:

> `autorest --help`

---

## Configuration

### Basic Information

These are the global settings for the Cosmos-DB API.

``` yaml
title: CosmosDBManagementClient
openapi-type: arm
<<<<<<< HEAD
tag: package-2021-03
```

### Tag: package-2021-03
=======
tag: package-2021-04
```

### Tag: package-2021-04

These settings apply only when `--tag=package-2021-04` is specified on the command line.

```yaml $(tag) == 'package-2021-04'
input-file:
  - Microsoft.DocumentDB/stable/2021-04-15/cosmos-db.json
  - Microsoft.DocumentDB/stable/2021-04-15/notebook.json
  - Microsoft.DocumentDB/stable/2021-04-15/rbac.json
  - Microsoft.DocumentDB/stable/2021-04-15/privateLinkResources.json
  - Microsoft.DocumentDB/stable/2021-04-15/privateEndpointConnection.json
modelerfour:
  lenient-model-deduplication: true
```

### Tag: package-2021-04-preview

These settings apply only when `--tag=package-2021-04` is specified on the command line.

```yaml $(tag) == 'package-2021-04-preview'
input-file:
- Microsoft.DocumentDB/preview/2021-04-01-preview/cosmos-db.json
- Microsoft.DocumentDB/preview/2021-04-01-preview/notebook.json
- Microsoft.DocumentDB/preview/2021-04-01-preview/rbac.json
- Microsoft.DocumentDB/preview/2021-04-01-preview/restorable.json
- Microsoft.DocumentDB/preview/2021-04-01-preview/managedCassandra.json
- Microsoft.DocumentDB/preview/2021-04-01-preview/privateLinkResources.json
- Microsoft.DocumentDB/preview/2021-04-01-preview/privateEndpointConnection.json
- Microsoft.DocumentDB/preview/2021-04-01-preview/services.json
modelerfour:
  lenient-model-deduplication: true
```

### Tag: package-2021-03

These settings apply only when `--tag=package-2021-03` is specified on the command line.

```yaml $(tag) == 'package-2021-03'
input-file:
  - Microsoft.DocumentDB/stable/2021-03-15/cosmos-db.json
  - Microsoft.DocumentDB/stable/2021-03-15/notebook.json
  - Microsoft.DocumentDB/stable/2021-03-15/privateLinkResources.json
  - Microsoft.DocumentDB/stable/2021-03-15/privateEndpointConnection.json
modelerfour:
  lenient-model-deduplication: true
```

### Tag: package-2021-03-preview

These settings apply only when `--tag=package-2021-03-preview` is specified on the command line.

``` yaml $(tag) == 'package-2021-03-preview'
input-file:
  - Microsoft.DocumentDB/preview/2021-03-01-preview/cosmos-db.json
  - Microsoft.DocumentDB/preview/2021-03-01-preview/notebook.json
  - Microsoft.DocumentDB/preview/2021-03-01-preview/rbac.json
  - Microsoft.DocumentDB/preview/2021-03-01-preview/restorable.json
  - Microsoft.DocumentDB/preview/2021-03-01-preview/managedCassandra.json
  - Microsoft.DocumentDB/preview/2021-03-01-preview/privateLinkResources.json
  - Microsoft.DocumentDB/preview/2021-03-01-preview/privateEndpointConnection.json
modelerfour:
  lenient-model-deduplication: true
tag: package-preview-2021-04
```


### Tag: package-preview-2021-04

These settings apply only when `--tag=package-preview-2021-04` is specified on the command line.

```yaml $(tag) == 'package-preview-2021-04'
input-file:
  - Microsoft.DocumentDB/preview/2021-04-01-preview/cosmos-db.json
  - Microsoft.DocumentDB/preview/2021-04-01-preview/managedCassandra.json
  - Microsoft.DocumentDB/preview/2021-04-01-preview/notebook.json
  - Microsoft.DocumentDB/preview/2021-04-01-preview/privateEndpointConnection.json
  - Microsoft.DocumentDB/preview/2021-04-01-preview/privateLinkResources.json
  - Microsoft.DocumentDB/preview/2021-04-01-preview/rbac.json
  - Microsoft.DocumentDB/preview/2021-04-01-preview/restorable.json
```
### Tag: package-2021-01

These settings apply only when `--tag=package-2021-01` is specified on the command line.

``` yaml $(tag) == 'package-2021-01'
input-file:
  - Microsoft.DocumentDB/stable/2021-01-15/cosmos-db.json
  - Microsoft.DocumentDB/stable/2021-01-15/notebook.json
  - Microsoft.DocumentDB/stable/2021-01-15/privateLinkResources.json
  - Microsoft.DocumentDB/stable/2021-01-15/privateEndpointConnection.json
modelerfour:
  lenient-model-deduplication: true
```
>>>>>>> 7d4caa5e

These settings apply only when `--tag=package-2021-03` is specified on the command line.

```yaml $(tag) == 'package-2021-03'
input-file:
  - Microsoft.DocumentDB/stable/2021-03-15/cosmos-db.json
  - Microsoft.DocumentDB/stable/2021-03-15/notebook.json
  - Microsoft.DocumentDB/stable/2021-03-15/privateLinkResources.json
  - Microsoft.DocumentDB/stable/2021-03-15/privateEndpointConnection.json
modelerfour:
  lenient-model-deduplication: true
```

### Tag: package-2021-03-preview

These settings apply only when `--tag=package-2021-03-preview` is specified on the command line.

``` yaml $(tag) == 'package-2021-03-preview'
input-file:
- Microsoft.DocumentDB/preview/2021-03-01-preview/cosmos-db.json
- Microsoft.DocumentDB/preview/2021-03-01-preview/notebook.json
- Microsoft.DocumentDB/preview/2021-03-01-preview/rbac.json
- Microsoft.DocumentDB/preview/2021-03-01-preview/restorable.json
- Microsoft.DocumentDB/preview/2021-03-01-preview/managedCassandra.json
- Microsoft.DocumentDB/preview/2021-03-01-preview/privateLinkResources.json
- Microsoft.DocumentDB/preview/2021-03-01-preview/privateEndpointConnection.json
modelerfour:
  lenient-model-deduplication: true
```


### Tag: package-2021-01

These settings apply only when `--tag=package-2021-01` is specified on the command line.

```yaml $(tag) == 'package-2021-01'
input-file:
  - Microsoft.DocumentDB/stable/2021-01-15/cosmos-db.json
  - Microsoft.DocumentDB/stable/2021-01-15/notebook.json
  - Microsoft.DocumentDB/stable/2021-01-15/privateLinkResources.json
  - Microsoft.DocumentDB/stable/2021-01-15/privateEndpointConnection.json
modelerfour:
  lenient-model-deduplication: true
```
### Tag: package-2020-09

These settings apply only when `--tag=package-2020-09` is specified on the command line.

``` yaml $(tag) == 'package-2020-09'
input-file:
  - Microsoft.DocumentDB/stable/2020-09-01/cosmos-db.json
  - Microsoft.DocumentDB/stable/2020-09-01/notebook.json
  - Microsoft.DocumentDB/preview/2019-08-01-preview/privateLinkResources.json
  - Microsoft.DocumentDB/preview/2019-08-01-preview/privateEndpointConnection.json
modelerfour:
  lenient-model-deduplication: true
```

### Tag: package-2020-06-preview

These settings apply only when `--tag=package-2020-06-preview` is specified on the command line.

``` yaml $(tag) == 'package-2020-06-preview'
input-file:
- Microsoft.DocumentDB/preview/2020-06-01-preview/cosmos-db.json
- Microsoft.DocumentDB/preview/2020-06-01-preview/notebook.json
- Microsoft.DocumentDB/preview/2020-06-01-preview/rbac.json
- Microsoft.DocumentDB/preview/2020-06-01-preview/restorable.json
- Microsoft.DocumentDB/preview/2019-08-01-preview/privateLinkResources.json
- Microsoft.DocumentDB/preview/2019-08-01-preview/privateEndpointConnection.json
modelerfour:
  lenient-model-deduplication: true
```

### Tag: package-2020-04

These settings apply only when `--tag=package-2020-04` is specified on the command line.

``` yaml $(tag) == 'package-2020-04'
input-file:
- Microsoft.DocumentDB/stable/2020-04-01/cosmos-db.json
- Microsoft.DocumentDB/stable/2020-04-01/notebook.json
- Microsoft.DocumentDB/preview/2019-08-01-preview/privateLinkResources.json
- Microsoft.DocumentDB/preview/2019-08-01-preview/privateEndpointConnection.json
modelerfour:
  lenient-model-deduplication: true
```

### Tag: package-2020-03

These settings apply only when `--tag=package-2020-03` is specified on the command line.

``` yaml $(tag) == 'package-2020-03'
input-file:
- Microsoft.DocumentDB/stable/2020-03-01/cosmos-db.json
- Microsoft.DocumentDB/stable/2020-03-01/notebook.json
- Microsoft.DocumentDB/preview/2019-08-01-preview/privateLinkResources.json
- Microsoft.DocumentDB/preview/2019-08-01-preview/privateEndpointConnection.json
modelerfour:
  lenient-model-deduplication: true
```

### Tag: package-2019-12

These settings apply only when `--tag=package-2019-12` is specified on the command line.

``` yaml $(tag) == 'package-2019-12'
input-file:
- Microsoft.DocumentDB/stable/2019-12-12/cosmos-db.json
- Microsoft.DocumentDB/stable/2019-12-12/notebook.json
- Microsoft.DocumentDB/preview/2019-08-01-preview/privateLinkResources.json
- Microsoft.DocumentDB/preview/2019-08-01-preview/privateEndpointConnection.json
```

### Tag: package-2019-08

These settings apply only when `--tag=package-2019-08` is specified on the command line.

``` yaml $(tag) == 'package-2019-08'
input-file:
- Microsoft.DocumentDB/stable/2019-08-01/cosmos-db.json
- Microsoft.DocumentDB/stable/2019-08-01/notebook.json
```

### Tag: package-2019-08-preview

These settings apply only when `--tag=package-2019-08-preview` is specified on the command line.

``` yaml $(tag) == 'package-2019-08-preview'
input-file:
- Microsoft.DocumentDB/stable/2019-08-01/cosmos-db.json
- Microsoft.DocumentDB/stable/2019-08-01/notebook.json
- Microsoft.DocumentDB/preview/2019-08-01-preview/privateLinkResources.json
- Microsoft.DocumentDB/preview/2019-08-01-preview/privateEndpointConnection.json
```

### Tag: package-2015-04

These settings apply only when `--tag=package-2015-04` is specified on the command line.

``` yaml $(tag) == 'package-2015-04'
input-file:
- Microsoft.DocumentDB/stable/2015-04-08/cosmos-db.json
```

### Tag: package-2014-04

These settings apply only when `--tag=package-2014-04` is specified on the command line.

``` yaml $(tag) == 'package-2014-04'
input-file:
- Microsoft.DocumentDB/stable/2014-04-01/cosmos-db.json
```

### Tag: package-2015-11

These settings apply only when `--tag=package-2015-11` is specified on the command line.

``` yaml $(tag) == 'package-2015-11'
input-file:
- Microsoft.DocumentDB/stable/2015-11-06/cosmos-db.json
```

### Tag: package-2016-03-19

These settings apply only when `--tag=package-2016-03-19` is specified on the command line.

``` yaml $(tag) == 'package-2016-03-19'
input-file:
- Microsoft.DocumentDB/stable/2016-03-19/cosmos-db.json
```

### Tag: package-2016-03-31

These settings apply only when `--tag=package-2016-03-31` is specified on the command line.

``` yaml $(tag) == 'package-2016-03-31'
input-file:
- Microsoft.DocumentDB/stable/2016-03-31/cosmos-db.json
```

## Suppression

``` yaml
directive:
  - suppress: TrackedResourceGetOperation
    from: cosmos-db.json
    where: $.definitions.DatabaseAccountCreateUpdateParameters
    reason: The DatabaseAccount request and response resources differ so the DatabaseAccountCreateUpdateParameters must only have a PUT operation
  - suppress: TrackedResourcePatchOperation
    from: cosmos-db.json
    where: $.definitions.DatabaseAccountCreateUpdateParameters
    reason: The DatabaseAccount request and response resources differ so the DatabaseAccountCreateUpdateParameters must only have a PUT operation
  - suppress: DefinitionsPropertiesNamesCamelCase
    from: cosmos-db.json
    where: $.definitions.MetricValue.properties._count
    reason: The Metrics API has a property name with a leading underscore character
  - suppress: DefinitionsPropertiesNamesCamelCase
    from: cosmos-db.json
    where: $.definitions.ExtendedResourceProperties.properties._rid
    reason: The resource has a property name with a leading underscore character
  - suppress: DefinitionsPropertiesNamesCamelCase
    from: cosmos-db.json
    where: $.definitions.ExtendedResourceProperties.properties._ts
    reason: The resource has a property name with a leading underscore character
  - suppress: DefinitionsPropertiesNamesCamelCase
    from: cosmos-db.json
    where: $.definitions.ExtendedResourceProperties.properties._etag
    reason: The resource has a property name with a leading underscore character
  - suppress: DefinitionsPropertiesNamesCamelCase
    from: cosmos-db.json
    where: $.definitions.SqlDatabaseGetProperties.properties._colls
    reason: The database has a property name with a leading underscore character
  - suppress: DefinitionsPropertiesNamesCamelCase
    from: cosmos-db.json
    where: $.definitions.SqlDatabaseGetProperties.properties._users
    reason: The database has a property name with a leading underscore character
  - suppress: DefinitionsPropertiesNamesCamelCase
    from: cosmos-db.json
    where: $.definitions.PercentileMetricValue.properties.P10
    reason: The Metrics API has percentile metrics property names with leading capital letters
  - suppress: DefinitionsPropertiesNamesCamelCase
    from: cosmos-db.json
    where: $.definitions.PercentileMetricValue.properties.P25
    reason: The Metrics API has percentile metrics property names with leading capital letters
  - suppress: DefinitionsPropertiesNamesCamelCase
    from: cosmos-db.json
    where: $.definitions.PercentileMetricValue.properties.P50
    reason: The Metrics API has percentile metrics property names with leading capital letters
  - suppress: DefinitionsPropertiesNamesCamelCase
    from: cosmos-db.json
    where: $.definitions.PercentileMetricValue.properties.P75
    reason: The Metrics API has percentile metrics property names with leading capital letters
  - suppress: DefinitionsPropertiesNamesCamelCase
    from: cosmos-db.json
    where: $.definitions.PercentileMetricValue.properties.P90
    reason: The Metrics API has percentile metrics property names with leading capital letters
  - suppress: DefinitionsPropertiesNamesCamelCase
    from: cosmos-db.json
    where: $.definitions.PercentileMetricValue.properties.P95
    reason: The Metrics API has percentile metrics property names with leading capital letters
  - suppress: DefinitionsPropertiesNamesCamelCase
    from: cosmos-db.json
    where: $.definitions.PercentileMetricValue.properties.P99
    reason: The Metrics API has percentile metrics property names with leading capital letters
  - suppress: PathResourceProviderNamePascalCase
    from: cosmos-db.json
    reason: The name of the provider is Microsoft.DocumentDB
  - suppress: PathResourceProviderNamePascalCase
    from: notebook.json
    reason: The name of the provider is Microsoft.DocumentDB
  - suppress: PathResourceProviderNamePascalCase
    from: managedCassandra.json
    reason: The name of the provider is Microsoft.DocumentDB
  - suppress: PathResourceProviderNamePascalCase
    from: privateEndpointConnection.json
    reason: The name of the provider is Microsoft.DocumentDB
  - suppress: PathResourceProviderNamePascalCase
    from: privateLinkResources.json
    reason: The name of the provider is Microsoft.DocumentDB
  - suppress: PathResourceProviderNamePascalCase
    from: rbac.json
    reason: The name of the provider is Microsoft.DocumentDB
<<<<<<< HEAD
  - suppress: RequiredSystemDataInNewApiVersions
=======
  - suppress: RequiredReadOnlySystemData
>>>>>>> 7d4caa5e
    reason: We do not yet support system data
  - suppress: ListInOperationName
    from: managedCassandra.json
    reason: False positive on GET instanceView.
  - suppress: RequiredDefaultResponse
    from: cosmos-db.json
    reason: Linter rules added without correcting existing issues.
  - suppress: DeleteOperationResponses
    from: managedCassandra.json
    reason: Linter is broken and throwing false positives.
```

---

# Code Generation

## Swagger to SDK

This section describes what SDK should be generated by the automatic system.
This is not used by Autorest itself.

``` yaml $(swagger-to-sdk)
swagger-to-sdk:
<<<<<<< HEAD
  - repo: azure-sdk-for-python
=======
>>>>>>> 7d4caa5e
  - repo: azure-sdk-for-python-track2
  - repo: azure-sdk-for-java
  - repo: azure-sdk-for-go
  - repo: azure-sdk-for-js
  - repo: azure-sdk-for-node
  - repo: azure-resource-manager-schemas
```

## C#

These settings apply only when `--csharp` is specified on the command line.
Please also specify `--csharp-sdks-folder=<path to "SDKs" directory of your azure-sdk-for-net clone>`.

``` yaml $(csharp)
csharp:
  azure-arm: true
  license-header: MICROSOFT_MIT_NO_VERSION
  namespace: Microsoft.Azure.Management.CosmosDB
  output-folder: $(csharp-sdks-folder)/cosmosdb/Microsoft.Azure.Management.CosmosDB/src/Generated
  clear-output-folder: true
```

## Python

See configuration in [readme.python.md](./readme.python.md)

## Go

See configuration in [readme.go.md](./readme.go.md)

## Java

See configuration in [readme.java.md](./readme.java.md)



## Multi-API/Profile support for AutoRest v3 generators

AutoRest V3 generators require the use of `--tag=all-api-versions` to select api files.

This block is updated by an automatic script. Edits may be lost!

``` yaml $(tag) == 'all-api-versions' /* autogenerated */
# include the azure profile definitions from the standard location
require: $(this-folder)/../../../profiles/readme.md

# all the input files across all versions
input-file:
  - $(this-folder)/Microsoft.DocumentDB/preview/2020-06-01-preview/cosmos-db.json
  - $(this-folder)/Microsoft.DocumentDB/preview/2020-06-01-preview/notebook.json
  - $(this-folder)/Microsoft.DocumentDB/preview/2020-06-01-preview/rbac.json
  - $(this-folder)/Microsoft.DocumentDB/preview/2019-08-01-preview/privateLinkResources.json
  - $(this-folder)/Microsoft.DocumentDB/preview/2019-08-01-preview/privateEndpointConnection.json
  - $(this-folder)/Microsoft.DocumentDB/stable/2020-04-01/cosmos-db.json
  - $(this-folder)/Microsoft.DocumentDB/stable/2020-04-01/notebook.json
  - $(this-folder)/Microsoft.DocumentDB/stable/2020-03-01/cosmos-db.json
  - $(this-folder)/Microsoft.DocumentDB/stable/2020-03-01/notebook.json
  - $(this-folder)/Microsoft.DocumentDB/stable/2019-12-12/cosmos-db.json
  - $(this-folder)/Microsoft.DocumentDB/stable/2019-12-12/notebook.json
  - $(this-folder)/Microsoft.DocumentDB/stable/2019-08-01/cosmos-db.json
  - $(this-folder)/Microsoft.DocumentDB/stable/2019-08-01/notebook.json
  - $(this-folder)/Microsoft.DocumentDB/stable/2015-04-08/cosmos-db.json
  - $(this-folder)/Microsoft.DocumentDB/stable/2014-04-01/cosmos-db.json
  - $(this-folder)/Microsoft.DocumentDB/stable/2015-11-06/cosmos-db.json
  - $(this-folder)/Microsoft.DocumentDB/stable/2016-03-19/cosmos-db.json
  - $(this-folder)/Microsoft.DocumentDB/stable/2016-03-31/cosmos-db.json

```

If there are files that should not be in the `all-api-versions` set,
uncomment the  `exclude-file` section below and add the file paths.

``` yaml $(tag) == 'all-api-versions'
#exclude-file: 
#  - $(this-folder)/Microsoft.Example/stable/2010-01-01/somefile.json
```<|MERGE_RESOLUTION|>--- conflicted
+++ resolved
@@ -27,12 +27,6 @@
 ``` yaml
 title: CosmosDBManagementClient
 openapi-type: arm
-<<<<<<< HEAD
-tag: package-2021-03
-```
-
-### Tag: package-2021-03
-=======
 tag: package-2021-04
 ```
 
@@ -129,7 +123,6 @@
 modelerfour:
   lenient-model-deduplication: true
 ```
->>>>>>> 7d4caa5e
 
 These settings apply only when `--tag=package-2021-03` is specified on the command line.
 
@@ -393,11 +386,7 @@
   - suppress: PathResourceProviderNamePascalCase
     from: rbac.json
     reason: The name of the provider is Microsoft.DocumentDB
-<<<<<<< HEAD
-  - suppress: RequiredSystemDataInNewApiVersions
-=======
   - suppress: RequiredReadOnlySystemData
->>>>>>> 7d4caa5e
     reason: We do not yet support system data
   - suppress: ListInOperationName
     from: managedCassandra.json
@@ -421,10 +410,6 @@
 
 ``` yaml $(swagger-to-sdk)
 swagger-to-sdk:
-<<<<<<< HEAD
-  - repo: azure-sdk-for-python
-=======
->>>>>>> 7d4caa5e
   - repo: azure-sdk-for-python-track2
   - repo: azure-sdk-for-java
   - repo: azure-sdk-for-go

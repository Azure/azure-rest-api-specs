# Cosmos-DB

> see https://aka.ms/autorest

This is the AutoRest configuration file for Cosmos-DB.



---
## Getting Started
To build the SDK for Cosmos-DB, simply [Install AutoRest](https://aka.ms/autorest/install) and in this folder, run:

> `autorest`

To see additional help and options, run:

> `autorest --help`
---

## Configuration



### Basic Information
These are the global settings for the Cosmos-DB API.

``` yaml
title: CosmosDBManagementClient
openapi-type: arm
tag: package-2020-04
```

### Tag: package-2020-06-preview

These settings apply only when `--tag=package-2020-06-preview` is specified on the command line.

``` yaml $(tag) == 'package-2020-06-preview'
input-file:
- Microsoft.DocumentDB/preview/2020-06-01-preview/cosmos-db.json
- Microsoft.DocumentDB/preview/2020-06-01-preview/notebook.json
- Microsoft.DocumentDB/preview/2020-06-01-preview/rbac.json
- Microsoft.DocumentDB/preview/2019-08-01-preview/privateLinkResources.json
- Microsoft.DocumentDB/preview/2019-08-01-preview/privateEndpointConnection.json
```

### Tag: package-2020-04

These settings apply only when `--tag=package-2020-04` is specified on the command line.

``` yaml $(tag) == 'package-2020-04'
input-file:
- Microsoft.DocumentDB/stable/2020-04-01/cosmos-db.json
- Microsoft.DocumentDB/stable/2020-04-01/notebook.json
- Microsoft.DocumentDB/preview/2019-08-01-preview/privateLinkResources.json
- Microsoft.DocumentDB/preview/2019-08-01-preview/privateEndpointConnection.json
```

### Tag: package-2020-03

These settings apply only when `--tag=package-2020-03` is specified on the command line.

``` yaml $(tag) == 'package-2020-03'
input-file:
- Microsoft.DocumentDB/stable/2020-03-01/cosmos-db.json
- Microsoft.DocumentDB/stable/2020-03-01/notebook.json
- Microsoft.DocumentDB/preview/2019-08-01-preview/privateLinkResources.json
- Microsoft.DocumentDB/preview/2019-08-01-preview/privateEndpointConnection.json
```

### Tag: package-2019-12

These settings apply only when `--tag=package-2019-12` is specified on the command line.

``` yaml $(tag) == 'package-2019-12'
input-file:
- Microsoft.DocumentDB/stable/2019-12-12/cosmos-db.json
- Microsoft.DocumentDB/stable/2019-12-12/notebook.json
- Microsoft.DocumentDB/preview/2019-08-01-preview/privateLinkResources.json
- Microsoft.DocumentDB/preview/2019-08-01-preview/privateEndpointConnection.json
```

### Tag: package-2019-08

These settings apply only when `--tag=package-2019-08` is specified on the command line.

``` yaml $(tag) == 'package-2019-08'
input-file:
- Microsoft.DocumentDB/stable/2019-08-01/cosmos-db.json
- Microsoft.DocumentDB/stable/2019-08-01/notebook.json
```

### Tag: package-2019-08-preview

These settings apply only when `--tag=package-2019-08-preview` is specified on the command line.

``` yaml $(tag) == 'package-2019-08-preview'
input-file:
- Microsoft.DocumentDB/stable/2019-08-01/cosmos-db.json
- Microsoft.DocumentDB/stable/2019-08-01/notebook.json
- Microsoft.DocumentDB/preview/2019-08-01-preview/privateLinkResources.json
- Microsoft.DocumentDB/preview/2019-08-01-preview/privateEndpointConnection.json
```

### Tag: package-2015-04

These settings apply only when `--tag=package-2015-04` is specified on the command line.

``` yaml $(tag) == 'package-2015-04'
input-file:
- Microsoft.DocumentDB/stable/2015-04-08/cosmos-db.json
```

### Tag: package-2014-04

These settings apply only when `--tag=package-2014-04` is specified on the command line.

``` yaml $(tag) == 'package-2014-04'
input-file:
- Microsoft.DocumentDB/stable/2014-04-01/cosmos-db.json
```

### Tag: package-2015-11

These settings apply only when `--tag=package-2015-11` is specified on the command line.

``` yaml $(tag) == 'package-2015-11'
input-file:
- Microsoft.DocumentDB/stable/2015-11-06/cosmos-db.json
```

### Tag: package-2016-03-19

These settings apply only when `--tag=package-2016-03-19` is specified on the command line.

``` yaml $(tag) == 'package-2016-03-19'
input-file:
- Microsoft.DocumentDB/stable/2016-03-19/cosmos-db.json
```

### Tag: package-2016-03-31

These settings apply only when `--tag=package-2016-03-31` is specified on the command line.

``` yaml $(tag) == 'package-2016-03-31'
input-file:
- Microsoft.DocumentDB/stable/2016-03-31/cosmos-db.json
```

## Suppression
``` yaml
directive:
  - suppress: TrackedResourceGetOperation
    from: cosmos-db.json
    where: $.definitions.DatabaseAccountCreateUpdateParameters
    reason: The DatabaseAccount request and response resources differ so the DatabaseAccountCreateUpdateParameters must only have a PUT operation
  - suppress: TrackedResourcePatchOperation
    from: cosmos-db.json
    where: $.definitions.DatabaseAccountCreateUpdateParameters
    reason: The DatabaseAccount request and response resources differ so the DatabaseAccountCreateUpdateParameters must only have a PUT operation
  - suppress: DefinitionsPropertiesNamesCamelCase
    from: cosmos-db.json
    where: $.definitions.MetricValue.properties._count
    reason: The Metrics API has a property name with a leading underscore character
  - suppress: DefinitionsPropertiesNamesCamelCase
    from: cosmos-db.json
    where: $.definitions.ExtendedResourceProperties.properties._rid
    reason: The resource has a property name with a leading underscore character
  - suppress: DefinitionsPropertiesNamesCamelCase
    from: cosmos-db.json
    where: $.definitions.ExtendedResourceProperties.properties._ts
    reason: The resource has a property name with a leading underscore character
  - suppress: DefinitionsPropertiesNamesCamelCase
    from: cosmos-db.json
    where: $.definitions.ExtendedResourceProperties.properties._etag
    reason: The resource has a property name with a leading underscore character
  - suppress: DefinitionsPropertiesNamesCamelCase
    from: cosmos-db.json
    where: $.definitions.SqlDatabaseGetProperties.properties._colls
    reason: The database has a property name with a leading underscore character
  - suppress: DefinitionsPropertiesNamesCamelCase
    from: cosmos-db.json
    where: $.definitions.SqlDatabaseGetProperties.properties._users
    reason: The database has a property name with a leading underscore character
  - suppress: DefinitionsPropertiesNamesCamelCase
    from: cosmos-db.json
    where: $.definitions.PercentileMetricValue.properties.P10
    reason: The Metrics API has percentile metrics property names with leading capital letters
  - suppress: DefinitionsPropertiesNamesCamelCase
    from: cosmos-db.json
    where: $.definitions.PercentileMetricValue.properties.P25
    reason: The Metrics API has percentile metrics property names with leading capital letters
  - suppress: DefinitionsPropertiesNamesCamelCase
    from: cosmos-db.json
    where: $.definitions.PercentileMetricValue.properties.P50
    reason: The Metrics API has percentile metrics property names with leading capital letters
  - suppress: DefinitionsPropertiesNamesCamelCase
    from: cosmos-db.json
    where: $.definitions.PercentileMetricValue.properties.P75
    reason: The Metrics API has percentile metrics property names with leading capital letters
  - suppress: DefinitionsPropertiesNamesCamelCase
    from: cosmos-db.json
    where: $.definitions.PercentileMetricValue.properties.P90
    reason: The Metrics API has percentile metrics property names with leading capital letters
  - suppress: DefinitionsPropertiesNamesCamelCase
    from: cosmos-db.json
    where: $.definitions.PercentileMetricValue.properties.P95
    reason: The Metrics API has percentile metrics property names with leading capital letters
  - suppress: DefinitionsPropertiesNamesCamelCase
    from: cosmos-db.json
    where: $.definitions.PercentileMetricValue.properties.P99
    reason: The Metrics API has percentile metrics property names with leading capital letters
  - suppress: PathResourceProviderNamePascalCase
    from: cosmos-db.json
    reason: The name of the provider is Microsoft.DocumentDB
  - suppress: PathResourceProviderNamePascalCase
    from: notebook.json
    reason: The name of the provider is Microsoft.DocumentDB
  - suppress: PathResourceProviderNamePascalCase
    from: privateEndpointConnection.json
    reason: The name of the provider is Microsoft.DocumentDB
  - suppress: PathResourceProviderNamePascalCase
    from: privateLinkResources.json
    reason: The name of the provider is Microsoft.DocumentDB
  - suppress: PathResourceProviderNamePascalCase
    from: rbac.json
    reason: The name of the provider is Microsoft.DocumentDB
```

---
# Code Generation


## Swagger to SDK

This section describes what SDK should be generated by the automatic system.
This is not used by Autorest itself.

``` yaml $(swagger-to-sdk)
swagger-to-sdk:
  - repo: azure-sdk-for-python
  - repo: azure-sdk-for-java
  - repo: azure-sdk-for-go
  - repo: azure-sdk-for-js
  - repo: azure-sdk-for-node
  - repo: azure-resource-manager-schemas
    after_scripts:
      - node sdkauto_afterscript.js cosmos-db/resource-manager
```


## C#

These settings apply only when `--csharp` is specified on the command line.
Please also specify `--csharp-sdks-folder=<path to "SDKs" directory of your azure-sdk-for-net clone>`.

``` yaml $(csharp)
csharp:
  azure-arm: true
  license-header: MICROSOFT_MIT_NO_VERSION
  namespace: Microsoft.Azure.Management.CosmosDB
  output-folder: $(csharp-sdks-folder)/cosmosdb/Microsoft.Azure.Management.CosmosDB/src/Generated
  clear-output-folder: true
```

## Python

See configuration in [readme.python.md](./readme.python.md)

## Go

See configuration in [readme.go.md](./readme.go.md)

## Java

See configuration in [readme.java.md](./readme.java.md)
## AzureResourceSchema

See configuration in [readme.azureresourceschema.md](./readme.azureresourceschema.md)
<<<<<<< HEAD

## Multi-API/Profile support for AutoRest v3 generators 

AutoRest V3 generators require the use of `--tag=all-api-versions` to select api files.

This block is updated by an automatic script. Edits may be lost!

``` yaml $(tag) == 'all-api-versions' /* autogenerated */
# include the azure profile definitions from the standard location
require: $(this-folder)/../../../profiles/readme.md

# all the input files across all versions
input-file:
  - $(this-folder)/Microsoft.DocumentDB/preview/2020-06-01-preview/cosmos-db.json
  - $(this-folder)/Microsoft.DocumentDB/preview/2020-06-01-preview/notebook.json
  - $(this-folder)/Microsoft.DocumentDB/preview/2020-06-01-preview/rbac.json
  - $(this-folder)/Microsoft.DocumentDB/preview/2019-08-01-preview/privateLinkResources.json
  - $(this-folder)/Microsoft.DocumentDB/preview/2019-08-01-preview/privateEndpointConnection.json
  - $(this-folder)/Microsoft.DocumentDB/stable/2020-04-01/cosmos-db.json
  - $(this-folder)/Microsoft.DocumentDB/stable/2020-04-01/notebook.json
  - $(this-folder)/Microsoft.DocumentDB/stable/2020-03-01/cosmos-db.json
  - $(this-folder)/Microsoft.DocumentDB/stable/2020-03-01/notebook.json
  - $(this-folder)/Microsoft.DocumentDB/stable/2019-12-12/cosmos-db.json
  - $(this-folder)/Microsoft.DocumentDB/stable/2019-12-12/notebook.json
  - $(this-folder)/Microsoft.DocumentDB/stable/2019-08-01/cosmos-db.json
  - $(this-folder)/Microsoft.DocumentDB/stable/2019-08-01/notebook.json
  - $(this-folder)/Microsoft.DocumentDB/stable/2015-04-08/cosmos-db.json
  - $(this-folder)/Microsoft.DocumentDB/stable/2014-04-01/cosmos-db.json
  - $(this-folder)/Microsoft.DocumentDB/stable/2015-11-06/cosmos-db.json
  - $(this-folder)/Microsoft.DocumentDB/stable/2016-03-19/cosmos-db.json
  - $(this-folder)/Microsoft.DocumentDB/stable/2016-03-31/cosmos-db.json

```

If there are files that should not be in the `all-api-versions` set, 
uncomment the  `exclude-file` section below and add the file paths.

``` yaml $(tag) == 'all-api-versions'
#exclude-file: 
#  - $(this-folder)/Microsoft.Example/stable/2010-01-01/somefile.json
```
=======
>>>>>>> 507dd945
<|MERGE_RESOLUTION|>--- conflicted
+++ resolved
@@ -276,7 +276,6 @@
 ## AzureResourceSchema
 
 See configuration in [readme.azureresourceschema.md](./readme.azureresourceschema.md)
-<<<<<<< HEAD
 
 ## Multi-API/Profile support for AutoRest v3 generators 
 
@@ -317,6 +316,4 @@
 ``` yaml $(tag) == 'all-api-versions'
 #exclude-file: 
 #  - $(this-folder)/Microsoft.Example/stable/2010-01-01/somefile.json
-```
-=======
->>>>>>> 507dd945
+```
--- conflicted
+++ resolved
@@ -13,11 +13,8 @@
 
 ``` yaml $(go) && $(multiapi)
 batch:
-<<<<<<< HEAD
-=======
   - tag: package-2021-04
   - tag: package-2021-04-preview
->>>>>>> 7d4caa5e
   - tag: package-2021-03
   - tag: package-2021-03-preview
   - tag: package-2021-01
@@ -31,8 +28,6 @@
   - tag: package-2015-04
 ```
 
-<<<<<<< HEAD
-=======
 ### Tag: package-2021-04 and go
 
 These settings apply only when `--tag=package-2021-04 --go` is specified on the command line.
@@ -51,7 +46,6 @@
 output-folder: $(go-sdk-folder)/services/preview/cosmos-db/mgmt/2021-04-01-preview/$(namespace)
 ```
 
->>>>>>> 7d4caa5e
 ### Tag: package-2021-03 and go
 
 These settings apply only when `--tag=package-2021-03 --go` is specified on the command line.

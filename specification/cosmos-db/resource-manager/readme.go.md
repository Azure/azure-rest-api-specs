--- conflicted
+++ resolved
@@ -13,11 +13,8 @@
 
 ``` yaml $(go) && $(multiapi)
 batch:
-<<<<<<< HEAD
   - tag: package-2021-04
-=======
   - tag: package-2021-04-preview
->>>>>>> b4276bd3
   - tag: package-2021-03
   - tag: package-2021-03-preview
   - tag: package-2021-01
@@ -31,7 +28,6 @@
   - tag: package-2015-04
 ```
 
-<<<<<<< HEAD
 ### Tag: package-2021-04 and go
 
 These settings apply only when `--tag=package-2021-04 --go` is specified on the command line.
@@ -39,7 +35,8 @@
 
 ``` yaml $(tag) == 'package-2021-04' && $(go)
 output-folder: $(go-sdk-folder)/services/cosmos-db/mgmt/2021-04-15/$(namespace)
-=======
+```
+
 ### Tag: package-2021-04-preview and go
 
 These settings apply only when `--tag=package-2021-04-preview --go` is specified on the command line.
@@ -47,7 +44,6 @@
 
 ``` yaml $(tag) == 'package-2021-04-preview' && $(go)
 output-folder: $(go-sdk-folder)/services/preview/cosmos-db/mgmt/2021-04-01-preview/$(namespace)
->>>>>>> b4276bd3
 ```
 
 ### Tag: package-2021-03 and go

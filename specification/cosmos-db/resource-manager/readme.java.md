--- conflicted
+++ resolved
@@ -17,11 +17,8 @@
 
 ``` yaml $(java) && $(multiapi)
 batch:
-<<<<<<< HEAD
-=======
   - tag: package-2021-04
   - tag: package-2021-04-preview
->>>>>>> 7d4caa5e
   - tag: package-2021-03
   - tag: package-2021-03-preview
   - tag: package-2021-01
@@ -35,8 +32,6 @@
   - tag: package-2015-04
 ```
 
-<<<<<<< HEAD
-=======
 ### Tag: package-2021-04 and java
 
 These settings apply only when `--tag=package-2021-04 --java` is specified on the command line.
@@ -63,7 +58,6 @@
 generate-interface: true
 ```
 
->>>>>>> 7d4caa5e
 ### Tag: package-2021-03 and java
 
 These settings apply only when `--tag=package-2021-03 --java` is specified on the command line.
@@ -84,53 +78,48 @@
 
 ``` yaml $(tag) == 'package-2021-03-preview' && $(java) && $(multiapi)
 java:
-<<<<<<< HEAD
+  namespace: com.microsoft.azure.management.cosmosdb.v2021_04_01_preview
+  output-folder: $(azure-libraries-for-java-folder)/sdk/cosmos/mgmt-v2021_04_01_preview
+regenerate-manager: true
+generate-interface: true
+```
+
+
+### Tag: package-2021-01 and java
+
+These settings apply only when `--tag=package-2021-01 --java` is specified on the command line.
+Please also specify `--azure-libraries-for-java=<path to the root directory of your azure-sdk-for-java clone>`.
+
+``` yaml $(tag) == 'package-2021-01' && $(java) && $(multiapi)
+java:
+  namespace: com.microsoft.azure.management.cosmosdb.v2021_01_15
+  output-folder: $(azure-libraries-for-java-folder)/sdk/cosmos/mgmt-v2021_01_15
+regenerate-manager: true
+generate-interface: true
+```
+
+### Tag: package-2020-09 and java
+
+These settings apply only when `--tag=package-2020-09 --java` is specified on the command line.
+Please also specify `--azure-libraries-for-java=<path to the root directory of your azure-sdk-for-java clone>`.
+
+``` yaml $(tag) == 'package-2020-09' && $(java) && $(multiapi)
+java:
+  namespace: com.microsoft.azure.management.cosmosdb.v2020_09_01
+  output-folder: $(azure-libraries-for-java-folder)/sdk/cosmos/mgmt-v2020_09_01
+regenerate-manager: true
+generate-interface: true
+```
+
+### Tag: package-2020-06-preview and java
+
+These settings apply only when `--tag=package-2020-06-preview --java` is specified on the command line.
+Please also specify `--azure-libraries-for-java=<path to the root directory of your azure-sdk-for-java clone>`.
+
+``` yaml $(tag) == 'package-2020-06-preview' && $(java) && $(multiapi)
+java:
   namespace: com.microsoft.azure.management.cosmosdb.v2020_06_01_preview
   output-folder: $(azure-libraries-for-java-folder)/sdk/cosmos/mgmt-v2020_06_01_preview
-=======
-  namespace: com.microsoft.azure.management.cosmosdb.v2021_04_01_preview
-  output-folder: $(azure-libraries-for-java-folder)/sdk/cosmos/mgmt-v2021_04_01_preview
->>>>>>> 7d4caa5e
-regenerate-manager: true
-generate-interface: true
-```
-
-
-### Tag: package-2021-01 and java
-
-These settings apply only when `--tag=package-2021-01 --java` is specified on the command line.
-Please also specify `--azure-libraries-for-java=<path to the root directory of your azure-sdk-for-java clone>`.
-
-``` yaml $(tag) == 'package-2021-01' && $(java) && $(multiapi)
-java:
-  namespace: com.microsoft.azure.management.cosmosdb.v2021_01_15
-  output-folder: $(azure-libraries-for-java-folder)/sdk/cosmos/mgmt-v2021_01_15
-regenerate-manager: true
-generate-interface: true
-```
-
-### Tag: package-2020-09 and java
-
-These settings apply only when `--tag=package-2020-09 --java` is specified on the command line.
-Please also specify `--azure-libraries-for-java=<path to the root directory of your azure-sdk-for-java clone>`.
-
-``` yaml $(tag) == 'package-2020-09' && $(java) && $(multiapi)
-java:
-  namespace: com.microsoft.azure.management.cosmosdb.v2020_09_01
-  output-folder: $(azure-libraries-for-java-folder)/sdk/cosmos/mgmt-v2020_09_01
-regenerate-manager: true
-generate-interface: true
-```
-
-### Tag: package-2020-06-preview and java
-
-These settings apply only when `--tag=package-2020-06-preview --java` is specified on the command line.
-Please also specify `--azure-libraries-for-java=<path to the root directory of your azure-sdk-for-java clone>`.
-
-``` yaml $(tag) == 'package-2020-06-preview' && $(java) && $(multiapi)
-java:
-  namespace: com.microsoft.azure.management.cosmosdb.v2020_06_01_preview
-  output-folder: $(azure-libraries-for-java-folder)/sdk/cosmos/mgmt-v2020_06_01_preview
 regenerate-manager: true
 generate-interface: true
 ```

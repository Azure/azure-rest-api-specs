# Subscription

> see https://aka.ms/autorest

This is the AutoRest configuration file for Subscription.



---
## Getting Started
To build the SDK for Subscription, simply [Install AutoRest](https://aka.ms/autorest/install) and in this folder, run:

> `autorest`

To see additional help and options, run:

> `autorest --help`
---

## Configuration

### Suppression
``` yaml
directive:
  - suppress: R2059
<<<<<<< HEAD
  - suppress: PutResponseCodes
    from: subscriptions.json
    where: $.paths["/subscriptions/{subscriptionId}/providers/Microsoft.Subscription/changeTenantRequest/default"].put
    reason: Not supposed to return 201 as the response code for the below API since existing api with new version change, got exceptions from ARM reviewer.
  - suppress: PutRequestResponseSchemeArm
    from: subscriptions.json
    reason: The models designed in new version of this existing api in which put request, need not be same in response, but creating workitem - "https://msazure.visualstudio.com/One/_workitems/edit/29042001", to take this item in future ref for next set of changes.

=======
  - suppress: LroExtension
    from: subscriptions.json
    where: $.paths["/providers/Microsoft.Subscription/subscriptionOperations/{operationId}"].get
    reason: Avoid Lro changes on this api to return 202.
  - suppress: GetOperation200
    from: subscriptions.json
    where: $.paths["/providers/Microsoft.Subscription/subscriptionOperations/{operationId}"].get.responses["202"]
    reason: This api will return 200 and 202 response.
>>>>>>> 97780427
```


### Basic Information
These are the global settings for the Subscription API.

``` yaml
openapi-type: arm
tag: package-2021-10
```

### Tag: package-2024-08-preview

These settings apply only when `--tag=package-2024-08-preview` is specified on the command line.

``` yaml $(tag) == 'package-2024-08-preview'
input-file:
- Microsoft.Subscription/preview/2024-08-01-preview/subscriptions.json
title: Initiate, Get and Accept Subscription Changed Directory
description: Initiate, Get and Accept Subscription Changed Directory
```

### Tag: package-2021-10

These settings apply only when `--tag=package-2021-10` is specified on the command line.

``` yaml $(tag) == 'package-2021-10'
input-file:
- Microsoft.Subscription/stable/2016-06-01/subscriptions.json
- Microsoft.Subscription/stable/2021-10-01/subscriptions.json
title: SubscriptionClient
description: The subscription client
```

### Tag: package-2020-09

These settings apply only when `--tag=package-2020-09` is specified on the command line.

``` yaml $(tag) == 'package-2020-09'
input-file:
- Microsoft.Subscription/stable/2016-06-01/subscriptions.json
- Microsoft.Subscription/stable/2020-09-01/subscriptions.json
title: SubscriptionClient
description: The subscription client
```

### Tag: package-2020-01

These settings apply only when `--tag=package-2020-01` is specified on the command line.

``` yaml $(tag) == 'package-2020-01'
input-file:
- Microsoft.Subscription/stable/2020-01-01/subscriptions.json
title: SubscriptionClient
description: The subscription client
```

### Tag: package-2019-10-preview

These settings apply only when `--tag=package-2019-10-preview` is specified on the command line.

``` yaml $(tag) == 'package-2019-10-preview'
input-file:
- Microsoft.Subscription/stable/2016-06-01/subscriptions.json
- Microsoft.Subscription/preview/2019-10-01-preview/subscriptions.json
title: SubscriptionClient
description: The subscription client
```

### Tag: package-2019-03-preview

These settings apply only when `--tag=package-2019-03-preview` is specified on the command line.

``` yaml $(tag) == 'package-2019-03-preview'
input-file:
- Microsoft.Subscription/preview/2019-03-01-preview/subscriptions.json
- Microsoft.Subscription/preview/2018-11-01-preview/subscriptions.json
- Microsoft.Subscription/preview/2018-03-01-preview/operations.json
- Microsoft.Subscription/stable/2016-06-01/subscriptions.json
title: SubscriptionClient
description: The subscription client
```

### Tag: package-2018-11-preview

These settings apply only when `--tag=package-2018-03-preview` is specified on the command line.

``` yaml $(tag) == 'package-2018-11-preview'
input-file:
- Microsoft.Subscription/preview/2018-11-01-preview/subscriptions.json
- Microsoft.Subscription/stable/2016-06-01/subscriptions.json
title: SubscriptionClient
description: The subscription client
```

### Tag: package-2018-03-preview

These settings apply only when `--tag=package-2018-03-preview` is specified on the command line.

``` yaml $(tag) == 'package-2018-03-preview'
input-file:
- Microsoft.Subscription/preview/2018-03-01-preview/subscriptions.json
- Microsoft.Subscription/stable/2016-06-01/subscriptions.json
title: SubscriptionClient
description: The subscription client
```

### Tag: package-2017-11-preview

These settings apply only when `--tag=package-2017-11-preview` is specified on the command line.

``` yaml $(tag) == 'package-2017-11-preview'
input-file:
- Microsoft.Subscription/preview/2017-11-01-preview/subscriptionDefinitions.json
```

---
# Code Generation


## Swagger to SDK

This section describes what SDK should be generated by the automatic system.
This is not used by Autorest itself.

``` yaml $(swagger-to-sdk)
swagger-to-sdk:
  - repo: azure-sdk-for-net-track2
  - repo: azure-sdk-for-go
  - repo: azure-sdk-for-python
  - repo: azure-sdk-for-node
  - repo: azure-sdk-for-js
  - repo: azure-cli-extensions
  - repo: azure-resource-manager-schemas
  - repo: azure-powershell
```

## Python

See configuration in [readme.Python.md](./readme.python.md)

## Go

See configuration in [readme.go.md](./readme.go.md)

## Java

These settings apply only when `--java` is specified on the command line.
Please also specify `--azure-libraries-for-java-folder=<path to the root directory of your azure-libraries-for-java clone>`.

``` yaml $(java)
azure-arm: true
fluent: true
namespace: com.microsoft.azure.management.subscription
license-header: MICROSOFT_MIT_NO_CODEGEN
payload-flattening-threshold: 1
output-folder: $(azure-libraries-for-java-folder)/azure-mgmt-subscription
```

### Java multi-api

``` yaml $(java) && $(multiapi)
batch:
  - tag: package-2019-10-preview
  - tag: package-2017-11-preview
```

### Tag: package-2019-10-preview and java

These settings apply only when `--tag=package-2019-10-preview --java` is specified on the command line.
Please also specify `--azure-libraries-for-java=<path to the root directory of your azure-sdk-for-java clone>`.

``` yaml $(tag) == 'package-2019-10-preview' && $(java) && $(multiapi)
java:
  namespace: com.microsoft.azure.management.subscription.v2019_10_01_preview
  output-folder: $(azure-libraries-for-java-folder)/sdk/subscription/mgmt-v2019_10_01_preview
regenerate-manager: true
generate-interface: true
```

### Tag: package-2017-11-preview and java

These settings apply only when `--tag=package-2017-11-preview --java` is specified on the command line.
Please also specify `--azure-libraries-for-java=<path to the root directory of your azure-sdk-for-java clone>`.

``` yaml $(tag) == 'package-2017-11-preview' && $(java) && $(multiapi)
java:
  namespace: com.microsoft.azure.management.subscription.v2017_11_01_preview
  output-folder: $(azure-libraries-for-java-folder)/sdk/subscription/mgmt-v2017_11_01_preview
regenerate-manager: true
generate-interface: true
```

### Tag: package-2016-06-01

These settings apply only when `--tag=package-2016-06-01` is specified on the command line.

``` yaml $(tag) == 'package-2016-06-01'
input-file:
- Microsoft.Subscription/stable/2016-06-01/subscriptions.json
title: SubscriptionClient
description: The subscription client
```



<|MERGE_RESOLUTION|>--- conflicted
+++ resolved
@@ -23,7 +23,6 @@
 ``` yaml
 directive:
   - suppress: R2059
-<<<<<<< HEAD
   - suppress: PutResponseCodes
     from: subscriptions.json
     where: $.paths["/subscriptions/{subscriptionId}/providers/Microsoft.Subscription/changeTenantRequest/default"].put
@@ -31,8 +30,6 @@
   - suppress: PutRequestResponseSchemeArm
     from: subscriptions.json
     reason: The models designed in new version of this existing api in which put request, need not be same in response, but creating workitem - "https://msazure.visualstudio.com/One/_workitems/edit/29042001", to take this item in future ref for next set of changes.
-
-=======
   - suppress: LroExtension
     from: subscriptions.json
     where: $.paths["/providers/Microsoft.Subscription/subscriptionOperations/{operationId}"].get
@@ -41,7 +38,6 @@
     from: subscriptions.json
     where: $.paths["/providers/Microsoft.Subscription/subscriptionOperations/{operationId}"].get.responses["202"]
     reason: This api will return 200 and 202 response.
->>>>>>> 97780427
 ```
 
 

--- conflicted
+++ resolved
@@ -60,9 +60,6 @@
     crate-name: "azure_security_keyvault_secrets"
     crate-version: "0.0.1"
     emitter-output-dir: "{project-root}/generated"
-<<<<<<< HEAD
-=======
   "@azure-tools/typespec-client-generator-cli":
     additionalDirectories:
       - "specification/keyvault/Security.KeyVault.Common/"
->>>>>>> 84eef183

parameters:
  "service-dir":
    default: "sdk/keyvault"
  "dependencies":
    default: ""

emit:
  - "@azure-tools/typespec-autorest"

linter:
  extends:
    - "@azure-tools/typespec-azure-rulesets/data-plane"

options:
  "@azure-tools/typespec-autorest":
    azure-resource-provider-folder: "data-plane"
    emitter-output-dir: "{project-root}/.."
    output-file: "{azure-resource-provider-folder}/Microsoft.KeyVault/{version-status}/{version}/secrets.json"
  # Uncomment this line and add "@azure-tools/typespec-python" to your package.json to generate Python code
  "@azure-tools/typespec-python":
    flavor: azure
    "basic-setup-py": true
    "package-name": "azure-keyvault-secrets"
    "package-pprint-name": "Key Vault Secrets"
    "package-version": "4.9.0"
    "namespace": "azure.keyvault.secrets._generated"
    emitter-output-dir: "{output-dir}/{service-dir}/azure-keyvault-secrets"
  "@azure-tools/typespec-java":
    flavor: azure
    emitter-output-dir: "{output-dir}/{service-dir}/azure-security-keyvault-secrets"
    namespace: "com.azure.security.keyvault.secrets"
    models-subpackage: "implementation.models"
    customization-class: "customizations/src/main/java/SecretsCustomizations.java"
    use-eclipse-language-server: false
    generate-tests: false
    generate-samples: false
    include-api-view-properties: false
  # Uncomment this line and add "@azure-tools/typespec-csharp" to your package.json to generate C# code
  # "@azure-tools/typespec-csharp": true
  "@azure-tools/typespec-ts":
    emitter-output-dir: "{cwd}/{service-dir}/keyvault-secrets"
    generate-metadata: true
    src-folder: "src/generated"
    experimental-extensible-enums: true
    is-modular-library: true
    package-details:
      name: "@azure/keyvault-secrets"
      description: "Azure Key Vault Secrets"
    flavor: azure
  "@azure-tools/typespec-go":
    service-dir: "sdk/security/keyvault"
<<<<<<< HEAD
    module: "github.com/Azure/azure-sdk-for-go/sdk/security/keyvault/azsecrets"
    module-version: "0.0.1"
    emitter-output-dir: "{output-dir}/{service-dir}/azsecrets"
=======
    emitter-output-dir: "{output-dir}/{service-dir}/azsecrets"
    module: "github.com/Azure/azure-sdk-for-go/{service-dir}/azsecrets"
>>>>>>> 498a7d2a
    override-client-name: "Client"
    single-client: true
    inject-spans: true
    generate-fakes: true
  "@azure-tools/typespec-rust":
    api-version: "7.6"
    crate-name: "azure_security_keyvault_secrets"
    crate-version: "0.0.1"
    emitter-output-dir: "{project-root}/generated"
  "@azure-tools/typespec-client-generator-cli":
    additionalDirectories:
      - "specification/keyvault/Security.KeyVault.Common/"<|MERGE_RESOLUTION|>--- conflicted
+++ resolved
@@ -49,14 +49,8 @@
     flavor: azure
   "@azure-tools/typespec-go":
     service-dir: "sdk/security/keyvault"
-<<<<<<< HEAD
-    module: "github.com/Azure/azure-sdk-for-go/sdk/security/keyvault/azsecrets"
-    module-version: "0.0.1"
-    emitter-output-dir: "{output-dir}/{service-dir}/azsecrets"
-=======
     emitter-output-dir: "{output-dir}/{service-dir}/azsecrets"
     module: "github.com/Azure/azure-sdk-for-go/{service-dir}/azsecrets"
->>>>>>> 498a7d2a
     override-client-name: "Client"
     single-client: true
     inject-spans: true

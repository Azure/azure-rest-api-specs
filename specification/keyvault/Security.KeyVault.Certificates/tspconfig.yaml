--- conflicted
+++ resolved
@@ -51,14 +51,8 @@
     flavor: azure
   "@azure-tools/typespec-go":
     service-dir: "sdk/security/keyvault"
-<<<<<<< HEAD
-    module: "github.com/Azure/azure-sdk-for-go/sdk/security/keyvault/azcertificates"
-    module-version: "0.0.1"
-    emitter-output-dir: "{output-dir}/{service-dir}/azcertificates"
-=======
     emitter-output-dir: "{output-dir}/{service-dir}/azcertificates"
     module: "github.com/Azure/azure-sdk-for-go/{service-dir}/azcertificates"
->>>>>>> 498a7d2a
     override-client-name: "Client"
     single-client: true
     inject-spans: true

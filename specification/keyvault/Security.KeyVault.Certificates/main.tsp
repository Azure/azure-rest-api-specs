--- conflicted
+++ resolved
@@ -57,13 +57,12 @@
   v2025_06_01_preview: "2025-06-01-preview",
 
   /**
-<<<<<<< HEAD
    * The 2026-01-01-preview API version.
    */
   v2026_01_01_preview: "2026-01-01-preview",
-=======
+
+  /**
    * The 2025-07-01 API version.
    */
   v2025_07_01: "2025-07-01",
->>>>>>> 3107b23c
 }
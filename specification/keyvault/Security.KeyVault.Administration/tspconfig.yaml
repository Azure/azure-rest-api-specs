--- conflicted
+++ resolved
@@ -54,12 +54,9 @@
       name: "@azure/keyvault-admin"
       description: "Azure Key Vault Administration"
     flavor: azure
-<<<<<<< HEAD
-=======
   "@azure-tools/typespec-client-generator-cli":
     additionalDirectories:
       - "specification/keyvault/Security.KeyVault.BackupRestore/"
       - "specification/keyvault/Security.KeyVault.Common/"
       - "specification/keyvault/Security.KeyVault.RBAC/"
       - "specification/keyvault/Security.KeyVault.Settings/"
->>>>>>> 84eef183

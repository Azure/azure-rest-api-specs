# KeyVault

> see https://aka.ms/autorest

This is the AutoRest configuration file for KeyVault.

---

## Getting Started

To build the SDK for KeyVault, simply [Install AutoRest](https://aka.ms/autorest/install) and in this folder, run:

> `autorest`

To see additional help and options, run:

> `autorest --help`

---

## Configuration

### Basic Information

These are the global settings for the KeyVault API.

``` yaml
openapi-type: arm
<<<<<<< HEAD
tag: package-2022-11
```


### Tag: package-2022-11

These settings apply only when `--tag=package-2022-11` is specified on the command line.

```yaml $(tag) == 'package-2022-11'
input-file:
  - Microsoft.KeyVault/stable/2022-11-01/common.json
  - Microsoft.KeyVault/stable/2022-11-01/keys.json
  - Microsoft.KeyVault/stable/2022-11-01/keyvault.json
  - Microsoft.KeyVault/stable/2022-11-01/managedHsm.json
  - Microsoft.KeyVault/stable/2022-11-01/keysManagedHsm.json
  - Microsoft.KeyVault/stable/2022-11-01/providers.json
  - Microsoft.KeyVault/stable/2022-11-01/secrets.json
=======
tag: package-preview-2022-02
```


### Tag: package-preview-2022-02

These settings apply only when `--tag=package-preview-2022-02` is specified on the command line.

```yaml $(tag) == 'package-preview-2022-02'
input-file:
  - Microsoft.KeyVault/preview/2022-02-01-preview/common.json
  - Microsoft.KeyVault/preview/2022-02-01-preview/keys.json
  - Microsoft.KeyVault/preview/2022-02-01-preview/keyvault.json
  - Microsoft.KeyVault/preview/2022-02-01-preview/managedHsm.json
  - Microsoft.KeyVault/preview/2022-02-01-preview/providers.json
  - Microsoft.KeyVault/preview/2022-02-01-preview/secrets.json
>>>>>>> 8021313f
```
### Tag: package-2022-07

These settings apply only when `--tag=package-2022-07` is specified on the command line.

``` yaml $(tag) == 'package-2022-07'
input-file:
  - Microsoft.KeyVault/stable/2022-07-01/common.json
  - Microsoft.KeyVault/stable/2022-07-01/keys.json
  - Microsoft.KeyVault/stable/2022-07-01/keyvault.json
  - Microsoft.KeyVault/stable/2022-07-01/managedHsm.json
  - Microsoft.KeyVault/stable/2022-07-01/providers.json
  - Microsoft.KeyVault/stable/2022-07-01/secrets.json
```

### Tag: package-preview-2021-11

These settings apply only when `--tag=package-preview-2021-11` is specified on the command line.

``` yaml $(tag) == 'package-preview-2021-11'
input-file:
  - Microsoft.KeyVault/preview/2021-11-01-preview/common.json
  - Microsoft.KeyVault/preview/2021-11-01-preview/keys.json
  - Microsoft.KeyVault/preview/2021-11-01-preview/keyvault.json
  - Microsoft.KeyVault/preview/2021-11-01-preview/managedHsm.json
  - Microsoft.KeyVault/preview/2021-11-01-preview/providers.json
  - Microsoft.KeyVault/preview/2021-11-01-preview/secrets.json
```

### Tag: package-2021-10

These settings apply only when `--tag=package-2021-10` is specified on the command line.

``` yaml $(tag) == 'package-2021-10'
input-file:
  - Microsoft.KeyVault/stable/2021-10-01/common.json
  - Microsoft.KeyVault/stable/2021-10-01/keys.json
  - Microsoft.KeyVault/stable/2021-10-01/keyvault.json
  - Microsoft.KeyVault/stable/2021-10-01/managedHsm.json
  - Microsoft.KeyVault/stable/2021-10-01/providers.json
  - Microsoft.KeyVault/stable/2021-10-01/secrets.json
```

### Tag: package-preview-2021-06

These settings apply only when `--tag=package-preview-2021-06` is specified on the command line.

``` yaml $(tag) == 'package-preview-2021-06'
input-file:
  - Microsoft.KeyVault/preview/2021-06-01-preview/common.json
  - Microsoft.KeyVault/preview/2021-06-01-preview/keys.json
  - Microsoft.KeyVault/preview/2021-06-01-preview/keyvault.json
  - Microsoft.KeyVault/preview/2021-06-01-preview/managedHsm.json
  - Microsoft.KeyVault/preview/2021-06-01-preview/providers.json
  - Microsoft.KeyVault/preview/2021-06-01-preview/secrets.json
```

### Tag: package-preview-2021-04

These settings apply only when `--tag=package-preview-2021-04` is specified on the command line.

``` yaml $(tag) == 'package-preview-2021-04'
input-file:
  - Microsoft.KeyVault/preview/2021-04-01-preview/common.json
  - Microsoft.KeyVault/preview/2021-04-01-preview/keyvault.json
  - Microsoft.KeyVault/preview/2021-04-01-preview/managedHsm.json
  - Microsoft.KeyVault/preview/2021-04-01-preview/providers.json
```

### Tag: package-preview-2021-04-full

These settings apply only when `--tag=package-preview-2021-04` is specified on the command line.

``` yaml $(tag) == 'package-preview-2021-04-full'
input-file:
  - Microsoft.KeyVault/preview/2021-04-01-preview/common.json
  - Microsoft.KeyVault/preview/2021-04-01-preview/keyvault.json
  - Microsoft.KeyVault/preview/2021-04-01-preview/managedHsm.json
  - Microsoft.KeyVault/preview/2021-04-01-preview/providers.json
  - Microsoft.KeyVault/preview/2021-04-01-preview/keys.json
  - Microsoft.KeyVault/preview/2021-04-01-preview/secrets.json
```

### Tag: package-preview-2020-04

These settings apply only when `--tag=package-preview-2020-04` is specified on the command line.
This tag is for the development of preview features related to managed HSM of Azure CLI and PowerShell.

``` yaml $(tag) == 'package-preview-2020-04'
input-file:
  - Microsoft.KeyVault/stable/2019-09-01/keyvault.json
  - Microsoft.KeyVault/stable/2019-09-01/providers.json
  - Microsoft.KeyVault/preview/2020-04-01-preview/managedHsm.json
```

### Tag: package-preview-2020-04-full

These settings apply only when `--tag=package-preview-2020-04-full` is specified on the command line.

``` yaml $(tag) == 'package-preview-2020-04-full'
input-file:
  - Microsoft.KeyVault/preview/2020-04-01-preview/keys.json
  - Microsoft.KeyVault/preview/2020-04-01-preview/keyvault.json
  - Microsoft.KeyVault/preview/2020-04-01-preview/providers.json
  - Microsoft.KeyVault/preview/2020-04-01-preview/secrets.json
  - Microsoft.KeyVault/preview/2020-04-01-preview/managedHsm.json
```

### Tag: package-2019-09

These settings apply only when `--tag=package-2019-09` is specified on the command line.

``` yaml $(tag) == 'package-2019-09'
input-file:
- Microsoft.KeyVault/stable/2019-09-01/keyvault.json
- Microsoft.KeyVault/stable/2019-09-01/providers.json
- Microsoft.KeyVault/stable/2019-09-01/keys.json
```

### Tag: package-2018-02-14-preview

These settings apply only when `--tag=package-2018-02-14-preview` is specified on the command line.

``` yaml $(tag) == 'package-2018-02-14-preview'
input-file:
- Microsoft.KeyVault/preview/2018-02-14-preview/keyvault.json
- Microsoft.KeyVault/preview/2018-02-14-preview/providers.json
```

### Tag: package-2018-02

These settings apply only when `--tag=package-2018-02` is specified on the command line.

``` yaml $(tag) == 'package-2018-02'
input-file:
- Microsoft.KeyVault/stable/2018-02-14/keyvault.json
- Microsoft.KeyVault/stable/2018-02-14/providers.json
```

### Tag: package-2016-10

These settings apply only when `--tag=package-2016-10` is specified on the command line.

``` yaml $(tag) == 'package-2016-10'
input-file:
- Microsoft.KeyVault/stable/2016-10-01/keyvault.json
- Microsoft.KeyVault/stable/2016-10-01/providers.json
```

### Tag: package-2015-06

These settings apply only when `--tag=package-2015-06` is specified on the command line.

``` yaml $(tag) == 'package-2015-06'
input-file:
- Microsoft.KeyVault/stable/2015-06-01/keyvault.json
```

### Tag: profile-hybrid-2020-09-01

These settings apply only when `--tag=profile-hybrid-2020-09-01` is specified on the command line.
Creating this tag to pick proper resources from the hybrid profile.

``` yaml $(tag) == 'profile-hybrid-2020-09-01'
input-file:
- Microsoft.KeyVault/stable/2019-09-01/keyvault.json
- Microsoft.KeyVault/stable/2019-09-01/providers.json
- Microsoft.KeyVault/stable/2019-09-01/secrets.json
```

### Suppression

``` yaml
directive:
- suppress:
    - R3026 # The 'PrivateEndpointConnection' and 'PrivateLinkResource' sub-resources don't define PATCH as per Network Team's specification.
    - R3025 # The 'PrivateLinkResource' is only accessible via List operation; does not define GET as per Network Team's specification.
    - R4015 # The 'MHSMPrivateEndpointConnection' sub-resource doesn't define List as per Network Team's specification.
    - R2005 # The 'ManagedHsms_PurgeDeleted' operation should not return a mix of 202 and syncronous return types (200, 201, 204) as directed by SDK team.
    - R4009 # Vault object is the only one that need to be tracked with SystemData
<<<<<<< HEAD

- suppress: DefinitionsPropertiesNamesCamelCase
  where: 
    - $.definitions.ManagedHsmKeyProperties.properties.release_policy
  from: keysManagedHsm.json
  reason: This is to keep compatibility with existing data plane property. The 'release_policy' property for KeyCreateParameters does not support camelCase.

=======
- suppress: INVALID_REQUEST_PARAMETER
  from: keyvault.json
  reason: The Vaults_List API endpoint only supports version 2015-11-01.
- suppress: OBJECT_MISSING_REQUIRED_PROPERTY
  from: keyvault.json
  reason: The Vaults_List API endpoint only supports version 2015-11-01.
>>>>>>> 8021313f
```

---

# Code Generation

## Swagger to SDK

This section describes what SDK should be generated by the automatic system.
This is not used by Autorest itself.

``` yaml $(swagger-to-sdk)
swagger-to-sdk:
  - repo: azure-sdk-for-net-track2
  - repo: azure-sdk-for-python-track2
  - repo: azure-sdk-for-java
  - repo: azure-sdk-for-go
  - repo: azure-sdk-for-node
  - repo: azure-sdk-for-js
  - repo: azure-sdk-for-ruby
    after_scripts:
      - bundle install && rake arm:regen_all_profiles['azure_mgmt_key_vault']
  - repo: azure-resource-manager-schemas
  - repo: azure-powershell
```

## Go

See configuration in [readme.go.md](./readme.go.md)

## Python

See configuration in [readme.python.md](./readme.python.md)

## Java

See configuration in [readme.java.md](./readme.java.md)<|MERGE_RESOLUTION|>--- conflicted
+++ resolved
@@ -26,7 +26,6 @@
 
 ``` yaml
 openapi-type: arm
-<<<<<<< HEAD
 tag: package-2022-11
 ```
 
@@ -44,8 +43,7 @@
   - Microsoft.KeyVault/stable/2022-11-01/keysManagedHsm.json
   - Microsoft.KeyVault/stable/2022-11-01/providers.json
   - Microsoft.KeyVault/stable/2022-11-01/secrets.json
-=======
-tag: package-preview-2022-02
+
 ```
 
 
@@ -61,7 +59,7 @@
   - Microsoft.KeyVault/preview/2022-02-01-preview/managedHsm.json
   - Microsoft.KeyVault/preview/2022-02-01-preview/providers.json
   - Microsoft.KeyVault/preview/2022-02-01-preview/secrets.json
->>>>>>> 8021313f
+
 ```
 ### Tag: package-2022-07
 
@@ -242,7 +240,6 @@
     - R4015 # The 'MHSMPrivateEndpointConnection' sub-resource doesn't define List as per Network Team's specification.
     - R2005 # The 'ManagedHsms_PurgeDeleted' operation should not return a mix of 202 and syncronous return types (200, 201, 204) as directed by SDK team.
     - R4009 # Vault object is the only one that need to be tracked with SystemData
-<<<<<<< HEAD
 
 - suppress: DefinitionsPropertiesNamesCamelCase
   where: 
@@ -250,14 +247,12 @@
   from: keysManagedHsm.json
   reason: This is to keep compatibility with existing data plane property. The 'release_policy' property for KeyCreateParameters does not support camelCase.
 
-=======
 - suppress: INVALID_REQUEST_PARAMETER
   from: keyvault.json
   reason: The Vaults_List API endpoint only supports version 2015-11-01.
 - suppress: OBJECT_MISSING_REQUIRED_PROPERTY
   from: keyvault.json
   reason: The Vaults_List API endpoint only supports version 2015-11-01.
->>>>>>> 8021313f
 ```
 
 ---

{
  "parameters": {
    "resourceGroupName": "sample-resource-group",
    "vaultName": "sample-vault",
    "subscriptionId": "00000000-0000-0000-0000-000000000000",
    "api-version": "2019-09-01",
    "parameters": {
      "properties": {
        "tenantId": "00000000-0000-0000-0000-000000000000",
        "sku": {
          "family": "A",
          "name": "standard"
        },
        "accessPolicies": [
          {
            "tenantId": "00000000-0000-0000-0000-000000000000",
            "objectId": "00000000-0000-0000-0000-000000000000",
            "permissions": {
              "keys": [
                "encrypt",
                "decrypt",
                "wrapKey",
                "unwrapKey",
                "sign",
                "verify",
                "get",
                "list",
                "create",
                "update",
                "import",
                "delete",
                "backup",
                "restore",
                "recover",
                "purge"
              ],
              "secrets": [
                "get",
                "list",
                "set",
                "delete",
                "backup",
                "restore",
                "recover",
                "purge"
              ],
              "certificates": [
                "get",
                "list",
                "delete",
                "create",
                "import",
                "update",
                "managecontacts",
                "getissuers",
                "listissuers",
                "setissuers",
                "deleteissuers",
                "manageissuers",
                "recover",
                "purge"
              ]
            }
          }
        ],
        "enabledForDeployment": true,
        "enabledForDiskEncryption": true,
        "enabledForTemplateDeployment": true
      }
    }
  },
  "responses": {
    "200": {
      "body": {
        "id": "/subscriptions/00000000-0000-0000-0000-000000000000/resourceGroups/sample-resource-group/providers/Microsoft.KeyVault/vaults/sample-vault",
        "name": "sample-vault",
        "type": "Microsoft.KeyVault/vaults",
        "location": "westus",
        "tags": {},
        "properties": {
          "sku": {
            "family": "A",
            "name": "standard"
          },
          "tenantId": "00000000-0000-0000-0000-000000000000",
          "accessPolicies": [
            {
              "tenantId": "00000000-0000-0000-0000-000000000000",
              "objectId": "00000000-0000-0000-0000-000000000000",
              "permissions": {
                "keys": [
                  "encrypt",
                  "decrypt",
                  "wrapKey",
                  "unwrapKey",
                  "sign",
                  "verify",
                  "get",
                  "list",
                  "create",
                  "update",
                  "import",
                  "delete",
                  "backup",
                  "restore",
                  "recover",
                  "purge"
                ],
                "secrets": [
                  "get",
                  "list",
                  "set",
                  "delete",
                  "backup",
                  "restore",
                  "recover",
                  "purge"
                ],
                "certificates": [
                  "get",
                  "list",
                  "delete",
                  "create",
                  "import",
                  "update",
                  "managecontacts",
                  "getissuers",
                  "listissuers",
                  "setissuers",
                  "deleteissuers",
                  "manageissuers",
                  "recover",
                  "purge"
                ]
              }
            }
          ],
          "enabledForDeployment": true,
          "enabledForDiskEncryption": true,
          "enabledForTemplateDeployment": true,
          "vaultUri": "https://sample-vault.vault.azure.net",
          "provisioningState": "Succeeded"
        }
      }
    },
    "201": {
      "body": {
        "id": "/subscriptions/00000000-0000-0000-0000-000000000000/resourceGroups/sample-resource-group/providers/Microsoft.KeyVault/vaults/sample-vault",
        "name": "sample-vault",
        "type": "Microsoft.KeyVault/vaults",
        "location": "westus",
        "tags": {},
        "properties": {
          "sku": {
            "family": "A",
            "name": "standard"
          },
          "tenantId": "00000000-0000-0000-0000-000000000000",
          "accessPolicies": [
            {
              "tenantId": "00000000-0000-0000-0000-000000000000",
              "objectId": "00000000-0000-0000-0000-000000000000",
              "permissions": {
                "keys": [
                  "encrypt",
                  "decrypt",
                  "wrapKey",
                  "unwrapKey",
                  "sign",
                  "verify",
                  "get",
                  "list",
                  "create",
                  "update",
                  "import",
                  "delete",
                  "backup",
                  "restore",
                  "recover",
                  "purge"
                ],
                "secrets": [
                  "get",
                  "list",
                  "set",
                  "delete",
                  "backup",
                  "restore",
                  "recover",
                  "purge"
                ],
                "certificates": [
                  "get",
                  "list",
                  "delete",
                  "create",
                  "import",
                  "update",
                  "managecontacts",
                  "getissuers",
                  "listissuers",
                  "setissuers",
                  "deleteissuers",
                  "manageissuers",
                  "recover",
                  "purge"
                ]
              }
            }
          ],
          "enabledForDeployment": true,
          "enabledForDiskEncryption": true,
          "enabledForTemplateDeployment": true,
          "vaultUri": "https://sample-vault.vault.azure.net",
          "provisioningState": "Succeeded"
<<<<<<< HEAD
=======
        }
      }
    },
    "400": {
      "headers": {},
      "body": {
        "error": {
          "code": "",
          "message": ""
        }
      }
    },
    "409": {
      "headers": {},
      "body": {
        "error": {
          "code": "",
          "message": ""
>>>>>>> 78962ca6
        }
      }
    }
  }
}<|MERGE_RESOLUTION|>--- conflicted
+++ resolved
@@ -213,8 +213,6 @@
           "enabledForTemplateDeployment": true,
           "vaultUri": "https://sample-vault.vault.azure.net",
           "provisioningState": "Succeeded"
-<<<<<<< HEAD
-=======
         }
       }
     },
@@ -233,7 +231,6 @@
         "error": {
           "code": "",
           "message": ""
->>>>>>> 78962ca6
         }
       }
     }

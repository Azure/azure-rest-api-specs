--- conflicted
+++ resolved
@@ -29,9 +29,6 @@
     package-dir: "azadmin/settings"
     inject-spans: true
     single-client: true
-<<<<<<< HEAD
-=======
   "@azure-tools/typespec-client-generator-cli":
     additionalDirectories:
       - "specification/keyvault/Security.KeyVault.Common/"
->>>>>>> 84eef183

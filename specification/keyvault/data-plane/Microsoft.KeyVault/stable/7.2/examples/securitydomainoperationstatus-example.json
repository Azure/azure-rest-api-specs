{
  "parameters": {
<<<<<<< HEAD
    "vaultBaseUrl": "https://myhsmvault.managedhsm.azure.net/",
=======
    "vaultBaseUrl": "https://myvault.managedhsm.azure.net/",
>>>>>>> 44017a20
    "api-version": "7.2"
  },
  "responses": {
    "200": {
      "body": {
        "status": "InProgress",
        "status_details": ""
      }
    }
  }
}<|MERGE_RESOLUTION|>--- conflicted
+++ resolved
@@ -1,10 +1,6 @@
 {
   "parameters": {
-<<<<<<< HEAD
-    "vaultBaseUrl": "https://myhsmvault.managedhsm.azure.net/",
-=======
     "vaultBaseUrl": "https://myvault.managedhsm.azure.net/",
->>>>>>> 44017a20
     "api-version": "7.2"
   },
   "responses": {

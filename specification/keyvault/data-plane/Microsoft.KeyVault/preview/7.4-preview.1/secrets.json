{
  "swagger": "2.0",
  "info": {
    "title": "KeyVaultClient",
    "description": "The Key Vault client performs cryptographic key operations and vault operations against the Key Vault service.",
    "version": "7.4-preview.1"
  },
  "x-ms-parameterized-host": {
    "hostTemplate": "{vaultBaseUrl}",
    "useSchemePrefix": false,
    "positionInOperation": "first",
    "parameters": [
      {
        "name": "vaultBaseUrl",
        "description": "The vault name, for example https://myvault.vault.azure.net.",
        "required": true,
        "type": "string",
        "in": "path",
        "x-ms-skip-url-encoding": true
      }
    ]
  },
  "consumes": [
    "application/json"
  ],
  "produces": [
    "application/json"
  ],
  "paths": {
    "/secrets/{secret-name}": {
      "put": {
        "tags": [
          "Secrets"
        ],
        "operationId": "SetSecret",
        "summary": "Sets a secret in a specified Key Vault.",
        "description": " The SET operation adds a secret to the Azure Key Vault. If the named secret already exists, Azure Key Vault creates a new version of that secret. This operation requires the secrets/set permission.",
        "parameters": [
          {
            "$ref": "#/parameters/SecretName"
          },
          {
            "name": "parameters",
            "in": "body",
            "required": true,
            "x-ms-client-flatten": true,
            "schema": {
              "$ref": "#/definitions/SecretSetParameters"
            },
            "description": "The parameters for setting the secret."
          },
          {
            "$ref": "#/parameters/ApiVersionParameter"
          }
        ],
        "responses": {
          "200": {
            "description": "A secret bundle containing the result of the set secret request.",
            "schema": {
              "$ref": "#/definitions/SecretBundleWithRotationPolicy"
            }
          },
          "default": {
            "description": "Key Vault error response describing why the operation failed.",
            "schema": {
              "$ref": "common.json#/definitions/KeyVaultError"
            }
          }
        },
        "x-ms-examples": {
          "SetSecret": {
            "$ref": "./examples/SetSecret-example.json"
          }
        }
      },
      "delete": {
        "tags": [
          "Secrets"
        ],
        "operationId": "DeleteSecret",
        "summary": "Deletes a secret from a specified Key Vault.",
        "description": "The DELETE operation applies to any secret stored in Azure Key Vault. DELETE cannot be applied to an individual version of a secret. This operation requires the secrets/delete permission.",
        "parameters": [
          {
            "$ref": "#/parameters/SecretName"
          },
          {
            "$ref": "#/parameters/ApiVersionParameter"
          }
        ],
        "responses": {
          "200": {
            "description": "The deleted secret and information on when the secret will be deleted, and how to recover the deleted secret.",
            "schema": {
              "$ref": "#/definitions/DeletedSecretBundle"
            }
          },
          "default": {
            "description": "Key Vault error response describing why the operation failed.",
            "schema": {
              "$ref": "common.json#/definitions/KeyVaultError"
            }
          }
        },
        "x-ms-examples": {
          "DeleteSecret": {
            "$ref": "./examples/DeleteSecret-example.json"
          }
        }
      },
      "patch": {
        "tags": [
          "Secrets"
        ],
        "operationId": "UpdateSecret",
        "summary": "Updates the attributes of the latest version of a specified secret in a given Key Vault.",
        "description": "The UPDATE operation changes specified attributes of an existing stored secret. Attributes that are not specified in the request are left unchanged. The value of a secret itself cannot be changed. This operation requires the secrets/set permission.",
        "parameters": [
          {
            "$ref": "#/parameters/SecretName"
          },
          {
            "name": "parameters",
            "in": "body",
            "required": true,
            "x-ms-client-flatten": true,
            "schema": {
              "$ref": "#/definitions/SecretUpdateParametersWithRotationPolicy"
            },
            "description": "The parameters for update secret operation."
          },
          {
            "$ref": "#/parameters/ApiVersionParameter"
          }
        ],
        "responses": {
          "200": {
            "description": "The updated secret.",
            "schema": {
              "$ref": "#/definitions/SecretBundleWithRotationPolicy"
            }
          },
          "default": {
            "description": "Key Vault error response describing why the operation failed.",
            "schema": {
              "$ref": "common.json#/definitions/KeyVaultError"
            }
          }
        },
        "x-ms-examples": {
          "UpdateSecret": {
            "$ref": "./examples/UpdateSecretWithRotationPolicy-example.json"
          }
        }
      }
    },
    "/secrets/{secret-name}/{secret-version}": {
      "patch": {
        "tags": [
          "Secrets"
        ],
        "operationId": "UpdateSecret",
        "summary": "Updates the attributes associated with a specified secret in a given Key Vault.",
        "description": "The UPDATE operation changes specified attributes of an existing stored secret. Attributes that are not specified in the request are left unchanged. The value of a secret itself cannot be changed. This operation requires the secrets/set permission.",
        "parameters": [
          {
            "$ref": "#/parameters/SecretName"
          },
          {
            "name": "secret-version",
            "in": "path",
            "required": true,
            "type": "string",
            "description": "The version of the secret."
          },
          {
            "name": "parameters",
            "in": "body",
            "required": true,
            "x-ms-client-flatten": true,
            "schema": {
              "$ref": "#/definitions/SecretUpdateParameters"
            },
            "description": "The parameters for update secret operation."
          },
          {
            "$ref": "#/parameters/ApiVersionParameter"
          }
        ],
        "responses": {
          "200": {
            "description": "The updated secret.",
            "schema": {
              "$ref": "#/definitions/SecretBundle"
            }
          },
          "default": {
            "description": "Key Vault error response describing why the operation failed.",
            "schema": {
              "$ref": "common.json#/definitions/KeyVaultError"
            }
          }
        },
        "x-ms-examples": {
          "UpdateSecret": {
            "$ref": "./examples/UpdateSecret-example.json"
          }
        }
      },
      "get": {
        "tags": [
          "Secrets"
        ],
        "operationId": "GetSecret",
        "summary": "Get a specified secret from a given Key Vault.",
        "description": "The GET operation is applicable to any secret stored in Azure Key Vault. This operation requires the secrets/get permission.",
        "parameters": [
          {
            "$ref": "#/parameters/SecretName"
          },
          {
            "name": "secret-version",
            "in": "path",
            "required": false,
            "type": "string",
            "description": "The version of the secret. This URI fragment is optional. If not specified, the latest version of the secret is returned."
          },
          {
            "$ref": "#/parameters/ApiVersionParameter"
          }
        ],
        "responses": {
          "200": {
            "description": "The retrieved secret.",
            "schema": {
              "$ref": "#/definitions/SecretBundleWithRotationPolicy"
            }
          },
          "default": {
            "description": "Key Vault error response describing why the operation failed.",
            "schema": {
              "$ref": "common.json#/definitions/KeyVaultError"
            }
          }
        },
        "x-ms-examples": {
          "GetSecret": {
            "$ref": "./examples/GetSecret-example.json"
          }
        }
      }
    },
    "/secrets": {
      "get": {
        "tags": [
          "Secrets"
        ],
        "operationId": "GetSecrets",
        "summary": "List secrets in a specified Key Vault.",
        "description": "The Get Secrets operation is applicable to the entire vault. However, only the base secret identifier and its attributes are provided in the response. Individual secret versions are not listed in the response. This operation requires the secrets/list permission.",
        "parameters": [
          {
            "name": "maxresults",
            "in": "query",
            "required": false,
            "type": "integer",
            "format": "int32",
            "minimum": 1,
            "maximum": 25,
            "description": "Maximum number of results to return in a page. If not specified, the service will return up to 25 results."
          },
          {
            "$ref": "#/parameters/ApiVersionParameter"
          }
        ],
        "responses": {
          "200": {
            "description": "A response message containing a list of secrets in the vault along with a link to the next page of secrets.",
            "schema": {
              "$ref": "#/definitions/SecretListResult"
            }
          },
          "default": {
            "description": "Key Vault error response describing why the operation failed.",
            "schema": {
              "$ref": "common.json#/definitions/KeyVaultError"
            }
          }
        },
        "x-ms-pageable": {
          "nextLinkName": "nextLink"
        },
        "x-ms-examples": {
          "GetSecrets": {
            "$ref": "./examples/GetSecrets-example.json"
          }
        }
      }
    },
    "/secrets/{secret-name}/versions": {
      "get": {
        "tags": [
          "Secrets"
        ],
        "operationId": "GetSecretVersions",
        "summary": "List all versions of the specified secret.",
        "description": "The full secret identifier and attributes are provided in the response. No values are returned for the secrets. This operations requires the secrets/list permission.",
        "parameters": [
          {
            "$ref": "#/parameters/SecretName"
          },
          {
            "name": "maxresults",
            "in": "query",
            "required": false,
            "type": "integer",
            "format": "int32",
            "minimum": 1,
            "maximum": 25,
            "description": "Maximum number of results to return in a page. If not specified, the service will return up to 25 results."
          },
          {
            "$ref": "#/parameters/ApiVersionParameter"
          }
        ],
        "responses": {
          "200": {
            "description": "A response message containing a list of secrets along with a link to the next page of secrets.",
            "schema": {
              "$ref": "#/definitions/SecretListResult"
            }
          },
          "default": {
            "description": "Key Vault error response describing why the operation failed.",
            "schema": {
              "$ref": "common.json#/definitions/KeyVaultError"
            }
          }
        },
        "x-ms-pageable": {
          "nextLinkName": "nextLink"
        },
        "x-ms-examples": {
          "GetSecretVersions": {
            "$ref": "./examples/GetSecretVersions-example.json"
          }
        }
      }
    },
    "/deletedsecrets": {
      "get": {
        "tags": [
          "DeletedSecrets"
        ],
        "operationId": "GetDeletedSecrets",
        "summary": "Lists deleted secrets for the specified vault.",
        "description": "The Get Deleted Secrets operation returns the secrets that have been deleted for a vault enabled for soft-delete. This operation requires the secrets/list permission.",
        "parameters": [
          {
            "name": "maxresults",
            "in": "query",
            "required": false,
            "type": "integer",
            "format": "int32",
            "minimum": 1,
            "maximum": 25,
            "description": "Maximum number of results to return in a page. If not specified the service will return up to 25 results."
          },
          {
            "$ref": "#/parameters/ApiVersionParameter"
          }
        ],
        "responses": {
          "200": {
            "description": "A response message containing a list of deleted secrets in the vault, along with a link to the next page of deleted secrets.",
            "schema": {
              "$ref": "#/definitions/DeletedSecretListResult"
            }
          },
          "default": {
            "description": "Key Vault error response describing why the operation failed.",
            "schema": {
              "$ref": "common.json#/definitions/KeyVaultError"
            }
          }
        },
        "x-ms-pageable": {
          "nextLinkName": "nextLink"
        },
        "x-ms-examples": {
          "GetDeletedSecrets": {
            "$ref": "./examples/GetDeletedSecrets-example.json"
          }
        }
      }
    },
    "/deletedsecrets/{secret-name}": {
      "get": {
        "tags": [
          "DeletedSecrets"
        ],
        "operationId": "GetDeletedSecret",
        "summary": "Gets the specified deleted secret.",
        "description": "The Get Deleted Secret operation returns the specified deleted secret along with its attributes. This operation requires the secrets/get permission.",
        "parameters": [
          {
            "$ref": "#/parameters/SecretName"
          },
          {
            "$ref": "#/parameters/ApiVersionParameter"
          }
        ],
        "responses": {
          "200": {
            "description": "A secret bundle of the secret and its attributes.",
            "schema": {
              "$ref": "#/definitions/DeletedSecretBundle"
            }
          },
          "default": {
            "description": "Key Vault error response describing why the operation failed.",
            "schema": {
              "$ref": "common.json#/definitions/KeyVaultError"
            }
          }
        },
        "x-ms-examples": {
          "GetDeletedSecret": {
            "$ref": "./examples/GetDeletedSecret-example.json"
          }
        }
      },
      "delete": {
        "tags": [
          "DeletedSecrets"
        ],
        "operationId": "PurgeDeletedSecret",
        "summary": "Permanently deletes the specified secret.",
        "description": "The purge deleted secret operation removes the secret permanently, without the possibility of recovery. This operation can only be enabled on a soft-delete enabled vault. This operation requires the secrets/purge permission.",
        "parameters": [
          {
            "$ref": "#/parameters/SecretName"
          },
          {
            "$ref": "#/parameters/ApiVersionParameter"
          }
        ],
        "responses": {
          "204": {
            "description": "No content signaling that the secret was purged forever."
          },
          "default": {
            "description": "Key Vault error response describing why the operation failed.",
            "schema": {
              "$ref": "common.json#/definitions/KeyVaultError"
            }
          }
        },
        "x-ms-examples": {
          "PurgeDeletedSecret": {
            "$ref": "./examples/PurgeDeletedSecret-example.json"
          }
        }
      }
    },
    "/deletedsecrets/{secret-name}/recover": {
      "post": {
        "tags": [
          "DeletedSecrets"
        ],
        "operationId": "RecoverDeletedSecret",
        "summary": "Recovers the deleted secret to the latest version.",
        "description": "Recovers the deleted secret in the specified vault. This operation can only be performed on a soft-delete enabled vault. This operation requires the secrets/recover permission.",
        "parameters": [
          {
            "$ref": "#/parameters/SecretName"
          },
          {
            "$ref": "#/parameters/ApiVersionParameter"
          }
        ],
        "responses": {
          "200": {
            "description": "A Secret bundle of the original secret and its attributes.",
            "schema": {
              "$ref": "#/definitions/SecretBundle"
            }
          },
          "default": {
            "description": "Key Vault error response describing why the operation failed.",
            "schema": {
              "$ref": "common.json#/definitions/KeyVaultError"
            }
          }
        },
        "x-ms-examples": {
          "RecoverDeletedSecret": {
            "$ref": "./examples/RecoverDeletedSecret-example.json"
          }
        }
      }
    },
    "/secrets/{secret-name}/backup": {
      "post": {
        "tags": [
          "Secrets"
        ],
        "operationId": "BackupSecret",
        "summary": "Backs up the specified secret.",
        "description": "Requests that a backup of the specified secret be downloaded to the client. All versions of the secret will be downloaded. This operation requires the secrets/backup permission.",
        "parameters": [
          {
            "$ref": "#/parameters/SecretName"
          },
          {
            "$ref": "#/parameters/ApiVersionParameter"
          }
        ],
        "responses": {
          "200": {
            "description": "The backup blob containing the backed up secret.",
            "schema": {
              "$ref": "#/definitions/BackupSecretResult"
            }
          },
          "default": {
            "description": "Key Vault error response describing why the operation failed.",
            "schema": {
              "$ref": "common.json#/definitions/KeyVaultError"
            }
          }
        },
        "x-ms-examples": {
          "BackupSecret": {
            "$ref": "./examples/BackupSecret-example.json"
          }
        }
      }
    },
    "/secrets/restore": {
      "post": {
        "tags": [
          "Secrets"
        ],
        "operationId": "RestoreSecret",
        "summary": "Restores a backed up secret to a vault.",
        "description": "Restores a backed up secret, and all its versions, to a vault. This operation requires the secrets/restore permission.",
        "parameters": [
          {
            "name": "parameters",
            "in": "body",
            "required": true,
            "x-ms-client-flatten": true,
            "schema": {
              "$ref": "#/definitions/SecretRestoreParameters"
            },
            "description": "The parameters to restore the secret."
          },
          {
            "$ref": "#/parameters/ApiVersionParameter"
          }
        ],
        "responses": {
          "200": {
            "description": "Restored secret bundle in the vault.",
            "schema": {
              "$ref": "#/definitions/SecretBundle"
            }
          },
          "default": {
            "description": "Key Vault error response describing why the operation failed.",
            "schema": {
              "$ref": "common.json#/definitions/KeyVaultError"
            }
          }
        },
        "x-ms-examples": {
          "RestoreSecret": {
            "$ref": "./examples/RestoreSecret-example.json"
          }
        }
      }
    },
    "/secrets/{secret-name}/rotate": {
      "post": {
        "tags": [
          "Secrets"
        ],
        "operationId": "RotateSecret",
        "summary": "Creates a new secret version, stores it, then returns secret value, attributes to the client.",
        "description": "The operation will rotate the secret based on the secret rotation policy. It requires the secrets/rotate permission.",
        "parameters": [
          {
            "$ref": "#/parameters/SecretName"
          },
          {
            "$ref": "#/parameters/ApiVersionParameter"
          }
        ],
        "responses": {
          "200": {
            "description": "A secret bundle containing the result of the rotate secret request.",
            "schema": {
              "$ref": "#/definitions/SecretBundle"
            }
          },
          "default": {
            "description": "Key Vault error response describing why the operation failed.",
            "schema": {
              "$ref": "common.json#/definitions/KeyVaultError"
            }
          }
        },
        "x-ms-examples": {
          "Rotate key": {
            "$ref": "./examples/RotateSecret-example.json"
          }
        }
      }
    }
  },
  "definitions": {
    "SecretBundle": {
      "properties": {
        "value": {
          "type": "string",
          "description": "The secret value."
        },
        "id": {
          "type": "string",
          "description": "The secret id."
        },
        "contentType": {
          "type": "string",
          "description": "The content type of the secret."
        },
        "attributes": {
          "$ref": "#/definitions/SecretAttributes",
          "description": "The secret management attributes."
        },
        "tags": {
          "type": "object",
          "additionalProperties": {
            "type": "string"
          },
          "description": "Application specific metadata in the form of key-value pairs."
        },
        "kid": {
          "type": "string",
          "readOnly": true,
          "description": "If this is a secret backing a KV certificate, then this field specifies the corresponding key backing the KV certificate."
        },
        "managed": {
          "type": "boolean",
          "readOnly": true,
<<<<<<< HEAD
          "description": "True if the secret's lifetime is managed by Key Vault. If this is a secret backing a certificate, then managed will be true."
        }
      },
      "description": "A secret consisting of a value, id and its attributes."
    },
    "SecretBundleWithRotationPolicy": {
      "allOf": [
        {
          "$ref": "#/definitions/SecretBundle"
        }
      ],
      "properties": {        
        "rotationPolicy": {
          "$ref": "#/definitions/SecretRotationPolicy",
          "x-nullable": true,
          "description": "The auto rotation configuration for secret. It would be returned only when requesting /secrets/{secret-name} (getting latest version) "
=======
          "description": "True if the secret's lifetime is managed by key vault. If this is a secret backing a certificate, then managed will be true."
        },
        "entityId": {
          "type": "string",
          "readOnly": true,
          "description": "The system-generated ID for this secret."
>>>>>>> 81e4d601
        }
      },
      "description": "A secret consisting of a value, id and its attributes."
    },
    "SecretItem": {
      "properties": {
        "id": {
          "type": "string",
          "description": "Secret identifier."
        },
        "attributes": {
          "$ref": "#/definitions/SecretAttributes",
          "description": "The secret management attributes."
        },
        "tags": {
          "type": "object",
          "additionalProperties": {
            "type": "string"
          },
          "description": "Application specific metadata in the form of key-value pairs."
        },
        "contentType": {
          "type": "string",
          "description": "Type of the secret value such as a password."
        },
        "managed": {
          "type": "boolean",
          "readOnly": true,
<<<<<<< HEAD
          "description": "True if the secret's lifetime is managed by Key Vault. If this is a key backing a certificate, then managed will be true."
=======
          "description": "True if the secret's lifetime is managed by key vault. If this is a key backing a certificate, then managed will be true."
        },
        "entityId": {
          "type": "string",
          "readOnly": true,
          "description": "The system-generated ID for this secret."
>>>>>>> 81e4d601
        }
      },
      "description": "The secret item containing secret metadata."
    },
    "DeletedSecretBundle": {
      "allOf": [
        {
          "$ref": "#/definitions/SecretBundle"
        }
      ],
      "properties": {
        "recoveryId": {
          "type": "string",
          "description": "The url of the recovery object, used to identify and recover the deleted secret."
        },
        "scheduledPurgeDate": {
          "type": "integer",
          "format": "unixtime",
          "readOnly": true,
          "description": "The time when the secret is scheduled to be purged, in UTC"
        },
        "deletedDate": {
          "type": "integer",
          "format": "unixtime",
          "readOnly": true,
          "description": "The time when the secret was deleted, in UTC"
        }
      },
      "description": "A Deleted Secret consisting of its previous id, attributes and its tags, as well as information on when it will be purged."
    },
    "DeletedSecretItem": {
      "allOf": [
        {
          "$ref": "#/definitions/SecretItem"
        }
      ],
      "properties": {
        "recoveryId": {
          "type": "string",
          "description": "The url of the recovery object, used to identify and recover the deleted secret."
        },
        "scheduledPurgeDate": {
          "type": "integer",
          "format": "unixtime",
          "readOnly": true,
          "description": "The time when the secret is scheduled to be purged, in UTC"
        },
        "deletedDate": {
          "type": "integer",
          "format": "unixtime",
          "readOnly": true,
          "description": "The time when the secret was deleted, in UTC"
        }
      },
      "description": "The deleted secret item containing metadata about the deleted secret."
    },
    "SecretAttributes": {
      "allOf": [
        {
          "$ref": "common.json#/definitions/Attributes"
        }
      ],
      "properties": {
        "recoverableDays": {
          "type": "integer",
          "format": "int32",
          "readOnly": true,
          "description": "softDelete data retention days. Value should be >=7 and <=90 when softDelete enabled, otherwise 0."
        },
        "recoveryLevel": {
          "type": "string",
          "description": "Reflects the deletion recovery level currently in effect for secrets in the current vault. If it contains 'Purgeable', the secret can be permanently deleted by a privileged user; otherwise, only the system can purge the secret, at the end of the retention interval.",
          "enum": [
            "Purgeable",
            "Recoverable+Purgeable",
            "Recoverable",
            "Recoverable+ProtectedSubscription",
            "CustomizedRecoverable+Purgeable",
            "CustomizedRecoverable",
            "CustomizedRecoverable+ProtectedSubscription"
          ],
          "x-ms-enum": {
            "name": "DeletionRecoveryLevel",
            "modelAsString": true,
            "values": [
              {
                "value": "Purgeable",
                "description": "Denotes a vault state in which deletion is an irreversible operation, without the possibility for recovery. This level corresponds to no protection being available against a Delete operation; the data is irretrievably lost upon accepting a Delete operation at the entity level or higher (vault, resource group, subscription etc.)"
              },
              {
                "value": "Recoverable+Purgeable",
                "description": "Denotes a vault state in which deletion is recoverable, and which also permits immediate and permanent deletion (i.e. purge). This level guarantees the recoverability of the deleted entity during the retention interval (90 days), unless a Purge operation is requested, or the subscription is cancelled. System wil permanently delete it after 90 days, if not recovered"
              },
              {
                "value": "Recoverable",
                "description": "Denotes a vault state in which deletion is recoverable without the possibility for immediate and permanent deletion (i.e. purge). This level guarantees the recoverability of the deleted entity during the retention interval(90 days) and while the subscription is still available. System wil permanently delete it after 90 days, if not recovered"
              },
              {
                "value": "Recoverable+ProtectedSubscription",
                "description": "Denotes a vault and subscription state in which deletion is recoverable within retention interval (90 days), immediate and permanent deletion (i.e. purge) is not permitted, and in which the subscription itself  cannot be permanently canceled. System wil permanently delete it after 90 days, if not recovered"
              },
              {
                "value": "CustomizedRecoverable+Purgeable",
                "description": "Denotes a vault state in which deletion is recoverable, and which also permits immediate and permanent deletion (i.e. purge when 7<= SoftDeleteRetentionInDays < 90). This level guarantees the recoverability of the deleted entity during the retention interval, unless a Purge operation is requested, or the subscription is cancelled."
              },
              {
                "value": "CustomizedRecoverable",
                "description": "Denotes a vault state in which deletion is recoverable without the possibility for immediate and permanent deletion (i.e. purge when 7<= SoftDeleteRetentionInDays < 90).This level guarantees the recoverability of the deleted entity during the retention interval and while the subscription is still available."
              },
              {
                "value": "CustomizedRecoverable+ProtectedSubscription",
                "description": "Denotes a vault and subscription state in which deletion is recoverable, immediate and permanent deletion (i.e. purge) is not permitted, and in which the subscription itself cannot be permanently canceled when 7<= SoftDeleteRetentionInDays < 90. This level guarantees the recoverability of the deleted entity during the retention interval, and also reflects the fact that the subscription itself cannot be cancelled."
              }
            ]
          },
          "readOnly": true,
          "x-nullable": false
        }
      },
      "description": "The secret management attributes."
    },
    "SecretRestoreParameters": {
      "properties": {
        "value": {
          "type": "string",
          "x-ms-client-name": "secretBundleBackup",
          "format": "base64url",
          "description": "The backup blob associated with a secret bundle."
        }
      },
      "description": "The secret restore parameters.",
      "required": [
        "value"
      ]
    },
    "SecretProperties": {
      "properties": {
        "contentType": {
          "type": "string",
          "description": "The media type (MIME type)."
        }
      },
      "description": "Properties of the key backing a certificate."
    },
    "SecretSetParameters": {
      "properties": {
        "value": {
          "type": "string",
          "x-nullable": true,
          "description": "The value of the secret."
        },
        "tags": {
          "type": "object",
          "additionalProperties": {
            "type": "string"
          },
          "description": "Application specific metadata in the form of key-value pairs."
        },
        "contentType": {
          "type": "string",
          "description": "Type of the secret value such as a password."
        },
        "attributes": {
          "x-ms-client-name": "secretAttributes",
          "$ref": "#/definitions/SecretAttributes",
          "description": "The secret management attributes."
        },
        "rotationPolicy": {
          "$ref": "#/definitions/SecretRotationPolicy",
          "x-nullable": true,
          "description": "Auto rotation policy for a secret."
        }
      },
      "description": "The secret set parameters.",
      "required": [
        "value"
      ]
    },
    "SecretUpdateParameters": {          
      "properties": {
        "contentType": {
          "type": "string",
          "description": "Type of the secret value such as a password."
        },
        "attributes": {
          "x-ms-client-name": "secretAttributes",
          "$ref": "#/definitions/SecretAttributes",
          "description": "The secret management attributes."
        },
        "tags": {
          "type": "object",
          "additionalProperties": {
            "type": "string"
          },
          "description": "Application specific metadata in the form of key-value pairs."
        }
      },
      "description": "The secret update parameters."
    },
    "SecretUpdateParametersWithRotationPolicy": {
      "allOf": [
        {
          "$ref": "#/definitions/SecretSetParameters"
        }
      ],  
      "properties": {
        "rotationPolicy": {
          "$ref": "#/definitions/SecretRotationPolicy",
          "x-nullable": true,
          "description": "Auto rotation policy for a secret."
        }
      },
      "description": "The secret update parameters."
    },
    "SecretListResult": {
      "properties": {
        "value": {
          "type": "array",
          "items": {
            "$ref": "#/definitions/SecretItem"
          },
          "readOnly": true,
          "description": "A response message containing a list of secrets in the Key Vault along with a link to the next page of secrets."
        },
        "nextLink": {
          "type": "string",
          "readOnly": true,
          "description": "The URL to get the next set of secrets."
        }
      },
      "description": "The secret list result."
    },
    "DeletedSecretListResult": {
      "properties": {
        "value": {
          "type": "array",
          "items": {
            "$ref": "#/definitions/DeletedSecretItem"
          },
          "readOnly": true,
          "description": "A response message containing a list of the deleted secrets in the vault along with a link to the next page of deleted secrets"
        },
        "nextLink": {
          "type": "string",
          "readOnly": true,
          "description": "The URL to get the next set of deleted secrets."
        }
      },
      "description": "The deleted secret list result"
    },
    "BackupSecretResult": {
      "properties": {
        "value": {
          "type": "string",
          "format": "base64url",
          "readOnly": true,
          "description": "The backup blob containing the backed up secret."
        }
      },
      "description": "The backup secret result, containing the backup blob."
    },
    "SecretRotationPolicy": {
      "properties": {
        "id": {
          "type": "string",
          "description": "The secret rotation policy id.",
          "readOnly": true
        },
        "lifetimeActions": {
          "type": "array",
          "items": {
            "$ref": "common.json#/definitions/LifetimeActions"
          },
          "description": "Actions that will be performed by Key Vault over the lifetime of a secret. For preview, lifetimeActions can only have two items at maximum: one for rotate, one for notify. Notification time would be default to 30 days before expiry and it is not configurable."
        },
        "attributes": {
          "$ref": "#/definitions/SecretRotationPolicyAttributes",
          "description": "The secret rotation policy attributes."
        },
        "autoRotationEnabled": {
          "type": "boolean",
          "description": "Secret auto rotation would be enabled if set to be true. Otherwise, it would be false."
        },
        "providerType": {
          "type": "string",
          "description": "String value which defines the used provider."
        },
        "providerSettings": {
          "type": "object",
          "additionalProperties": {
            "type": "string"
          },
          "description": "Provider settings in the form of key/value pairs."
        },
        "autoRotationSettings": {
          "type": "object",
          "additionalProperties": {
            "type": "string"
          },
          "description": "Secret autorotation settings in the form of key/value pairs."
        }
      },
      "description": "Auto rotation policy for a secret."
    },
    "SecretRotationPolicyAttributes": {
      "properties": {
        "validityPeriod": {
          "type": "string",
          "description": "The validity Period will be applied on the new key version. It should be at least 28 days. It will be in ISO 8601 Format. Examples: 90 days: P90D, 3 months: P3M, 48 hours: PT48H, 1 year and 10 days: P1Y10D"
        },
        "created": {
          "type": "integer",
          "format": "unixtime",
          "readOnly": true,
          "description": "The key rotation policy created time in UTC."
        },
        "updated": {
          "type": "integer",
          "format": "unixtime",
          "readOnly": true,
          "description": "The key rotation policy's last updated time in UTC."
        }
      },
      "description": "The key rotation policy attributes."
    }
  },
  "parameters": {
    "ApiVersionParameter": {
      "name": "api-version",
      "in": "query",
      "required": true,
      "type": "string",
      "description": "Client API version."
    },
    "SecretName":{
      "name": "secret-name",
      "in": "path",
      "required": true,
      "type": "string",
      "pattern": "^[0-9a-zA-Z-]+$",
      "description": "The name of the secret."
    }
  }
}<|MERGE_RESOLUTION|>--- conflicted
+++ resolved
@@ -653,31 +653,12 @@
         "managed": {
           "type": "boolean",
           "readOnly": true,
-<<<<<<< HEAD
-          "description": "True if the secret's lifetime is managed by Key Vault. If this is a secret backing a certificate, then managed will be true."
-        }
-      },
-      "description": "A secret consisting of a value, id and its attributes."
-    },
-    "SecretBundleWithRotationPolicy": {
-      "allOf": [
-        {
-          "$ref": "#/definitions/SecretBundle"
-        }
-      ],
-      "properties": {        
-        "rotationPolicy": {
-          "$ref": "#/definitions/SecretRotationPolicy",
-          "x-nullable": true,
-          "description": "The auto rotation configuration for secret. It would be returned only when requesting /secrets/{secret-name} (getting latest version) "
-=======
           "description": "True if the secret's lifetime is managed by key vault. If this is a secret backing a certificate, then managed will be true."
         },
         "entityId": {
           "type": "string",
           "readOnly": true,
           "description": "The system-generated ID for this secret."
->>>>>>> 81e4d601
         }
       },
       "description": "A secret consisting of a value, id and its attributes."
@@ -706,16 +687,12 @@
         "managed": {
           "type": "boolean",
           "readOnly": true,
-<<<<<<< HEAD
-          "description": "True if the secret's lifetime is managed by Key Vault. If this is a key backing a certificate, then managed will be true."
-=======
           "description": "True if the secret's lifetime is managed by key vault. If this is a key backing a certificate, then managed will be true."
         },
         "entityId": {
           "type": "string",
           "readOnly": true,
           "description": "The system-generated ID for this secret."
->>>>>>> 81e4d601
         }
       },
       "description": "The secret item containing secret metadata."

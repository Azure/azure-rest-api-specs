--- conflicted
+++ resolved
@@ -2086,7 +2086,6 @@
       },
       "description": "The backup key result, containing the backup blob."
     },
-<<<<<<< HEAD
     "KeyRotationPolicy": {
       "properties": {
         "id": {
@@ -2163,14 +2162,9 @@
     },
     "KeyRotationPolicyAttributes": {
       "properties": {
-        "rotationEnabled": {
-          "type": "boolean",
-          "default": false,
-          "description": "Determines whether key auto rotation is enabled."
-        },
-        "rotationTime": {
-          "type": "string",
-          "description": "Time to attempt rotate. Format examples: 90 days: 90D, 3 months: 3M, 48 hours: 48H, 1 year and 10 days: 1Y10D"
+        "expirationTime": {
+          "type": "string",
+          "description": "The expiration time duration to be applied on the new key version. It will be in ISO 8601 Format. Examples: 90 days: P90D, 3 months: P3M, 48 hours: PT48H, 1 year and 10 days: P1Y10D"
         },
         "created": {
           "type": "integer",
@@ -2186,7 +2180,7 @@
         }
       },
       "description": "The key rotation policy attributes."
-=======
+    },
     "KeyReleaseResult": {
       "properties": {
         "value": {
@@ -2197,7 +2191,6 @@
         }
       },
       "description": "The release result, containing the released key blob."
->>>>>>> f3175113
     }
   },
   "parameters": {

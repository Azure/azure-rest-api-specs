--- conflicted
+++ resolved
@@ -18,12 +18,7 @@
 
 ```yaml $(multiapi)
 batch:
-<<<<<<< HEAD
-  - tag: package-7.1-preview
-=======
-  - tag: package-7.2-preview
   - tag: package-7.1
->>>>>>> de527c77
   - tag: package-7.0
   - tag: package-2016-10
   - multiapiscript: true
@@ -48,16 +43,10 @@
 
 These settings apply only when `--tag=package-7.1 --python` is specified on the command line.
 
-<<<<<<< HEAD
-``` yaml $(tag) == 'package-7.1-preview'
-namespace: azure.keyvault.v7_1
-output-folder: $(python-sdks-folder)/keyvault/azure-keyvault/azure/keyvault/v7_1_preview
-=======
 ``` yaml $(tag) == 'package-7.1' && $(python)
 python:
   namespace: azure.keyvault.v7_1
-  output-folder: $(python-sdks-folder)/keyvault/azure-keyvault/azure/keyvault/v7_1_preview
->>>>>>> de527c77
+  output-folder: $(python-sdks-folder)/keyvault/azure-keyvault/azure/keyvault/v7_1
 ```
 
 ### Tag: package-7.0 and python

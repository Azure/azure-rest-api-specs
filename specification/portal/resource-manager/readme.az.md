## AZ

These settings apply only when `--az` is specified on the command line.

``` yaml $(az)
az:
  extensions: portal
  namespace: azure.mgmt.portal
  package-name: azure-mgmt-portal
<<<<<<< HEAD
python-sdk-output-folder: "$(output-folder)/azext_portal/vendored_sdks/portal"
=======
az-output-folder: $(azure-cli-extension-folder)/src/portal
python-sdk-output-folder: "$(az-output-folder)/azext_portal/vendored_sdks/portal"
>>>>>>> b6711693
  
#cli:
#    cli-directive:
#      directive on operationGroup
#       - select: 'operationGroup'
#         where:
#             operationGroup: 'operations'
#         hidden: true
#       - where:
#             parameter: location
#         required: true

```<|MERGE_RESOLUTION|>--- conflicted
+++ resolved
@@ -7,22 +7,7 @@
   extensions: portal
   namespace: azure.mgmt.portal
   package-name: azure-mgmt-portal
-<<<<<<< HEAD
-python-sdk-output-folder: "$(output-folder)/azext_portal/vendored_sdks/portal"
-=======
 az-output-folder: $(azure-cli-extension-folder)/src/portal
 python-sdk-output-folder: "$(az-output-folder)/azext_portal/vendored_sdks/portal"
->>>>>>> b6711693
-  
-#cli:
-#    cli-directive:
-#      directive on operationGroup
-#       - select: 'operationGroup'
-#         where:
-#             operationGroup: 'operations'
-#         hidden: true
-#       - where:
-#             parameter: location
-#         required: true
 
 ```
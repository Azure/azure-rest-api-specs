## Node.js

These settings apply only when `--nodejs` is specified on the command line.
Please also specify `--node-sdks-folder=<path to root folder of your azure-sdk-for-node clone>`.

``` yaml $(nodejs)
nodejs:
  azure-arm: true
  package-name: azure-arm-batchai
<<<<<<< HEAD
  package-version: 2.0.2
=======
>>>>>>> 65f87146
  output-folder: $(node-sdks-folder)/lib/services/batchaiManagement
  payload-flattening-threshold: 1
  generate-license-txt: true
  generate-package-json: true
  generate-readme-md: true
```<|MERGE_RESOLUTION|>--- conflicted
+++ resolved
@@ -7,10 +7,6 @@
 nodejs:
   azure-arm: true
   package-name: azure-arm-batchai
-<<<<<<< HEAD
-  package-version: 2.0.2
-=======
->>>>>>> 65f87146
   output-folder: $(node-sdks-folder)/lib/services/batchaiManagement
   payload-flattening-threshold: 1
   generate-license-txt: true

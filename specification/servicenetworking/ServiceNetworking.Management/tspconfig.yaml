--- conflicted
+++ resolved
@@ -52,9 +52,4 @@
     flavor: azure
     package-dir: "Azure.ResourceManager.ServiceNetworking"
     clear-output-folder: true
-<<<<<<< HEAD
-    use-write-core: true
     namespace: "{package-dir}"
-=======
-    namespace: "{package-dir}"
->>>>>>> 84eef183

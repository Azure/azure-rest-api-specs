{
  "swagger": "2.0",
  "info": {
    "version": "2018-09-15",
    "title": "DevTestLabsClient",
    "description": "The DevTest Labs Client."
  },
  "host": "management.azure.com",
  "schemes": [
    "https"
  ],
  "consumes": [
    "application/json"
  ],
  "produces": [
    "application/json"
  ],
  "paths": {
    "/providers/Microsoft.DevTestLab/operations": {
      "get": {
        "tags": [
          "ProviderOperations"
        ],
        "description": "Result of the request to list REST API operations",
        "operationId": "ProviderOperations_List",
        "parameters": [
          {
            "$ref": "#/parameters/api-version"
          }
        ],
        "responses": {
          "200": {
            "description": "Success",
            "schema": {
              "$ref": "#/definitions/ProviderOperationResult"
            }
          },
          "default": {
            "description": "BadRequest",
            "schema": {
              "$ref": "#/definitions/CloudError"
            }
          }
        },
        "x-ms-examples": {
          "ProviderOperations_List": {
            "$ref": "./examples/ProviderOperations_List.json"
          }
        },
        "x-ms-pageable": {
          "nextLinkName": "nextLink"
        }
      }
    },
    "/subscriptions/{subscriptionId}/providers/Microsoft.DevTestLab/labs": {
      "get": {
        "tags": [
          "Labs"
        ],
        "description": "List labs in a subscription.",
        "operationId": "Labs_ListBySubscription",
        "parameters": [
          {
            "$ref": "#/parameters/subscriptionId"
          },
          {
            "name": "$expand",
            "in": "query",
            "description": "Specify the $expand query. Example: 'properties($select=defaultStorageAccount)'",
            "type": "string"
          },
          {
            "name": "$filter",
            "in": "query",
            "description": "The filter to apply to the operation. Example: '$filter=contains(name,'myName')",
            "type": "string"
          },
          {
            "name": "$top",
            "in": "query",
            "description": "The maximum number of resources to return from the operation. Example: '$top=10'",
            "type": "integer",
            "format": "int32"
          },
          {
            "name": "$orderby",
            "in": "query",
            "description": "The ordering expression for the results, using OData notation. Example: '$orderby=name desc'",
            "type": "string"
          },
          {
            "$ref": "#/parameters/api-version"
          }
        ],
        "responses": {
          "200": {
            "description": "OK",
            "schema": {
              "$ref": "#/definitions/LabList"
            }
          },
          "default": {
            "description": "BadRequest",
            "schema": {
              "$ref": "#/definitions/CloudError"
            }
          }
        },
        "x-ms-pageable": {
          "nextLinkName": "nextLink"
        },
        "x-ms-odata": "#/definitions/Lab",
        "x-ms-examples": {
          "Labs_ListBySubscription": {
            "$ref": "./examples/Labs_ListBySubscription.json"
          }
        }
      }
    },
    "/subscriptions/{subscriptionId}/providers/Microsoft.DevTestLab/locations/{locationName}/operations/{name}": {
      "get": {
        "tags": [
          "Operations"
        ],
        "description": "Get operation.",
        "operationId": "Operations_Get",
        "parameters": [
          {
            "$ref": "#/parameters/subscriptionId"
          },
          {
            "$ref": "#/parameters/locationName"
          },
          {
            "name": "name",
            "in": "path",
            "description": "The name of the operation.",
            "required": true,
            "type": "string"
          },
          {
            "$ref": "#/parameters/api-version"
          }
        ],
        "responses": {
          "200": {
            "description": "OK",
            "schema": {
              "$ref": "#/definitions/OperationResult"
            }
          },
          "202": {
            "description": "Accepted",
            "schema": {
              "$ref": "#/definitions/OperationResult"
            }
          },
          "default": {
            "description": "BadRequest",
            "schema": {
              "$ref": "#/definitions/CloudError"
            }
          }
        },
        "x-ms-examples": {
          "Operations_Get": {
            "$ref": "./examples/Operations_Get.json"
          }
        }
      }
    },
    "/subscriptions/{subscriptionId}/providers/Microsoft.DevTestLab/schedules": {
      "get": {
        "tags": [
          "GlobalSchedules"
        ],
        "description": "List schedules in a subscription.",
        "operationId": "GlobalSchedules_ListBySubscription",
        "parameters": [
          {
            "$ref": "#/parameters/subscriptionId"
          },
          {
            "name": "$expand",
            "in": "query",
            "description": "Specify the $expand query. Example: 'properties($select=status)'",
            "type": "string"
          },
          {
            "name": "$filter",
            "in": "query",
            "description": "The filter to apply to the operation. Example: '$filter=contains(name,'myName')",
            "type": "string"
          },
          {
            "name": "$top",
            "in": "query",
            "description": "The maximum number of resources to return from the operation. Example: '$top=10'",
            "type": "integer",
            "format": "int32"
          },
          {
            "name": "$orderby",
            "in": "query",
            "description": "The ordering expression for the results, using OData notation. Example: '$orderby=name desc'",
            "type": "string"
          },
          {
            "$ref": "#/parameters/api-version"
          }
        ],
        "responses": {
          "200": {
            "description": "OK",
            "schema": {
              "$ref": "#/definitions/ScheduleList"
            }
          },
          "default": {
            "description": "BadRequest",
            "schema": {
              "$ref": "#/definitions/CloudError"
            }
          }
        },
        "x-ms-pageable": {
          "nextLinkName": "nextLink"
        },
        "x-ms-odata": "#/definitions/Schedule",
        "x-ms-examples": {
          "GlobalSchedules_ListBySubscription": {
            "$ref": "./examples/GlobalSchedules_ListBySubscription.json"
          }
        }
      }
    },
    "/subscriptions/{subscriptionId}/resourceGroups/{resourceGroupName}/providers/Microsoft.DevTestLab/labs": {
      "get": {
        "tags": [
          "Labs"
        ],
        "description": "List labs in a resource group.",
        "operationId": "Labs_ListByResourceGroup",
        "parameters": [
          {
            "$ref": "#/parameters/subscriptionId"
          },
          {
            "$ref": "#/parameters/resourceGroupName"
          },
          {
            "name": "$expand",
            "in": "query",
            "description": "Specify the $expand query. Example: 'properties($select=defaultStorageAccount)'",
            "type": "string"
          },
          {
            "name": "$filter",
            "in": "query",
            "description": "The filter to apply to the operation. Example: '$filter=contains(name,'myName')",
            "type": "string"
          },
          {
            "name": "$top",
            "in": "query",
            "description": "The maximum number of resources to return from the operation. Example: '$top=10'",
            "type": "integer",
            "format": "int32"
          },
          {
            "name": "$orderby",
            "in": "query",
            "description": "The ordering expression for the results, using OData notation. Example: '$orderby=name desc'",
            "type": "string"
          },
          {
            "$ref": "#/parameters/api-version"
          }
        ],
        "responses": {
          "200": {
            "description": "OK",
            "schema": {
              "$ref": "#/definitions/LabList"
            }
          },
          "default": {
            "description": "BadRequest",
            "schema": {
              "$ref": "#/definitions/CloudError"
            }
          }
        },
        "x-ms-pageable": {
          "nextLinkName": "nextLink"
        },
        "x-ms-odata": "#/definitions/Lab",
        "x-ms-examples": {
          "Labs_ListByResourceGroup": {
            "$ref": "./examples/Labs_ListByResourceGroup.json"
          }
        }
      }
    },
    "/subscriptions/{subscriptionId}/resourceGroups/{resourceGroupName}/providers/Microsoft.DevTestLab/labs/{labName}/artifactsources": {
      "get": {
        "tags": [
          "ArtifactSources"
        ],
        "description": "List artifact sources in a given lab.",
        "operationId": "ArtifactSources_List",
        "parameters": [
          {
            "$ref": "#/parameters/subscriptionId"
          },
          {
            "$ref": "#/parameters/resourceGroupName"
          },
          {
            "name": "labName",
            "in": "path",
            "description": "The name of the lab.",
            "required": true,
            "type": "string"
          },
          {
            "name": "$expand",
            "in": "query",
            "description": "Specify the $expand query. Example: 'properties($select=displayName)'",
            "type": "string"
          },
          {
            "name": "$filter",
            "in": "query",
            "description": "The filter to apply to the operation. Example: '$filter=contains(name,'myName')",
            "type": "string"
          },
          {
            "name": "$top",
            "in": "query",
            "description": "The maximum number of resources to return from the operation. Example: '$top=10'",
            "type": "integer",
            "format": "int32"
          },
          {
            "name": "$orderby",
            "in": "query",
            "description": "The ordering expression for the results, using OData notation. Example: '$orderby=name desc'",
            "type": "string"
          },
          {
            "$ref": "#/parameters/api-version"
          }
        ],
        "responses": {
          "200": {
            "description": "OK",
            "schema": {
              "$ref": "#/definitions/ArtifactSourceList"
            }
          },
          "default": {
            "description": "BadRequest",
            "schema": {
              "$ref": "#/definitions/CloudError"
            }
          }
        },
        "x-ms-pageable": {
          "nextLinkName": "nextLink"
        },
        "x-ms-odata": "#/definitions/ArtifactSource",
        "x-ms-examples": {
          "ArtifactSources_List": {
            "$ref": "./examples/ArtifactSources_List.json"
          }
        }
      }
    },
    "/subscriptions/{subscriptionId}/resourceGroups/{resourceGroupName}/providers/Microsoft.DevTestLab/labs/{labName}/artifactsources/{artifactSourceName}/armtemplates": {
      "get": {
        "tags": [
          "ArmTemplates"
        ],
        "description": "List azure resource manager templates in a given artifact source.",
        "operationId": "ArmTemplates_List",
        "parameters": [
          {
            "$ref": "#/parameters/subscriptionId"
          },
          {
            "$ref": "#/parameters/resourceGroupName"
          },
          {
            "name": "labName",
            "in": "path",
            "description": "The name of the lab.",
            "required": true,
            "type": "string"
          },
          {
            "name": "artifactSourceName",
            "in": "path",
            "description": "The name of the artifact source.",
            "required": true,
            "type": "string"
          },
          {
            "name": "$expand",
            "in": "query",
            "description": "Specify the $expand query. Example: 'properties($select=displayName)'",
            "type": "string"
          },
          {
            "name": "$filter",
            "in": "query",
            "description": "The filter to apply to the operation. Example: '$filter=contains(name,'myName')",
            "type": "string"
          },
          {
            "name": "$top",
            "in": "query",
            "description": "The maximum number of resources to return from the operation. Example: '$top=10'",
            "type": "integer",
            "format": "int32"
          },
          {
            "name": "$orderby",
            "in": "query",
            "description": "The ordering expression for the results, using OData notation. Example: '$orderby=name desc'",
            "type": "string"
          },
          {
            "$ref": "#/parameters/api-version"
          }
        ],
        "responses": {
          "200": {
            "description": "OK",
            "schema": {
              "$ref": "#/definitions/ArmTemplateList"
            }
          },
          "default": {
            "description": "BadRequest",
            "schema": {
              "$ref": "#/definitions/CloudError"
            }
          }
        },
        "x-ms-pageable": {
          "nextLinkName": "nextLink"
        },
        "x-ms-odata": "#/definitions/ArmTemplate",
        "x-ms-examples": {
          "ArmTemplates_List": {
            "$ref": "./examples/ArmTemplates_List.json"
          }
        }
      }
    },
    "/subscriptions/{subscriptionId}/resourceGroups/{resourceGroupName}/providers/Microsoft.DevTestLab/labs/{labName}/artifactsources/{artifactSourceName}/armtemplates/{name}": {
      "get": {
        "tags": [
          "ArmTemplates"
        ],
        "description": "Get azure resource manager template.",
        "operationId": "ArmTemplates_Get",
        "parameters": [
          {
            "$ref": "#/parameters/subscriptionId"
          },
          {
            "$ref": "#/parameters/resourceGroupName"
          },
          {
            "name": "labName",
            "in": "path",
            "description": "The name of the lab.",
            "required": true,
            "type": "string"
          },
          {
            "name": "artifactSourceName",
            "in": "path",
            "description": "The name of the artifact source.",
            "required": true,
            "type": "string"
          },
          {
            "name": "name",
            "in": "path",
            "description": "The name of the azure resource manager template.",
            "required": true,
            "type": "string"
          },
          {
            "name": "$expand",
            "in": "query",
            "description": "Specify the $expand query. Example: 'properties($select=displayName)'",
            "type": "string"
          },
          {
            "$ref": "#/parameters/api-version"
          }
        ],
        "responses": {
          "200": {
            "description": "OK",
            "schema": {
              "$ref": "#/definitions/ArmTemplate"
            }
          },
          "default": {
            "description": "BadRequest",
            "schema": {
              "$ref": "#/definitions/CloudError"
            }
          }
        },
        "x-ms-examples": {
          "ArmTemplates_Get": {
            "$ref": "./examples/ArmTemplates_Get.json"
          }
        }
      }
    },
    "/subscriptions/{subscriptionId}/resourceGroups/{resourceGroupName}/providers/Microsoft.DevTestLab/labs/{labName}/artifactsources/{artifactSourceName}/artifacts": {
      "get": {
        "tags": [
          "Artifacts"
        ],
        "description": "List artifacts in a given artifact source.",
        "operationId": "Artifacts_List",
        "parameters": [
          {
            "$ref": "#/parameters/subscriptionId"
          },
          {
            "$ref": "#/parameters/resourceGroupName"
          },
          {
            "name": "labName",
            "in": "path",
            "description": "The name of the lab.",
            "required": true,
            "type": "string"
          },
          {
            "name": "artifactSourceName",
            "in": "path",
            "description": "The name of the artifact source.",
            "required": true,
            "type": "string"
          },
          {
            "name": "$expand",
            "in": "query",
            "description": "Specify the $expand query. Example: 'properties($select=title)'",
            "type": "string"
          },
          {
            "name": "$filter",
            "in": "query",
            "description": "The filter to apply to the operation. Example: '$filter=contains(name,'myName')",
            "type": "string"
          },
          {
            "name": "$top",
            "in": "query",
            "description": "The maximum number of resources to return from the operation. Example: '$top=10'",
            "type": "integer",
            "format": "int32"
          },
          {
            "name": "$orderby",
            "in": "query",
            "description": "The ordering expression for the results, using OData notation. Example: '$orderby=name desc'",
            "type": "string"
          },
          {
            "$ref": "#/parameters/api-version"
          }
        ],
        "responses": {
          "200": {
            "description": "OK",
            "schema": {
              "$ref": "#/definitions/ArtifactList"
            }
          },
          "default": {
            "description": "BadRequest",
            "schema": {
              "$ref": "#/definitions/CloudError"
            }
          }
        },
        "x-ms-pageable": {
          "nextLinkName": "nextLink"
        },
        "x-ms-odata": "#/definitions/Artifact",
        "x-ms-examples": {
          "Artifacts_List": {
            "$ref": "./examples/Artifacts_List.json"
          }
        }
      }
    },
    "/subscriptions/{subscriptionId}/resourceGroups/{resourceGroupName}/providers/Microsoft.DevTestLab/labs/{labName}/artifactsources/{artifactSourceName}/artifacts/{name}": {
      "get": {
        "tags": [
          "Artifacts"
        ],
        "description": "Get artifact.",
        "operationId": "Artifacts_Get",
        "parameters": [
          {
            "$ref": "#/parameters/subscriptionId"
          },
          {
            "$ref": "#/parameters/resourceGroupName"
          },
          {
            "name": "labName",
            "in": "path",
            "description": "The name of the lab.",
            "required": true,
            "type": "string"
          },
          {
            "name": "artifactSourceName",
            "in": "path",
            "description": "The name of the artifact source.",
            "required": true,
            "type": "string"
          },
          {
            "name": "name",
            "in": "path",
            "description": "The name of the artifact.",
            "required": true,
            "type": "string"
          },
          {
            "name": "$expand",
            "in": "query",
            "description": "Specify the $expand query. Example: 'properties($select=title)'",
            "type": "string"
          },
          {
            "$ref": "#/parameters/api-version"
          }
        ],
        "responses": {
          "200": {
            "description": "OK",
            "schema": {
              "$ref": "#/definitions/Artifact"
            }
          },
          "default": {
            "description": "BadRequest",
            "schema": {
              "$ref": "#/definitions/CloudError"
            }
          }
        },
        "x-ms-examples": {
          "Artifacts_Get": {
            "$ref": "./examples/Artifacts_Get.json"
          }
        }
      }
    },
    "/subscriptions/{subscriptionId}/resourceGroups/{resourceGroupName}/providers/Microsoft.DevTestLab/labs/{labName}/artifactsources/{artifactSourceName}/artifacts/{name}/generateArmTemplate": {
      "post": {
        "tags": [
          "Artifacts"
        ],
        "description": "Generates an ARM template for the given artifact, uploads the required files to a storage account, and validates the generated artifact.",
        "operationId": "Artifacts_GenerateArmTemplate",
        "parameters": [
          {
            "$ref": "#/parameters/subscriptionId"
          },
          {
            "$ref": "#/parameters/resourceGroupName"
          },
          {
            "name": "labName",
            "in": "path",
            "description": "The name of the lab.",
            "required": true,
            "type": "string"
          },
          {
            "name": "artifactSourceName",
            "in": "path",
            "description": "The name of the artifact source.",
            "required": true,
            "type": "string"
          },
          {
            "name": "name",
            "in": "path",
            "description": "The name of the artifact.",
            "required": true,
            "type": "string"
          },
          {
            "name": "generateArmTemplateRequest",
            "in": "body",
            "description": "Parameters for generating an ARM template for deploying artifacts.",
            "required": true,
            "schema": {
              "$ref": "#/definitions/GenerateArmTemplateRequest"
            }
          },
          {
            "$ref": "#/parameters/api-version"
          }
        ],
        "responses": {
          "200": {
            "description": "OK",
            "schema": {
              "$ref": "#/definitions/ArmTemplateInfo"
            }
          },
          "default": {
            "description": "BadRequest",
            "schema": {
              "$ref": "#/definitions/CloudError"
            }
          }
        },
        "x-ms-examples": {
          "Artifacts_GenerateArmTemplate": {
            "$ref": "./examples/Artifacts_GenerateArmTemplate.json"
          }
        }
      }
    },
    "/subscriptions/{subscriptionId}/resourceGroups/{resourceGroupName}/providers/Microsoft.DevTestLab/labs/{labName}/artifactsources/{name}": {
      "get": {
        "tags": [
          "ArtifactSources"
        ],
        "description": "Get artifact source.",
        "operationId": "ArtifactSources_Get",
        "parameters": [
          {
            "$ref": "#/parameters/subscriptionId"
          },
          {
            "$ref": "#/parameters/resourceGroupName"
          },
          {
            "name": "labName",
            "in": "path",
            "description": "The name of the lab.",
            "required": true,
            "type": "string"
          },
          {
            "name": "name",
            "in": "path",
            "description": "The name of the artifact source.",
            "required": true,
            "type": "string"
          },
          {
            "name": "$expand",
            "in": "query",
            "description": "Specify the $expand query. Example: 'properties($select=displayName)'",
            "type": "string"
          },
          {
            "$ref": "#/parameters/api-version"
          }
        ],
        "responses": {
          "200": {
            "description": "OK",
            "schema": {
              "$ref": "#/definitions/ArtifactSource"
            }
          },
          "default": {
            "description": "BadRequest",
            "schema": {
              "$ref": "#/definitions/CloudError"
            }
          }
        },
        "x-ms-examples": {
          "ArtifactSources_Get": {
            "$ref": "./examples/ArtifactSources_Get.json"
          }
        }
      },
      "put": {
        "tags": [
          "ArtifactSources"
        ],
        "description": "Create or replace an existing artifact source.",
        "operationId": "ArtifactSources_CreateOrUpdate",
        "parameters": [
          {
            "$ref": "#/parameters/subscriptionId"
          },
          {
            "$ref": "#/parameters/resourceGroupName"
          },
          {
            "name": "labName",
            "in": "path",
            "description": "The name of the lab.",
            "required": true,
            "type": "string"
          },
          {
            "name": "name",
            "in": "path",
            "description": "The name of the artifact source.",
            "required": true,
            "type": "string"
          },
          {
            "name": "artifactSource",
            "in": "body",
            "description": "Properties of an artifact source.",
            "required": true,
            "schema": {
              "$ref": "#/definitions/ArtifactSource"
            }
          },
          {
            "$ref": "#/parameters/api-version"
          }
        ],
        "responses": {
          "200": {
            "description": "OK",
            "schema": {
              "$ref": "#/definitions/ArtifactSource"
            }
          },
          "201": {
            "description": "Created",
            "schema": {
              "$ref": "#/definitions/ArtifactSource"
            }
          },
          "default": {
            "description": "BadRequest",
            "schema": {
              "$ref": "#/definitions/CloudError"
            }
          }
        },
        "x-ms-examples": {
          "ArtifactSources_CreateOrUpdate": {
            "$ref": "./examples/ArtifactSources_CreateOrUpdate.json"
          }
        }
      },
      "delete": {
        "tags": [
          "ArtifactSources"
        ],
        "description": "Delete artifact source.",
        "operationId": "ArtifactSources_Delete",
        "parameters": [
          {
            "$ref": "#/parameters/subscriptionId"
          },
          {
            "$ref": "#/parameters/resourceGroupName"
          },
          {
            "name": "labName",
            "in": "path",
            "description": "The name of the lab.",
            "required": true,
            "type": "string"
          },
          {
            "name": "name",
            "in": "path",
            "description": "The name of the artifact source.",
            "required": true,
            "type": "string"
          },
          {
            "$ref": "#/parameters/api-version"
          }
        ],
        "responses": {
          "200": {
            "description": "OK"
          },
          "204": {
            "description": "No Content"
          },
          "default": {
            "description": "BadRequest",
            "schema": {
              "$ref": "#/definitions/CloudError"
            }
          }
        },
        "x-ms-examples": {
          "ArtifactSources_Delete": {
            "$ref": "./examples/ArtifactSources_Delete.json"
          }
        }
      },
      "patch": {
        "tags": [
          "ArtifactSources"
        ],
        "description": "Allows modifying tags of artifact sources. All other properties will be ignored.",
        "operationId": "ArtifactSources_Update",
        "parameters": [
          {
            "$ref": "#/parameters/subscriptionId"
          },
          {
            "$ref": "#/parameters/resourceGroupName"
          },
          {
            "name": "labName",
            "in": "path",
            "description": "The name of the lab.",
            "required": true,
            "type": "string"
          },
          {
            "name": "name",
            "in": "path",
            "description": "The name of the artifact source.",
            "required": true,
            "type": "string"
          },
          {
            "name": "artifactSource",
            "in": "body",
            "description": "Properties of an artifact source.",
            "required": true,
            "schema": {
              "$ref": "#/definitions/ArtifactSourceFragment"
            }
          },
          {
            "$ref": "#/parameters/api-version"
          }
        ],
        "responses": {
          "200": {
            "description": "OK",
            "schema": {
              "$ref": "#/definitions/ArtifactSource"
            }
          },
          "default": {
            "description": "BadRequest",
            "schema": {
              "$ref": "#/definitions/CloudError"
            }
          }
        },
        "x-ms-examples": {
          "ArtifactSources_Update": {
            "$ref": "./examples/ArtifactSources_Update.json"
          }
        }
      }
    },
    "/subscriptions/{subscriptionId}/resourceGroups/{resourceGroupName}/providers/Microsoft.DevTestLab/labs/{labName}/costs/{name}": {
      "get": {
        "tags": [
          "Costs"
        ],
        "description": "Get cost.",
        "operationId": "Costs_Get",
        "parameters": [
          {
            "$ref": "#/parameters/subscriptionId"
          },
          {
            "$ref": "#/parameters/resourceGroupName"
          },
          {
            "name": "labName",
            "in": "path",
            "description": "The name of the lab.",
            "required": true,
            "type": "string"
          },
          {
            "name": "name",
            "in": "path",
            "description": "The name of the cost.",
            "required": true,
            "type": "string"
          },
          {
            "name": "$expand",
            "in": "query",
            "description": "Specify the $expand query. Example: 'properties($expand=labCostDetails)'",
            "type": "string"
          },
          {
            "$ref": "#/parameters/api-version"
          }
        ],
        "responses": {
          "200": {
            "description": "OK",
            "schema": {
              "$ref": "#/definitions/LabCost"
            }
          },
          "default": {
            "description": "BadRequest",
            "schema": {
              "$ref": "#/definitions/CloudError"
            }
          }
        },
        "x-ms-examples": {
          "Costs_Get": {
            "$ref": "./examples/Costs_Get.json"
          }
        }
      },
      "put": {
        "tags": [
          "Costs"
        ],
        "description": "Create or replace an existing cost.",
        "operationId": "Costs_CreateOrUpdate",
        "parameters": [
          {
            "$ref": "#/parameters/subscriptionId"
          },
          {
            "$ref": "#/parameters/resourceGroupName"
          },
          {
            "name": "labName",
            "in": "path",
            "description": "The name of the lab.",
            "required": true,
            "type": "string"
          },
          {
            "name": "name",
            "in": "path",
            "description": "The name of the cost.",
            "required": true,
            "type": "string"
          },
          {
            "name": "labCost",
            "in": "body",
            "description": "A cost item.",
            "required": true,
            "schema": {
              "$ref": "#/definitions/LabCost"
            }
          },
          {
            "$ref": "#/parameters/api-version"
          }
        ],
        "responses": {
          "200": {
            "description": "OK",
            "schema": {
              "$ref": "#/definitions/LabCost"
            }
          },
          "201": {
            "description": "Created",
            "schema": {
              "$ref": "#/definitions/LabCost"
            }
          },
          "default": {
            "description": "BadRequest",
            "schema": {
              "$ref": "#/definitions/CloudError"
            }
          }
        },
        "x-ms-examples": {
          "Costs_CreateOrUpdate": {
            "$ref": "./examples/Costs_CreateOrUpdate.json"
          }
        }
      }
    },
    "/subscriptions/{subscriptionId}/resourceGroups/{resourceGroupName}/providers/Microsoft.DevTestLab/labs/{labName}/customimages": {
      "get": {
        "tags": [
          "CustomImages"
        ],
        "description": "List custom images in a given lab.",
        "operationId": "CustomImages_List",
        "parameters": [
          {
            "$ref": "#/parameters/subscriptionId"
          },
          {
            "$ref": "#/parameters/resourceGroupName"
          },
          {
            "name": "labName",
            "in": "path",
            "description": "The name of the lab.",
            "required": true,
            "type": "string"
          },
          {
            "name": "$expand",
            "in": "query",
            "description": "Specify the $expand query. Example: 'properties($select=vm)'",
            "type": "string"
          },
          {
            "name": "$filter",
            "in": "query",
            "description": "The filter to apply to the operation. Example: '$filter=contains(name,'myName')",
            "type": "string"
          },
          {
            "name": "$top",
            "in": "query",
            "description": "The maximum number of resources to return from the operation. Example: '$top=10'",
            "type": "integer",
            "format": "int32"
          },
          {
            "name": "$orderby",
            "in": "query",
            "description": "The ordering expression for the results, using OData notation. Example: '$orderby=name desc'",
            "type": "string"
          },
          {
            "$ref": "#/parameters/api-version"
          }
        ],
        "responses": {
          "200": {
            "description": "OK",
            "schema": {
              "$ref": "#/definitions/CustomImageList"
            }
          },
          "default": {
            "description": "BadRequest",
            "schema": {
              "$ref": "#/definitions/CloudError"
            }
          }
        },
        "x-ms-pageable": {
          "nextLinkName": "nextLink"
        },
        "x-ms-odata": "#/definitions/CustomImage",
        "x-ms-examples": {
          "CustomImages_List": {
            "$ref": "./examples/CustomImages_List.json"
          }
        }
      }
    },
    "/subscriptions/{subscriptionId}/resourceGroups/{resourceGroupName}/providers/Microsoft.DevTestLab/labs/{labName}/customimages/{name}": {
      "get": {
        "tags": [
          "CustomImages"
        ],
        "description": "Get custom image.",
        "operationId": "CustomImages_Get",
        "parameters": [
          {
            "$ref": "#/parameters/subscriptionId"
          },
          {
            "$ref": "#/parameters/resourceGroupName"
          },
          {
            "name": "labName",
            "in": "path",
            "description": "The name of the lab.",
            "required": true,
            "type": "string"
          },
          {
            "name": "name",
            "in": "path",
            "description": "The name of the custom image.",
            "required": true,
            "type": "string"
          },
          {
            "name": "$expand",
            "in": "query",
            "description": "Specify the $expand query. Example: 'properties($select=vm)'",
            "type": "string"
          },
          {
            "$ref": "#/parameters/api-version"
          }
        ],
        "responses": {
          "200": {
            "description": "OK",
            "schema": {
              "$ref": "#/definitions/CustomImage"
            }
          },
          "default": {
            "description": "BadRequest",
            "schema": {
              "$ref": "#/definitions/CloudError"
            }
          }
        },
        "x-ms-examples": {
          "CustomImages_Get": {
            "$ref": "./examples/CustomImages_Get.json"
          }
        }
      },
      "put": {
        "tags": [
          "CustomImages"
        ],
        "description": "Create or replace an existing custom image. This operation can take a while to complete.",
        "operationId": "CustomImages_CreateOrUpdate",
        "parameters": [
          {
            "$ref": "#/parameters/subscriptionId"
          },
          {
            "$ref": "#/parameters/resourceGroupName"
          },
          {
            "name": "labName",
            "in": "path",
            "description": "The name of the lab.",
            "required": true,
            "type": "string"
          },
          {
            "name": "name",
            "in": "path",
            "description": "The name of the custom image.",
            "required": true,
            "type": "string"
          },
          {
            "name": "customImage",
            "in": "body",
            "description": "A custom image.",
            "required": true,
            "schema": {
              "$ref": "#/definitions/CustomImage"
            }
          },
          {
            "$ref": "#/parameters/api-version"
          }
        ],
        "responses": {
          "200": {
            "description": "OK",
            "schema": {
              "$ref": "#/definitions/CustomImage"
            }
          },
          "201": {
            "description": "Created",
            "schema": {
              "$ref": "#/definitions/CustomImage"
            }
          },
          "default": {
            "description": "BadRequest",
            "schema": {
              "$ref": "#/definitions/CloudError"
            }
          }
        },
        "x-ms-examples": {
          "CustomImages_CreateOrUpdate": {
            "$ref": "./examples/CustomImages_CreateOrUpdate.json"
          }
        },
        "x-ms-long-running-operation": true
      },
      "delete": {
        "tags": [
          "CustomImages"
        ],
        "description": "Delete custom image. This operation can take a while to complete.",
        "operationId": "CustomImages_Delete",
        "parameters": [
          {
            "$ref": "#/parameters/subscriptionId"
          },
          {
            "$ref": "#/parameters/resourceGroupName"
          },
          {
            "name": "labName",
            "in": "path",
            "description": "The name of the lab.",
            "required": true,
            "type": "string"
          },
          {
            "name": "name",
            "in": "path",
            "description": "The name of the custom image.",
            "required": true,
            "type": "string"
          },
          {
            "$ref": "#/parameters/api-version"
          }
        ],
        "responses": {
          "200": {
            "description": "OK"
          },
          "202": {
            "description": "Accepted"
          },
          "204": {
            "description": "No Content"
          },
          "default": {
            "description": "BadRequest",
            "schema": {
              "$ref": "#/definitions/CloudError"
            }
          }
        },
        "x-ms-examples": {
          "CustomImages_Delete": {
            "$ref": "./examples/CustomImages_Delete.json"
          }
        },
        "x-ms-long-running-operation": true
      },
      "patch": {
        "tags": [
          "CustomImages"
        ],
        "description": "Allows modifying tags of custom images. All other properties will be ignored.",
        "operationId": "CustomImages_Update",
        "parameters": [
          {
            "$ref": "#/parameters/subscriptionId"
          },
          {
            "$ref": "#/parameters/resourceGroupName"
          },
          {
            "name": "labName",
            "in": "path",
            "description": "The name of the lab.",
            "required": true,
            "type": "string"
          },
          {
            "name": "name",
            "in": "path",
            "description": "The name of the custom image.",
            "required": true,
            "type": "string"
          },
          {
            "name": "customImage",
            "in": "body",
            "description": "A custom image.",
            "required": true,
            "schema": {
              "$ref": "#/definitions/CustomImageFragment"
            }
          },
          {
            "$ref": "#/parameters/api-version"
          }
        ],
        "responses": {
          "200": {
            "description": "OK",
            "schema": {
              "$ref": "#/definitions/CustomImage"
            }
          },
          "default": {
            "description": "BadRequest",
            "schema": {
              "$ref": "#/definitions/CloudError"
            }
          }
        },
        "x-ms-examples": {
          "CustomImages_Update": {
            "$ref": "./examples/CustomImages_Update.json"
          }
        }
      }
    },
    "/subscriptions/{subscriptionId}/resourceGroups/{resourceGroupName}/providers/Microsoft.DevTestLab/labs/{labName}/formulas": {
      "get": {
        "tags": [
          "Formulas"
        ],
        "description": "List formulas in a given lab.",
        "operationId": "Formulas_List",
        "parameters": [
          {
            "$ref": "#/parameters/subscriptionId"
          },
          {
            "$ref": "#/parameters/resourceGroupName"
          },
          {
            "name": "labName",
            "in": "path",
            "description": "The name of the lab.",
            "required": true,
            "type": "string"
          },
          {
            "name": "$expand",
            "in": "query",
            "description": "Specify the $expand query. Example: 'properties($select=description)'",
            "type": "string"
          },
          {
            "name": "$filter",
            "in": "query",
            "description": "The filter to apply to the operation. Example: '$filter=contains(name,'myName')",
            "type": "string"
          },
          {
            "name": "$top",
            "in": "query",
            "description": "The maximum number of resources to return from the operation. Example: '$top=10'",
            "type": "integer",
            "format": "int32"
          },
          {
            "name": "$orderby",
            "in": "query",
            "description": "The ordering expression for the results, using OData notation. Example: '$orderby=name desc'",
            "type": "string"
          },
          {
            "$ref": "#/parameters/api-version"
          }
        ],
        "responses": {
          "200": {
            "description": "OK",
            "schema": {
              "$ref": "#/definitions/FormulaList"
            }
          },
          "default": {
            "description": "BadRequest",
            "schema": {
              "$ref": "#/definitions/CloudError"
            }
          }
        },
        "x-ms-pageable": {
          "nextLinkName": "nextLink"
        },
        "x-ms-odata": "#/definitions/Formula",
        "x-ms-examples": {
          "Formulas_List": {
            "$ref": "./examples/Formulas_List.json"
          }
        }
      }
    },
    "/subscriptions/{subscriptionId}/resourceGroups/{resourceGroupName}/providers/Microsoft.DevTestLab/labs/{labName}/formulas/{name}": {
      "get": {
        "tags": [
          "Formulas"
        ],
        "description": "Get formula.",
        "operationId": "Formulas_Get",
        "parameters": [
          {
            "$ref": "#/parameters/subscriptionId"
          },
          {
            "$ref": "#/parameters/resourceGroupName"
          },
          {
            "name": "labName",
            "in": "path",
            "description": "The name of the lab.",
            "required": true,
            "type": "string"
          },
          {
            "name": "name",
            "in": "path",
            "description": "The name of the formula.",
            "required": true,
            "type": "string"
          },
          {
            "name": "$expand",
            "in": "query",
            "description": "Specify the $expand query. Example: 'properties($select=description)'",
            "type": "string"
          },
          {
            "$ref": "#/parameters/api-version"
          }
        ],
        "responses": {
          "200": {
            "description": "OK",
            "schema": {
              "$ref": "#/definitions/Formula"
            }
          },
          "default": {
            "description": "BadRequest",
            "schema": {
              "$ref": "#/definitions/CloudError"
            }
          }
        },
        "x-ms-examples": {
          "Formulas_Get": {
            "$ref": "./examples/Formulas_Get.json"
          }
        }
      },
      "put": {
        "tags": [
          "Formulas"
        ],
        "description": "Create or replace an existing formula. This operation can take a while to complete.",
        "operationId": "Formulas_CreateOrUpdate",
        "parameters": [
          {
            "$ref": "#/parameters/subscriptionId"
          },
          {
            "$ref": "#/parameters/resourceGroupName"
          },
          {
            "name": "labName",
            "in": "path",
            "description": "The name of the lab.",
            "required": true,
            "type": "string"
          },
          {
            "name": "name",
            "in": "path",
            "description": "The name of the formula.",
            "required": true,
            "type": "string"
          },
          {
            "name": "formula",
            "in": "body",
            "description": "A formula for creating a VM, specifying an image base and other parameters",
            "required": true,
            "schema": {
              "$ref": "#/definitions/Formula"
            }
          },
          {
            "$ref": "#/parameters/api-version"
          }
        ],
        "responses": {
          "200": {
            "description": "OK",
            "schema": {
              "$ref": "#/definitions/Formula"
            }
          },
          "201": {
            "description": "Created",
            "schema": {
              "$ref": "#/definitions/Formula"
            }
          },
          "default": {
            "description": "BadRequest",
            "schema": {
              "$ref": "#/definitions/CloudError"
            }
          }
        },
        "x-ms-examples": {
          "Formulas_CreateOrUpdate": {
            "$ref": "./examples/Formulas_CreateOrUpdate.json"
          }
        },
        "x-ms-long-running-operation": true
      },
      "delete": {
        "tags": [
          "Formulas"
        ],
        "description": "Delete formula.",
        "operationId": "Formulas_Delete",
        "parameters": [
          {
            "$ref": "#/parameters/subscriptionId"
          },
          {
            "$ref": "#/parameters/resourceGroupName"
          },
          {
            "name": "labName",
            "in": "path",
            "description": "The name of the lab.",
            "required": true,
            "type": "string"
          },
          {
            "name": "name",
            "in": "path",
            "description": "The name of the formula.",
            "required": true,
            "type": "string"
          },
          {
            "$ref": "#/parameters/api-version"
          }
        ],
        "responses": {
          "200": {
            "description": "OK"
          },
          "204": {
            "description": "No Content"
          },
          "default": {
            "description": "BadRequest",
            "schema": {
              "$ref": "#/definitions/CloudError"
            }
          }
        },
        "x-ms-examples": {
          "Formulas_Delete": {
            "$ref": "./examples/Formulas_Delete.json"
          }
        }
      },
      "patch": {
        "tags": [
          "Formulas"
        ],
        "description": "Allows modifying tags of formulas. All other properties will be ignored.",
        "operationId": "Formulas_Update",
        "parameters": [
          {
            "$ref": "#/parameters/subscriptionId"
          },
          {
            "$ref": "#/parameters/resourceGroupName"
          },
          {
            "name": "labName",
            "in": "path",
            "description": "The name of the lab.",
            "required": true,
            "type": "string"
          },
          {
            "name": "name",
            "in": "path",
            "description": "The name of the formula.",
            "required": true,
            "type": "string"
          },
          {
            "name": "formula",
            "in": "body",
            "description": "A formula for creating a VM, specifying an image base and other parameters",
            "required": true,
            "schema": {
              "$ref": "#/definitions/FormulaFragment"
            }
          },
          {
            "$ref": "#/parameters/api-version"
          }
        ],
        "responses": {
          "200": {
            "description": "OK",
            "schema": {
              "$ref": "#/definitions/Formula"
            }
          },
          "default": {
            "description": "BadRequest",
            "schema": {
              "$ref": "#/definitions/CloudError"
            }
          }
        },
        "x-ms-examples": {
          "Formulas_Update": {
            "$ref": "./examples/Formulas_Update.json"
          }
        }
      }
    },
    "/subscriptions/{subscriptionId}/resourceGroups/{resourceGroupName}/providers/Microsoft.DevTestLab/labs/{labName}/galleryimages": {
      "get": {
        "tags": [
          "GalleryImages"
        ],
        "description": "List gallery images in a given lab.",
        "operationId": "GalleryImages_List",
        "parameters": [
          {
            "$ref": "#/parameters/subscriptionId"
          },
          {
            "$ref": "#/parameters/resourceGroupName"
          },
          {
            "name": "labName",
            "in": "path",
            "description": "The name of the lab.",
            "required": true,
            "type": "string"
          },
          {
            "name": "$expand",
            "in": "query",
            "description": "Specify the $expand query. Example: 'properties($select=author)'",
            "type": "string"
          },
          {
            "name": "$filter",
            "in": "query",
            "description": "The filter to apply to the operation. Example: '$filter=contains(name,'myName')",
            "type": "string"
          },
          {
            "name": "$top",
            "in": "query",
            "description": "The maximum number of resources to return from the operation. Example: '$top=10'",
            "type": "integer",
            "format": "int32"
          },
          {
            "name": "$orderby",
            "in": "query",
            "description": "The ordering expression for the results, using OData notation. Example: '$orderby=name desc'",
            "type": "string"
          },
          {
            "$ref": "#/parameters/api-version"
          }
        ],
        "responses": {
          "200": {
            "description": "OK",
            "schema": {
              "$ref": "#/definitions/GalleryImageList"
            }
          },
          "default": {
            "description": "BadRequest",
            "schema": {
              "$ref": "#/definitions/CloudError"
            }
          }
        },
        "x-ms-pageable": {
          "nextLinkName": "nextLink"
        },
        "x-ms-odata": "#/definitions/GalleryImage",
        "x-ms-examples": {
          "GalleryImages_List": {
            "$ref": "./examples/GalleryImages_List.json"
          }
        }
      }
    },
    "/subscriptions/{subscriptionId}/resourceGroups/{resourceGroupName}/providers/Microsoft.DevTestLab/labs/{labName}/notificationchannels": {
      "get": {
        "tags": [
          "NotificationChannels"
        ],
        "description": "List notification channels in a given lab.",
        "operationId": "NotificationChannels_List",
        "parameters": [
          {
            "$ref": "#/parameters/subscriptionId"
          },
          {
            "$ref": "#/parameters/resourceGroupName"
          },
          {
            "name": "labName",
            "in": "path",
            "description": "The name of the lab.",
            "required": true,
            "type": "string"
          },
          {
            "name": "$expand",
            "in": "query",
            "description": "Specify the $expand query. Example: 'properties($select=webHookUrl)'",
            "type": "string"
          },
          {
            "name": "$filter",
            "in": "query",
            "description": "The filter to apply to the operation. Example: '$filter=contains(name,'myName')",
            "type": "string"
          },
          {
            "name": "$top",
            "in": "query",
            "description": "The maximum number of resources to return from the operation. Example: '$top=10'",
            "type": "integer",
            "format": "int32"
          },
          {
            "name": "$orderby",
            "in": "query",
            "description": "The ordering expression for the results, using OData notation. Example: '$orderby=name desc'",
            "type": "string"
          },
          {
            "$ref": "#/parameters/api-version"
          }
        ],
        "responses": {
          "200": {
            "description": "OK",
            "schema": {
              "$ref": "#/definitions/NotificationChannelList"
            }
          },
          "default": {
            "description": "BadRequest",
            "schema": {
              "$ref": "#/definitions/CloudError"
            }
          }
        },
        "x-ms-pageable": {
          "nextLinkName": "nextLink"
        },
        "x-ms-odata": "#/definitions/NotificationChannel",
        "x-ms-examples": {
          "NotificationChannels_List": {
            "$ref": "./examples/NotificationChannels_List.json"
          }
        }
      }
    },
    "/subscriptions/{subscriptionId}/resourceGroups/{resourceGroupName}/providers/Microsoft.DevTestLab/labs/{labName}/notificationchannels/{name}": {
      "get": {
        "tags": [
          "NotificationChannels"
        ],
        "description": "Get notification channel.",
        "operationId": "NotificationChannels_Get",
        "parameters": [
          {
            "$ref": "#/parameters/subscriptionId"
          },
          {
            "$ref": "#/parameters/resourceGroupName"
          },
          {
            "name": "labName",
            "in": "path",
            "description": "The name of the lab.",
            "required": true,
            "type": "string"
          },
          {
            "name": "name",
            "in": "path",
            "description": "The name of the notification channel.",
            "required": true,
            "type": "string"
          },
          {
            "name": "$expand",
            "in": "query",
            "description": "Specify the $expand query. Example: 'properties($select=webHookUrl)'",
            "type": "string"
          },
          {
            "$ref": "#/parameters/api-version"
          }
        ],
        "responses": {
          "200": {
            "description": "OK",
            "schema": {
              "$ref": "#/definitions/NotificationChannel"
            }
          },
          "default": {
            "description": "BadRequest",
            "schema": {
              "$ref": "#/definitions/CloudError"
            }
          }
        },
        "x-ms-examples": {
          "NotificationChannels_Get": {
            "$ref": "./examples/NotificationChannels_Get.json"
          }
        }
      },
      "put": {
        "tags": [
          "NotificationChannels"
        ],
        "description": "Create or replace an existing notification channel.",
        "operationId": "NotificationChannels_CreateOrUpdate",
        "parameters": [
          {
            "$ref": "#/parameters/subscriptionId"
          },
          {
            "$ref": "#/parameters/resourceGroupName"
          },
          {
            "name": "labName",
            "in": "path",
            "description": "The name of the lab.",
            "required": true,
            "type": "string"
          },
          {
            "name": "name",
            "in": "path",
            "description": "The name of the notification channel.",
            "required": true,
            "type": "string"
          },
          {
            "name": "notificationChannel",
            "in": "body",
            "description": "A notification.",
            "required": true,
            "schema": {
              "$ref": "#/definitions/NotificationChannel"
            }
          },
          {
            "$ref": "#/parameters/api-version"
          }
        ],
        "responses": {
          "200": {
            "description": "OK",
            "schema": {
              "$ref": "#/definitions/NotificationChannel"
            }
          },
          "201": {
            "description": "Created",
            "schema": {
              "$ref": "#/definitions/NotificationChannel"
            }
          },
          "default": {
            "description": "BadRequest",
            "schema": {
              "$ref": "#/definitions/CloudError"
            }
          }
        },
        "x-ms-examples": {
          "NotificationChannels_CreateOrUpdate": {
            "$ref": "./examples/NotificationChannels_CreateOrUpdate.json"
          }
        }
      },
      "delete": {
        "tags": [
          "NotificationChannels"
        ],
        "description": "Delete notification channel.",
        "operationId": "NotificationChannels_Delete",
        "parameters": [
          {
            "$ref": "#/parameters/subscriptionId"
          },
          {
            "$ref": "#/parameters/resourceGroupName"
          },
          {
            "name": "labName",
            "in": "path",
            "description": "The name of the lab.",
            "required": true,
            "type": "string"
          },
          {
            "name": "name",
            "in": "path",
            "description": "The name of the notification channel.",
            "required": true,
            "type": "string"
          },
          {
            "$ref": "#/parameters/api-version"
          }
        ],
        "responses": {
          "200": {
            "description": "OK"
          },
          "204": {
            "description": "No Content"
          },
          "default": {
            "description": "BadRequest",
            "schema": {
              "$ref": "#/definitions/CloudError"
            }
          }
        },
        "x-ms-examples": {
          "NotificationChannels_Delete": {
            "$ref": "./examples/NotificationChannels_Delete.json"
          }
        }
      },
      "patch": {
        "tags": [
          "NotificationChannels"
        ],
        "description": "Allows modifying tags of notification channels. All other properties will be ignored.",
        "operationId": "NotificationChannels_Update",
        "parameters": [
          {
            "$ref": "#/parameters/subscriptionId"
          },
          {
            "$ref": "#/parameters/resourceGroupName"
          },
          {
            "name": "labName",
            "in": "path",
            "description": "The name of the lab.",
            "required": true,
            "type": "string"
          },
          {
            "name": "name",
            "in": "path",
            "description": "The name of the notification channel.",
            "required": true,
            "type": "string"
          },
          {
            "name": "notificationChannel",
            "in": "body",
            "description": "A notification.",
            "required": true,
            "schema": {
              "$ref": "#/definitions/NotificationChannelFragment"
            }
          },
          {
            "$ref": "#/parameters/api-version"
          }
        ],
        "responses": {
          "200": {
            "description": "OK",
            "schema": {
              "$ref": "#/definitions/NotificationChannel"
            }
          },
          "default": {
            "description": "BadRequest",
            "schema": {
              "$ref": "#/definitions/CloudError"
            }
          }
        },
        "x-ms-examples": {
          "NotificationChannels_Update": {
            "$ref": "./examples/NotificationChannels_Update.json"
          }
        }
      }
    },
    "/subscriptions/{subscriptionId}/resourceGroups/{resourceGroupName}/providers/Microsoft.DevTestLab/labs/{labName}/notificationchannels/{name}/notify": {
      "post": {
        "tags": [
          "NotificationChannels"
        ],
        "description": "Send notification to provided channel.",
        "operationId": "NotificationChannels_Notify",
        "parameters": [
          {
            "$ref": "#/parameters/subscriptionId"
          },
          {
            "$ref": "#/parameters/resourceGroupName"
          },
          {
            "name": "labName",
            "in": "path",
            "description": "The name of the lab.",
            "required": true,
            "type": "string"
          },
          {
            "name": "name",
            "in": "path",
            "description": "The name of the notification channel.",
            "required": true,
            "type": "string"
          },
          {
            "name": "notifyParameters",
            "in": "body",
            "description": "Properties for generating a Notification.",
            "required": true,
            "schema": {
              "$ref": "#/definitions/NotifyParameters"
            }
          },
          {
            "$ref": "#/parameters/api-version"
          }
        ],
        "responses": {
          "200": {
            "description": "OK"
          },
          "default": {
            "description": "BadRequest",
            "schema": {
              "$ref": "#/definitions/CloudError"
            }
          }
        },
        "x-ms-examples": {
          "NotificationChannels_Notify": {
            "$ref": "./examples/NotificationChannels_Notify.json"
          }
        }
      }
    },
    "/subscriptions/{subscriptionId}/resourceGroups/{resourceGroupName}/providers/Microsoft.DevTestLab/labs/{labName}/policysets/{name}/evaluatePolicies": {
      "post": {
        "tags": [
          "PolicySets"
        ],
        "description": "Evaluates lab policy.",
        "operationId": "PolicySets_EvaluatePolicies",
        "parameters": [
          {
            "$ref": "#/parameters/subscriptionId"
          },
          {
            "$ref": "#/parameters/resourceGroupName"
          },
          {
            "name": "labName",
            "in": "path",
            "description": "The name of the lab.",
            "required": true,
            "type": "string"
          },
          {
            "name": "name",
            "in": "path",
            "description": "The name of the policy set.",
            "required": true,
            "type": "string"
          },
          {
            "name": "evaluatePoliciesRequest",
            "in": "body",
            "description": "Request body for evaluating a policy set.",
            "required": true,
            "schema": {
              "$ref": "#/definitions/EvaluatePoliciesRequest"
            }
          },
          {
            "$ref": "#/parameters/api-version"
          }
        ],
        "responses": {
          "200": {
            "description": "OK",
            "schema": {
              "$ref": "#/definitions/EvaluatePoliciesResponse"
            }
          },
          "default": {
            "description": "BadRequest",
            "schema": {
              "$ref": "#/definitions/CloudError"
            }
          }
        },
        "x-ms-examples": {
          "PolicySets_EvaluatePolicies": {
            "$ref": "./examples/PolicySets_EvaluatePolicies.json"
          }
        }
      }
    },
    "/subscriptions/{subscriptionId}/resourceGroups/{resourceGroupName}/providers/Microsoft.DevTestLab/labs/{labName}/policysets/{policySetName}/policies": {
      "get": {
        "tags": [
          "Policies"
        ],
        "description": "List policies in a given policy set.",
        "operationId": "Policies_List",
        "parameters": [
          {
            "$ref": "#/parameters/subscriptionId"
          },
          {
            "$ref": "#/parameters/resourceGroupName"
          },
          {
            "name": "labName",
            "in": "path",
            "description": "The name of the lab.",
            "required": true,
            "type": "string"
          },
          {
            "name": "policySetName",
            "in": "path",
            "description": "The name of the policy set.",
            "required": true,
            "type": "string"
          },
          {
            "name": "$expand",
            "in": "query",
            "description": "Specify the $expand query. Example: 'properties($select=description)'",
            "type": "string"
          },
          {
            "name": "$filter",
            "in": "query",
            "description": "The filter to apply to the operation. Example: '$filter=contains(name,'myName')",
            "type": "string"
          },
          {
            "name": "$top",
            "in": "query",
            "description": "The maximum number of resources to return from the operation. Example: '$top=10'",
            "type": "integer",
            "format": "int32"
          },
          {
            "name": "$orderby",
            "in": "query",
            "description": "The ordering expression for the results, using OData notation. Example: '$orderby=name desc'",
            "type": "string"
          },
          {
            "$ref": "#/parameters/api-version"
          }
        ],
        "responses": {
          "200": {
            "description": "OK",
            "schema": {
              "$ref": "#/definitions/PolicyList"
            }
          },
          "default": {
            "description": "BadRequest",
            "schema": {
              "$ref": "#/definitions/CloudError"
            }
          }
        },
        "x-ms-pageable": {
          "nextLinkName": "nextLink"
        },
        "x-ms-odata": "#/definitions/Policy",
        "x-ms-examples": {
          "Policies_List": {
            "$ref": "./examples/Policies_List.json"
          }
        }
      }
    },
    "/subscriptions/{subscriptionId}/resourceGroups/{resourceGroupName}/providers/Microsoft.DevTestLab/labs/{labName}/policysets/{policySetName}/policies/{name}": {
      "get": {
        "tags": [
          "Policies"
        ],
        "description": "Get policy.",
        "operationId": "Policies_Get",
        "parameters": [
          {
            "$ref": "#/parameters/subscriptionId"
          },
          {
            "$ref": "#/parameters/resourceGroupName"
          },
          {
            "name": "labName",
            "in": "path",
            "description": "The name of the lab.",
            "required": true,
            "type": "string"
          },
          {
            "name": "policySetName",
            "in": "path",
            "description": "The name of the policy set.",
            "required": true,
            "type": "string"
          },
          {
            "name": "name",
            "in": "path",
            "description": "The name of the policy.",
            "required": true,
            "type": "string"
          },
          {
            "name": "$expand",
            "in": "query",
            "description": "Specify the $expand query. Example: 'properties($select=description)'",
            "type": "string"
          },
          {
            "$ref": "#/parameters/api-version"
          }
        ],
        "responses": {
          "200": {
            "description": "OK",
            "schema": {
              "$ref": "#/definitions/Policy"
            }
          },
          "default": {
            "description": "BadRequest",
            "schema": {
              "$ref": "#/definitions/CloudError"
            }
          }
        },
        "x-ms-examples": {
          "Policies_Get": {
            "$ref": "./examples/Policies_Get.json"
          }
        }
      },
      "put": {
        "tags": [
          "Policies"
        ],
        "description": "Create or replace an existing policy.",
        "operationId": "Policies_CreateOrUpdate",
        "parameters": [
          {
            "$ref": "#/parameters/subscriptionId"
          },
          {
            "$ref": "#/parameters/resourceGroupName"
          },
          {
            "name": "labName",
            "in": "path",
            "description": "The name of the lab.",
            "required": true,
            "type": "string"
          },
          {
            "name": "policySetName",
            "in": "path",
            "description": "The name of the policy set.",
            "required": true,
            "type": "string"
          },
          {
            "name": "name",
            "in": "path",
            "description": "The name of the policy.",
            "required": true,
            "type": "string"
          },
          {
            "name": "policy",
            "in": "body",
            "description": "A Policy.",
            "required": true,
            "schema": {
              "$ref": "#/definitions/Policy"
            }
          },
          {
            "$ref": "#/parameters/api-version"
          }
        ],
        "responses": {
          "200": {
            "description": "OK",
            "schema": {
              "$ref": "#/definitions/Policy"
            }
          },
          "201": {
            "description": "Created",
            "schema": {
              "$ref": "#/definitions/Policy"
            }
          },
          "default": {
            "description": "BadRequest",
            "schema": {
              "$ref": "#/definitions/CloudError"
            }
          }
        },
        "x-ms-examples": {
          "Policies_CreateOrUpdate": {
            "$ref": "./examples/Policies_CreateOrUpdate.json"
          }
        }
      },
      "delete": {
        "tags": [
          "Policies"
        ],
        "description": "Delete policy.",
        "operationId": "Policies_Delete",
        "parameters": [
          {
            "$ref": "#/parameters/subscriptionId"
          },
          {
            "$ref": "#/parameters/resourceGroupName"
          },
          {
            "name": "labName",
            "in": "path",
            "description": "The name of the lab.",
            "required": true,
            "type": "string"
          },
          {
            "name": "policySetName",
            "in": "path",
            "description": "The name of the policy set.",
            "required": true,
            "type": "string"
          },
          {
            "name": "name",
            "in": "path",
            "description": "The name of the policy.",
            "required": true,
            "type": "string"
          },
          {
            "$ref": "#/parameters/api-version"
          }
        ],
        "responses": {
          "200": {
            "description": "OK"
          },
          "204": {
            "description": "No Content"
          },
          "default": {
            "description": "BadRequest",
            "schema": {
              "$ref": "#/definitions/CloudError"
            }
          }
        },
        "x-ms-examples": {
          "Policies_Delete": {
            "$ref": "./examples/Policies_Delete.json"
          }
        }
      },
      "patch": {
        "tags": [
          "Policies"
        ],
        "description": "Allows modifying tags of policies. All other properties will be ignored.",
        "operationId": "Policies_Update",
        "parameters": [
          {
            "$ref": "#/parameters/subscriptionId"
          },
          {
            "$ref": "#/parameters/resourceGroupName"
          },
          {
            "name": "labName",
            "in": "path",
            "description": "The name of the lab.",
            "required": true,
            "type": "string"
          },
          {
            "name": "policySetName",
            "in": "path",
            "description": "The name of the policy set.",
            "required": true,
            "type": "string"
          },
          {
            "name": "name",
            "in": "path",
            "description": "The name of the policy.",
            "required": true,
            "type": "string"
          },
          {
            "name": "policy",
            "in": "body",
            "description": "A Policy.",
            "required": true,
            "schema": {
              "$ref": "#/definitions/PolicyFragment"
            }
          },
          {
            "$ref": "#/parameters/api-version"
          }
        ],
        "responses": {
          "200": {
            "description": "OK",
            "schema": {
              "$ref": "#/definitions/Policy"
            }
          },
          "default": {
            "description": "BadRequest",
            "schema": {
              "$ref": "#/definitions/CloudError"
            }
          }
        },
        "x-ms-examples": {
          "Policies_Update": {
            "$ref": "./examples/Policies_Update.json"
          }
        }
      }
    },
    "/subscriptions/{subscriptionId}/resourceGroups/{resourceGroupName}/providers/Microsoft.DevTestLab/labs/{labName}/schedules": {
      "get": {
        "tags": [
          "Schedules"
        ],
        "description": "List schedules in a given lab.",
        "operationId": "Schedules_List",
        "parameters": [
          {
            "$ref": "#/parameters/subscriptionId"
          },
          {
            "$ref": "#/parameters/resourceGroupName"
          },
          {
            "name": "labName",
            "in": "path",
            "description": "The name of the lab.",
            "required": true,
            "type": "string"
          },
          {
            "name": "$expand",
            "in": "query",
            "description": "Specify the $expand query. Example: 'properties($select=status)'",
            "type": "string"
          },
          {
            "name": "$filter",
            "in": "query",
            "description": "The filter to apply to the operation. Example: '$filter=contains(name,'myName')",
            "type": "string"
          },
          {
            "name": "$top",
            "in": "query",
            "description": "The maximum number of resources to return from the operation. Example: '$top=10'",
            "type": "integer",
            "format": "int32"
          },
          {
            "name": "$orderby",
            "in": "query",
            "description": "The ordering expression for the results, using OData notation. Example: '$orderby=name desc'",
            "type": "string"
          },
          {
            "$ref": "#/parameters/api-version"
          }
        ],
        "responses": {
          "200": {
            "description": "OK",
            "schema": {
              "$ref": "#/definitions/ScheduleList"
            }
          },
          "default": {
            "description": "BadRequest",
            "schema": {
              "$ref": "#/definitions/CloudError"
            }
          }
        },
        "x-ms-pageable": {
          "nextLinkName": "nextLink"
        },
        "x-ms-odata": "#/definitions/Schedule",
        "x-ms-examples": {
          "Schedules_List": {
            "$ref": "./examples/Schedules_List.json"
          }
        }
      }
    },
    "/subscriptions/{subscriptionId}/resourceGroups/{resourceGroupName}/providers/Microsoft.DevTestLab/labs/{labName}/schedules/{name}": {
      "get": {
        "tags": [
          "Schedules"
        ],
        "description": "Get schedule.",
        "operationId": "Schedules_Get",
        "parameters": [
          {
            "$ref": "#/parameters/subscriptionId"
          },
          {
            "$ref": "#/parameters/resourceGroupName"
          },
          {
            "name": "labName",
            "in": "path",
            "description": "The name of the lab.",
            "required": true,
            "type": "string"
          },
          {
            "name": "name",
            "in": "path",
            "description": "The name of the schedule.",
            "required": true,
            "type": "string"
          },
          {
            "name": "$expand",
            "in": "query",
            "description": "Specify the $expand query. Example: 'properties($select=status)'",
            "type": "string"
          },
          {
            "$ref": "#/parameters/api-version"
          }
        ],
        "responses": {
          "200": {
            "description": "OK",
            "schema": {
              "$ref": "#/definitions/Schedule"
            }
          },
          "default": {
            "description": "BadRequest",
            "schema": {
              "$ref": "#/definitions/CloudError"
            }
          }
        },
        "x-ms-examples": {
          "Schedules_Get": {
            "$ref": "./examples/Schedules_Get.json"
          }
        }
      },
      "put": {
        "tags": [
          "Schedules"
        ],
        "description": "Create or replace an existing schedule.",
        "operationId": "Schedules_CreateOrUpdate",
        "parameters": [
          {
            "$ref": "#/parameters/subscriptionId"
          },
          {
            "$ref": "#/parameters/resourceGroupName"
          },
          {
            "name": "labName",
            "in": "path",
            "description": "The name of the lab.",
            "required": true,
            "type": "string"
          },
          {
            "name": "name",
            "in": "path",
            "description": "The name of the schedule.",
            "required": true,
            "type": "string"
          },
          {
            "name": "schedule",
            "in": "body",
            "description": "A schedule.",
            "required": true,
            "schema": {
              "$ref": "#/definitions/Schedule"
            }
          },
          {
            "$ref": "#/parameters/api-version"
          }
        ],
        "responses": {
          "200": {
            "description": "OK",
            "schema": {
              "$ref": "#/definitions/Schedule"
            }
          },
          "201": {
            "description": "Created",
            "schema": {
              "$ref": "#/definitions/Schedule"
            }
          },
          "default": {
            "description": "BadRequest",
            "schema": {
              "$ref": "#/definitions/CloudError"
            }
          }
        },
        "x-ms-examples": {
          "Schedules_CreateOrUpdate": {
            "$ref": "./examples/Schedules_CreateOrUpdate.json"
          }
        }
      },
      "delete": {
        "tags": [
          "Schedules"
        ],
        "description": "Delete schedule.",
        "operationId": "Schedules_Delete",
        "parameters": [
          {
            "$ref": "#/parameters/subscriptionId"
          },
          {
            "$ref": "#/parameters/resourceGroupName"
          },
          {
            "name": "labName",
            "in": "path",
            "description": "The name of the lab.",
            "required": true,
            "type": "string"
          },
          {
            "name": "name",
            "in": "path",
            "description": "The name of the schedule.",
            "required": true,
            "type": "string"
          },
          {
            "$ref": "#/parameters/api-version"
          }
        ],
        "responses": {
          "200": {
            "description": "OK"
          },
          "204": {
            "description": "No Content"
          },
          "default": {
            "description": "BadRequest",
            "schema": {
              "$ref": "#/definitions/CloudError"
            }
          }
        },
        "x-ms-examples": {
          "Schedules_Delete": {
            "$ref": "./examples/Schedules_Delete.json"
          }
        }
      },
      "patch": {
        "tags": [
          "Schedules"
        ],
        "description": "Allows modifying tags of schedules. All other properties will be ignored.",
        "operationId": "Schedules_Update",
        "parameters": [
          {
            "$ref": "#/parameters/subscriptionId"
          },
          {
            "$ref": "#/parameters/resourceGroupName"
          },
          {
            "name": "labName",
            "in": "path",
            "description": "The name of the lab.",
            "required": true,
            "type": "string"
          },
          {
            "name": "name",
            "in": "path",
            "description": "The name of the schedule.",
            "required": true,
            "type": "string"
          },
          {
            "name": "schedule",
            "in": "body",
            "description": "A schedule.",
            "required": true,
            "schema": {
              "$ref": "#/definitions/ScheduleFragment"
            }
          },
          {
            "$ref": "#/parameters/api-version"
          }
        ],
        "responses": {
          "200": {
            "description": "OK",
            "schema": {
              "$ref": "#/definitions/Schedule"
            }
          },
          "default": {
            "description": "BadRequest",
            "schema": {
              "$ref": "#/definitions/CloudError"
            }
          }
        },
        "x-ms-examples": {
          "Schedules_Update": {
            "$ref": "./examples/Schedules_Update.json"
          }
        }
      }
    },
    "/subscriptions/{subscriptionId}/resourceGroups/{resourceGroupName}/providers/Microsoft.DevTestLab/labs/{labName}/schedules/{name}/execute": {
      "post": {
        "tags": [
          "Schedules"
        ],
        "description": "Execute a schedule. This operation can take a while to complete.",
        "operationId": "Schedules_Execute",
        "parameters": [
          {
            "$ref": "#/parameters/subscriptionId"
          },
          {
            "$ref": "#/parameters/resourceGroupName"
          },
          {
            "name": "labName",
            "in": "path",
            "description": "The name of the lab.",
            "required": true,
            "type": "string"
          },
          {
            "name": "name",
            "in": "path",
            "description": "The name of the schedule.",
            "required": true,
            "type": "string"
          },
          {
            "$ref": "#/parameters/api-version"
          }
        ],
        "responses": {
          "200": {
            "description": "OK"
          },
          "202": {
            "description": "Accepted"
          },
          "default": {
            "description": "BadRequest",
            "schema": {
              "$ref": "#/definitions/CloudError"
            }
          }
        },
        "x-ms-examples": {
          "Schedules_Execute": {
            "$ref": "./examples/Schedules_Execute.json"
          }
        },
        "x-ms-long-running-operation": true
      }
    },
    "/subscriptions/{subscriptionId}/resourceGroups/{resourceGroupName}/providers/Microsoft.DevTestLab/labs/{labName}/schedules/{name}/listApplicable": {
      "post": {
        "tags": [
          "Schedules"
        ],
        "description": "Lists all applicable schedules",
        "operationId": "Schedules_ListApplicable",
        "parameters": [
          {
            "$ref": "#/parameters/subscriptionId"
          },
          {
            "$ref": "#/parameters/resourceGroupName"
          },
          {
            "name": "labName",
            "in": "path",
            "description": "The name of the lab.",
            "required": true,
            "type": "string"
          },
          {
            "name": "name",
            "in": "path",
            "description": "The name of the schedule.",
            "required": true,
            "type": "string"
          },
          {
            "$ref": "#/parameters/api-version"
          }
        ],
        "responses": {
          "200": {
            "description": "OK",
            "schema": {
              "$ref": "#/definitions/ScheduleList"
            }
          },
          "default": {
            "description": "BadRequest",
            "schema": {
              "$ref": "#/definitions/CloudError"
            }
          }
        },
        "x-ms-pageable": {
          "nextLinkName": "nextLink"
        },
        "x-ms-examples": {
          "Schedules_ListApplicable": {
            "$ref": "./examples/Schedules_ListApplicable.json"
          }
        }
      }
    },
    "/subscriptions/{subscriptionId}/resourceGroups/{resourceGroupName}/providers/Microsoft.DevTestLab/labs/{labName}/servicerunners/{name}": {
      "get": {
        "tags": [
          "ServiceRunners"
        ],
        "description": "Get service runner.",
        "operationId": "ServiceRunners_Get",
        "parameters": [
          {
            "$ref": "#/parameters/subscriptionId"
          },
          {
            "$ref": "#/parameters/resourceGroupName"
          },
          {
            "name": "labName",
            "in": "path",
            "description": "The name of the lab.",
            "required": true,
            "type": "string"
          },
          {
            "name": "name",
            "in": "path",
            "description": "The name of the service runner.",
            "required": true,
            "type": "string"
          },
          {
            "$ref": "#/parameters/api-version"
          }
        ],
        "responses": {
          "200": {
            "description": "OK",
            "schema": {
              "$ref": "#/definitions/ServiceRunner"
            }
          },
          "default": {
            "description": "BadRequest",
            "schema": {
              "$ref": "#/definitions/CloudError"
            }
          }
        },
        "x-ms-examples": {
          "ServiceRunners_Get": {
            "$ref": "./examples/ServiceRunners_Get.json"
          }
        }
      },
      "put": {
        "tags": [
          "ServiceRunners"
        ],
        "description": "Create or replace an existing service runner.",
        "operationId": "ServiceRunners_CreateOrUpdate",
        "parameters": [
          {
            "$ref": "#/parameters/subscriptionId"
          },
          {
            "$ref": "#/parameters/resourceGroupName"
          },
          {
            "name": "labName",
            "in": "path",
            "description": "The name of the lab.",
            "required": true,
            "type": "string"
          },
          {
            "name": "name",
            "in": "path",
            "description": "The name of the service runner.",
            "required": true,
            "type": "string"
          },
          {
            "name": "serviceRunner",
            "in": "body",
            "description": "A container for a managed identity to execute DevTest lab services.",
            "required": true,
            "schema": {
              "$ref": "#/definitions/ServiceRunner"
            }
          },
          {
            "$ref": "#/parameters/api-version"
          }
        ],
        "responses": {
          "200": {
            "description": "OK",
            "schema": {
              "$ref": "#/definitions/ServiceRunner"
            }
          },
          "201": {
            "description": "Created",
            "schema": {
              "$ref": "#/definitions/ServiceRunner"
            }
          },
          "default": {
            "description": "BadRequest",
            "schema": {
              "$ref": "#/definitions/CloudError"
            }
          }
        },
        "x-ms-examples": {
          "ServiceRunners_CreateOrUpdate": {
            "$ref": "./examples/ServiceRunners_CreateOrUpdate.json"
          }
        }
      },
      "delete": {
        "tags": [
          "ServiceRunners"
        ],
        "description": "Delete service runner.",
        "operationId": "ServiceRunners_Delete",
        "parameters": [
          {
            "$ref": "#/parameters/subscriptionId"
          },
          {
            "$ref": "#/parameters/resourceGroupName"
          },
          {
            "name": "labName",
            "in": "path",
            "description": "The name of the lab.",
            "required": true,
            "type": "string"
          },
          {
            "name": "name",
            "in": "path",
            "description": "The name of the service runner.",
            "required": true,
            "type": "string"
          },
          {
            "$ref": "#/parameters/api-version"
          }
        ],
        "responses": {
          "200": {
            "description": "OK"
          },
          "204": {
            "description": "No Content"
          },
          "default": {
            "description": "BadRequest",
            "schema": {
              "$ref": "#/definitions/CloudError"
            }
          }
        },
        "x-ms-examples": {
          "ServiceRunners_Delete": {
            "$ref": "./examples/ServiceRunners_Delete.json"
          }
        }
      }
    },
    "/subscriptions/{subscriptionId}/resourceGroups/{resourceGroupName}/providers/Microsoft.DevTestLab/labs/{labName}/users": {
      "get": {
        "tags": [
          "Users"
        ],
        "description": "List user profiles in a given lab.",
        "operationId": "Users_List",
        "parameters": [
          {
            "$ref": "#/parameters/subscriptionId"
          },
          {
            "$ref": "#/parameters/resourceGroupName"
          },
          {
            "name": "labName",
            "in": "path",
            "description": "The name of the lab.",
            "required": true,
            "type": "string"
          },
          {
            "name": "$expand",
            "in": "query",
            "description": "Specify the $expand query. Example: 'properties($select=identity)'",
            "type": "string"
          },
          {
            "name": "$filter",
            "in": "query",
            "description": "The filter to apply to the operation. Example: '$filter=contains(name,'myName')",
            "type": "string"
          },
          {
            "name": "$top",
            "in": "query",
            "description": "The maximum number of resources to return from the operation. Example: '$top=10'",
            "type": "integer",
            "format": "int32"
          },
          {
            "name": "$orderby",
            "in": "query",
            "description": "The ordering expression for the results, using OData notation. Example: '$orderby=name desc'",
            "type": "string"
          },
          {
            "$ref": "#/parameters/api-version"
          }
        ],
        "responses": {
          "200": {
            "description": "OK",
            "schema": {
              "$ref": "#/definitions/UserList"
            }
          },
          "default": {
            "description": "BadRequest",
            "schema": {
              "$ref": "#/definitions/CloudError"
            }
          }
        },
        "x-ms-pageable": {
          "nextLinkName": "nextLink"
        },
        "x-ms-odata": "#/definitions/User",
        "x-ms-examples": {
          "Users_List": {
            "$ref": "./examples/Users_List.json"
          }
        }
      }
    },
    "/subscriptions/{subscriptionId}/resourceGroups/{resourceGroupName}/providers/Microsoft.DevTestLab/labs/{labName}/users/{name}": {
      "get": {
        "tags": [
          "Users"
        ],
        "description": "Get user profile.",
        "operationId": "Users_Get",
        "parameters": [
          {
            "$ref": "#/parameters/subscriptionId"
          },
          {
            "$ref": "#/parameters/resourceGroupName"
          },
          {
            "name": "labName",
            "in": "path",
            "description": "The name of the lab.",
            "required": true,
            "type": "string"
          },
          {
            "name": "name",
            "in": "path",
            "description": "The name of the user profile.",
            "required": true,
            "type": "string"
          },
          {
            "name": "$expand",
            "in": "query",
            "description": "Specify the $expand query. Example: 'properties($select=identity)'",
            "type": "string"
          },
          {
            "$ref": "#/parameters/api-version"
          }
        ],
        "responses": {
          "200": {
            "description": "OK",
            "schema": {
              "$ref": "#/definitions/User"
            }
          },
          "default": {
            "description": "BadRequest",
            "schema": {
              "$ref": "#/definitions/CloudError"
            }
          }
        },
        "x-ms-examples": {
          "Users_Get": {
            "$ref": "./examples/Users_Get.json"
          }
        }
      },
      "put": {
        "tags": [
          "Users"
        ],
        "description": "Create or replace an existing user profile. This operation can take a while to complete.",
        "operationId": "Users_CreateOrUpdate",
        "parameters": [
          {
            "$ref": "#/parameters/subscriptionId"
          },
          {
            "$ref": "#/parameters/resourceGroupName"
          },
          {
            "name": "labName",
            "in": "path",
            "description": "The name of the lab.",
            "required": true,
            "type": "string"
          },
          {
            "name": "name",
            "in": "path",
            "description": "The name of the user profile.",
            "required": true,
            "type": "string"
          },
          {
            "name": "user",
            "in": "body",
            "description": "Profile of a lab user.",
            "required": true,
            "schema": {
              "$ref": "#/definitions/User"
            }
          },
          {
            "$ref": "#/parameters/api-version"
          }
        ],
        "responses": {
          "200": {
            "description": "OK",
            "schema": {
              "$ref": "#/definitions/User"
            }
          },
          "201": {
            "description": "Created",
            "schema": {
              "$ref": "#/definitions/User"
            }
          },
          "default": {
            "description": "BadRequest",
            "schema": {
              "$ref": "#/definitions/CloudError"
            }
          }
        },
        "x-ms-examples": {
          "Users_CreateOrUpdate": {
            "$ref": "./examples/Users_CreateOrUpdate.json"
          }
        },
        "x-ms-long-running-operation": true
      },
      "delete": {
        "tags": [
          "Users"
        ],
        "description": "Delete user profile. This operation can take a while to complete.",
        "operationId": "Users_Delete",
        "parameters": [
          {
            "$ref": "#/parameters/subscriptionId"
          },
          {
            "$ref": "#/parameters/resourceGroupName"
          },
          {
            "name": "labName",
            "in": "path",
            "description": "The name of the lab.",
            "required": true,
            "type": "string"
          },
          {
            "name": "name",
            "in": "path",
            "description": "The name of the user profile.",
            "required": true,
            "type": "string"
          },
          {
            "$ref": "#/parameters/api-version"
          }
        ],
        "responses": {
          "200": {
            "description": "OK"
          },
          "202": {
            "description": "Accepted"
          },
          "204": {
            "description": "No Content"
          },
          "default": {
            "description": "BadRequest",
            "schema": {
              "$ref": "#/definitions/CloudError"
            }
          }
        },
        "x-ms-examples": {
          "Users_Delete": {
            "$ref": "./examples/Users_Delete.json"
          }
        },
        "x-ms-long-running-operation": true
      },
      "patch": {
        "tags": [
          "Users"
        ],
        "description": "Allows modifying tags of user profiles. All other properties will be ignored.",
        "operationId": "Users_Update",
        "parameters": [
          {
            "$ref": "#/parameters/subscriptionId"
          },
          {
            "$ref": "#/parameters/resourceGroupName"
          },
          {
            "name": "labName",
            "in": "path",
            "description": "The name of the lab.",
            "required": true,
            "type": "string"
          },
          {
            "name": "name",
            "in": "path",
            "description": "The name of the user profile.",
            "required": true,
            "type": "string"
          },
          {
            "name": "user",
            "in": "body",
            "description": "Profile of a lab user.",
            "required": true,
            "schema": {
              "$ref": "#/definitions/UserFragment"
            }
          },
          {
            "$ref": "#/parameters/api-version"
          }
        ],
        "responses": {
          "200": {
            "description": "OK",
            "schema": {
              "$ref": "#/definitions/User"
            }
          },
          "default": {
            "description": "BadRequest",
            "schema": {
              "$ref": "#/definitions/CloudError"
            }
          }
        },
        "x-ms-examples": {
          "Users_Update": {
            "$ref": "./examples/Users_Update.json"
          }
        }
      }
    },
    "/subscriptions/{subscriptionId}/resourceGroups/{resourceGroupName}/providers/Microsoft.DevTestLab/labs/{labName}/users/{userName}/disks": {
      "get": {
        "tags": [
          "Disks"
        ],
        "description": "List disks in a given user profile.",
        "operationId": "Disks_List",
        "parameters": [
          {
            "$ref": "#/parameters/subscriptionId"
          },
          {
            "$ref": "#/parameters/resourceGroupName"
          },
          {
            "name": "labName",
            "in": "path",
            "description": "The name of the lab.",
            "required": true,
            "type": "string"
          },
          {
            "name": "userName",
            "in": "path",
            "description": "The name of the user profile.",
            "required": true,
            "type": "string"
          },
          {
            "name": "$expand",
            "in": "query",
            "description": "Specify the $expand query. Example: 'properties($select=diskType)'",
            "type": "string"
          },
          {
            "name": "$filter",
            "in": "query",
            "description": "The filter to apply to the operation. Example: '$filter=contains(name,'myName')",
            "type": "string"
          },
          {
            "name": "$top",
            "in": "query",
            "description": "The maximum number of resources to return from the operation. Example: '$top=10'",
            "type": "integer",
            "format": "int32"
          },
          {
            "name": "$orderby",
            "in": "query",
            "description": "The ordering expression for the results, using OData notation. Example: '$orderby=name desc'",
            "type": "string"
          },
          {
            "$ref": "#/parameters/api-version"
          }
        ],
        "responses": {
          "200": {
            "description": "OK",
            "schema": {
              "$ref": "#/definitions/DiskList"
            }
          },
          "default": {
            "description": "BadRequest",
            "schema": {
              "$ref": "#/definitions/CloudError"
            }
          }
        },
        "x-ms-pageable": {
          "nextLinkName": "nextLink"
        },
        "x-ms-odata": "#/definitions/Disk",
        "x-ms-examples": {
          "Disks_List": {
            "$ref": "./examples/Disks_List.json"
          }
        }
      }
    },
    "/subscriptions/{subscriptionId}/resourceGroups/{resourceGroupName}/providers/Microsoft.DevTestLab/labs/{labName}/users/{userName}/disks/{name}": {
      "get": {
        "tags": [
          "Disks"
        ],
        "description": "Get disk.",
        "operationId": "Disks_Get",
        "parameters": [
          {
            "$ref": "#/parameters/subscriptionId"
          },
          {
            "$ref": "#/parameters/resourceGroupName"
          },
          {
            "name": "labName",
            "in": "path",
            "description": "The name of the lab.",
            "required": true,
            "type": "string"
          },
          {
            "name": "userName",
            "in": "path",
            "description": "The name of the user profile.",
            "required": true,
            "type": "string"
          },
          {
            "name": "name",
            "in": "path",
            "description": "The name of the disk.",
            "required": true,
            "type": "string"
          },
          {
            "name": "$expand",
            "in": "query",
            "description": "Specify the $expand query. Example: 'properties($select=diskType)'",
            "type": "string"
          },
          {
            "$ref": "#/parameters/api-version"
          }
        ],
        "responses": {
          "200": {
            "description": "OK",
            "schema": {
              "$ref": "#/definitions/Disk"
            }
          },
          "default": {
            "description": "BadRequest",
            "schema": {
              "$ref": "#/definitions/CloudError"
            }
          }
        },
        "x-ms-examples": {
          "Disks_Get": {
            "$ref": "./examples/Disks_Get.json"
          }
        }
      },
      "put": {
        "tags": [
          "Disks"
        ],
        "description": "Create or replace an existing disk. This operation can take a while to complete.",
        "operationId": "Disks_CreateOrUpdate",
        "parameters": [
          {
            "$ref": "#/parameters/subscriptionId"
          },
          {
            "$ref": "#/parameters/resourceGroupName"
          },
          {
            "name": "labName",
            "in": "path",
            "description": "The name of the lab.",
            "required": true,
            "type": "string"
          },
          {
            "name": "userName",
            "in": "path",
            "description": "The name of the user profile.",
            "required": true,
            "type": "string"
          },
          {
            "name": "name",
            "in": "path",
            "description": "The name of the disk.",
            "required": true,
            "type": "string"
          },
          {
            "name": "disk",
            "in": "body",
            "description": "A Disk.",
            "required": true,
            "schema": {
              "$ref": "#/definitions/Disk"
            }
          },
          {
            "$ref": "#/parameters/api-version"
          }
        ],
        "responses": {
          "200": {
            "description": "OK",
            "schema": {
              "$ref": "#/definitions/Disk"
            }
          },
          "201": {
            "description": "Created",
            "schema": {
              "$ref": "#/definitions/Disk"
            }
          },
          "default": {
            "description": "BadRequest",
            "schema": {
              "$ref": "#/definitions/CloudError"
            }
          }
        },
        "x-ms-examples": {
          "Disks_CreateOrUpdate": {
            "$ref": "./examples/Disks_CreateOrUpdate.json"
          }
        },
        "x-ms-long-running-operation": true
      },
      "delete": {
        "tags": [
          "Disks"
        ],
        "description": "Delete disk. This operation can take a while to complete.",
        "operationId": "Disks_Delete",
        "parameters": [
          {
            "$ref": "#/parameters/subscriptionId"
          },
          {
            "$ref": "#/parameters/resourceGroupName"
          },
          {
            "name": "labName",
            "in": "path",
            "description": "The name of the lab.",
            "required": true,
            "type": "string"
          },
          {
            "name": "userName",
            "in": "path",
            "description": "The name of the user profile.",
            "required": true,
            "type": "string"
          },
          {
            "name": "name",
            "in": "path",
            "description": "The name of the disk.",
            "required": true,
            "type": "string"
          },
          {
            "$ref": "#/parameters/api-version"
          }
        ],
        "responses": {
          "200": {
            "description": "OK"
          },
          "202": {
            "description": "Accepted"
          },
          "204": {
            "description": "No Content"
          },
          "default": {
            "description": "BadRequest",
            "schema": {
              "$ref": "#/definitions/CloudError"
            }
          }
        },
        "x-ms-examples": {
          "Disks_Delete": {
            "$ref": "./examples/Disks_Delete.json"
          }
        },
        "x-ms-long-running-operation": true
      },
      "patch": {
        "tags": [
          "Disks"
        ],
        "description": "Allows modifying tags of disks. All other properties will be ignored.",
        "operationId": "Disks_Update",
        "parameters": [
          {
            "$ref": "#/parameters/subscriptionId"
          },
          {
            "$ref": "#/parameters/resourceGroupName"
          },
          {
            "name": "labName",
            "in": "path",
            "description": "The name of the lab.",
            "required": true,
            "type": "string"
          },
          {
            "name": "userName",
            "in": "path",
            "description": "The name of the user profile.",
            "required": true,
            "type": "string"
          },
          {
            "name": "name",
            "in": "path",
            "description": "The name of the disk.",
            "required": true,
            "type": "string"
          },
          {
            "name": "disk",
            "in": "body",
            "description": "A Disk.",
            "required": true,
            "schema": {
              "$ref": "#/definitions/DiskFragment"
            }
          },
          {
            "$ref": "#/parameters/api-version"
          }
        ],
        "responses": {
          "200": {
            "description": "OK",
            "schema": {
              "$ref": "#/definitions/Disk"
            }
          },
          "default": {
            "description": "BadRequest",
            "schema": {
              "$ref": "#/definitions/CloudError"
            }
          }
        },
        "x-ms-examples": {
          "Disks_Update": {
            "$ref": "./examples/Disks_Update.json"
          }
        }
      }
    },
    "/subscriptions/{subscriptionId}/resourceGroups/{resourceGroupName}/providers/Microsoft.DevTestLab/labs/{labName}/users/{userName}/disks/{name}/attach": {
      "post": {
        "tags": [
          "Disks"
        ],
        "description": "Attach and create the lease of the disk to the virtual machine. This operation can take a while to complete.",
        "operationId": "Disks_Attach",
        "parameters": [
          {
            "$ref": "#/parameters/subscriptionId"
          },
          {
            "$ref": "#/parameters/resourceGroupName"
          },
          {
            "name": "labName",
            "in": "path",
            "description": "The name of the lab.",
            "required": true,
            "type": "string"
          },
          {
            "name": "userName",
            "in": "path",
            "description": "The name of the user profile.",
            "required": true,
            "type": "string"
          },
          {
            "name": "name",
            "in": "path",
            "description": "The name of the disk.",
            "required": true,
            "type": "string"
          },
          {
            "name": "attachDiskProperties",
            "in": "body",
            "description": "Properties of the disk to attach.",
            "required": true,
            "schema": {
              "$ref": "#/definitions/AttachDiskProperties"
            }
          },
          {
            "$ref": "#/parameters/api-version"
          }
        ],
        "responses": {
          "200": {
            "description": "OK"
          },
          "202": {
            "description": "Accepted"
          },
          "default": {
            "description": "BadRequest",
            "schema": {
              "$ref": "#/definitions/CloudError"
            }
          }
        },
        "x-ms-examples": {
          "Disks_Attach": {
            "$ref": "./examples/Disks_Attach.json"
          }
        },
        "x-ms-long-running-operation": true
      }
    },
    "/subscriptions/{subscriptionId}/resourceGroups/{resourceGroupName}/providers/Microsoft.DevTestLab/labs/{labName}/users/{userName}/disks/{name}/detach": {
      "post": {
        "tags": [
          "Disks"
        ],
        "description": "Detach and break the lease of the disk attached to the virtual machine. This operation can take a while to complete.",
        "operationId": "Disks_Detach",
        "parameters": [
          {
            "$ref": "#/parameters/subscriptionId"
          },
          {
            "$ref": "#/parameters/resourceGroupName"
          },
          {
            "name": "labName",
            "in": "path",
            "description": "The name of the lab.",
            "required": true,
            "type": "string"
          },
          {
            "name": "userName",
            "in": "path",
            "description": "The name of the user profile.",
            "required": true,
            "type": "string"
          },
          {
            "name": "name",
            "in": "path",
            "description": "The name of the disk.",
            "required": true,
            "type": "string"
          },
          {
            "name": "detachDiskProperties",
            "in": "body",
            "description": "Properties of the disk to detach.",
            "required": true,
            "schema": {
              "$ref": "#/definitions/DetachDiskProperties"
            }
          },
          {
            "$ref": "#/parameters/api-version"
          }
        ],
        "responses": {
          "200": {
            "description": "OK"
          },
          "202": {
            "description": "Accepted"
          },
          "default": {
            "description": "BadRequest",
            "schema": {
              "$ref": "#/definitions/CloudError"
            }
          }
        },
        "x-ms-examples": {
          "Disks_Detach": {
            "$ref": "./examples/Disks_Detach.json"
          }
        },
        "x-ms-long-running-operation": true
      }
    },
    "/subscriptions/{subscriptionId}/resourceGroups/{resourceGroupName}/providers/Microsoft.DevTestLab/labs/{labName}/users/{userName}/environments": {
      "get": {
        "tags": [
          "Environments"
        ],
        "description": "List environments in a given user profile.",
        "operationId": "Environments_List",
        "parameters": [
          {
            "$ref": "#/parameters/subscriptionId"
          },
          {
            "$ref": "#/parameters/resourceGroupName"
          },
          {
            "name": "labName",
            "in": "path",
            "description": "The name of the lab.",
            "required": true,
            "type": "string"
          },
          {
            "name": "userName",
            "in": "path",
            "description": "The name of the user profile.",
            "required": true,
            "type": "string"
          },
          {
            "name": "$expand",
            "in": "query",
            "description": "Specify the $expand query. Example: 'properties($select=deploymentProperties)'",
            "type": "string"
          },
          {
            "name": "$filter",
            "in": "query",
            "description": "The filter to apply to the operation. Example: '$filter=contains(name,'myName')",
            "type": "string"
          },
          {
            "name": "$top",
            "in": "query",
            "description": "The maximum number of resources to return from the operation. Example: '$top=10'",
            "type": "integer",
            "format": "int32"
          },
          {
            "name": "$orderby",
            "in": "query",
            "description": "The ordering expression for the results, using OData notation. Example: '$orderby=name desc'",
            "type": "string"
          },
          {
            "$ref": "#/parameters/api-version"
          }
        ],
        "responses": {
          "200": {
            "description": "OK",
            "schema": {
              "$ref": "#/definitions/DtlEnvironmentList"
            }
          },
          "default": {
            "description": "BadRequest",
            "schema": {
              "$ref": "#/definitions/CloudError"
            }
          }
        },
        "x-ms-pageable": {
          "nextLinkName": "nextLink"
        },
        "x-ms-odata": "#/definitions/DtlEnvironment",
        "x-ms-examples": {
          "Environments_List": {
            "$ref": "./examples/Environments_List.json"
          }
        }
      }
    },
    "/subscriptions/{subscriptionId}/resourceGroups/{resourceGroupName}/providers/Microsoft.DevTestLab/labs/{labName}/users/{userName}/environments/{name}": {
      "get": {
        "tags": [
          "Environments"
        ],
        "description": "Get environment.",
        "operationId": "Environments_Get",
        "parameters": [
          {
            "$ref": "#/parameters/subscriptionId"
          },
          {
            "$ref": "#/parameters/resourceGroupName"
          },
          {
            "name": "labName",
            "in": "path",
            "description": "The name of the lab.",
            "required": true,
            "type": "string"
          },
          {
            "name": "userName",
            "in": "path",
            "description": "The name of the user profile.",
            "required": true,
            "type": "string"
          },
          {
            "name": "name",
            "in": "path",
            "description": "The name of the environment.",
            "required": true,
            "type": "string"
          },
          {
            "name": "$expand",
            "in": "query",
            "description": "Specify the $expand query. Example: 'properties($select=deploymentProperties)'",
            "type": "string"
          },
          {
            "$ref": "#/parameters/api-version"
          }
        ],
        "responses": {
          "200": {
            "description": "OK",
            "schema": {
              "$ref": "#/definitions/DtlEnvironment"
            }
          },
          "default": {
            "description": "BadRequest",
            "schema": {
              "$ref": "#/definitions/CloudError"
            }
          }
        },
        "x-ms-examples": {
          "Environments_Get": {
            "$ref": "./examples/Environments_Get.json"
          }
        }
      },
      "put": {
        "tags": [
          "Environments"
        ],
        "description": "Create or replace an existing environment. This operation can take a while to complete.",
        "operationId": "Environments_CreateOrUpdate",
        "parameters": [
          {
            "$ref": "#/parameters/subscriptionId"
          },
          {
            "$ref": "#/parameters/resourceGroupName"
          },
          {
            "name": "labName",
            "in": "path",
            "description": "The name of the lab.",
            "required": true,
            "type": "string"
          },
          {
            "name": "userName",
            "in": "path",
            "description": "The name of the user profile.",
            "required": true,
            "type": "string"
          },
          {
            "name": "name",
            "in": "path",
            "description": "The name of the environment.",
            "required": true,
            "type": "string"
          },
          {
            "name": "dtlEnvironment",
            "in": "body",
            "description": "An environment, which is essentially an ARM template deployment.",
            "required": true,
            "schema": {
              "$ref": "#/definitions/DtlEnvironment"
            }
          },
          {
            "$ref": "#/parameters/api-version"
          }
        ],
        "responses": {
          "200": {
            "description": "OK",
            "schema": {
              "$ref": "#/definitions/DtlEnvironment"
            }
          },
          "201": {
            "description": "Created",
            "schema": {
              "$ref": "#/definitions/DtlEnvironment"
            }
          },
          "default": {
            "description": "BadRequest",
            "schema": {
              "$ref": "#/definitions/CloudError"
            }
          }
        },
        "x-ms-examples": {
          "Environments_CreateOrUpdate": {
            "$ref": "./examples/Environments_CreateOrUpdate.json"
          }
        },
        "x-ms-long-running-operation": true
      },
      "delete": {
        "tags": [
          "Environments"
        ],
        "description": "Delete environment. This operation can take a while to complete.",
        "operationId": "Environments_Delete",
        "parameters": [
          {
            "$ref": "#/parameters/subscriptionId"
          },
          {
            "$ref": "#/parameters/resourceGroupName"
          },
          {
            "name": "labName",
            "in": "path",
            "description": "The name of the lab.",
            "required": true,
            "type": "string"
          },
          {
            "name": "userName",
            "in": "path",
            "description": "The name of the user profile.",
            "required": true,
            "type": "string"
          },
          {
            "name": "name",
            "in": "path",
            "description": "The name of the environment.",
            "required": true,
            "type": "string"
          },
          {
            "$ref": "#/parameters/api-version"
          }
        ],
        "responses": {
          "200": {
            "description": "OK"
          },
          "202": {
            "description": "Accepted"
          },
          "204": {
            "description": "No Content"
          },
          "default": {
            "description": "BadRequest",
            "schema": {
              "$ref": "#/definitions/CloudError"
            }
          }
        },
        "x-ms-examples": {
          "Environments_Delete": {
            "$ref": "./examples/Environments_Delete.json"
          }
        },
        "x-ms-long-running-operation": true
      },
      "patch": {
        "tags": [
          "Environments"
        ],
        "description": "Allows modifying tags of environments. All other properties will be ignored.",
        "operationId": "Environments_Update",
        "parameters": [
          {
            "$ref": "#/parameters/subscriptionId"
          },
          {
            "$ref": "#/parameters/resourceGroupName"
          },
          {
            "name": "labName",
            "in": "path",
            "description": "The name of the lab.",
            "required": true,
            "type": "string"
          },
          {
            "name": "userName",
            "in": "path",
            "description": "The name of the user profile.",
            "required": true,
            "type": "string"
          },
          {
            "name": "name",
            "in": "path",
            "description": "The name of the environment.",
            "required": true,
            "type": "string"
          },
          {
            "name": "dtlEnvironment",
            "in": "body",
            "description": "An environment, which is essentially an ARM template deployment.",
            "required": true,
            "schema": {
              "$ref": "#/definitions/DtlEnvironmentFragment"
            }
          },
          {
            "$ref": "#/parameters/api-version"
          }
        ],
        "responses": {
          "200": {
            "description": "OK",
            "schema": {
              "$ref": "#/definitions/DtlEnvironment"
            }
          },
          "default": {
            "description": "BadRequest",
            "schema": {
              "$ref": "#/definitions/CloudError"
            }
          }
        },
        "x-ms-examples": {
          "Environments_Update": {
            "$ref": "./examples/Environments_Update.json"
          }
        }
      }
    },
    "/subscriptions/{subscriptionId}/resourceGroups/{resourceGroupName}/providers/Microsoft.DevTestLab/labs/{labName}/users/{userName}/secrets": {
      "get": {
        "tags": [
          "Secrets"
        ],
        "description": "List secrets in a given user profile.",
        "operationId": "Secrets_List",
        "parameters": [
          {
            "$ref": "#/parameters/subscriptionId"
          },
          {
            "$ref": "#/parameters/resourceGroupName"
          },
          {
            "name": "labName",
            "in": "path",
            "description": "The name of the lab.",
            "required": true,
            "type": "string"
          },
          {
            "name": "userName",
            "in": "path",
            "description": "The name of the user profile.",
            "required": true,
            "type": "string"
          },
          {
            "name": "$expand",
            "in": "query",
            "description": "Specify the $expand query. Example: 'properties($select=value)'",
            "type": "string"
          },
          {
            "name": "$filter",
            "in": "query",
            "description": "The filter to apply to the operation. Example: '$filter=contains(name,'myName')",
            "type": "string"
          },
          {
            "name": "$top",
            "in": "query",
            "description": "The maximum number of resources to return from the operation. Example: '$top=10'",
            "type": "integer",
            "format": "int32"
          },
          {
            "name": "$orderby",
            "in": "query",
            "description": "The ordering expression for the results, using OData notation. Example: '$orderby=name desc'",
            "type": "string"
          },
          {
            "$ref": "#/parameters/api-version"
          }
        ],
        "responses": {
          "200": {
            "description": "OK",
            "schema": {
              "$ref": "#/definitions/SecretList"
            }
          },
          "default": {
            "description": "BadRequest",
            "schema": {
              "$ref": "#/definitions/CloudError"
            }
          }
        },
        "x-ms-pageable": {
          "nextLinkName": "nextLink"
        },
        "x-ms-odata": "#/definitions/Secret",
        "x-ms-examples": {
          "Secrets_List": {
            "$ref": "./examples/Secrets_List.json"
          }
        }
      }
    },
    "/subscriptions/{subscriptionId}/resourceGroups/{resourceGroupName}/providers/Microsoft.DevTestLab/labs/{labName}/users/{userName}/secrets/{name}": {
      "get": {
        "tags": [
          "Secrets"
        ],
        "description": "Get secret.",
        "operationId": "Secrets_Get",
        "parameters": [
          {
            "$ref": "#/parameters/subscriptionId"
          },
          {
            "$ref": "#/parameters/resourceGroupName"
          },
          {
            "name": "labName",
            "in": "path",
            "description": "The name of the lab.",
            "required": true,
            "type": "string"
          },
          {
            "name": "userName",
            "in": "path",
            "description": "The name of the user profile.",
            "required": true,
            "type": "string"
          },
          {
            "name": "name",
            "in": "path",
            "description": "The name of the secret.",
            "required": true,
            "type": "string"
          },
          {
            "name": "$expand",
            "in": "query",
            "description": "Specify the $expand query. Example: 'properties($select=value)'",
            "type": "string"
          },
          {
            "$ref": "#/parameters/api-version"
          }
        ],
        "responses": {
          "200": {
            "description": "OK",
            "schema": {
              "$ref": "#/definitions/Secret"
            }
          },
          "default": {
            "description": "BadRequest",
            "schema": {
              "$ref": "#/definitions/CloudError"
            }
          }
        },
        "x-ms-examples": {
          "Secrets_Get": {
            "$ref": "./examples/Secrets_Get.json"
          }
        }
      },
      "put": {
        "tags": [
          "Secrets"
        ],
        "description": "Create or replace an existing secret. This operation can take a while to complete.",
        "operationId": "Secrets_CreateOrUpdate",
        "parameters": [
          {
            "$ref": "#/parameters/subscriptionId"
          },
          {
            "$ref": "#/parameters/resourceGroupName"
          },
          {
            "name": "labName",
            "in": "path",
            "description": "The name of the lab.",
            "required": true,
            "type": "string"
          },
          {
            "name": "userName",
            "in": "path",
            "description": "The name of the user profile.",
            "required": true,
            "type": "string"
          },
          {
            "name": "name",
            "in": "path",
            "description": "The name of the secret.",
            "required": true,
            "type": "string"
          },
          {
            "name": "secret",
            "in": "body",
            "description": "A secret.",
            "required": true,
            "schema": {
              "$ref": "#/definitions/Secret"
            }
          },
          {
            "$ref": "#/parameters/api-version"
          }
        ],
        "responses": {
          "200": {
            "description": "OK",
            "schema": {
              "$ref": "#/definitions/Secret"
            }
          },
          "201": {
            "description": "Created",
            "schema": {
              "$ref": "#/definitions/Secret"
            }
          },
          "default": {
            "description": "BadRequest",
            "schema": {
              "$ref": "#/definitions/CloudError"
            }
          }
        },
        "x-ms-examples": {
          "Secrets_CreateOrUpdate": {
            "$ref": "./examples/Secrets_CreateOrUpdate.json"
          }
        },
        "x-ms-long-running-operation": true
      },
      "delete": {
        "tags": [
          "Secrets"
        ],
        "description": "Delete secret.",
        "operationId": "Secrets_Delete",
        "parameters": [
          {
            "$ref": "#/parameters/subscriptionId"
          },
          {
            "$ref": "#/parameters/resourceGroupName"
          },
          {
            "name": "labName",
            "in": "path",
            "description": "The name of the lab.",
            "required": true,
            "type": "string"
          },
          {
            "name": "userName",
            "in": "path",
            "description": "The name of the user profile.",
            "required": true,
            "type": "string"
          },
          {
            "name": "name",
            "in": "path",
            "description": "The name of the secret.",
            "required": true,
            "type": "string"
          },
          {
            "$ref": "#/parameters/api-version"
          }
        ],
        "responses": {
          "200": {
            "description": "OK"
          },
          "204": {
            "description": "No Content"
          },
          "default": {
            "description": "BadRequest",
            "schema": {
              "$ref": "#/definitions/CloudError"
            }
          }
        },
        "x-ms-examples": {
          "Secrets_Delete": {
            "$ref": "./examples/Secrets_Delete.json"
          }
        }
      },
      "patch": {
        "tags": [
          "Secrets"
        ],
        "description": "Allows modifying tags of secrets. All other properties will be ignored.",
        "operationId": "Secrets_Update",
        "parameters": [
          {
            "$ref": "#/parameters/subscriptionId"
          },
          {
            "$ref": "#/parameters/resourceGroupName"
          },
          {
            "name": "labName",
            "in": "path",
            "description": "The name of the lab.",
            "required": true,
            "type": "string"
          },
          {
            "name": "userName",
            "in": "path",
            "description": "The name of the user profile.",
            "required": true,
            "type": "string"
          },
          {
            "name": "name",
            "in": "path",
            "description": "The name of the secret.",
            "required": true,
            "type": "string"
          },
          {
            "name": "secret",
            "in": "body",
            "description": "A secret.",
            "required": true,
            "schema": {
              "$ref": "#/definitions/SecretFragment"
            }
          },
          {
            "$ref": "#/parameters/api-version"
          }
        ],
        "responses": {
          "200": {
            "description": "OK",
            "schema": {
              "$ref": "#/definitions/Secret"
            }
          },
          "default": {
            "description": "BadRequest",
            "schema": {
              "$ref": "#/definitions/CloudError"
            }
          }
        },
        "x-ms-examples": {
          "Secrets_Update": {
            "$ref": "./examples/Secrets_Update.json"
          }
        }
      }
    },
    "/subscriptions/{subscriptionId}/resourceGroups/{resourceGroupName}/providers/Microsoft.DevTestLab/labs/{labName}/users/{userName}/servicefabrics": {
      "get": {
        "tags": [
          "ServiceFabrics"
        ],
        "description": "List service fabrics in a given user profile.",
        "operationId": "ServiceFabrics_List",
        "parameters": [
          {
            "$ref": "#/parameters/subscriptionId"
          },
          {
            "$ref": "#/parameters/resourceGroupName"
          },
          {
            "name": "labName",
            "in": "path",
            "description": "The name of the lab.",
            "required": true,
            "type": "string"
          },
          {
            "name": "userName",
            "in": "path",
            "description": "The name of the user profile.",
            "required": true,
            "type": "string"
          },
          {
            "name": "$expand",
            "in": "query",
            "description": "Specify the $expand query. Example: 'properties($expand=applicableSchedule)'",
            "type": "string"
          },
          {
            "name": "$filter",
            "in": "query",
            "description": "The filter to apply to the operation. Example: '$filter=contains(name,'myName')",
            "type": "string"
          },
          {
            "name": "$top",
            "in": "query",
            "description": "The maximum number of resources to return from the operation. Example: '$top=10'",
            "type": "integer",
            "format": "int32"
          },
          {
            "name": "$orderby",
            "in": "query",
            "description": "The ordering expression for the results, using OData notation. Example: '$orderby=name desc'",
            "type": "string"
          },
          {
            "$ref": "#/parameters/api-version"
          }
        ],
        "responses": {
          "200": {
            "description": "OK",
            "schema": {
              "$ref": "#/definitions/ServiceFabricList"
            }
          },
          "default": {
            "description": "BadRequest",
            "schema": {
              "$ref": "#/definitions/CloudError"
            }
          }
        },
        "x-ms-pageable": {
          "nextLinkName": "nextLink"
        },
        "x-ms-odata": "#/definitions/ServiceFabric",
        "x-ms-examples": {
          "ServiceFabrics_List": {
            "$ref": "./examples/ServiceFabrics_List.json"
          }
        }
      }
    },
    "/subscriptions/{subscriptionId}/resourceGroups/{resourceGroupName}/providers/Microsoft.DevTestLab/labs/{labName}/users/{userName}/servicefabrics/{name}": {
      "get": {
        "tags": [
          "ServiceFabrics"
        ],
        "description": "Get service fabric.",
        "operationId": "ServiceFabrics_Get",
        "parameters": [
          {
            "$ref": "#/parameters/subscriptionId"
          },
          {
            "$ref": "#/parameters/resourceGroupName"
          },
          {
            "name": "labName",
            "in": "path",
            "description": "The name of the lab.",
            "required": true,
            "type": "string"
          },
          {
            "name": "userName",
            "in": "path",
            "description": "The name of the user profile.",
            "required": true,
            "type": "string"
          },
          {
            "name": "name",
            "in": "path",
            "description": "The name of the service fabric.",
            "required": true,
            "type": "string"
          },
          {
            "name": "$expand",
            "in": "query",
            "description": "Specify the $expand query. Example: 'properties($expand=applicableSchedule)'",
            "type": "string"
          },
          {
            "$ref": "#/parameters/api-version"
          }
        ],
        "responses": {
          "200": {
            "description": "OK",
            "schema": {
              "$ref": "#/definitions/ServiceFabric"
            }
          },
          "default": {
            "description": "BadRequest",
            "schema": {
              "$ref": "#/definitions/CloudError"
            }
          }
        },
        "x-ms-examples": {
          "ServiceFabrics_Get": {
            "$ref": "./examples/ServiceFabrics_Get.json"
          }
        }
      },
      "put": {
        "tags": [
          "ServiceFabrics"
        ],
        "description": "Create or replace an existing service fabric. This operation can take a while to complete.",
        "operationId": "ServiceFabrics_CreateOrUpdate",
        "parameters": [
          {
            "$ref": "#/parameters/subscriptionId"
          },
          {
            "$ref": "#/parameters/resourceGroupName"
          },
          {
            "name": "labName",
            "in": "path",
            "description": "The name of the lab.",
            "required": true,
            "type": "string"
          },
          {
            "name": "userName",
            "in": "path",
            "description": "The name of the user profile.",
            "required": true,
            "type": "string"
          },
          {
            "name": "name",
            "in": "path",
            "description": "The name of the service fabric.",
            "required": true,
            "type": "string"
          },
          {
            "name": "serviceFabric",
            "in": "body",
            "description": "A Service Fabric.",
            "required": true,
            "schema": {
              "$ref": "#/definitions/ServiceFabric"
            }
          },
          {
            "$ref": "#/parameters/api-version"
          }
        ],
        "responses": {
          "200": {
            "description": "OK",
            "schema": {
              "$ref": "#/definitions/ServiceFabric"
            }
          },
          "201": {
            "description": "Created",
            "schema": {
              "$ref": "#/definitions/ServiceFabric"
            }
          },
          "default": {
            "description": "BadRequest",
            "schema": {
              "$ref": "#/definitions/CloudError"
            }
          }
        },
        "x-ms-examples": {
          "ServiceFabrics_CreateOrUpdate": {
            "$ref": "./examples/ServiceFabrics_CreateOrUpdate.json"
          }
        },
        "x-ms-long-running-operation": true
      },
      "delete": {
        "tags": [
          "ServiceFabrics"
        ],
        "description": "Delete service fabric. This operation can take a while to complete.",
        "operationId": "ServiceFabrics_Delete",
        "parameters": [
          {
            "$ref": "#/parameters/subscriptionId"
          },
          {
            "$ref": "#/parameters/resourceGroupName"
          },
          {
            "name": "labName",
            "in": "path",
            "description": "The name of the lab.",
            "required": true,
            "type": "string"
          },
          {
            "name": "userName",
            "in": "path",
            "description": "The name of the user profile.",
            "required": true,
            "type": "string"
          },
          {
            "name": "name",
            "in": "path",
            "description": "The name of the service fabric.",
            "required": true,
            "type": "string"
          },
          {
            "$ref": "#/parameters/api-version"
          }
        ],
        "responses": {
          "200": {
            "description": "OK"
          },
          "202": {
            "description": "Accepted"
          },
          "204": {
            "description": "No Content"
          },
          "default": {
            "description": "BadRequest",
            "schema": {
              "$ref": "#/definitions/CloudError"
            }
          }
        },
        "x-ms-examples": {
          "ServiceFabrics_Delete": {
            "$ref": "./examples/ServiceFabrics_Delete.json"
          }
        },
        "x-ms-long-running-operation": true
      },
      "patch": {
        "tags": [
          "ServiceFabrics"
        ],
        "description": "Allows modifying tags of service fabrics. All other properties will be ignored.",
        "operationId": "ServiceFabrics_Update",
        "parameters": [
          {
            "$ref": "#/parameters/subscriptionId"
          },
          {
            "$ref": "#/parameters/resourceGroupName"
          },
          {
            "name": "labName",
            "in": "path",
            "description": "The name of the lab.",
            "required": true,
            "type": "string"
          },
          {
            "name": "userName",
            "in": "path",
            "description": "The name of the user profile.",
            "required": true,
            "type": "string"
          },
          {
            "name": "name",
            "in": "path",
            "description": "The name of the service fabric.",
            "required": true,
            "type": "string"
          },
          {
            "name": "serviceFabric",
            "in": "body",
            "description": "A Service Fabric.",
            "required": true,
            "schema": {
              "$ref": "#/definitions/ServiceFabricFragment"
            }
          },
          {
            "$ref": "#/parameters/api-version"
          }
        ],
        "responses": {
          "200": {
            "description": "OK",
            "schema": {
              "$ref": "#/definitions/ServiceFabric"
            }
          },
          "default": {
            "description": "BadRequest",
            "schema": {
              "$ref": "#/definitions/CloudError"
            }
          }
        },
        "x-ms-examples": {
          "ServiceFabrics_Update": {
            "$ref": "./examples/ServiceFabrics_Update.json"
          }
        }
      }
    },
    "/subscriptions/{subscriptionId}/resourceGroups/{resourceGroupName}/providers/Microsoft.DevTestLab/labs/{labName}/users/{userName}/servicefabrics/{name}/listApplicableSchedules": {
      "post": {
        "tags": [
          "ServiceFabrics"
        ],
        "description": "Lists the applicable start/stop schedules, if any.",
        "operationId": "ServiceFabrics_ListApplicableSchedules",
        "parameters": [
          {
            "$ref": "#/parameters/subscriptionId"
          },
          {
            "$ref": "#/parameters/resourceGroupName"
          },
          {
            "name": "labName",
            "in": "path",
            "description": "The name of the lab.",
            "required": true,
            "type": "string"
          },
          {
            "name": "userName",
            "in": "path",
            "description": "The name of the user profile.",
            "required": true,
            "type": "string"
          },
          {
            "name": "name",
            "in": "path",
            "description": "The name of the service fabric.",
            "required": true,
            "type": "string"
          },
          {
            "$ref": "#/parameters/api-version"
          }
        ],
        "responses": {
          "200": {
            "description": "OK",
            "schema": {
              "$ref": "#/definitions/ApplicableSchedule"
            }
          },
          "default": {
            "description": "BadRequest",
            "schema": {
              "$ref": "#/definitions/CloudError"
            }
          }
        },
        "x-ms-examples": {
          "ServiceFabrics_ListApplicableSchedules": {
            "$ref": "./examples/ServiceFabrics_ListApplicableSchedules.json"
          }
        }
      }
    },
    "/subscriptions/{subscriptionId}/resourceGroups/{resourceGroupName}/providers/Microsoft.DevTestLab/labs/{labName}/users/{userName}/servicefabrics/{name}/start": {
      "post": {
        "tags": [
          "ServiceFabrics"
        ],
        "description": "Start a service fabric. This operation can take a while to complete.",
        "operationId": "ServiceFabrics_Start",
        "parameters": [
          {
            "$ref": "#/parameters/subscriptionId"
          },
          {
            "$ref": "#/parameters/resourceGroupName"
          },
          {
            "name": "labName",
            "in": "path",
            "description": "The name of the lab.",
            "required": true,
            "type": "string"
          },
          {
            "name": "userName",
            "in": "path",
            "description": "The name of the user profile.",
            "required": true,
            "type": "string"
          },
          {
            "name": "name",
            "in": "path",
            "description": "The name of the service fabric.",
            "required": true,
            "type": "string"
          },
          {
            "$ref": "#/parameters/api-version"
          }
        ],
        "responses": {
          "200": {
            "description": "OK"
          },
          "202": {
            "description": "Accepted"
          },
          "default": {
            "description": "BadRequest",
            "schema": {
              "$ref": "#/definitions/CloudError"
            }
          }
        },
        "x-ms-examples": {
          "ServiceFabrics_Start": {
            "$ref": "./examples/ServiceFabrics_Start.json"
          }
        },
        "x-ms-long-running-operation": true
      }
    },
    "/subscriptions/{subscriptionId}/resourceGroups/{resourceGroupName}/providers/Microsoft.DevTestLab/labs/{labName}/users/{userName}/servicefabrics/{name}/stop": {
      "post": {
        "tags": [
          "ServiceFabrics"
        ],
        "description": "Stop a service fabric This operation can take a while to complete.",
        "operationId": "ServiceFabrics_Stop",
        "parameters": [
          {
            "$ref": "#/parameters/subscriptionId"
          },
          {
            "$ref": "#/parameters/resourceGroupName"
          },
          {
            "name": "labName",
            "in": "path",
            "description": "The name of the lab.",
            "required": true,
            "type": "string"
          },
          {
            "name": "userName",
            "in": "path",
            "description": "The name of the user profile.",
            "required": true,
            "type": "string"
          },
          {
            "name": "name",
            "in": "path",
            "description": "The name of the service fabric.",
            "required": true,
            "type": "string"
          },
          {
            "$ref": "#/parameters/api-version"
          }
        ],
        "responses": {
          "200": {
            "description": "OK"
          },
          "202": {
            "description": "Accepted"
          },
          "default": {
            "description": "BadRequest",
            "schema": {
              "$ref": "#/definitions/CloudError"
            }
          }
        },
        "x-ms-examples": {
          "ServiceFabrics_Stop": {
            "$ref": "./examples/ServiceFabrics_Stop.json"
          }
        },
        "x-ms-long-running-operation": true
      }
    },
    "/subscriptions/{subscriptionId}/resourceGroups/{resourceGroupName}/providers/Microsoft.DevTestLab/labs/{labName}/users/{userName}/servicefabrics/{serviceFabricName}/schedules": {
      "get": {
        "tags": [
          "ServiceFabricSchedules"
        ],
        "description": "List schedules in a given service fabric.",
        "operationId": "ServiceFabricSchedules_List",
        "parameters": [
          {
            "$ref": "#/parameters/subscriptionId"
          },
          {
            "$ref": "#/parameters/resourceGroupName"
          },
          {
            "name": "labName",
            "in": "path",
            "description": "The name of the lab.",
            "required": true,
            "type": "string"
          },
          {
            "name": "userName",
            "in": "path",
            "description": "The name of the user profile.",
            "required": true,
            "type": "string"
          },
          {
            "name": "serviceFabricName",
            "in": "path",
            "description": "The name of the service fabric.",
            "required": true,
            "type": "string"
          },
          {
            "name": "$expand",
            "in": "query",
            "description": "Specify the $expand query. Example: 'properties($select=status)'",
            "type": "string"
          },
          {
            "name": "$filter",
            "in": "query",
            "description": "The filter to apply to the operation. Example: '$filter=contains(name,'myName')",
            "type": "string"
          },
          {
            "name": "$top",
            "in": "query",
            "description": "The maximum number of resources to return from the operation. Example: '$top=10'",
            "type": "integer",
            "format": "int32"
          },
          {
            "name": "$orderby",
            "in": "query",
            "description": "The ordering expression for the results, using OData notation. Example: '$orderby=name desc'",
            "type": "string"
          },
          {
            "$ref": "#/parameters/api-version"
          }
        ],
        "responses": {
          "200": {
            "description": "OK",
            "schema": {
              "$ref": "#/definitions/ScheduleList"
            }
          },
          "default": {
            "description": "BadRequest",
            "schema": {
              "$ref": "#/definitions/CloudError"
            }
          }
        },
        "x-ms-pageable": {
          "nextLinkName": "nextLink"
        },
        "x-ms-odata": "#/definitions/Schedule",
        "x-ms-examples": {
          "ServiceFabricSchedules_List": {
            "$ref": "./examples/ServiceFabricSchedules_List.json"
          }
        }
      }
    },
    "/subscriptions/{subscriptionId}/resourceGroups/{resourceGroupName}/providers/Microsoft.DevTestLab/labs/{labName}/users/{userName}/servicefabrics/{serviceFabricName}/schedules/{name}": {
      "get": {
        "tags": [
          "ServiceFabricSchedules"
        ],
        "description": "Get schedule.",
        "operationId": "ServiceFabricSchedules_Get",
        "parameters": [
          {
            "$ref": "#/parameters/subscriptionId"
          },
          {
            "$ref": "#/parameters/resourceGroupName"
          },
          {
            "name": "labName",
            "in": "path",
            "description": "The name of the lab.",
            "required": true,
            "type": "string"
          },
          {
            "name": "userName",
            "in": "path",
            "description": "The name of the user profile.",
            "required": true,
            "type": "string"
          },
          {
            "name": "serviceFabricName",
            "in": "path",
            "description": "The name of the service fabric.",
            "required": true,
            "type": "string"
          },
          {
            "name": "name",
            "in": "path",
            "description": "The name of the schedule.",
            "required": true,
            "type": "string"
          },
          {
            "name": "$expand",
            "in": "query",
            "description": "Specify the $expand query. Example: 'properties($select=status)'",
            "type": "string"
          },
          {
            "$ref": "#/parameters/api-version"
          }
        ],
        "responses": {
          "200": {
            "description": "OK",
            "schema": {
              "$ref": "#/definitions/Schedule"
            }
          },
          "default": {
            "description": "BadRequest",
            "schema": {
              "$ref": "#/definitions/CloudError"
            }
          }
        },
        "x-ms-examples": {
          "ServiceFabricSchedules_Get": {
            "$ref": "./examples/ServiceFabricSchedules_Get.json"
          }
        }
      },
      "put": {
        "tags": [
          "ServiceFabricSchedules"
        ],
        "description": "Create or replace an existing schedule.",
        "operationId": "ServiceFabricSchedules_CreateOrUpdate",
        "parameters": [
          {
            "$ref": "#/parameters/subscriptionId"
          },
          {
            "$ref": "#/parameters/resourceGroupName"
          },
          {
            "name": "labName",
            "in": "path",
            "description": "The name of the lab.",
            "required": true,
            "type": "string"
          },
          {
            "name": "userName",
            "in": "path",
            "description": "The name of the user profile.",
            "required": true,
            "type": "string"
          },
          {
            "name": "serviceFabricName",
            "in": "path",
            "description": "The name of the service fabric.",
            "required": true,
            "type": "string"
          },
          {
            "name": "name",
            "in": "path",
            "description": "The name of the schedule.",
            "required": true,
            "type": "string"
          },
          {
            "name": "schedule",
            "in": "body",
            "description": "A schedule.",
            "required": true,
            "schema": {
              "$ref": "#/definitions/Schedule"
            }
          },
          {
            "$ref": "#/parameters/api-version"
          }
        ],
        "responses": {
          "200": {
            "description": "OK",
            "schema": {
              "$ref": "#/definitions/Schedule"
            }
          },
          "201": {
            "description": "Created",
            "schema": {
              "$ref": "#/definitions/Schedule"
            }
          },
          "default": {
            "description": "BadRequest",
            "schema": {
              "$ref": "#/definitions/CloudError"
            }
          }
        },
        "x-ms-examples": {
          "ServiceFabricSchedules_CreateOrUpdate": {
            "$ref": "./examples/ServiceFabricSchedules_CreateOrUpdate.json"
          }
        }
      },
      "delete": {
        "tags": [
          "ServiceFabricSchedules"
        ],
        "description": "Delete schedule.",
        "operationId": "ServiceFabricSchedules_Delete",
        "parameters": [
          {
            "$ref": "#/parameters/subscriptionId"
          },
          {
            "$ref": "#/parameters/resourceGroupName"
          },
          {
            "name": "labName",
            "in": "path",
            "description": "The name of the lab.",
            "required": true,
            "type": "string"
          },
          {
            "name": "userName",
            "in": "path",
            "description": "The name of the user profile.",
            "required": true,
            "type": "string"
          },
          {
            "name": "serviceFabricName",
            "in": "path",
            "description": "The name of the service fabric.",
            "required": true,
            "type": "string"
          },
          {
            "name": "name",
            "in": "path",
            "description": "The name of the schedule.",
            "required": true,
            "type": "string"
          },
          {
            "$ref": "#/parameters/api-version"
          }
        ],
        "responses": {
          "200": {
            "description": "OK"
          },
          "204": {
            "description": "No Content"
          },
          "default": {
            "description": "BadRequest",
            "schema": {
              "$ref": "#/definitions/CloudError"
            }
          }
        },
        "x-ms-examples": {
          "ServiceFabricSchedules_Delete": {
            "$ref": "./examples/ServiceFabricSchedules_Delete.json"
          }
        }
      },
      "patch": {
        "tags": [
          "ServiceFabricSchedules"
        ],
        "description": "Allows modifying tags of schedules. All other properties will be ignored.",
        "operationId": "ServiceFabricSchedules_Update",
        "parameters": [
          {
            "$ref": "#/parameters/subscriptionId"
          },
          {
            "$ref": "#/parameters/resourceGroupName"
          },
          {
            "name": "labName",
            "in": "path",
            "description": "The name of the lab.",
            "required": true,
            "type": "string"
          },
          {
            "name": "userName",
            "in": "path",
            "description": "The name of the user profile.",
            "required": true,
            "type": "string"
          },
          {
            "name": "serviceFabricName",
            "in": "path",
            "description": "The name of the service fabric.",
            "required": true,
            "type": "string"
          },
          {
            "name": "name",
            "in": "path",
            "description": "The name of the schedule.",
            "required": true,
            "type": "string"
          },
          {
            "name": "schedule",
            "in": "body",
            "description": "A schedule.",
            "required": true,
            "schema": {
              "$ref": "#/definitions/ScheduleFragment"
            }
          },
          {
            "$ref": "#/parameters/api-version"
          }
        ],
        "responses": {
          "200": {
            "description": "OK",
            "schema": {
              "$ref": "#/definitions/Schedule"
            }
          },
          "default": {
            "description": "BadRequest",
            "schema": {
              "$ref": "#/definitions/CloudError"
            }
          }
        },
        "x-ms-examples": {
          "ServiceFabricSchedules_Update": {
            "$ref": "./examples/ServiceFabricSchedules_Update.json"
          }
        }
      }
    },
    "/subscriptions/{subscriptionId}/resourceGroups/{resourceGroupName}/providers/Microsoft.DevTestLab/labs/{labName}/users/{userName}/servicefabrics/{serviceFabricName}/schedules/{name}/execute": {
      "post": {
        "tags": [
          "ServiceFabricSchedules"
        ],
        "description": "Execute a schedule. This operation can take a while to complete.",
        "operationId": "ServiceFabricSchedules_Execute",
        "parameters": [
          {
            "$ref": "#/parameters/subscriptionId"
          },
          {
            "$ref": "#/parameters/resourceGroupName"
          },
          {
            "name": "labName",
            "in": "path",
            "description": "The name of the lab.",
            "required": true,
            "type": "string"
          },
          {
            "name": "userName",
            "in": "path",
            "description": "The name of the user profile.",
            "required": true,
            "type": "string"
          },
          {
            "name": "serviceFabricName",
            "in": "path",
            "description": "The name of the service fabric.",
            "required": true,
            "type": "string"
          },
          {
            "name": "name",
            "in": "path",
            "description": "The name of the schedule.",
            "required": true,
            "type": "string"
          },
          {
            "$ref": "#/parameters/api-version"
          }
        ],
        "responses": {
          "200": {
            "description": "OK"
          },
          "202": {
            "description": "Accepted"
          },
          "default": {
            "description": "BadRequest",
            "schema": {
              "$ref": "#/definitions/CloudError"
            }
          }
        },
        "x-ms-examples": {
          "ServiceFabricSchedules_Execute": {
            "$ref": "./examples/ServiceFabricSchedules_Execute.json"
          }
        },
        "x-ms-long-running-operation": true
      }
    },
    "/subscriptions/{subscriptionId}/resourceGroups/{resourceGroupName}/providers/Microsoft.DevTestLab/labs/{labName}/virtualmachines": {
      "get": {
        "tags": [
          "VirtualMachines"
        ],
        "description": "List virtual machines in a given lab.",
        "operationId": "VirtualMachines_List",
        "parameters": [
          {
            "$ref": "#/parameters/subscriptionId"
          },
          {
            "$ref": "#/parameters/resourceGroupName"
          },
          {
            "name": "labName",
            "in": "path",
            "description": "The name of the lab.",
            "required": true,
            "type": "string"
          },
          {
            "name": "$expand",
            "in": "query",
            "description": "Specify the $expand query. Example: 'properties($expand=artifacts,computeVm,networkInterface,applicableSchedule)'",
            "type": "string"
          },
          {
            "name": "$filter",
            "in": "query",
            "description": "The filter to apply to the operation. Example: '$filter=contains(name,'myName')",
            "type": "string"
          },
          {
            "name": "$top",
            "in": "query",
            "description": "The maximum number of resources to return from the operation. Example: '$top=10'",
            "type": "integer",
            "format": "int32"
          },
          {
            "name": "$orderby",
            "in": "query",
            "description": "The ordering expression for the results, using OData notation. Example: '$orderby=name desc'",
            "type": "string"
          },
          {
            "$ref": "#/parameters/api-version"
          }
        ],
        "responses": {
          "200": {
            "description": "OK",
            "schema": {
              "$ref": "#/definitions/LabVirtualMachineList"
            }
          },
          "default": {
            "description": "BadRequest",
            "schema": {
              "$ref": "#/definitions/CloudError"
            }
          }
        },
        "x-ms-pageable": {
          "nextLinkName": "nextLink"
        },
        "x-ms-odata": "#/definitions/LabVirtualMachine",
        "x-ms-examples": {
          "VirtualMachines_List": {
            "$ref": "./examples/VirtualMachines_List.json"
          }
        }
      }
    },
    "/subscriptions/{subscriptionId}/resourceGroups/{resourceGroupName}/providers/Microsoft.DevTestLab/labs/{labName}/virtualmachines/{name}": {
      "get": {
        "tags": [
          "VirtualMachines"
        ],
        "description": "Get virtual machine.",
        "operationId": "VirtualMachines_Get",
        "parameters": [
          {
            "$ref": "#/parameters/subscriptionId"
          },
          {
            "$ref": "#/parameters/resourceGroupName"
          },
          {
            "name": "labName",
            "in": "path",
            "description": "The name of the lab.",
            "required": true,
            "type": "string"
          },
          {
            "name": "name",
            "in": "path",
            "description": "The name of the virtual machine.",
            "required": true,
            "type": "string"
          },
          {
            "name": "$expand",
            "in": "query",
            "description": "Specify the $expand query. Example: 'properties($expand=artifacts,computeVm,networkInterface,applicableSchedule)'",
            "type": "string"
          },
          {
            "$ref": "#/parameters/api-version"
          }
        ],
        "responses": {
          "200": {
            "description": "OK",
            "schema": {
              "$ref": "#/definitions/LabVirtualMachine"
            }
          },
          "default": {
            "description": "BadRequest",
            "schema": {
              "$ref": "#/definitions/CloudError"
            }
          }
        },
        "x-ms-examples": {
          "VirtualMachines_Get": {
            "$ref": "./examples/VirtualMachines_Get.json"
          }
        }
      },
      "put": {
        "tags": [
          "VirtualMachines"
        ],
        "description": "Create or replace an existing virtual machine. This operation can take a while to complete.",
        "operationId": "VirtualMachines_CreateOrUpdate",
        "parameters": [
          {
            "$ref": "#/parameters/subscriptionId"
          },
          {
            "$ref": "#/parameters/resourceGroupName"
          },
          {
            "name": "labName",
            "in": "path",
            "description": "The name of the lab.",
            "required": true,
            "type": "string"
          },
          {
            "name": "name",
            "in": "path",
            "description": "The name of the virtual machine.",
            "required": true,
            "type": "string"
          },
          {
            "name": "labVirtualMachine",
            "in": "body",
            "description": "A virtual machine.",
            "required": true,
            "schema": {
              "$ref": "#/definitions/LabVirtualMachine"
            }
          },
          {
            "$ref": "#/parameters/api-version"
          }
        ],
        "responses": {
          "200": {
            "description": "OK",
            "schema": {
              "$ref": "#/definitions/LabVirtualMachine"
            }
          },
          "201": {
            "description": "Created",
            "schema": {
              "$ref": "#/definitions/LabVirtualMachine"
            }
          },
          "default": {
            "description": "BadRequest",
            "schema": {
              "$ref": "#/definitions/CloudError"
            }
          }
        },
        "x-ms-examples": {
          "VirtualMachines_CreateOrUpdate": {
            "$ref": "./examples/VirtualMachines_CreateOrUpdate.json"
          }
        },
        "x-ms-long-running-operation": true
      },
      "delete": {
        "tags": [
          "VirtualMachines"
        ],
        "description": "Delete virtual machine. This operation can take a while to complete.",
        "operationId": "VirtualMachines_Delete",
        "parameters": [
          {
            "$ref": "#/parameters/subscriptionId"
          },
          {
            "$ref": "#/parameters/resourceGroupName"
          },
          {
            "name": "labName",
            "in": "path",
            "description": "The name of the lab.",
            "required": true,
            "type": "string"
          },
          {
            "name": "name",
            "in": "path",
            "description": "The name of the virtual machine.",
            "required": true,
            "type": "string"
          },
          {
            "$ref": "#/parameters/api-version"
          }
        ],
        "responses": {
          "200": {
            "description": "OK"
          },
          "202": {
            "description": "Accepted"
          },
          "204": {
            "description": "No Content"
          },
          "default": {
            "description": "BadRequest",
            "schema": {
              "$ref": "#/definitions/CloudError"
            }
          }
        },
        "x-ms-examples": {
          "VirtualMachines_Delete": {
            "$ref": "./examples/VirtualMachines_Delete.json"
          }
        },
        "x-ms-long-running-operation": true
      },
      "patch": {
        "tags": [
          "VirtualMachines"
        ],
        "description": "Allows modifying tags of virtual machines. All other properties will be ignored.",
        "operationId": "VirtualMachines_Update",
        "parameters": [
          {
            "$ref": "#/parameters/subscriptionId"
          },
          {
            "$ref": "#/parameters/resourceGroupName"
          },
          {
            "name": "labName",
            "in": "path",
            "description": "The name of the lab.",
            "required": true,
            "type": "string"
          },
          {
            "name": "name",
            "in": "path",
            "description": "The name of the virtual machine.",
            "required": true,
            "type": "string"
          },
          {
            "name": "labVirtualMachine",
            "in": "body",
            "description": "A virtual machine.",
            "required": true,
            "schema": {
              "$ref": "#/definitions/LabVirtualMachineFragment"
            }
          },
          {
            "$ref": "#/parameters/api-version"
          }
        ],
        "responses": {
          "200": {
            "description": "OK",
            "schema": {
              "$ref": "#/definitions/LabVirtualMachine"
            }
          },
          "default": {
            "description": "BadRequest",
            "schema": {
              "$ref": "#/definitions/CloudError"
            }
          }
        },
        "x-ms-examples": {
          "VirtualMachines_Update": {
            "$ref": "./examples/VirtualMachines_Update.json"
          }
        }
      }
    },
    "/subscriptions/{subscriptionId}/resourceGroups/{resourceGroupName}/providers/Microsoft.DevTestLab/labs/{labName}/virtualmachines/{name}/addDataDisk": {
      "post": {
        "tags": [
          "VirtualMachines"
        ],
        "description": "Attach a new or existing data disk to virtual machine. This operation can take a while to complete.",
        "operationId": "VirtualMachines_AddDataDisk",
        "parameters": [
          {
            "$ref": "#/parameters/subscriptionId"
          },
          {
            "$ref": "#/parameters/resourceGroupName"
          },
          {
            "name": "labName",
            "in": "path",
            "description": "The name of the lab.",
            "required": true,
            "type": "string"
          },
          {
            "name": "name",
            "in": "path",
            "description": "The name of the virtual machine.",
            "required": true,
            "type": "string"
          },
          {
            "name": "dataDiskProperties",
            "in": "body",
            "description": "Request body for adding a new or existing data disk to a virtual machine.",
            "required": true,
            "schema": {
              "$ref": "#/definitions/DataDiskProperties"
            }
          },
          {
            "$ref": "#/parameters/api-version"
          }
        ],
        "responses": {
          "200": {
            "description": "OK"
          },
          "202": {
            "description": "Accepted"
          },
          "default": {
            "description": "BadRequest",
            "schema": {
              "$ref": "#/definitions/CloudError"
            }
          }
        },
        "x-ms-examples": {
          "VirtualMachines_AddDataDisk": {
            "$ref": "./examples/VirtualMachines_AddDataDisk.json"
          }
        },
        "x-ms-long-running-operation": true
      }
    },
    "/subscriptions/{subscriptionId}/resourceGroups/{resourceGroupName}/providers/Microsoft.DevTestLab/labs/{labName}/virtualmachines/{name}/applyArtifacts": {
      "post": {
        "tags": [
          "VirtualMachines"
        ],
        "description": "Apply artifacts to virtual machine. This operation can take a while to complete.",
        "operationId": "VirtualMachines_ApplyArtifacts",
        "parameters": [
          {
            "$ref": "#/parameters/subscriptionId"
          },
          {
            "$ref": "#/parameters/resourceGroupName"
          },
          {
            "name": "labName",
            "in": "path",
            "description": "The name of the lab.",
            "required": true,
            "type": "string"
          },
          {
            "name": "name",
            "in": "path",
            "description": "The name of the virtual machine.",
            "required": true,
            "type": "string"
          },
          {
            "name": "applyArtifactsRequest",
            "in": "body",
            "description": "Request body for applying artifacts to a virtual machine.",
            "required": true,
            "schema": {
              "$ref": "#/definitions/ApplyArtifactsRequest"
            }
          },
          {
            "$ref": "#/parameters/api-version"
          }
        ],
        "responses": {
          "200": {
            "description": "OK"
          },
          "202": {
            "description": "Accepted"
          },
          "default": {
            "description": "BadRequest",
            "schema": {
              "$ref": "#/definitions/CloudError"
            }
          }
        },
        "x-ms-examples": {
          "VirtualMachines_ApplyArtifacts": {
            "$ref": "./examples/VirtualMachines_ApplyArtifacts.json"
          }
        },
        "x-ms-long-running-operation": true
      }
    },
    "/subscriptions/{subscriptionId}/resourceGroups/{resourceGroupName}/providers/Microsoft.DevTestLab/labs/{labName}/virtualmachines/{name}/claim": {
      "post": {
        "tags": [
          "VirtualMachines"
        ],
        "description": "Take ownership of an existing virtual machine This operation can take a while to complete.",
        "operationId": "VirtualMachines_Claim",
        "parameters": [
          {
            "$ref": "#/parameters/subscriptionId"
          },
          {
            "$ref": "#/parameters/resourceGroupName"
          },
          {
            "name": "labName",
            "in": "path",
            "description": "The name of the lab.",
            "required": true,
            "type": "string"
          },
          {
            "name": "name",
            "in": "path",
            "description": "The name of the virtual machine.",
            "required": true,
            "type": "string"
          },
          {
            "$ref": "#/parameters/api-version"
          }
        ],
        "responses": {
          "200": {
            "description": "OK"
          },
          "202": {
            "description": "Accepted"
          },
          "default": {
            "description": "BadRequest",
            "schema": {
              "$ref": "#/definitions/CloudError"
            }
          }
        },
        "x-ms-examples": {
          "VirtualMachines_Claim": {
            "$ref": "./examples/VirtualMachines_Claim.json"
          }
        },
        "x-ms-long-running-operation": true
      }
    },
    "/subscriptions/{subscriptionId}/resourceGroups/{resourceGroupName}/providers/Microsoft.DevTestLab/labs/{labName}/virtualmachines/{name}/detachDataDisk": {
      "post": {
        "tags": [
          "VirtualMachines"
        ],
        "description": "Detach the specified disk from the virtual machine. This operation can take a while to complete.",
        "operationId": "VirtualMachines_DetachDataDisk",
        "parameters": [
          {
            "$ref": "#/parameters/subscriptionId"
          },
          {
            "$ref": "#/parameters/resourceGroupName"
          },
          {
            "name": "labName",
            "in": "path",
            "description": "The name of the lab.",
            "required": true,
            "type": "string"
          },
          {
            "name": "name",
            "in": "path",
            "description": "The name of the virtual machine.",
            "required": true,
            "type": "string"
          },
          {
            "name": "detachDataDiskProperties",
            "in": "body",
            "description": "Request body for detaching data disk from a virtual machine.",
            "required": true,
            "schema": {
              "$ref": "#/definitions/DetachDataDiskProperties"
            }
          },
          {
            "$ref": "#/parameters/api-version"
          }
        ],
        "responses": {
          "200": {
            "description": "OK"
          },
          "202": {
            "description": "Accepted"
          },
          "default": {
            "description": "BadRequest",
            "schema": {
              "$ref": "#/definitions/CloudError"
            }
          }
        },
        "x-ms-examples": {
          "VirtualMachines_DetachDataDisk": {
            "$ref": "./examples/VirtualMachines_DetachDataDisk.json"
          }
        },
        "x-ms-long-running-operation": true
      }
    },
    "/subscriptions/{subscriptionId}/resourceGroups/{resourceGroupName}/providers/Microsoft.DevTestLab/labs/{labName}/virtualmachines/{name}/getRdpFileContents": {
      "post": {
        "tags": [
          "VirtualMachines"
        ],
        "description": "Gets a string that represents the contents of the RDP file for the virtual machine",
        "operationId": "VirtualMachines_GetRdpFileContents",
        "parameters": [
          {
            "$ref": "#/parameters/subscriptionId"
          },
          {
            "$ref": "#/parameters/resourceGroupName"
          },
          {
            "name": "labName",
            "in": "path",
            "description": "The name of the lab.",
            "required": true,
            "type": "string"
          },
          {
            "name": "name",
            "in": "path",
            "description": "The name of the virtual machine.",
            "required": true,
            "type": "string"
          },
          {
            "$ref": "#/parameters/api-version"
          }
        ],
        "responses": {
          "200": {
            "description": "OK",
            "schema": {
              "$ref": "#/definitions/RdpConnection"
            }
          },
          "default": {
            "description": "BadRequest",
            "schema": {
              "$ref": "#/definitions/CloudError"
            }
          }
        },
        "x-ms-examples": {
          "VirtualMachines_GetRdpFileContents": {
            "$ref": "./examples/VirtualMachines_GetRdpFileContents.json"
          }
        }
      }
    },
    "/subscriptions/{subscriptionId}/resourceGroups/{resourceGroupName}/providers/Microsoft.DevTestLab/labs/{labName}/virtualmachines/{name}/listApplicableSchedules": {
      "post": {
        "tags": [
          "VirtualMachines"
        ],
        "description": "Lists the applicable start/stop schedules, if any.",
        "operationId": "VirtualMachines_ListApplicableSchedules",
        "parameters": [
          {
            "$ref": "#/parameters/subscriptionId"
          },
          {
            "$ref": "#/parameters/resourceGroupName"
          },
          {
            "name": "labName",
            "in": "path",
            "description": "The name of the lab.",
            "required": true,
            "type": "string"
          },
          {
            "name": "name",
            "in": "path",
            "description": "The name of the virtual machine.",
            "required": true,
            "type": "string"
          },
          {
            "$ref": "#/parameters/api-version"
          }
        ],
        "responses": {
          "200": {
            "description": "OK",
            "schema": {
              "$ref": "#/definitions/ApplicableSchedule"
            }
          },
          "default": {
            "description": "BadRequest",
            "schema": {
              "$ref": "#/definitions/CloudError"
            }
          }
        },
        "x-ms-examples": {
          "VirtualMachines_ListApplicableSchedules": {
            "$ref": "./examples/VirtualMachines_ListApplicableSchedules.json"
          }
        }
      }
    },
    "/subscriptions/{subscriptionId}/resourceGroups/{resourceGroupName}/providers/Microsoft.DevTestLab/labs/{labName}/virtualmachines/{name}/redeploy": {
      "post": {
        "tags": [
          "VirtualMachines"
        ],
        "description": "Redeploy a virtual machine This operation can take a while to complete.",
        "operationId": "VirtualMachines_Redeploy",
        "parameters": [
          {
            "$ref": "#/parameters/subscriptionId"
          },
          {
            "$ref": "#/parameters/resourceGroupName"
          },
          {
            "name": "labName",
            "in": "path",
            "description": "The name of the lab.",
            "required": true,
            "type": "string"
          },
          {
            "name": "name",
            "in": "path",
            "description": "The name of the virtual machine.",
            "required": true,
            "type": "string"
          },
          {
            "$ref": "#/parameters/api-version"
          }
        ],
        "responses": {
          "200": {
            "description": "OK"
          },
          "202": {
            "description": "Accepted"
          },
          "default": {
            "description": "BadRequest",
            "schema": {
              "$ref": "#/definitions/CloudError"
            }
          }
        },
        "x-ms-examples": {
          "VirtualMachines_Redeploy": {
            "$ref": "./examples/VirtualMachines_Redeploy.json"
          }
        },
        "x-ms-long-running-operation": true
      }
    },
    "/subscriptions/{subscriptionId}/resourceGroups/{resourceGroupName}/providers/Microsoft.DevTestLab/labs/{labName}/virtualmachines/{name}/resize": {
      "post": {
        "tags": [
          "VirtualMachines"
        ],
        "description": "Resize Virtual Machine. This operation can take a while to complete.",
        "operationId": "VirtualMachines_Resize",
        "parameters": [
          {
            "$ref": "#/parameters/subscriptionId"
          },
          {
            "$ref": "#/parameters/resourceGroupName"
          },
          {
            "name": "labName",
            "in": "path",
            "description": "The name of the lab.",
            "required": true,
            "type": "string"
          },
          {
            "name": "name",
            "in": "path",
            "description": "The name of the virtual machine.",
            "required": true,
            "type": "string"
          },
          {
            "name": "resizeLabVirtualMachineProperties",
            "in": "body",
            "description": "Request body for resizing a virtual machine.",
            "required": true,
            "schema": {
              "$ref": "#/definitions/ResizeLabVirtualMachineProperties"
            }
          },
          {
            "$ref": "#/parameters/api-version"
          }
        ],
        "responses": {
          "200": {
            "description": "OK"
          },
          "202": {
            "description": "Accepted"
          },
          "default": {
            "description": "BadRequest",
            "schema": {
              "$ref": "#/definitions/CloudError"
            }
          }
        },
        "x-ms-examples": {
          "VirtualMachines_Resize": {
            "$ref": "./examples/VirtualMachines_Resize.json"
          }
        },
        "x-ms-long-running-operation": true
      }
    },
    "/subscriptions/{subscriptionId}/resourceGroups/{resourceGroupName}/providers/Microsoft.DevTestLab/labs/{labName}/virtualmachines/{name}/restart": {
      "post": {
        "tags": [
          "VirtualMachines"
        ],
        "description": "Restart a virtual machine. This operation can take a while to complete.",
        "operationId": "VirtualMachines_Restart",
        "parameters": [
          {
            "$ref": "#/parameters/subscriptionId"
          },
          {
            "$ref": "#/parameters/resourceGroupName"
          },
          {
            "name": "labName",
            "in": "path",
            "description": "The name of the lab.",
            "required": true,
            "type": "string"
          },
          {
            "name": "name",
            "in": "path",
            "description": "The name of the virtual machine.",
            "required": true,
            "type": "string"
          },
          {
            "$ref": "#/parameters/api-version"
          }
        ],
        "responses": {
          "200": {
            "description": "OK"
          },
          "202": {
            "description": "Accepted"
          },
          "default": {
            "description": "BadRequest",
            "schema": {
              "$ref": "#/definitions/CloudError"
            }
          }
        },
        "x-ms-examples": {
          "VirtualMachines_Restart": {
            "$ref": "./examples/VirtualMachines_Restart.json"
          }
        },
        "x-ms-long-running-operation": true
      }
    },
    "/subscriptions/{subscriptionId}/resourceGroups/{resourceGroupName}/providers/Microsoft.DevTestLab/labs/{labName}/virtualmachines/{name}/start": {
      "post": {
        "tags": [
          "VirtualMachines"
        ],
        "description": "Start a virtual machine. This operation can take a while to complete.",
        "operationId": "VirtualMachines_Start",
        "parameters": [
          {
            "$ref": "#/parameters/subscriptionId"
          },
          {
            "$ref": "#/parameters/resourceGroupName"
          },
          {
            "name": "labName",
            "in": "path",
            "description": "The name of the lab.",
            "required": true,
            "type": "string"
          },
          {
            "name": "name",
            "in": "path",
            "description": "The name of the virtual machine.",
            "required": true,
            "type": "string"
          },
          {
            "$ref": "#/parameters/api-version"
          }
        ],
        "responses": {
          "200": {
            "description": "OK"
          },
          "202": {
            "description": "Accepted"
          },
          "default": {
            "description": "BadRequest",
            "schema": {
              "$ref": "#/definitions/CloudError"
            }
          }
        },
        "x-ms-examples": {
          "VirtualMachines_Start": {
            "$ref": "./examples/VirtualMachines_Start.json"
          }
        },
        "x-ms-long-running-operation": true
      }
    },
    "/subscriptions/{subscriptionId}/resourceGroups/{resourceGroupName}/providers/Microsoft.DevTestLab/labs/{labName}/virtualmachines/{name}/stop": {
      "post": {
        "tags": [
          "VirtualMachines"
        ],
        "description": "Stop a virtual machine This operation can take a while to complete.",
        "operationId": "VirtualMachines_Stop",
        "parameters": [
          {
            "$ref": "#/parameters/subscriptionId"
          },
          {
            "$ref": "#/parameters/resourceGroupName"
          },
          {
            "name": "labName",
            "in": "path",
            "description": "The name of the lab.",
            "required": true,
            "type": "string"
          },
          {
            "name": "name",
            "in": "path",
            "description": "The name of the virtual machine.",
            "required": true,
            "type": "string"
          },
          {
            "$ref": "#/parameters/api-version"
          }
        ],
        "responses": {
          "200": {
            "description": "OK"
          },
          "202": {
            "description": "Accepted"
          },
          "default": {
            "description": "BadRequest",
            "schema": {
              "$ref": "#/definitions/CloudError"
            }
          }
        },
        "x-ms-examples": {
          "VirtualMachines_Stop": {
            "$ref": "./examples/VirtualMachines_Stop.json"
          }
        },
        "x-ms-long-running-operation": true
      }
    },
    "/subscriptions/{subscriptionId}/resourceGroups/{resourceGroupName}/providers/Microsoft.DevTestLab/labs/{labName}/virtualmachines/{name}/transferDisks": {
      "post": {
        "tags": [
          "VirtualMachines"
        ],
        "description": "Transfers all data disks attached to the virtual machine to be owned by the current user. This operation can take a while to complete.",
        "operationId": "VirtualMachines_TransferDisks",
        "parameters": [
          {
            "$ref": "#/parameters/subscriptionId"
          },
          {
            "$ref": "#/parameters/resourceGroupName"
          },
          {
            "name": "labName",
            "in": "path",
            "description": "The name of the lab.",
            "required": true,
            "type": "string"
          },
          {
            "name": "name",
            "in": "path",
            "description": "The name of the virtual machine.",
            "required": true,
            "type": "string"
          },
          {
            "$ref": "#/parameters/api-version"
          }
        ],
        "responses": {
          "200": {
            "description": "OK"
          },
          "202": {
            "description": "Accepted"
          },
          "default": {
            "description": "BadRequest",
            "schema": {
              "$ref": "#/definitions/CloudError"
            }
          }
        },
        "x-ms-examples": {
          "VirtualMachines_TransferDisks": {
            "$ref": "./examples/VirtualMachines_TransferDisks.json"
          }
        },
        "x-ms-long-running-operation": true
      }
    },
    "/subscriptions/{subscriptionId}/resourceGroups/{resourceGroupName}/providers/Microsoft.DevTestLab/labs/{labName}/virtualmachines/{name}/unClaim": {
      "post": {
        "tags": [
          "VirtualMachines"
        ],
        "description": "Release ownership of an existing virtual machine This operation can take a while to complete.",
        "operationId": "VirtualMachines_UnClaim",
        "parameters": [
          {
            "$ref": "#/parameters/subscriptionId"
          },
          {
            "$ref": "#/parameters/resourceGroupName"
          },
          {
            "name": "labName",
            "in": "path",
            "description": "The name of the lab.",
            "required": true,
            "type": "string"
          },
          {
            "name": "name",
            "in": "path",
            "description": "The name of the virtual machine.",
            "required": true,
            "type": "string"
          },
          {
            "$ref": "#/parameters/api-version"
          }
        ],
        "responses": {
          "200": {
            "description": "OK"
          },
          "202": {
            "description": "Accepted"
          },
          "default": {
            "description": "BadRequest",
            "schema": {
              "$ref": "#/definitions/CloudError"
            }
          }
        },
        "x-ms-examples": {
          "VirtualMachines_UnClaim": {
            "$ref": "./examples/VirtualMachines_UnClaim.json"
          }
        },
        "x-ms-long-running-operation": true
      }
    },
    "/subscriptions/{subscriptionId}/resourceGroups/{resourceGroupName}/providers/Microsoft.DevTestLab/labs/{labName}/virtualmachines/{virtualMachineName}/schedules": {
      "get": {
        "tags": [
          "VirtualMachineSchedules"
        ],
        "description": "List schedules in a given virtual machine.",
        "operationId": "VirtualMachineSchedules_List",
        "parameters": [
          {
            "$ref": "#/parameters/subscriptionId"
          },
          {
            "$ref": "#/parameters/resourceGroupName"
          },
          {
            "name": "labName",
            "in": "path",
            "description": "The name of the lab.",
            "required": true,
            "type": "string"
          },
          {
            "name": "virtualMachineName",
            "in": "path",
            "description": "The name of the virtual machine.",
            "required": true,
            "type": "string"
          },
          {
            "name": "$expand",
            "in": "query",
            "description": "Specify the $expand query. Example: 'properties($select=status)'",
            "type": "string"
          },
          {
            "name": "$filter",
            "in": "query",
            "description": "The filter to apply to the operation. Example: '$filter=contains(name,'myName')",
            "type": "string"
          },
          {
            "name": "$top",
            "in": "query",
            "description": "The maximum number of resources to return from the operation. Example: '$top=10'",
            "type": "integer",
            "format": "int32"
          },
          {
            "name": "$orderby",
            "in": "query",
            "description": "The ordering expression for the results, using OData notation. Example: '$orderby=name desc'",
            "type": "string"
          },
          {
            "$ref": "#/parameters/api-version"
          }
        ],
        "responses": {
          "200": {
            "description": "OK",
            "schema": {
              "$ref": "#/definitions/ScheduleList"
            }
          },
          "default": {
            "description": "BadRequest",
            "schema": {
              "$ref": "#/definitions/CloudError"
            }
          }
        },
        "x-ms-pageable": {
          "nextLinkName": "nextLink"
        },
        "x-ms-odata": "#/definitions/Schedule",
        "x-ms-examples": {
          "VirtualMachineSchedules_List": {
            "$ref": "./examples/VirtualMachineSchedules_List.json"
          }
        }
      }
    },
    "/subscriptions/{subscriptionId}/resourceGroups/{resourceGroupName}/providers/Microsoft.DevTestLab/labs/{labName}/virtualmachines/{virtualMachineName}/schedules/{name}": {
      "get": {
        "tags": [
          "VirtualMachineSchedules"
        ],
        "description": "Get schedule.",
        "operationId": "VirtualMachineSchedules_Get",
        "parameters": [
          {
            "$ref": "#/parameters/subscriptionId"
          },
          {
            "$ref": "#/parameters/resourceGroupName"
          },
          {
            "name": "labName",
            "in": "path",
            "description": "The name of the lab.",
            "required": true,
            "type": "string"
          },
          {
            "name": "virtualMachineName",
            "in": "path",
            "description": "The name of the virtual machine.",
            "required": true,
            "type": "string"
          },
          {
            "name": "name",
            "in": "path",
            "description": "The name of the schedule.",
            "required": true,
            "type": "string"
          },
          {
            "name": "$expand",
            "in": "query",
            "description": "Specify the $expand query. Example: 'properties($select=status)'",
            "type": "string"
          },
          {
            "$ref": "#/parameters/api-version"
          }
        ],
        "responses": {
          "200": {
            "description": "OK",
            "schema": {
              "$ref": "#/definitions/Schedule"
            }
          },
          "default": {
            "description": "BadRequest",
            "schema": {
              "$ref": "#/definitions/CloudError"
            }
          }
        },
        "x-ms-examples": {
          "VirtualMachineSchedules_Get": {
            "$ref": "./examples/VirtualMachineSchedules_Get.json"
          }
        }
      },
      "put": {
        "tags": [
          "VirtualMachineSchedules"
        ],
        "description": "Create or replace an existing schedule.",
        "operationId": "VirtualMachineSchedules_CreateOrUpdate",
        "parameters": [
          {
            "$ref": "#/parameters/subscriptionId"
          },
          {
            "$ref": "#/parameters/resourceGroupName"
          },
          {
            "name": "labName",
            "in": "path",
            "description": "The name of the lab.",
            "required": true,
            "type": "string"
          },
          {
            "name": "virtualMachineName",
            "in": "path",
            "description": "The name of the virtual machine.",
            "required": true,
            "type": "string"
          },
          {
            "name": "name",
            "in": "path",
            "description": "The name of the schedule.",
            "required": true,
            "type": "string"
          },
          {
            "name": "schedule",
            "in": "body",
            "description": "A schedule.",
            "required": true,
            "schema": {
              "$ref": "#/definitions/Schedule"
            }
          },
          {
            "$ref": "#/parameters/api-version"
          }
        ],
        "responses": {
          "200": {
            "description": "OK",
            "schema": {
              "$ref": "#/definitions/Schedule"
            }
          },
          "201": {
            "description": "Created",
            "schema": {
              "$ref": "#/definitions/Schedule"
            }
          },
          "default": {
            "description": "BadRequest",
            "schema": {
              "$ref": "#/definitions/CloudError"
            }
          }
        },
        "x-ms-examples": {
          "VirtualMachineSchedules_CreateOrUpdate": {
            "$ref": "./examples/VirtualMachineSchedules_CreateOrUpdate.json"
          }
        }
      },
      "delete": {
        "tags": [
          "VirtualMachineSchedules"
        ],
        "description": "Delete schedule.",
        "operationId": "VirtualMachineSchedules_Delete",
        "parameters": [
          {
            "$ref": "#/parameters/subscriptionId"
          },
          {
            "$ref": "#/parameters/resourceGroupName"
          },
          {
            "name": "labName",
            "in": "path",
            "description": "The name of the lab.",
            "required": true,
            "type": "string"
          },
          {
            "name": "virtualMachineName",
            "in": "path",
            "description": "The name of the virtual machine.",
            "required": true,
            "type": "string"
          },
          {
            "name": "name",
            "in": "path",
            "description": "The name of the schedule.",
            "required": true,
            "type": "string"
          },
          {
            "$ref": "#/parameters/api-version"
          }
        ],
        "responses": {
          "200": {
            "description": "OK"
          },
          "204": {
            "description": "No Content"
          },
          "default": {
            "description": "BadRequest",
            "schema": {
              "$ref": "#/definitions/CloudError"
            }
          }
        },
        "x-ms-examples": {
          "VirtualMachineSchedules_Delete": {
            "$ref": "./examples/VirtualMachineSchedules_Delete.json"
          }
        }
      },
      "patch": {
        "tags": [
          "VirtualMachineSchedules"
        ],
        "description": "Allows modifying tags of schedules. All other properties will be ignored.",
        "operationId": "VirtualMachineSchedules_Update",
        "parameters": [
          {
            "$ref": "#/parameters/subscriptionId"
          },
          {
            "$ref": "#/parameters/resourceGroupName"
          },
          {
            "name": "labName",
            "in": "path",
            "description": "The name of the lab.",
            "required": true,
            "type": "string"
          },
          {
            "name": "virtualMachineName",
            "in": "path",
            "description": "The name of the virtual machine.",
            "required": true,
            "type": "string"
          },
          {
            "name": "name",
            "in": "path",
            "description": "The name of the schedule.",
            "required": true,
            "type": "string"
          },
          {
            "name": "schedule",
            "in": "body",
            "description": "A schedule.",
            "required": true,
            "schema": {
              "$ref": "#/definitions/ScheduleFragment"
            }
          },
          {
            "$ref": "#/parameters/api-version"
          }
        ],
        "responses": {
          "200": {
            "description": "OK",
            "schema": {
              "$ref": "#/definitions/Schedule"
            }
          },
          "default": {
            "description": "BadRequest",
            "schema": {
              "$ref": "#/definitions/CloudError"
            }
          }
        },
        "x-ms-examples": {
          "VirtualMachineSchedules_Update": {
            "$ref": "./examples/VirtualMachineSchedules_Update.json"
          }
        }
      }
    },
    "/subscriptions/{subscriptionId}/resourceGroups/{resourceGroupName}/providers/Microsoft.DevTestLab/labs/{labName}/virtualmachines/{virtualMachineName}/schedules/{name}/execute": {
      "post": {
        "tags": [
          "VirtualMachineSchedules"
        ],
        "description": "Execute a schedule. This operation can take a while to complete.",
        "operationId": "VirtualMachineSchedules_Execute",
        "parameters": [
          {
            "$ref": "#/parameters/subscriptionId"
          },
          {
            "$ref": "#/parameters/resourceGroupName"
          },
          {
            "name": "labName",
            "in": "path",
            "description": "The name of the lab.",
            "required": true,
            "type": "string"
          },
          {
            "name": "virtualMachineName",
            "in": "path",
            "description": "The name of the virtual machine.",
            "required": true,
            "type": "string"
          },
          {
            "name": "name",
            "in": "path",
            "description": "The name of the schedule.",
            "required": true,
            "type": "string"
          },
          {
            "$ref": "#/parameters/api-version"
          }
        ],
        "responses": {
          "200": {
            "description": "OK"
          },
          "202": {
            "description": "Accepted"
          },
          "default": {
            "description": "BadRequest",
            "schema": {
              "$ref": "#/definitions/CloudError"
            }
          }
        },
        "x-ms-examples": {
          "VirtualMachineSchedules_Execute": {
            "$ref": "./examples/VirtualMachineSchedules_Execute.json"
          }
        },
        "x-ms-long-running-operation": true
      }
    },
    "/subscriptions/{subscriptionId}/resourceGroups/{resourceGroupName}/providers/Microsoft.DevTestLab/labs/{labName}/virtualnetworks": {
      "get": {
        "tags": [
          "VirtualNetworks"
        ],
        "description": "List virtual networks in a given lab.",
        "operationId": "VirtualNetworks_List",
        "parameters": [
          {
            "$ref": "#/parameters/subscriptionId"
          },
          {
            "$ref": "#/parameters/resourceGroupName"
          },
          {
            "name": "labName",
            "in": "path",
            "description": "The name of the lab.",
            "required": true,
            "type": "string"
          },
          {
            "name": "$expand",
            "in": "query",
            "description": "Specify the $expand query. Example: 'properties($expand=externalSubnets)'",
            "type": "string"
          },
          {
            "name": "$filter",
            "in": "query",
            "description": "The filter to apply to the operation. Example: '$filter=contains(name,'myName')",
            "type": "string"
          },
          {
            "name": "$top",
            "in": "query",
            "description": "The maximum number of resources to return from the operation. Example: '$top=10'",
            "type": "integer",
            "format": "int32"
          },
          {
            "name": "$orderby",
            "in": "query",
            "description": "The ordering expression for the results, using OData notation. Example: '$orderby=name desc'",
            "type": "string"
          },
          {
            "$ref": "#/parameters/api-version"
          }
        ],
        "responses": {
          "200": {
            "description": "OK",
            "schema": {
              "$ref": "#/definitions/VirtualNetworkList"
            }
          },
          "default": {
            "description": "BadRequest",
            "schema": {
              "$ref": "#/definitions/CloudError"
            }
          }
        },
        "x-ms-pageable": {
          "nextLinkName": "nextLink"
        },
        "x-ms-odata": "#/definitions/VirtualNetwork",
        "x-ms-examples": {
          "VirtualNetworks_List": {
            "$ref": "./examples/VirtualNetworks_List.json"
          }
        }
      }
    },
    "/subscriptions/{subscriptionId}/resourceGroups/{resourceGroupName}/providers/Microsoft.DevTestLab/labs/{labName}/virtualnetworks/{name}": {
      "get": {
        "tags": [
          "VirtualNetworks"
        ],
        "description": "Get virtual network.",
        "operationId": "VirtualNetworks_Get",
        "parameters": [
          {
            "$ref": "#/parameters/subscriptionId"
          },
          {
            "$ref": "#/parameters/resourceGroupName"
          },
          {
            "name": "labName",
            "in": "path",
            "description": "The name of the lab.",
            "required": true,
            "type": "string"
          },
          {
            "name": "name",
            "in": "path",
            "description": "The name of the virtual network.",
            "required": true,
            "type": "string"
          },
          {
            "name": "$expand",
            "in": "query",
            "description": "Specify the $expand query. Example: 'properties($expand=externalSubnets)'",
            "type": "string"
          },
          {
            "$ref": "#/parameters/api-version"
          }
        ],
        "responses": {
          "200": {
            "description": "OK",
            "schema": {
              "$ref": "#/definitions/VirtualNetwork"
            }
          },
          "default": {
            "description": "BadRequest",
            "schema": {
              "$ref": "#/definitions/CloudError"
            }
          }
        },
        "x-ms-examples": {
          "VirtualNetworks_Get": {
            "$ref": "./examples/VirtualNetworks_Get.json"
          }
        }
      },
      "put": {
        "tags": [
          "VirtualNetworks"
        ],
        "description": "Create or replace an existing virtual network. This operation can take a while to complete.",
        "operationId": "VirtualNetworks_CreateOrUpdate",
        "parameters": [
          {
            "$ref": "#/parameters/subscriptionId"
          },
          {
            "$ref": "#/parameters/resourceGroupName"
          },
          {
            "name": "labName",
            "in": "path",
            "description": "The name of the lab.",
            "required": true,
            "type": "string"
          },
          {
            "name": "name",
            "in": "path",
            "description": "The name of the virtual network.",
            "required": true,
            "type": "string"
          },
          {
            "name": "virtualNetwork",
            "in": "body",
            "description": "A virtual network.",
            "required": true,
            "schema": {
              "$ref": "#/definitions/VirtualNetwork"
            }
          },
          {
            "$ref": "#/parameters/api-version"
          }
        ],
        "responses": {
          "200": {
            "description": "OK",
            "schema": {
              "$ref": "#/definitions/VirtualNetwork"
            }
          },
          "201": {
            "description": "Created",
            "schema": {
              "$ref": "#/definitions/VirtualNetwork"
            }
          },
          "default": {
            "description": "BadRequest",
            "schema": {
              "$ref": "#/definitions/CloudError"
            }
          }
        },
        "x-ms-examples": {
          "VirtualNetworks_CreateOrUpdate": {
            "$ref": "./examples/VirtualNetworks_CreateOrUpdate.json"
          }
        },
        "x-ms-long-running-operation": true
      },
      "delete": {
        "tags": [
          "VirtualNetworks"
        ],
        "description": "Delete virtual network. This operation can take a while to complete.",
        "operationId": "VirtualNetworks_Delete",
        "parameters": [
          {
            "$ref": "#/parameters/subscriptionId"
          },
          {
            "$ref": "#/parameters/resourceGroupName"
          },
          {
            "name": "labName",
            "in": "path",
            "description": "The name of the lab.",
            "required": true,
            "type": "string"
          },
          {
            "name": "name",
            "in": "path",
            "description": "The name of the virtual network.",
            "required": true,
            "type": "string"
          },
          {
            "$ref": "#/parameters/api-version"
          }
        ],
        "responses": {
          "200": {
            "description": "OK"
          },
          "202": {
            "description": "Accepted"
          },
          "204": {
            "description": "No Content"
          },
          "default": {
            "description": "BadRequest",
            "schema": {
              "$ref": "#/definitions/CloudError"
            }
          }
        },
        "x-ms-examples": {
          "VirtualNetworks_Delete": {
            "$ref": "./examples/VirtualNetworks_Delete.json"
          }
        },
        "x-ms-long-running-operation": true
      },
      "patch": {
        "tags": [
          "VirtualNetworks"
        ],
        "description": "Allows modifying tags of virtual networks. All other properties will be ignored.",
        "operationId": "VirtualNetworks_Update",
        "parameters": [
          {
            "$ref": "#/parameters/subscriptionId"
          },
          {
            "$ref": "#/parameters/resourceGroupName"
          },
          {
            "name": "labName",
            "in": "path",
            "description": "The name of the lab.",
            "required": true,
            "type": "string"
          },
          {
            "name": "name",
            "in": "path",
            "description": "The name of the virtual network.",
            "required": true,
            "type": "string"
          },
          {
            "name": "virtualNetwork",
            "in": "body",
            "description": "A virtual network.",
            "required": true,
            "schema": {
              "$ref": "#/definitions/VirtualNetworkFragment"
            }
          },
          {
            "$ref": "#/parameters/api-version"
          }
        ],
        "responses": {
          "200": {
            "description": "OK",
            "schema": {
              "$ref": "#/definitions/VirtualNetwork"
            }
          },
          "default": {
            "description": "BadRequest",
            "schema": {
              "$ref": "#/definitions/CloudError"
            }
          }
        },
        "x-ms-examples": {
          "VirtualNetworks_Update": {
            "$ref": "./examples/VirtualNetworks_Update.json"
          }
        }
      }
    },
    "/subscriptions/{subscriptionId}/resourceGroups/{resourceGroupName}/providers/Microsoft.DevTestLab/labs/{name}": {
      "get": {
        "tags": [
          "Labs"
        ],
        "description": "Get lab.",
        "operationId": "Labs_Get",
        "parameters": [
          {
            "$ref": "#/parameters/subscriptionId"
          },
          {
            "$ref": "#/parameters/resourceGroupName"
          },
          {
            "name": "name",
            "in": "path",
            "description": "The name of the lab.",
            "required": true,
            "type": "string"
          },
          {
            "name": "$expand",
            "in": "query",
            "description": "Specify the $expand query. Example: 'properties($select=defaultStorageAccount)'",
            "type": "string"
          },
          {
            "$ref": "#/parameters/api-version"
          }
        ],
        "responses": {
          "200": {
            "description": "OK",
            "schema": {
              "$ref": "#/definitions/Lab"
            }
          },
          "default": {
            "description": "BadRequest",
            "schema": {
              "$ref": "#/definitions/CloudError"
            }
          }
        },
        "x-ms-examples": {
          "Labs_Get": {
            "$ref": "./examples/Labs_Get.json"
          }
        }
      },
      "put": {
        "tags": [
          "Labs"
        ],
        "description": "Create or replace an existing lab. This operation can take a while to complete.",
        "operationId": "Labs_CreateOrUpdate",
        "parameters": [
          {
            "$ref": "#/parameters/subscriptionId"
          },
          {
            "$ref": "#/parameters/resourceGroupName"
          },
          {
            "name": "name",
            "in": "path",
            "description": "The name of the lab.",
            "required": true,
            "type": "string"
          },
          {
            "name": "lab",
            "in": "body",
            "description": "A lab.",
            "required": true,
            "schema": {
              "$ref": "#/definitions/Lab"
            }
          },
          {
            "$ref": "#/parameters/api-version"
          }
        ],
        "responses": {
          "200": {
            "description": "OK",
            "schema": {
              "$ref": "#/definitions/Lab"
            }
          },
          "201": {
            "description": "Created",
            "schema": {
              "$ref": "#/definitions/Lab"
            }
          },
          "default": {
            "description": "BadRequest",
            "schema": {
              "$ref": "#/definitions/CloudError"
            }
          }
        },
        "x-ms-examples": {
          "Labs_CreateOrUpdate": {
            "$ref": "./examples/Labs_CreateOrUpdate.json"
          }
        },
        "x-ms-long-running-operation": true
      },
      "delete": {
        "tags": [
          "Labs"
        ],
        "description": "Delete lab. This operation can take a while to complete.",
        "operationId": "Labs_Delete",
        "parameters": [
          {
            "$ref": "#/parameters/subscriptionId"
          },
          {
            "$ref": "#/parameters/resourceGroupName"
          },
          {
            "name": "name",
            "in": "path",
            "description": "The name of the lab.",
            "required": true,
            "type": "string"
          },
          {
            "$ref": "#/parameters/api-version"
          }
        ],
        "responses": {
          "200": {
            "description": "OK"
          },
          "202": {
            "description": "Accepted"
          },
          "204": {
            "description": "No Content"
          },
          "default": {
            "description": "BadRequest",
            "schema": {
              "$ref": "#/definitions/CloudError"
            }
          }
        },
        "x-ms-examples": {
          "Labs_Delete": {
            "$ref": "./examples/Labs_Delete.json"
          }
        },
        "x-ms-long-running-operation": true
      },
      "patch": {
        "tags": [
          "Labs"
        ],
        "description": "Allows modifying tags of labs. All other properties will be ignored.",
        "operationId": "Labs_Update",
        "parameters": [
          {
            "$ref": "#/parameters/subscriptionId"
          },
          {
            "$ref": "#/parameters/resourceGroupName"
          },
          {
            "name": "name",
            "in": "path",
            "description": "The name of the lab.",
            "required": true,
            "type": "string"
          },
          {
            "name": "lab",
            "in": "body",
            "description": "A lab.",
            "required": true,
            "schema": {
              "$ref": "#/definitions/LabFragment"
            }
          },
          {
            "$ref": "#/parameters/api-version"
          }
        ],
        "responses": {
          "200": {
            "description": "OK",
            "schema": {
              "$ref": "#/definitions/Lab"
            }
          },
          "default": {
            "description": "BadRequest",
            "schema": {
              "$ref": "#/definitions/CloudError"
            }
          }
        },
        "x-ms-examples": {
          "Labs_Update": {
            "$ref": "./examples/Labs_Update.json"
          }
        }
      }
    },
    "/subscriptions/{subscriptionId}/resourceGroups/{resourceGroupName}/providers/Microsoft.DevTestLab/labs/{name}/claimAnyVm": {
      "post": {
        "tags": [
          "Labs"
        ],
        "description": "Claim a random claimable virtual machine in the lab. This operation can take a while to complete.",
        "operationId": "Labs_ClaimAnyVm",
        "parameters": [
          {
            "$ref": "#/parameters/subscriptionId"
          },
          {
            "$ref": "#/parameters/resourceGroupName"
          },
          {
            "name": "name",
            "in": "path",
            "description": "The name of the lab.",
            "required": true,
            "type": "string"
          },
          {
            "$ref": "#/parameters/api-version"
          }
        ],
        "responses": {
          "200": {
            "description": "OK"
          },
          "202": {
            "description": "Accepted"
          },
          "default": {
            "description": "BadRequest",
            "schema": {
              "$ref": "#/definitions/CloudError"
            }
          }
        },
        "x-ms-examples": {
          "Labs_ClaimAnyVm": {
            "$ref": "./examples/Labs_ClaimAnyVm.json"
          }
        },
        "x-ms-long-running-operation": true
      }
    },
    "/subscriptions/{subscriptionId}/resourceGroups/{resourceGroupName}/providers/Microsoft.DevTestLab/labs/{name}/createEnvironment": {
      "post": {
        "tags": [
          "Labs"
        ],
        "description": "Create virtual machines in a lab. This operation can take a while to complete.",
        "operationId": "Labs_CreateEnvironment",
        "parameters": [
          {
            "$ref": "#/parameters/subscriptionId"
          },
          {
            "$ref": "#/parameters/resourceGroupName"
          },
          {
            "name": "name",
            "in": "path",
            "description": "The name of the lab.",
            "required": true,
            "type": "string"
          },
          {
            "name": "labVirtualMachineCreationParameter",
            "in": "body",
            "description": "Properties for creating a virtual machine.",
            "required": true,
            "schema": {
              "$ref": "#/definitions/LabVirtualMachineCreationParameter"
            }
          },
          {
            "$ref": "#/parameters/api-version"
          }
        ],
        "responses": {
          "200": {
            "description": "OK"
          },
          "202": {
            "description": "Accepted"
          },
          "default": {
            "description": "BadRequest",
            "schema": {
              "$ref": "#/definitions/CloudError"
            }
          }
        },
        "x-ms-examples": {
          "Labs_CreateEnvironment": {
            "$ref": "./examples/Labs_CreateEnvironment.json"
          }
        },
        "x-ms-long-running-operation": true
      }
    },
    "/subscriptions/{subscriptionId}/resourceGroups/{resourceGroupName}/providers/Microsoft.DevTestLab/labs/{name}/exportResourceUsage": {
      "post": {
        "tags": [
          "Labs"
        ],
        "description": "Exports the lab resource usage into a storage account This operation can take a while to complete.",
        "operationId": "Labs_ExportResourceUsage",
        "parameters": [
          {
            "$ref": "#/parameters/subscriptionId"
          },
          {
            "$ref": "#/parameters/resourceGroupName"
          },
          {
            "name": "name",
            "in": "path",
            "description": "The name of the lab.",
            "required": true,
            "type": "string"
          },
          {
            "name": "exportResourceUsageParameters",
            "in": "body",
            "description": "The parameters of the export operation.",
            "required": true,
            "schema": {
              "$ref": "#/definitions/ExportResourceUsageParameters"
            }
          },
          {
            "$ref": "#/parameters/api-version"
          }
        ],
        "responses": {
          "200": {
            "description": "OK"
          },
          "202": {
            "description": "Accepted"
          },
          "default": {
            "description": "BadRequest",
            "schema": {
              "$ref": "#/definitions/CloudError"
            }
          }
        },
        "x-ms-examples": {
          "Labs_ExportResourceUsage": {
            "$ref": "./examples/Labs_ExportResourceUsage.json"
          }
        },
        "x-ms-long-running-operation": true
      }
    },
    "/subscriptions/{subscriptionId}/resourceGroups/{resourceGroupName}/providers/Microsoft.DevTestLab/labs/{name}/generateUploadUri": {
      "post": {
        "tags": [
          "Labs"
        ],
        "description": "Generate a URI for uploading custom disk images to a Lab.",
        "operationId": "Labs_GenerateUploadUri",
        "parameters": [
          {
            "$ref": "#/parameters/subscriptionId"
          },
          {
            "$ref": "#/parameters/resourceGroupName"
          },
          {
            "name": "name",
            "in": "path",
            "description": "The name of the lab.",
            "required": true,
            "type": "string"
          },
          {
            "name": "generateUploadUriParameter",
            "in": "body",
            "description": "Properties for generating an upload URI.",
            "required": true,
            "schema": {
              "$ref": "#/definitions/GenerateUploadUriParameter"
            }
          },
          {
            "$ref": "#/parameters/api-version"
          }
        ],
        "responses": {
          "200": {
            "description": "OK",
            "schema": {
              "$ref": "#/definitions/GenerateUploadUriResponse"
            }
          },
          "default": {
            "description": "BadRequest",
            "schema": {
              "$ref": "#/definitions/CloudError"
            }
          }
        },
        "x-ms-examples": {
          "Labs_GenerateUploadUri": {
            "$ref": "./examples/Labs_GenerateUploadUri.json"
          }
        }
      }
    },
    "/subscriptions/{subscriptionId}/resourceGroups/{resourceGroupName}/providers/Microsoft.DevTestLab/labs/{name}/importVirtualMachine": {
      "post": {
        "tags": [
          "Labs"
        ],
        "description": "Import a virtual machine into a different lab. This operation can take a while to complete.",
        "operationId": "Labs_ImportVirtualMachine",
        "parameters": [
          {
            "$ref": "#/parameters/subscriptionId"
          },
          {
            "$ref": "#/parameters/resourceGroupName"
          },
          {
            "name": "name",
            "in": "path",
            "description": "The name of the lab.",
            "required": true,
            "type": "string"
          },
          {
            "name": "importLabVirtualMachineRequest",
            "in": "body",
            "description": "This represents the payload required to import a virtual machine from a different lab into the current one",
            "required": true,
            "schema": {
              "$ref": "#/definitions/ImportLabVirtualMachineRequest"
            }
          },
          {
            "$ref": "#/parameters/api-version"
          }
        ],
        "responses": {
          "200": {
            "description": "OK"
          },
          "202": {
            "description": "Accepted"
          },
          "default": {
            "description": "BadRequest",
            "schema": {
              "$ref": "#/definitions/CloudError"
            }
          }
        },
        "x-ms-examples": {
          "Labs_ImportVirtualMachine": {
            "$ref": "./examples/Labs_ImportVirtualMachine.json"
          }
        },
        "x-ms-long-running-operation": true
      }
    },
    "/subscriptions/{subscriptionId}/resourceGroups/{resourceGroupName}/providers/Microsoft.DevTestLab/labs/{name}/listVhds": {
      "post": {
        "tags": [
          "Labs"
        ],
        "description": "List disk images available for custom image creation.",
        "operationId": "Labs_ListVhds",
        "parameters": [
          {
            "$ref": "#/parameters/subscriptionId"
          },
          {
            "$ref": "#/parameters/resourceGroupName"
          },
          {
            "name": "name",
            "in": "path",
            "description": "The name of the lab.",
            "required": true,
            "type": "string"
          },
          {
            "$ref": "#/parameters/api-version"
          }
        ],
        "responses": {
          "200": {
            "description": "OK",
            "schema": {
              "$ref": "#/definitions/LabVhdList"
            }
          },
          "default": {
            "description": "BadRequest",
            "schema": {
              "$ref": "#/definitions/CloudError"
            }
          }
        },
        "x-ms-pageable": {
          "nextLinkName": "nextLink"
        },
        "x-ms-examples": {
          "Labs_ListVhds": {
            "$ref": "./examples/Labs_ListVhds.json"
          }
        }
      }
    },
    "/subscriptions/{subscriptionId}/resourceGroups/{resourceGroupName}/providers/Microsoft.DevTestLab/schedules": {
      "get": {
        "tags": [
          "GlobalSchedules"
        ],
        "description": "List schedules in a resource group.",
        "operationId": "GlobalSchedules_ListByResourceGroup",
        "parameters": [
          {
            "$ref": "#/parameters/subscriptionId"
          },
          {
            "$ref": "#/parameters/resourceGroupName"
          },
          {
            "name": "$expand",
            "in": "query",
            "description": "Specify the $expand query. Example: 'properties($select=status)'",
            "type": "string"
          },
          {
            "name": "$filter",
            "in": "query",
            "description": "The filter to apply to the operation. Example: '$filter=contains(name,'myName')",
            "type": "string"
          },
          {
            "name": "$top",
            "in": "query",
            "description": "The maximum number of resources to return from the operation. Example: '$top=10'",
            "type": "integer",
            "format": "int32"
          },
          {
            "name": "$orderby",
            "in": "query",
            "description": "The ordering expression for the results, using OData notation. Example: '$orderby=name desc'",
            "type": "string"
          },
          {
            "$ref": "#/parameters/api-version"
          }
        ],
        "responses": {
          "200": {
            "description": "OK",
            "schema": {
              "$ref": "#/definitions/ScheduleList"
            }
          },
          "default": {
            "description": "BadRequest",
            "schema": {
              "$ref": "#/definitions/CloudError"
            }
          }
        },
        "x-ms-pageable": {
          "nextLinkName": "nextLink"
        },
        "x-ms-odata": "#/definitions/Schedule",
        "x-ms-examples": {
          "GlobalSchedules_ListByResourceGroup": {
            "$ref": "./examples/GlobalSchedules_ListByResourceGroup.json"
          }
        }
      }
    },
    "/subscriptions/{subscriptionId}/resourceGroups/{resourceGroupName}/providers/Microsoft.DevTestLab/schedules/{name}": {
      "get": {
        "tags": [
          "GlobalSchedules"
        ],
        "description": "Get schedule.",
        "operationId": "GlobalSchedules_Get",
        "parameters": [
          {
            "$ref": "#/parameters/subscriptionId"
          },
          {
            "$ref": "#/parameters/resourceGroupName"
          },
          {
            "name": "name",
            "in": "path",
            "description": "The name of the schedule.",
            "required": true,
            "type": "string"
          },
          {
            "name": "$expand",
            "in": "query",
            "description": "Specify the $expand query. Example: 'properties($select=status)'",
            "type": "string"
          },
          {
            "$ref": "#/parameters/api-version"
          }
        ],
        "responses": {
          "200": {
            "description": "OK",
            "schema": {
              "$ref": "#/definitions/Schedule"
            }
          },
          "default": {
            "description": "BadRequest",
            "schema": {
              "$ref": "#/definitions/CloudError"
            }
          }
        },
        "x-ms-examples": {
          "GlobalSchedules_Get": {
            "$ref": "./examples/GlobalSchedules_Get.json"
          }
        }
      },
      "put": {
        "tags": [
          "GlobalSchedules"
        ],
        "description": "Create or replace an existing schedule.",
        "operationId": "GlobalSchedules_CreateOrUpdate",
        "parameters": [
          {
            "$ref": "#/parameters/subscriptionId"
          },
          {
            "$ref": "#/parameters/resourceGroupName"
          },
          {
            "name": "name",
            "in": "path",
            "description": "The name of the schedule.",
            "required": true,
            "type": "string"
          },
          {
            "name": "schedule",
            "in": "body",
            "description": "A schedule.",
            "required": true,
            "schema": {
              "$ref": "#/definitions/Schedule"
            }
          },
          {
            "$ref": "#/parameters/api-version"
          }
        ],
        "responses": {
          "200": {
            "description": "OK",
            "schema": {
              "$ref": "#/definitions/Schedule"
            }
          },
          "201": {
            "description": "Created",
            "schema": {
              "$ref": "#/definitions/Schedule"
            }
          },
          "default": {
            "description": "BadRequest",
            "schema": {
              "$ref": "#/definitions/CloudError"
            }
          }
        },
        "x-ms-examples": {
          "GlobalSchedules_CreateOrUpdate": {
            "$ref": "./examples/GlobalSchedules_CreateOrUpdate.json"
          }
        }
      },
      "delete": {
        "tags": [
          "GlobalSchedules"
        ],
        "description": "Delete schedule.",
        "operationId": "GlobalSchedules_Delete",
        "parameters": [
          {
            "$ref": "#/parameters/subscriptionId"
          },
          {
            "$ref": "#/parameters/resourceGroupName"
          },
          {
            "name": "name",
            "in": "path",
            "description": "The name of the schedule.",
            "required": true,
            "type": "string"
          },
          {
            "$ref": "#/parameters/api-version"
          }
        ],
        "responses": {
          "200": {
            "description": "OK"
          },
          "204": {
            "description": "No Content"
          },
          "default": {
            "description": "BadRequest",
            "schema": {
              "$ref": "#/definitions/CloudError"
            }
          }
        },
        "x-ms-examples": {
          "GlobalSchedules_Delete": {
            "$ref": "./examples/GlobalSchedules_Delete.json"
          }
        }
      },
      "patch": {
        "tags": [
          "GlobalSchedules"
        ],
        "description": "Allows modifying tags of schedules. All other properties will be ignored.",
        "operationId": "GlobalSchedules_Update",
        "parameters": [
          {
            "$ref": "#/parameters/subscriptionId"
          },
          {
            "$ref": "#/parameters/resourceGroupName"
          },
          {
            "name": "name",
            "in": "path",
            "description": "The name of the schedule.",
            "required": true,
            "type": "string"
          },
          {
            "name": "schedule",
            "in": "body",
            "description": "A schedule.",
            "required": true,
            "schema": {
              "$ref": "#/definitions/ScheduleFragment"
            }
          },
          {
            "$ref": "#/parameters/api-version"
          }
        ],
        "responses": {
          "200": {
            "description": "OK",
            "schema": {
              "$ref": "#/definitions/Schedule"
            }
          },
          "default": {
            "description": "BadRequest",
            "schema": {
              "$ref": "#/definitions/CloudError"
            }
          }
        },
        "x-ms-examples": {
          "GlobalSchedules_Update": {
            "$ref": "./examples/GlobalSchedules_Update.json"
          }
        }
      }
    },
    "/subscriptions/{subscriptionId}/resourceGroups/{resourceGroupName}/providers/Microsoft.DevTestLab/schedules/{name}/execute": {
      "post": {
        "tags": [
          "GlobalSchedules"
        ],
        "description": "Execute a schedule. This operation can take a while to complete.",
        "operationId": "GlobalSchedules_Execute",
        "parameters": [
          {
            "$ref": "#/parameters/subscriptionId"
          },
          {
            "$ref": "#/parameters/resourceGroupName"
          },
          {
            "name": "name",
            "in": "path",
            "description": "The name of the schedule.",
            "required": true,
            "type": "string"
          },
          {
            "$ref": "#/parameters/api-version"
          }
        ],
        "responses": {
          "200": {
            "description": "OK"
          },
          "202": {
            "description": "Accepted"
          },
          "default": {
            "description": "BadRequest",
            "schema": {
              "$ref": "#/definitions/CloudError"
            }
          }
        },
        "x-ms-examples": {
          "GlobalSchedules_Execute": {
            "$ref": "./examples/GlobalSchedules_Execute.json"
          }
        },
        "x-ms-long-running-operation": true
      }
    },
    "/subscriptions/{subscriptionId}/resourceGroups/{resourceGroupName}/providers/Microsoft.DevTestLab/schedules/{name}/retarget": {
      "post": {
        "tags": [
          "GlobalSchedules"
        ],
        "description": "Updates a schedule's target resource Id. This operation can take a while to complete.",
        "operationId": "GlobalSchedules_Retarget",
        "parameters": [
          {
            "$ref": "#/parameters/subscriptionId"
          },
          {
            "$ref": "#/parameters/resourceGroupName"
          },
          {
            "name": "name",
            "in": "path",
            "description": "The name of the schedule.",
            "required": true,
            "type": "string"
          },
          {
            "name": "retargetScheduleProperties",
            "in": "body",
            "description": "Properties for retargeting a virtual machine schedule.",
            "required": true,
            "schema": {
              "$ref": "#/definitions/RetargetScheduleProperties"
            }
          },
          {
            "$ref": "#/parameters/api-version"
          }
        ],
        "responses": {
          "200": {
            "description": "OK"
          },
          "202": {
            "description": "Accepted"
          },
          "default": {
            "description": "BadRequest",
            "schema": {
              "$ref": "#/definitions/CloudError"
            }
          }
        },
        "x-ms-examples": {
          "GlobalSchedules_Retarget": {
            "$ref": "./examples/GlobalSchedules_Retarget.json"
          }
        },
        "x-ms-long-running-operation": true
      }
    }
  },
  "definitions": {
    "ApplicableSchedule": {
      "description": "Schedules applicable to a virtual machine. The schedules may have been defined on a VM or on lab level.",
      "required": [
        "properties"
      ],
      "type": "object",
      "allOf": [
        {
          "$ref": "#/definitions/Resource"
        }
      ],
      "properties": {
        "properties": {
          "$ref": "#/definitions/ApplicableScheduleProperties",
          "description": "The properties of the resource.",
          "x-ms-client-flatten": true
        }
      }
    },
    "ApplicableScheduleFragment": {
      "description": "Schedules applicable to a virtual machine. The schedules may have been defined on a VM or on lab level.",
      "type": "object",
      "allOf": [
        {
          "$ref": "#/definitions/UpdateResource"
        }
      ],
      "properties": {}
    },
    "ApplicableScheduleProperties": {
      "description": "Properties of a schedules applicable to a virtual machine.",
      "type": "object",
      "properties": {
        "labVmsShutdown": {
          "$ref": "#/definitions/Schedule",
          "description": "The auto-shutdown schedule, if one has been set at the lab or lab resource level."
        },
        "labVmsStartup": {
          "$ref": "#/definitions/Schedule",
          "description": "The auto-startup schedule, if one has been set at the lab or lab resource level."
        }
      }
    },
    "ApplicableSchedulePropertiesFragment": {
      "description": "Properties of a schedules applicable to a virtual machine.",
      "type": "object",
      "properties": {}
    },
    "ApplyArtifactsRequest": {
      "description": "Request body for applying artifacts to a virtual machine.",
      "type": "object",
      "properties": {
        "artifacts": {
          "description": "The list of artifacts to apply.",
          "type": "array",
          "items": {
            "$ref": "#/definitions/ArtifactInstallProperties"
          }
        }
      }
    },
    "ArmTemplate": {
      "description": "An Azure Resource Manager template.",
      "required": [
        "properties"
      ],
      "type": "object",
      "allOf": [
        {
          "$ref": "#/definitions/Resource"
        }
      ],
      "properties": {
        "properties": {
          "$ref": "#/definitions/ArmTemplateProperties",
          "description": "The properties of the resource.",
          "x-ms-client-flatten": true
        }
      }
    },
    "ArmTemplateInfo": {
      "description": "Information about a generated ARM template.",
      "type": "object",
      "properties": {
        "template": {
          "description": "The template's contents.",
          "type": "object"
        },
        "parameters": {
          "description": "The parameters of the ARM template.",
          "type": "object"
        }
      }
    },
    "ArmTemplateList": {
      "description": "The response of a list operation.",
      "type": "object",
      "properties": {
        "value": {
          "description": "Results of the list operation.",
          "type": "array",
          "items": {
            "$ref": "#/definitions/ArmTemplate"
          }
        },
        "nextLink": {
          "description": "Link for next set of results.",
          "type": "string"
        }
      }
    },
    "ArmTemplateParameterProperties": {
      "description": "Properties of an Azure Resource Manager template parameter.",
      "type": "object",
      "properties": {
        "name": {
          "description": "The name of the template parameter.",
          "type": "string"
        },
        "value": {
          "description": "The value of the template parameter.",
          "type": "string"
        }
      }
    },
    "ArmTemplateParameterPropertiesFragment": {
      "description": "Properties of an Azure Resource Manager template parameter.",
      "type": "object",
      "properties": {}
    },
    "ArmTemplateProperties": {
      "description": "Properties of an Azure Resource Manager template.",
      "type": "object",
      "properties": {
        "displayName": {
          "description": "The display name of the ARM template.",
          "type": "string",
          "readOnly": true
        },
        "description": {
          "description": "The description of the ARM template.",
          "type": "string",
          "readOnly": true
        },
        "publisher": {
          "description": "The publisher of the ARM template.",
          "type": "string",
          "readOnly": true
        },
        "icon": {
          "description": "The URI to the icon of the ARM template.",
          "type": "string",
          "readOnly": true
        },
        "contents": {
          "description": "The contents of the ARM template.",
          "type": "object",
          "readOnly": true
        },
        "createdDate": {
          "format": "date-time",
          "description": "The creation date of the armTemplate.",
          "type": "string",
          "readOnly": true
        },
        "parametersValueFilesInfo": {
          "description": "File name and parameter values information from all azuredeploy.*.parameters.json for the ARM template.",
          "type": "array",
          "items": {
            "$ref": "#/definitions/ParametersValueFileInfo"
          },
          "readOnly": true
        },
        "enabled": {
          "description": "Whether or not ARM template is enabled for use by lab user.",
          "type": "boolean",
          "readOnly": true
        }
      }
    },
    "Artifact": {
      "description": "An artifact.",
      "required": [
        "properties"
      ],
      "type": "object",
      "allOf": [
        {
          "$ref": "#/definitions/Resource"
        }
      ],
      "properties": {
        "properties": {
          "$ref": "#/definitions/ArtifactProperties",
          "description": "The properties of the resource.",
          "x-ms-client-flatten": true
        }
      }
    },
    "ArtifactDeploymentStatusProperties": {
      "description": "Properties of an artifact deployment.",
      "type": "object",
      "properties": {
        "deploymentStatus": {
          "description": "The deployment status of the artifact.",
          "type": "string"
        },
        "artifactsApplied": {
          "format": "int32",
          "description": "The total count of the artifacts that were successfully applied.",
          "type": "integer"
        },
        "totalArtifacts": {
          "format": "int32",
          "description": "The total count of the artifacts that were tentatively applied.",
          "type": "integer"
        }
      }
    },
    "ArtifactDeploymentStatusPropertiesFragment": {
      "description": "Properties of an artifact deployment.",
      "type": "object",
      "properties": {}
    },
    "ArtifactInstallProperties": {
      "description": "Properties of an artifact.",
      "type": "object",
      "properties": {
        "artifactId": {
          "description": "The artifact's identifier.",
          "type": "string"
        },
        "artifactTitle": {
          "description": "The artifact's title.",
          "type": "string"
        },
        "parameters": {
          "description": "The parameters of the artifact.",
          "type": "array",
          "items": {
            "$ref": "#/definitions/ArtifactParameterProperties"
          }
        },
        "status": {
          "description": "The status of the artifact.",
          "type": "string"
        },
        "deploymentStatusMessage": {
          "description": "The status message from the deployment.",
          "type": "string"
        },
        "vmExtensionStatusMessage": {
          "description": "The status message from the virtual machine extension.",
          "type": "string"
        },
        "installTime": {
          "format": "date-time",
          "description": "The time that the artifact starts to install on the virtual machine.",
          "type": "string"
        }
      }
    },
    "ArtifactInstallPropertiesFragment": {
      "description": "Properties of an artifact.",
      "type": "object",
      "properties": {}
    },
    "ArtifactList": {
      "description": "The response of a list operation.",
      "type": "object",
      "properties": {
        "value": {
          "description": "Results of the list operation.",
          "type": "array",
          "items": {
            "$ref": "#/definitions/Artifact"
          }
        },
        "nextLink": {
          "description": "Link for next set of results.",
          "type": "string"
        }
      }
    },
    "ArtifactParameterProperties": {
      "description": "Properties of an artifact parameter.",
      "type": "object",
      "properties": {
        "name": {
          "description": "The name of the artifact parameter.",
          "type": "string"
        },
        "value": {
          "description": "The value of the artifact parameter.",
          "type": "string"
        }
      }
    },
    "ArtifactParameterPropertiesFragment": {
      "description": "Properties of an artifact parameter.",
      "type": "object",
      "properties": {}
    },
    "ArtifactProperties": {
      "description": "Properties of an artifact.",
      "type": "object",
      "properties": {
        "title": {
          "description": "The artifact's title.",
          "type": "string",
          "readOnly": true
        },
        "description": {
          "description": "The artifact's description.",
          "type": "string",
          "readOnly": true
        },
        "publisher": {
          "description": "The artifact's publisher.",
          "type": "string",
          "readOnly": true
        },
        "filePath": {
          "description": "The file path to the artifact.",
          "type": "string",
          "readOnly": true
        },
        "icon": {
          "description": "The URI to the artifact icon.",
          "type": "string",
          "readOnly": true
        },
        "targetOsType": {
          "description": "The artifact's target OS.",
          "type": "string",
          "readOnly": true
        },
        "parameters": {
          "description": "The artifact's parameters.",
          "type": "object",
          "readOnly": true
        },
        "createdDate": {
          "format": "date-time",
          "description": "The artifact's creation date.",
          "type": "string",
          "readOnly": true
        }
      }
    },
    "ArtifactSource": {
      "description": "Properties of an artifact source.",
      "required": [
        "properties"
      ],
      "type": "object",
      "allOf": [
        {
          "$ref": "#/definitions/Resource"
        }
      ],
      "properties": {
        "properties": {
          "$ref": "#/definitions/ArtifactSourceProperties",
          "description": "The properties of the resource.",
          "x-ms-client-flatten": true
        }
      }
    },
    "ArtifactSourceFragment": {
      "description": "Properties of an artifact source.",
      "type": "object",
      "allOf": [
        {
          "$ref": "#/definitions/UpdateResource"
        }
      ],
      "properties": {}
    },
    "ArtifactSourceList": {
      "description": "The response of a list operation.",
      "type": "object",
      "properties": {
        "value": {
          "description": "Results of the list operation.",
          "type": "array",
          "items": {
            "$ref": "#/definitions/ArtifactSource"
          }
        },
        "nextLink": {
          "description": "Link for next set of results.",
          "type": "string"
        }
      }
    },
    "ArtifactSourceProperties": {
      "description": "Properties of an artifact source.",
      "type": "object",
      "properties": {
        "displayName": {
          "description": "The artifact source's display name.",
          "type": "string"
        },
        "uri": {
          "description": "The artifact source's URI.",
          "type": "string"
        },
        "sourceType": {
          "description": "The artifact source's type.",
          "enum": [
            "VsoGit",
            "GitHub",
            "StorageAccount"
          ],
          "type": "string",
          "x-ms-enum": {
            "name": "SourceControlType",
            "modelAsString": true
          }
        },
        "folderPath": {
          "description": "The folder containing artifacts.",
          "type": "string"
        },
        "armTemplateFolderPath": {
          "description": "The folder containing Azure Resource Manager templates.",
          "type": "string"
        },
        "branchRef": {
          "description": "The artifact source's branch reference.",
          "type": "string"
        },
        "securityToken": {
          "description": "The security token to authenticate to the artifact source.",
          "type": "string"
        },
        "status": {
          "description": "Indicates if the artifact source is enabled (values: Enabled, Disabled).",
          "enum": [
            "Enabled",
            "Disabled"
          ],
          "type": "string",
          "x-ms-enum": {
            "name": "EnableStatus",
            "modelAsString": true
          }
        },
        "createdDate": {
          "format": "date-time",
          "description": "The artifact source's creation date.",
          "type": "string",
          "readOnly": true
        },
        "provisioningState": {
          "description": "The provisioning status of the resource.",
          "type": "string",
          "readOnly": true
        },
        "uniqueIdentifier": {
          "description": "The unique immutable identifier of a resource (Guid).",
          "type": "string",
          "readOnly": true
        }
      }
    },
    "ArtifactSourcePropertiesFragment": {
      "description": "Properties of an artifact source.",
      "type": "object",
      "properties": {}
    },
    "AttachDiskProperties": {
      "description": "Properties of the disk to attach.",
      "type": "object",
      "properties": {
        "leasedByLabVmId": {
          "description": "The resource ID of the Lab virtual machine to which the disk is attached.",
          "type": "string"
        }
      }
    },
    "AttachNewDataDiskOptions": {
      "description": "Properties to attach new disk to the Virtual Machine.",
      "type": "object",
      "properties": {
        "diskSizeGiB": {
          "format": "int32",
          "description": "Size of the disk to be attached in Gibibytes.",
          "type": "integer"
        },
        "diskName": {
          "description": "The name of the disk to be attached.",
          "type": "string"
        },
        "diskType": {
          "description": "The storage type for the disk (i.e. Standard, Premium).",
          "enum": [
            "Standard",
            "Premium",
            "StandardSSD"
          ],
          "type": "string",
          "x-ms-enum": {
            "name": "StorageType",
            "modelAsString": true
          }
        }
      }
    },
    "AttachNewDataDiskOptionsFragment": {
      "description": "Properties to attach new disk to the Virtual Machine.",
      "type": "object",
      "properties": {}
    },
    "BulkCreationParameters": {
      "description": "Parameters for creating multiple virtual machines as a single action.",
      "type": "object",
      "properties": {
        "instanceCount": {
          "format": "int32",
          "description": "The number of virtual machine instances to create.",
          "type": "integer"
        }
      }
    },
    "BulkCreationParametersFragment": {
      "description": "Parameters for creating multiple virtual machines as a single action.",
      "type": "object",
      "properties": {}
    },
    "CloudError": {
      "description": "Error from a REST request.",
      "type": "object",
      "properties": {
        "error": {
          "$ref": "#/definitions/CloudErrorBody",
          "description": "The cloud error that occurred"
        }
      },
      "x-ms-external": true
    },
    "CloudErrorBody": {
      "description": "Body of an error from a REST request.",
      "type": "object",
      "properties": {
        "code": {
          "description": "The error code.",
          "type": "string"
        },
        "message": {
          "description": "The error message.",
          "type": "string"
        },
        "target": {
          "description": "The error target.",
          "type": "string"
        },
        "details": {
          "description": "Inner errors.",
          "type": "array",
          "items": {
            "$ref": "#/definitions/CloudErrorBody"
          }
        }
      },
      "x-ms-external": true
    },
    "ComputeDataDisk": {
      "description": "A data disks attached to a virtual machine.",
      "type": "object",
      "properties": {
        "name": {
          "description": "Gets data disk name.",
          "type": "string"
        },
        "diskUri": {
          "description": "When backed by a blob, the URI of underlying blob.",
          "type": "string"
        },
        "managedDiskId": {
          "description": "When backed by managed disk, this is the ID of the compute disk resource.",
          "type": "string"
        },
        "diskSizeGiB": {
          "format": "int32",
          "description": "Gets data disk size in GiB.",
          "type": "integer"
        }
      }
    },
    "ComputeDataDiskFragment": {
      "description": "A data disks attached to a virtual machine.",
      "type": "object",
      "properties": {}
    },
    "ComputeVmInstanceViewStatus": {
      "description": "Status information about a virtual machine.",
      "type": "object",
      "properties": {
        "code": {
          "description": "Gets the status Code.",
          "type": "string"
        },
        "displayStatus": {
          "description": "Gets the short localizable label for the status.",
          "type": "string"
        },
        "message": {
          "description": "Gets the message associated with the status.",
          "type": "string"
        }
      }
    },
    "ComputeVmInstanceViewStatusFragment": {
      "description": "Status information about a virtual machine.",
      "type": "object",
      "properties": {}
    },
    "ComputeVmProperties": {
      "description": "Properties of a virtual machine returned by the Microsoft.Compute API.",
      "type": "object",
      "properties": {
        "statuses": {
          "description": "Gets the statuses of the virtual machine.",
          "type": "array",
          "items": {
            "$ref": "#/definitions/ComputeVmInstanceViewStatus"
          }
        },
        "osType": {
          "description": "Gets the OS type of the virtual machine.",
          "type": "string"
        },
        "vmSize": {
          "description": "Gets the size of the virtual machine.",
          "type": "string"
        },
        "networkInterfaceId": {
          "description": "Gets the network interface ID of the virtual machine.",
          "type": "string"
        },
        "osDiskId": {
          "description": "Gets OS disk blob uri for the virtual machine.",
          "type": "string"
        },
        "dataDiskIds": {
          "description": "Gets data disks blob uri for the virtual machine.",
          "type": "array",
          "items": {
            "type": "string"
          }
        },
        "dataDisks": {
          "description": "Gets all data disks attached to the virtual machine.",
          "type": "array",
          "items": {
            "$ref": "#/definitions/ComputeDataDisk"
          }
        }
      }
    },
    "ComputeVmPropertiesFragment": {
      "description": "Properties of a virtual machine returned by the Microsoft.Compute API.",
      "type": "object",
      "properties": {}
    },
    "CostThresholdProperties": {
      "description": "Properties of a cost threshold item.",
      "type": "object",
      "properties": {
        "thresholdId": {
          "description": "The ID of the cost threshold item.",
          "type": "string"
        },
        "percentageThreshold": {
          "$ref": "#/definitions/PercentageCostThresholdProperties",
          "description": "The value of the percentage cost threshold."
        },
        "displayOnChart": {
          "description": "Indicates whether this threshold will be displayed on cost charts.",
          "enum": [
            "Enabled",
            "Disabled"
          ],
          "type": "string",
          "x-ms-enum": {
            "name": "CostThresholdStatus",
            "modelAsString": true
          }
        },
        "sendNotificationWhenExceeded": {
          "description": "Indicates whether notifications will be sent when this threshold is exceeded.",
          "enum": [
            "Enabled",
            "Disabled"
          ],
          "type": "string",
          "x-ms-enum": {
            "name": "CostThresholdStatus",
            "modelAsString": true
          }
        },
        "notificationSent": {
          "description": "Indicates the datetime when notifications were last sent for this threshold.",
          "type": "string"
        }
      }
    },
    "CustomImage": {
      "description": "A custom image.",
      "required": [
        "properties"
      ],
      "type": "object",
      "allOf": [
        {
          "$ref": "#/definitions/Resource"
        }
      ],
      "properties": {
        "properties": {
          "$ref": "#/definitions/CustomImageProperties",
          "description": "The properties of the resource.",
          "x-ms-client-flatten": true
        }
      }
    },
    "CustomImageFragment": {
      "description": "A custom image.",
      "type": "object",
      "allOf": [
        {
          "$ref": "#/definitions/UpdateResource"
        }
      ],
      "properties": {}
    },
    "CustomImageList": {
      "description": "The response of a list operation.",
      "type": "object",
      "properties": {
        "value": {
          "description": "Results of the list operation.",
          "type": "array",
          "items": {
            "$ref": "#/definitions/CustomImage"
          }
        },
        "nextLink": {
          "description": "Link for next set of results.",
          "type": "string"
        }
      }
    },
    "CustomImageProperties": {
      "description": "Properties of a custom image.",
      "type": "object",
      "properties": {
        "vm": {
          "$ref": "#/definitions/CustomImagePropertiesFromVm",
          "description": "The virtual machine from which the image is to be created."
        },
        "vhd": {
          "$ref": "#/definitions/CustomImagePropertiesCustom",
          "description": "The VHD from which the image is to be created."
        },
        "description": {
          "description": "The description of the custom image.",
          "type": "string"
        },
        "author": {
          "description": "The author of the custom image.",
          "type": "string"
        },
        "creationDate": {
          "format": "date-time",
          "description": "The creation date of the custom image.",
          "type": "string",
          "readOnly": true
        },
        "managedImageId": {
          "description": "The Managed Image Id backing the custom image.",
          "type": "string"
        },
        "managedSnapshotId": {
          "description": "The Managed Snapshot Id backing the custom image.",
          "type": "string"
        },
        "dataDiskStorageInfo": {
          "description": "Storage information about the data disks present in the custom image",
          "type": "array",
          "items": {
            "$ref": "#/definitions/DataDiskStorageTypeInfo"
          }
        },
        "customImagePlan": {
          "$ref": "#/definitions/CustomImagePropertiesFromPlan",
          "description": "Storage information about the plan related to this custom image"
        },
        "isPlanAuthorized": {
          "description": "Whether or not the custom images underlying offer/plan has been enabled for programmatic deployment",
          "type": "boolean"
        },
        "provisioningState": {
          "description": "The provisioning status of the resource.",
          "type": "string",
          "readOnly": true
        },
        "uniqueIdentifier": {
          "description": "The unique immutable identifier of a resource (Guid).",
          "type": "string",
          "readOnly": true
        }
      }
    },
    "CustomImagePropertiesCustom": {
      "description": "Properties for creating a custom image from a VHD.",
      "required": [
        "osType"
      ],
      "type": "object",
      "properties": {
        "imageName": {
          "description": "The image name.",
          "type": "string"
        },
        "sysPrep": {
          "description": "Indicates whether sysprep has been run on the VHD.",
          "type": "boolean"
        },
        "osType": {
          "description": "The OS type of the custom image (i.e. Windows, Linux)",
          "enum": [
            "Windows",
            "Linux",
            "None"
          ],
          "type": "string",
          "x-ms-enum": {
            "name": "CustomImageOsType",
            "modelAsString": true
          }
        }
      }
    },
    "CustomImagePropertiesCustomFragment": {
      "description": "Properties for creating a custom image from a VHD.",
      "type": "object",
      "properties": {}
    },
    "CustomImagePropertiesFragment": {
      "description": "Properties of a custom image.",
      "type": "object",
      "properties": {}
    },
    "CustomImagePropertiesFromPlan": {
      "description": "Properties for plan on a custom image.",
      "type": "object",
      "properties": {
        "id": {
          "description": "The id of the plan, equivalent to name of the plan",
          "type": "string"
        },
        "publisher": {
          "description": "The publisher for the plan from the marketplace image the custom image is derived from",
          "type": "string"
        },
        "offer": {
          "description": "The offer for the plan from the marketplace image the custom image is derived from",
          "type": "string"
        }
      }
    },
    "CustomImagePropertiesFromPlanFragment": {
      "description": "Properties for plan on a custom image.",
      "type": "object",
      "properties": {}
    },
    "CustomImagePropertiesFromVm": {
      "description": "Properties for creating a custom image from a virtual machine.",
      "type": "object",
      "properties": {
        "sourceVmId": {
          "description": "The source vm identifier.",
          "type": "string"
        },
        "windowsOsInfo": {
          "$ref": "#/definitions/WindowsOsInfo",
          "description": "The Windows OS information of the VM."
        },
        "linuxOsInfo": {
          "$ref": "#/definitions/LinuxOsInfo",
          "description": "The Linux OS information of the VM."
        }
      }
    },
    "CustomImagePropertiesFromVmFragment": {
      "description": "Properties for creating a custom image from a virtual machine.",
      "type": "object",
      "properties": {}
    },
    "DataDiskProperties": {
      "description": "Request body for adding a new or existing data disk to a virtual machine.",
      "type": "object",
      "properties": {
        "attachNewDataDiskOptions": {
          "$ref": "#/definitions/AttachNewDataDiskOptions",
          "description": "Specifies options to attach a new disk to the virtual machine."
        },
        "existingLabDiskId": {
          "description": "Specifies the existing lab disk id to attach to virtual machine.",
          "type": "string"
        },
        "hostCaching": {
          "description": "Caching option for a data disk (i.e. None, ReadOnly, ReadWrite).",
          "enum": [
            "None",
            "ReadOnly",
            "ReadWrite"
          ],
          "type": "string",
          "x-ms-enum": {
            "name": "HostCachingOptions",
            "modelAsString": true
          }
        }
      }
    },
    "DataDiskPropertiesFragment": {
      "description": "Request body for adding a new or existing data disk to a virtual machine.",
      "type": "object",
      "properties": {}
    },
    "DataDiskStorageTypeInfo": {
      "description": "Storage information about the data disks present in the custom image",
      "type": "object",
      "properties": {
        "lun": {
          "description": "Disk Lun",
          "type": "string"
        },
        "storageType": {
          "description": "Disk Storage Type",
          "enum": [
            "Standard",
            "Premium",
            "StandardSSD"
          ],
          "type": "string",
          "x-ms-enum": {
            "name": "StorageType",
            "modelAsString": true
          }
        }
      }
    },
    "DataDiskStorageTypeInfoFragment": {
      "description": "Storage information about the data disks present in the custom image",
      "type": "object",
      "properties": {}
    },
    "DayDetails": {
      "description": "Properties of a daily schedule.",
      "type": "object",
      "properties": {
        "time": {
          "description": "The time of day the schedule will occur.",
          "type": "string"
        }
      }
    },
    "DayDetailsFragment": {
      "description": "Properties of a daily schedule.",
      "type": "object",
      "properties": {}
    },
    "DetachDataDiskProperties": {
      "description": "Request body for detaching data disk from a virtual machine.",
      "type": "object",
      "properties": {
        "existingLabDiskId": {
          "description": "Specifies the disk resource ID to detach from virtual machine.",
          "type": "string"
        }
      }
    },
    "DetachDiskProperties": {
      "description": "Properties of the disk to detach.",
      "type": "object",
      "properties": {
        "leasedByLabVmId": {
          "description": "The resource ID of the Lab VM to which the disk is attached.",
          "type": "string"
        }
      }
    },
    "Disk": {
      "description": "A Disk.",
      "required": [
        "properties"
      ],
      "type": "object",
      "allOf": [
        {
          "$ref": "#/definitions/Resource"
        }
      ],
      "properties": {
        "properties": {
          "$ref": "#/definitions/DiskProperties",
          "description": "The properties of the resource.",
          "x-ms-client-flatten": true
        }
      }
    },
    "DiskFragment": {
      "description": "A Disk.",
      "type": "object",
      "allOf": [
        {
          "$ref": "#/definitions/UpdateResource"
        }
      ],
      "properties": {}
    },
    "DiskList": {
      "description": "The response of a list operation.",
      "type": "object",
      "properties": {
        "value": {
          "description": "Results of the list operation.",
          "type": "array",
          "items": {
            "$ref": "#/definitions/Disk"
          }
        },
        "nextLink": {
          "description": "Link for next set of results.",
          "type": "string"
        }
      }
    },
    "DiskProperties": {
      "description": "Properties of a disk.",
      "type": "object",
      "properties": {
        "diskType": {
          "description": "The storage type for the disk (i.e. Standard, Premium).",
          "enum": [
            "Standard",
            "Premium",
            "StandardSSD"
          ],
          "type": "string",
          "x-ms-enum": {
            "name": "StorageType",
            "modelAsString": true
          }
        },
        "diskSizeGiB": {
          "format": "int32",
          "description": "The size of the disk in Gibibytes.",
          "type": "integer"
        },
        "leasedByLabVmId": {
          "description": "The resource ID of the VM to which this disk is leased.",
          "type": "string"
        },
        "diskBlobName": {
          "description": "When backed by a blob, the name of the VHD blob without extension.",
          "type": "string"
        },
        "diskUri": {
          "description": "When backed by a blob, the URI of underlying blob.",
          "type": "string"
        },
        "storageAccountId": {
          "description": "When backed by a blob, the storage account where the blob is.",
          "type": "string"
        },
        "createdDate": {
          "format": "date-time",
          "description": "The creation date of the disk.",
          "type": "string",
          "readOnly": true
        },
        "hostCaching": {
          "description": "The host caching policy of the disk (i.e. None, ReadOnly, ReadWrite).",
          "type": "string"
        },
        "managedDiskId": {
          "description": "When backed by managed disk, this is the ID of the compute disk resource.",
          "type": "string"
        },
        "provisioningState": {
          "description": "The provisioning status of the resource.",
          "type": "string",
          "readOnly": true
        },
        "uniqueIdentifier": {
          "description": "The unique immutable identifier of a resource (Guid).",
          "type": "string",
          "readOnly": true
        }
      }
    },
    "DiskPropertiesFragment": {
      "description": "Properties of a disk.",
      "type": "object",
      "properties": {}
    },
    "DtlEnvironment": {
      "description": "An environment, which is essentially an ARM template deployment.",
      "required": [
        "properties"
      ],
      "type": "object",
      "allOf": [
        {
          "$ref": "#/definitions/Resource"
        }
      ],
      "properties": {
        "properties": {
          "$ref": "#/definitions/EnvironmentProperties",
          "description": "The properties of the resource.",
          "x-ms-client-flatten": true
        }
      }
    },
    "DtlEnvironmentFragment": {
      "description": "An environment, which is essentially an ARM template deployment.",
      "type": "object",
      "allOf": [
        {
          "$ref": "#/definitions/UpdateResource"
        }
      ],
      "properties": {}
    },
    "DtlEnvironmentList": {
      "description": "The response of a list operation.",
      "type": "object",
      "properties": {
        "value": {
          "description": "Results of the list operation.",
          "type": "array",
          "items": {
            "$ref": "#/definitions/DtlEnvironment"
          }
        },
        "nextLink": {
          "description": "Link for next set of results.",
          "type": "string"
        }
      }
    },
    "EnvironmentDeploymentProperties": {
      "description": "Properties of an environment deployment.",
      "type": "object",
      "properties": {
        "armTemplateId": {
          "description": "The Azure Resource Manager template's identifier.",
          "type": "string"
        },
        "parameters": {
          "description": "The parameters of the Azure Resource Manager template.",
          "type": "array",
          "items": {
            "$ref": "#/definitions/ArmTemplateParameterProperties"
          }
        }
      }
    },
    "EnvironmentDeploymentPropertiesFragment": {
      "description": "Properties of an environment deployment.",
      "type": "object",
      "properties": {}
    },
    "EnvironmentProperties": {
      "description": "Properties of an environment.",
      "type": "object",
      "properties": {
        "deploymentProperties": {
          "$ref": "#/definitions/EnvironmentDeploymentProperties",
          "description": "The deployment properties of the environment."
        },
        "armTemplateDisplayName": {
          "description": "The display name of the Azure Resource Manager template that produced the environment.",
          "type": "string"
        },
        "resourceGroupId": {
          "description": "The identifier of the resource group containing the environment's resources.",
          "type": "string",
          "readOnly": true
        },
        "createdByUser": {
          "description": "The creator of the environment.",
          "type": "string",
          "readOnly": true
        },
        "provisioningState": {
          "description": "The provisioning status of the resource.",
          "type": "string",
          "readOnly": true
        },
        "uniqueIdentifier": {
          "description": "The unique immutable identifier of a resource (Guid).",
          "type": "string",
          "readOnly": true
        }
      }
    },
    "EnvironmentPropertiesFragment": {
      "description": "Properties of an environment.",
      "type": "object",
      "properties": {}
    },
    "EvaluatePoliciesProperties": {
      "description": "Properties for evaluating a policy set.",
      "type": "object",
      "properties": {
        "factName": {
          "description": "The fact name.",
          "type": "string"
        },
        "factData": {
          "description": "The fact data.",
          "type": "string"
        },
        "valueOffset": {
          "description": "The value offset.",
          "type": "string"
        },
        "userObjectId": {
          "description": "The user for which policies will be evaluated",
          "type": "string"
        }
      }
    },
    "EvaluatePoliciesRequest": {
      "description": "Request body for evaluating a policy set.",
      "type": "object",
      "properties": {
        "policies": {
          "description": "Policies to evaluate.",
          "type": "array",
          "items": {
            "$ref": "#/definitions/EvaluatePoliciesProperties"
          }
        }
      }
    },
    "EvaluatePoliciesResponse": {
      "description": "Response body for evaluating a policy set.",
      "type": "object",
      "properties": {
        "results": {
          "description": "Results of evaluating a policy set.",
          "type": "array",
          "items": {
            "$ref": "#/definitions/PolicySetResult"
          }
        }
      }
    },
    "Event": {
      "description": "An event to be notified for.",
      "type": "object",
      "properties": {
        "eventName": {
          "description": "The event type for which this notification is enabled (i.e. AutoShutdown, Cost)",
          "enum": [
            "AutoShutdown",
            "Cost"
          ],
          "type": "string",
          "x-ms-enum": {
            "name": "NotificationChannelEventType",
            "modelAsString": true
          }
        }
      }
    },
    "EventFragment": {
      "description": "An event to be notified for.",
      "type": "object",
      "properties": {}
    },
    "ExportResourceUsageParameters": {
      "description": "The parameters of the export operation.",
      "type": "object",
      "properties": {
        "blobStorageAbsoluteSasUri": {
          "description": "The blob storage absolute sas uri with write permission to the container which the usage data needs to be uploaded to.",
          "type": "string"
        },
        "usageStartDate": {
          "format": "date-time",
          "description": "The start time of the usage. If not provided, usage will be reported since the beginning of data collection.",
          "type": "string"
        }
      }
    },
    "ExternalSubnet": {
      "description": "Subnet information as returned by the Microsoft.Network API.",
      "type": "object",
      "properties": {
        "id": {
          "description": "Gets or sets the identifier.",
          "type": "string"
        },
        "name": {
          "description": "Gets or sets the name.",
          "type": "string"
        }
      }
    },
    "ExternalSubnetFragment": {
      "description": "Subnet information as returned by the Microsoft.Network API.",
      "type": "object",
      "properties": {}
    },
    "Formula": {
      "description": "A formula for creating a VM, specifying an image base and other parameters",
      "required": [
        "properties"
      ],
      "type": "object",
      "allOf": [
        {
          "$ref": "#/definitions/Resource"
        }
      ],
      "properties": {
        "properties": {
          "$ref": "#/definitions/FormulaProperties",
          "description": "The properties of the resource.",
          "x-ms-client-flatten": true
        }
      }
    },
    "FormulaFragment": {
      "description": "A formula for creating a VM, specifying an image base and other parameters",
      "type": "object",
      "allOf": [
        {
          "$ref": "#/definitions/UpdateResource"
        }
      ],
      "properties": {}
    },
    "FormulaList": {
      "description": "The response of a list operation.",
      "type": "object",
      "properties": {
        "value": {
          "description": "Results of the list operation.",
          "type": "array",
          "items": {
            "$ref": "#/definitions/Formula"
          }
        },
        "nextLink": {
          "description": "Link for next set of results.",
          "type": "string"
        }
      }
    },
    "FormulaProperties": {
      "description": "Properties of a formula.",
      "type": "object",
      "properties": {
        "description": {
          "description": "The description of the formula.",
          "type": "string"
        },
        "author": {
          "description": "The author of the formula.",
          "type": "string",
          "readOnly": true
        },
        "osType": {
          "description": "The OS type of the formula.",
          "type": "string"
        },
        "creationDate": {
          "format": "date-time",
          "description": "The creation date of the formula.",
          "type": "string",
          "readOnly": true
        },
        "formulaContent": {
          "$ref": "#/definitions/LabVirtualMachineCreationParameter",
          "description": "The content of the formula."
        },
        "vm": {
          "$ref": "#/definitions/FormulaPropertiesFromVm",
          "description": "Information about a VM from which a formula is to be created."
        },
        "provisioningState": {
          "description": "The provisioning status of the resource.",
          "type": "string",
          "readOnly": true
        },
        "uniqueIdentifier": {
          "description": "The unique immutable identifier of a resource (Guid).",
          "type": "string",
          "readOnly": true
        }
      }
    },
    "FormulaPropertiesFragment": {
      "description": "Properties of a formula.",
      "type": "object",
      "properties": {}
    },
    "FormulaPropertiesFromVm": {
      "description": "Information about a VM from which a formula is to be created.",
      "type": "object",
      "properties": {
        "labVmId": {
          "description": "The identifier of the VM from which a formula is to be created.",
          "type": "string"
        }
      }
    },
    "FormulaPropertiesFromVmFragment": {
      "description": "Information about a VM from which a formula is to be created.",
      "type": "object",
      "properties": {}
    },
    "GalleryImage": {
      "description": "A gallery image.",
      "required": [
        "properties"
      ],
      "type": "object",
      "allOf": [
        {
          "$ref": "#/definitions/Resource"
        }
      ],
      "properties": {
        "properties": {
          "$ref": "#/definitions/GalleryImageProperties",
          "description": "The properties of the resource.",
          "x-ms-client-flatten": true
        }
      }
    },
    "GalleryImageList": {
      "description": "The response of a list operation.",
      "type": "object",
      "properties": {
        "value": {
          "description": "Results of the list operation.",
          "type": "array",
          "items": {
            "$ref": "#/definitions/GalleryImage"
          }
        },
        "nextLink": {
          "description": "Link for next set of results.",
          "type": "string"
        }
      }
    },
    "GalleryImageProperties": {
      "description": "Properties of a gallery image.",
      "type": "object",
      "properties": {
        "author": {
          "description": "The author of the gallery image.",
          "type": "string"
        },
        "createdDate": {
          "format": "date-time",
          "description": "The creation date of the gallery image.",
          "type": "string",
          "readOnly": true
        },
        "description": {
          "description": "The description of the gallery image.",
          "type": "string"
        },
        "imageReference": {
          "$ref": "#/definitions/GalleryImageReference",
          "description": "The image reference of the gallery image."
        },
        "icon": {
          "description": "The icon of the gallery image.",
          "type": "string"
        },
        "enabled": {
          "description": "Indicates whether this gallery image is enabled.",
          "type": "boolean"
        },
        "planId": {
          "description": "The third party plan that applies to this image",
          "type": "string"
        },
        "isPlanAuthorized": {
          "description": "Indicates if the plan has been authorized for programmatic deployment.",
          "type": "boolean"
        }
      }
    },
    "GalleryImageReference": {
      "description": "The reference information for an Azure Marketplace image.",
      "type": "object",
      "properties": {
        "offer": {
          "description": "The offer of the gallery image.",
          "type": "string"
        },
        "publisher": {
          "description": "The publisher of the gallery image.",
          "type": "string"
        },
        "sku": {
          "description": "The SKU of the gallery image.",
          "type": "string"
        },
        "osType": {
          "description": "The OS type of the gallery image.",
          "type": "string"
        },
        "version": {
          "description": "The version of the gallery image.",
          "type": "string"
        }
      }
    },
    "GalleryImageReferenceFragment": {
      "description": "The reference information for an Azure Marketplace image.",
      "type": "object",
      "properties": {}
    },
    "GenerateArmTemplateRequest": {
      "description": "Parameters for generating an ARM template for deploying artifacts.",
      "type": "object",
      "properties": {
        "virtualMachineName": {
          "description": "The resource name of the virtual machine.",
          "type": "string"
        },
        "parameters": {
          "description": "The parameters of the ARM template.",
          "type": "array",
          "items": {
            "$ref": "#/definitions/ParameterInfo"
          }
        },
        "location": {
          "description": "The location of the virtual machine.",
          "type": "string"
        },
        "fileUploadOptions": {
          "description": "Options for uploading the files for the artifact. UploadFilesAndGenerateSasTokens is the default value.",
          "enum": [
            "UploadFilesAndGenerateSasTokens",
            "None"
          ],
          "type": "string",
          "x-ms-enum": {
            "name": "FileUploadOptions",
            "modelAsString": true
          }
        }
      }
    },
    "GenerateUploadUriParameter": {
      "description": "Properties for generating an upload URI.",
      "type": "object",
      "properties": {
        "blobName": {
          "description": "The blob name of the upload URI.",
          "type": "string"
        }
      }
    },
    "GenerateUploadUriResponse": {
      "description": "Response body for generating an upload URI.",
      "type": "object",
      "properties": {
        "uploadUri": {
          "description": "The upload URI for the VHD.",
          "type": "string"
        }
      }
    },
    "HourDetails": {
      "description": "Properties of an hourly schedule.",
      "type": "object",
      "properties": {
        "minute": {
          "format": "int32",
          "description": "Minutes of the hour the schedule will run.",
          "type": "integer"
        }
      }
    },
    "HourDetailsFragment": {
      "description": "Properties of an hourly schedule.",
      "type": "object",
      "properties": {}
    },
    "IdentityProperties": {
      "description": "Properties of a managed identity",
      "type": "object",
      "properties": {
        "type": {
          "description": "Managed identity.",
          "enum": [
            "None",
            "SystemAssigned",
            "UserAssigned",
            "SystemAssigned,UserAssigned"
          ],
          "type": "string",
          "x-ms-enum": {
            "name": "ManagedIdentityType",
            "modelAsString": true
          }
        },
        "principalId": {
          "description": "The principal id of resource identity.",
          "type": "string"
        },
        "tenantId": {
          "description": "The tenant identifier of resource.",
          "type": "string"
        },
        "clientSecretUrl": {
          "description": "The client secret URL of the identity.",
          "type": "string"
        }
      }
    },
    "ImportLabVirtualMachineRequest": {
      "description": "This represents the payload required to import a virtual machine from a different lab into the current one",
      "type": "object",
      "properties": {
        "sourceVirtualMachineResourceId": {
          "description": "The full resource ID of the virtual machine to be imported.",
          "type": "string"
        },
        "destinationVirtualMachineName": {
          "description": "The name of the virtual machine in the destination lab",
          "type": "string"
        }
      }
    },
    "InboundNatRule": {
      "description": "A rule for NAT - exposing a VM's port (backendPort) on the public IP address using a load balancer.",
      "type": "object",
      "properties": {
        "transportProtocol": {
          "description": "The transport protocol for the endpoint.",
          "enum": [
            "Tcp",
            "Udp"
          ],
          "type": "string",
          "x-ms-enum": {
            "name": "TransportProtocol",
            "modelAsString": true
          }
        },
        "frontendPort": {
          "format": "int32",
          "description": "The external endpoint port of the inbound connection. Possible values range between 1 and 65535, inclusive. If unspecified, a value will be allocated automatically.",
          "type": "integer"
        },
        "backendPort": {
          "format": "int32",
          "description": "The port to which the external traffic will be redirected.",
          "type": "integer"
        }
      }
    },
    "InboundNatRuleFragment": {
      "description": "A rule for NAT - exposing a VM's port (backendPort) on the public IP address using a load balancer.",
      "type": "object",
      "properties": {}
    },
    "Lab": {
      "description": "A lab.",
      "type": "object",
      "allOf": [
        {
          "$ref": "#/definitions/Resource"
        }
      ],
      "properties": {
        "properties": {
          "$ref": "#/definitions/LabProperties",
          "description": "The properties of the resource.",
          "x-ms-client-flatten": true
        }
      }
    },
    "LabAnnouncementProperties": {
      "description": "Properties of a lab's announcement banner",
      "type": "object",
      "properties": {
        "title": {
          "description": "The plain text title for the lab announcement",
          "type": "string"
        },
        "markdown": {
          "description": "The markdown text (if any) that this lab displays in the UI. If left empty/null, nothing will be shown.",
          "type": "string"
        },
        "enabled": {
          "description": "Is the lab announcement active/enabled at this time?",
          "enum": [
            "Enabled",
            "Disabled"
          ],
          "type": "string",
          "x-ms-enum": {
            "name": "EnableStatus",
            "modelAsString": true
          }
        },
        "expirationDate": {
          "format": "date-time",
          "description": "The time at which the announcement expires (null for never)",
          "type": "string"
        },
        "expired": {
          "description": "Has this announcement expired?",
          "type": "boolean"
        },
        "provisioningState": {
          "description": "The provisioning status of the resource.",
          "type": "string",
          "readOnly": true
        },
        "uniqueIdentifier": {
          "description": "The unique immutable identifier of a resource (Guid).",
          "type": "string",
          "readOnly": true
        }
      }
    },
    "LabAnnouncementPropertiesFragment": {
      "description": "Properties of a lab's announcement banner",
      "type": "object",
      "properties": {}
    },
    "LabCost": {
      "description": "A cost item.",
      "required": [
        "properties"
      ],
      "type": "object",
      "allOf": [
        {
          "$ref": "#/definitions/Resource"
        }
      ],
      "properties": {
        "properties": {
          "$ref": "#/definitions/LabCostProperties",
          "description": "The properties of the resource.",
          "x-ms-client-flatten": true
        }
      }
    },
    "LabCostDetailsProperties": {
      "description": "The properties of a lab cost item.",
      "type": "object",
      "properties": {
        "date": {
          "format": "date-time",
          "description": "The date of the cost item.",
          "type": "string"
        },
        "cost": {
          "format": "double",
          "description": "The cost component of the cost item.",
          "type": "number"
        },
        "costType": {
          "description": "The type of the cost.",
          "enum": [
            "Unavailable",
            "Reported",
            "Projected"
          ],
          "type": "string",
          "x-ms-enum": {
            "name": "CostType",
            "modelAsString": true
          }
        }
      }
    },
    "LabCostProperties": {
      "description": "Properties of a cost item.",
      "type": "object",
      "properties": {
        "targetCost": {
          "$ref": "#/definitions/TargetCostProperties",
          "description": "The target cost properties"
        },
        "labCostSummary": {
          "$ref": "#/definitions/LabCostSummaryProperties",
          "description": "The lab cost summary component of the cost data.",
          "readOnly": true
        },
        "labCostDetails": {
          "description": "The lab cost details component of the cost data.",
          "type": "array",
          "items": {
            "$ref": "#/definitions/LabCostDetailsProperties"
          },
          "readOnly": true
        },
        "resourceCosts": {
          "description": "The resource cost component of the cost data.",
          "type": "array",
          "items": {
            "$ref": "#/definitions/LabResourceCostProperties"
          },
          "readOnly": true
        },
        "currencyCode": {
          "description": "The currency code of the cost.",
          "type": "string"
        },
        "startDateTime": {
          "format": "date-time",
          "description": "The start time of the cost data.",
          "type": "string"
        },
        "endDateTime": {
          "format": "date-time",
          "description": "The end time of the cost data.",
          "type": "string"
        },
        "createdDate": {
          "format": "date-time",
          "description": "The creation date of the cost.",
          "type": "string"
        },
        "provisioningState": {
          "description": "The provisioning status of the resource.",
          "type": "string",
          "readOnly": true
        },
        "uniqueIdentifier": {
          "description": "The unique immutable identifier of a resource (Guid).",
          "type": "string",
          "readOnly": true
        }
      }
    },
    "LabCostSummaryProperties": {
      "description": "The properties of the cost summary.",
      "type": "object",
      "properties": {
        "estimatedLabCost": {
          "format": "double",
          "description": "The cost component of the cost item.",
          "type": "number"
        }
      }
    },
    "LabFragment": {
      "description": "A lab.",
      "type": "object",
      "allOf": [
        {
          "$ref": "#/definitions/UpdateResource"
        }
      ],
      "properties": {}
    },
    "LabList": {
      "description": "The response of a list operation.",
      "type": "object",
      "properties": {
        "value": {
          "description": "Results of the list operation.",
          "type": "array",
          "items": {
            "$ref": "#/definitions/Lab"
          }
        },
        "nextLink": {
          "description": "Link for next set of results.",
          "type": "string"
        }
      }
    },
    "LabProperties": {
      "description": "Properties of a lab.",
      "type": "object",
      "properties": {
        "defaultStorageAccount": {
          "description": "The lab's default storage account.",
          "type": "string",
          "readOnly": true
        },
        "defaultPremiumStorageAccount": {
          "description": "The lab's default premium storage account.",
          "type": "string",
          "readOnly": true
        },
        "artifactsStorageAccount": {
          "description": "The lab's artifact storage account.",
          "type": "string",
          "readOnly": true
        },
        "premiumDataDiskStorageAccount": {
          "description": "The lab's premium data disk storage account.",
          "type": "string",
          "readOnly": true
        },
        "vaultName": {
          "description": "The lab's Key vault.",
          "type": "string",
          "readOnly": true
        },
        "labStorageType": {
          "description": "Type of storage used by the lab. It can be either Premium or Standard. Default is Premium.",
          "default": "Premium",
          "enum": [
            "Standard",
            "Premium",
            "StandardSSD"
          ],
          "type": "string",
          "x-ms-enum": {
            "name": "StorageType",
            "modelAsString": true
          }
        },
        "mandatoryArtifactsResourceIdsLinux": {
          "description": "The ordered list of artifact resource IDs that should be applied on all Linux VM creations by default, prior to the artifacts specified by the user.",
          "type": "array",
          "items": {
            "type": "string"
          }
        },
        "mandatoryArtifactsResourceIdsWindows": {
          "description": "The ordered list of artifact resource IDs that should be applied on all Windows VM creations by default, prior to the artifacts specified by the user.",
          "type": "array",
          "items": {
            "type": "string"
          }
        },
        "createdDate": {
          "format": "date-time",
          "description": "The creation date of the lab.",
          "type": "string",
          "readOnly": true
        },
        "premiumDataDisks": {
          "description": "The setting to enable usage of premium data disks.\r\nWhen its value is 'Enabled', creation of standard or premium data disks is allowed.\r\nWhen its value is 'Disabled', only creation of standard data disks is allowed.",
          "enum": [
            "Disabled",
            "Enabled"
          ],
          "type": "string",
          "x-ms-enum": {
            "name": "PremiumDataDisk",
            "modelAsString": true
          }
        },
        "environmentPermission": {
          "description": "The access rights to be granted to the user when provisioning an environment",
          "enum": [
            "Reader",
            "Contributor"
          ],
          "type": "string",
          "x-ms-enum": {
            "name": "EnvironmentPermission",
            "modelAsString": true
          }
        },
        "announcement": {
          "$ref": "#/definitions/LabAnnouncementProperties",
          "description": "The properties of any lab announcement associated with this lab"
        },
        "support": {
          "$ref": "#/definitions/LabSupportProperties",
          "description": "The properties of any lab support message associated with this lab"
        },
        "vmCreationResourceGroup": {
          "description": "The resource group in which all new lab virtual machines will be created. To let DevTest Labs manage resource group creation, set this value to null.",
          "type": "string",
          "readOnly": true
        },
        "publicIpId": {
          "description": "The public IP address for the lab's load balancer.",
          "type": "string",
          "readOnly": true
        },
        "loadBalancerId": {
          "description": "The load balancer used to for lab VMs that use shared IP address.",
          "type": "string",
          "readOnly": true
        },
        "networkSecurityGroupId": {
          "description": "The Network Security Group attached to the lab VMs Network interfaces to restrict open ports.",
          "type": "string",
          "readOnly": true
        },
        "extendedProperties": {
          "description": "Extended properties of the lab used for experimental features",
          "type": "object",
          "additionalProperties": {
            "type": "string"
          }
        },
        "provisioningState": {
          "description": "The provisioning status of the resource.",
          "type": "string",
          "readOnly": true
        },
        "uniqueIdentifier": {
          "description": "The unique immutable identifier of a resource (Guid).",
          "type": "string",
          "readOnly": true
        }
      }
    },
    "LabPropertiesFragment": {
      "description": "Properties of a lab.",
      "type": "object",
      "properties": {}
    },
    "LabResourceCostProperties": {
      "description": "The properties of a resource cost item.",
      "type": "object",
      "properties": {
        "resourcename": {
          "description": "The name of the resource.",
          "type": "string"
        },
        "resourceUId": {
          "description": "The unique identifier of the resource.",
          "type": "string"
        },
        "resourceCost": {
          "format": "double",
          "description": "The cost component of the resource cost item.",
          "type": "number"
        },
        "resourceType": {
          "description": "The logical resource type (ex. virtualmachine, storageaccount)",
          "type": "string"
        },
        "resourceOwner": {
          "description": "The owner of the resource (ex. janedoe@microsoft.com)",
          "type": "string"
        },
        "resourcePricingTier": {
          "description": "The category of the resource (ex. Premium_LRS, Standard_DS1)",
          "type": "string"
        },
        "resourceStatus": {
          "description": "The status of the resource (ex. Active)",
          "type": "string"
        },
        "resourceId": {
          "description": "The ID of the resource",
          "type": "string"
        },
        "externalResourceId": {
          "description": "The ID of the external resource",
          "type": "string"
        }
      }
    },
    "LabSupportProperties": {
      "description": "Properties of a lab's support banner",
      "type": "object",
      "properties": {
        "enabled": {
          "description": "Is the lab support banner active/enabled at this time?",
          "enum": [
            "Enabled",
            "Disabled"
          ],
          "type": "string",
          "x-ms-enum": {
            "name": "EnableStatus",
            "modelAsString": true
          }
        },
        "markdown": {
          "description": "The markdown text (if any) that this lab displays in the UI. If left empty/null, nothing will be shown.",
          "type": "string"
        }
      }
    },
    "LabSupportPropertiesFragment": {
      "description": "Properties of a lab's support banner",
      "type": "object",
      "properties": {}
    },
    "LabVhd": {
      "description": "Properties of a VHD in the lab.",
      "type": "object",
      "properties": {
        "id": {
          "description": "The URI to the VHD.",
          "type": "string"
        }
      }
    },
    "LabVhdList": {
      "description": "The response of a list operation.",
      "type": "object",
      "properties": {
        "value": {
          "description": "Results of the list operation.",
          "type": "array",
          "items": {
            "$ref": "#/definitions/LabVhd"
          }
        },
        "nextLink": {
          "description": "Link for next set of results.",
          "type": "string"
        }
      }
    },
    "LabVirtualMachine": {
      "description": "A virtual machine.",
      "required": [
        "properties"
      ],
      "type": "object",
      "allOf": [
        {
          "$ref": "#/definitions/Resource"
        }
      ],
      "properties": {
        "properties": {
          "$ref": "#/definitions/LabVirtualMachineProperties",
          "description": "The properties of the resource.",
          "x-ms-client-flatten": true
        }
      }
    },
    "LabVirtualMachineCreationParameter": {
      "description": "Properties for creating a virtual machine.",
      "type": "object",
      "properties": {
        "properties": {
          "$ref": "#/definitions/LabVirtualMachineCreationParameterProperties",
          "description": "The properties of the resource.",
          "x-ms-client-flatten": true
        },
        "name": {
          "description": "The name of the virtual machine or environment",
          "type": "string"
        },
        "location": {
          "description": "The location of the new virtual machine or environment",
          "type": "string"
        },
        "tags": {
          "description": "The tags of the resource.",
          "type": "object",
          "additionalProperties": {
            "type": "string"
          }
        }
      }
    },
    "LabVirtualMachineCreationParameterFragment": {
      "description": "Properties for creating a virtual machine.",
      "type": "object",
      "properties": {}
    },
    "LabVirtualMachineCreationParameterProperties": {
      "description": "Properties for virtual machine creation.",
      "type": "object",
      "properties": {
        "bulkCreationParameters": {
          "$ref": "#/definitions/BulkCreationParameters",
          "description": "The number of virtual machine instances to create."
        },
        "notes": {
          "description": "The notes of the virtual machine.",
          "type": "string"
        },
        "ownerObjectId": {
          "description": "The object identifier of the owner of the virtual machine.",
          "default": "dynamicValue",
          "type": "string"
        },
        "ownerUserPrincipalName": {
          "description": "The user principal name of the virtual machine owner.",
          "type": "string"
        },
        "createdDate": {
          "format": "date-time",
          "description": "The creation date of the virtual machine.",
          "type": "string"
        },
        "customImageId": {
          "description": "The custom image identifier of the virtual machine.",
          "type": "string"
        },
        "size": {
          "description": "The size of the virtual machine.",
          "type": "string"
        },
        "userName": {
          "description": "The user name of the virtual machine.",
          "type": "string"
        },
        "password": {
          "description": "The password of the virtual machine administrator.",
          "type": "string",
          "x-ms-secret": true
        },
        "sshKey": {
          "description": "The SSH key of the virtual machine administrator.",
          "type": "string",
          "x-ms-secret": true
        },
        "isAuthenticationWithSshKey": {
          "description": "Indicates whether this virtual machine uses an SSH key for authentication.",
          "type": "boolean"
        },
        "labSubnetName": {
          "description": "The lab subnet name of the virtual machine.",
          "type": "string"
        },
        "labVirtualNetworkId": {
          "description": "The lab virtual network identifier of the virtual machine.",
          "type": "string"
        },
        "disallowPublicIpAddress": {
          "description": "Indicates whether the virtual machine is to be created without a public IP address.",
          "default": false,
          "type": "boolean"
        },
        "artifacts": {
          "description": "The artifacts to be installed on the virtual machine.",
          "type": "array",
          "items": {
            "$ref": "#/definitions/ArtifactInstallProperties"
          }
        },
        "galleryImageReference": {
          "$ref": "#/definitions/GalleryImageReference",
          "description": "The Microsoft Azure Marketplace image reference of the virtual machine."
        },
        "planId": {
          "description": "The id of the plan associated with the virtual machine image",
          "type": "string"
        },
        "networkInterface": {
          "$ref": "#/definitions/NetworkInterfaceProperties",
          "description": "The network interface properties."
        },
        "expirationDate": {
          "format": "date-time",
          "description": "The expiration date for VM.",
          "type": "string"
        },
        "allowClaim": {
          "description": "Indicates whether another user can take ownership of the virtual machine",
          "default": false,
          "type": "boolean"
        },
        "storageType": {
          "description": "Storage type to use for virtual machine (i.e. Standard, Premium).",
          "default": "labStorageType",
          "type": "string"
        },
        "environmentId": {
          "description": "The resource ID of the environment that contains this virtual machine, if any.",
          "type": "string"
        },
        "dataDiskParameters": {
          "description": "New or existing data disks to attach to the virtual machine after creation",
          "type": "array",
          "items": {
            "$ref": "#/definitions/DataDiskProperties"
          }
        },
        "scheduleParameters": {
          "description": "Virtual Machine schedules to be created",
          "type": "array",
          "items": {
            "$ref": "#/definitions/ScheduleCreationParameter"
          }
        }
      }
    },
    "LabVirtualMachineCreationParameterPropertiesFragment": {
      "description": "Properties for virtual machine creation.",
      "type": "object",
      "properties": {}
    },
    "LabVirtualMachineFragment": {
      "description": "A virtual machine.",
      "type": "object",
      "allOf": [
        {
          "$ref": "#/definitions/UpdateResource"
        }
      ],
      "properties": {}
    },
    "LabVirtualMachineList": {
      "description": "The response of a list operation.",
      "type": "object",
      "properties": {
        "value": {
          "description": "Results of the list operation.",
          "type": "array",
          "items": {
            "$ref": "#/definitions/LabVirtualMachine"
          }
        },
        "nextLink": {
          "description": "Link for next set of results.",
          "type": "string"
        }
      }
    },
    "LabVirtualMachineProperties": {
      "description": "Properties of a virtual machine.",
      "type": "object",
      "properties": {
        "notes": {
          "description": "The notes of the virtual machine.",
          "type": "string"
        },
        "ownerObjectId": {
          "description": "The object identifier of the owner of the virtual machine.",
          "default": "dynamicValue",
          "type": "string"
        },
        "ownerUserPrincipalName": {
          "description": "The user principal name of the virtual machine owner.",
          "type": "string"
        },
        "createdByUserId": {
          "description": "The object identifier of the creator of the virtual machine.",
          "type": "string",
          "readOnly": true
        },
        "createdByUser": {
          "description": "The email address of creator of the virtual machine.",
          "type": "string",
          "readOnly": true
        },
        "createdDate": {
          "format": "date-time",
          "description": "The creation date of the virtual machine.",
          "type": "string"
        },
        "computeId": {
          "description": "The resource identifier (Microsoft.Compute) of the virtual machine.",
          "type": "string",
          "readOnly": true
        },
        "customImageId": {
          "description": "The custom image identifier of the virtual machine.",
          "type": "string"
        },
        "osType": {
          "description": "The OS type of the virtual machine.",
          "type": "string",
          "readOnly": true
        },
        "size": {
          "description": "The size of the virtual machine.",
          "type": "string"
        },
        "userName": {
          "description": "The user name of the virtual machine.",
          "type": "string"
        },
        "password": {
          "description": "The password of the virtual machine administrator.",
          "type": "string",
          "x-ms-secret": true
        },
        "sshKey": {
          "description": "The SSH key of the virtual machine administrator.",
          "type": "string",
          "x-ms-secret": true
        },
        "isAuthenticationWithSshKey": {
          "description": "Indicates whether this virtual machine uses an SSH key for authentication.",
          "type": "boolean"
        },
        "fqdn": {
          "description": "The fully-qualified domain name of the virtual machine.",
          "type": "string",
          "readOnly": true
        },
        "labSubnetName": {
          "description": "The lab subnet name of the virtual machine.",
          "type": "string"
        },
        "labVirtualNetworkId": {
          "description": "The lab virtual network identifier of the virtual machine.",
          "type": "string"
        },
        "disallowPublicIpAddress": {
          "description": "Indicates whether the virtual machine is to be created without a public IP address.",
          "default": false,
          "type": "boolean"
        },
        "artifacts": {
          "description": "The artifacts to be installed on the virtual machine.",
          "type": "array",
          "items": {
            "$ref": "#/definitions/ArtifactInstallProperties"
          }
        },
        "artifactDeploymentStatus": {
          "$ref": "#/definitions/ArtifactDeploymentStatusProperties",
          "description": "The artifact deployment status for the virtual machine.",
          "readOnly": true
        },
        "galleryImageReference": {
          "$ref": "#/definitions/GalleryImageReference",
          "description": "The Microsoft Azure Marketplace image reference of the virtual machine."
        },
        "planId": {
          "description": "The id of the plan associated with the virtual machine image",
          "type": "string"
        },
        "computeVm": {
          "$ref": "#/definitions/ComputeVmProperties",
          "description": "The compute virtual machine properties.",
          "readOnly": true
        },
        "networkInterface": {
          "$ref": "#/definitions/NetworkInterfaceProperties",
          "description": "The network interface properties."
        },
        "applicableSchedule": {
          "$ref": "#/definitions/ApplicableSchedule",
          "description": "The applicable schedule for the virtual machine.",
          "readOnly": true
        },
        "expirationDate": {
          "format": "date-time",
          "description": "The expiration date for VM.",
          "type": "string"
        },
        "allowClaim": {
          "description": "Indicates whether another user can take ownership of the virtual machine",
          "default": false,
          "type": "boolean"
        },
        "storageType": {
          "description": "Storage type to use for virtual machine (i.e. Standard, Premium).",
          "default": "labStorageType",
          "type": "string"
        },
        "virtualMachineCreationSource": {
          "description": "Tells source of creation of lab virtual machine. Output property only.",
          "enum": [
            "FromCustomImage",
            "FromGalleryImage",
            "FromSharedGalleryImage"
          ],
          "type": "string",
          "readOnly": true,
          "x-ms-enum": {
            "name": "VirtualMachineCreationSource",
            "modelAsString": true
          }
        },
        "environmentId": {
          "description": "The resource ID of the environment that contains this virtual machine, if any.",
          "type": "string"
        },
        "dataDiskParameters": {
          "description": "New or existing data disks to attach to the virtual machine after creation",
          "type": "array",
          "items": {
            "$ref": "#/definitions/DataDiskProperties"
          }
        },
        "scheduleParameters": {
          "description": "Virtual Machine schedules to be created",
          "type": "array",
          "items": {
            "$ref": "#/definitions/ScheduleCreationParameter"
          }
        },
        "lastKnownPowerState": {
          "description": "Last known compute power state captured in DTL",
          "type": "string",
          "readOnly": true
        },
        "provisioningState": {
          "description": "The provisioning status of the resource.",
          "type": "string",
          "readOnly": true
        },
        "uniqueIdentifier": {
          "description": "The unique immutable identifier of a resource (Guid).",
          "type": "string",
          "readOnly": true
        }
      }
    },
    "LabVirtualMachinePropertiesFragment": {
      "description": "Properties of a virtual machine.",
      "type": "object",
      "properties": {}
    },
    "LinuxOsInfo": {
      "description": "Information about a Linux OS.",
      "type": "object",
      "properties": {
        "linuxOsState": {
          "description": "The state of the Linux OS (i.e. NonDeprovisioned, DeprovisionRequested, DeprovisionApplied).",
          "enum": [
            "NonDeprovisioned",
            "DeprovisionRequested",
            "DeprovisionApplied"
          ],
          "type": "string",
          "x-ms-enum": {
            "name": "LinuxOsState",
            "modelAsString": true
          }
        }
      }
    },
    "LinuxOsInfoFragment": {
      "description": "Information about a Linux OS.",
<<<<<<< HEAD
      "type": "object",
      "properties": {}
    },
    "NetworkInterfaceProperties": {
      "description": "Properties of a network interface.",
      "type": "object",
=======
      "type": "object",
      "properties": {}
    },
    "NetworkInterfaceProperties": {
      "description": "Properties of a network interface.",
      "type": "object",
>>>>>>> 7d4caa5e
      "properties": {
        "virtualNetworkId": {
          "description": "The resource ID of the virtual network.",
          "type": "string"
        },
        "subnetId": {
          "description": "The resource ID of the sub net.",
          "type": "string"
        },
        "publicIpAddressId": {
          "description": "The resource ID of the public IP address.",
          "type": "string"
        },
        "publicIpAddress": {
          "description": "The public IP address.",
          "type": "string"
        },
        "privateIpAddress": {
          "description": "The private IP address.",
          "type": "string"
        },
        "dnsName": {
          "description": "The DNS name.",
          "type": "string"
        },
        "rdpAuthority": {
          "description": "The RdpAuthority property is a server DNS host name or IP address followed by the service port number for RDP (Remote Desktop Protocol).",
          "type": "string"
        },
        "sshAuthority": {
          "description": "The SshAuthority property is a server DNS host name or IP address followed by the service port number for SSH.",
          "type": "string"
        },
        "sharedPublicIpAddressConfiguration": {
          "$ref": "#/definitions/SharedPublicIpAddressConfiguration",
          "description": "The configuration for sharing a public IP address across multiple virtual machines."
        }
      }
    },
    "NetworkInterfacePropertiesFragment": {
      "description": "Properties of a network interface.",
      "type": "object",
      "properties": {}
    },
    "NotificationChannel": {
      "description": "A notification.",
      "required": [
        "properties"
      ],
      "type": "object",
      "allOf": [
        {
          "$ref": "#/definitions/Resource"
        }
      ],
      "properties": {
        "properties": {
          "$ref": "#/definitions/NotificationChannelProperties",
          "description": "The properties of the resource.",
          "x-ms-client-flatten": true
        }
      }
    },
    "NotificationChannelFragment": {
      "description": "A notification.",
      "type": "object",
      "allOf": [
        {
          "$ref": "#/definitions/UpdateResource"
        }
      ],
      "properties": {}
    },
    "NotificationChannelList": {
      "description": "The response of a list operation.",
      "type": "object",
      "properties": {
        "value": {
          "description": "Results of the list operation.",
          "type": "array",
          "items": {
            "$ref": "#/definitions/NotificationChannel"
          }
        },
        "nextLink": {
          "description": "Link for next set of results.",
          "type": "string"
        }
      }
    },
    "NotificationChannelProperties": {
      "description": "Properties of a schedule.",
      "type": "object",
      "properties": {
        "webHookUrl": {
          "description": "The webhook URL to send notifications to.",
          "type": "string"
        },
        "emailRecipient": {
          "description": "The email recipient to send notifications to (can be a list of semi-colon separated email addresses).",
          "type": "string"
        },
        "notificationLocale": {
          "description": "The locale to use when sending a notification (fallback for unsupported languages is EN).",
          "type": "string"
        },
        "description": {
          "description": "Description of notification.",
          "type": "string"
        },
        "events": {
          "description": "The list of event for which this notification is enabled.",
          "type": "array",
          "items": {
            "$ref": "#/definitions/Event"
          }
        },
        "createdDate": {
          "format": "date-time",
          "description": "The creation date of the notification channel.",
          "type": "string",
          "readOnly": true
        },
        "provisioningState": {
          "description": "The provisioning status of the resource.",
          "type": "string",
          "readOnly": true
        },
        "uniqueIdentifier": {
          "description": "The unique immutable identifier of a resource (Guid).",
          "type": "string",
          "readOnly": true
        }
      }
    },
    "NotificationChannelPropertiesFragment": {
      "description": "Properties of a schedule.",
      "type": "object",
      "properties": {}
    },
    "NotificationSettings": {
      "description": "Notification settings for a schedule.",
      "type": "object",
      "properties": {
        "status": {
          "description": "If notifications are enabled for this schedule (i.e. Enabled, Disabled).",
          "default": "Disabled",
          "enum": [
            "Enabled",
            "Disabled"
          ],
          "type": "string",
          "x-ms-enum": {
            "name": "EnableStatus",
            "modelAsString": true
          }
        },
        "timeInMinutes": {
          "format": "int32",
          "description": "Time in minutes before event at which notification will be sent.",
          "type": "integer"
        },
        "webhookUrl": {
          "description": "The webhook URL to which the notification will be sent.",
          "type": "string"
        },
        "emailRecipient": {
          "description": "The email recipient to send notifications to (can be a list of semi-colon separated email addresses).",
          "type": "string"
        },
        "notificationLocale": {
          "description": "The locale to use when sending a notification (fallback for unsupported languages is EN).",
          "type": "string"
        }
      }
    },
    "NotificationSettingsFragment": {
      "description": "Notification settings for a schedule.",
      "type": "object",
      "properties": {}
    },
    "NotifyParameters": {
      "description": "Properties for generating a Notification.",
      "type": "object",
      "properties": {
        "eventName": {
          "description": "The type of event (i.e. AutoShutdown, Cost)",
          "enum": [
            "AutoShutdown",
            "Cost"
          ],
          "type": "string",
          "x-ms-enum": {
            "name": "NotificationChannelEventType",
            "modelAsString": true
          }
        },
        "jsonPayload": {
          "description": "Properties for the notification in json format.",
          "type": "string"
        }
      }
    },
    "OperationError": {
      "description": "Error details for the operation in case of a failure.",
      "type": "object",
      "properties": {
        "code": {
          "description": "The error code of the operation error.",
          "type": "string"
        },
        "message": {
          "description": "The error message of the operation error.",
          "type": "string"
        }
      }
    },
    "OperationMetadata": {
      "description": "The REST API operation supported by DevTestLab ResourceProvider.",
      "type": "object",
      "properties": {
        "name": {
          "description": "Operation name: {provider}/{resource}/{operation}",
          "type": "string"
        },
        "display": {
          "$ref": "#/definitions/OperationMetadataDisplay",
          "description": "The object that describes the operations"
        }
      }
    },
    "OperationMetadataDisplay": {
      "description": "The object that describes the operations",
      "type": "object",
      "properties": {
        "provider": {
          "description": "Friendly name of the resource provider",
          "type": "string"
        },
        "resource": {
          "description": "Resource type on which the operation is performed.",
          "type": "string"
        },
        "operation": {
          "description": "Operation type: read, write, delete, listKeys/action, etc.",
          "type": "string"
        },
        "description": {
          "description": "Friendly name of the operation",
          "type": "string"
        }
      }
    },
    "OperationResult": {
      "description": "An Operation Result",
      "type": "object",
      "properties": {
        "status": {
          "description": "The operation status.",
          "type": "string"
        },
        "statusCode": {
          "description": "The status code for the operation.",
          "enum": [
            "Continue",
            "SwitchingProtocols",
            "OK",
            "Created",
            "Accepted",
            "NonAuthoritativeInformation",
            "NoContent",
            "ResetContent",
            "PartialContent",
            "MultipleChoices",
            "Ambiguous",
            "MovedPermanently",
            "Moved",
            "Found",
            "Redirect",
            "SeeOther",
            "RedirectMethod",
            "NotModified",
            "UseProxy",
            "Unused",
            "TemporaryRedirect",
            "RedirectKeepVerb",
            "BadRequest",
            "Unauthorized",
            "PaymentRequired",
            "Forbidden",
            "NotFound",
            "MethodNotAllowed",
            "NotAcceptable",
            "ProxyAuthenticationRequired",
            "RequestTimeout",
            "Conflict",
            "Gone",
            "LengthRequired",
            "PreconditionFailed",
            "RequestEntityTooLarge",
            "RequestUriTooLong",
            "UnsupportedMediaType",
            "RequestedRangeNotSatisfiable",
            "ExpectationFailed",
            "UpgradeRequired",
            "InternalServerError",
            "NotImplemented",
            "BadGateway",
            "ServiceUnavailable",
            "GatewayTimeout",
            "HttpVersionNotSupported"
          ],
          "type": "string",
          "x-ms-enum": {
            "name": "HttpStatusCode",
            "modelAsString": true
          }
        },
        "error": {
          "$ref": "#/definitions/OperationError",
          "description": "Error details for the operation in case of a failure."
        }
      }
    },
    "ParameterInfo": {
      "description": "Information about an artifact's parameter.",
      "type": "object",
      "properties": {
        "name": {
          "description": "The name of the artifact parameter.",
          "type": "string"
        },
        "value": {
          "description": "The value of the artifact parameter.",
          "type": "string"
        }
      }
    },
    "ParametersValueFileInfo": {
      "description": "A file containing a set of parameter values for an ARM template.",
      "type": "object",
      "properties": {
        "fileName": {
          "description": "File name.",
          "type": "string"
        },
        "parametersValueInfo": {
          "description": "Contents of the file.",
          "type": "object"
        }
      }
    },
    "PercentageCostThresholdProperties": {
      "description": "Properties of a percentage cost threshold.",
      "type": "object",
      "properties": {
        "thresholdValue": {
          "format": "double",
          "description": "The cost threshold value.",
          "type": "number"
        }
      }
    },
    "Policy": {
      "description": "A Policy.",
      "required": [
        "properties"
      ],
      "type": "object",
      "allOf": [
        {
          "$ref": "#/definitions/Resource"
        }
      ],
      "properties": {
        "properties": {
          "$ref": "#/definitions/PolicyProperties",
          "description": "The properties of the resource.",
          "x-ms-client-flatten": true
        }
      }
    },
    "PolicyFragment": {
      "description": "A Policy.",
      "type": "object",
      "allOf": [
        {
          "$ref": "#/definitions/UpdateResource"
        }
      ],
      "properties": {}
    },
    "PolicyList": {
      "description": "The response of a list operation.",
      "type": "object",
      "properties": {
        "value": {
          "description": "Results of the list operation.",
          "type": "array",
          "items": {
            "$ref": "#/definitions/Policy"
          }
        },
        "nextLink": {
          "description": "Link for next set of results.",
          "type": "string"
        }
      }
    },
    "PolicyProperties": {
      "description": "Properties of a Policy.",
      "type": "object",
      "properties": {
        "description": {
          "description": "The description of the policy.",
          "type": "string"
        },
        "status": {
          "description": "The status of the policy.",
          "enum": [
            "Enabled",
            "Disabled"
          ],
          "type": "string",
          "x-ms-enum": {
            "name": "PolicyStatus",
            "modelAsString": true
          }
        },
        "factName": {
          "description": "The fact name of the policy (e.g. LabVmCount, LabVmSize, MaxVmsAllowedPerLab, etc.",
          "enum": [
            "UserOwnedLabVmCount",
            "UserOwnedLabPremiumVmCount",
            "LabVmCount",
            "LabPremiumVmCount",
            "LabVmSize",
            "GalleryImage",
            "UserOwnedLabVmCountInSubnet",
            "LabTargetCost",
            "EnvironmentTemplate",
            "ScheduleEditPermission"
          ],
          "type": "string",
          "x-ms-enum": {
            "name": "PolicyFactName",
            "modelAsString": true
          }
        },
        "factData": {
          "description": "The fact data of the policy.",
          "type": "string"
        },
        "threshold": {
          "description": "The threshold of the policy (i.e. a number for MaxValuePolicy, and a JSON array of values for AllowedValuesPolicy).",
          "type": "string"
        },
        "evaluatorType": {
          "description": "The evaluator type of the policy (i.e. AllowedValuesPolicy, MaxValuePolicy).",
          "enum": [
            "AllowedValuesPolicy",
            "MaxValuePolicy"
          ],
          "type": "string",
          "x-ms-enum": {
            "name": "PolicyEvaluatorType",
            "modelAsString": true
          }
        },
        "createdDate": {
          "format": "date-time",
          "description": "The creation date of the policy.",
          "type": "string",
          "readOnly": true
        },
        "provisioningState": {
          "description": "The provisioning status of the resource.",
          "type": "string",
          "readOnly": true
        },
        "uniqueIdentifier": {
          "description": "The unique immutable identifier of a resource (Guid).",
          "type": "string",
          "readOnly": true
        }
      }
    },
    "PolicyPropertiesFragment": {
      "description": "Properties of a Policy.",
      "type": "object",
      "properties": {}
    },
    "PolicySetResult": {
      "description": "Result of a policy set evaluation.",
      "type": "object",
      "properties": {
        "hasError": {
          "description": "A value indicating whether this policy set evaluation has discovered violations.",
          "type": "boolean"
        },
        "policyViolations": {
          "description": "The list of policy violations.",
          "type": "array",
          "items": {
            "$ref": "#/definitions/PolicyViolation"
          }
        }
      }
    },
    "PolicyViolation": {
      "description": "Policy violation.",
      "type": "object",
      "properties": {
        "code": {
          "description": "The code of the policy violation.",
          "type": "string"
        },
        "message": {
          "description": "The message of the policy violation.",
          "type": "string"
        }
      }
    },
    "Port": {
      "description": "Properties of a network port.",
      "type": "object",
      "properties": {
        "transportProtocol": {
          "description": "Protocol type of the port.",
          "enum": [
            "Tcp",
            "Udp"
          ],
          "type": "string",
          "x-ms-enum": {
            "name": "TransportProtocol",
            "modelAsString": true
          }
        },
        "backendPort": {
          "format": "int32",
          "description": "Backend port of the target virtual machine.",
          "type": "integer"
        }
      }
    },
    "PortFragment": {
      "description": "Properties of a network port.",
      "type": "object",
      "properties": {}
    },
    "ProviderOperationResult": {
      "description": "Result of the request to list REST API operations",
      "type": "object",
      "properties": {
        "value": {
          "description": "List of operations supported by the resource provider.",
          "type": "array",
          "items": {
            "$ref": "#/definitions/OperationMetadata"
          }
        },
        "nextLink": {
          "description": "URL to get the next set of operation list results if there are any.",
          "type": "string",
          "readOnly": true
        }
      }
    },
    "RdpConnection": {
      "description": "Represents a .rdp file",
      "type": "object",
      "properties": {
        "contents": {
          "description": "The contents of the .rdp file",
          "type": "string"
        }
      }
    },
    "ResizeLabVirtualMachineProperties": {
      "description": "Request body for resizing a virtual machine.",
      "type": "object",
      "properties": {
        "size": {
          "description": "Specifies the size of the virtual machine.",
          "type": "string"
        }
      }
    },
    "Resource": {
      "description": "An Azure resource.",
      "type": "object",
      "properties": {
        "id": {
          "description": "The identifier of the resource.",
          "type": "string",
          "readOnly": true
        },
        "name": {
          "description": "The name of the resource.",
          "type": "string",
          "readOnly": true
        },
        "type": {
          "description": "The type of the resource.",
          "type": "string",
          "readOnly": true
        },
        "location": {
          "description": "The location of the resource.",
          "type": "string"
        },
        "tags": {
          "description": "The tags of the resource.",
          "type": "object",
          "additionalProperties": {
            "type": "string"
          }
        }
      },
      "x-ms-azure-resource": true
    },
    "RetargetScheduleProperties": {
      "description": "Properties for retargeting a virtual machine schedule.",
      "type": "object",
      "properties": {
        "currentResourceId": {
          "description": "The resource Id of the virtual machine on which the schedule operates",
          "type": "string"
        },
        "targetResourceId": {
          "description": "The resource Id of the virtual machine that the schedule should be retargeted to",
          "type": "string"
        }
      }
    },
    "Schedule": {
      "description": "A schedule.",
      "required": [
        "properties"
      ],
      "type": "object",
      "allOf": [
        {
          "$ref": "#/definitions/Resource"
        }
      ],
      "properties": {
        "properties": {
          "$ref": "#/definitions/ScheduleProperties",
          "description": "The properties of the resource.",
          "x-ms-client-flatten": true
        }
      }
    },
    "ScheduleCreationParameter": {
      "description": "Properties for creating a schedule.",
      "type": "object",
      "properties": {
        "properties": {
          "$ref": "#/definitions/ScheduleCreationParameterProperties",
          "description": "The properties of the schedule.",
          "x-ms-client-flatten": true
        },
        "name": {
          "description": "The name of the virtual machine or environment",
          "type": "string"
        },
        "location": {
          "description": "The location of the new virtual machine or environment",
          "type": "string",
          "readOnly": true
        },
        "tags": {
          "description": "The tags of the resource.",
          "type": "object",
          "additionalProperties": {
            "type": "string"
          }
        }
      }
    },
    "ScheduleCreationParameterFragment": {
      "description": "Properties for creating a schedule.",
      "type": "object",
      "properties": {}
    },
    "ScheduleCreationParameterProperties": {
      "description": "Properties for schedule creation.",
      "type": "object",
      "properties": {
        "status": {
          "description": "The status of the schedule (i.e. Enabled, Disabled)",
          "default": "Disabled",
          "enum": [
            "Enabled",
            "Disabled"
          ],
          "type": "string",
          "x-ms-enum": {
            "name": "EnableStatus",
            "modelAsString": true
          }
        },
        "taskType": {
          "description": "The task type of the schedule (e.g. LabVmsShutdownTask, LabVmAutoStart).",
          "type": "string"
        },
        "weeklyRecurrence": {
          "$ref": "#/definitions/WeekDetails",
          "description": "If the schedule will occur only some days of the week, specify the weekly recurrence."
        },
        "dailyRecurrence": {
          "$ref": "#/definitions/DayDetails",
          "description": "If the schedule will occur once each day of the week, specify the daily recurrence."
        },
        "hourlyRecurrence": {
          "$ref": "#/definitions/HourDetails",
          "description": "If the schedule will occur multiple times a day, specify the hourly recurrence."
        },
        "timeZoneId": {
          "description": "The time zone ID (e.g. Pacific Standard time).",
          "type": "string"
        },
        "notificationSettings": {
          "$ref": "#/definitions/NotificationSettings",
          "description": "Notification settings."
        },
        "targetResourceId": {
          "description": "The resource ID to which the schedule belongs",
          "type": "string"
        }
      }
    },
    "ScheduleCreationParameterPropertiesFragment": {
      "description": "Properties for schedule creation.",
      "type": "object",
      "properties": {}
    },
    "ScheduleFragment": {
      "description": "A schedule.",
      "type": "object",
      "allOf": [
        {
          "$ref": "#/definitions/UpdateResource"
        }
      ],
      "properties": {}
    },
    "ScheduleList": {
      "description": "The response of a list operation.",
      "type": "object",
      "properties": {
        "value": {
          "description": "Results of the list operation.",
          "type": "array",
          "items": {
            "$ref": "#/definitions/Schedule"
          }
        },
        "nextLink": {
          "description": "Link for next set of results.",
          "type": "string"
        }
      }
    },
    "ScheduleProperties": {
      "description": "Properties of a schedule.",
      "type": "object",
      "properties": {
        "status": {
          "description": "The status of the schedule (i.e. Enabled, Disabled)",
          "default": "Disabled",
          "enum": [
            "Enabled",
            "Disabled"
          ],
          "type": "string",
          "x-ms-enum": {
            "name": "EnableStatus",
            "modelAsString": true
          }
        },
        "taskType": {
          "description": "The task type of the schedule (e.g. LabVmsShutdownTask, LabVmAutoStart).",
          "type": "string"
        },
        "weeklyRecurrence": {
          "$ref": "#/definitions/WeekDetails",
          "description": "If the schedule will occur only some days of the week, specify the weekly recurrence."
        },
        "dailyRecurrence": {
          "$ref": "#/definitions/DayDetails",
          "description": "If the schedule will occur once each day of the week, specify the daily recurrence."
        },
        "hourlyRecurrence": {
          "$ref": "#/definitions/HourDetails",
          "description": "If the schedule will occur multiple times a day, specify the hourly recurrence."
        },
        "timeZoneId": {
          "description": "The time zone ID (e.g. Pacific Standard time).",
          "type": "string"
        },
        "notificationSettings": {
          "$ref": "#/definitions/NotificationSettings",
          "description": "Notification settings."
        },
        "createdDate": {
          "format": "date-time",
          "description": "The creation date of the schedule.",
          "type": "string",
          "readOnly": true
        },
        "targetResourceId": {
          "description": "The resource ID to which the schedule belongs",
          "type": "string"
        },
        "provisioningState": {
          "description": "The provisioning status of the resource.",
          "type": "string",
          "readOnly": true
        },
        "uniqueIdentifier": {
          "description": "The unique immutable identifier of a resource (Guid).",
          "type": "string",
          "readOnly": true
        }
      }
    },
    "SchedulePropertiesFragment": {
      "description": "Properties of a schedule.",
      "type": "object",
      "properties": {}
    },
    "Secret": {
      "description": "A secret.",
      "required": [
        "properties"
      ],
      "type": "object",
      "allOf": [
        {
          "$ref": "#/definitions/Resource"
        }
      ],
      "properties": {
        "properties": {
          "$ref": "#/definitions/SecretProperties",
          "description": "The properties of the resource.",
          "x-ms-client-flatten": true
        }
      }
    },
    "SecretFragment": {
      "description": "A secret.",
      "type": "object",
      "allOf": [
        {
          "$ref": "#/definitions/UpdateResource"
        }
      ],
      "properties": {}
    },
    "SecretList": {
      "description": "The response of a list operation.",
      "type": "object",
      "properties": {
        "value": {
          "description": "Results of the list operation.",
          "type": "array",
          "items": {
            "$ref": "#/definitions/Secret"
          }
        },
        "nextLink": {
          "description": "Link for next set of results.",
          "type": "string"
        }
      }
    },
    "SecretProperties": {
      "description": "Properties of a secret.",
      "type": "object",
      "properties": {
        "value": {
          "description": "The value of the secret for secret creation.",
          "type": "string"
        },
        "provisioningState": {
          "description": "The provisioning status of the resource.",
          "type": "string",
          "readOnly": true
        },
        "uniqueIdentifier": {
          "description": "The unique immutable identifier of a resource (Guid).",
          "type": "string",
          "readOnly": true
        }
      }
    },
    "SecretPropertiesFragment": {
      "description": "Properties of a secret.",
      "type": "object",
      "properties": {}
    },
    "ServiceFabric": {
      "description": "A Service Fabric.",
      "required": [
        "properties"
      ],
      "type": "object",
      "allOf": [
        {
          "$ref": "#/definitions/Resource"
        }
      ],
      "properties": {
        "properties": {
          "$ref": "#/definitions/ServiceFabricProperties",
          "description": "The properties of the resource.",
          "x-ms-client-flatten": true
        }
      }
    },
    "ServiceFabricFragment": {
      "description": "A Service Fabric.",
      "type": "object",
      "allOf": [
        {
          "$ref": "#/definitions/UpdateResource"
        }
      ],
      "properties": {}
    },
    "ServiceFabricList": {
      "description": "The response of a list operation.",
      "type": "object",
      "properties": {
        "value": {
          "description": "Results of the list operation.",
          "type": "array",
          "items": {
            "$ref": "#/definitions/ServiceFabric"
          }
        },
        "nextLink": {
          "description": "Link for next set of results.",
          "type": "string"
        }
      }
    },
    "ServiceFabricProperties": {
      "description": "Properties of a service fabric.",
      "type": "object",
      "properties": {
        "externalServiceFabricId": {
          "description": "The backing service fabric resource's id",
          "type": "string"
        },
        "environmentId": {
          "description": "The resource id of the environment under which the service fabric resource is present",
          "type": "string"
        },
        "applicableSchedule": {
          "$ref": "#/definitions/ApplicableSchedule",
          "description": "The applicable schedule for the virtual machine.",
          "readOnly": true
        },
        "provisioningState": {
          "description": "The provisioning status of the resource.",
          "type": "string",
          "readOnly": true
        },
        "uniqueIdentifier": {
          "description": "The unique immutable identifier of a resource (Guid).",
          "type": "string",
          "readOnly": true
        }
      }
    },
    "ServiceFabricPropertiesFragment": {
      "description": "Properties of a service fabric.",
      "type": "object",
      "properties": {}
    },
    "ServiceRunner": {
      "description": "A container for a managed identity to execute DevTest lab services.",
      "type": "object",
      "allOf": [
        {
          "$ref": "#/definitions/Resource"
        }
      ],
      "properties": {
        "identity": {
          "$ref": "#/definitions/IdentityProperties",
          "description": "The identity of the resource."
        }
      }
    },
    "ServiceRunnerList": {
      "description": "The response of a list operation.",
      "type": "object",
      "properties": {
        "value": {
          "description": "Results of the list operation.",
          "type": "array",
          "items": {
            "$ref": "#/definitions/ServiceRunner"
          }
        },
        "nextLink": {
          "description": "Link for next set of results.",
          "type": "string"
        }
      }
    },
    "SharedPublicIpAddressConfiguration": {
      "description": "Properties of a virtual machine that determine how it is connected to a load balancer.",
      "type": "object",
      "properties": {
        "inboundNatRules": {
          "description": "The incoming NAT rules",
          "type": "array",
          "items": {
            "$ref": "#/definitions/InboundNatRule"
          }
        }
      }
    },
    "SharedPublicIpAddressConfigurationFragment": {
      "description": "Properties of a virtual machine that determine how it is connected to a load balancer.",
      "type": "object",
      "properties": {}
    },
    "ShutdownNotificationContent": {
      "description": "The contents of a shutdown notification. Webhooks can use this type to deserialize the request body when they get notified of an imminent shutdown.",
      "type": "object",
      "properties": {
        "skipUrl": {
          "description": "The URL to skip auto-shutdown.",
          "type": "string"
        },
        "delayUrl60": {
          "description": "The URL to delay shutdown by 60 minutes.",
          "type": "string"
        },
        "delayUrl120": {
          "description": "The URL to delay shutdown by 2 hours.",
          "type": "string"
        },
        "vmName": {
          "description": "The virtual machine to be shut down.",
          "type": "string"
        },
        "guid": {
          "description": "The GUID for the virtual machine to be shut down.",
          "type": "string"
        },
        "owner": {
          "description": "The owner of the virtual machine.",
          "type": "string"
        },
        "vmUrl": {
          "description": "The URL of the virtual machine.",
          "type": "string"
        },
        "minutesUntilShutdown": {
          "description": "Minutes remaining until shutdown",
          "type": "string"
        },
        "eventType": {
          "description": "The event for which a notification will be sent.",
          "type": "string"
        },
        "text": {
          "description": "The text for the notification.",
          "type": "string"
        },
        "subscriptionId": {
          "description": "The subscription ID for the schedule.",
          "type": "string"
        },
        "resourceGroupName": {
          "description": "The resource group name for the schedule.",
          "type": "string"
        },
        "labName": {
          "description": "The lab for the schedule.",
          "type": "string"
        }
      }
    },
    "Subnet": {
      "description": "Subnet information.",
      "type": "object",
      "properties": {
        "resourceId": {
          "description": "The resource ID of the subnet.",
          "type": "string"
        },
        "labSubnetName": {
          "description": "The name of the subnet as seen in the lab.",
          "type": "string"
        },
        "allowPublicIp": {
          "description": "The permission policy of the subnet for allowing public IP addresses (i.e. Allow, Deny)).",
          "enum": [
            "Default",
            "Deny",
            "Allow"
          ],
          "type": "string",
          "x-ms-enum": {
            "name": "UsagePermissionType",
            "modelAsString": true
          }
        }
      }
    },
    "SubnetFragment": {
      "description": "Subnet information.",
      "type": "object",
      "properties": {}
    },
    "SubnetOverride": {
      "description": "Property overrides on a subnet of a virtual network.",
      "type": "object",
      "properties": {
        "resourceId": {
          "description": "The resource ID of the subnet.",
          "type": "string"
        },
        "labSubnetName": {
          "description": "The name given to the subnet within the lab.",
          "type": "string"
        },
        "useInVmCreationPermission": {
          "description": "Indicates whether this subnet can be used during virtual machine creation (i.e. Allow, Deny).",
          "enum": [
            "Default",
            "Deny",
            "Allow"
          ],
          "type": "string",
          "x-ms-enum": {
            "name": "UsagePermissionType",
            "modelAsString": true
          }
        },
        "usePublicIpAddressPermission": {
          "description": "Indicates whether public IP addresses can be assigned to virtual machines on this subnet (i.e. Allow, Deny).",
          "enum": [
            "Default",
            "Deny",
            "Allow"
          ],
          "type": "string",
          "x-ms-enum": {
            "name": "UsagePermissionType",
            "modelAsString": true
          }
        },
        "sharedPublicIpAddressConfiguration": {
          "$ref": "#/definitions/SubnetSharedPublicIpAddressConfiguration",
          "description": "Properties that virtual machines on this subnet will share."
        },
        "virtualNetworkPoolName": {
          "description": "The virtual network pool associated with this subnet.",
          "type": "string"
        }
      }
    },
    "SubnetOverrideFragment": {
      "description": "Property overrides on a subnet of a virtual network.",
      "type": "object",
      "properties": {}
    },
    "SubnetSharedPublicIpAddressConfiguration": {
      "description": "Configuration for public IP address sharing.",
      "type": "object",
      "properties": {
        "allowedPorts": {
          "description": "Backend ports that virtual machines on this subnet are allowed to expose",
          "type": "array",
          "items": {
            "$ref": "#/definitions/Port"
          }
        }
      }
    },
    "SubnetSharedPublicIpAddressConfigurationFragment": {
      "description": "Configuration for public IP address sharing.",
      "type": "object",
      "properties": {}
    },
    "TargetCostProperties": {
      "description": "Properties of a cost target.",
      "type": "object",
      "properties": {
        "status": {
          "description": "Target cost status",
          "enum": [
            "Enabled",
            "Disabled"
          ],
          "type": "string",
          "x-ms-enum": {
            "name": "TargetCostStatus",
            "modelAsString": true
          }
        },
        "target": {
          "format": "int32",
          "description": "Lab target cost",
          "type": "integer"
        },
        "costThresholds": {
          "description": "Cost thresholds.",
          "type": "array",
          "items": {
            "$ref": "#/definitions/CostThresholdProperties"
          }
        },
        "cycleStartDateTime": {
          "format": "date-time",
          "description": "Reporting cycle start date.",
          "type": "string"
        },
        "cycleEndDateTime": {
          "format": "date-time",
          "description": "Reporting cycle end date.",
          "type": "string"
        },
        "cycleType": {
          "description": "Reporting cycle type.",
          "enum": [
            "CalendarMonth",
            "Custom"
          ],
          "type": "string",
          "x-ms-enum": {
            "name": "ReportingCycleType",
            "modelAsString": true
          }
        }
      }
    },
    "UpdateResource": {
      "description": "Represents an update resource",
      "type": "object",
      "properties": {
        "tags": {
          "description": "The tags of the resource.",
          "type": "object",
          "additionalProperties": {
            "type": "string"
          }
        }
      }
    },
    "User": {
      "description": "Profile of a lab user.",
      "type": "object",
      "allOf": [
        {
          "$ref": "#/definitions/Resource"
        }
      ],
      "properties": {
        "properties": {
          "$ref": "#/definitions/UserProperties",
          "description": "The properties of the resource.",
          "x-ms-client-flatten": true
        }
      }
    },
    "UserFragment": {
      "description": "Profile of a lab user.",
      "type": "object",
      "allOf": [
        {
          "$ref": "#/definitions/UpdateResource"
        }
      ],
      "properties": {}
    },
    "UserIdentity": {
      "description": "Identity attributes of a lab user.",
      "type": "object",
      "properties": {
        "principalName": {
          "description": "Set to the principal name / UPN of the client JWT making the request.",
          "type": "string"
        },
        "principalId": {
          "description": "Set to the principal Id of the client JWT making the request. Service principal will not have the principal Id.",
          "type": "string"
        },
        "tenantId": {
          "description": "Set to the tenant ID of the client JWT making the request.",
          "type": "string"
        },
        "objectId": {
          "description": "Set to the object Id of the client JWT making the request. Not all users have object Id. For CSP (reseller) scenarios for example, object Id is not available.",
          "type": "string"
        },
        "appId": {
          "description": "Set to the app Id of the client JWT making the request.",
          "type": "string"
        }
      }
    },
    "UserIdentityFragment": {
      "description": "Identity attributes of a lab user.",
      "type": "object",
      "properties": {}
    },
    "UserList": {
      "description": "The response of a list operation.",
      "type": "object",
      "properties": {
        "value": {
          "description": "Results of the list operation.",
          "type": "array",
          "items": {
            "$ref": "#/definitions/User"
          }
        },
        "nextLink": {
          "description": "Link for next set of results.",
          "type": "string"
        }
      }
    },
    "UserProperties": {
      "description": "Properties of a lab user profile.",
      "type": "object",
      "properties": {
        "identity": {
          "$ref": "#/definitions/UserIdentity",
          "description": "The identity of the user."
        },
        "secretStore": {
          "$ref": "#/definitions/UserSecretStore",
          "description": "The secret store of the user."
        },
        "createdDate": {
          "format": "date-time",
          "description": "The creation date of the user profile.",
          "type": "string",
          "readOnly": true
        },
        "provisioningState": {
          "description": "The provisioning status of the resource.",
          "type": "string",
          "readOnly": true
        },
        "uniqueIdentifier": {
          "description": "The unique immutable identifier of a resource (Guid).",
          "type": "string",
          "readOnly": true
        }
      }
    },
    "UserPropertiesFragment": {
      "description": "Properties of a lab user profile.",
      "type": "object",
      "properties": {}
    },
    "UserSecretStore": {
      "description": "Properties of a user's secret store.",
      "type": "object",
      "properties": {
        "keyVaultUri": {
          "description": "The URI of the user's Key vault.",
          "type": "string"
        },
        "keyVaultId": {
          "description": "The ID of the user's Key vault.",
          "type": "string"
        }
      }
    },
    "UserSecretStoreFragment": {
      "description": "Properties of a user's secret store.",
      "type": "object",
      "properties": {}
    },
    "VirtualNetwork": {
      "description": "A virtual network.",
      "type": "object",
      "allOf": [
        {
          "$ref": "#/definitions/Resource"
        }
      ],
      "properties": {
        "properties": {
          "$ref": "#/definitions/VirtualNetworkProperties",
          "description": "The properties of the resource.",
          "x-ms-client-flatten": true
        }
      }
    },
    "VirtualNetworkFragment": {
      "description": "A virtual network.",
      "type": "object",
      "allOf": [
        {
          "$ref": "#/definitions/UpdateResource"
        }
      ],
      "properties": {}
    },
    "VirtualNetworkList": {
      "description": "The response of a list operation.",
      "type": "object",
      "properties": {
        "value": {
          "description": "Results of the list operation.",
          "type": "array",
          "items": {
            "$ref": "#/definitions/VirtualNetwork"
          }
        },
        "nextLink": {
          "description": "Link for next set of results.",
          "type": "string"
        }
      }
    },
    "VirtualNetworkProperties": {
      "description": "Properties of a virtual network.",
      "type": "object",
      "properties": {
        "allowedSubnets": {
          "description": "The allowed subnets of the virtual network.",
          "type": "array",
          "items": {
            "$ref": "#/definitions/Subnet"
          }
        },
        "description": {
          "description": "The description of the virtual network.",
          "type": "string"
        },
        "externalProviderResourceId": {
          "description": "The Microsoft.Network resource identifier of the virtual network.",
          "type": "string"
        },
        "externalSubnets": {
          "description": "The external subnet properties.",
          "type": "array",
          "items": {
            "$ref": "#/definitions/ExternalSubnet"
          },
          "readOnly": true
        },
        "subnetOverrides": {
          "description": "The subnet overrides of the virtual network.",
          "type": "array",
          "items": {
            "$ref": "#/definitions/SubnetOverride"
          }
        },
        "createdDate": {
          "format": "date-time",
          "description": "The creation date of the virtual network.",
          "type": "string",
          "readOnly": true
        },
        "provisioningState": {
          "description": "The provisioning status of the resource.",
          "type": "string",
          "readOnly": true
        },
        "uniqueIdentifier": {
          "description": "The unique immutable identifier of a resource (Guid).",
          "type": "string",
          "readOnly": true
        }
      }
    },
    "VirtualNetworkPropertiesFragment": {
      "description": "Properties of a virtual network.",
      "type": "object",
      "properties": {}
    },
    "WeekDetails": {
      "description": "Properties of a weekly schedule.",
      "type": "object",
      "properties": {
        "weekdays": {
          "description": "The days of the week for which the schedule is set (e.g. Sunday, Monday, Tuesday, etc.).",
          "type": "array",
          "items": {
            "type": "string"
          }
        },
        "time": {
          "description": "The time of the day the schedule will occur.",
          "type": "string"
        }
      }
    },
    "WeekDetailsFragment": {
      "description": "Properties of a weekly schedule.",
      "type": "object",
      "properties": {}
    },
    "WindowsOsInfo": {
      "description": "Information about a Windows OS.",
      "type": "object",
      "properties": {
        "windowsOsState": {
          "description": "The state of the Windows OS (i.e. NonSysprepped, SysprepRequested, SysprepApplied).",
          "enum": [
            "NonSysprepped",
            "SysprepRequested",
            "SysprepApplied"
          ],
          "type": "string",
          "x-ms-enum": {
            "name": "WindowsOsState",
            "modelAsString": true
          }
        }
      }
    },
    "WindowsOsInfoFragment": {
      "description": "Information about a Windows OS.",
      "type": "object",
      "properties": {}
    }
  },
  "parameters": {
    "api-version": {
      "name": "api-version",
      "in": "query",
      "description": "Client API version.",
      "required": true,
      "type": "string",
      "default": "2018-09-15"
    },
    "locationName": {
      "name": "locationName",
      "in": "path",
      "description": "The name of the location.",
      "required": true,
      "type": "string",
      "x-ms-parameter-location": "method"
    },
    "resourceGroupName": {
      "name": "resourceGroupName",
      "in": "path",
      "description": "The name of the resource group.",
      "required": true,
      "type": "string",
      "x-ms-parameter-location": "method"
    },
    "subscriptionId": {
      "name": "subscriptionId",
      "in": "path",
      "description": "The subscription ID.",
      "required": true,
      "type": "string"
    }
  },
  "securityDefinitions": {
    "azure_auth": {
      "flow": "implicit",
      "authorizationUrl": "https://login.microsoftonline.com/common/oauth2/authorize",
      "scopes": {
        "user_impersonation": "Access Microsoft Azure"
      },
      "type": "oauth2",
      "description": "OAuth2 Implicit Grant"
    }
  },
  "security": [
    {
      "azure_auth": [
        "user_impersonation"
      ]
    }
  ]
}<|MERGE_RESOLUTION|>--- conflicted
+++ resolved
@@ -10897,21 +10897,12 @@
     },
     "LinuxOsInfoFragment": {
       "description": "Information about a Linux OS.",
-<<<<<<< HEAD
       "type": "object",
       "properties": {}
     },
     "NetworkInterfaceProperties": {
       "description": "Properties of a network interface.",
       "type": "object",
-=======
-      "type": "object",
-      "properties": {}
-    },
-    "NetworkInterfaceProperties": {
-      "description": "Properties of a network interface.",
-      "type": "object",
->>>>>>> 7d4caa5e
       "properties": {
         "virtualNetworkId": {
           "description": "The resource ID of the virtual network.",

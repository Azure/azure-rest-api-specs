--- conflicted
+++ resolved
@@ -4887,45 +4887,10 @@
           "$ref": "#/definitions/GlobalParameterDefinitionSpecification",
           "description": "List of parameters for factory."
         },
-<<<<<<< HEAD
         "encryption": {
           "$ref": "#/definitions/EncryptionConfiguration",
           "description": "Properties to enable Customer Managed Key for the factory."
-        }
-      }
-    },
-    "EncryptionConfiguration": {
-      "description": "Definition of CMK for the factory.",
-      "properties": {
-        "keyName": {
-          "type": "string",
-          "description": "The name of the key in Azure Key Vault to use as Customer Managed Key."
-        },
-        "vaultBaseUrl": {
-          "type": "string",
-          "description": "The url of the Azure Key Vault used for CMK."
-        },
-        "keyVersion": {
-          "type": "string",
-          "description": "The version of the key used for CMK. If not provided, latest version will be used."
-        },
-        "identity": {
-          "$ref": "#/definitions/CMKIdentityDefinition",
-          "description": "User assigned identity to use to authenticate to customer's key vault. If not provided Managed Service Identity will be used."
-        }
-      },
-      "required": [
-        "keyName",
-        "vaultBaseUrl"
-      ]
-    },
-    "CMKIdentityDefinition": {
-      "description": "Managed Identity used for CMK.",
-      "properties": {
-        "userAssignedIdentity": {
-          "type": "string",
-          "description": "The resource id of the user assigned identity to authenticate to customer's key vault."
-=======
+        },
         "publicNetworkAccess": {
           "description": "Whether or not public network access is allowed for the data factory.",
           "enum": [
@@ -4937,7 +4902,40 @@
             "name": "PublicNetworkAccess",
             "modelAsString": true
           }
->>>>>>> 3695f4ef
+        }
+      }
+    },
+    "EncryptionConfiguration": {
+      "description": "Definition of CMK for the factory.",
+      "properties": {
+        "keyName": {
+          "type": "string",
+          "description": "The name of the key in Azure Key Vault to use as Customer Managed Key."
+        },
+        "vaultBaseUrl": {
+          "type": "string",
+          "description": "The url of the Azure Key Vault used for CMK."
+        },
+        "keyVersion": {
+          "type": "string",
+          "description": "The version of the key used for CMK. If not provided, latest version will be used."
+        },
+        "identity": {
+          "$ref": "#/definitions/CMKIdentityDefinition",
+          "description": "User assigned identity to use to authenticate to customer's key vault. If not provided Managed Service Identity will be used."
+        }
+      },
+      "required": [
+        "keyName",
+        "vaultBaseUrl"
+      ]
+    },
+    "CMKIdentityDefinition": {
+      "description": "Managed Identity used for CMK.",
+      "properties": {
+        "userAssignedIdentity": {
+          "type": "string",
+          "description": "The resource id of the user assigned identity to authenticate to customer's key vault."
         }
       }
     },

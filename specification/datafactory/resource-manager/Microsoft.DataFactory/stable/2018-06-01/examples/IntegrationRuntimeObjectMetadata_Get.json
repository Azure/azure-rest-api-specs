{
  "parameters": {
    "subscriptionId": "12345678-1234-1234-1234-12345678abc",
    "resourceGroupName": "exampleResourceGroup",
    "factoryName": "exampleFactoryName",
    "integrationRuntimeName": "integrationRuntime1",
    "getMetadataRequest": {
      "metadataPath": "ssisFolders/2/ssisProjects/6/ssisPackages"
    },
    "api-version": "2018-06-01"
  },
  "responses": {
    "200": {
      "headers": {
        "Date": "Thu, 09 May 2019 09:39:51 GMT",
        "X-Content-Type-Options": "nosniff",
        "x-ms-ratelimit-remaining-subscription-writes": "1198",
        "x-ms-request-id": "63fab708-842b-4b19-9811-5e128905e824",
        "x-ms-correlation-request-id": "63fab708-842b-4b19-9811-5e128905e824"
      },
      "body": {
        "value": [
          {
<<<<<<< HEAD
            "id": 1,
            "name": "TestFolder",
            "description": ""
          },
          {
            "id": 2,
            "name": "EnvironmentFolder",
            "description": ""
          },
          {
            "id": 3,
            "name": "ActivityTest",
            "description": ""
          },
          {
            "id": 4,
            "name": "这是文件夹",
=======
            "folderId": 2,
            "projectVersion": 23,
            "projectId": 6,
            "parameters": [
              {
                "id": 278,
                "name": "Parameter1",
                "description": "",
                "dataType": "Int32",
                "required": false,
                "sensitive": false,
                "designDefaultValue": "0",
                "valueType": "V",
                "valueSet": false
              },
              {
                "id": 279,
                "name": "Parameter10",
                "description": "",
                "dataType": "Decimal",
                "required": false,
                "sensitive": false,
                "designDefaultValue": "0",
                "valueType": "V",
                "valueSet": false
              },
              {
                "id": 280,
                "name": "Parameter11",
                "description": "",
                "dataType": "Double",
                "required": false,
                "sensitive": false,
                "designDefaultValue": "0",
                "valueType": "V",
                "valueSet": false
              },
              {
                "id": 281,
                "name": "Parameter12",
                "description": "",
                "dataType": "Int16",
                "required": false,
                "sensitive": false,
                "designDefaultValue": "0",
                "valueType": "V",
                "valueSet": false
              },
              {
                "id": 282,
                "name": "Parameter2",
                "description": "",
                "dataType": "Boolean",
                "required": false,
                "sensitive": false,
                "designDefaultValue": "False",
                "valueType": "V",
                "valueSet": false
              },
              {
                "id": 283,
                "name": "Parameter3",
                "description": "",
                "dataType": "Int64",
                "required": false,
                "sensitive": false,
                "designDefaultValue": "0",
                "valueType": "V",
                "valueSet": false
              },
              {
                "id": 284,
                "name": "Parameter4",
                "description": "",
                "dataType": "SByte",
                "required": false,
                "sensitive": false,
                "designDefaultValue": "0",
                "valueType": "V",
                "valueSet": false
              },
              {
                "id": 285,
                "name": "Parameter5",
                "description": "",
                "dataType": "Single",
                "required": false,
                "sensitive": false,
                "designDefaultValue": "0",
                "valueType": "V",
                "valueSet": false
              },
              {
                "id": 286,
                "name": "Parameter6",
                "description": "",
                "dataType": "UInt32",
                "required": false,
                "sensitive": false,
                "designDefaultValue": "0",
                "valueType": "V",
                "valueSet": false
              },
              {
                "id": 287,
                "name": "Parameter7",
                "description": "",
                "dataType": "UInt64",
                "required": false,
                "sensitive": false,
                "designDefaultValue": "0",
                "valueType": "V",
                "valueSet": false
              },
              {
                "id": 288,
                "name": "Parameter8",
                "description": "",
                "dataType": "Byte",
                "required": false,
                "sensitive": false,
                "designDefaultValue": "0",
                "valueType": "V",
                "valueSet": false
              },
              {
                "id": 289,
                "name": "Parameter9",
                "description": "",
                "dataType": "DateTime",
                "required": false,
                "sensitive": false,
                "designDefaultValue": "2/15/2019 3:33:59 PM",
                "valueType": "V",
                "valueSet": false
              },
              {
                "id": 290,
                "name": "CM.SSISDB.connection.manager.ConnectionString",
                "description": "",
                "dataType": "String",
                "required": false,
                "sensitive": false,
                "designDefaultValue": "Data Source=********;User ID=liubing;Initial Catalog=SSISDB;Provider=SQLNCLI11.1;Persist Security Info=True;Auto Translate=False;",
                "valueType": "V",
                "valueSet": false
              },
              {
                "id": 291,
                "name": "CM.SSISDB.connection.manager.InitialCatalog",
                "description": "",
                "dataType": "String",
                "required": false,
                "sensitive": false,
                "designDefaultValue": "SSISDB",
                "valueType": "V",
                "valueSet": false
              },
              {
                "id": 292,
                "name": "CM.SSISDB.connection.manager.Password",
                "description": "",
                "dataType": "String",
                "required": false,
                "sensitive": true,
                "valueType": "V",
                "valueSet": false
              },
              {
                "id": 293,
                "name": "CM.SSISDB.connection.manager.RetainSameConnection",
                "description": "",
                "dataType": "Boolean",
                "required": false,
                "sensitive": false,
                "designDefaultValue": "False",
                "valueType": "V",
                "valueSet": false
              },
              {
                "id": 294,
                "name": "CM.SSISDB.connection.manager.ServerName",
                "description": "",
                "dataType": "String",
                "required": false,
                "sensitive": false,
                "designDefaultValue": "********",
                "valueType": "V",
                "valueSet": false
              },
              {
                "id": 295,
                "name": "CM.SSISDB.connection.manager.UserName",
                "description": "",
                "dataType": "String",
                "required": false,
                "sensitive": false,
                "designDefaultValue": "liubing",
                "valueType": "V",
                "valueSet": false
              }
            ],
            "id": 53,
            "name": "Package.dtsx",
>>>>>>> 6d348f4f
            "description": ""
          }
        ]
      }
    }
  }
}<|MERGE_RESOLUTION|>--- conflicted
+++ resolved
@@ -21,25 +21,6 @@
       "body": {
         "value": [
           {
-<<<<<<< HEAD
-            "id": 1,
-            "name": "TestFolder",
-            "description": ""
-          },
-          {
-            "id": 2,
-            "name": "EnvironmentFolder",
-            "description": ""
-          },
-          {
-            "id": 3,
-            "name": "ActivityTest",
-            "description": ""
-          },
-          {
-            "id": 4,
-            "name": "这是文件夹",
-=======
             "folderId": 2,
             "projectVersion": 23,
             "projectId": 6,
@@ -244,7 +225,6 @@
             ],
             "id": 53,
             "name": "Package.dtsx",
->>>>>>> 6d348f4f
             "description": ""
           }
         ]

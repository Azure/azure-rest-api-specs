--- conflicted
+++ resolved
@@ -516,41 +516,17 @@
         "bucketName"
       ]
     },
-<<<<<<< HEAD
-    "BinaryDataset": {
-      "x-ms-discriminator-value": "Binary",
-      "description": "Binary dataset.",
-=======
     "ParquetDataset": {
       "x-ms-discriminator-value": "Parquet",
       "description": "Parquet dataset.",
->>>>>>> 597f7dd3
-      "type": "object",
-      "allOf": [
-        {
-          "$ref": "#/definitions/Dataset"
-        }
-      ],
-      "properties": {
-        "typeProperties": {
-<<<<<<< HEAD
-          "description": "Binary dataset properties.",
-          "x-ms-client-flatten": true,
-          "$ref": "#/definitions/BinaryDatasetTypeProperties"
-        }
-      }
-    },
-    "BinaryDatasetTypeProperties": {
-      "description": "Binary dataset properties.",
-      "properties": {
-        "location": {
-          "$ref": "#/definitions/DatasetLocation",
-          "description": "The location of the Binary storage."
-        },
-        "compression": {
-          "description": "The data compression method used for the binary dataset.",
-          "$ref": "#/definitions/DatasetCompression"
-=======
+      "type": "object",
+      "allOf": [
+        {
+          "$ref": "#/definitions/Dataset"
+        }
+      ],
+      "properties": {
+        "typeProperties": {
           "description": "Parquet dataset properties.",
           "x-ms-client-flatten": true,
           "$ref": "#/definitions/ParquetDatasetTypeProperties"
@@ -652,7 +628,39 @@
         "nullValue": {
           "type": "object",
           "description": "The null value string. Type: string (or Expression with resultType string)."
->>>>>>> 597f7dd3
+        }
+      },
+      "required": [
+        "location"
+      ]
+    },
+    "BinaryDataset": {
+      "x-ms-discriminator-value": "Binary",
+      "description": "Binary dataset.",
+      "type": "object",
+      "allOf": [
+        {
+          "$ref": "#/definitions/Dataset"
+        }
+      ],
+      "properties": {
+        "typeProperties": {
+          "description": "Binary dataset properties.",
+          "x-ms-client-flatten": true,
+          "$ref": "#/definitions/BinaryDatasetTypeProperties"
+        }
+      }
+    },
+    "BinaryDatasetTypeProperties": {
+      "description": "Binary dataset properties.",
+      "properties": {
+        "location": {
+          "$ref": "#/definitions/DatasetLocation",
+          "description": "The location of the Binary storage."
+        },
+        "compression": {
+          "description": "The data compression method used for the binary dataset.",
+          "$ref": "#/definitions/DatasetCompression"
         }
       },
       "required": [

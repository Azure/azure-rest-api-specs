{
  "swagger": "2.0",
  "info": {
    "title": "DataFactoryManagementClient",
    "version": "2018-06-01"
  },
  "securityDefinitions": {
    "azure_auth": {
      "type": "oauth2",
      "authorizationUrl": "https://login.microsoftonline.com/common/oauth2/authorize",
      "flow": "implicit",
      "description": "Azure Active Directory OAuth2 Flow.",
      "scopes": {
        "user_impersonation": "impersonate your user account"
      }
    }
  },
  "paths": {},
  "definitions": {
    "LinkedService": {
      "description": "The nested object which contains the information and credential which can be used to connect with related store or compute resource.",
      "type": "object",
      "discriminator": "type",
      "properties": {
        "type": {
          "type": "string",
          "description": "Type of linked service."
        },
        "connectVia": {
          "description": "The integration runtime reference.",
          "$ref": "../datafactory.json#/definitions/IntegrationRuntimeReference"
        },
        "description": {
          "description": "Linked service description.",
          "type": "string"
        },
        "parameters": {
          "$ref": "../datafactory.json#/definitions/ParameterDefinitionSpecification",
          "description": "Parameters for linked service."
        },
        "annotations": {
          "description": "List of tags that can be used for describing the linked service.",
          "type": "array",
          "items": {
            "type": "object"
          },
          "x-ms-identifiers": []
        }
      },
      "additionalProperties": {
        "type": "object"
      },
      "required": [
        "type"
      ]
    },
    "AzureStorageLinkedService": {
      "x-ms-discriminator-value": "AzureStorage",
      "description": "The storage account linked service.",
      "type": "object",
      "allOf": [
        {
          "$ref": "#/definitions/LinkedService"
        }
      ],
      "properties": {
        "typeProperties": {
          "description": "Azure Storage linked service properties.",
          "x-ms-client-flatten": true,
          "$ref": "#/definitions/AzureStorageLinkedServiceTypeProperties"
        }
      },
      "required": [
        "typeProperties"
      ]
    },
    "AzureBlobStorageLinkedService": {
      "x-ms-discriminator-value": "AzureBlobStorage",
      "description": "The azure blob storage linked service.",
      "type": "object",
      "allOf": [
        {
          "$ref": "#/definitions/LinkedService"
        }
      ],
      "properties": {
        "typeProperties": {
          "description": "Azure Blob Storage linked service properties.",
          "x-ms-client-flatten": true,
          "$ref": "#/definitions/AzureBlobStorageLinkedServiceTypeProperties"
        }
      },
      "required": [
        "typeProperties"
      ]
    },
    "AzureTableStorageLinkedService": {
      "x-ms-discriminator-value": "AzureTableStorage",
      "description": "The azure table storage linked service.",
      "type": "object",
      "allOf": [
        {
          "$ref": "#/definitions/LinkedService"
        }
      ],
      "properties": {
        "typeProperties": {
          "description": "Azure Table Storage linked service properties.",
          "x-ms-client-flatten": true,
          "$ref": "#/definitions/AzureStorageLinkedServiceTypeProperties"
        }
      },
      "required": [
        "typeProperties"
      ]
    },
    "AzureStorageLinkedServiceTypeProperties": {
      "description": "Azure Storage linked service properties.",
      "type": "object",
      "properties": {
        "connectionString": {
          "description": "The connection string. It is mutually exclusive with sasUri property. Type: string, SecureString or AzureKeyVaultSecretReference.",
          "x-ms-format": "dfe-string",
          "type": "object"
        },
        "accountKey": {
          "$ref": "../datafactory.json#/definitions/AzureKeyVaultSecretReference",
          "description": "The Azure key vault secret reference of accountKey in connection string."
        },
        "sasUri": {
          "type": "object",
          "x-ms-format": "dfe-string",
          "description": "SAS URI of the Azure Storage resource. It is mutually exclusive with connectionString property. Type: string, SecureString or AzureKeyVaultSecretReference."
        },
        "sasToken": {
          "$ref": "../datafactory.json#/definitions/AzureKeyVaultSecretReference",
          "description": "The Azure key vault secret reference of sasToken in sas uri."
        },
        "encryptedCredential": {
          "type": "string",
          "description": "The encrypted credential used for authentication. Credentials are encrypted using the integration runtime credential manager. Type: string."
        }
      }
    },
    "AzureBlobStorageLinkedServiceTypeProperties": {
      "description": "Azure Blob Storage linked service properties.",
      "type": "object",
      "properties": {
        "connectionString": {
          "type": "object",
          "x-ms-format": "dfe-string",
          "description": "The connection string. It is mutually exclusive with sasUri, serviceEndpoint property. Type: string, SecureString or AzureKeyVaultSecretReference."
        },
        "accountKey": {
          "$ref": "../datafactory.json#/definitions/AzureKeyVaultSecretReference",
          "description": "The Azure key vault secret reference of accountKey in connection string."
        },
        "sasUri": {
          "type": "object",
          "x-ms-format": "dfe-string",
          "description": "SAS URI of the Azure Blob Storage resource. It is mutually exclusive with connectionString, serviceEndpoint property. Type: string, SecureString or AzureKeyVaultSecretReference."
        },
        "sasToken": {
          "$ref": "../datafactory.json#/definitions/AzureKeyVaultSecretReference",
          "description": "The Azure key vault secret reference of sasToken in sas uri."
        },
        "serviceEndpoint": {
          "type": "object",
          "x-ms-format": "dfe-string",
          "description": "Blob service endpoint of the Azure Blob Storage resource. It is mutually exclusive with connectionString, sasUri property."
        },
        "servicePrincipalId": {
          "type": "object",
          "x-ms-format": "dfe-string",
          "description": "The ID of the service principal used to authenticate against Azure SQL Data Warehouse. Type: string (or Expression with resultType string)."
        },
        "servicePrincipalKey": {
          "$ref": "../datafactory.json#/definitions/SecretBase",
          "description": "The key of the service principal used to authenticate against Azure SQL Data Warehouse."
        },
        "tenant": {
          "type": "object",
          "x-ms-format": "dfe-string",
          "description": "The name or ID of the tenant to which the service principal belongs. Type: string (or Expression with resultType string)."
        },
        "azureCloudType": {
          "type": "object",
          "x-ms-format": "dfe-string",
          "description": "Indicates the azure cloud type of the service principle auth. Allowed values are AzurePublic, AzureChina, AzureUsGovernment, AzureGermany. Default value is the data factory regions’ cloud type. Type: string (or Expression with resultType string)."
        },
        "accountKind": {
          "type": "object",
          "x-ms-format": "dfe-string",
          "description": "Specify the kind of your storage account. Allowed values are: Storage (general purpose v1), StorageV2 (general purpose v2), BlobStorage, or BlockBlobStorage. Type: string (or Expression with resultType string)."
        },
        "encryptedCredential": {
          "type": "string",
          "description": "The encrypted credential used for authentication. Credentials are encrypted using the integration runtime credential manager. Type: string."
        },
        "credential": {
          "$ref": "../datafactory.json#/definitions/CredentialReference",
          "description": "The credential reference containing authentication information."
        },
        "authenticationType": {
          "x-ms-enum": {
            "name": "AzureStorageAuthenticationType",
            "modelAsString": true
          },
          "enum": [
            "Anonymous",
            "AccountKey",
            "SasUri",
            "ServicePrincipal",
            "Msi"
          ],
          "type": "string",
          "description": "The type used for authentication. Type: string."
        },
        "containerUri": {
          "type": "object",
          "x-ms-format": "dfe-string",
          "description": "Container uri of the Azure Blob Storage resource only support for anonymous access. Type: string (or Expression with resultType string)."
        }
      }
    },
    "AzureSqlDWLinkedService": {
      "x-ms-discriminator-value": "AzureSqlDW",
      "description": "Azure SQL Data Warehouse linked service.",
      "type": "object",
      "allOf": [
        {
          "$ref": "#/definitions/LinkedService"
        }
      ],
      "properties": {
        "typeProperties": {
          "description": "Azure SQL Data Warehouse linked service properties.",
          "x-ms-client-flatten": true,
          "$ref": "#/definitions/AzureSqlDWLinkedServiceTypeProperties"
        }
      },
      "required": [
        "typeProperties"
      ]
    },
    "AzureSqlDWLinkedServiceTypeProperties": {
      "description": "Azure SQL Data Warehouse linked service properties.",
      "type": "object",
      "properties": {
        "connectionString": {
          "type": "object",
          "x-ms-format": "dfe-string",
          "description": "The connection string. Type: string, SecureString or AzureKeyVaultSecretReference. Type: string, SecureString or AzureKeyVaultSecretReference."
        },
        "password": {
          "$ref": "../datafactory.json#/definitions/AzureKeyVaultSecretReference",
          "description": "The Azure key vault secret reference of password in connection string."
        },
        "servicePrincipalId": {
          "type": "object",
          "x-ms-format": "dfe-string",
          "description": "The ID of the service principal used to authenticate against Azure SQL Data Warehouse. Type: string (or Expression with resultType string)."
        },
        "servicePrincipalKey": {
          "$ref": "../datafactory.json#/definitions/SecretBase",
          "description": "The key of the service principal used to authenticate against Azure SQL Data Warehouse."
        },
        "tenant": {
          "type": "object",
          "x-ms-format": "dfe-string",
          "description": "The name or ID of the tenant to which the service principal belongs. Type: string (or Expression with resultType string)."
        },
        "azureCloudType": {
          "type": "object",
          "x-ms-format": "dfe-string",
          "description": "Indicates the azure cloud type of the service principle auth. Allowed values are AzurePublic, AzureChina, AzureUsGovernment, AzureGermany. Default value is the data factory regions’ cloud type. Type: string (or Expression with resultType string)."
        },
        "encryptedCredential": {
          "type": "string",
          "description": "The encrypted credential used for authentication. Credentials are encrypted using the integration runtime credential manager. Type: string."
        },
        "credential": {
          "$ref": "../datafactory.json#/definitions/CredentialReference",
          "description": "The credential reference containing authentication information."
        }
      },
      "required": [
        "connectionString"
      ]
    },
    "SqlServerLinkedService": {
      "x-ms-discriminator-value": "SqlServer",
      "description": "SQL Server linked service.",
      "type": "object",
      "allOf": [
        {
          "$ref": "#/definitions/LinkedService"
        }
      ],
      "properties": {
        "typeProperties": {
          "description": "SQL Server linked service properties.",
          "x-ms-client-flatten": true,
          "$ref": "#/definitions/SqlServerLinkedServiceTypeProperties"
        }
      },
      "required": [
        "typeProperties"
      ]
    },
    "SqlServerLinkedServiceTypeProperties": {
      "description": "SQL Server linked service properties.",
      "type": "object",
      "properties": {
        "connectionString": {
          "type": "object",
          "x-ms-format": "dfe-string",
          "description": "The connection string. Type: string, SecureString or AzureKeyVaultSecretReference."
        },
        "userName": {
          "type": "object",
          "x-ms-format": "dfe-string",
          "description": "The on-premises Windows authentication user name. Type: string (or Expression with resultType string)."
        },
        "password": {
          "description": "The on-premises Windows authentication password.",
          "$ref": "../datafactory.json#/definitions/SecretBase"
        },
        "encryptedCredential": {
          "type": "string",
          "description": "The encrypted credential used for authentication. Credentials are encrypted using the integration runtime credential manager. Type: string."
        },
        "alwaysEncryptedSettings": {
          "$ref": "#/definitions/SqlAlwaysEncryptedProperties",
          "description": "Sql always encrypted properties."
        }
      },
      "required": [
        "connectionString"
      ]
    },
    "AmazonRdsForSqlServerLinkedService": {
      "x-ms-discriminator-value": "AmazonRdsForSqlServer",
      "description": "Amazon RDS for SQL Server linked service.",
      "type": "object",
      "allOf": [
        {
          "$ref": "#/definitions/LinkedService"
        }
      ],
      "properties": {
        "typeProperties": {
          "description": "Amazon RDS for SQL Server linked service properties.",
          "x-ms-client-flatten": true,
          "$ref": "#/definitions/AmazonRdsForSqlServerLinkedServiceTypeProperties"
        }
      },
      "required": [
        "typeProperties"
      ]
    },
    "AmazonRdsForSqlServerLinkedServiceTypeProperties": {
      "description": "Amazon Rds for SQL Server linked service properties.",
      "type": "object",
      "properties": {
        "connectionString": {
          "type": "object",
          "x-ms-format": "dfe-string",
          "description": "The connection string. Type: string, SecureString or AzureKeyVaultSecretReference."
        },
        "userName": {
          "type": "object",
          "x-ms-format": "dfe-string",
          "description": "The on-premises Windows authentication user name. Type: string (or Expression with resultType string)."
        },
        "password": {
          "description": "The on-premises Windows authentication password.",
          "$ref": "../datafactory.json#/definitions/SecretBase"
        },
        "encryptedCredential": {
          "type": "string",
          "description": "The encrypted credential used for authentication. Credentials are encrypted using the integration runtime credential manager. Type: string."
        },
        "alwaysEncryptedSettings": {
          "$ref": "#/definitions/SqlAlwaysEncryptedProperties",
          "description": "Sql always encrypted properties."
        }
      },
      "required": [
        "connectionString"
      ]
    },
    "AzureSqlDatabaseLinkedService": {
      "x-ms-discriminator-value": "AzureSqlDatabase",
      "description": "Microsoft Azure SQL Database linked service.",
      "type": "object",
      "allOf": [
        {
          "$ref": "#/definitions/LinkedService"
        }
      ],
      "properties": {
        "typeProperties": {
          "description": "Azure SQL Database linked service properties.",
          "x-ms-client-flatten": true,
          "$ref": "#/definitions/AzureSqlDatabaseLinkedServiceTypeProperties"
        }
      },
      "required": [
        "typeProperties"
      ]
    },
    "AzureSqlDatabaseLinkedServiceTypeProperties": {
      "description": "Azure SQL Database linked service properties.",
      "type": "object",
      "properties": {
        "connectionString": {
          "type": "object",
          "x-ms-format": "dfe-string",
          "description": "The connection string. Type: string, SecureString or AzureKeyVaultSecretReference."
        },
        "password": {
          "$ref": "../datafactory.json#/definitions/AzureKeyVaultSecretReference",
          "description": "The Azure key vault secret reference of password in connection string."
        },
        "servicePrincipalId": {
          "type": "object",
          "x-ms-format": "dfe-string",
          "description": "The ID of the service principal used to authenticate against Azure SQL Database. Type: string (or Expression with resultType string)."
        },
        "servicePrincipalKey": {
          "$ref": "../datafactory.json#/definitions/SecretBase",
          "description": "The key of the service principal used to authenticate against Azure SQL Database."
        },
        "tenant": {
          "type": "object",
          "x-ms-format": "dfe-string",
          "description": "The name or ID of the tenant to which the service principal belongs. Type: string (or Expression with resultType string)."
        },
        "azureCloudType": {
          "type": "object",
          "x-ms-format": "dfe-string",
          "description": "Indicates the azure cloud type of the service principle auth. Allowed values are AzurePublic, AzureChina, AzureUsGovernment, AzureGermany. Default value is the data factory regions’ cloud type. Type: string (or Expression with resultType string)."
        },
        "encryptedCredential": {
          "type": "string",
          "description": "The encrypted credential used for authentication. Credentials are encrypted using the integration runtime credential manager. Type: string."
        },
        "alwaysEncryptedSettings": {
          "$ref": "#/definitions/SqlAlwaysEncryptedProperties",
          "description": "Sql always encrypted properties."
        },
        "credential": {
          "$ref": "../datafactory.json#/definitions/CredentialReference",
          "description": "The credential reference containing authentication information."
        }
      },
      "required": [
        "connectionString"
      ]
    },
    "AzureSqlMILinkedService": {
      "x-ms-discriminator-value": "AzureSqlMI",
      "description": "Azure SQL Managed Instance linked service.",
      "type": "object",
      "allOf": [
        {
          "$ref": "#/definitions/LinkedService"
        }
      ],
      "properties": {
        "typeProperties": {
          "description": "Azure SQL Managed Instance linked service properties.",
          "x-ms-client-flatten": true,
          "$ref": "#/definitions/AzureSqlMILinkedServiceTypeProperties"
        }
      },
      "required": [
        "typeProperties"
      ]
    },
    "AzureSqlMILinkedServiceTypeProperties": {
      "description": "Azure SQL Managed Instance linked service properties.",
      "type": "object",
      "properties": {
        "connectionString": {
          "type": "object",
          "x-ms-format": "dfe-string",
          "description": "The connection string. Type: string, SecureString or AzureKeyVaultSecretReference."
        },
        "password": {
          "$ref": "../datafactory.json#/definitions/AzureKeyVaultSecretReference",
          "description": "The Azure key vault secret reference of password in connection string."
        },
        "servicePrincipalId": {
          "type": "object",
          "x-ms-format": "dfe-string",
          "description": "The ID of the service principal used to authenticate against Azure SQL Managed Instance. Type: string (or Expression with resultType string)."
        },
        "servicePrincipalKey": {
          "$ref": "../datafactory.json#/definitions/SecretBase",
          "description": "The key of the service principal used to authenticate against Azure SQL Managed Instance."
        },
        "tenant": {
          "type": "object",
          "x-ms-format": "dfe-string",
          "description": "The name or ID of the tenant to which the service principal belongs. Type: string (or Expression with resultType string)."
        },
        "azureCloudType": {
          "type": "object",
          "x-ms-format": "dfe-string",
          "description": "Indicates the azure cloud type of the service principle auth. Allowed values are AzurePublic, AzureChina, AzureUsGovernment, AzureGermany. Default value is the data factory regions’ cloud type. Type: string (or Expression with resultType string)."
        },
        "encryptedCredential": {
          "type": "string",
          "description": "The encrypted credential used for authentication. Credentials are encrypted using the integration runtime credential manager. Type: string."
        },
        "alwaysEncryptedSettings": {
          "$ref": "#/definitions/SqlAlwaysEncryptedProperties",
          "description": "Sql always encrypted properties."
        },
        "credential": {
          "$ref": "../datafactory.json#/definitions/CredentialReference",
          "description": "The credential reference containing authentication information."
        }
      },
      "required": [
        "connectionString"
      ]
    },
    "SqlAlwaysEncryptedProperties": {
      "description": "Sql always encrypted properties.",
      "type": "object",
      "properties": {
        "alwaysEncryptedAkvAuthType": {
          "x-ms-enum": {
            "name": "SqlAlwaysEncryptedAkvAuthType",
            "modelAsString": true
          },
          "enum": [
            "ServicePrincipal",
            "ManagedIdentity",
            "UserAssignedManagedIdentity"
          ],
          "type": "string",
          "description": "Sql always encrypted AKV authentication type. Type: string."
        },
        "servicePrincipalId": {
          "type": "object",
          "x-ms-format": "dfe-string",
          "description": "The client ID of the application in Azure Active Directory used for Azure Key Vault authentication. Type: string (or Expression with resultType string)."
        },
        "servicePrincipalKey": {
          "$ref": "../datafactory.json#/definitions/SecretBase",
          "description": "The key of the service principal used to authenticate against Azure Key Vault."
        },
        "credential": {
          "$ref": "../datafactory.json#/definitions/CredentialReference",
          "description": "The credential reference containing authentication information."
        }
      },
      "required": [
        "alwaysEncryptedAkvAuthType"
      ]
    },
    "AzureBatchLinkedService": {
      "x-ms-discriminator-value": "AzureBatch",
      "description": "Azure Batch linked service.",
      "type": "object",
      "allOf": [
        {
          "$ref": "#/definitions/LinkedService"
        }
      ],
      "properties": {
        "typeProperties": {
          "description": "Azure Batch linked service properties.",
          "x-ms-client-flatten": true,
          "$ref": "#/definitions/AzureBatchLinkedServiceTypeProperties"
        }
      },
      "required": [
        "typeProperties"
      ]
    },
    "AzureBatchLinkedServiceTypeProperties": {
      "description": "Azure Batch linked service properties.",
      "type": "object",
      "properties": {
        "accountName": {
          "type": "object",
          "x-ms-format": "dfe-string",
          "description": "The Azure Batch account name. Type: string (or Expression with resultType string)."
        },
        "accessKey": {
          "description": "The Azure Batch account access key.",
          "$ref": "../datafactory.json#/definitions/SecretBase"
        },
        "batchUri": {
          "type": "object",
          "x-ms-format": "dfe-string",
          "description": "The Azure Batch URI. Type: string (or Expression with resultType string)."
        },
        "poolName": {
          "type": "object",
          "x-ms-format": "dfe-string",
          "description": "The Azure Batch pool name. Type: string (or Expression with resultType string)."
        },
        "linkedServiceName": {
          "description": "The Azure Storage linked service reference.",
          "$ref": "../datafactory.json#/definitions/LinkedServiceReference"
        },
        "encryptedCredential": {
          "type": "string",
          "description": "The encrypted credential used for authentication. Credentials are encrypted using the integration runtime credential manager. Type: string."
        },
        "credential": {
          "$ref": "../datafactory.json#/definitions/CredentialReference",
          "description": "The credential reference containing authentication information."
        }
      },
      "required": [
        "accountName",
        "batchUri",
        "poolName",
        "linkedServiceName"
      ]
    },
    "AzureKeyVaultLinkedService": {
      "x-ms-discriminator-value": "AzureKeyVault",
      "description": "Azure Key Vault linked service.",
      "type": "object",
      "allOf": [
        {
          "$ref": "#/definitions/LinkedService"
        }
      ],
      "properties": {
        "typeProperties": {
          "description": "Azure Key Vault linked service properties.",
          "x-ms-client-flatten": true,
          "$ref": "#/definitions/AzureKeyVaultLinkedServiceTypeProperties"
        }
      },
      "required": [
        "typeProperties"
      ]
    },
    "AzureKeyVaultLinkedServiceTypeProperties": {
      "description": "Azure Key Vault linked service properties.",
      "type": "object",
      "properties": {
        "baseUrl": {
          "type": "object",
          "x-ms-format": "dfe-string",
          "description": "The base URL of the Azure Key Vault. e.g. https://myakv.vault.azure.net Type: string (or Expression with resultType string)."
        },
        "credential": {
          "$ref": "../datafactory.json#/definitions/CredentialReference",
          "description": "The credential reference containing authentication information."
        }
      },
      "required": [
        "baseUrl"
      ]
    },
    "CosmosDbLinkedService": {
      "x-ms-discriminator-value": "CosmosDb",
      "description": "Microsoft Azure Cosmos Database (CosmosDB) linked service.",
      "type": "object",
      "allOf": [
        {
          "$ref": "#/definitions/LinkedService"
        }
      ],
      "properties": {
        "typeProperties": {
          "description": "CosmosDB linked service properties.",
          "x-ms-client-flatten": true,
          "$ref": "#/definitions/CosmosDbLinkedServiceTypeProperties"
        }
      },
      "required": [
        "typeProperties"
      ]
    },
    "CosmosDbLinkedServiceTypeProperties": {
      "description": "CosmosDB linked service properties.",
      "type": "object",
      "properties": {
        "connectionString": {
          "type": "object",
          "x-ms-format": "dfe-string",
          "description": "The connection string. Type: string, SecureString or AzureKeyVaultSecretReference."
        },
        "accountEndpoint": {
          "x-ms-format": "dfe-string",
          "description": "The endpoint of the Azure CosmosDB account. Type: string (or Expression with resultType string)",
          "type": "object"
        },
        "database": {
          "x-ms-format": "dfe-string",
          "description": "The name of the database. Type: string (or Expression with resultType string)",
          "type": "object"
        },
        "accountKey": {
          "$ref": "../datafactory.json#/definitions/SecretBase",
          "description": "The account key of the Azure CosmosDB account. Type: SecureString or AzureKeyVaultSecretReference."
        },
        "servicePrincipalId": {
          "type": "object",
          "x-ms-format": "dfe-string",
          "description": "The client ID of the application in Azure Active Directory used for Server-To-Server authentication. Type: string (or Expression with resultType string)."
        },
        "servicePrincipalCredentialType": {
          "type": "object",
          "x-ms-format": "dfe-string",
          "description": "The service principal credential type to use in Server-To-Server authentication. 'ServicePrincipalKey' for key/secret, 'ServicePrincipalCert' for certificate. Type: string."
        },
        "servicePrincipalCredential": {
          "$ref": "../datafactory.json#/definitions/SecretBase",
          "description": "The credential of the service principal object in Azure Active Directory. If servicePrincipalCredentialType is 'ServicePrincipalKey', servicePrincipalCredential can be SecureString or AzureKeyVaultSecretReference. If servicePrincipalCredentialType is 'ServicePrincipalCert', servicePrincipalCredential can only be AzureKeyVaultSecretReference."
        },
        "tenant": {
          "type": "object",
          "x-ms-format": "dfe-string",
          "description": "The name or ID of the tenant to which the service principal belongs. Type: string (or Expression with resultType string)."
        },
        "azureCloudType": {
          "type": "object",
          "x-ms-format": "dfe-string",
          "description": "Indicates the azure cloud type of the service principle auth. Allowed values are AzurePublic, AzureChina, AzureUsGovernment, AzureGermany. Default value is the data factory regions’ cloud type. Type: string (or Expression with resultType string)."
        },
        "connectionMode": {
          "description": "The connection mode used to access CosmosDB account. Type: string.",
          "type": "string",
          "enum": [
            "Gateway",
            "Direct"
          ],
          "x-ms-enum": {
            "name": "CosmosDbConnectionMode",
            "modelAsString": true
          }
        },
        "encryptedCredential": {
          "type": "string",
          "description": "The encrypted credential used for authentication. Credentials are encrypted using the integration runtime credential manager. Type: string."
        },
        "credential": {
          "$ref": "../datafactory.json#/definitions/CredentialReference",
          "description": "The credential reference containing authentication information."
        }
      }
    },
    "DynamicsLinkedService": {
      "x-ms-discriminator-value": "Dynamics",
      "description": "Dynamics linked service.",
      "type": "object",
      "allOf": [
        {
          "$ref": "#/definitions/LinkedService"
        }
      ],
      "properties": {
        "typeProperties": {
          "description": "Dynamics linked service properties.",
          "x-ms-client-flatten": true,
          "$ref": "#/definitions/DynamicsLinkedServiceTypeProperties"
        }
      },
      "required": [
        "typeProperties"
      ]
    },
    "DynamicsLinkedServiceTypeProperties": {
      "description": "Dynamics linked service properties.",
      "type": "object",
      "properties": {
        "deploymentType": {
          "type": "object",
          "x-ms-format": "dfe-string",
          "description": "The deployment type of the Dynamics instance. 'Online' for Dynamics Online and 'OnPremisesWithIfd' for Dynamics on-premises with Ifd. Type: string (or Expression with resultType string)."
        },
        "hostName": {
          "type": "object",
          "x-ms-format": "dfe-string",
          "description": "The host name of the on-premises Dynamics server. The property is required for on-prem and not allowed for online. Type: string (or Expression with resultType string)."
        },
        "port": {
          "type": "object",
          "x-ms-format": "dfe-int",
          "description": "The port of on-premises Dynamics server. The property is required for on-prem and not allowed for online. Default is 443. Type: integer (or Expression with resultType integer), minimum: 0."
        },
        "serviceUri": {
          "type": "object",
          "x-ms-format": "dfe-string",
          "description": "The URL to the Microsoft Dynamics server. The property is required for on-line and not allowed for on-prem. Type: string (or Expression with resultType string)."
        },
        "organizationName": {
          "type": "object",
          "x-ms-format": "dfe-string",
          "description": "The organization name of the Dynamics instance. The property is required for on-prem and required for online when there are more than one Dynamics instances associated with the user. Type: string (or Expression with resultType string)."
        },
        "authenticationType": {
          "type": "object",
          "x-ms-format": "dfe-string",
          "description": "The authentication type to connect to Dynamics server. 'Office365' for online scenario, 'Ifd' for on-premises with Ifd scenario, 'AADServicePrincipal' for Server-To-Server authentication in online scenario. Type: string (or Expression with resultType string)."
        },
        "username": {
          "type": "object",
          "x-ms-format": "dfe-string",
          "description": "User name to access the Dynamics instance. Type: string (or Expression with resultType string)."
        },
        "password": {
          "description": "Password to access the Dynamics instance.",
          "$ref": "../datafactory.json#/definitions/SecretBase"
        },
        "servicePrincipalId": {
          "type": "object",
          "x-ms-format": "dfe-string",
          "description": "The client ID of the application in Azure Active Directory used for Server-To-Server authentication. Type: string (or Expression with resultType string)."
        },
        "servicePrincipalCredentialType": {
          "type": "object",
          "x-ms-format": "dfe-string",
          "description": "The service principal credential type to use in Server-To-Server authentication. 'ServicePrincipalKey' for key/secret, 'ServicePrincipalCert' for certificate. Type: string (or Expression with resultType string)."
        },
        "servicePrincipalCredential": {
          "$ref": "../datafactory.json#/definitions/SecretBase",
          "description": "The credential of the service principal object in Azure Active Directory. If servicePrincipalCredentialType is 'ServicePrincipalKey', servicePrincipalCredential can be SecureString or AzureKeyVaultSecretReference. If servicePrincipalCredentialType is 'ServicePrincipalCert', servicePrincipalCredential can only be AzureKeyVaultSecretReference."
        },
        "encryptedCredential": {
          "type": "string",
          "description": "The encrypted credential used for authentication. Credentials are encrypted using the integration runtime credential manager. Type: string."
        },
        "credential": {
          "$ref": "../datafactory.json#/definitions/CredentialReference",
          "description": "The credential reference containing authentication information."
        }
      },
      "required": [
        "deploymentType",
        "authenticationType"
      ]
    },
    "DynamicsDeploymentType": {
      "description": "All available dynamicsDeploymentType values.",
      "type": "string",
      "enum": [
        "Online",
        "OnPremisesWithIfd"
      ],
      "x-ms-enum": {
        "name": "DynamicsDeploymentType",
        "modelAsString": true
      }
    },
    "DynamicsAuthenticationType": {
      "description": "All available dynamicsAuthenticationType values.",
      "type": "string",
      "enum": [
        "Office365",
        "Ifd",
        "AADServicePrincipal"
      ],
      "x-ms-enum": {
        "name": "DynamicsAuthenticationType",
        "modelAsString": true
      }
    },
    "DynamicsCrmLinkedService": {
      "x-ms-discriminator-value": "DynamicsCrm",
      "description": "Dynamics CRM linked service.",
      "type": "object",
      "allOf": [
        {
          "$ref": "#/definitions/LinkedService"
        }
      ],
      "properties": {
        "typeProperties": {
          "description": "Dynamics CRM linked service properties.",
          "x-ms-client-flatten": true,
          "$ref": "#/definitions/DynamicsCrmLinkedServiceTypeProperties"
        }
      },
      "required": [
        "typeProperties"
      ]
    },
    "DynamicsCrmLinkedServiceTypeProperties": {
      "description": "Dynamics CRM linked service properties.",
      "type": "object",
      "properties": {
        "deploymentType": {
          "type": "object",
          "x-ms-format": "dfe-string",
          "description": "The deployment type of the Dynamics CRM instance. 'Online' for Dynamics CRM Online and 'OnPremisesWithIfd' for Dynamics CRM on-premises with Ifd. Type: string (or Expression with resultType string)."
        },
        "hostName": {
          "type": "object",
          "x-ms-format": "dfe-string",
          "description": "The host name of the on-premises Dynamics CRM server. The property is required for on-prem and not allowed for online. Type: string (or Expression with resultType string)."
        },
        "port": {
          "type": "object",
          "x-ms-format": "dfe-int",
          "description": "The port of on-premises Dynamics CRM server. The property is required for on-prem and not allowed for online. Default is 443. Type: integer (or Expression with resultType integer), minimum: 0."
        },
        "serviceUri": {
          "type": "object",
          "x-ms-format": "dfe-string",
          "description": "The URL to the Microsoft Dynamics CRM server. The property is required for on-line and not allowed for on-prem. Type: string (or Expression with resultType string)."
        },
        "organizationName": {
          "type": "object",
          "x-ms-format": "dfe-string",
          "description": "The organization name of the Dynamics CRM instance. The property is required for on-prem and required for online when there are more than one Dynamics CRM instances associated with the user. Type: string (or Expression with resultType string)."
        },
        "authenticationType": {
          "type": "object",
          "x-ms-format": "dfe-string",
          "description": "The authentication type to connect to Dynamics CRM server. 'Office365' for online scenario, 'Ifd' for on-premises with Ifd scenario, 'AADServicePrincipal' for Server-To-Server authentication in online scenario. Type: string (or Expression with resultType string)."
        },
        "username": {
          "type": "object",
          "x-ms-format": "dfe-string",
          "description": "User name to access the Dynamics CRM instance. Type: string (or Expression with resultType string)."
        },
        "password": {
          "description": "Password to access the Dynamics CRM instance.",
          "$ref": "../datafactory.json#/definitions/SecretBase"
        },
        "servicePrincipalId": {
          "type": "object",
          "x-ms-format": "dfe-string",
          "description": "The client ID of the application in Azure Active Directory used for Server-To-Server authentication. Type: string (or Expression with resultType string)."
        },
        "servicePrincipalCredentialType": {
          "type": "object",
          "x-ms-format": "dfe-string",
          "description": "The service principal credential type to use in Server-To-Server authentication. 'ServicePrincipalKey' for key/secret, 'ServicePrincipalCert' for certificate. Type: string (or Expression with resultType string)."
        },
        "servicePrincipalCredential": {
          "$ref": "../datafactory.json#/definitions/SecretBase",
          "description": "The credential of the service principal object in Azure Active Directory. If servicePrincipalCredentialType is 'ServicePrincipalKey', servicePrincipalCredential can be SecureString or AzureKeyVaultSecretReference. If servicePrincipalCredentialType is 'ServicePrincipalCert', servicePrincipalCredential can only be AzureKeyVaultSecretReference."
        },
        "encryptedCredential": {
          "type": "string",
          "description": "The encrypted credential used for authentication. Credentials are encrypted using the integration runtime credential manager. Type: string."
        }
      },
      "required": [
        "deploymentType",
        "authenticationType"
      ]
    },
    "ServicePrincipalCredentialType": {
      "description": "All available servicePrincipalCredentialType values.",
      "type": "string",
      "enum": [
        "ServicePrincipalKey",
        "ServicePrincipalCert"
      ],
      "x-ms-enum": {
        "name": "ServicePrincipalCredentialType",
        "modelAsString": true
      }
    },
    "CommonDataServiceForAppsLinkedService": {
      "x-ms-discriminator-value": "CommonDataServiceForApps",
      "description": "Common Data Service for Apps linked service.",
      "type": "object",
      "allOf": [
        {
          "$ref": "#/definitions/LinkedService"
        }
      ],
      "properties": {
        "typeProperties": {
          "description": "Common Data Service for Apps linked service properties.",
          "x-ms-client-flatten": true,
          "$ref": "#/definitions/CommonDataServiceForAppsLinkedServiceTypeProperties"
        }
      },
      "required": [
        "typeProperties"
      ]
    },
    "CommonDataServiceForAppsLinkedServiceTypeProperties": {
      "description": "Common Data Service for Apps linked service properties.",
      "type": "object",
      "properties": {
        "deploymentType": {
          "type": "object",
          "x-ms-format": "dfe-string",
          "description": "The deployment type of the Common Data Service for Apps instance. 'Online' for Common Data Service for Apps Online and 'OnPremisesWithIfd' for Common Data Service for Apps on-premises with Ifd. Type: string (or Expression with resultType string)."
        },
        "hostName": {
          "type": "object",
          "x-ms-format": "dfe-string",
          "description": "The host name of the on-premises Common Data Service for Apps server. The property is required for on-prem and not allowed for online. Type: string (or Expression with resultType string)."
        },
        "port": {
          "type": "object",
          "x-ms-format": "dfe-int",
          "description": "The port of on-premises Common Data Service for Apps server. The property is required for on-prem and not allowed for online. Default is 443. Type: integer (or Expression with resultType integer), minimum: 0."
        },
        "serviceUri": {
          "type": "object",
          "x-ms-format": "dfe-string",
          "description": "The URL to the Microsoft Common Data Service for Apps server. The property is required for on-line and not allowed for on-prem. Type: string (or Expression with resultType string)."
        },
        "organizationName": {
          "type": "object",
          "x-ms-format": "dfe-string",
          "description": "The organization name of the Common Data Service for Apps instance. The property is required for on-prem and required for online when there are more than one Common Data Service for Apps instances associated with the user. Type: string (or Expression with resultType string)."
        },
        "authenticationType": {
          "type": "object",
          "x-ms-format": "dfe-string",
          "description": "The authentication type to connect to Common Data Service for Apps server. 'Office365' for online scenario, 'Ifd' for on-premises with Ifd scenario. 'AADServicePrincipal' for Server-To-Server authentication in online scenario. Type: string (or Expression with resultType string)."
        },
        "username": {
          "type": "object",
          "x-ms-format": "dfe-string",
          "description": "User name to access the Common Data Service for Apps instance. Type: string (or Expression with resultType string)."
        },
        "password": {
          "description": "Password to access the Common Data Service for Apps instance.",
          "$ref": "../datafactory.json#/definitions/SecretBase"
        },
        "servicePrincipalId": {
          "type": "object",
          "x-ms-format": "dfe-string",
          "description": "The client ID of the application in Azure Active Directory used for Server-To-Server authentication. Type: string (or Expression with resultType string)."
        },
        "servicePrincipalCredentialType": {
          "type": "object",
          "x-ms-format": "dfe-string",
          "description": "The service principal credential type to use in Server-To-Server authentication. 'ServicePrincipalKey' for key/secret, 'ServicePrincipalCert' for certificate. Type: string (or Expression with resultType string)."
        },
        "servicePrincipalCredential": {
          "$ref": "../datafactory.json#/definitions/SecretBase",
          "description": "The credential of the service principal object in Azure Active Directory. If servicePrincipalCredentialType is 'ServicePrincipalKey', servicePrincipalCredential can be SecureString or AzureKeyVaultSecretReference. If servicePrincipalCredentialType is 'ServicePrincipalCert', servicePrincipalCredential can only be AzureKeyVaultSecretReference."
        },
        "encryptedCredential": {
          "type": "string",
          "description": "The encrypted credential used for authentication. Credentials are encrypted using the integration runtime credential manager. Type: string."
        }
      },
      "required": [
        "deploymentType",
        "authenticationType"
      ]
    },
    "HDInsightLinkedService": {
      "x-ms-discriminator-value": "HDInsight",
      "description": "HDInsight linked service.",
      "type": "object",
      "allOf": [
        {
          "$ref": "#/definitions/LinkedService"
        }
      ],
      "properties": {
        "typeProperties": {
          "description": "HDInsight linked service properties.",
          "x-ms-client-flatten": true,
          "$ref": "#/definitions/HDInsightLinkedServiceTypeProperties"
        }
      },
      "required": [
        "typeProperties"
      ]
    },
    "HDInsightLinkedServiceTypeProperties": {
      "description": "HDInsight linked service properties.",
      "type": "object",
      "properties": {
        "clusterUri": {
          "type": "object",
          "x-ms-format": "dfe-string",
          "description": "HDInsight cluster URI. Type: string (or Expression with resultType string)."
        },
        "userName": {
          "type": "object",
          "x-ms-format": "dfe-string",
          "description": "HDInsight cluster user name. Type: string (or Expression with resultType string)."
        },
        "password": {
          "description": "HDInsight cluster password.",
          "$ref": "../datafactory.json#/definitions/SecretBase"
        },
        "linkedServiceName": {
          "description": "The Azure Storage linked service reference.",
          "$ref": "../datafactory.json#/definitions/LinkedServiceReference"
        },
        "hcatalogLinkedServiceName": {
          "description": "A reference to the Azure SQL linked service that points to the HCatalog database.",
          "$ref": "../datafactory.json#/definitions/LinkedServiceReference"
        },
        "encryptedCredential": {
          "type": "string",
          "description": "The encrypted credential used for authentication. Credentials are encrypted using the integration runtime credential manager. Type: string."
        },
        "isEspEnabled": {
          "type": "object",
          "x-ms-format": "dfe-bool",
          "description": "Specify if the HDInsight is created with ESP (Enterprise Security Package). Type: Boolean."
        },
        "fileSystem": {
          "type": "object",
          "x-ms-format": "dfe-string",
          "description": "Specify the FileSystem if the main storage for the HDInsight is ADLS Gen2. Type: string (or Expression with resultType string)."
        }
      },
      "required": [
        "clusterUri"
      ]
    },
    "FileServerLinkedService": {
      "x-ms-discriminator-value": "FileServer",
      "description": "File system linked service.",
      "type": "object",
      "allOf": [
        {
          "$ref": "#/definitions/LinkedService"
        }
      ],
      "properties": {
        "typeProperties": {
          "description": "File system linked service properties.",
          "x-ms-client-flatten": true,
          "$ref": "#/definitions/FileServerLinkedServiceTypeProperties"
        }
      },
      "required": [
        "typeProperties"
      ]
    },
    "FileServerLinkedServiceTypeProperties": {
      "description": "File system linked service properties.",
      "type": "object",
      "properties": {
        "host": {
          "type": "object",
          "x-ms-format": "dfe-string",
          "description": "Host name of the server. Type: string (or Expression with resultType string)."
        },
        "userId": {
          "type": "object",
          "x-ms-format": "dfe-string",
          "description": "User ID to logon the server. Type: string (or Expression with resultType string)."
        },
        "password": {
          "description": "Password to logon the server.",
          "$ref": "../datafactory.json#/definitions/SecretBase"
        },
        "encryptedCredential": {
          "type": "string",
          "description": "The encrypted credential used for authentication. Credentials are encrypted using the integration runtime credential manager. Type: string."
        }
      },
      "required": [
        "host"
      ]
    },
    "AzureFileStorageLinkedService": {
      "x-ms-discriminator-value": "AzureFileStorage",
      "description": "Azure File Storage linked service.",
      "type": "object",
      "allOf": [
        {
          "$ref": "#/definitions/LinkedService"
        }
      ],
      "properties": {
        "typeProperties": {
          "description": "Azure File Storage linked service properties.",
          "x-ms-client-flatten": true,
          "$ref": "#/definitions/AzureFileStorageLinkedServiceTypeProperties"
        }
      },
      "required": [
        "typeProperties"
      ]
    },
    "AzureFileStorageLinkedServiceTypeProperties": {
      "description": "Azure File Storage linked service properties.",
      "type": "object",
      "properties": {
        "host": {
          "type": "object",
          "x-ms-format": "dfe-string",
          "description": "Host name of the server. Type: string (or Expression with resultType string)."
        },
        "userId": {
          "type": "object",
          "x-ms-format": "dfe-string",
          "description": "User ID to logon the server. Type: string (or Expression with resultType string)."
        },
        "password": {
          "description": "Password to logon the server.",
          "$ref": "../datafactory.json#/definitions/SecretBase"
        },
        "connectionString": {
          "type": "object",
          "x-ms-format": "dfe-string",
          "description": "The connection string. It is mutually exclusive with sasUri property. Type: string, SecureString or AzureKeyVaultSecretReference."
        },
        "accountKey": {
          "$ref": "../datafactory.json#/definitions/AzureKeyVaultSecretReference",
          "description": "The Azure key vault secret reference of accountKey in connection string."
        },
        "sasUri": {
          "type": "object",
          "x-ms-format": "dfe-string",
          "description": "SAS URI of the Azure File resource. It is mutually exclusive with connectionString property. Type: string, SecureString or AzureKeyVaultSecretReference."
        },
        "sasToken": {
          "$ref": "../datafactory.json#/definitions/AzureKeyVaultSecretReference",
          "description": "The Azure key vault secret reference of sasToken in sas uri."
        },
        "fileShare": {
          "x-ms-format": "dfe-string",
          "description": "The azure file share name. It is required when auth with accountKey/sasToken. Type: string (or Expression with resultType string).",
          "type": "object"
        },
        "snapshot": {
          "x-ms-format": "dfe-string",
          "description": "The azure file share snapshot version. Type: string (or Expression with resultType string).",
          "type": "object"
        },
        "encryptedCredential": {
          "type": "string",
          "description": "The encrypted credential used for authentication. Credentials are encrypted using the integration runtime credential manager. Type: string."
        }
      }
    },
    "AmazonS3CompatibleLinkedService": {
      "x-ms-discriminator-value": "AmazonS3Compatible",
      "description": "Linked service for Amazon S3 Compatible.",
      "type": "object",
      "allOf": [
        {
          "$ref": "#/definitions/LinkedService"
        }
      ],
      "properties": {
        "typeProperties": {
          "description": "Amazon S3 Compatible linked service properties.",
          "x-ms-client-flatten": true,
          "$ref": "#/definitions/AmazonS3CompatibleLinkedServiceTypeProperties"
        }
      },
      "required": [
        "typeProperties"
      ]
    },
    "AmazonS3CompatibleLinkedServiceTypeProperties": {
      "description": "Amazon S3 Compatible linked service properties.",
      "type": "object",
      "properties": {
        "accessKeyId": {
          "type": "object",
          "x-ms-format": "dfe-string",
          "description": "The access key identifier of the Amazon S3 Compatible Identity and Access Management (IAM) user. Type: string (or Expression with resultType string)."
        },
        "secretAccessKey": {
          "description": "The secret access key of the Amazon S3 Compatible Identity and Access Management (IAM) user.",
          "$ref": "../datafactory.json#/definitions/SecretBase"
        },
        "serviceUrl": {
          "type": "object",
          "x-ms-format": "dfe-string",
          "description": "This value specifies the endpoint to access with the Amazon S3 Compatible Connector. This is an optional property; change it only if you want to try a different service endpoint or want to switch between https and http. Type: string (or Expression with resultType string)."
        },
        "forcePathStyle": {
          "type": "object",
          "x-ms-format": "dfe-bool",
          "description": "If true, use S3 path-style access instead of virtual hosted-style access. Default value is false. Type: boolean (or Expression with resultType boolean)."
        },
        "encryptedCredential": {
          "type": "string",
          "description": "The encrypted credential used for authentication. Credentials are encrypted using the integration runtime credential manager. Type: string."
        }
      }
    },
    "OracleCloudStorageLinkedService": {
      "x-ms-discriminator-value": "OracleCloudStorage",
      "description": "Linked service for Oracle Cloud Storage.",
      "type": "object",
      "allOf": [
        {
          "$ref": "#/definitions/LinkedService"
        }
      ],
      "properties": {
        "typeProperties": {
          "description": "Oracle Cloud Storage linked service properties.",
          "x-ms-client-flatten": true,
          "$ref": "#/definitions/OracleCloudStorageLinkedServiceTypeProperties"
        }
      },
      "required": [
        "typeProperties"
      ]
    },
    "OracleCloudStorageLinkedServiceTypeProperties": {
      "description": "Oracle Cloud Storage linked service properties.",
      "type": "object",
      "properties": {
        "accessKeyId": {
          "type": "object",
          "x-ms-format": "dfe-string",
          "description": "The access key identifier of the Oracle Cloud Storage Identity and Access Management (IAM) user. Type: string (or Expression with resultType string)."
        },
        "secretAccessKey": {
          "description": "The secret access key of the Oracle Cloud Storage Identity and Access Management (IAM) user.",
          "$ref": "../datafactory.json#/definitions/SecretBase"
        },
        "serviceUrl": {
          "type": "object",
          "x-ms-format": "dfe-string",
          "description": "This value specifies the endpoint to access with the Oracle Cloud Storage Connector. This is an optional property; change it only if you want to try a different service endpoint or want to switch between https and http. Type: string (or Expression with resultType string)."
        },
        "encryptedCredential": {
          "type": "string",
          "description": "The encrypted credential used for authentication. Credentials are encrypted using the integration runtime credential manager. Type: string."
        }
      }
    },
    "GoogleCloudStorageLinkedService": {
      "x-ms-discriminator-value": "GoogleCloudStorage",
      "description": "Linked service for Google Cloud Storage.",
      "type": "object",
      "allOf": [
        {
          "$ref": "#/definitions/LinkedService"
        }
      ],
      "properties": {
        "typeProperties": {
          "description": "Google Cloud Storage linked service properties.",
          "x-ms-client-flatten": true,
          "$ref": "#/definitions/GoogleCloudStorageLinkedServiceTypeProperties"
        }
      },
      "required": [
        "typeProperties"
      ]
    },
    "GoogleCloudStorageLinkedServiceTypeProperties": {
      "description": "Google Cloud Storage linked service properties.",
      "type": "object",
      "properties": {
        "accessKeyId": {
          "type": "object",
          "x-ms-format": "dfe-string",
          "description": "The access key identifier of the Google Cloud Storage Identity and Access Management (IAM) user. Type: string (or Expression with resultType string)."
        },
        "secretAccessKey": {
          "description": "The secret access key of the Google Cloud Storage Identity and Access Management (IAM) user.",
          "$ref": "../datafactory.json#/definitions/SecretBase"
        },
        "serviceUrl": {
          "type": "object",
          "x-ms-format": "dfe-string",
          "description": "This value specifies the endpoint to access with the Google Cloud Storage Connector. This is an optional property; change it only if you want to try a different service endpoint or want to switch between https and http. Type: string (or Expression with resultType string)."
        },
        "encryptedCredential": {
          "type": "string",
          "description": "The encrypted credential used for authentication. Credentials are encrypted using the integration runtime credential manager. Type: string."
        }
      }
    },
    "OracleLinkedService": {
      "x-ms-discriminator-value": "Oracle",
      "description": "Oracle database.",
      "type": "object",
      "allOf": [
        {
          "$ref": "#/definitions/LinkedService"
        }
      ],
      "properties": {
        "typeProperties": {
          "description": "Oracle database linked service properties.",
          "x-ms-client-flatten": true,
          "$ref": "#/definitions/OracleLinkedServiceTypeProperties"
        }
      },
      "required": [
        "typeProperties"
      ]
    },
    "OracleLinkedServiceTypeProperties": {
      "description": "Oracle database linked service properties.",
      "type": "object",
      "properties": {
        "connectionString": {
          "type": "object",
          "x-ms-format": "dfe-string",
          "description": "The connection string. Type: string, SecureString or AzureKeyVaultSecretReference."
        },
        "password": {
          "$ref": "../datafactory.json#/definitions/AzureKeyVaultSecretReference",
          "description": "The Azure key vault secret reference of password in connection string."
        },
        "encryptedCredential": {
          "type": "string",
          "description": "The encrypted credential used for authentication. Credentials are encrypted using the integration runtime credential manager. Type: string."
        }
      },
      "required": [
        "connectionString"
      ]
    },
    "AmazonRdsForOracleLinkedService": {
      "x-ms-discriminator-value": "AmazonRdsForOracle",
      "description": "AmazonRdsForOracle database.",
      "type": "object",
      "allOf": [
        {
          "$ref": "#/definitions/LinkedService"
        }
      ],
      "properties": {
        "typeProperties": {
          "description": "AmazonRdsForOracle database linked service properties.",
          "x-ms-client-flatten": true,
          "$ref": "#/definitions/AmazonRdsForLinkedServiceTypeProperties"
        }
      },
      "required": [
        "typeProperties"
      ]
    },
    "AmazonRdsForLinkedServiceTypeProperties": {
      "description": "AmazonRdsForOracle database linked service properties.",
      "type": "object",
      "properties": {
        "connectionString": {
          "type": "object",
          "x-ms-format": "dfe-string",
          "description": "The connection string. Type: string, SecureString or AzureKeyVaultSecretReference."
        },
        "password": {
          "$ref": "../datafactory.json#/definitions/SecretBase",
          "description": "The Azure key vault secret reference of password in connection string."
        },
        "encryptedCredential": {
          "type": "string",
          "description": "The encrypted credential used for authentication. Credentials are encrypted using the integration runtime credential manager. Type: string."
        }
      },
      "required": [
        "connectionString"
      ]
    },
    "AzureMySqlLinkedService": {
      "x-ms-discriminator-value": "AzureMySql",
      "description": "Azure MySQL database linked service.",
      "type": "object",
      "allOf": [
        {
          "$ref": "#/definitions/LinkedService"
        }
      ],
      "properties": {
        "typeProperties": {
          "description": "Azure MySQL database linked service properties.",
          "x-ms-client-flatten": true,
          "$ref": "#/definitions/AzureMySqlLinkedServiceTypeProperties"
        }
      },
      "required": [
        "typeProperties"
      ]
    },
    "AzureMySqlLinkedServiceTypeProperties": {
      "description": "Azure MySQL database linked service properties.",
      "type": "object",
      "properties": {
        "connectionString": {
          "type": "object",
          "x-ms-format": "dfe-string",
          "description": "The connection string. Type: string, SecureString or AzureKeyVaultSecretReference."
        },
        "password": {
          "$ref": "../datafactory.json#/definitions/AzureKeyVaultSecretReference",
          "description": "The Azure key vault secret reference of password in connection string."
        },
        "encryptedCredential": {
          "type": "string",
          "description": "The encrypted credential used for authentication. Credentials are encrypted using the integration runtime credential manager. Type: string."
        }
      },
      "required": [
        "connectionString"
      ]
    },
    "MySqlLinkedService": {
      "x-ms-discriminator-value": "MySql",
      "description": "Linked service for MySQL data source.",
      "type": "object",
      "allOf": [
        {
          "$ref": "#/definitions/LinkedService"
        }
      ],
      "properties": {
        "typeProperties": {
          "description": "MySQL linked service properties.",
          "x-ms-client-flatten": true,
          "$ref": "#/definitions/MySqlLinkedServiceTypeProperties"
        }
      },
      "required": [
        "typeProperties"
      ]
    },
    "MySqlLinkedServiceTypeProperties": {
      "description": "MySQL linked service properties.",
      "type": "object",
      "properties": {
        "driverVersion": {
          "type": "object",
          "x-ms-format": "dfe-string",
          "description": "The version of the MySQL driver. Type: string. V1 or empty for legacy driver, V2 for new driver. V1 can support connection string and property bag, V2 can only support connection string."
        },
        "connectionString": {
          "type": "object",
          "x-ms-format": "dfe-string",
          "description": "The connection string. Type: string, SecureString or AzureKeyVaultSecretReference."
        },
        "server": {
          "type": "object",
          "x-ms-format": "dfe-string",
          "description": "Server name for connection. Type: string."
        },
        "port": {
          "type": "object",
          "x-ms-format": "dfe-int",
          "description": "The port for the connection. Type: integer."
        },
        "username": {
          "type": "object",
          "x-ms-format": "dfe-string",
          "description": "Username for authentication. Type: string."
        },
        "database": {
          "type": "object",
          "x-ms-format": "dfe-string",
          "description": "Database name for connection. Type: string."
        },
        "sslMode": {
          "type": "object",
          "x-ms-format": "dfe-int",
          "description": "SSL mode for connection. Type: integer. 0: disable, 1: prefer, 2: require, 3: verify-ca, 4: verify-full."
        },
        "useSystemTrustStore": {
          "type": "object",
          "x-ms-format": "dfe-int",
          "description": "Use system trust store for connection. Type: integer. 0: enable, 1: disable."
        },
        "password": {
          "$ref": "../datafactory.json#/definitions/AzureKeyVaultSecretReference",
          "description": "The Azure key vault secret reference of password in connection string."
        },
        "encryptedCredential": {
          "type": "string",
          "description": "The encrypted credential used for authentication. Credentials are encrypted using the integration runtime credential manager. Type: string."
        }
      }
    },
    "PostgreSqlLinkedService": {
      "x-ms-discriminator-value": "PostgreSql",
      "description": "Linked service for PostgreSQL data source.",
      "type": "object",
      "allOf": [
        {
          "$ref": "#/definitions/LinkedService"
        }
      ],
      "properties": {
        "typeProperties": {
          "description": "PostgreSQL linked service properties.",
          "x-ms-client-flatten": true,
          "$ref": "#/definitions/PostgreSqlLinkedServiceTypeProperties"
        }
      },
      "required": [
        "typeProperties"
      ]
    },
    "PostgreSqlLinkedServiceTypeProperties": {
      "description": "PostgreSQL linked service properties.",
      "type": "object",
      "properties": {
        "connectionString": {
          "type": "object",
          "x-ms-format": "dfe-string",
          "description": "The connection string. Type: string, SecureString or AzureKeyVaultSecretReference."
        },
        "password": {
          "$ref": "../datafactory.json#/definitions/AzureKeyVaultSecretReference",
          "description": "The Azure key vault secret reference of password in connection string."
        },
        "encryptedCredential": {
          "type": "string",
          "description": "The encrypted credential used for authentication. Credentials are encrypted using the integration runtime credential manager. Type: string."
        }
      },
      "required": [
        "connectionString"
      ]
    },
    "PostgreSqlV2LinkedService": {
      "x-ms-discriminator-value": "PostgreSqlV2",
      "description": "Linked service for PostgreSQLV2 data source.",
      "type": "object",
      "allOf": [
        {
          "$ref": "#/definitions/LinkedService"
        }
      ],
      "properties": {
        "typeProperties": {
          "description": "PostgreSQLV2 linked service properties.",
          "x-ms-client-flatten": true,
          "$ref": "#/definitions/PostgreSqlV2LinkedServiceTypeProperties"
        }
      },
      "required": [
        "typeProperties"
      ]
    },
    "PostgreSqlV2LinkedServiceTypeProperties": {
      "description": "PostgreSqlV2 linked service properties.",
      "type": "object",
      "properties": {
        "server": {
          "type": "object",
          "x-ms-format": "dfe-string",
          "description": "Server name for connection. Type: string."
        },
        "port": {
          "type": "object",
          "x-ms-format": "dfe-int",
          "description": "The port for the connection. Type: integer."
        },
        "username": {
          "type": "object",
          "x-ms-format": "dfe-string",
          "description": "Username for authentication. Type: string."
        },
        "database": {
          "type": "object",
          "x-ms-format": "dfe-string",
          "description": "Database name for connection. Type: string."
        },
        "sslMode": {
          "type": "object",
          "x-ms-format": "dfe-int",
          "description": "SSL mode for connection. Type: integer. 0: disable, 1:allow, 2: prefer, 3: require, 4: verify-ca, 5: verify-full. Type: integer."
        },
        "schema": {
          "type": "object",
          "x-ms-format": "dfe-string",
          "description": "Sets the schema search path. Type: string."
        },
        "pooling": {
          "type": "object",
          "x-ms-format": "dfe-bool",
          "description": "Whether connection pooling should be used. Type: boolean."
        },
        "connectionTimeout": {
          "type": "object",
          "x-ms-format": "dfe-int",
          "description": "The time to wait (in seconds) while trying to establish a connection before terminating the attempt and generating an error. Type: integer."
        },
        "commandTimeout": {
          "type": "object",
          "x-ms-format": "dfe-int",
          "description": "The time to wait (in seconds) while trying to execute a command before terminating the attempt and generating an error. Set to zero for infinity. Type: integer."
        },
        "trustServerCertificate": {
          "type": "object",
          "x-ms-format": "dfe-bool",
          "description": "Whether to trust the server certificate without validating it. Type: boolean."
        },
        "sslCertificate": {
          "type": "object",
          "x-ms-format": "dfe-string",
          "description": "Location of a client certificate to be sent to the server. Type: string."
        },
        "sslKey": {
          "type": "object",
          "x-ms-format": "dfe-string",
          "description": "Location of a client key for a client certificate to be sent to the server. Type: string."
        },
        "sslPassword": {
          "type": "object",
          "x-ms-format": "dfe-string",
          "description": "Password for a key for a client certificate. Type: string."
        },
        "readBufferSize": {
          "type": "object",
          "x-ms-format": "dfe-int",
          "description": "Determines the size of the internal buffer uses when reading. Increasing may improve performance if transferring large values from the database. Type: integer."
        },
        "logParameters": {
          "type": "object",
          "x-ms-format": "dfe-bool",
          "description": "When enabled, parameter values are logged when commands are executed. Type: boolean."
        },
        "timezone": {
          "type": "object",
          "x-ms-format": "dfe-string",
          "description": "Gets or sets the session timezone. Type: string."
        },
        "encoding": {
          "type": "object",
          "x-ms-format": "dfe-string",
          "description": "Gets or sets the .NET encoding that will be used to encode/decode PostgreSQL string data. Type: string"
        },
        "password": {
          "$ref": "../datafactory.json#/definitions/AzureKeyVaultSecretReference",
          "description": "The Azure key vault secret reference of password in connection string. Type: string."
        },
        "encryptedCredential": {
          "type": "string",
          "description": "The encrypted credential used for authentication. Credentials are encrypted using the integration runtime credential manager. Type: string."
        }
      },
      "required": [
        "server",
        "username",
        "database",
        "sslMode"
      ]
    },
    "SybaseLinkedService": {
      "x-ms-discriminator-value": "Sybase",
      "description": "Linked service for Sybase data source.",
      "type": "object",
      "allOf": [
        {
          "$ref": "#/definitions/LinkedService"
        }
      ],
      "properties": {
        "typeProperties": {
          "description": "Sybase linked service properties.",
          "x-ms-client-flatten": true,
          "$ref": "#/definitions/SybaseLinkedServiceTypeProperties"
        }
      },
      "required": [
        "typeProperties"
      ]
    },
    "SybaseLinkedServiceTypeProperties": {
      "description": "Sybase linked service properties.",
      "type": "object",
      "properties": {
        "server": {
          "type": "object",
          "x-ms-format": "dfe-string",
          "description": "Server name for connection. Type: string (or Expression with resultType string)."
        },
        "database": {
          "type": "object",
          "x-ms-format": "dfe-string",
          "description": "Database name for connection. Type: string (or Expression with resultType string)."
        },
        "schema": {
          "type": "object",
          "x-ms-format": "dfe-string",
          "description": "Schema name for connection. Type: string (or Expression with resultType string)."
        },
        "authenticationType": {
          "description": "AuthenticationType to be used for connection.",
          "type": "string",
          "enum": [
            "Basic",
            "Windows"
          ],
          "x-ms-enum": {
            "name": "SybaseAuthenticationType",
            "modelAsString": true
          }
        },
        "username": {
          "type": "object",
          "x-ms-format": "dfe-string",
          "description": "Username for authentication. Type: string (or Expression with resultType string)."
        },
        "password": {
          "description": "Password for authentication.",
          "$ref": "../datafactory.json#/definitions/SecretBase"
        },
        "encryptedCredential": {
          "type": "string",
          "description": "The encrypted credential used for authentication. Credentials are encrypted using the integration runtime credential manager. Type: string."
        }
      },
      "required": [
        "server",
        "database"
      ]
    },
    "Db2LinkedService": {
      "x-ms-discriminator-value": "Db2",
      "description": "Linked service for DB2 data source.",
      "type": "object",
      "allOf": [
        {
          "$ref": "#/definitions/LinkedService"
        }
      ],
      "properties": {
        "typeProperties": {
          "description": "DB2 linked service properties.",
          "x-ms-client-flatten": true,
          "$ref": "#/definitions/Db2LinkedServiceTypeProperties"
        }
      },
      "required": [
        "typeProperties"
      ]
    },
    "Db2LinkedServiceTypeProperties": {
      "description": "DB2 linked service properties.",
      "type": "object",
      "properties": {
        "connectionString": {
          "type": "object",
          "x-ms-format": "dfe-string",
          "description": "The connection string. It is mutually exclusive with server, database, authenticationType, userName, packageCollection and certificateCommonName property. Type: string, SecureString or AzureKeyVaultSecretReference."
        },
        "server": {
          "type": "object",
          "x-ms-format": "dfe-string",
          "description": "Server name for connection. It is mutually exclusive with connectionString property. Type: string (or Expression with resultType string)."
        },
        "database": {
          "type": "object",
          "x-ms-format": "dfe-string",
          "description": "Database name for connection. It is mutually exclusive with connectionString property. Type: string (or Expression with resultType string)."
        },
        "authenticationType": {
          "description": "AuthenticationType to be used for connection. It is mutually exclusive with connectionString property.",
          "type": "string",
          "enum": [
            "Basic"
          ],
          "x-ms-enum": {
            "name": "Db2AuthenticationType",
            "modelAsString": true
          }
        },
        "username": {
          "type": "object",
          "x-ms-format": "dfe-string",
          "description": "Username for authentication. It is mutually exclusive with connectionString property. Type: string (or Expression with resultType string)."
        },
        "password": {
          "description": "Password for authentication.",
          "$ref": "../datafactory.json#/definitions/SecretBase"
        },
        "packageCollection": {
          "type": "object",
          "x-ms-format": "dfe-string",
          "description": "Under where packages are created when querying database. It is mutually exclusive with connectionString property. Type: string (or Expression with resultType string)."
        },
        "certificateCommonName": {
          "type": "object",
          "x-ms-format": "dfe-string",
          "description": "Certificate Common Name when TLS is enabled. It is mutually exclusive with connectionString property. Type: string (or Expression with resultType string)."
        },
        "encryptedCredential": {
          "type": "string",
          "description": "The encrypted credential used for authentication. Credentials are encrypted using the integration runtime credential manager. It is mutually exclusive with connectionString property. Type: string."
        }
      }
    },
    "TeradataLinkedService": {
      "x-ms-discriminator-value": "Teradata",
      "description": "Linked service for Teradata data source.",
      "type": "object",
      "allOf": [
        {
          "$ref": "#/definitions/LinkedService"
        }
      ],
      "properties": {
        "typeProperties": {
          "description": "Teradata linked service properties.",
          "x-ms-client-flatten": true,
          "$ref": "#/definitions/TeradataLinkedServiceTypeProperties"
        }
      },
      "required": [
        "typeProperties"
      ]
    },
    "TeradataLinkedServiceTypeProperties": {
      "description": "Teradata linked service properties.",
      "type": "object",
      "properties": {
        "connectionString": {
          "description": "Teradata ODBC connection string. Type: string, SecureString or AzureKeyVaultSecretReference.",
          "type": "object",
          "x-ms-format": "dfe-string"
        },
        "server": {
          "type": "object",
          "x-ms-format": "dfe-string",
          "description": "Server name for connection. Type: string (or Expression with resultType string)."
        },
        "authenticationType": {
          "description": "AuthenticationType to be used for connection.",
          "type": "string",
          "enum": [
            "Basic",
            "Windows"
          ],
          "x-ms-enum": {
            "name": "TeradataAuthenticationType",
            "modelAsString": true
          }
        },
        "username": {
          "type": "object",
          "x-ms-format": "dfe-string",
          "description": "Username for authentication. Type: string (or Expression with resultType string)."
        },
        "password": {
          "description": "Password for authentication.",
          "$ref": "../datafactory.json#/definitions/SecretBase"
        },
        "encryptedCredential": {
          "type": "string",
          "description": "The encrypted credential used for authentication. Credentials are encrypted using the integration runtime credential manager. Type: string."
        }
      }
    },
    "AzureMLLinkedService": {
      "x-ms-discriminator-value": "AzureML",
      "description": "Azure ML Studio Web Service linked service.",
      "type": "object",
      "allOf": [
        {
          "$ref": "#/definitions/LinkedService"
        }
      ],
      "properties": {
        "typeProperties": {
          "description": "Azure ML Studio Web Service linked service properties.",
          "x-ms-client-flatten": true,
          "$ref": "#/definitions/AzureMLLinkedServiceTypeProperties"
        }
      },
      "required": [
        "typeProperties"
      ]
    },
    "AzureMLLinkedServiceTypeProperties": {
      "description": "Azure ML Studio Web Service linked service properties.",
      "type": "object",
      "properties": {
        "mlEndpoint": {
          "type": "object",
          "x-ms-format": "dfe-string",
          "description": "The Batch Execution REST URL for an Azure ML Studio Web Service endpoint. Type: string (or Expression with resultType string)."
        },
        "apiKey": {
          "description": "The API key for accessing the Azure ML model endpoint.",
          "$ref": "../datafactory.json#/definitions/SecretBase"
        },
        "updateResourceEndpoint": {
          "type": "object",
          "x-ms-format": "dfe-string",
          "description": "The Update Resource REST URL for an Azure ML Studio Web Service endpoint. Type: string (or Expression with resultType string)."
        },
        "servicePrincipalId": {
          "type": "object",
          "x-ms-format": "dfe-string",
          "description": "The ID of the service principal used to authenticate against the ARM-based updateResourceEndpoint of an Azure ML Studio web service. Type: string (or Expression with resultType string)."
        },
        "servicePrincipalKey": {
          "$ref": "../datafactory.json#/definitions/SecretBase",
          "description": "The key of the service principal used to authenticate against the ARM-based updateResourceEndpoint of an Azure ML Studio web service."
        },
        "tenant": {
          "type": "object",
          "x-ms-format": "dfe-string",
          "description": "The name or ID of the tenant to which the service principal belongs. Type: string (or Expression with resultType string)."
        },
        "encryptedCredential": {
          "type": "string",
          "description": "The encrypted credential used for authentication. Credentials are encrypted using the integration runtime credential manager. Type: string."
        },
        "authentication": {
          "type": "object",
          "x-ms-format": "dfe-string",
          "description": "Type of authentication (Required to specify MSI) used to connect to AzureML. Type: string (or Expression with resultType string)."
        }
      },
      "required": [
        "mlEndpoint",
        "apiKey"
      ]
    },
    "AzureMLServiceLinkedService": {
      "x-ms-discriminator-value": "AzureMLService",
      "description": "Azure ML Service linked service.",
      "type": "object",
      "allOf": [
        {
          "$ref": "#/definitions/LinkedService"
        }
      ],
      "properties": {
        "typeProperties": {
          "description": "Azure ML Service linked service properties.",
          "x-ms-client-flatten": true,
          "$ref": "#/definitions/AzureMLServiceLinkedServiceTypeProperties"
        }
      },
      "required": [
        "typeProperties"
      ]
    },
    "AzureMLServiceLinkedServiceTypeProperties": {
      "description": "Azure ML Service linked service properties.",
      "type": "object",
      "properties": {
        "subscriptionId": {
          "type": "object",
          "x-ms-format": "dfe-string",
          "description": "Azure ML Service workspace subscription ID. Type: string (or Expression with resultType string)."
        },
        "resourceGroupName": {
          "type": "object",
          "x-ms-format": "dfe-string",
          "description": "Azure ML Service workspace resource group name. Type: string (or Expression with resultType string)."
        },
        "mlWorkspaceName": {
          "type": "object",
          "x-ms-format": "dfe-string",
          "description": "Azure ML Service workspace name. Type: string (or Expression with resultType string)."
        },
        "authentication": {
          "type": "object",
          "x-ms-format": "dfe-string",
          "description": "Type of authentication (Required to specify MSI) used to connect to AzureML. Type: string (or Expression with resultType string)."
        },
        "servicePrincipalId": {
          "type": "object",
          "x-ms-format": "dfe-string",
          "description": "The ID of the service principal used to authenticate against the endpoint of a published Azure ML Service pipeline. Type: string (or Expression with resultType string)."
        },
        "servicePrincipalKey": {
          "$ref": "../datafactory.json#/definitions/SecretBase",
          "description": "The key of the service principal used to authenticate against the endpoint of a published Azure ML Service pipeline."
        },
        "tenant": {
          "type": "object",
          "x-ms-format": "dfe-string",
          "description": "The name or ID of the tenant to which the service principal belongs. Type: string (or Expression with resultType string)."
        },
        "encryptedCredential": {
          "type": "string",
          "description": "The encrypted credential used for authentication. Credentials are encrypted using the integration runtime credential manager. Type: string."
        }
      },
      "required": [
        "subscriptionId",
        "resourceGroupName",
        "mlWorkspaceName"
      ]
    },
    "OdbcLinkedService": {
      "x-ms-discriminator-value": "Odbc",
      "description": "Open Database Connectivity (ODBC) linked service.",
      "type": "object",
      "allOf": [
        {
          "$ref": "#/definitions/LinkedService"
        }
      ],
      "properties": {
        "typeProperties": {
          "description": "ODBC linked service properties.",
          "x-ms-client-flatten": true,
          "$ref": "#/definitions/OdbcLinkedServiceTypeProperties"
        }
      },
      "required": [
        "typeProperties"
      ]
    },
    "OdbcLinkedServiceTypeProperties": {
      "description": "ODBC linked service properties.",
      "type": "object",
      "properties": {
        "connectionString": {
          "description": "The non-access credential portion of the connection string as well as an optional encrypted credential. Type: string, or SecureString, or AzureKeyVaultSecretReference, or Expression with resultType string.",
          "x-ms-format": "dfe-string",
          "type": "object"
        },
        "authenticationType": {
          "type": "object",
          "x-ms-format": "dfe-string",
          "description": "Type of authentication used to connect to the ODBC data store. Possible values are: Anonymous and Basic. Type: string (or Expression with resultType string)."
        },
        "credential": {
          "description": "The access credential portion of the connection string specified in driver-specific property-value format.",
          "$ref": "../datafactory.json#/definitions/SecretBase"
        },
        "userName": {
          "type": "object",
          "x-ms-format": "dfe-string",
          "description": "User name for Basic authentication. Type: string (or Expression with resultType string)."
        },
        "password": {
          "description": "Password for Basic authentication.",
          "$ref": "../datafactory.json#/definitions/SecretBase"
        },
        "encryptedCredential": {
          "type": "string",
          "description": "The encrypted credential used for authentication. Credentials are encrypted using the integration runtime credential manager. Type: string."
        }
      },
      "required": [
        "connectionString"
      ]
    },
    "InformixLinkedService": {
      "x-ms-discriminator-value": "Informix",
      "description": "Informix linked service.",
      "type": "object",
      "allOf": [
        {
          "$ref": "#/definitions/LinkedService"
        }
      ],
      "properties": {
        "typeProperties": {
          "description": "Informix linked service properties.",
          "x-ms-client-flatten": true,
          "$ref": "#/definitions/InformixLinkedServiceTypeProperties"
        }
      },
      "required": [
        "typeProperties"
      ]
    },
    "InformixLinkedServiceTypeProperties": {
      "description": "Informix linked service properties.",
      "type": "object",
      "properties": {
        "connectionString": {
          "description": "The non-access credential portion of the connection string as well as an optional encrypted credential. Type: string, or SecureString, or AzureKeyVaultSecretReference, or Expression with resultType string.",
          "x-ms-format": "dfe-string",
          "type": "object"
        },
        "authenticationType": {
          "type": "object",
          "x-ms-format": "dfe-string",
          "description": "Type of authentication used to connect to the Informix as ODBC data store. Possible values are: Anonymous and Basic. Type: string (or Expression with resultType string)."
        },
        "credential": {
          "description": "The access credential portion of the connection string specified in driver-specific property-value format.",
          "$ref": "../datafactory.json#/definitions/SecretBase"
        },
        "userName": {
          "type": "object",
          "x-ms-format": "dfe-string",
          "description": "User name for Basic authentication. Type: string (or Expression with resultType string)."
        },
        "password": {
          "description": "Password for Basic authentication.",
          "$ref": "../datafactory.json#/definitions/SecretBase"
        },
        "encryptedCredential": {
          "type": "string",
          "description": "The encrypted credential used for authentication. Credentials are encrypted using the integration runtime credential manager. Type: string."
        }
      },
      "required": [
        "connectionString"
      ]
    },
    "MicrosoftAccessLinkedService": {
      "x-ms-discriminator-value": "MicrosoftAccess",
      "description": "Microsoft Access linked service.",
      "type": "object",
      "allOf": [
        {
          "$ref": "#/definitions/LinkedService"
        }
      ],
      "properties": {
        "typeProperties": {
          "description": "Microsoft Access linked service properties.",
          "x-ms-client-flatten": true,
          "$ref": "#/definitions/MicrosoftAccessLinkedServiceTypeProperties"
        }
      },
      "required": [
        "typeProperties"
      ]
    },
    "MicrosoftAccessLinkedServiceTypeProperties": {
      "description": "Microsoft Access linked service properties.",
      "type": "object",
      "properties": {
        "connectionString": {
          "description": "The non-access credential portion of the connection string as well as an optional encrypted credential. Type: string, or SecureString, or AzureKeyVaultSecretReference, or Expression with resultType string.",
          "x-ms-format": "dfe-string",
          "type": "object"
        },
        "authenticationType": {
          "type": "object",
          "x-ms-format": "dfe-string",
          "description": "Type of authentication used to connect to the Microsoft Access as ODBC data store. Possible values are: Anonymous and Basic. Type: string (or Expression with resultType string)."
        },
        "credential": {
          "description": "The access credential portion of the connection string specified in driver-specific property-value format.",
          "$ref": "../datafactory.json#/definitions/SecretBase"
        },
        "userName": {
          "type": "object",
          "x-ms-format": "dfe-string",
          "description": "User name for Basic authentication. Type: string (or Expression with resultType string)."
        },
        "password": {
          "description": "Password for Basic authentication.",
          "$ref": "../datafactory.json#/definitions/SecretBase"
        },
        "encryptedCredential": {
          "type": "string",
          "description": "The encrypted credential used for authentication. Credentials are encrypted using the integration runtime credential manager. Type: string."
        }
      },
      "required": [
        "connectionString"
      ]
    },
    "HdfsLinkedService": {
      "x-ms-discriminator-value": "Hdfs",
      "description": "Hadoop Distributed File System (HDFS) linked service.",
      "type": "object",
      "allOf": [
        {
          "$ref": "#/definitions/LinkedService"
        }
      ],
      "properties": {
        "typeProperties": {
          "description": "HDFS linked service properties.",
          "x-ms-client-flatten": true,
          "$ref": "#/definitions/HdfsLinkedServiceTypeProperties"
        }
      },
      "required": [
        "typeProperties"
      ]
    },
    "HdfsLinkedServiceTypeProperties": {
      "description": "HDFS linked service properties.",
      "type": "object",
      "properties": {
        "url": {
          "type": "object",
          "x-ms-format": "dfe-string",
          "description": "The URL of the HDFS service endpoint, e.g. http://myhostname:50070/webhdfs/v1 . Type: string (or Expression with resultType string)."
        },
        "authenticationType": {
          "type": "object",
          "x-ms-format": "dfe-string",
          "description": "Type of authentication used to connect to the HDFS. Possible values are: Anonymous and Windows. Type: string (or Expression with resultType string)."
        },
        "encryptedCredential": {
          "type": "string",
          "description": "The encrypted credential used for authentication. Credentials are encrypted using the integration runtime credential manager. Type: string."
        },
        "userName": {
          "type": "object",
          "x-ms-format": "dfe-string",
          "description": "User name for Windows authentication. Type: string (or Expression with resultType string)."
        },
        "password": {
          "description": "Password for Windows authentication.",
          "$ref": "../datafactory.json#/definitions/SecretBase"
        }
      },
      "required": [
        "url"
      ]
    },
    "ODataLinkedService": {
      "x-ms-discriminator-value": "OData",
      "description": "Open Data Protocol (OData) linked service.",
      "type": "object",
      "allOf": [
        {
          "$ref": "#/definitions/LinkedService"
        }
      ],
      "properties": {
        "typeProperties": {
          "description": "OData linked service properties.",
          "x-ms-client-flatten": true,
          "$ref": "#/definitions/ODataLinkedServiceTypeProperties"
        }
      },
      "required": [
        "typeProperties"
      ]
    },
    "ODataLinkedServiceTypeProperties": {
      "description": "OData linked service properties.",
      "type": "object",
      "properties": {
        "url": {
          "type": "object",
          "x-ms-format": "dfe-string",
          "description": "The URL of the OData service endpoint. Type: string (or Expression with resultType string)."
        },
        "authenticationType": {
          "description": "Type of authentication used to connect to the OData service.",
          "type": "string",
          "enum": [
            "Basic",
            "Anonymous",
            "Windows",
            "AadServicePrincipal",
            "ManagedServiceIdentity"
          ],
          "x-ms-enum": {
            "name": "ODataAuthenticationType",
            "modelAsString": true
          }
        },
        "userName": {
          "type": "object",
          "x-ms-format": "dfe-string",
          "description": "User name of the OData service. Type: string (or Expression with resultType string)."
        },
        "password": {
          "description": "Password of the OData service.",
          "$ref": "../datafactory.json#/definitions/SecretBase"
        },
        "authHeaders": {
          "type": "object",
          "x-ms-format": "dfe-key-value-pairs",
          "description": "The additional HTTP headers in the request to RESTful API used for authorization. Type: key value pairs (value should be string type)."
        },
        "tenant": {
          "type": "object",
          "x-ms-format": "dfe-string",
          "description": "Specify the tenant information (domain name or tenant ID) under which your application resides. Type: string (or Expression with resultType string)."
        },
        "servicePrincipalId": {
          "type": "object",
          "x-ms-format": "dfe-string",
          "description": "Specify the application id of your application registered in Azure Active Directory. Type: string (or Expression with resultType string)."
        },
        "azureCloudType": {
          "type": "object",
          "x-ms-format": "dfe-string",
          "description": "Indicates the azure cloud type of the service principle auth. Allowed values are AzurePublic, AzureChina, AzureUsGovernment, AzureGermany. Default value is the data factory regions’ cloud type. Type: string (or Expression with resultType string)."
        },
        "aadResourceId": {
          "type": "object",
          "x-ms-format": "dfe-string",
          "description": "Specify the resource you are requesting authorization to use Directory. Type: string (or Expression with resultType string)."
        },
        "aadServicePrincipalCredentialType": {
          "description": "Specify the credential type (key or cert) is used for service principal.",
          "type": "string",
          "enum": [
            "ServicePrincipalKey",
            "ServicePrincipalCert"
          ],
          "x-ms-enum": {
            "name": "ODataAadServicePrincipalCredentialType",
            "modelAsString": true
          }
        },
        "servicePrincipalKey": {
          "description": "Specify the secret of your application registered in Azure Active Directory. Type: string (or Expression with resultType string).",
          "$ref": "../datafactory.json#/definitions/SecretBase"
        },
        "servicePrincipalEmbeddedCert": {
          "description": "Specify the base64 encoded certificate of your application registered in Azure Active Directory. Type: string (or Expression with resultType string).",
          "$ref": "../datafactory.json#/definitions/SecretBase"
        },
        "servicePrincipalEmbeddedCertPassword": {
          "description": "Specify the password of your certificate if your certificate has a password and you are using AadServicePrincipal authentication. Type: string (or Expression with resultType string).",
          "$ref": "../datafactory.json#/definitions/SecretBase"
        },
        "encryptedCredential": {
          "type": "string",
          "description": "The encrypted credential used for authentication. Credentials are encrypted using the integration runtime credential manager. Type: string."
        }
      },
      "required": [
        "url"
      ]
    },
    "WebLinkedService": {
      "x-ms-discriminator-value": "Web",
      "description": "Web linked service.",
      "type": "object",
      "allOf": [
        {
          "$ref": "#/definitions/LinkedService"
        }
      ],
      "properties": {
        "typeProperties": {
          "description": "Web linked service properties.",
          "$ref": "#/definitions/WebLinkedServiceTypeProperties"
        }
      },
      "required": [
        "typeProperties"
      ]
    },
    "WebLinkedServiceTypeProperties": {
      "description": "Base definition of WebLinkedServiceTypeProperties, this typeProperties is polymorphic based on authenticationType, so not flattened in SDK models.",
      "discriminator": "authenticationType",
      "type": "object",
      "properties": {
        "url": {
          "type": "object",
          "x-ms-format": "dfe-string",
          "description": "The URL of the web service endpoint, e.g. https://www.microsoft.com . Type: string (or Expression with resultType string)."
        },
        "authenticationType": {
          "description": "Type of authentication used to connect to the web table source.",
          "type": "string",
          "enum": [
            "Basic",
            "Anonymous",
            "ClientCertificate"
          ],
          "x-ms-enum": {
            "name": "WebAuthenticationType",
            "modelAsString": true
          }
        }
      },
      "required": [
        "authenticationType",
        "url"
      ]
    },
    "WebAnonymousAuthentication": {
      "description": "A WebLinkedService that uses anonymous authentication to communicate with an HTTP endpoint.",
      "type": "object",
      "x-ms-discriminator-value": "Anonymous",
      "allOf": [
        {
          "$ref": "#/definitions/WebLinkedServiceTypeProperties"
        }
      ]
    },
    "WebBasicAuthentication": {
      "description": "A WebLinkedService that uses basic authentication to communicate with an HTTP endpoint.",
      "type": "object",
      "x-ms-discriminator-value": "Basic",
      "allOf": [
        {
          "$ref": "#/definitions/WebLinkedServiceTypeProperties"
        }
      ],
      "properties": {
        "username": {
          "type": "object",
          "x-ms-format": "dfe-string",
          "description": "User name for Basic authentication. Type: string (or Expression with resultType string)."
        },
        "password": {
          "description": "The password for Basic authentication.",
          "$ref": "../datafactory.json#/definitions/SecretBase"
        }
      },
      "required": [
        "username",
        "password"
      ]
    },
    "WebClientCertificateAuthentication": {
      "description": "A WebLinkedService that uses client certificate based authentication to communicate with an HTTP endpoint. This scheme follows mutual authentication; the server must also provide valid credentials to the client.",
      "type": "object",
      "x-ms-discriminator-value": "ClientCertificate",
      "allOf": [
        {
          "$ref": "#/definitions/WebLinkedServiceTypeProperties"
        }
      ],
      "properties": {
        "pfx": {
          "description": "Base64-encoded contents of a PFX file.",
          "$ref": "../datafactory.json#/definitions/SecretBase"
        },
        "password": {
          "description": "Password for the PFX file.",
          "$ref": "../datafactory.json#/definitions/SecretBase"
        }
      },
      "required": [
        "pfx",
        "password"
      ]
    },
    "CassandraLinkedService": {
      "x-ms-discriminator-value": "Cassandra",
      "description": "Linked service for Cassandra data source.",
      "type": "object",
      "allOf": [
        {
          "$ref": "#/definitions/LinkedService"
        }
      ],
      "properties": {
        "typeProperties": {
          "description": "Cassandra linked service properties.",
          "x-ms-client-flatten": true,
          "$ref": "#/definitions/CassandraLinkedServiceTypeProperties"
        }
      },
      "required": [
        "typeProperties"
      ]
    },
    "CassandraLinkedServiceTypeProperties": {
      "description": "Cassandra linked service properties.",
      "type": "object",
      "properties": {
        "host": {
          "type": "object",
          "x-ms-format": "dfe-string",
          "description": "Host name for connection. Type: string (or Expression with resultType string)."
        },
        "authenticationType": {
          "type": "object",
          "x-ms-format": "dfe-string",
          "description": "AuthenticationType to be used for connection. Type: string (or Expression with resultType string)."
        },
        "port": {
          "type": "object",
          "x-ms-format": "dfe-int",
          "description": "The port for the connection. Type: integer (or Expression with resultType integer)."
        },
        "username": {
          "type": "object",
          "x-ms-format": "dfe-string",
          "description": "Username for authentication. Type: string (or Expression with resultType string)."
        },
        "password": {
          "description": "Password for authentication.",
          "$ref": "../datafactory.json#/definitions/SecretBase"
        },
        "encryptedCredential": {
          "type": "string",
          "description": "The encrypted credential used for authentication. Credentials are encrypted using the integration runtime credential manager. Type: string."
        }
      },
      "required": [
        "host"
      ]
    },
    "MongoDbLinkedService": {
      "x-ms-discriminator-value": "MongoDb",
      "description": "Linked service for MongoDb data source.",
      "type": "object",
      "allOf": [
        {
          "$ref": "#/definitions/LinkedService"
        }
      ],
      "properties": {
        "typeProperties": {
          "description": "MongoDB linked service properties.",
          "x-ms-client-flatten": true,
          "$ref": "#/definitions/MongoDbLinkedServiceTypeProperties"
        }
      },
      "required": [
        "typeProperties"
      ]
    },
    "MongoDbLinkedServiceTypeProperties": {
      "description": "MongoDB linked service properties.",
      "type": "object",
      "properties": {
        "server": {
          "type": "object",
          "x-ms-format": "dfe-string",
          "description": "The IP address or server name of the MongoDB server. Type: string (or Expression with resultType string)."
        },
        "authenticationType": {
          "description": "The authentication type to be used to connect to the MongoDB database.",
          "type": "string",
          "enum": [
            "Basic",
            "Anonymous"
          ],
          "x-ms-enum": {
            "name": "MongoDbAuthenticationType",
            "modelAsString": true
          }
        },
        "databaseName": {
          "type": "object",
          "x-ms-format": "dfe-string",
          "description": "The name of the MongoDB database that you want to access. Type: string (or Expression with resultType string)."
        },
        "username": {
          "type": "object",
          "x-ms-format": "dfe-string",
          "description": "Username for authentication. Type: string (or Expression with resultType string)."
        },
        "password": {
          "description": "Password for authentication.",
          "$ref": "../datafactory.json#/definitions/SecretBase"
        },
        "authSource": {
          "type": "object",
          "x-ms-format": "dfe-string",
          "description": "Database to verify the username and password. Type: string (or Expression with resultType string)."
        },
        "port": {
          "type": "object",
          "x-ms-format": "dfe-int",
          "description": "The TCP port number that the MongoDB server uses to listen for client connections. The default value is 27017. Type: integer (or Expression with resultType integer), minimum: 0."
        },
        "enableSsl": {
          "type": "object",
          "x-ms-format": "dfe-bool",
          "description": "Specifies whether the connections to the server are encrypted using SSL. The default value is false. Type: boolean (or Expression with resultType boolean)."
        },
        "allowSelfSignedServerCert": {
          "type": "object",
          "x-ms-format": "dfe-bool",
          "description": "Specifies whether to allow self-signed certificates from the server. The default value is false. Type: boolean (or Expression with resultType boolean)."
        },
        "encryptedCredential": {
          "type": "string",
          "description": "The encrypted credential used for authentication. Credentials are encrypted using the integration runtime credential manager. Type: string."
        }
      },
      "required": [
        "server",
        "databaseName"
      ]
    },
    "MongoDbAtlasLinkedService": {
      "x-ms-discriminator-value": "MongoDbAtlas",
      "description": "Linked service for MongoDB Atlas data source.",
      "type": "object",
      "allOf": [
        {
          "$ref": "#/definitions/LinkedService"
        }
      ],
      "properties": {
        "typeProperties": {
          "description": "MongoDB Atlas linked service properties.",
          "x-ms-client-flatten": true,
          "$ref": "#/definitions/MongoDbAtlasLinkedServiceTypeProperties"
        }
      },
      "required": [
        "typeProperties"
      ]
    },
    "MongoDbAtlasLinkedServiceTypeProperties": {
      "description": "MongoDB Atlas linked service properties.",
      "type": "object",
      "properties": {
        "connectionString": {
          "type": "object",
          "x-ms-format": "dfe-string",
          "description": "The MongoDB Atlas connection string. Type: string, SecureString or AzureKeyVaultSecretReference. Type: string, SecureString or AzureKeyVaultSecretReference."
        },
        "database": {
          "type": "object",
          "x-ms-format": "dfe-string",
          "description": "The name of the MongoDB Atlas database that you want to access. Type: string (or Expression with resultType string)."
        },
        "driverVersion": {
          "type": "object",
          "x-ms-format": "dfe-string",
          "description": "The driver version that you want to choose. Allowed value are v1 and v2. Type: string (or Expression with resultType string)."
        }
      },
      "required": [
        "connectionString",
        "database"
      ]
    },
    "MongoDbV2LinkedService": {
      "x-ms-discriminator-value": "MongoDbV2",
      "description": "Linked service for MongoDB data source.",
      "type": "object",
      "allOf": [
        {
          "$ref": "#/definitions/LinkedService"
        }
      ],
      "properties": {
        "typeProperties": {
          "description": "MongoDB linked service properties.",
          "x-ms-client-flatten": true,
          "$ref": "#/definitions/MongoDbV2LinkedServiceTypeProperties"
        }
      },
      "required": [
        "typeProperties"
      ]
    },
    "MongoDbV2LinkedServiceTypeProperties": {
      "description": "MongoDB linked service properties.",
      "type": "object",
      "properties": {
        "connectionString": {
          "type": "object",
          "x-ms-format": "dfe-string",
          "description": "The MongoDB connection string. Type: string, SecureString or AzureKeyVaultSecretReference. Type: string, SecureString or AzureKeyVaultSecretReference."
        },
        "database": {
          "type": "object",
          "x-ms-format": "dfe-string",
          "description": "The name of the MongoDB database that you want to access. Type: string (or Expression with resultType string)."
        }
      },
      "required": [
        "connectionString",
        "database"
      ]
    },
    "CosmosDbMongoDbApiLinkedService": {
      "x-ms-discriminator-value": "CosmosDbMongoDbApi",
      "description": "Linked service for CosmosDB (MongoDB API) data source.",
      "type": "object",
      "allOf": [
        {
          "$ref": "#/definitions/LinkedService"
        }
      ],
      "properties": {
        "typeProperties": {
          "description": "CosmosDB (MongoDB API) linked service properties.",
          "x-ms-client-flatten": true,
          "$ref": "#/definitions/CosmosDbMongoDbApiLinkedServiceTypeProperties"
        }
      },
      "required": [
        "typeProperties"
      ]
    },
    "CosmosDbMongoDbApiLinkedServiceTypeProperties": {
      "description": "CosmosDB (MongoDB API) linked service properties.",
      "type": "object",
      "properties": {
        "isServerVersionAbove32": {
          "type": "object",
          "x-ms-format": "dfe-bool",
          "description": "Whether the CosmosDB (MongoDB API) server version is higher than 3.2. The default value is false. Type: boolean (or Expression with resultType boolean)."
        },
        "connectionString": {
          "type": "object",
          "x-ms-format": "dfe-string",
          "description": "The CosmosDB (MongoDB API) connection string. Type: string, SecureString or AzureKeyVaultSecretReference. Type: string, SecureString or AzureKeyVaultSecretReference."
        },
        "database": {
          "type": "object",
          "x-ms-format": "dfe-string",
          "description": "The name of the CosmosDB (MongoDB API) database that you want to access. Type: string (or Expression with resultType string)."
        }
      },
      "required": [
        "connectionString",
        "database"
      ]
    },
    "AzureDataLakeStoreLinkedService": {
      "x-ms-discriminator-value": "AzureDataLakeStore",
      "description": "Azure Data Lake Store linked service.",
      "type": "object",
      "allOf": [
        {
          "$ref": "#/definitions/LinkedService"
        }
      ],
      "properties": {
        "typeProperties": {
          "description": "Azure Data Lake Store linked service properties.",
          "x-ms-client-flatten": true,
          "$ref": "#/definitions/AzureDataLakeStoreLinkedServiceTypeProperties"
        }
      },
      "required": [
        "typeProperties"
      ]
    },
    "AzureDataLakeStoreLinkedServiceTypeProperties": {
      "description": "Azure Data Lake Store linked service properties.",
      "type": "object",
      "properties": {
        "dataLakeStoreUri": {
          "type": "object",
          "x-ms-format": "dfe-string",
          "description": "Data Lake Store service URI. Type: string (or Expression with resultType string)."
        },
        "servicePrincipalId": {
          "type": "object",
          "x-ms-format": "dfe-string",
          "description": "The ID of the application used to authenticate against the Azure Data Lake Store account. Type: string (or Expression with resultType string)."
        },
        "servicePrincipalKey": {
          "description": "The Key of the application used to authenticate against the Azure Data Lake Store account.",
          "$ref": "../datafactory.json#/definitions/SecretBase"
        },
        "tenant": {
          "type": "object",
          "x-ms-format": "dfe-string",
          "description": "The name or ID of the tenant to which the service principal belongs. Type: string (or Expression with resultType string)."
        },
        "azureCloudType": {
          "type": "object",
          "x-ms-format": "dfe-string",
          "description": "Indicates the azure cloud type of the service principle auth. Allowed values are AzurePublic, AzureChina, AzureUsGovernment, AzureGermany. Default value is the data factory regions’ cloud type. Type: string (or Expression with resultType string)."
        },
        "accountName": {
          "type": "object",
          "x-ms-format": "dfe-string",
          "description": "Data Lake Store account name. Type: string (or Expression with resultType string)."
        },
        "subscriptionId": {
          "type": "object",
          "x-ms-format": "dfe-string",
          "description": "Data Lake Store account subscription ID (if different from Data Factory account). Type: string (or Expression with resultType string)."
        },
        "resourceGroupName": {
          "type": "object",
          "x-ms-format": "dfe-string",
          "description": "Data Lake Store account resource group name (if different from Data Factory account). Type: string (or Expression with resultType string)."
        },
        "encryptedCredential": {
          "type": "string",
          "description": "The encrypted credential used for authentication. Credentials are encrypted using the integration runtime credential manager. Type: string."
        },
        "credential": {
          "$ref": "../datafactory.json#/definitions/CredentialReference",
          "description": "The credential reference containing authentication information."
        }
      },
      "required": [
        "dataLakeStoreUri"
      ]
    },
    "AzureBlobFSLinkedService": {
      "x-ms-discriminator-value": "AzureBlobFS",
      "description": "Azure Data Lake Storage Gen2 linked service.",
      "type": "object",
      "allOf": [
        {
          "$ref": "#/definitions/LinkedService"
        }
      ],
      "properties": {
        "typeProperties": {
          "description": "Azure Data Lake Storage Gen2 linked service properties.",
          "x-ms-client-flatten": true,
          "$ref": "#/definitions/AzureBlobFSLinkedServiceTypeProperties"
        }
      },
      "required": [
        "typeProperties"
      ]
    },
    "AzureBlobFSLinkedServiceTypeProperties": {
      "description": "Azure Data Lake Storage Gen2 linked service properties.",
      "type": "object",
      "properties": {
        "url": {
          "type": "object",
          "x-ms-format": "dfe-string",
          "description": "Endpoint for the Azure Data Lake Storage Gen2 service. Type: string (or Expression with resultType string)."
        },
        "accountKey": {
          "type": "object",
          "x-ms-format": "dfe-string",
          "description": "Account key for the Azure Data Lake Storage Gen2 service. Type: string (or Expression with resultType string)."
        },
        "servicePrincipalId": {
          "type": "object",
          "x-ms-format": "dfe-string",
          "description": "The ID of the application used to authenticate against the Azure Data Lake Storage Gen2 account. Type: string (or Expression with resultType string)."
        },
        "servicePrincipalKey": {
          "description": "The Key of the application used to authenticate against the Azure Data Lake Storage Gen2 account.",
          "$ref": "../datafactory.json#/definitions/SecretBase"
        },
        "tenant": {
          "type": "object",
          "x-ms-format": "dfe-string",
          "description": "The name or ID of the tenant to which the service principal belongs. Type: string (or Expression with resultType string)."
        },
        "azureCloudType": {
          "type": "object",
          "x-ms-format": "dfe-string",
          "description": "Indicates the azure cloud type of the service principle auth. Allowed values are AzurePublic, AzureChina, AzureUsGovernment, AzureGermany. Default value is the data factory regions’ cloud type. Type: string (or Expression with resultType string)."
        },
        "encryptedCredential": {
          "type": "string",
          "description": "The encrypted credential used for authentication. Credentials are encrypted using the integration runtime credential manager. Type: string."
        },
        "credential": {
          "$ref": "../datafactory.json#/definitions/CredentialReference",
          "description": "The credential reference containing authentication information."
        },
        "servicePrincipalCredentialType": {
          "type": "object",
          "x-ms-format": "dfe-string",
          "description": "The service principal credential type to use in Server-To-Server authentication. 'ServicePrincipalKey' for key/secret, 'ServicePrincipalCert' for certificate. Type: string (or Expression with resultType string)."
        },
        "servicePrincipalCredential": {
          "description": "The credential of the service principal object in Azure Active Directory. If servicePrincipalCredentialType is 'ServicePrincipalKey', servicePrincipalCredential can be SecureString or AzureKeyVaultSecretReference. If servicePrincipalCredentialType is 'ServicePrincipalCert', servicePrincipalCredential can only be AzureKeyVaultSecretReference.",
          "$ref": "../datafactory.json#/definitions/SecretBase"
        },
        "sasUri": {
          "type": "object",
          "x-ms-format": "dfe-string",
          "description": "SAS URI of the Azure Data Lake Storage Gen2 service. Type: string, SecureString or AzureKeyVaultSecretReference."
        },
        "sasToken": {
          "$ref": "../datafactory.json#/definitions/SecretBase",
          "description": "The Azure key vault secret reference of sasToken in sas uri."
        }
      }
    },
    "Office365LinkedService": {
      "x-ms-discriminator-value": "Office365",
      "description": "Office365 linked service.",
      "type": "object",
      "allOf": [
        {
          "$ref": "#/definitions/LinkedService"
        }
      ],
      "properties": {
        "typeProperties": {
          "description": "Office365 linked service properties.",
          "x-ms-client-flatten": true,
          "$ref": "#/definitions/Office365LinkedServiceTypeProperties"
        }
      },
      "required": [
        "typeProperties"
      ]
    },
    "Office365LinkedServiceTypeProperties": {
      "description": "Office365 linked service properties.",
      "type": "object",
      "properties": {
        "office365TenantId": {
          "type": "object",
          "x-ms-format": "dfe-string",
          "description": "Azure tenant ID to which the Office 365 account belongs. Type: string (or Expression with resultType string)."
        },
        "servicePrincipalTenantId": {
          "type": "object",
          "x-ms-format": "dfe-string",
          "description": "Specify the tenant information under which your Azure AD web application resides. Type: string (or Expression with resultType string)."
        },
        "servicePrincipalId": {
          "type": "object",
          "x-ms-format": "dfe-string",
          "description": "Specify the application's client ID. Type: string (or Expression with resultType string)."
        },
        "servicePrincipalKey": {
          "description": "Specify the application's key.",
          "$ref": "../datafactory.json#/definitions/SecretBase"
        },
        "encryptedCredential": {
          "type": "string",
          "description": "The encrypted credential used for authentication. Credentials are encrypted using the integration runtime credential manager. Type: string."
        }
      },
      "required": [
        "office365TenantId",
        "servicePrincipalTenantId",
        "servicePrincipalId",
        "servicePrincipalKey"
      ]
    },
    "SalesforceLinkedService": {
      "x-ms-discriminator-value": "Salesforce",
      "description": "Linked service for Salesforce.",
      "type": "object",
      "allOf": [
        {
          "$ref": "#/definitions/LinkedService"
        }
      ],
      "properties": {
        "typeProperties": {
          "description": "Salesforce linked service properties.",
          "x-ms-client-flatten": true,
          "$ref": "#/definitions/SalesforceLinkedServiceTypeProperties"
        }
      },
      "required": [
        "typeProperties"
      ]
    },
    "SalesforceLinkedServiceTypeProperties": {
      "description": "Salesforce linked service properties.",
      "type": "object",
      "properties": {
        "environmentUrl": {
          "type": "object",
          "x-ms-format": "dfe-string",
          "description": "The URL of Salesforce instance. Default is 'https://login.salesforce.com'. To copy data from sandbox, specify 'https://test.salesforce.com'. To copy data from custom domain, specify, for example, 'https://[domain].my.salesforce.com'. Type: string (or Expression with resultType string)."
        },
        "username": {
          "type": "object",
          "x-ms-format": "dfe-string",
          "description": "The username for Basic authentication of the Salesforce instance. Type: string (or Expression with resultType string)."
        },
        "password": {
          "description": "The password for Basic authentication of the Salesforce instance.",
          "$ref": "../datafactory.json#/definitions/SecretBase"
        },
        "securityToken": {
          "description": "The security token is optional to remotely access Salesforce instance.",
          "$ref": "../datafactory.json#/definitions/SecretBase"
        },
        "apiVersion": {
          "type": "object",
          "x-ms-format": "dfe-string",
          "description": "The Salesforce API version used in ADF. Type: string (or Expression with resultType string)."
        },
        "encryptedCredential": {
          "type": "string",
          "description": "The encrypted credential used for authentication. Credentials are encrypted using the integration runtime credential manager. Type: string."
        }
      }
    },
    "SalesforceServiceCloudLinkedService": {
      "x-ms-discriminator-value": "SalesforceServiceCloud",
      "description": "Linked service for Salesforce Service Cloud.",
      "type": "object",
      "allOf": [
        {
          "$ref": "#/definitions/LinkedService"
        }
      ],
      "properties": {
        "typeProperties": {
          "description": "Salesforce Service Cloud linked service properties.",
          "x-ms-client-flatten": true,
          "$ref": "#/definitions/SalesforceServiceCloudLinkedServiceTypeProperties"
        }
      },
      "required": [
        "typeProperties"
      ]
    },
    "SalesforceServiceCloudLinkedServiceTypeProperties": {
      "description": "Salesforce Service Cloud linked service properties.",
      "type": "object",
      "properties": {
        "environmentUrl": {
          "type": "object",
          "x-ms-format": "dfe-string",
          "description": "The URL of Salesforce Service Cloud instance. Default is 'https://login.salesforce.com'. To copy data from sandbox, specify 'https://test.salesforce.com'. To copy data from custom domain, specify, for example, 'https://[domain].my.salesforce.com'. Type: string (or Expression with resultType string)."
        },
        "username": {
          "type": "object",
          "x-ms-format": "dfe-string",
          "description": "The username for Basic authentication of the Salesforce instance. Type: string (or Expression with resultType string)."
        },
        "password": {
          "description": "The password for Basic authentication of the Salesforce instance.",
          "$ref": "../datafactory.json#/definitions/SecretBase"
        },
        "securityToken": {
          "description": "The security token is optional to remotely access Salesforce instance.",
          "$ref": "../datafactory.json#/definitions/SecretBase"
        },
        "apiVersion": {
          "type": "object",
          "x-ms-format": "dfe-string",
          "description": "The Salesforce API version used in ADF. Type: string (or Expression with resultType string)."
        },
        "extendedProperties": {
          "type": "object",
          "x-ms-format": "dfe-string",
          "description": "Extended properties appended to the connection string. Type: string (or Expression with resultType string)."
        },
        "encryptedCredential": {
          "type": "string",
          "description": "The encrypted credential used for authentication. Credentials are encrypted using the integration runtime credential manager. Type: string."
        }
      }
    },
    "SapCloudForCustomerLinkedService": {
      "x-ms-discriminator-value": "SapCloudForCustomer",
      "description": "Linked service for SAP Cloud for Customer.",
      "type": "object",
      "allOf": [
        {
          "$ref": "#/definitions/LinkedService"
        }
      ],
      "properties": {
        "typeProperties": {
          "description": "SAP Cloud for Customer linked service properties.",
          "x-ms-client-flatten": true,
          "$ref": "#/definitions/SapCloudForCustomerLinkedServiceTypeProperties"
        }
      },
      "required": [
        "typeProperties"
      ]
    },
    "SapCloudForCustomerLinkedServiceTypeProperties": {
      "description": "SAP Cloud for Customer linked service properties.",
      "type": "object",
      "properties": {
        "url": {
          "type": "object",
          "x-ms-format": "dfe-string",
          "description": "The URL of SAP Cloud for Customer OData API. For example, '[https://[tenantname].crm.ondemand.com/sap/c4c/odata/v1]'. Type: string (or Expression with resultType string)."
        },
        "username": {
          "type": "object",
          "x-ms-format": "dfe-string",
          "description": "The username for Basic authentication. Type: string (or Expression with resultType string)."
        },
        "password": {
          "description": "The password for Basic authentication.",
          "$ref": "../datafactory.json#/definitions/SecretBase"
        },
        "encryptedCredential": {
          "type": "string",
          "description": "The encrypted credential used for authentication. Credentials are encrypted using the integration runtime credential manager. Either encryptedCredential or username/password must be provided. Type: string."
        }
      },
      "required": [
        "url"
      ]
    },
    "SapEccLinkedService": {
      "x-ms-discriminator-value": "SapEcc",
      "description": "Linked service for SAP ERP Central Component(SAP ECC).",
      "type": "object",
      "allOf": [
        {
          "$ref": "#/definitions/LinkedService"
        }
      ],
      "properties": {
        "typeProperties": {
          "description": "SAP ECC linked service properties.",
          "x-ms-client-flatten": true,
          "$ref": "#/definitions/SapEccLinkedServiceTypeProperties"
        }
      },
      "required": [
        "typeProperties"
      ]
    },
    "SapEccLinkedServiceTypeProperties": {
      "description": "SAP ECC linked service properties.",
      "type": "object",
      "properties": {
        "url": {
          "type": "object",
          "x-ms-format": "dfe-string",
          "description": "The URL of SAP ECC OData API. For example, '[https://hostname:port/sap/opu/odata/sap/servicename/]'. Type: string (or Expression with resultType string)."
        },
        "username": {
          "type": "object",
          "x-ms-format": "dfe-string",
          "description": "The username for Basic authentication. Type: string (or Expression with resultType string)."
        },
        "password": {
          "description": "The password for Basic authentication.",
          "$ref": "../datafactory.json#/definitions/SecretBase"
        },
        "encryptedCredential": {
          "type": "string",
          "description": "The encrypted credential used for authentication. Credentials are encrypted using the integration runtime credential manager. Either encryptedCredential or username/password must be provided. Type: string."
        }
      },
      "required": [
        "url"
      ]
    },
    "SapOpenHubLinkedService": {
      "x-ms-discriminator-value": "SapOpenHub",
      "description": "SAP Business Warehouse Open Hub Destination Linked Service.",
      "type": "object",
      "allOf": [
        {
          "$ref": "#/definitions/LinkedService"
        }
      ],
      "properties": {
        "typeProperties": {
          "description": "Properties specific to SAP Business Warehouse Open Hub Destination linked service type.",
          "x-ms-client-flatten": true,
          "$ref": "#/definitions/SapOpenHubLinkedServiceTypeProperties"
        }
      },
      "required": [
        "typeProperties"
      ]
    },
    "SapOpenHubLinkedServiceTypeProperties": {
      "description": "Properties specific to SAP Business Warehouse Open Hub Destination linked service type.",
      "type": "object",
      "properties": {
        "server": {
          "type": "object",
          "x-ms-format": "dfe-string",
          "description": "Host name of the SAP BW instance where the open hub destination is located. Type: string (or Expression with resultType string)."
        },
        "systemNumber": {
          "type": "object",
          "x-ms-format": "dfe-string",
          "description": "System number of the BW system where the open hub destination is located. (Usually a two-digit decimal number represented as a string.) Type: string (or Expression with resultType string)."
        },
        "clientId": {
          "type": "object",
          "x-ms-format": "dfe-string",
          "description": "Client ID of the client on the BW system where the open hub destination is located. (Usually a three-digit decimal number represented as a string) Type: string (or Expression with resultType string)."
        },
        "language": {
          "type": "object",
          "x-ms-format": "dfe-string",
          "description": "Language of the BW system where the open hub destination is located. The default value is EN. Type: string (or Expression with resultType string)."
        },
        "systemId": {
          "type": "object",
          "x-ms-format": "dfe-string",
          "description": "SystemID of the SAP system where the table is located. Type: string (or Expression with resultType string)."
        },
        "userName": {
          "type": "object",
          "x-ms-format": "dfe-string",
          "description": "Username to access the SAP BW server where the open hub destination is located. Type: string (or Expression with resultType string)."
        },
        "password": {
          "description": "Password to access the SAP BW server where the open hub destination is located.",
          "$ref": "../datafactory.json#/definitions/SecretBase"
        },
        "messageServer": {
          "type": "object",
          "x-ms-format": "dfe-string",
          "description": "The hostname of the SAP Message Server. Type: string (or Expression with resultType string)."
        },
        "messageServerService": {
          "type": "object",
          "x-ms-format": "dfe-string",
          "description": "The service name or port number of the Message Server. Type: string (or Expression with resultType string)."
        },
        "logonGroup": {
          "type": "object",
          "x-ms-format": "dfe-string",
          "description": "The Logon Group for the SAP System. Type: string (or Expression with resultType string)."
        },
        "encryptedCredential": {
          "type": "string",
          "description": "The encrypted credential used for authentication. Credentials are encrypted using the integration runtime credential manager. Type: string."
        }
      }
    },
    "SapOdpLinkedService": {
      "x-ms-discriminator-value": "SapOdp",
      "description": "SAP ODP Linked Service.",
      "type": "object",
      "allOf": [
        {
          "$ref": "#/definitions/LinkedService"
        }
      ],
      "properties": {
        "typeProperties": {
          "description": "Properties specific to SAP ODP linked service type.",
          "x-ms-client-flatten": true,
          "$ref": "#/definitions/SapOdpLinkedServiceTypeProperties"
        }
      },
      "required": [
        "typeProperties"
      ]
    },
    "SapOdpLinkedServiceTypeProperties": {
      "description": "Properties specific to this linked service type.",
      "type": "object",
      "properties": {
        "server": {
          "type": "object",
          "x-ms-format": "dfe-string",
          "description": "Host name of the SAP instance where the table is located. Type: string (or Expression with resultType string)."
        },
        "systemNumber": {
          "type": "object",
          "x-ms-format": "dfe-string",
          "description": "System number of the SAP system where the table is located. (Usually a two-digit decimal number represented as a string.) Type: string (or Expression with resultType string)."
        },
        "clientId": {
          "type": "object",
          "x-ms-format": "dfe-string",
          "description": "Client ID of the client on the SAP system where the table is located. (Usually a three-digit decimal number represented as a string) Type: string (or Expression with resultType string)."
        },
        "language": {
          "type": "object",
          "x-ms-format": "dfe-string",
          "description": "Language of the SAP system where the table is located. The default value is EN. Type: string (or Expression with resultType string)."
        },
        "systemId": {
          "type": "object",
          "x-ms-format": "dfe-string",
          "description": "SystemID of the SAP system where the table is located. Type: string (or Expression with resultType string)."
        },
        "userName": {
          "type": "object",
          "x-ms-format": "dfe-string",
          "description": "Username to access the SAP server where the table is located. Type: string (or Expression with resultType string)."
        },
        "password": {
          "description": "Password to access the SAP server where the table is located.",
          "$ref": "../datafactory.json#/definitions/SecretBase"
        },
        "messageServer": {
          "type": "object",
          "x-ms-format": "dfe-string",
          "description": "The hostname of the SAP Message Server. Type: string (or Expression with resultType string)."
        },
        "messageServerService": {
          "type": "object",
          "x-ms-format": "dfe-string",
          "description": "The service name or port number of the Message Server. Type: string (or Expression with resultType string)."
        },
        "sncMode": {
          "type": "object",
          "x-ms-format": "dfe-string",
          "description": "SNC activation indicator to access the SAP server where the table is located. Must be either 0 (off) or 1 (on). Type: string (or Expression with resultType string)."
        },
        "sncMyName": {
          "type": "object",
          "x-ms-format": "dfe-string",
          "description": "Initiator's SNC name to access the SAP server where the table is located. Type: string (or Expression with resultType string)."
        },
        "sncPartnerName": {
          "type": "object",
          "x-ms-format": "dfe-string",
          "description": "Communication partner's SNC name to access the SAP server where the table is located. Type: string (or Expression with resultType string)."
        },
        "sncLibraryPath": {
          "type": "object",
          "x-ms-format": "dfe-string",
          "description": "External security product's library to access the SAP server where the table is located. Type: string (or Expression with resultType string)."
        },
        "sncQop": {
          "type": "object",
          "x-ms-format": "dfe-string",
          "description": "SNC Quality of Protection. Allowed value include: 1, 2, 3, 8, 9. Type: string (or Expression with resultType string)."
        },
        "x509CertificatePath": {
          "type": "object",
          "x-ms-format": "dfe-string",
          "description": "SNC X509 certificate file path. Type: string (or Expression with resultType string)."
        },
        "logonGroup": {
          "type": "object",
          "x-ms-format": "dfe-string",
          "description": "The Logon Group for the SAP System. Type: string (or Expression with resultType string)."
        },
        "subscriberName": {
          "type": "object",
          "x-ms-format": "dfe-string",
          "description": "The subscriber name. Type: string (or Expression with resultType string)."
        },
        "encryptedCredential": {
          "type": "string",
          "description": "The encrypted credential used for authentication. Credentials are encrypted using the integration runtime credential manager. Type: string."
        }
      }
    },
    "RestServiceLinkedService": {
      "x-ms-discriminator-value": "RestService",
      "description": "Rest Service linked service.",
      "type": "object",
      "allOf": [
        {
          "$ref": "#/definitions/LinkedService"
        }
      ],
      "properties": {
        "typeProperties": {
          "description": "Rest Service linked service properties.",
          "x-ms-client-flatten": true,
          "$ref": "#/definitions/RestServiceLinkedServiceTypeProperties"
        }
      },
      "required": [
        "typeProperties"
      ]
    },
    "RestServiceLinkedServiceTypeProperties": {
      "description": "Rest Service linked service properties.",
      "type": "object",
      "properties": {
        "url": {
          "description": "The base URL of the REST service. Type: string (or Expression with resultType string).",
          "x-ms-format": "dfe-string",
          "type": "object"
        },
        "enableServerCertificateValidation": {
          "type": "object",
          "x-ms-format": "dfe-bool",
          "description": "Whether to validate server side SSL certificate when connecting to the endpoint.The default value is true. Type: boolean (or Expression with resultType boolean)."
        },
        "authenticationType": {
          "description": "Type of authentication used to connect to the REST service.",
          "type": "string",
          "enum": [
            "Anonymous",
            "Basic",
            "AadServicePrincipal",
            "ManagedServiceIdentity",
            "OAuth2ClientCredential"
          ],
          "x-ms-enum": {
            "name": "RestServiceAuthenticationType",
            "modelAsString": true
          }
        },
        "userName": {
          "description": "The user name used in Basic authentication type. Type: string (or Expression with resultType string).",
          "x-ms-format": "dfe-string",
          "type": "object"
        },
        "password": {
          "description": "The password used in Basic authentication type.",
          "$ref": "../datafactory.json#/definitions/SecretBase"
        },
        "authHeaders": {
          "type": "object",
          "x-ms-format": "dfe-object",
          "description": "The additional HTTP headers in the request to RESTful API used for authorization. Type: object (or Expression with resultType object)."
        },
        "servicePrincipalId": {
          "description": "The application's client ID used in AadServicePrincipal authentication type. Type: string (or Expression with resultType string).",
          "x-ms-format": "dfe-string",
          "type": "object"
        },
        "servicePrincipalKey": {
          "description": "The application's key used in AadServicePrincipal authentication type.",
          "$ref": "../datafactory.json#/definitions/SecretBase"
        },
        "tenant": {
          "description": "The tenant information (domain name or tenant ID) used in AadServicePrincipal authentication type under which your application resides. Type: string (or Expression with resultType string).",
          "x-ms-format": "dfe-string",
          "type": "object"
        },
        "azureCloudType": {
          "type": "object",
          "x-ms-format": "dfe-string",
          "description": "Indicates the azure cloud type of the service principle auth. Allowed values are AzurePublic, AzureChina, AzureUsGovernment, AzureGermany. Default value is the data factory regions’ cloud type. Type: string (or Expression with resultType string)."
        },
        "aadResourceId": {
          "description": "The resource you are requesting authorization to use. Type: string (or Expression with resultType string).",
          "x-ms-format": "dfe-string",
          "type": "object"
        },
        "encryptedCredential": {
          "type": "string",
          "description": "The encrypted credential used for authentication. Credentials are encrypted using the integration runtime credential manager. Type: string."
        },
        "credential": {
          "$ref": "../datafactory.json#/definitions/CredentialReference",
          "description": "The credential reference containing authentication information."
        },
        "clientId": {
          "type": "object",
          "x-ms-format": "dfe-string",
          "description": "The client ID associated with your application. Type: string (or Expression with resultType string)."
        },
        "clientSecret": {
          "description": "The client secret associated with your application.",
          "$ref": "../datafactory.json#/definitions/SecretBase"
        },
        "tokenEndpoint": {
          "type": "object",
          "x-ms-format": "dfe-string",
          "description": "The token endpoint of the authorization server to acquire access token. Type: string (or Expression with resultType string)."
        },
        "resource": {
          "type": "object",
          "x-ms-format": "dfe-string",
          "description": "The target service or resource to which the access will be requested. Type: string (or Expression with resultType string)."
        },
        "scope": {
          "type": "object",
          "x-ms-format": "dfe-string",
          "description": "The scope of the access required. It describes what kind of access will be requested. Type: string (or Expression with resultType string)."
        }
      },
      "required": [
        "url",
        "authenticationType"
      ]
    },
    "TeamDeskLinkedService": {
      "x-ms-discriminator-value": "TeamDesk",
      "description": "Linked service for TeamDesk.",
      "type": "object",
      "allOf": [
        {
          "$ref": "#/definitions/LinkedService"
        }
      ],
      "properties": {
        "typeProperties": {
          "description": "TeamDesk linked service properties.",
          "x-ms-client-flatten": true,
          "$ref": "#/definitions/TeamDeskLinkedServiceTypeProperties"
        }
      },
      "required": [
        "typeProperties"
      ]
    },
    "TeamDeskLinkedServiceTypeProperties": {
      "description": "TeamDesk linked service type properties.",
      "type": "object",
      "properties": {
        "authenticationType": {
          "description": "The authentication type to use.",
          "type": "string",
          "enum": [
            "Basic",
            "Token"
          ],
          "x-ms-enum": {
            "name": "TeamDeskAuthenticationType",
            "modelAsString": true
          }
        },
        "url": {
          "type": "object",
          "x-ms-format": "dfe-string",
          "description": "The url to connect TeamDesk source. Type: string (or Expression with resultType string)."
        },
        "userName": {
          "type": "object",
          "x-ms-format": "dfe-string",
          "description": "The username of the TeamDesk source. Type: string (or Expression with resultType string)."
        },
        "password": {
          "description": "The password of the TeamDesk source.",
          "$ref": "../datafactory.json#/definitions/SecretBase"
        },
        "apiToken": {
          "$ref": "../datafactory.json#/definitions/SecretBase",
          "description": "The api token for the TeamDesk source."
        },
        "encryptedCredential": {
          "type": "string",
          "description": "The encrypted credential used for authentication. Credentials are encrypted using the integration runtime credential manager. Type: string."
        }
      },
      "required": [
        "authenticationType",
        "url"
      ]
    },
    "QuickbaseLinkedService": {
      "x-ms-discriminator-value": "Quickbase",
      "description": "Linked service for Quickbase.",
      "type": "object",
      "allOf": [
        {
          "$ref": "#/definitions/LinkedService"
        }
      ],
      "properties": {
        "typeProperties": {
          "description": "Quickbase linked service properties.",
          "x-ms-client-flatten": true,
          "$ref": "#/definitions/QuickbaseLinkedServiceTypeProperties"
        }
      },
      "required": [
        "typeProperties"
      ]
    },
    "QuickbaseLinkedServiceTypeProperties": {
      "description": "Quickbase linked service type properties.",
      "type": "object",
      "properties": {
        "url": {
          "type": "object",
          "x-ms-format": "dfe-string",
          "description": "The url to connect Quickbase source. Type: string (or Expression with resultType string)."
        },
        "userToken": {
          "$ref": "../datafactory.json#/definitions/SecretBase",
          "description": "The user token for the Quickbase source."
        },
        "encryptedCredential": {
          "type": "string",
          "description": "The encrypted credential used for authentication. Credentials are encrypted using the integration runtime credential manager. Type: string."
        }
      },
      "required": [
        "url",
        "userToken"
      ]
    },
    "SmartsheetLinkedService": {
      "x-ms-discriminator-value": "Smartsheet",
      "description": "Linked service for Smartsheet.",
      "type": "object",
      "allOf": [
        {
          "$ref": "#/definitions/LinkedService"
        }
      ],
      "properties": {
        "typeProperties": {
          "description": "Smartsheet linked service properties.",
          "x-ms-client-flatten": true,
          "$ref": "#/definitions/SmartsheetLinkedServiceTypeProperties"
        }
      },
      "required": [
        "typeProperties"
      ]
    },
    "SmartsheetLinkedServiceTypeProperties": {
      "description": "Smartsheet linked service type properties.",
      "type": "object",
      "properties": {
        "apiToken": {
          "$ref": "../datafactory.json#/definitions/SecretBase",
          "description": "The api token for the Smartsheet source."
        },
        "encryptedCredential": {
          "type": "string",
          "description": "The encrypted credential used for authentication. Credentials are encrypted using the integration runtime credential manager. Type: string."
        }
      },
      "required": [
        "apiToken"
      ]
    },
    "ZendeskLinkedService": {
      "x-ms-discriminator-value": "Zendesk",
      "description": "Linked service for Zendesk.",
      "type": "object",
      "allOf": [
        {
          "$ref": "#/definitions/LinkedService"
        }
      ],
      "properties": {
        "typeProperties": {
          "description": "Zendesk linked service properties.",
          "x-ms-client-flatten": true,
          "$ref": "#/definitions/ZendeskLinkedServiceTypeProperties"
        }
      },
      "required": [
        "typeProperties"
      ]
    },
    "ZendeskLinkedServiceTypeProperties": {
      "description": "Zendesk linked service type properties.",
      "type": "object",
      "properties": {
        "authenticationType": {
          "description": "The authentication type to use.",
          "type": "string",
          "enum": [
            "Basic",
            "Token"
          ],
          "x-ms-enum": {
            "name": "ZendeskAuthenticationType",
            "modelAsString": true
          }
        },
        "url": {
          "type": "object",
          "x-ms-format": "dfe-string",
          "description": "The url to connect Zendesk source. Type: string (or Expression with resultType string)."
        },
        "userName": {
          "type": "object",
          "x-ms-format": "dfe-string",
          "description": "The username of the Zendesk source. Type: string (or Expression with resultType string)."
        },
        "password": {
          "description": "The password of the Zendesk source.",
          "$ref": "../datafactory.json#/definitions/SecretBase"
        },
        "apiToken": {
          "$ref": "../datafactory.json#/definitions/SecretBase",
          "description": "The api token for the Zendesk source."
        },
        "encryptedCredential": {
          "type": "string",
          "description": "The encrypted credential used for authentication. Credentials are encrypted using the integration runtime credential manager. Type: string."
        }
      },
      "required": [
        "authenticationType",
        "url"
      ]
    },
    "DataworldLinkedService": {
      "x-ms-discriminator-value": "Dataworld",
      "description": "Linked service for Dataworld.",
      "type": "object",
      "allOf": [
        {
          "$ref": "#/definitions/LinkedService"
        }
      ],
      "properties": {
        "typeProperties": {
          "description": "Dataworld linked service properties.",
          "x-ms-client-flatten": true,
          "$ref": "#/definitions/DataworldLinkedServiceTypeProperties"
        }
      },
      "required": [
        "typeProperties"
      ]
    },
    "DataworldLinkedServiceTypeProperties": {
      "description": "Dataworld linked service type properties.",
      "type": "object",
      "properties": {
        "apiToken": {
          "$ref": "../datafactory.json#/definitions/SecretBase",
          "description": "The api token for the Dataworld source."
        },
        "encryptedCredential": {
          "type": "string",
          "description": "The encrypted credential used for authentication. Credentials are encrypted using the integration runtime credential manager. Type: string."
        }
      },
      "required": [
        "apiToken"
      ]
    },
    "AppFiguresLinkedService": {
      "x-ms-discriminator-value": "AppFigures",
      "description": "Linked service for AppFigures.",
      "type": "object",
      "allOf": [
        {
          "$ref": "#/definitions/LinkedService"
        }
      ],
      "properties": {
        "typeProperties": {
          "description": "AppFigures linked service properties.",
          "x-ms-client-flatten": true,
          "$ref": "#/definitions/AppFiguresLinkedServiceTypeProperties"
        }
      },
      "required": [
        "typeProperties"
      ]
    },
    "AppFiguresLinkedServiceTypeProperties": {
      "description": "AppFigures linked service type properties.",
      "type": "object",
      "properties": {
        "userName": {
          "type": "object",
          "x-ms-format": "dfe-string",
          "description": "The username of the Appfigures source. Type: string (or Expression with resultType string)."
        },
        "password": {
          "description": "The password of the AppFigures source.",
          "$ref": "../datafactory.json#/definitions/SecretBase"
        },
        "clientKey": {
          "$ref": "../datafactory.json#/definitions/SecretBase",
          "description": "The client key for the AppFigures source."
        }
      },
      "required": [
        "userName",
        "password",
        "clientKey"
      ]
    },
    "AsanaLinkedService": {
      "x-ms-discriminator-value": "Asana",
      "description": "Linked service for Asana.",
      "type": "object",
      "allOf": [
        {
          "$ref": "#/definitions/LinkedService"
        }
      ],
      "properties": {
        "typeProperties": {
          "description": "Asana linked service properties.",
          "x-ms-client-flatten": true,
          "$ref": "#/definitions/AsanaLinkedServiceTypeProperties"
        }
      },
      "required": [
        "typeProperties"
      ]
    },
    "AsanaLinkedServiceTypeProperties": {
      "description": "Asana linked service type properties.",
      "type": "object",
      "properties": {
        "apiToken": {
          "$ref": "../datafactory.json#/definitions/SecretBase",
          "description": "The api token for the Asana source."
        },
        "encryptedCredential": {
          "type": "string",
          "description": "The encrypted credential used for authentication. Credentials are encrypted using the integration runtime credential manager. Type: string."
        }
      },
      "required": [
        "apiToken"
      ]
    },
    "TwilioLinkedService": {
      "x-ms-discriminator-value": "Twilio",
      "description": "Linked service for Twilio.",
      "type": "object",
      "allOf": [
        {
          "$ref": "#/definitions/LinkedService"
        }
      ],
      "properties": {
        "typeProperties": {
          "description": "Twilio linked service properties.",
          "x-ms-client-flatten": true,
          "$ref": "#/definitions/TwilioLinkedServiceTypeProperties"
        }
      },
      "required": [
        "typeProperties"
      ]
    },
    "TwilioLinkedServiceTypeProperties": {
      "description": "Twilio linked service type properties.",
      "type": "object",
      "properties": {
        "userName": {
          "type": "object",
          "x-ms-format": "dfe-string",
          "description": "The Account SID of Twilio service. Type: string (or Expression with resultType string)."
        },
        "password": {
          "description": "The auth token of Twilio service.",
          "$ref": "../datafactory.json#/definitions/SecretBase"
        }
      },
      "required": [
        "userName",
        "password"
      ]
    },
    "GoogleSheetsLinkedService": {
      "x-ms-discriminator-value": "GoogleSheets",
      "description": "Linked service for GoogleSheets.",
      "type": "object",
      "allOf": [
        {
          "$ref": "#/definitions/LinkedService"
        }
      ],
      "properties": {
        "typeProperties": {
          "description": "GoogleSheets linked service properties.",
          "x-ms-client-flatten": true,
          "$ref": "#/definitions/GoogleSheetsLinkedServiceTypeProperties"
        }
      },
      "required": [
        "typeProperties"
      ]
    },
    "GoogleSheetsLinkedServiceTypeProperties": {
      "description": "GoogleSheets linked service type properties.",
      "type": "object",
      "properties": {
        "apiToken": {
          "$ref": "../datafactory.json#/definitions/SecretBase",
          "description": "The api token for the GoogleSheets source."
        },
        "encryptedCredential": {
          "type": "string",
          "description": "The encrypted credential used for authentication. Credentials are encrypted using the integration runtime credential manager. Type: string."
        }
      },
      "required": [
        "apiToken"
      ]
    },
    "AmazonS3LinkedService": {
      "x-ms-discriminator-value": "AmazonS3",
      "description": "Linked service for Amazon S3.",
      "type": "object",
      "allOf": [
        {
          "$ref": "#/definitions/LinkedService"
        }
      ],
      "properties": {
        "typeProperties": {
          "description": "Amazon S3 linked service properties.",
          "x-ms-client-flatten": true,
          "$ref": "#/definitions/AmazonS3LinkedServiceTypeProperties"
        }
      },
      "required": [
        "typeProperties"
      ]
    },
    "AmazonS3LinkedServiceTypeProperties": {
      "description": "Amazon S3 linked service properties.",
      "type": "object",
      "properties": {
        "authenticationType": {
          "type": "object",
          "x-ms-format": "dfe-string",
          "description": "The authentication type of S3. Allowed value: AccessKey (default) or TemporarySecurityCredentials. Type: string (or Expression with resultType string)."
        },
        "accessKeyId": {
          "type": "object",
          "x-ms-format": "dfe-string",
          "description": "The access key identifier of the Amazon S3 Identity and Access Management (IAM) user. Type: string (or Expression with resultType string)."
        },
        "secretAccessKey": {
          "description": "The secret access key of the Amazon S3 Identity and Access Management (IAM) user.",
          "$ref": "../datafactory.json#/definitions/SecretBase"
        },
        "serviceUrl": {
          "type": "object",
          "x-ms-format": "dfe-string",
          "description": "This value specifies the endpoint to access with the S3 Connector. This is an optional property; change it only if you want to try a different service endpoint or want to switch between https and http. Type: string (or Expression with resultType string)."
        },
        "sessionToken": {
          "$ref": "../datafactory.json#/definitions/SecretBase",
          "description": "The session token for the S3 temporary security credential."
        },
        "encryptedCredential": {
          "type": "string",
          "description": "The encrypted credential used for authentication. Credentials are encrypted using the integration runtime credential manager. Type: string."
        }
      }
    },
    "AmazonRedshiftLinkedService": {
      "x-ms-discriminator-value": "AmazonRedshift",
      "description": "Linked service for Amazon Redshift.",
      "type": "object",
      "allOf": [
        {
          "$ref": "#/definitions/LinkedService"
        }
      ],
      "properties": {
        "typeProperties": {
          "description": "Amazon Redshift linked service properties.",
          "x-ms-client-flatten": true,
          "$ref": "#/definitions/AmazonRedshiftLinkedServiceTypeProperties"
        }
      },
      "required": [
        "typeProperties"
      ]
    },
    "AmazonRedshiftLinkedServiceTypeProperties": {
      "description": "Amazon Redshift linked service properties.",
      "type": "object",
      "properties": {
        "server": {
          "type": "object",
          "x-ms-format": "dfe-string",
          "description": "The name of the Amazon Redshift server. Type: string (or Expression with resultType string)."
        },
        "username": {
          "type": "object",
          "x-ms-format": "dfe-string",
          "description": "The username of the Amazon Redshift source. Type: string (or Expression with resultType string)."
        },
        "password": {
          "description": "The password of the Amazon Redshift source.",
          "$ref": "../datafactory.json#/definitions/SecretBase"
        },
        "database": {
          "type": "object",
          "x-ms-format": "dfe-string",
          "description": "The database name of the Amazon Redshift source. Type: string (or Expression with resultType string)."
        },
        "port": {
          "type": "object",
          "x-ms-format": "dfe-int",
          "description": "The TCP port number that the Amazon Redshift server uses to listen for client connections. The default value is 5439. Type: integer (or Expression with resultType integer)."
        },
        "encryptedCredential": {
          "type": "string",
          "description": "The encrypted credential used for authentication. Credentials are encrypted using the integration runtime credential manager. Type: string."
        }
      },
      "required": [
        "server",
        "database"
      ]
    },
    "CustomDataSourceLinkedService": {
      "x-ms-discriminator-value": "CustomDataSource",
      "description": "Custom linked service.",
      "type": "object",
      "allOf": [
        {
          "$ref": "#/definitions/LinkedService"
        }
      ],
      "properties": {
        "typeProperties": {
          "description": "Custom linked service properties.",
          "x-ms-client-flatten": true,
          "type": "object"
        }
      },
      "required": [
        "typeProperties"
      ]
    },
    "AzureSearchLinkedService": {
      "x-ms-discriminator-value": "AzureSearch",
      "description": "Linked service for Windows Azure Search Service.",
      "type": "object",
      "allOf": [
        {
          "$ref": "#/definitions/LinkedService"
        }
      ],
      "properties": {
        "typeProperties": {
          "description": "Windows Azure Search Service linked service properties.",
          "x-ms-client-flatten": true,
          "$ref": "#/definitions/AzureSearchLinkedServiceTypeProperties"
        }
      },
      "required": [
        "typeProperties"
      ]
    },
    "AzureSearchLinkedServiceTypeProperties": {
      "description": "Windows Azure Search Service linked service properties.",
      "type": "object",
      "properties": {
        "url": {
          "type": "object",
          "x-ms-format": "dfe-string",
          "description": "URL for Azure Search service. Type: string (or Expression with resultType string)."
        },
        "key": {
          "description": "Admin Key for Azure Search service",
          "$ref": "../datafactory.json#/definitions/SecretBase"
        },
        "encryptedCredential": {
          "type": "string",
          "description": "The encrypted credential used for authentication. Credentials are encrypted using the integration runtime credential manager. Type: string."
        }
      },
      "required": [
        "url"
      ]
    },
    "HttpLinkedService": {
      "x-ms-discriminator-value": "HttpServer",
      "description": "Linked service for an HTTP source.",
      "type": "object",
      "allOf": [
        {
          "$ref": "#/definitions/LinkedService"
        }
      ],
      "properties": {
        "typeProperties": {
          "description": "Properties specific to this linked service type.",
          "x-ms-client-flatten": true,
          "$ref": "#/definitions/HttpLinkedServiceTypeProperties"
        }
      },
      "required": [
        "typeProperties"
      ]
    },
    "HttpLinkedServiceTypeProperties": {
      "description": "Properties specific to this linked service type.",
      "type": "object",
      "properties": {
        "url": {
          "type": "object",
          "x-ms-format": "dfe-string",
          "description": "The base URL of the HTTP endpoint, e.g. https://www.microsoft.com. Type: string (or Expression with resultType string)."
        },
        "authenticationType": {
          "description": "The authentication type to be used to connect to the HTTP server.",
          "type": "string",
          "enum": [
            "Basic",
            "Anonymous",
            "Digest",
            "Windows",
            "ClientCertificate"
          ],
          "x-ms-enum": {
            "name": "HttpAuthenticationType",
            "modelAsString": true
          }
        },
        "userName": {
          "type": "object",
          "x-ms-format": "dfe-string",
          "description": "User name for Basic, Digest, or Windows authentication. Type: string (or Expression with resultType string)."
        },
        "password": {
          "description": "Password for Basic, Digest, Windows, or ClientCertificate with EmbeddedCertData authentication.",
          "$ref": "../datafactory.json#/definitions/SecretBase"
        },
        "authHeaders": {
          "type": "object",
          "x-ms-format": "dfe-key-value-pairs",
          "description": "The additional HTTP headers in the request to RESTful API used for authorization. Type: key value pairs (value should be string type)."
        },
        "embeddedCertData": {
          "type": "object",
          "x-ms-format": "dfe-string",
          "description": "Base64 encoded certificate data for ClientCertificate authentication. For on-premises copy with ClientCertificate authentication, either CertThumbprint or EmbeddedCertData/Password should be specified. Type: string (or Expression with resultType string)."
        },
        "certThumbprint": {
          "type": "object",
          "x-ms-format": "dfe-string",
          "description": "Thumbprint of certificate for ClientCertificate authentication. Only valid for on-premises copy. For on-premises copy with ClientCertificate authentication, either CertThumbprint or EmbeddedCertData/Password should be specified. Type: string (or Expression with resultType string)."
        },
        "encryptedCredential": {
          "type": "string",
          "description": "The encrypted credential used for authentication. Credentials are encrypted using the integration runtime credential manager. Type: string."
        },
        "enableServerCertificateValidation": {
          "type": "object",
          "x-ms-format": "dfe-bool",
          "description": "If true, validate the HTTPS server SSL certificate. Default value is true. Type: boolean (or Expression with resultType boolean)."
        }
      },
      "required": [
        "url"
      ]
    },
    "FtpServerLinkedService": {
      "x-ms-discriminator-value": "FtpServer",
      "description": "A FTP server Linked Service.",
      "type": "object",
      "allOf": [
        {
          "$ref": "#/definitions/LinkedService"
        }
      ],
      "properties": {
        "typeProperties": {
          "description": "Properties specific to this linked service type.",
          "x-ms-client-flatten": true,
          "$ref": "#/definitions/FtpServerLinkedServiceTypeProperties"
        }
      },
      "required": [
        "typeProperties"
      ]
    },
    "FtpServerLinkedServiceTypeProperties": {
      "description": "Properties specific to this linked service type.",
      "type": "object",
      "properties": {
        "host": {
          "type": "object",
          "x-ms-format": "dfe-string",
          "description": "Host name of the FTP server. Type: string (or Expression with resultType string)."
        },
        "port": {
          "type": "object",
          "x-ms-format": "dfe-int",
          "description": "The TCP port number that the FTP server uses to listen for client connections. Default value is 21. Type: integer (or Expression with resultType integer), minimum: 0."
        },
        "authenticationType": {
          "description": "The authentication type to be used to connect to the FTP server.",
          "type": "string",
          "enum": [
            "Basic",
            "Anonymous"
          ],
          "x-ms-enum": {
            "name": "FtpAuthenticationType",
            "modelAsString": true
          }
        },
        "userName": {
          "type": "object",
          "x-ms-format": "dfe-string",
          "description": "Username to logon the FTP server. Type: string (or Expression with resultType string)."
        },
        "password": {
          "description": "Password to logon the FTP server.",
          "$ref": "../datafactory.json#/definitions/SecretBase"
        },
        "encryptedCredential": {
          "type": "string",
          "description": "The encrypted credential used for authentication. Credentials are encrypted using the integration runtime credential manager. Type: string."
        },
        "enableSsl": {
          "type": "object",
          "x-ms-format": "dfe-bool",
          "description": "If true, connect to the FTP server over SSL/TLS channel. Default value is true. Type: boolean (or Expression with resultType boolean)."
        },
        "enableServerCertificateValidation": {
          "type": "object",
          "x-ms-format": "dfe-bool",
          "description": "If true, validate the FTP server SSL certificate when connect over SSL/TLS channel. Default value is true. Type: boolean (or Expression with resultType boolean)."
        }
      },
      "required": [
        "host"
      ]
    },
    "SftpServerLinkedService": {
      "x-ms-discriminator-value": "Sftp",
      "description": "A linked service for an SSH File Transfer Protocol (SFTP) server. ",
      "type": "object",
      "allOf": [
        {
          "$ref": "#/definitions/LinkedService"
        }
      ],
      "properties": {
        "typeProperties": {
          "description": "Properties specific to this linked service type.",
          "x-ms-client-flatten": true,
          "$ref": "#/definitions/SftpServerLinkedServiceTypeProperties"
        }
      },
      "required": [
        "typeProperties"
      ]
    },
    "SftpServerLinkedServiceTypeProperties": {
      "description": "Properties specific to this linked service type.",
      "type": "object",
      "properties": {
        "host": {
          "type": "object",
          "x-ms-format": "dfe-string",
          "description": "The SFTP server host name. Type: string (or Expression with resultType string)."
        },
        "port": {
          "type": "object",
          "x-ms-format": "dfe-int",
          "description": "The TCP port number that the SFTP server uses to listen for client connections. Default value is 22. Type: integer (or Expression with resultType integer), minimum: 0."
        },
        "authenticationType": {
          "description": "The authentication type to be used to connect to the FTP server.",
          "type": "string",
          "enum": [
            "Basic",
            "SshPublicKey",
            "MultiFactor"
          ],
          "x-ms-enum": {
            "name": "SftpAuthenticationType",
            "modelAsString": true
          }
        },
        "userName": {
          "type": "object",
          "x-ms-format": "dfe-string",
          "description": "The username used to log on to the SFTP server. Type: string (or Expression with resultType string)."
        },
        "password": {
          "description": "Password to logon the SFTP server for Basic authentication.",
          "$ref": "../datafactory.json#/definitions/SecretBase"
        },
        "encryptedCredential": {
          "type": "string",
          "description": "The encrypted credential used for authentication. Credentials are encrypted using the integration runtime credential manager. Type: string."
        },
        "privateKeyPath": {
          "type": "object",
          "x-ms-format": "dfe-string",
          "description": "The SSH private key file path for SshPublicKey authentication. Only valid for on-premises copy. For on-premises copy with SshPublicKey authentication, either PrivateKeyPath or PrivateKeyContent should be specified. SSH private key should be OpenSSH format. Type: string (or Expression with resultType string)."
        },
        "privateKeyContent": {
          "description": "Base64 encoded SSH private key content for SshPublicKey authentication. For on-premises copy with SshPublicKey authentication, either PrivateKeyPath or PrivateKeyContent should be specified. SSH private key should be OpenSSH format.",
          "$ref": "../datafactory.json#/definitions/SecretBase"
        },
        "passPhrase": {
          "description": "The password to decrypt the SSH private key if the SSH private key is encrypted.",
          "$ref": "../datafactory.json#/definitions/SecretBase"
        },
        "skipHostKeyValidation": {
          "type": "object",
          "x-ms-format": "dfe-bool",
          "description": "If true, skip the SSH host key validation. Default value is false. Type: boolean (or Expression with resultType boolean)."
        },
        "hostKeyFingerprint": {
          "type": "object",
          "x-ms-format": "dfe-string",
          "description": "The host key finger-print of the SFTP server. When SkipHostKeyValidation is false, HostKeyFingerprint should be specified. Type: string (or Expression with resultType string)."
        }
      },
      "required": [
        "host"
      ]
    },
    "SapBWLinkedService": {
      "x-ms-discriminator-value": "SapBW",
      "description": "SAP Business Warehouse Linked Service.",
      "type": "object",
      "allOf": [
        {
          "$ref": "#/definitions/LinkedService"
        }
      ],
      "properties": {
        "typeProperties": {
          "description": "Properties specific to this linked service type.",
          "x-ms-client-flatten": true,
          "$ref": "#/definitions/SapBWLinkedServiceTypeProperties"
        }
      },
      "required": [
        "typeProperties"
      ]
    },
    "SapBWLinkedServiceTypeProperties": {
      "description": "Properties specific to this linked service type.",
      "type": "object",
      "properties": {
        "server": {
          "type": "object",
          "x-ms-format": "dfe-string",
          "description": "Host name of the SAP BW instance. Type: string (or Expression with resultType string)."
        },
        "systemNumber": {
          "type": "object",
          "x-ms-format": "dfe-string",
          "description": "System number of the BW system. (Usually a two-digit decimal number represented as a string.) Type: string (or Expression with resultType string)."
        },
        "clientId": {
          "type": "object",
          "x-ms-format": "dfe-string",
          "description": "Client ID of the client on the BW system. (Usually a three-digit decimal number represented as a string) Type: string (or Expression with resultType string)."
        },
        "userName": {
          "type": "object",
          "x-ms-format": "dfe-string",
          "description": "Username to access the SAP BW server. Type: string (or Expression with resultType string)."
        },
        "password": {
          "description": "Password to access the SAP BW server.",
          "$ref": "../datafactory.json#/definitions/SecretBase"
        },
        "encryptedCredential": {
          "type": "string",
          "description": "The encrypted credential used for authentication. Credentials are encrypted using the integration runtime credential manager. Type: string."
        }
      },
      "required": [
        "server",
        "systemNumber",
        "clientId"
      ]
    },
    "SapHanaLinkedService": {
      "x-ms-discriminator-value": "SapHana",
      "description": "SAP HANA Linked Service.",
      "type": "object",
      "allOf": [
        {
          "$ref": "#/definitions/LinkedService"
        }
      ],
      "properties": {
        "typeProperties": {
          "description": "Properties specific to this linked service type.",
          "x-ms-client-flatten": true,
          "$ref": "#/definitions/SapHanaLinkedServiceProperties"
        }
      },
      "required": [
        "typeProperties"
      ]
    },
    "SapHanaLinkedServiceProperties": {
      "description": "Properties specific to this linked service type.",
      "type": "object",
      "properties": {
        "connectionString": {
          "type": "object",
          "x-ms-format": "dfe-string",
          "description": "SAP HANA ODBC connection string. Type: string, SecureString or AzureKeyVaultSecretReference."
        },
        "server": {
          "type": "object",
          "x-ms-format": "dfe-string",
          "description": "Host name of the SAP HANA server. Type: string (or Expression with resultType string)."
        },
        "authenticationType": {
          "description": "The authentication type to be used to connect to the SAP HANA server.",
          "type": "string",
          "enum": [
            "Basic",
            "Windows"
          ],
          "x-ms-enum": {
            "name": "SapHanaAuthenticationType",
            "modelAsString": true
          }
        },
        "userName": {
          "type": "object",
          "x-ms-format": "dfe-string",
          "description": "Username to access the SAP HANA server. Type: string (or Expression with resultType string)."
        },
        "password": {
          "description": "Password to access the SAP HANA server.",
          "$ref": "../datafactory.json#/definitions/SecretBase"
        },
        "encryptedCredential": {
          "type": "string",
          "description": "The encrypted credential used for authentication. Credentials are encrypted using the integration runtime credential manager. Type: string."
        }
      }
    },
    "AmazonMWSLinkedService": {
      "x-ms-discriminator-value": "AmazonMWS",
      "description": "Amazon Marketplace Web Service linked service.",
      "type": "object",
      "allOf": [
        {
          "$ref": "#/definitions/LinkedService"
        }
      ],
      "properties": {
        "typeProperties": {
          "description": "Amazon Marketplace Web Service linked service properties.",
          "x-ms-client-flatten": true,
          "$ref": "#/definitions/AmazonMWSLinkedServiceTypeProperties"
        }
      },
      "required": [
        "typeProperties"
      ]
    },
    "AmazonMWSLinkedServiceTypeProperties": {
      "description": "Amazon Marketplace Web Service linked service properties.",
      "type": "object",
      "properties": {
        "endpoint": {
          "description": "The endpoint of the Amazon MWS server, (i.e. mws.amazonservices.com)",
          "x-ms-format": "dfe-string",
          "type": "object"
        },
        "marketplaceID": {
          "description": "The Amazon Marketplace ID you want to retrieve data from. To retrieve data from multiple Marketplace IDs, separate them with a comma (,). (i.e. A2EUQ1WTGCTBG2)",
          "type": "object",
          "x-ms-format": "dfe-string"
        },
        "sellerID": {
          "description": "The Amazon seller ID.",
          "type": "object",
          "x-ms-format": "dfe-string"
        },
        "mwsAuthToken": {
          "description": "The Amazon MWS authentication token.",
          "$ref": "../datafactory.json#/definitions/SecretBase"
        },
        "accessKeyId": {
          "description": "The access key id used to access data.",
          "type": "object",
          "x-ms-format": "dfe-string"
        },
        "secretKey": {
          "description": "The secret key used to access data.",
          "$ref": "../datafactory.json#/definitions/SecretBase"
        },
        "useEncryptedEndpoints": {
          "description": "Specifies whether the data source endpoints are encrypted using HTTPS. The default value is true.",
          "type": "object",
          "x-ms-format": "dfe-bool"
        },
        "useHostVerification": {
          "description": "Specifies whether to require the host name in the server's certificate to match the host name of the server when connecting over SSL. The default value is true.",
          "type": "object",
          "x-ms-format": "dfe-bool"
        },
        "usePeerVerification": {
          "description": "Specifies whether to verify the identity of the server when connecting over SSL. The default value is true.",
          "type": "object",
          "x-ms-format": "dfe-bool"
        },
        "encryptedCredential": {
          "type": "string",
          "description": "The encrypted credential used for authentication. Credentials are encrypted using the integration runtime credential manager. Type: string."
        }
      },
      "required": [
        "endpoint",
        "marketplaceID",
        "sellerID",
        "accessKeyId"
      ]
    },
    "AzurePostgreSqlLinkedService": {
      "x-ms-discriminator-value": "AzurePostgreSql",
      "description": "Azure PostgreSQL linked service.",
      "type": "object",
      "allOf": [
        {
          "$ref": "#/definitions/LinkedService"
        }
      ],
      "properties": {
        "typeProperties": {
          "description": "Azure PostgreSQL linked service properties.",
          "x-ms-client-flatten": true,
          "$ref": "#/definitions/AzurePostgreSqlLinkedServiceTypeProperties"
        }
      },
      "required": [
        "typeProperties"
      ]
    },
    "AzurePostgreSqlLinkedServiceTypeProperties": {
      "description": "Azure PostgreSQL linked service properties.",
      "type": "object",
      "properties": {
        "connectionString": {
          "type": "object",
          "x-ms-format": "dfe-string",
          "description": "An ODBC connection string. Type: string, SecureString or AzureKeyVaultSecretReference."
        },
        "password": {
          "$ref": "../datafactory.json#/definitions/AzureKeyVaultSecretReference",
          "description": "The Azure key vault secret reference of password in connection string."
        },
        "encryptedCredential": {
          "type": "string",
          "description": "The encrypted credential used for authentication. Credentials are encrypted using the integration runtime credential manager. Type: string."
        }
      }
    },
    "ConcurLinkedService": {
      "x-ms-discriminator-value": "Concur",
      "description": "Concur Service linked service.",
      "type": "object",
      "allOf": [
        {
          "$ref": "#/definitions/LinkedService"
        }
      ],
      "properties": {
        "typeProperties": {
          "description": "Concur Service linked service properties.",
          "x-ms-client-flatten": true,
          "$ref": "#/definitions/ConcurLinkedServiceTypeProperties"
        }
      },
      "required": [
        "typeProperties"
      ]
    },
    "ConcurLinkedServiceTypeProperties": {
      "description": "Concur Service linked service properties.",
      "type": "object",
      "properties": {
        "connectionProperties": {
          "description": "Properties used to connect to Concur. It is mutually exclusive with any other properties in the linked service. Type: object.",
          "type": "object"
        },
        "clientId": {
          "description": "Application client_id supplied by Concur App Management.",
          "type": "object",
          "x-ms-format": "dfe-string"
        },
        "username": {
          "description": "The user name that you use to access Concur Service.",
          "type": "object",
          "x-ms-format": "dfe-string"
        },
        "password": {
          "description": "The password corresponding to the user name that you provided in the username field.",
          "$ref": "../datafactory.json#/definitions/SecretBase"
        },
        "useEncryptedEndpoints": {
          "description": "Specifies whether the data source endpoints are encrypted using HTTPS. The default value is true.",
          "type": "object",
          "x-ms-format": "dfe-bool"
        },
        "useHostVerification": {
          "description": "Specifies whether to require the host name in the server's certificate to match the host name of the server when connecting over SSL. The default value is true.",
          "type": "object",
          "x-ms-format": "dfe-bool"
        },
        "usePeerVerification": {
          "description": "Specifies whether to verify the identity of the server when connecting over SSL. The default value is true.",
          "type": "object",
          "x-ms-format": "dfe-bool"
        },
        "encryptedCredential": {
          "type": "string",
          "description": "The encrypted credential used for authentication. Credentials are encrypted using the integration runtime credential manager. Type: string."
        }
      },
      "required": [
        "clientId",
        "username"
      ]
    },
    "CouchbaseLinkedService": {
      "x-ms-discriminator-value": "Couchbase",
      "description": "Couchbase server linked service.",
      "type": "object",
      "allOf": [
        {
          "$ref": "#/definitions/LinkedService"
        }
      ],
      "properties": {
        "typeProperties": {
          "description": "Couchbase server linked service properties.",
          "x-ms-client-flatten": true,
          "$ref": "#/definitions/CouchbaseLinkedServiceTypeProperties"
        }
      },
      "required": [
        "typeProperties"
      ]
    },
    "CouchbaseLinkedServiceTypeProperties": {
      "description": "Couchbase server linked service properties.",
      "type": "object",
      "properties": {
        "connectionString": {
          "type": "object",
          "x-ms-format": "dfe-string",
          "description": "An ODBC connection string. Type: string, SecureString or AzureKeyVaultSecretReference."
        },
        "credString": {
          "$ref": "../datafactory.json#/definitions/AzureKeyVaultSecretReference",
          "description": "The Azure key vault secret reference of credString in connection string."
        },
        "encryptedCredential": {
          "type": "string",
          "description": "The encrypted credential used for authentication. Credentials are encrypted using the integration runtime credential manager. Type: string."
        }
      }
    },
    "DrillLinkedService": {
      "x-ms-discriminator-value": "Drill",
      "description": "Drill server linked service.",
      "type": "object",
      "allOf": [
        {
          "$ref": "#/definitions/LinkedService"
        }
      ],
      "properties": {
        "typeProperties": {
          "description": "Drill server linked service properties.",
          "x-ms-client-flatten": true,
          "$ref": "#/definitions/DrillLinkedServiceTypeProperties"
        }
      },
      "required": [
        "typeProperties"
      ]
    },
    "DrillLinkedServiceTypeProperties": {
      "description": "Drill server linked service properties.",
      "type": "object",
      "properties": {
        "connectionString": {
          "type": "object",
          "x-ms-format": "dfe-string",
          "description": "An ODBC connection string. Type: string, SecureString or AzureKeyVaultSecretReference."
        },
        "pwd": {
          "$ref": "../datafactory.json#/definitions/AzureKeyVaultSecretReference",
          "description": "The Azure key vault secret reference of password in connection string."
        },
        "encryptedCredential": {
          "type": "string",
          "description": "The encrypted credential used for authentication. Credentials are encrypted using the integration runtime credential manager. Type: string."
        }
      }
    },
    "EloquaLinkedService": {
      "x-ms-discriminator-value": "Eloqua",
      "description": "Eloqua server linked service.",
      "type": "object",
      "allOf": [
        {
          "$ref": "#/definitions/LinkedService"
        }
      ],
      "properties": {
        "typeProperties": {
          "description": "Eloqua server linked service properties.",
          "x-ms-client-flatten": true,
          "$ref": "#/definitions/EloquaLinkedServiceTypeProperties"
        }
      },
      "required": [
        "typeProperties"
      ]
    },
    "EloquaLinkedServiceTypeProperties": {
      "description": "Eloqua server linked service properties.",
      "type": "object",
      "properties": {
        "endpoint": {
          "description": "The endpoint of the Eloqua server. (i.e. eloqua.example.com)",
          "type": "object",
          "x-ms-format": "dfe-string"
        },
        "username": {
          "description": "The site name and user name of your Eloqua account in the form: sitename/username. (i.e. Eloqua/Alice)",
          "type": "object",
          "x-ms-format": "dfe-string"
        },
        "password": {
          "description": "The password corresponding to the user name.",
          "$ref": "../datafactory.json#/definitions/SecretBase"
        },
        "useEncryptedEndpoints": {
          "description": "Specifies whether the data source endpoints are encrypted using HTTPS. The default value is true.",
          "type": "object",
          "x-ms-format": "dfe-bool"
        },
        "useHostVerification": {
          "description": "Specifies whether to require the host name in the server's certificate to match the host name of the server when connecting over SSL. The default value is true.",
          "type": "object",
          "x-ms-format": "dfe-bool"
        },
        "usePeerVerification": {
          "description": "Specifies whether to verify the identity of the server when connecting over SSL. The default value is true.",
          "type": "object",
          "x-ms-format": "dfe-bool"
        },
        "encryptedCredential": {
          "type": "string",
          "description": "The encrypted credential used for authentication. Credentials are encrypted using the integration runtime credential manager. Type: string."
        }
      },
      "required": [
        "endpoint",
        "username"
      ]
    },
    "GoogleBigQueryLinkedService": {
      "x-ms-discriminator-value": "GoogleBigQuery",
      "description": "Google BigQuery service linked service.",
      "type": "object",
      "allOf": [
        {
          "$ref": "#/definitions/LinkedService"
        }
      ],
      "properties": {
        "typeProperties": {
          "description": "Google BigQuery service linked service properties.",
          "x-ms-client-flatten": true,
          "$ref": "#/definitions/GoogleBigQueryLinkedServiceTypeProperties"
        }
      },
      "required": [
        "typeProperties"
      ]
    },
    "GoogleBigQueryLinkedServiceTypeProperties": {
      "description": "Google BigQuery service linked service properties.",
      "type": "object",
      "properties": {
        "project": {
          "description": "The default BigQuery project to query against. Type: string (or Expression with resultType string).",
          "x-ms-format": "dfe-string",
          "type": "object"
        },
        "additionalProjects": {
          "description": "A comma-separated list of public BigQuery projects to access. Type: string (or Expression with resultType string).",
          "x-ms-format": "dfe-string",
          "type": "object"
        },
        "requestGoogleDriveScope": {
          "description": "Whether to request access to Google Drive. Allowing Google Drive access enables support for federated tables that combine BigQuery data with data from Google Drive. The default value is false. Type: string (or Expression with resultType string).",
          "x-ms-format": "dfe-bool",
          "type": "object"
        },
        "authenticationType": {
          "description": "The OAuth 2.0 authentication mechanism used for authentication. ServiceAuthentication can only be used on self-hosted IR.",
          "type": "string",
          "enum": [
            "ServiceAuthentication",
            "UserAuthentication"
          ],
          "x-ms-enum": {
            "name": "GoogleBigQueryAuthenticationType",
            "modelAsString": true
          }
        },
        "refreshToken": {
          "description": "The refresh token obtained from Google for authorizing access to BigQuery for UserAuthentication.",
          "$ref": "../datafactory.json#/definitions/SecretBase"
        },
        "clientId": {
          "x-ms-format": "dfe-string",
          "description": "The client id of the google application used to acquire the refresh token. Type: string (or Expression with resultType string).",
          "type": "object"
        },
        "clientSecret": {
          "description": "The client secret of the google application used to acquire the refresh token.",
          "$ref": "../datafactory.json#/definitions/SecretBase"
        },
        "email": {
          "description": "The service account email ID that is used for ServiceAuthentication and can only be used on self-hosted IR. Type: string (or Expression with resultType string).",
          "x-ms-format": "dfe-string",
          "type": "object"
        },
        "keyFilePath": {
          "description": "The full path to the .p12 key file that is used to authenticate the service account email address and can only be used on self-hosted IR. Type: string (or Expression with resultType string).",
          "x-ms-format": "dfe-string",
          "type": "object"
        },
        "trustedCertPath": {
          "description": "The full path of the .pem file containing trusted CA certificates for verifying the server when connecting over SSL. This property can only be set when using SSL on self-hosted IR. The default value is the cacerts.pem file installed with the IR. Type: string (or Expression with resultType string).",
          "x-ms-format": "dfe-string",
          "type": "object"
        },
        "useSystemTrustStore": {
          "description": "Specifies whether to use a CA certificate from the system trust store or from a specified PEM file. The default value is false.Type: boolean (or Expression with resultType boolean).",
          "x-ms-format": "dfe-bool",
          "type": "object"
        },
        "encryptedCredential": {
          "type": "string",
          "description": "The encrypted credential used for authentication. Credentials are encrypted using the integration runtime credential manager. Type: string."
        }
      },
      "required": [
        "project",
        "authenticationType"
      ]
    },
    "GoogleBigQueryV2LinkedService": {
      "x-ms-discriminator-value": "GoogleBigQueryV2",
      "description": "Google BigQuery service linked service.",
      "type": "object",
      "allOf": [
        {
          "$ref": "#/definitions/LinkedService"
        }
      ],
      "properties": {
        "typeProperties": {
          "description": "Google BigQuery service linked service properties.",
          "x-ms-client-flatten": true,
          "$ref": "#/definitions/GoogleBigQueryV2LinkedServiceTypeProperties"
        }
      },
      "required": [
        "typeProperties"
      ]
    },
    "GoogleBigQueryV2LinkedServiceTypeProperties": {
      "description": "Google BigQuery service linked service properties.",
      "type": "object",
      "properties": {
        "projectId": {
          "description": "The default BigQuery project id to query against. Type: string (or Expression with resultType string).",
          "x-ms-format": "dfe-string",
          "type": "object"
        },
        "authenticationType": {
          "description": "The OAuth 2.0 authentication mechanism used for authentication.",
          "type": "string",
          "enum": [
            "ServiceAuthentication",
            "UserAuthentication"
          ],
          "x-ms-enum": {
            "name": "GoogleBigQueryV2AuthenticationType",
            "modelAsString": true
          }
        },
        "clientId": {
          "x-ms-format": "dfe-string",
          "description": "The client id of the google application used to acquire the refresh token. Type: string (or Expression with resultType string).",
          "type": "object"
        },
        "clientSecret": {
          "description": "The client secret of the google application used to acquire the refresh token.",
          "$ref": "../datafactory.json#/definitions/SecretBase"
        },
        "refreshToken": {
          "description": "The refresh token obtained from Google for authorizing access to BigQuery for UserAuthentication.",
          "$ref": "../datafactory.json#/definitions/SecretBase"
        },
        "keyFileContent": {
          "description": "The content of the .json key file that is used to authenticate the service account. Type: string (or Expression with resultType string).",
          "$ref": "../datafactory.json#/definitions/SecretBase"
        },
        "encryptedCredential": {
          "type": "string",
          "description": "The encrypted credential used for authentication. Credentials are encrypted using the integration runtime credential manager. Type: string."
        }
      },
      "required": [
        "projectId",
        "authenticationType"
      ]
    },
    "GreenplumLinkedService": {
      "x-ms-discriminator-value": "Greenplum",
      "description": "Greenplum Database linked service.",
      "type": "object",
      "allOf": [
        {
          "$ref": "#/definitions/LinkedService"
        }
      ],
      "properties": {
        "typeProperties": {
          "description": "Greenplum Database linked service properties.",
          "x-ms-client-flatten": true,
          "$ref": "#/definitions/GreenplumLinkedServiceTypeProperties"
        }
      },
      "required": [
        "typeProperties"
      ]
    },
    "GreenplumLinkedServiceTypeProperties": {
      "description": "Greenplum Database linked service properties.",
      "type": "object",
      "properties": {
        "connectionString": {
          "description": "An ODBC connection string. Type: string, SecureString or AzureKeyVaultSecretReference.",
          "type": "object",
          "x-ms-format": "dfe-string"
        },
        "pwd": {
          "$ref": "../datafactory.json#/definitions/AzureKeyVaultSecretReference",
          "description": "The Azure key vault secret reference of password in connection string."
        },
        "encryptedCredential": {
          "type": "string",
          "description": "The encrypted credential used for authentication. Credentials are encrypted using the integration runtime credential manager. Type: string."
        }
      }
    },
    "HBaseLinkedService": {
      "x-ms-discriminator-value": "HBase",
      "description": "HBase server linked service.",
      "type": "object",
      "allOf": [
        {
          "$ref": "#/definitions/LinkedService"
        }
      ],
      "properties": {
        "typeProperties": {
          "description": "HBase server linked service properties.",
          "x-ms-client-flatten": true,
          "$ref": "#/definitions/HBaseLinkedServiceTypeProperties"
        }
      },
      "required": [
        "typeProperties"
      ]
    },
    "HBaseLinkedServiceTypeProperties": {
      "description": "HBase server linked service properties.",
      "type": "object",
      "properties": {
        "host": {
          "description": "The IP address or host name of the HBase server. (i.e. 192.168.222.160)",
          "type": "object",
          "x-ms-format": "dfe-string"
        },
        "port": {
          "description": "The TCP port that the HBase instance uses to listen for client connections. The default value is 9090.",
          "type": "object",
          "x-ms-format": "dfe-int"
        },
        "httpPath": {
          "description": "The partial URL corresponding to the HBase server. (i.e. /gateway/sandbox/hbase/version)",
          "type": "object",
          "x-ms-format": "dfe-string"
        },
        "authenticationType": {
          "description": "The authentication mechanism to use to connect to the HBase server.",
          "type": "string",
          "enum": [
            "Anonymous",
            "Basic"
          ],
          "x-ms-enum": {
            "name": "HBaseAuthenticationType",
            "modelAsString": true
          }
        },
        "username": {
          "description": "The user name used to connect to the HBase instance.",
          "type": "object",
          "x-ms-format": "dfe-string"
        },
        "password": {
          "description": "The password corresponding to the user name.",
          "$ref": "../datafactory.json#/definitions/SecretBase"
        },
        "enableSsl": {
          "description": "Specifies whether the connections to the server are encrypted using SSL. The default value is false.",
          "type": "object",
          "x-ms-format": "dfe-bool"
        },
        "trustedCertPath": {
          "description": "The full path of the .pem file containing trusted CA certificates for verifying the server when connecting over SSL. This property can only be set when using SSL on self-hosted IR. The default value is the cacerts.pem file installed with the IR.",
          "type": "object",
          "x-ms-format": "dfe-string"
        },
        "allowHostNameCNMismatch": {
          "description": "Specifies whether to require a CA-issued SSL certificate name to match the host name of the server when connecting over SSL. The default value is false.",
          "type": "object",
          "x-ms-format": "dfe-bool"
        },
        "allowSelfSignedServerCert": {
          "description": "Specifies whether to allow self-signed certificates from the server. The default value is false.",
          "type": "object",
          "x-ms-format": "dfe-bool"
        },
        "encryptedCredential": {
          "type": "string",
          "description": "The encrypted credential used for authentication. Credentials are encrypted using the integration runtime credential manager. Type: string."
        }
      },
      "required": [
        "host",
        "authenticationType"
      ]
    },
    "HiveLinkedService": {
      "x-ms-discriminator-value": "Hive",
      "description": "Hive Server linked service.",
      "type": "object",
      "allOf": [
        {
          "$ref": "#/definitions/LinkedService"
        }
      ],
      "properties": {
        "typeProperties": {
          "description": "Hive Server linked service properties.",
          "x-ms-client-flatten": true,
          "$ref": "#/definitions/HiveLinkedServiceTypeProperties"
        }
      },
      "required": [
        "typeProperties"
      ]
    },
    "HiveLinkedServiceTypeProperties": {
      "description": "Hive Server linked service properties.",
      "type": "object",
      "properties": {
        "host": {
          "description": "IP address or host name of the Hive server, separated by ';' for multiple hosts (only when serviceDiscoveryMode is enable).",
          "type": "object",
          "x-ms-format": "dfe-string"
        },
        "port": {
          "description": "The TCP port that the Hive server uses to listen for client connections.",
          "type": "object",
          "x-ms-format": "dfe-int"
        },
        "serverType": {
          "description": "The type of Hive server.",
          "type": "string",
          "enum": [
            "HiveServer1",
            "HiveServer2",
            "HiveThriftServer"
          ],
          "x-ms-enum": {
            "name": "HiveServerType",
            "modelAsString": true
          }
        },
        "thriftTransportProtocol": {
          "description": "The transport protocol to use in the Thrift layer.",
          "type": "string",
          "enum": [
            "Binary",
            "SASL",
            "HTTP "
          ],
          "x-ms-enum": {
            "name": "HiveThriftTransportProtocol",
            "modelAsString": true
          }
        },
        "authenticationType": {
          "description": "The authentication method used to access the Hive server.",
          "type": "string",
          "enum": [
            "Anonymous",
            "Username",
            "UsernameAndPassword",
            "WindowsAzureHDInsightService"
          ],
          "x-ms-enum": {
            "name": "HiveAuthenticationType",
            "modelAsString": true
          }
        },
        "serviceDiscoveryMode": {
          "description": "true to indicate using the ZooKeeper service, false not.",
          "type": "object",
          "x-ms-format": "dfe-bool"
        },
        "zooKeeperNameSpace": {
          "description": "The namespace on ZooKeeper under which Hive Server 2 nodes are added.",
          "type": "object",
          "x-ms-format": "dfe-string"
        },
        "useNativeQuery": {
          "description": "Specifies whether the driver uses native HiveQL queries,or converts them into an equivalent form in HiveQL.",
          "type": "object",
          "x-ms-format": "dfe-bool"
        },
        "username": {
          "description": "The user name that you use to access Hive Server.",
          "type": "object",
          "x-ms-format": "dfe-string"
        },
        "password": {
          "description": "The password corresponding to the user name that you provided in the Username field",
          "$ref": "../datafactory.json#/definitions/SecretBase"
        },
        "httpPath": {
          "description": "The partial URL corresponding to the Hive server.",
          "type": "object",
          "x-ms-format": "dfe-string"
        },
        "enableSsl": {
          "description": "Specifies whether the connections to the server are encrypted using SSL. The default value is false.",
          "type": "object",
          "x-ms-format": "dfe-bool"
        },
        "trustedCertPath": {
          "description": "The full path of the .pem file containing trusted CA certificates for verifying the server when connecting over SSL. This property can only be set when using SSL on self-hosted IR. The default value is the cacerts.pem file installed with the IR.",
          "type": "object",
          "x-ms-format": "dfe-string"
        },
        "useSystemTrustStore": {
          "description": "Specifies whether to use a CA certificate from the system trust store or from a specified PEM file. The default value is false.",
          "type": "object",
          "x-ms-format": "dfe-bool"
        },
        "allowHostNameCNMismatch": {
          "description": "Specifies whether to require a CA-issued SSL certificate name to match the host name of the server when connecting over SSL. The default value is false.",
          "type": "object",
          "x-ms-format": "dfe-bool"
        },
        "allowSelfSignedServerCert": {
          "description": "Specifies whether to allow self-signed certificates from the server. The default value is false.",
          "type": "object",
          "x-ms-format": "dfe-bool"
        },
        "encryptedCredential": {
          "type": "string",
          "description": "The encrypted credential used for authentication. Credentials are encrypted using the integration runtime credential manager. Type: string."
        }
      },
      "required": [
        "host",
        "authenticationType"
      ]
    },
    "HubspotLinkedService": {
      "x-ms-discriminator-value": "Hubspot",
      "description": "Hubspot Service linked service.",
      "type": "object",
      "allOf": [
        {
          "$ref": "#/definitions/LinkedService"
        }
      ],
      "properties": {
        "typeProperties": {
          "description": "Hubspot Service linked service properties.",
          "x-ms-client-flatten": true,
          "$ref": "#/definitions/HubspotLinkedServiceTypeProperties"
        }
      },
      "required": [
        "typeProperties"
      ]
    },
    "HubspotLinkedServiceTypeProperties": {
      "description": "Hubspot Service linked service properties.",
      "type": "object",
      "properties": {
        "clientId": {
          "description": "The client ID associated with your Hubspot application.",
          "type": "object",
          "x-ms-format": "dfe-string"
        },
        "clientSecret": {
          "description": "The client secret associated with your Hubspot application.",
          "$ref": "../datafactory.json#/definitions/SecretBase"
        },
        "accessToken": {
          "description": "The access token obtained when initially authenticating your OAuth integration.",
          "$ref": "../datafactory.json#/definitions/SecretBase"
        },
        "refreshToken": {
          "description": "The refresh token obtained when initially authenticating your OAuth integration.",
          "$ref": "../datafactory.json#/definitions/SecretBase"
        },
        "useEncryptedEndpoints": {
          "description": "Specifies whether the data source endpoints are encrypted using HTTPS. The default value is true.",
          "type": "object",
          "x-ms-format": "dfe-bool"
        },
        "useHostVerification": {
          "description": "Specifies whether to require the host name in the server's certificate to match the host name of the server when connecting over SSL. The default value is true.",
          "type": "object",
          "x-ms-format": "dfe-bool"
        },
        "usePeerVerification": {
          "description": "Specifies whether to verify the identity of the server when connecting over SSL. The default value is true.",
          "type": "object",
          "x-ms-format": "dfe-bool"
        },
        "encryptedCredential": {
          "type": "string",
          "description": "The encrypted credential used for authentication. Credentials are encrypted using the integration runtime credential manager. Type: string."
        }
      },
      "required": [
        "clientId"
      ]
    },
    "ImpalaLinkedService": {
      "x-ms-discriminator-value": "Impala",
      "description": "Impala server linked service.",
      "type": "object",
      "allOf": [
        {
          "$ref": "#/definitions/LinkedService"
        }
      ],
      "properties": {
        "typeProperties": {
          "description": "Impala server linked service properties.",
          "x-ms-client-flatten": true,
          "$ref": "#/definitions/ImpalaLinkedServiceTypeProperties"
        }
      },
      "required": [
        "typeProperties"
      ]
    },
    "ImpalaLinkedServiceTypeProperties": {
      "description": "Impala server linked service properties.",
      "type": "object",
      "properties": {
        "host": {
          "description": "The IP address or host name of the Impala server. (i.e. 192.168.222.160)",
          "type": "object",
          "x-ms-format": "dfe-string"
        },
        "port": {
          "description": "The TCP port that the Impala server uses to listen for client connections. The default value is 21050.",
          "type": "object",
          "x-ms-format": "dfe-int"
        },
        "authenticationType": {
          "description": "The authentication type to use.",
          "type": "string",
          "enum": [
            "Anonymous",
            "SASLUsername",
            "UsernameAndPassword"
          ],
          "x-ms-enum": {
            "name": "ImpalaAuthenticationType",
            "modelAsString": true
          }
        },
        "username": {
          "description": "The user name used to access the Impala server. The default value is anonymous when using SASLUsername.",
          "type": "object",
          "x-ms-format": "dfe-string"
        },
        "password": {
          "description": "The password corresponding to the user name when using UsernameAndPassword.",
          "$ref": "../datafactory.json#/definitions/SecretBase"
        },
        "enableSsl": {
          "description": "Specifies whether the connections to the server are encrypted using SSL. The default value is false.",
          "type": "object",
          "x-ms-format": "dfe-bool"
        },
        "trustedCertPath": {
          "description": "The full path of the .pem file containing trusted CA certificates for verifying the server when connecting over SSL. This property can only be set when using SSL on self-hosted IR. The default value is the cacerts.pem file installed with the IR.",
          "type": "object",
          "x-ms-format": "dfe-string"
        },
        "useSystemTrustStore": {
          "description": "Specifies whether to use a CA certificate from the system trust store or from a specified PEM file. The default value is false.",
          "type": "object",
          "x-ms-format": "dfe-bool"
        },
        "allowHostNameCNMismatch": {
          "description": "Specifies whether to require a CA-issued SSL certificate name to match the host name of the server when connecting over SSL. The default value is false.",
          "type": "object",
          "x-ms-format": "dfe-bool"
        },
        "allowSelfSignedServerCert": {
          "description": "Specifies whether to allow self-signed certificates from the server. The default value is false.",
          "type": "object",
          "x-ms-format": "dfe-bool"
        },
        "encryptedCredential": {
          "type": "string",
          "description": "The encrypted credential used for authentication. Credentials are encrypted using the integration runtime credential manager. Type: string."
        }
      },
      "required": [
        "host",
        "authenticationType"
      ]
    },
    "JiraLinkedService": {
      "x-ms-discriminator-value": "Jira",
      "description": "Jira Service linked service.",
      "type": "object",
      "allOf": [
        {
          "$ref": "#/definitions/LinkedService"
        }
      ],
      "properties": {
        "typeProperties": {
          "description": "Jira Service linked service properties.",
          "x-ms-client-flatten": true,
          "$ref": "#/definitions/JiraLinkedServiceTypeProperties"
        }
      },
      "required": [
        "typeProperties"
      ]
    },
    "JiraLinkedServiceTypeProperties": {
      "description": "Jira Service linked service properties.",
      "type": "object",
      "properties": {
        "host": {
          "description": "The IP address or host name of the Jira service. (e.g. jira.example.com)",
          "type": "object",
          "x-ms-format": "dfe-string"
        },
        "port": {
          "description": "The TCP port that the Jira server uses to listen for client connections. The default value is 443 if connecting through HTTPS, or 8080 if connecting through HTTP.",
          "type": "object",
          "x-ms-format": "dfe-int"
        },
        "username": {
          "description": "The user name that you use to access Jira Service.",
          "type": "object",
          "x-ms-format": "dfe-string"
        },
        "password": {
          "description": "The password corresponding to the user name that you provided in the username field.",
          "$ref": "../datafactory.json#/definitions/SecretBase"
        },
        "useEncryptedEndpoints": {
          "description": "Specifies whether the data source endpoints are encrypted using HTTPS. The default value is true.",
          "type": "object",
          "x-ms-format": "dfe-bool"
        },
        "useHostVerification": {
          "description": "Specifies whether to require the host name in the server's certificate to match the host name of the server when connecting over SSL. The default value is true.",
          "type": "object",
          "x-ms-format": "dfe-bool"
        },
        "usePeerVerification": {
          "description": "Specifies whether to verify the identity of the server when connecting over SSL. The default value is true.",
          "type": "object",
          "x-ms-format": "dfe-bool"
        },
        "encryptedCredential": {
          "type": "string",
          "description": "The encrypted credential used for authentication. Credentials are encrypted using the integration runtime credential manager. Type: string."
        }
      },
      "required": [
        "host",
        "username"
      ]
    },
    "MagentoLinkedService": {
      "x-ms-discriminator-value": "Magento",
      "description": "Magento server linked service.",
      "type": "object",
      "allOf": [
        {
          "$ref": "#/definitions/LinkedService"
        }
      ],
      "properties": {
        "typeProperties": {
          "description": "Magento server linked service properties.",
          "x-ms-client-flatten": true,
          "$ref": "#/definitions/MagentoLinkedServiceTypeProperties"
        }
      },
      "required": [
        "typeProperties"
      ]
    },
    "MagentoLinkedServiceTypeProperties": {
      "description": "Magento server linked service properties.",
      "type": "object",
      "properties": {
        "host": {
          "description": "The URL of the Magento instance. (i.e. 192.168.222.110/magento3)",
          "type": "object",
          "x-ms-format": "dfe-string"
        },
        "accessToken": {
          "description": "The access token from Magento.",
          "$ref": "../datafactory.json#/definitions/SecretBase"
        },
        "useEncryptedEndpoints": {
          "description": "Specifies whether the data source endpoints are encrypted using HTTPS. The default value is true.",
          "type": "object",
          "x-ms-format": "dfe-bool"
        },
        "useHostVerification": {
          "description": "Specifies whether to require the host name in the server's certificate to match the host name of the server when connecting over SSL. The default value is true.",
          "type": "object",
          "x-ms-format": "dfe-bool"
        },
        "usePeerVerification": {
          "description": "Specifies whether to verify the identity of the server when connecting over SSL. The default value is true.",
          "type": "object",
          "x-ms-format": "dfe-bool"
        },
        "encryptedCredential": {
          "type": "string",
          "description": "The encrypted credential used for authentication. Credentials are encrypted using the integration runtime credential manager. Type: string."
        }
      },
      "required": [
        "host"
      ]
    },
    "MariaDBLinkedService": {
      "x-ms-discriminator-value": "MariaDB",
      "description": "MariaDB server linked service.",
      "type": "object",
      "allOf": [
        {
          "$ref": "#/definitions/LinkedService"
        }
      ],
      "properties": {
        "typeProperties": {
          "description": "MariaDB server linked service properties.",
          "x-ms-client-flatten": true,
          "$ref": "#/definitions/MariaDBLinkedServiceTypeProperties"
        }
      },
      "required": [
        "typeProperties"
      ]
    },
    "MariaDBLinkedServiceTypeProperties": {
      "description": "MariaDB server linked service properties.",
      "type": "object",
      "properties": {
        "driverVersion": {
          "type": "object",
          "x-ms-format": "dfe-string",
          "description": "The version of the MariaDB driver. Type: string. V1 or empty for legacy driver, V2 for new driver. V1 can support connection string and property bag, V2 can only support connection string."
        },
        "connectionString": {
          "description": "An ODBC connection string. Type: string, SecureString or AzureKeyVaultSecretReference.",
          "type": "object",
          "x-ms-format": "dfe-string"
        },
        "server": {
          "type": "object",
          "x-ms-format": "dfe-string",
          "description": "Server name for connection. Type: string."
        },
        "port": {
          "type": "object",
          "x-ms-format": "dfe-int",
          "description": "The port for the connection. Type: integer."
        },
        "username": {
          "type": "object",
          "x-ms-format": "dfe-string",
          "description": "Username for authentication. Type: string."
        },
        "database": {
          "type": "object",
          "x-ms-format": "dfe-string",
          "description": "Database name for connection. Type: string."
        },
        "password": {
          "$ref": "../datafactory.json#/definitions/AzureKeyVaultSecretReference",
          "description": "The Azure key vault secret reference of password in connection string."
        },
        "encryptedCredential": {
          "type": "string",
          "description": "The encrypted credential used for authentication. Credentials are encrypted using the integration runtime credential manager. Type: string."
        }
      }
    },
    "AzureMariaDBLinkedService": {
      "x-ms-discriminator-value": "AzureMariaDB",
      "description": "Azure Database for MariaDB linked service.",
      "type": "object",
      "allOf": [
        {
          "$ref": "#/definitions/LinkedService"
        }
      ],
      "properties": {
        "typeProperties": {
          "description": "Azure Database for MariaDB linked service properties.",
          "x-ms-client-flatten": true,
          "$ref": "#/definitions/AzureMariaDBLinkedServiceTypeProperties"
        }
      },
      "required": [
        "typeProperties"
      ]
    },
    "AzureMariaDBLinkedServiceTypeProperties": {
      "description": "Azure Database for MariaDB linked service properties.",
      "type": "object",
      "properties": {
        "connectionString": {
          "description": "An ODBC connection string. Type: string, SecureString or AzureKeyVaultSecretReference.",
          "type": "object",
          "x-ms-format": "dfe-string"
        },
        "pwd": {
          "$ref": "../datafactory.json#/definitions/AzureKeyVaultSecretReference",
          "description": "The Azure key vault secret reference of password in connection string."
        },
        "encryptedCredential": {
          "type": "string",
          "description": "The encrypted credential used for authentication. Credentials are encrypted using the integration runtime credential manager. Type: string."
        }
      }
    },
    "MarketoLinkedService": {
      "x-ms-discriminator-value": "Marketo",
      "description": "Marketo server linked service.",
      "type": "object",
      "allOf": [
        {
          "$ref": "#/definitions/LinkedService"
        }
      ],
      "properties": {
        "typeProperties": {
          "description": "Marketo server linked service properties.",
          "x-ms-client-flatten": true,
          "$ref": "#/definitions/MarketoLinkedServiceTypeProperties"
        }
      },
      "required": [
        "typeProperties"
      ]
    },
    "MarketoLinkedServiceTypeProperties": {
      "description": "Marketo server linked service properties.",
      "type": "object",
      "properties": {
        "endpoint": {
          "description": "The endpoint of the Marketo server. (i.e. 123-ABC-321.mktorest.com)",
          "type": "object",
          "x-ms-format": "dfe-string"
        },
        "clientId": {
          "description": "The client Id of your Marketo service.",
          "type": "object",
          "x-ms-format": "dfe-string"
        },
        "clientSecret": {
          "description": "The client secret of your Marketo service.",
          "$ref": "../datafactory.json#/definitions/SecretBase"
        },
        "useEncryptedEndpoints": {
          "description": "Specifies whether the data source endpoints are encrypted using HTTPS. The default value is true.",
          "type": "object",
          "x-ms-format": "dfe-bool"
        },
        "useHostVerification": {
          "description": "Specifies whether to require the host name in the server's certificate to match the host name of the server when connecting over SSL. The default value is true.",
          "type": "object",
          "x-ms-format": "dfe-bool"
        },
        "usePeerVerification": {
          "description": "Specifies whether to verify the identity of the server when connecting over SSL. The default value is true.",
          "type": "object",
          "x-ms-format": "dfe-bool"
        },
        "encryptedCredential": {
          "type": "string",
          "description": "The encrypted credential used for authentication. Credentials are encrypted using the integration runtime credential manager. Type: string."
        }
      },
      "required": [
        "endpoint",
        "clientId"
      ]
    },
    "PaypalLinkedService": {
      "x-ms-discriminator-value": "Paypal",
      "description": "Paypal Service linked service.",
      "type": "object",
      "allOf": [
        {
          "$ref": "#/definitions/LinkedService"
        }
      ],
      "properties": {
        "typeProperties": {
          "description": "Paypal Service linked service properties.",
          "x-ms-client-flatten": true,
          "$ref": "#/definitions/PaypalLinkedServiceTypeProperties"
        }
      },
      "required": [
        "typeProperties"
      ]
    },
    "PaypalLinkedServiceTypeProperties": {
      "description": "Paypal Service linked service properties.",
      "type": "object",
      "properties": {
        "host": {
          "description": "The URL of the PayPal instance. (i.e. api.sandbox.paypal.com)",
          "type": "object",
          "x-ms-format": "dfe-string"
        },
        "clientId": {
          "description": "The client ID associated with your PayPal application.",
          "type": "object",
          "x-ms-format": "dfe-string"
        },
        "clientSecret": {
          "description": "The client secret associated with your PayPal application.",
          "$ref": "../datafactory.json#/definitions/SecretBase"
        },
        "useEncryptedEndpoints": {
          "description": "Specifies whether the data source endpoints are encrypted using HTTPS. The default value is true.",
          "type": "object",
          "x-ms-format": "dfe-bool"
        },
        "useHostVerification": {
          "description": "Specifies whether to require the host name in the server's certificate to match the host name of the server when connecting over SSL. The default value is true.",
          "type": "object",
          "x-ms-format": "dfe-bool"
        },
        "usePeerVerification": {
          "description": "Specifies whether to verify the identity of the server when connecting over SSL. The default value is true.",
          "type": "object",
          "x-ms-format": "dfe-bool"
        },
        "encryptedCredential": {
          "type": "string",
          "description": "The encrypted credential used for authentication. Credentials are encrypted using the integration runtime credential manager. Type: string."
        }
      },
      "required": [
        "host",
        "clientId"
      ]
    },
    "PhoenixLinkedService": {
      "x-ms-discriminator-value": "Phoenix",
      "description": "Phoenix server linked service.",
      "type": "object",
      "allOf": [
        {
          "$ref": "#/definitions/LinkedService"
        }
      ],
      "properties": {
        "typeProperties": {
          "description": "Phoenix server linked service properties.",
          "x-ms-client-flatten": true,
          "$ref": "#/definitions/PhoenixLinkedServiceTypeProperties"
        }
      },
      "required": [
        "typeProperties"
      ]
    },
    "PhoenixLinkedServiceTypeProperties": {
      "description": "Phoenix server linked service properties.",
      "type": "object",
      "properties": {
        "host": {
          "description": "The IP address or host name of the Phoenix server. (i.e. 192.168.222.160)",
          "type": "object",
          "x-ms-format": "dfe-string"
        },
        "port": {
          "description": "The TCP port that the Phoenix server uses to listen for client connections. The default value is 8765.",
          "type": "object",
          "x-ms-format": "dfe-int"
        },
        "httpPath": {
          "description": "The partial URL corresponding to the Phoenix server. (i.e. /gateway/sandbox/phoenix/version). The default value is hbasephoenix if using WindowsAzureHDInsightService.",
          "type": "object",
          "x-ms-format": "dfe-string"
        },
        "authenticationType": {
          "description": "The authentication mechanism used to connect to the Phoenix server.",
          "type": "string",
          "enum": [
            "Anonymous",
            "UsernameAndPassword",
            "WindowsAzureHDInsightService"
          ],
          "x-ms-enum": {
            "name": "PhoenixAuthenticationType",
            "modelAsString": true
          }
        },
        "username": {
          "description": "The user name used to connect to the Phoenix server.",
          "type": "object",
          "x-ms-format": "dfe-string"
        },
        "password": {
          "description": "The password corresponding to the user name.",
          "$ref": "../datafactory.json#/definitions/SecretBase"
        },
        "enableSsl": {
          "description": "Specifies whether the connections to the server are encrypted using SSL. The default value is false.",
          "type": "object",
          "x-ms-format": "dfe-bool"
        },
        "trustedCertPath": {
          "description": "The full path of the .pem file containing trusted CA certificates for verifying the server when connecting over SSL. This property can only be set when using SSL on self-hosted IR. The default value is the cacerts.pem file installed with the IR.",
          "type": "object",
          "x-ms-format": "dfe-string"
        },
        "useSystemTrustStore": {
          "description": "Specifies whether to use a CA certificate from the system trust store or from a specified PEM file. The default value is false.",
          "type": "object",
          "x-ms-format": "dfe-bool"
        },
        "allowHostNameCNMismatch": {
          "description": "Specifies whether to require a CA-issued SSL certificate name to match the host name of the server when connecting over SSL. The default value is false.",
          "type": "object",
          "x-ms-format": "dfe-bool"
        },
        "allowSelfSignedServerCert": {
          "description": "Specifies whether to allow self-signed certificates from the server. The default value is false.",
          "type": "object",
          "x-ms-format": "dfe-bool"
        },
        "encryptedCredential": {
          "type": "string",
          "description": "The encrypted credential used for authentication. Credentials are encrypted using the integration runtime credential manager. Type: string."
        }
      },
      "required": [
        "host",
        "authenticationType"
      ]
    },
    "PrestoLinkedService": {
      "x-ms-discriminator-value": "Presto",
      "description": "Presto server linked service.",
      "type": "object",
      "allOf": [
        {
          "$ref": "#/definitions/LinkedService"
        }
      ],
      "properties": {
        "typeProperties": {
          "description": "Presto server linked service properties.",
          "x-ms-client-flatten": true,
          "$ref": "#/definitions/PrestoLinkedServiceTypeProperties"
        }
      },
      "required": [
        "typeProperties"
      ]
    },
    "PrestoLinkedServiceTypeProperties": {
      "description": "Presto server linked service properties.",
      "type": "object",
      "properties": {
        "host": {
          "description": "The IP address or host name of the Presto server. (i.e. 192.168.222.160)",
          "type": "object",
          "x-ms-format": "dfe-string"
        },
        "serverVersion": {
          "description": "The version of the Presto server. (i.e. 0.148-t)",
          "type": "object",
          "x-ms-format": "dfe-string"
        },
        "catalog": {
          "description": "The catalog context for all request against the server.",
          "type": "object",
          "x-ms-format": "dfe-string"
        },
        "port": {
          "description": "The TCP port that the Presto server uses to listen for client connections. The default value is 8080.",
          "type": "object",
          "x-ms-format": "dfe-int"
        },
        "authenticationType": {
          "description": "The authentication mechanism used to connect to the Presto server.",
          "type": "string",
          "enum": [
            "Anonymous",
            "LDAP"
          ],
          "x-ms-enum": {
            "name": "PrestoAuthenticationType",
            "modelAsString": true
          }
        },
        "username": {
          "description": "The user name used to connect to the Presto server.",
          "type": "object",
          "x-ms-format": "dfe-string"
        },
        "password": {
          "description": "The password corresponding to the user name.",
          "$ref": "../datafactory.json#/definitions/SecretBase"
        },
        "enableSsl": {
          "description": "Specifies whether the connections to the server are encrypted using SSL. The default value is false.",
          "type": "object",
          "x-ms-format": "dfe-bool"
        },
        "trustedCertPath": {
          "description": "The full path of the .pem file containing trusted CA certificates for verifying the server when connecting over SSL. This property can only be set when using SSL on self-hosted IR. The default value is the cacerts.pem file installed with the IR.",
          "type": "object",
          "x-ms-format": "dfe-string"
        },
        "useSystemTrustStore": {
          "description": "Specifies whether to use a CA certificate from the system trust store or from a specified PEM file. The default value is false.",
          "type": "object",
          "x-ms-format": "dfe-bool"
        },
        "allowHostNameCNMismatch": {
          "description": "Specifies whether to require a CA-issued SSL certificate name to match the host name of the server when connecting over SSL. The default value is false.",
          "type": "object",
          "x-ms-format": "dfe-bool"
        },
        "allowSelfSignedServerCert": {
          "description": "Specifies whether to allow self-signed certificates from the server. The default value is false.",
          "type": "object",
          "x-ms-format": "dfe-bool"
        },
        "timeZoneID": {
          "description": "The local time zone used by the connection. Valid values for this option are specified in the IANA Time Zone Database. The default value is the system time zone.",
          "type": "object",
          "x-ms-format": "dfe-string"
        },
        "encryptedCredential": {
          "type": "string",
          "description": "The encrypted credential used for authentication. Credentials are encrypted using the integration runtime credential manager. Type: string."
        }
      },
      "required": [
        "host",
        "serverVersion",
        "catalog",
        "authenticationType"
      ]
    },
    "QuickBooksLinkedService": {
      "x-ms-discriminator-value": "QuickBooks",
      "description": "QuickBooks server linked service.",
      "type": "object",
      "allOf": [
        {
          "$ref": "#/definitions/LinkedService"
        }
      ],
      "properties": {
        "typeProperties": {
          "description": "QuickBooks server linked service properties.",
          "x-ms-client-flatten": true,
          "$ref": "#/definitions/QuickBooksLinkedServiceTypeProperties"
        }
      },
      "required": [
        "typeProperties"
      ]
    },
    "QuickBooksLinkedServiceTypeProperties": {
      "description": "QuickBooks server linked service properties.",
      "type": "object",
      "properties": {
        "connectionProperties": {
          "description": "Properties used to connect to QuickBooks. It is mutually exclusive with any other properties in the linked service. Type: object.",
          "type": "object"
        },
        "endpoint": {
          "description": "The endpoint of the QuickBooks server. (i.e. quickbooks.api.intuit.com)",
          "type": "object",
          "x-ms-format": "dfe-string"
        },
        "companyId": {
          "description": "The company ID of the QuickBooks company to authorize.",
          "type": "object",
          "x-ms-format": "dfe-string"
        },
        "consumerKey": {
          "description": "The consumer key for OAuth 1.0 authentication.",
          "type": "object",
          "x-ms-format": "dfe-string"
        },
        "consumerSecret": {
          "description": "The consumer secret for OAuth 1.0 authentication.",
          "$ref": "../datafactory.json#/definitions/SecretBase"
        },
        "accessToken": {
          "description": "The access token for OAuth 1.0 authentication.",
          "$ref": "../datafactory.json#/definitions/SecretBase"
        },
        "accessTokenSecret": {
          "description": "The access token secret for OAuth 1.0 authentication.",
          "$ref": "../datafactory.json#/definitions/SecretBase"
        },
        "useEncryptedEndpoints": {
          "description": "Specifies whether the data source endpoints are encrypted using HTTPS. The default value is true.",
          "type": "object",
          "x-ms-format": "dfe-bool"
        },
        "encryptedCredential": {
          "type": "string",
          "description": "The encrypted credential used for authentication. Credentials are encrypted using the integration runtime credential manager. Type: string."
        }
      }
    },
    "ServiceNowLinkedService": {
      "x-ms-discriminator-value": "ServiceNow",
      "description": "ServiceNow server linked service.",
      "type": "object",
      "allOf": [
        {
          "$ref": "#/definitions/LinkedService"
        }
      ],
      "properties": {
        "typeProperties": {
          "description": "ServiceNow server linked service properties.",
          "x-ms-client-flatten": true,
          "$ref": "#/definitions/ServiceNowLinkedServiceTypeProperties"
        }
      },
      "required": [
        "typeProperties"
      ]
    },
    "ServiceNowLinkedServiceTypeProperties": {
      "description": "ServiceNow server linked service properties.",
      "type": "object",
      "properties": {
        "endpoint": {
          "description": "The endpoint of the ServiceNow server. (i.e. <instance>.service-now.com)",
          "type": "object",
          "x-ms-format": "dfe-string"
        },
        "authenticationType": {
          "description": "The authentication type to use.",
          "type": "string",
          "enum": [
            "Basic",
            "OAuth2"
          ],
          "x-ms-enum": {
            "name": "ServiceNowAuthenticationType",
            "modelAsString": true
          }
        },
        "username": {
          "description": "The user name used to connect to the ServiceNow server for Basic and OAuth2 authentication.",
          "type": "object",
          "x-ms-format": "dfe-string"
        },
        "password": {
          "description": "The password corresponding to the user name for Basic and OAuth2 authentication.",
          "$ref": "../datafactory.json#/definitions/SecretBase"
        },
        "clientId": {
          "description": "The client id for OAuth2 authentication.",
          "type": "object",
          "x-ms-format": "dfe-string"
        },
        "clientSecret": {
          "description": "The client secret for OAuth2 authentication.",
          "$ref": "../datafactory.json#/definitions/SecretBase"
        },
        "useEncryptedEndpoints": {
          "description": "Specifies whether the data source endpoints are encrypted using HTTPS. The default value is true.",
          "type": "object",
          "x-ms-format": "dfe-bool"
        },
        "useHostVerification": {
          "description": "Specifies whether to require the host name in the server's certificate to match the host name of the server when connecting over SSL. The default value is true.",
          "type": "object",
          "x-ms-format": "dfe-bool"
        },
        "usePeerVerification": {
          "description": "Specifies whether to verify the identity of the server when connecting over SSL. The default value is true.",
          "type": "object",
          "x-ms-format": "dfe-bool"
        },
        "encryptedCredential": {
          "type": "string",
          "description": "The encrypted credential used for authentication. Credentials are encrypted using the integration runtime credential manager. Type: string."
        }
      },
      "required": [
        "endpoint",
        "authenticationType"
      ]
    },
    "ShopifyLinkedService": {
      "x-ms-discriminator-value": "Shopify",
      "description": "Shopify Service linked service.",
      "type": "object",
      "allOf": [
        {
          "$ref": "#/definitions/LinkedService"
        }
      ],
      "properties": {
        "typeProperties": {
          "description": "Shopify Service linked service properties.",
          "x-ms-client-flatten": true,
          "$ref": "#/definitions/ShopifyLinkedServiceTypeProperties"
        }
      },
      "required": [
        "typeProperties"
      ]
    },
    "ShopifyLinkedServiceTypeProperties": {
      "description": "Shopify Service linked service properties.",
      "type": "object",
      "properties": {
        "host": {
          "description": "The endpoint of the Shopify server. (i.e. mystore.myshopify.com)",
          "type": "object",
          "x-ms-format": "dfe-string"
        },
        "accessToken": {
          "description": "The API access token that can be used to access Shopify’s data. The token won't expire if it is offline mode.",
          "$ref": "../datafactory.json#/definitions/SecretBase"
        },
        "useEncryptedEndpoints": {
          "description": "Specifies whether the data source endpoints are encrypted using HTTPS. The default value is true.",
          "type": "object",
          "x-ms-format": "dfe-bool"
        },
        "useHostVerification": {
          "description": "Specifies whether to require the host name in the server's certificate to match the host name of the server when connecting over SSL. The default value is true.",
          "type": "object",
          "x-ms-format": "dfe-bool"
        },
        "usePeerVerification": {
          "description": "Specifies whether to verify the identity of the server when connecting over SSL. The default value is true.",
          "type": "object",
          "x-ms-format": "dfe-bool"
        },
        "encryptedCredential": {
          "type": "string",
          "description": "The encrypted credential used for authentication. Credentials are encrypted using the integration runtime credential manager. Type: string."
        }
      },
      "required": [
        "host"
      ]
    },
    "SparkLinkedService": {
      "x-ms-discriminator-value": "Spark",
      "description": "Spark Server linked service.",
      "type": "object",
      "allOf": [
        {
          "$ref": "#/definitions/LinkedService"
        }
      ],
      "properties": {
        "typeProperties": {
          "description": "Spark Server linked service properties.",
          "x-ms-client-flatten": true,
          "$ref": "#/definitions/SparkLinkedServiceTypeProperties"
        }
      },
      "required": [
        "typeProperties"
      ]
    },
    "SparkLinkedServiceTypeProperties": {
      "description": "Spark Server linked service properties.",
      "type": "object",
      "properties": {
        "host": {
          "description": "IP address or host name of the Spark server",
          "type": "object",
          "x-ms-format": "dfe-string"
        },
        "port": {
          "description": "The TCP port that the Spark server uses to listen for client connections.",
          "type": "object",
          "x-ms-format": "dfe-int"
        },
        "serverType": {
          "description": "The type of Spark server.",
          "type": "string",
          "enum": [
            "SharkServer",
            "SharkServer2",
            "SparkThriftServer"
          ],
          "x-ms-enum": {
            "name": "SparkServerType",
            "modelAsString": true
          }
        },
        "thriftTransportProtocol": {
          "description": "The transport protocol to use in the Thrift layer.",
          "type": "string",
          "enum": [
            "Binary",
            "SASL",
            "HTTP "
          ],
          "x-ms-enum": {
            "name": "SparkThriftTransportProtocol",
            "modelAsString": true
          }
        },
        "authenticationType": {
          "description": "The authentication method used to access the Spark server.",
          "type": "string",
          "enum": [
            "Anonymous",
            "Username",
            "UsernameAndPassword",
            "WindowsAzureHDInsightService"
          ],
          "x-ms-enum": {
            "name": "SparkAuthenticationType",
            "modelAsString": true
          }
        },
        "username": {
          "description": "The user name that you use to access Spark Server.",
          "type": "object",
          "x-ms-format": "dfe-string"
        },
        "password": {
          "description": "The password corresponding to the user name that you provided in the Username field",
          "$ref": "../datafactory.json#/definitions/SecretBase"
        },
        "httpPath": {
          "description": "The partial URL corresponding to the Spark server.",
          "type": "object",
          "x-ms-format": "dfe-string"
        },
        "enableSsl": {
          "description": "Specifies whether the connections to the server are encrypted using SSL. The default value is false.",
          "type": "object",
          "x-ms-format": "dfe-bool"
        },
        "trustedCertPath": {
          "description": "The full path of the .pem file containing trusted CA certificates for verifying the server when connecting over SSL. This property can only be set when using SSL on self-hosted IR. The default value is the cacerts.pem file installed with the IR.",
          "type": "object",
          "x-ms-format": "dfe-string"
        },
        "useSystemTrustStore": {
          "description": "Specifies whether to use a CA certificate from the system trust store or from a specified PEM file. The default value is false.",
          "type": "object",
          "x-ms-format": "dfe-bool"
        },
        "allowHostNameCNMismatch": {
          "description": "Specifies whether to require a CA-issued SSL certificate name to match the host name of the server when connecting over SSL. The default value is false.",
          "type": "object",
          "x-ms-format": "dfe-bool"
        },
        "allowSelfSignedServerCert": {
          "description": "Specifies whether to allow self-signed certificates from the server. The default value is false.",
          "type": "object",
          "x-ms-format": "dfe-bool"
        },
        "encryptedCredential": {
          "type": "string",
          "description": "The encrypted credential used for authentication. Credentials are encrypted using the integration runtime credential manager. Type: string."
        }
      },
      "required": [
        "host",
        "port",
        "authenticationType"
      ]
    },
    "SquareLinkedService": {
      "x-ms-discriminator-value": "Square",
      "description": "Square Service linked service.",
      "type": "object",
      "allOf": [
        {
          "$ref": "#/definitions/LinkedService"
        }
      ],
      "properties": {
        "typeProperties": {
          "description": "Square Service linked service properties.",
          "x-ms-client-flatten": true,
          "$ref": "#/definitions/SquareLinkedServiceTypeProperties"
        }
      },
      "required": [
        "typeProperties"
      ]
    },
    "SquareLinkedServiceTypeProperties": {
      "description": "Square Service linked service properties.",
      "type": "object",
      "properties": {
        "connectionProperties": {
          "description": "Properties used to connect to Square. It is mutually exclusive with any other properties in the linked service. Type: object.",
          "type": "object"
        },
        "host": {
          "description": "The URL of the Square instance. (i.e. mystore.mysquare.com)",
          "type": "object",
          "x-ms-format": "dfe-string"
        },
        "clientId": {
          "description": "The client ID associated with your Square application.",
          "type": "object",
          "x-ms-format": "dfe-string"
        },
        "clientSecret": {
          "description": "The client secret associated with your Square application.",
          "$ref": "../datafactory.json#/definitions/SecretBase"
        },
        "redirectUri": {
          "description": "The redirect URL assigned in the Square application dashboard. (i.e. http://localhost:2500)",
          "type": "object",
          "x-ms-format": "dfe-string"
        },
        "useEncryptedEndpoints": {
          "description": "Specifies whether the data source endpoints are encrypted using HTTPS. The default value is true.",
          "type": "object",
          "x-ms-format": "dfe-bool"
        },
        "useHostVerification": {
          "description": "Specifies whether to require the host name in the server's certificate to match the host name of the server when connecting over SSL. The default value is true.",
          "type": "object",
          "x-ms-format": "dfe-bool"
        },
        "usePeerVerification": {
          "description": "Specifies whether to verify the identity of the server when connecting over SSL. The default value is true.",
          "type": "object",
          "x-ms-format": "dfe-bool"
        },
        "encryptedCredential": {
          "type": "string",
          "description": "The encrypted credential used for authentication. Credentials are encrypted using the integration runtime credential manager. Type: string."
        }
      }
    },
    "XeroLinkedService": {
      "x-ms-discriminator-value": "Xero",
      "description": "Xero Service linked service.",
      "type": "object",
      "allOf": [
        {
          "$ref": "#/definitions/LinkedService"
        }
      ],
      "properties": {
        "typeProperties": {
          "description": "Xero Service linked service properties.",
          "x-ms-client-flatten": true,
          "$ref": "#/definitions/XeroLinkedServiceTypeProperties"
        }
      },
      "required": [
        "typeProperties"
      ]
    },
    "XeroLinkedServiceTypeProperties": {
      "description": "Xero Service linked service properties.",
      "type": "object",
      "properties": {
        "connectionProperties": {
          "description": "Properties used to connect to Xero. It is mutually exclusive with any other properties in the linked service. Type: object.",
          "type": "object"
        },
        "host": {
          "description": "The endpoint of the Xero server. (i.e. api.xero.com)",
          "type": "object",
          "x-ms-format": "dfe-string"
        },
        "consumerKey": {
          "description": "The consumer key associated with the Xero application.",
          "$ref": "../datafactory.json#/definitions/SecretBase"
        },
        "privateKey": {
          "description": "The private key from the .pem file that was generated for your Xero private application. You must include all the text from the .pem file, including the Unix line endings(\n).",
          "$ref": "../datafactory.json#/definitions/SecretBase"
        },
        "useEncryptedEndpoints": {
          "description": "Specifies whether the data source endpoints are encrypted using HTTPS. The default value is true.",
          "type": "object",
          "x-ms-format": "dfe-bool"
        },
        "useHostVerification": {
          "description": "Specifies whether to require the host name in the server's certificate to match the host name of the server when connecting over SSL. The default value is true.",
          "type": "object",
          "x-ms-format": "dfe-bool"
        },
        "usePeerVerification": {
          "description": "Specifies whether to verify the identity of the server when connecting over SSL. The default value is true.",
          "type": "object",
          "x-ms-format": "dfe-bool"
        },
        "encryptedCredential": {
          "type": "string",
          "description": "The encrypted credential used for authentication. Credentials are encrypted using the integration runtime credential manager. Type: string."
        }
      }
    },
    "ZohoLinkedService": {
      "x-ms-discriminator-value": "Zoho",
      "description": "Zoho server linked service.",
      "type": "object",
      "allOf": [
        {
          "$ref": "#/definitions/LinkedService"
        }
      ],
      "properties": {
        "typeProperties": {
          "description": "Zoho server linked service properties.",
          "x-ms-client-flatten": true,
          "$ref": "#/definitions/ZohoLinkedServiceTypeProperties"
        }
      },
      "required": [
        "typeProperties"
      ]
    },
    "ZohoLinkedServiceTypeProperties": {
      "description": "Zoho server linked service properties.",
      "type": "object",
      "properties": {
        "connectionProperties": {
          "description": "Properties used to connect to Zoho. It is mutually exclusive with any other properties in the linked service. Type: object.",
          "type": "object"
        },
        "endpoint": {
          "description": "The endpoint of the Zoho server. (i.e. crm.zoho.com/crm/private)",
          "type": "object",
          "x-ms-format": "dfe-string"
        },
        "accessToken": {
          "description": "The access token for Zoho authentication.",
          "$ref": "../datafactory.json#/definitions/SecretBase"
        },
        "useEncryptedEndpoints": {
          "description": "Specifies whether the data source endpoints are encrypted using HTTPS. The default value is true.",
          "type": "object",
          "x-ms-format": "dfe-bool"
        },
        "useHostVerification": {
          "description": "Specifies whether to require the host name in the server's certificate to match the host name of the server when connecting over SSL. The default value is true.",
          "type": "object",
          "x-ms-format": "dfe-bool"
        },
        "usePeerVerification": {
          "description": "Specifies whether to verify the identity of the server when connecting over SSL. The default value is true.",
          "type": "object",
          "x-ms-format": "dfe-bool"
        },
        "encryptedCredential": {
          "type": "string",
          "description": "The encrypted credential used for authentication. Credentials are encrypted using the integration runtime credential manager. Type: string."
        }
      }
    },
    "VerticaLinkedService": {
      "x-ms-discriminator-value": "Vertica",
      "description": "Vertica linked service.",
      "type": "object",
      "allOf": [
        {
          "$ref": "#/definitions/LinkedService"
        }
      ],
      "properties": {
        "typeProperties": {
          "description": "Vertica linked service properties.",
          "x-ms-client-flatten": true,
          "$ref": "#/definitions/VerticaLinkedServiceTypeProperties"
        }
      },
      "required": [
        "typeProperties"
      ]
    },
    "VerticaLinkedServiceTypeProperties": {
      "description": "Vertica linked service properties.",
      "type": "object",
      "properties": {
        "connectionString": {
          "description": "An ODBC connection string. Type: string, SecureString or AzureKeyVaultSecretReference.",
          "type": "object",
          "x-ms-format": "dfe-string"
        },
        "pwd": {
          "$ref": "../datafactory.json#/definitions/AzureKeyVaultSecretReference",
          "description": "The Azure key vault secret reference of password in connection string."
        },
        "encryptedCredential": {
          "type": "string",
          "description": "The encrypted credential used for authentication. Credentials are encrypted using the integration runtime credential manager. Type: string."
        }
      }
    },
    "NetezzaLinkedService": {
      "x-ms-discriminator-value": "Netezza",
      "description": "Netezza linked service.",
      "type": "object",
      "allOf": [
        {
          "$ref": "#/definitions/LinkedService"
        }
      ],
      "properties": {
        "typeProperties": {
          "description": "Netezza linked service properties.",
          "x-ms-client-flatten": true,
          "$ref": "#/definitions/NetezzaLinkedServiceTypeProperties"
        }
      },
      "required": [
        "typeProperties"
      ]
    },
    "NetezzaLinkedServiceTypeProperties": {
      "description": "Netezza linked service properties.",
      "type": "object",
      "properties": {
        "connectionString": {
          "description": "An ODBC connection string. Type: string, SecureString or AzureKeyVaultSecretReference.",
          "type": "object",
          "x-ms-format": "dfe-string"
        },
        "pwd": {
          "$ref": "../datafactory.json#/definitions/AzureKeyVaultSecretReference",
          "description": "The Azure key vault secret reference of password in connection string."
        },
        "encryptedCredential": {
          "type": "string",
          "description": "The encrypted credential used for authentication. Credentials are encrypted using the integration runtime credential manager. Type: string."
        }
      }
    },
    "SalesforceMarketingCloudLinkedService": {
      "x-ms-discriminator-value": "SalesforceMarketingCloud",
      "description": "Salesforce Marketing Cloud linked service.",
      "type": "object",
      "allOf": [
        {
          "$ref": "#/definitions/LinkedService"
        }
      ],
      "properties": {
        "typeProperties": {
          "description": "Salesforce Marketing Cloud linked service properties.",
          "x-ms-client-flatten": true,
          "$ref": "#/definitions/SalesforceMarketingCloudLinkedServiceTypeProperties"
        }
      },
      "required": [
        "typeProperties"
      ]
    },
    "SalesforceMarketingCloudLinkedServiceTypeProperties": {
      "description": "Salesforce Marketing Cloud linked service properties.",
      "type": "object",
      "properties": {
        "connectionProperties": {
          "description": "Properties used to connect to Salesforce Marketing Cloud. It is mutually exclusive with any other properties in the linked service. Type: object.",
          "type": "object"
        },
        "clientId": {
          "x-ms-format": "dfe-string",
          "description": "The client ID associated with the Salesforce Marketing Cloud application. Type: string (or Expression with resultType string).",
          "type": "object"
        },
        "clientSecret": {
          "x-ms-format": "dfe-string",
          "description": "The client secret associated with the Salesforce Marketing Cloud application. Type: string (or Expression with resultType string).",
          "$ref": "../datafactory.json#/definitions/SecretBase"
        },
        "useEncryptedEndpoints": {
          "x-ms-format": "dfe-bool",
          "description": "Specifies whether the data source endpoints are encrypted using HTTPS. The default value is true. Type: boolean (or Expression with resultType boolean).",
          "type": "object"
        },
        "useHostVerification": {
          "x-ms-format": "dfe-bool",
          "description": "Specifies whether to require the host name in the server's certificate to match the host name of the server when connecting over SSL. The default value is true. Type: boolean (or Expression with resultType boolean).",
          "type": "object"
        },
        "usePeerVerification": {
          "x-ms-format": "dfe-bool",
          "description": "Specifies whether to verify the identity of the server when connecting over SSL. The default value is true. Type: boolean (or Expression with resultType boolean).",
          "type": "object"
        },
        "encryptedCredential": {
          "type": "string",
          "description": "The encrypted credential used for authentication. Credentials are encrypted using the integration runtime credential manager. Type: string."
        }
      }
    },
    "HDInsightOnDemandLinkedService": {
      "x-ms-discriminator-value": "HDInsightOnDemand",
      "description": "HDInsight ondemand linked service.",
      "type": "object",
      "allOf": [
        {
          "$ref": "#/definitions/LinkedService"
        }
      ],
      "properties": {
        "typeProperties": {
          "description": "HDInsight ondemand linked service properties.",
          "x-ms-client-flatten": true,
          "$ref": "#/definitions/HDInsightOnDemandLinkedServiceTypeProperties"
        }
      },
      "required": [
        "typeProperties"
      ]
    },
    "HDInsightOnDemandLinkedServiceTypeProperties": {
      "description": "HDInsight ondemand linked service properties.",
      "type": "object",
      "properties": {
        "clusterSize": {
          "type": "object",
          "x-ms-format": "dfe-int",
          "description": "Number of worker/data nodes in the cluster. Suggestion value: 4. Type: int (or Expression with resultType int)."
        },
        "timeToLive": {
          "type": "object",
          "x-ms-format": "dfe-string",
          "description": "The allowed idle time for the on-demand HDInsight cluster. Specifies how long the on-demand HDInsight cluster stays alive after completion of an activity run if there are no other active jobs in the cluster. The minimum value is 5 mins. Type: string (or Expression with resultType string)."
        },
        "version": {
          "type": "object",
          "x-ms-format": "dfe-string",
          "description": "Version of the HDInsight cluster.  Type: string (or Expression with resultType string)."
        },
        "linkedServiceName": {
          "description": "Azure Storage linked service to be used by the on-demand cluster for storing and processing data.",
          "$ref": "../datafactory.json#/definitions/LinkedServiceReference"
        },
        "hostSubscriptionId": {
          "type": "object",
          "x-ms-format": "dfe-string",
          "description": "The customer’s subscription to host the cluster. Type: string (or Expression with resultType string)."
        },
        "servicePrincipalId": {
          "type": "object",
          "x-ms-format": "dfe-string",
          "description": "The service principal id for the hostSubscriptionId. Type: string (or Expression with resultType string)."
        },
        "servicePrincipalKey": {
          "description": "The key for the service principal id.",
          "$ref": "../datafactory.json#/definitions/SecretBase"
        },
        "tenant": {
          "type": "object",
          "x-ms-format": "dfe-string",
          "description": "The Tenant id/name to which the service principal belongs. Type: string (or Expression with resultType string)."
        },
        "clusterResourceGroup": {
          "type": "object",
          "x-ms-format": "dfe-string",
          "description": "The resource group where the cluster belongs. Type: string (or Expression with resultType string)."
        },
        "clusterNamePrefix": {
          "type": "object",
          "x-ms-format": "dfe-string",
          "description": "The prefix of cluster name, postfix will be distinct with timestamp. Type: string (or Expression with resultType string)."
        },
        "clusterUserName": {
          "type": "object",
          "x-ms-format": "dfe-string",
          "description": "The username to access the cluster. Type: string (or Expression with resultType string)."
        },
        "clusterPassword": {
          "description": "The password to access the cluster.",
          "$ref": "../datafactory.json#/definitions/SecretBase"
        },
        "clusterSshUserName": {
          "type": "object",
          "x-ms-format": "dfe-string",
          "description": "The username to SSH remotely connect to cluster’s node (for Linux). Type: string (or Expression with resultType string)."
        },
        "clusterSshPassword": {
          "description": "The password to SSH remotely connect cluster’s node (for Linux).",
          "$ref": "../datafactory.json#/definitions/SecretBase"
        },
        "additionalLinkedServiceNames": {
          "description": "Specifies additional storage accounts for the HDInsight linked service so that the Data Factory service can register them on your behalf.",
          "type": "array",
          "items": {
            "$ref": "../datafactory.json#/definitions/LinkedServiceReference"
          },
          "x-ms-identifiers": [
            "referenceName"
          ]
        },
        "hcatalogLinkedServiceName": {
          "description": "The name of Azure SQL linked service that point to the HCatalog database. The on-demand HDInsight cluster is created by using the Azure SQL database as the metastore.",
          "$ref": "../datafactory.json#/definitions/LinkedServiceReference"
        },
        "clusterType": {
          "type": "object",
          "x-ms-format": "dfe-string",
          "description": "The cluster type. Type: string (or Expression with resultType string)."
        },
        "sparkVersion": {
          "type": "object",
          "x-ms-format": "dfe-string",
          "description": "The version of spark if the cluster type is 'spark'. Type: string (or Expression with resultType string)."
        },
        "coreConfiguration": {
          "description": "Specifies the core configuration parameters (as in core-site.xml) for the HDInsight cluster to be created.",
          "type": "object"
        },
        "hBaseConfiguration": {
          "description": "Specifies the HBase configuration parameters (hbase-site.xml) for the HDInsight cluster.",
          "type": "object"
        },
        "hdfsConfiguration": {
          "description": "Specifies the HDFS configuration parameters (hdfs-site.xml) for the HDInsight cluster.",
          "type": "object"
        },
        "hiveConfiguration": {
          "description": "Specifies the hive configuration parameters (hive-site.xml) for the HDInsight cluster.",
          "type": "object"
        },
        "mapReduceConfiguration": {
          "description": "Specifies the MapReduce configuration parameters (mapred-site.xml) for the HDInsight cluster.",
          "type": "object"
        },
        "oozieConfiguration": {
          "description": "Specifies the Oozie configuration parameters (oozie-site.xml) for the HDInsight cluster.",
          "type": "object"
        },
        "stormConfiguration": {
          "description": "Specifies the Storm configuration parameters (storm-site.xml) for the HDInsight cluster.",
          "type": "object"
        },
        "yarnConfiguration": {
          "description": "Specifies the Yarn configuration parameters (yarn-site.xml) for the HDInsight cluster.",
          "type": "object"
        },
        "encryptedCredential": {
          "type": "string",
          "description": "The encrypted credential used for authentication. Credentials are encrypted using the integration runtime credential manager. Type: string."
        },
        "headNodeSize": {
          "type": "object",
          "description": "Specifies the size of the head node for the HDInsight cluster."
        },
        "dataNodeSize": {
          "type": "object",
          "description": "Specifies the size of the data node for the HDInsight cluster."
        },
        "zookeeperNodeSize": {
          "type": "object",
          "description": "Specifies the size of the Zoo Keeper node for the HDInsight cluster."
        },
        "scriptActions": {
          "description": "Custom script actions to run on HDI ondemand cluster once it's up. Please refer to https://docs.microsoft.com/en-us/azure/hdinsight/hdinsight-hadoop-customize-cluster-linux?toc=%2Fen-us%2Fazure%2Fhdinsight%2Fr-server%2FTOC.json&bc=%2Fen-us%2Fazure%2Fbread%2Ftoc.json#understanding-script-actions.",
          "type": "array",
          "items": {
            "$ref": "#/definitions/ScriptAction"
          },
          "x-ms-identifiers": [
            "name"
          ]
        },
        "virtualNetworkId": {
          "type": "object",
          "x-ms-format": "dfe-string",
          "description": "The ARM resource ID for the vNet to which the cluster should be joined after creation. Type: string (or Expression with resultType string)."
        },
        "subnetName": {
          "type": "object",
          "x-ms-format": "dfe-string",
          "description": "The ARM resource ID for the subnet in the vNet. If virtualNetworkId was specified, then this property is required. Type: string (or Expression with resultType string)."
        },
        "credential": {
          "$ref": "../datafactory.json#/definitions/CredentialReference",
          "description": "The credential reference containing authentication information."
        }
      },
      "required": [
        "clusterSize",
        "timeToLive",
        "version",
        "linkedServiceName",
        "hostSubscriptionId",
        "tenant",
        "clusterResourceGroup"
      ]
    },
    "ScriptAction": {
      "description": "Custom script action to run on HDI ondemand cluster once it's up.",
      "type": "object",
      "properties": {
        "name": {
          "type": "string",
          "description": "The user provided name of the script action."
        },
        "uri": {
          "type": "string",
          "description": "The URI for the script action."
        },
        "roles": {
          "type": "object",
          "description": "The node types on which the script action should be executed."
        },
        "parameters": {
          "type": "string",
          "description": "The parameters for the script action."
        }
      },
      "required": [
        "name",
        "uri",
        "roles"
      ]
    },
    "HdiNodeTypes": {
      "description": "All available HdiNodeTypes values.",
      "type": "string",
      "enum": [
        "Headnode",
        "Workernode",
        "Zookeeper"
      ],
      "x-ms-enum": {
        "name": "HdiNodeTypes",
        "modelAsString": true
      }
    },
    "AzureDataLakeAnalyticsLinkedService": {
      "x-ms-discriminator-value": "AzureDataLakeAnalytics",
      "description": "Azure Data Lake Analytics linked service.",
      "type": "object",
      "allOf": [
        {
          "$ref": "#/definitions/LinkedService"
        }
      ],
      "properties": {
        "typeProperties": {
          "description": "Azure Data Lake Analytics linked service properties.",
          "x-ms-client-flatten": true,
          "$ref": "#/definitions/AzureDataLakeAnalyticsLinkedServiceTypeProperties"
        }
      },
      "required": [
        "typeProperties"
      ]
    },
    "AzureDataLakeAnalyticsLinkedServiceTypeProperties": {
      "description": "Azure Data Lake Analytics linked service properties.",
      "type": "object",
      "properties": {
        "accountName": {
          "type": "object",
          "x-ms-format": "dfe-string",
          "description": "The Azure Data Lake Analytics account name. Type: string (or Expression with resultType string)."
        },
        "servicePrincipalId": {
          "type": "object",
          "x-ms-format": "dfe-string",
          "description": "The ID of the application used to authenticate against the Azure Data Lake Analytics account. Type: string (or Expression with resultType string)."
        },
        "servicePrincipalKey": {
          "description": "The Key of the application used to authenticate against the Azure Data Lake Analytics account.",
          "$ref": "../datafactory.json#/definitions/SecretBase"
        },
        "tenant": {
          "type": "object",
          "x-ms-format": "dfe-string",
          "description": "The name or ID of the tenant to which the service principal belongs. Type: string (or Expression with resultType string)."
        },
        "subscriptionId": {
          "type": "object",
          "x-ms-format": "dfe-string",
          "description": "Data Lake Analytics account subscription ID (if different from Data Factory account). Type: string (or Expression with resultType string)."
        },
        "resourceGroupName": {
          "type": "object",
          "x-ms-format": "dfe-string",
          "description": "Data Lake Analytics account resource group name (if different from Data Factory account). Type: string (or Expression with resultType string)."
        },
        "dataLakeAnalyticsUri": {
          "type": "object",
          "x-ms-format": "dfe-string",
          "description": "Azure Data Lake Analytics URI Type: string (or Expression with resultType string)."
        },
        "encryptedCredential": {
          "type": "string",
          "description": "The encrypted credential used for authentication. Credentials are encrypted using the integration runtime credential manager. Type: string."
        }
      },
      "required": [
        "accountName",
        "tenant"
      ]
    },
    "AzureDatabricksLinkedService": {
      "x-ms-discriminator-value": "AzureDatabricks",
      "description": "Azure Databricks linked service.",
      "type": "object",
      "allOf": [
        {
          "$ref": "#/definitions/LinkedService"
        }
      ],
      "properties": {
        "typeProperties": {
          "description": "Azure Databricks linked service properties.",
          "x-ms-client-flatten": true,
          "$ref": "#/definitions/AzureDatabricksLinkedServiceTypeProperties"
        }
      },
      "required": [
        "typeProperties"
      ]
    },
    "AzureDatabricksLinkedServiceTypeProperties": {
      "description": "Azure Databricks linked service properties.",
      "type": "object",
      "properties": {
        "domain": {
          "type": "object",
          "x-ms-format": "dfe-string",
          "description": "<REGION>.azuredatabricks.net, domain name of your Databricks deployment. Type: string (or Expression with resultType string)."
        },
        "accessToken": {
          "x-ms-format": "dfe-string",
          "description": "Access token for databricks REST API. Refer to https://docs.azuredatabricks.net/api/latest/authentication.html. Type: string (or Expression with resultType string).",
          "$ref": "../datafactory.json#/definitions/SecretBase"
        },
        "authentication": {
          "type": "object",
          "x-ms-format": "dfe-string",
          "description": "Required to specify MSI, if using Workspace resource id for databricks REST API. Type: string (or Expression with resultType string)."
        },
        "workspaceResourceId": {
          "type": "object",
          "x-ms-format": "dfe-string",
          "description": "Workspace resource id for databricks REST API. Type: string (or Expression with resultType string)."
        },
        "existingClusterId": {
          "type": "object",
          "x-ms-format": "dfe-string",
          "description": "The id of an existing interactive cluster that will be used for all runs of this activity. Type: string (or Expression with resultType string)."
        },
        "instancePoolId": {
          "type": "object",
          "x-ms-format": "dfe-string",
          "description": "The id of an existing instance pool that will be used for all runs of this activity. Type: string (or Expression with resultType string)."
        },
        "newClusterVersion": {
          "type": "object",
          "x-ms-format": "dfe-string",
          "description": "If not using an existing interactive cluster, this specifies the Spark version of a new job cluster or instance pool nodes created for each run of this activity. Required if instancePoolId is specified. Type: string (or Expression with resultType string)."
        },
        "newClusterNumOfWorker": {
          "type": "object",
          "x-ms-format": "dfe-string",
          "description": "If not using an existing interactive cluster, this specifies the number of worker nodes to use for the new job cluster or instance pool. For new job clusters, this a string-formatted Int32, like '1' means numOfWorker is 1 or '1:10' means auto-scale from 1 (min) to 10 (max). For instance pools, this is a string-formatted Int32, and can only specify a fixed number of worker nodes, such as '2'. Required if newClusterVersion is specified. Type: string (or Expression with resultType string)."
        },
        "newClusterNodeType": {
          "type": "object",
          "x-ms-format": "dfe-string",
          "description": "The node type of the new job cluster. This property is required if newClusterVersion is specified and instancePoolId is not specified. If instancePoolId is specified, this property is ignored. Type: string (or Expression with resultType string)."
        },
        "newClusterSparkConf": {
          "description": "A set of optional, user-specified Spark configuration key-value pairs.",
          "type": "object",
          "additionalProperties": {
            "type": "object",
            "x-ms-format": "dfe-string",
            "description": "Type: string (or Expression with resultType string)."
          }
        },
        "newClusterSparkEnvVars": {
          "description": "A set of optional, user-specified Spark environment variables key-value pairs.",
          "type": "object",
          "additionalProperties": {
            "type": "object",
            "x-ms-format": "dfe-string",
            "description": "Type: string (or Expression with resultType string)."
          }
        },
        "newClusterCustomTags": {
          "description": "Additional tags for cluster resources. This property is ignored in instance pool configurations.",
          "type": "object",
          "additionalProperties": {
            "type": "object",
            "x-ms-format": "dfe-string",
            "description": "Type: string (or Expression with resultType string)."
          }
        },
        "newClusterLogDestination": {
          "type": "object",
          "x-ms-format": "dfe-string",
          "description": "Specify a location to deliver Spark driver, worker, and event logs. Type: string (or Expression with resultType string)."
        },
        "newClusterDriverNodeType": {
          "type": "object",
          "x-ms-format": "dfe-string",
          "description": "The driver node type for the new job cluster. This property is ignored in instance pool configurations. Type: string (or Expression with resultType string)."
        },
        "newClusterInitScripts": {
          "type": "object",
          "x-ms-format": "dfe-list-string",
          "description": "User-defined initialization scripts for the new cluster. Type: array of strings (or Expression with resultType array of strings)."
        },
        "newClusterEnableElasticDisk": {
          "type": "object",
          "x-ms-format": "dfe-bool",
          "description": "Enable the elastic disk on the new cluster. This property is now ignored, and takes the default elastic disk behavior in Databricks (elastic disks are always enabled). Type: boolean (or Expression with resultType boolean)."
        },
        "encryptedCredential": {
          "type": "string",
          "description": "The encrypted credential used for authentication. Credentials are encrypted using the integration runtime credential manager. Type: string."
        },
        "policyId": {
          "type": "object",
          "x-ms-format": "dfe-string",
          "description": "The policy id for limiting the ability to configure clusters based on a user defined set of rules. Type: string (or Expression with resultType string)."
        },
        "credential": {
          "$ref": "../datafactory.json#/definitions/CredentialReference",
          "description": "The credential reference containing authentication information."
        }
      },
      "required": [
        "domain"
      ]
    },
    "AzureDatabricksDeltaLakeLinkedService": {
      "x-ms-discriminator-value": "AzureDatabricksDeltaLake",
      "description": "Azure Databricks Delta Lake linked service.",
      "type": "object",
      "allOf": [
        {
          "$ref": "#/definitions/LinkedService"
        }
      ],
      "properties": {
        "typeProperties": {
          "description": "Azure Databricks Delta Lake linked service properties.",
          "x-ms-client-flatten": true,
          "$ref": "#/definitions/AzureDatabricksDetltaLakeLinkedServiceTypeProperties"
        }
      },
      "required": [
        "typeProperties"
      ]
    },
    "AzureDatabricksDetltaLakeLinkedServiceTypeProperties": {
      "description": "Azure Databricks Delta Lake linked service properties.",
      "type": "object",
      "properties": {
        "domain": {
          "type": "object",
          "x-ms-format": "dfe-string",
          "description": "<REGION>.azuredatabricks.net, domain name of your Databricks deployment. Type: string (or Expression with resultType string)."
        },
        "accessToken": {
          "description": "Access token for databricks REST API. Refer to https://docs.azuredatabricks.net/api/latest/authentication.html. Type: string, SecureString or AzureKeyVaultSecretReference.",
          "$ref": "../datafactory.json#/definitions/SecretBase"
        },
        "clusterId": {
          "type": "object",
          "x-ms-format": "dfe-string",
          "description": "The id of an existing interactive cluster that will be used for all runs of this job. Type: string (or Expression with resultType string)."
        },
        "encryptedCredential": {
          "type": "string",
          "description": "The encrypted credential used for authentication. Credentials are encrypted using the integration runtime credential manager. Type: string."
        },
        "credential": {
          "$ref": "../datafactory.json#/definitions/CredentialReference",
          "description": "The credential reference containing authentication information."
        },
        "workspaceResourceId": {
          "type": "object",
          "x-ms-format": "dfe-string",
          "description": "Workspace resource id for databricks REST API. Type: string (or Expression with resultType string)."
        }
      },
      "required": [
        "domain"
      ]
    },
    "ResponsysLinkedService": {
      "x-ms-discriminator-value": "Responsys",
      "description": "Responsys linked service.",
      "type": "object",
      "allOf": [
        {
          "$ref": "#/definitions/LinkedService"
        }
      ],
      "properties": {
        "typeProperties": {
          "description": "Responsys linked service properties.",
          "x-ms-client-flatten": true,
          "$ref": "#/definitions/ResponsysLinkedServiceTypeProperties"
        }
      },
      "required": [
        "typeProperties"
      ]
    },
    "ResponsysLinkedServiceTypeProperties": {
      "description": "Responsys linked service properties.",
      "type": "object",
      "properties": {
        "endpoint": {
          "x-ms-format": "dfe-string",
          "description": "The endpoint of the Responsys server.",
          "type": "object"
        },
        "clientId": {
          "x-ms-format": "dfe-string",
          "description": "The client ID associated with the Responsys application. Type: string (or Expression with resultType string).",
          "type": "object"
        },
        "clientSecret": {
          "x-ms-format": "dfe-string",
          "description": "The client secret associated with the Responsys application. Type: string (or Expression with resultType string).",
          "$ref": "../datafactory.json#/definitions/SecretBase"
        },
        "useEncryptedEndpoints": {
          "x-ms-format": "dfe-bool",
          "description": "Specifies whether the data source endpoints are encrypted using HTTPS. The default value is true. Type: boolean (or Expression with resultType boolean).",
          "type": "object"
        },
        "useHostVerification": {
          "x-ms-format": "dfe-bool",
          "description": "Specifies whether to require the host name in the server's certificate to match the host name of the server when connecting over SSL. The default value is true. Type: boolean (or Expression with resultType boolean).",
          "type": "object"
        },
        "usePeerVerification": {
          "x-ms-format": "dfe-bool",
          "description": "Specifies whether to verify the identity of the server when connecting over SSL. The default value is true. Type: boolean (or Expression with resultType boolean).",
          "type": "object"
        },
        "encryptedCredential": {
          "type": "string",
          "description": "The encrypted credential used for authentication. Credentials are encrypted using the integration runtime credential manager. Type: string."
        }
      },
      "required": [
        "endpoint",
        "clientId"
      ]
    },
    "DynamicsAXLinkedService": {
      "x-ms-discriminator-value": "DynamicsAX",
      "description": "Dynamics AX linked service.",
      "type": "object",
      "allOf": [
        {
          "$ref": "#/definitions/LinkedService"
        }
      ],
      "properties": {
        "typeProperties": {
          "description": "Dynamics AX linked service properties.",
          "x-ms-client-flatten": true,
          "$ref": "#/definitions/DynamicsAXLinkedServiceTypeProperties"
        }
      },
      "required": [
        "typeProperties"
      ]
    },
    "DynamicsAXLinkedServiceTypeProperties": {
      "description": "Dynamics AX linked service properties.",
      "type": "object",
      "properties": {
        "url": {
          "x-ms-format": "dfe-string",
          "description": "The Dynamics AX (or Dynamics 365 Finance and Operations) instance OData endpoint.",
          "type": "object"
        },
        "servicePrincipalId": {
          "x-ms-format": "dfe-string",
          "description": "Specify the application's client ID. Type: string (or Expression with resultType string).",
          "type": "object"
        },
        "servicePrincipalKey": {
          "x-ms-format": "dfe-string",
          "description": "Specify the application's key. Mark this field as a SecureString to store it securely in Data Factory, or reference a secret stored in Azure Key Vault. Type: string (or Expression with resultType string).",
          "$ref": "../datafactory.json#/definitions/SecretBase"
        },
        "tenant": {
          "x-ms-format": "dfe-string",
          "description": "Specify the tenant information (domain name or tenant ID) under which your application resides. Retrieve it by hovering the mouse in the top-right corner of the Azure portal. Type: string (or Expression with resultType string).",
          "type": "object"
        },
        "aadResourceId": {
          "x-ms-format": "dfe-string",
          "description": "Specify the resource you are requesting authorization. Type: string (or Expression with resultType string).",
          "type": "object"
        },
        "encryptedCredential": {
          "type": "string",
          "description": "The encrypted credential used for authentication. Credentials are encrypted using the integration runtime credential manager. Type: string."
        }
      },
      "required": [
        "url",
        "servicePrincipalId",
        "servicePrincipalKey",
        "tenant",
        "aadResourceId"
      ]
    },
    "OracleServiceCloudLinkedService": {
      "x-ms-discriminator-value": "OracleServiceCloud",
      "description": "Oracle Service Cloud linked service.",
      "type": "object",
      "allOf": [
        {
          "$ref": "#/definitions/LinkedService"
        }
      ],
      "properties": {
        "typeProperties": {
          "description": "Oracle Service Cloud linked service properties.",
          "x-ms-client-flatten": true,
          "$ref": "#/definitions/OracleServiceCloudLinkedServiceTypeProperties"
        }
      },
      "required": [
        "typeProperties"
      ]
    },
    "OracleServiceCloudLinkedServiceTypeProperties": {
      "description": "Oracle Service Cloud linked service properties.",
      "type": "object",
      "properties": {
        "host": {
          "description": "The URL of the Oracle Service Cloud instance.",
          "type": "object",
          "x-ms-format": "dfe-string"
        },
        "username": {
          "description": "The user name that you use to access Oracle Service Cloud server.",
          "type": "object",
          "x-ms-format": "dfe-string"
        },
        "password": {
          "description": "The password corresponding to the user name that you provided in the username key.",
          "$ref": "../datafactory.json#/definitions/SecretBase"
        },
        "useEncryptedEndpoints": {
          "x-ms-format": "dfe-bool",
          "description": "Specifies whether the data source endpoints are encrypted using HTTPS. The default value is true. Type: boolean (or Expression with resultType boolean).",
          "type": "object"
        },
        "useHostVerification": {
          "x-ms-format": "dfe-bool",
          "description": "Specifies whether to require the host name in the server's certificate to match the host name of the server when connecting over SSL. The default value is true. Type: boolean (or Expression with resultType boolean).",
          "type": "object"
        },
        "usePeerVerification": {
          "x-ms-format": "dfe-bool",
          "description": "Specifies whether to verify the identity of the server when connecting over SSL. The default value is true. Type: boolean (or Expression with resultType boolean).",
          "type": "object"
        },
        "encryptedCredential": {
          "type": "string",
          "description": "The encrypted credential used for authentication. Credentials are encrypted using the integration runtime credential manager. Type: string."
        }
      },
      "required": [
        "host",
        "username",
        "password"
      ]
    },
    "GoogleAdWordsLinkedService": {
      "x-ms-discriminator-value": "GoogleAdWords",
      "description": "Google AdWords service linked service.",
      "type": "object",
      "allOf": [
        {
          "$ref": "#/definitions/LinkedService"
        }
      ],
      "properties": {
        "typeProperties": {
          "description": "Google AdWords service linked service properties.",
          "x-ms-client-flatten": true,
          "$ref": "#/definitions/GoogleAdWordsLinkedServiceTypeProperties"
        }
      },
      "required": [
        "typeProperties"
      ]
    },
    "GoogleAdWordsLinkedServiceTypeProperties": {
      "description": "Google AdWords service linked service properties.",
      "type": "object",
      "properties": {
        "connectionProperties": {
          "description": "(Deprecated) Properties used to connect to GoogleAds. It is mutually exclusive with any other properties in the linked service. Type: object.",
          "type": "object"
        },
        "clientCustomerID": {
          "description": "The Client customer ID of the AdWords account that you want to fetch report data for. Type: string (or Expression with resultType string).",
          "x-ms-format": "dfe-string",
          "type": "object"
        },
        "developerToken": {
          "description": "The developer token associated with the manager account that you use to grant access to the AdWords API.",
          "$ref": "../datafactory.json#/definitions/SecretBase"
        },
        "authenticationType": {
          "description": "The OAuth 2.0 authentication mechanism used for authentication. ServiceAuthentication can only be used on self-hosted IR.",
          "type": "string",
          "enum": [
            "ServiceAuthentication",
            "UserAuthentication"
          ],
          "x-ms-enum": {
            "name": "GoogleAdWordsAuthenticationType",
            "modelAsString": true
          }
        },
        "refreshToken": {
          "description": "The refresh token obtained from Google for authorizing access to AdWords for UserAuthentication.",
          "$ref": "../datafactory.json#/definitions/SecretBase"
        },
        "clientId": {
          "x-ms-format": "dfe-string",
          "description": "The client id of the google application used to acquire the refresh token. Type: string (or Expression with resultType string).",
          "type": "object"
        },
        "clientSecret": {
          "description": "The client secret of the google application used to acquire the refresh token.",
          "$ref": "../datafactory.json#/definitions/SecretBase"
        },
        "email": {
          "description": "The service account email ID that is used for ServiceAuthentication and can only be used on self-hosted IR. Type: string (or Expression with resultType string).",
          "x-ms-format": "dfe-string",
          "type": "object"
        },
        "keyFilePath": {
          "description": "(Deprecated) The full path to the .p12 key file that is used to authenticate the service account email address and can only be used on self-hosted IR. Type: string (or Expression with resultType string).",
          "x-ms-format": "dfe-string",
          "type": "object"
        },
        "trustedCertPath": {
          "description": "(Deprecated) The full path of the .pem file containing trusted CA certificates for verifying the server when connecting over SSL. This property can only be set when using SSL on self-hosted IR. The default value is the cacerts.pem file installed with the IR. Type: string (or Expression with resultType string).",
          "x-ms-format": "dfe-string",
          "type": "object"
        },
        "useSystemTrustStore": {
          "description": "(Deprecated) Specifies whether to use a CA certificate from the system trust store or from a specified PEM file. The default value is false. Type: boolean (or Expression with resultType boolean).",
          "x-ms-format": "dfe-bool",
          "type": "object"
        },
        "privateKey": {
          "description": "The private key that is used to authenticate the service account email address and can only be used on self-hosted IR.",
          "$ref": "../datafactory.json#/definitions/SecretBase"
        },
        "loginCustomerID": {
          "description": "The customer ID of the Google Ads Manager account through which you want to fetch report data of specific Customer. Type: string (or Expression with resultType string).",
          "x-ms-format": "dfe-string",
          "type": "object"
        },
        "googleAdsApiVersion": {
          "description": "The Google Ads API major version such as v14. The supported major versions could be found on https://developers.google.com/google-ads/api/docs/release-notes. Type: string (or Expression with resultType string).",
          "x-ms-format": "dfe-string",
          "type": "object"
        },
        "supportLegacyDataTypes": {
          "description": "Specifies whether to use the legacy data type mappings, which maps float, int32 and int64 from Google to string. Do not set this to true unless you want to keep backward compatibility with legacy driver's data type mappings. Type: boolean (or Expression with resultType boolean).",
          "x-ms-format": "dfe-bool",
          "type": "object"
        },
        "encryptedCredential": {
          "type": "string",
          "description": "The encrypted credential used for authentication. Credentials are encrypted using the integration runtime credential manager. Type: string."
        }
      }
    },
    "SapTableLinkedService": {
      "x-ms-discriminator-value": "SapTable",
      "description": "SAP Table Linked Service.",
      "type": "object",
      "allOf": [
        {
          "$ref": "#/definitions/LinkedService"
        }
      ],
      "properties": {
        "typeProperties": {
          "description": "Properties specific to this linked service type.",
          "x-ms-client-flatten": true,
          "$ref": "#/definitions/SapTableLinkedServiceTypeProperties"
        }
      },
      "required": [
        "typeProperties"
      ]
    },
    "SapTableLinkedServiceTypeProperties": {
      "description": "Properties specific to this linked service type.",
      "type": "object",
      "properties": {
        "server": {
          "type": "object",
          "x-ms-format": "dfe-string",
          "description": "Host name of the SAP instance where the table is located. Type: string (or Expression with resultType string)."
        },
        "systemNumber": {
          "type": "object",
          "x-ms-format": "dfe-string",
          "description": "System number of the SAP system where the table is located. (Usually a two-digit decimal number represented as a string.) Type: string (or Expression with resultType string)."
        },
        "clientId": {
          "type": "object",
          "x-ms-format": "dfe-string",
          "description": "Client ID of the client on the SAP system where the table is located. (Usually a three-digit decimal number represented as a string) Type: string (or Expression with resultType string)."
        },
        "language": {
          "type": "object",
          "x-ms-format": "dfe-string",
          "description": "Language of the SAP system where the table is located. The default value is EN. Type: string (or Expression with resultType string)."
        },
        "systemId": {
          "type": "object",
          "x-ms-format": "dfe-string",
          "description": "SystemID of the SAP system where the table is located. Type: string (or Expression with resultType string)."
        },
        "userName": {
          "type": "object",
          "x-ms-format": "dfe-string",
          "description": "Username to access the SAP server where the table is located. Type: string (or Expression with resultType string)."
        },
        "password": {
          "description": "Password to access the SAP server where the table is located.",
          "$ref": "../datafactory.json#/definitions/SecretBase"
        },
        "messageServer": {
          "type": "object",
          "x-ms-format": "dfe-string",
          "description": "The hostname of the SAP Message Server. Type: string (or Expression with resultType string)."
        },
        "messageServerService": {
          "type": "object",
          "x-ms-format": "dfe-string",
          "description": "The service name or port number of the Message Server. Type: string (or Expression with resultType string)."
        },
        "sncMode": {
          "type": "object",
          "x-ms-format": "dfe-string",
          "description": "SNC activation indicator to access the SAP server where the table is located. Must be either 0 (off) or 1 (on). Type: string (or Expression with resultType string)."
        },
        "sncMyName": {
          "type": "object",
          "x-ms-format": "dfe-string",
          "description": "Initiator's SNC name to access the SAP server where the table is located. Type: string (or Expression with resultType string)."
        },
        "sncPartnerName": {
          "type": "object",
          "x-ms-format": "dfe-string",
          "description": "Communication partner's SNC name to access the SAP server where the table is located. Type: string (or Expression with resultType string)."
        },
        "sncLibraryPath": {
          "type": "object",
          "x-ms-format": "dfe-string",
          "description": "External security product's library to access the SAP server where the table is located. Type: string (or Expression with resultType string)."
        },
        "sncQop": {
          "type": "object",
          "x-ms-format": "dfe-string",
          "description": "SNC Quality of Protection. Allowed value include: 1, 2, 3, 8, 9. Type: string (or Expression with resultType string)."
        },
        "logonGroup": {
          "type": "object",
          "x-ms-format": "dfe-string",
          "description": "The Logon Group for the SAP System. Type: string (or Expression with resultType string)."
        },
        "encryptedCredential": {
<<<<<<< HEAD
          "type": "object",
          "description": "The encrypted credential used for authentication. Credentials are encrypted using the integration runtime credential manager. Type: string (or Expression with resultType string)."
        },
        "policyId": {
          "type": "object",
          "description": "The policy id for limiting the ability to configure clusters based on a user defined set of rules. Type: string (or Expression with resultType string)."
        },
        "newClusterAttributes": {
          "description": "A set of optional, user-specified cluster attributes key-value pairs.",
          "type": "object",
          "additionalProperties": {
            "type": "object",
            "description": "Type: string (or Expression with resultType string)."
          }
        },
        "clusterOption": {
          "type": "object",
          "description": "Cluster option (Fixed / Autoscaling / Single Node) to enables the cluster nodes to be fixed or automatically scale between the minimum and maximum number of nodes, based on load. Single node clusters consists of a driver but no workers. Type: string (or Expression with resultType string)."
        },
        "dataSecurityMode": {
          "type": "object",
          "description": "Access mode for data secured in unity catalog. Type: string (or Expression with resultType string)."
        },
        "credential": {
          "$ref": "../datafactory.json#/definitions/CredentialReference",
          "description": "The credential reference containing authentication information."
=======
          "type": "string",
          "description": "The encrypted credential used for authentication. Credentials are encrypted using the integration runtime credential manager. Type: string."
>>>>>>> b38632bb
        }
      }
    },
    "AzureDataExplorerLinkedService": {
      "x-ms-discriminator-value": "AzureDataExplorer",
      "description": "Azure Data Explorer (Kusto) linked service.",
      "type": "object",
      "allOf": [
        {
          "$ref": "#/definitions/LinkedService"
        }
      ],
      "properties": {
        "typeProperties": {
          "description": "Azure Data Explorer (Kusto) linked service properties.",
          "x-ms-client-flatten": true,
          "$ref": "#/definitions/AzureDataExplorerLinkedServiceTypeProperties"
        }
      },
      "required": [
        "typeProperties"
      ]
    },
    "AzureDataExplorerLinkedServiceTypeProperties": {
      "description": "Azure Data Explorer (Kusto) linked service properties.",
      "type": "object",
      "properties": {
        "endpoint": {
          "x-ms-format": "dfe-string",
          "description": "The endpoint of Azure Data Explorer (the engine's endpoint). URL will be in the format https://<clusterName>.<regionName>.kusto.windows.net. Type: string (or Expression with resultType string)",
          "type": "object"
        },
        "servicePrincipalId": {
          "type": "object",
          "x-ms-format": "dfe-string",
          "description": "The ID of the service principal used to authenticate against Azure Data Explorer. Type: string (or Expression with resultType string)."
        },
        "servicePrincipalKey": {
          "$ref": "../datafactory.json#/definitions/SecretBase",
          "description": "The key of the service principal used to authenticate against Kusto."
        },
        "database": {
          "type": "object",
          "x-ms-format": "dfe-string",
          "description": "Database name for connection. Type: string (or Expression with resultType string)."
        },
        "tenant": {
          "type": "object",
          "x-ms-format": "dfe-string",
          "description": "The name or ID of the tenant to which the service principal belongs. Type: string (or Expression with resultType string)."
        },
        "credential": {
          "$ref": "../datafactory.json#/definitions/CredentialReference",
          "description": "The credential reference containing authentication information."
        }
      },
      "required": [
        "endpoint",
        "database"
      ]
    },
    "AzureFunctionLinkedService": {
      "x-ms-discriminator-value": "AzureFunction",
      "description": "Azure Function linked service.",
      "type": "object",
      "allOf": [
        {
          "$ref": "#/definitions/LinkedService"
        }
      ],
      "properties": {
        "typeProperties": {
          "description": "Azure Function linked service properties.",
          "x-ms-client-flatten": true,
          "$ref": "#/definitions/AzureFunctionLinkedServiceTypeProperties"
        }
      },
      "required": [
        "typeProperties"
      ]
    },
    "AzureFunctionLinkedServiceTypeProperties": {
      "description": "Azure Function linked service properties.",
      "type": "object",
      "properties": {
        "functionAppUrl": {
          "description": "The endpoint of the Azure Function App. URL will be in the format https://<accountName>.azurewebsites.net. Type: string (or Expression with resultType string).",
          "type": "object",
          "x-ms-format": "dfe-string"
        },
        "functionKey": {
          "description": "Function or Host key for Azure Function App.",
          "$ref": "../datafactory.json#/definitions/SecretBase"
        },
        "encryptedCredential": {
          "type": "string",
          "description": "The encrypted credential used for authentication. Credentials are encrypted using the integration runtime credential manager. Type: string."
        },
        "credential": {
          "$ref": "../datafactory.json#/definitions/CredentialReference",
          "description": "The credential reference containing authentication information."
        },
        "resourceId": {
          "description": "Allowed token audiences for azure function. Type: string (or Expression with resultType string).",
          "type": "object",
          "x-ms-format": "dfe-string"
        },
        "authentication": {
          "type": "object",
          "x-ms-format": "dfe-string",
          "description": "Type of authentication (Required to specify MSI) used to connect to AzureFunction. Type: string (or Expression with resultType string)."
        }
      },
      "required": [
        "functionAppUrl"
      ]
    },
    "SnowflakeLinkedService": {
      "x-ms-discriminator-value": "Snowflake",
      "description": "Snowflake linked service.",
      "type": "object",
      "allOf": [
        {
          "$ref": "#/definitions/LinkedService"
        }
      ],
      "properties": {
        "typeProperties": {
          "description": "Snowflake linked service properties.",
          "x-ms-client-flatten": true,
          "$ref": "#/definitions/SnowflakeLinkedServiceTypeProperties"
        }
      },
      "required": [
        "typeProperties"
      ]
    },
    "SnowflakeLinkedServiceTypeProperties": {
      "description": "Snowflake linked service properties.",
      "type": "object",
      "properties": {
        "connectionString": {
          "description": "The connection string of snowflake. Type: string, SecureString.",
          "type": "object",
          "x-ms-format": "dfe-string"
        },
        "password": {
          "$ref": "../datafactory.json#/definitions/AzureKeyVaultSecretReference",
          "description": "The Azure key vault secret reference of password in connection string."
        },
        "encryptedCredential": {
          "type": "string",
          "description": "The encrypted credential used for authentication. Credentials are encrypted using the integration runtime credential manager. Type: string."
        }
      },
      "required": [
        "connectionString"
      ]
    },
    "SnowflakeV2LinkedService": {
      "x-ms-discriminator-value": "SnowflakeV2",
      "description": "Snowflake linked service.",
      "type": "object",
      "allOf": [
        {
          "$ref": "#/definitions/LinkedService"
        }
      ],
      "properties": {
        "typeProperties": {
          "description": "Snowflake linked service properties.",
          "x-ms-client-flatten": true,
          "$ref": "#/definitions/SnowflakeLinkedV2ServiceTypeProperties"
        }
      },
      "required": [
        "typeProperties"
      ]
    },
    "SnowflakeLinkedV2ServiceTypeProperties": {
      "description": "Snowflake linked service properties.",
      "type": "object",
      "properties": {
        "accountIdentifier": {
          "type": "object",
          "x-ms-format": "dfe-string",
          "description": "The account identifier of your Snowflake account, e.g. xy12345.east-us-2.azure"
        },
        "user": {
          "type": "object",
          "x-ms-format": "dfe-string",
          "description": "The name of the Snowflake user."
        },
        "password": {
          "$ref": "../datafactory.json#/definitions/SecretBase",
          "description": "The Azure key vault secret reference of password in connection string."
        },
        "database": {
          "type": "object",
          "x-ms-format": "dfe-string",
          "description": "The name of the Snowflake database."
        },
        "warehouse": {
          "type": "object",
          "x-ms-format": "dfe-string",
          "description": "The name of the Snowflake warehouse."
        },
        "authenticationType": {
          "x-ms-enum": {
            "name": "SnowflakeAuthenticationType",
            "modelAsString": true
          },
          "enum": [
            "Basic",
            "KeyPair",
            "AADServicePrincipal"
          ],
          "type": "string",
          "default": "Basic",
          "description": "The type used for authentication. Type: string."
        },
        "clientId": {
          "type": "object",
          "x-ms-format": "dfe-string",
          "description": "The client ID of the application registered in Azure Active Directory for AADServicePrincipal authentication."
        },
        "clientSecret": {
          "$ref": "../datafactory.json#/definitions/SecretBase",
          "description": "The Azure key vault secret reference of client secret for AADServicePrincipal authentication."
        },
        "tenantId": {
          "type": "object",
          "x-ms-format": "dfe-string",
          "description": "The tenant ID of the application registered in Azure Active Directory for AADServicePrincipal authentication."
        },
        "scope": {
          "type": "object",
          "x-ms-format": "dfe-string",
          "description": "The scope of the application registered in Azure Active Directory for AADServicePrincipal authentication."
        },
        "privateKey": {
          "$ref": "../datafactory.json#/definitions/SecretBase",
          "description": "The Azure key vault secret reference of privateKey for KeyPair auth."
        },
        "privateKeyPassphrase": {
          "$ref": "../datafactory.json#/definitions/SecretBase",
          "description": "The Azure key vault secret reference of private key password for KeyPair auth with encrypted private key."
        },
        "encryptedCredential": {
          "type": "string",
          "description": "The encrypted credential used for authentication. Credentials are encrypted using the integration runtime credential manager. Type: string."
        }
      },
      "required": [
        "accountIdentifier",
        "database",
        "warehouse"
      ]
    },
    "SharePointOnlineListLinkedService": {
      "x-ms-discriminator-value": "SharePointOnlineList",
      "description": "SharePoint Online List linked service.",
      "type": "object",
      "allOf": [
        {
          "$ref": "#/definitions/LinkedService"
        }
      ],
      "properties": {
        "typeProperties": {
          "description": "SharePoint Online List linked service properties.",
          "x-ms-client-flatten": true,
          "$ref": "#/definitions/SharePointOnlineListLinkedServiceTypeProperties"
        }
      },
      "required": [
        "typeProperties"
      ]
    },
    "SharePointOnlineListLinkedServiceTypeProperties": {
      "description": "SharePoint Online List linked service properties.",
      "type": "object",
      "properties": {
        "siteUrl": {
          "type": "object",
          "x-ms-format": "dfe-string",
          "description": "The URL of the SharePoint Online site. For example, https://contoso.sharepoint.com/sites/siteName. Type: string (or Expression with resultType string)."
        },
        "tenantId": {
          "type": "object",
          "x-ms-format": "dfe-string",
          "description": "The tenant ID under which your application resides. You can find it from Azure portal Active Directory overview page. Type: string (or Expression with resultType string)."
        },
        "servicePrincipalId": {
          "type": "object",
          "x-ms-format": "dfe-string",
          "description": "The application (client) ID of your application registered in Azure Active Directory. Make sure to grant SharePoint site permission to this application. Type: string (or Expression with resultType string)."
        },
        "servicePrincipalKey": {
          "description": "The client secret of your application registered in Azure Active Directory. Type: string (or Expression with resultType string).",
          "$ref": "../datafactory.json#/definitions/SecretBase"
        },
        "encryptedCredential": {
          "type": "string",
          "description": "The encrypted credential used for authentication. Credentials are encrypted using the integration runtime credential manager. Type: string."
        }
      },
      "required": [
        "siteUrl",
        "tenantId",
        "servicePrincipalId",
        "servicePrincipalKey"
      ]
    },
    "AzureSynapseArtifactsLinkedService": {
      "x-ms-discriminator-value": "AzureSynapseArtifacts",
      "description": "Azure Synapse Analytics (Artifacts) linked service.",
      "type": "object",
      "allOf": [
        {
          "$ref": "#/definitions/LinkedService"
        }
      ],
      "properties": {
        "typeProperties": {
          "description": "Azure Synapse Analytics (Artifacts) linked service properties.",
          "x-ms-client-flatten": true,
          "$ref": "#/definitions/AzureSynapseArtifactsLinkedServiceTypeProperties"
        }
      },
      "required": [
        "typeProperties"
      ]
    },
    "AzureSynapseArtifactsLinkedServiceTypeProperties": {
      "description": "Azure Synapse Analytics (Artifacts) linked service properties.",
      "type": "object",
      "properties": {
        "endpoint": {
          "type": "object",
          "x-ms-format": "dfe-string",
          "description": "https://<workspacename>.dev.azuresynapse.net, Azure Synapse Analytics workspace URL. Type: string (or Expression with resultType string)."
        },
        "authentication": {
          "type": "object",
          "x-ms-format": "dfe-string",
          "description": "Required to specify MSI, if using system assigned managed identity as authentication method. Type: string (or Expression with resultType string)."
        },
        "workspaceResourceId": {
          "type": "object",
          "x-ms-format": "dfe-string",
          "description": "The resource ID of the Synapse workspace. The format should be: /subscriptions/{subscriptionID}/resourceGroups/{resourceGroup}/providers/Microsoft.Synapse/workspaces/{workspaceName}. Type: string (or Expression with resultType string)."
        }
      },
      "required": [
        "endpoint"
      ]
    },
    "LakeHouseLinkedService": {
      "x-ms-discriminator-value": "LakeHouse",
      "description": "Microsoft Fabric LakeHouse linked service.",
      "type": "object",
      "allOf": [
        {
          "$ref": "#/definitions/LinkedService"
        }
      ],
      "properties": {
        "typeProperties": {
          "description": "Microsoft Fabric LakeHouse linked service properties.",
          "x-ms-client-flatten": true,
          "$ref": "#/definitions/LakeHouseLinkedServiceTypeProperties"
        }
      },
      "required": [
        "typeProperties"
      ]
    },
    "LakeHouseLinkedServiceTypeProperties": {
      "description": "Microsoft Fabric LakeHouse linked service properties.",
      "type": "object",
      "properties": {
        "workspaceId": {
          "type": "object",
          "x-ms-format": "dfe-string",
          "description": "The ID of Microsoft Fabric workspace. Type: string (or Expression with resultType string)."
        },
        "artifactId": {
          "type": "object",
          "x-ms-format": "dfe-string",
          "description": "The ID of Microsoft Fabric LakeHouse artifact. Type: string (or Expression with resultType string)."
        },
        "servicePrincipalId": {
          "type": "object",
          "x-ms-format": "dfe-string",
          "description": "The ID of the application used to authenticate against Microsoft Fabric LakeHouse. Type: string (or Expression with resultType string)."
        },
        "servicePrincipalKey": {
          "description": "The Key of the application used to authenticate against Microsoft Fabric LakeHouse.",
          "$ref": "../datafactory.json#/definitions/SecretBase"
        },
        "tenant": {
          "type": "object",
          "x-ms-format": "dfe-string",
          "description": "The name or ID of the tenant to which the service principal belongs. Type: string (or Expression with resultType string)."
        },
        "encryptedCredential": {
          "type": "string",
          "description": "The encrypted credential used for authentication. Credentials are encrypted using the integration runtime credential manager. Type: string."
        },
        "servicePrincipalCredentialType": {
          "type": "object",
          "x-ms-format": "dfe-string",
          "description": "The service principal credential type to use in Server-To-Server authentication. 'ServicePrincipalKey' for key/secret, 'ServicePrincipalCert' for certificate. Type: string (or Expression with resultType string)."
        },
        "servicePrincipalCredential": {
          "description": "The credential of the service principal object in Azure Active Directory. If servicePrincipalCredentialType is 'ServicePrincipalKey', servicePrincipalCredential can be SecureString or AzureKeyVaultSecretReference. If servicePrincipalCredentialType is 'ServicePrincipalCert', servicePrincipalCredential can only be AzureKeyVaultSecretReference.",
          "$ref": "../datafactory.json#/definitions/SecretBase"
        }
      }
    },
    "SalesforceV2LinkedService": {
      "x-ms-discriminator-value": "SalesforceV2",
      "description": "Linked service for Salesforce V2.",
      "type": "object",
      "allOf": [
        {
          "$ref": "#/definitions/LinkedService"
        }
      ],
      "properties": {
        "typeProperties": {
          "description": "Salesforce V2 linked service properties.",
          "x-ms-client-flatten": true,
          "$ref": "#/definitions/SalesforceV2LinkedServiceTypeProperties"
        }
      },
      "required": [
        "typeProperties"
      ]
    },
    "SalesforceV2LinkedServiceTypeProperties": {
      "description": "Salesforce V2 linked service properties.",
      "type": "object",
      "properties": {
        "environmentUrl": {
          "type": "object",
          "x-ms-format": "dfe-string",
          "description": "The URL of Salesforce instance. For example, 'https://[domain].my.salesforce.com'. Type: string (or Expression with resultType string)."
        },
        "authenticationType": {
          "type": "object",
          "x-ms-format": "dfe-string",
          "description": "The authentication type to be used to connect to the Salesforce. Currently, we only support OAuth2ClientCredentials, it is also the default value"
        },
        "clientId": {
          "type": "object",
          "x-ms-format": "dfe-string",
          "description": "The client Id for OAuth 2.0 Client Credentials Flow authentication of the Salesforce instance. Type: string (or Expression with resultType string)."
        },
        "clientSecret": {
          "description": "The client secret for OAuth 2.0 Client Credentials Flow authentication of the Salesforce instance.",
          "$ref": "../datafactory.json#/definitions/SecretBase"
        },
        "apiVersion": {
          "type": "object",
          "x-ms-format": "dfe-string",
          "description": "The Salesforce API version used in ADF. The version must be larger than or equal to 47.0 which is required by Salesforce BULK API 2.0. Type: string (or Expression with resultType string)."
        },
        "encryptedCredential": {
          "type": "string",
          "description": "The encrypted credential used for authentication. Credentials are encrypted using the integration runtime credential manager. Type: string."
        }
      }
    },
    "SalesforceServiceCloudV2LinkedService": {
      "x-ms-discriminator-value": "SalesforceServiceCloudV2",
      "description": "Linked service for Salesforce Service Cloud V2.",
      "type": "object",
      "allOf": [
        {
          "$ref": "#/definitions/LinkedService"
        }
      ],
      "properties": {
        "typeProperties": {
          "description": "Salesforce Service Cloud V2 linked service properties.",
          "x-ms-client-flatten": true,
          "$ref": "#/definitions/SalesforceServiceCloudV2LinkedServiceTypeProperties"
        }
      },
      "required": [
        "typeProperties"
      ]
    },
    "SalesforceServiceCloudV2LinkedServiceTypeProperties": {
      "description": "Salesforce Service Cloud V2 linked service properties.",
      "type": "object",
      "properties": {
        "environmentUrl": {
          "type": "object",
          "x-ms-format": "dfe-string",
          "description": "The URL of Salesforce Service Cloud instance. For example, 'https://[domain].my.salesforce.com'. Type: string (or Expression with resultType string)."
        },
        "authenticationType": {
          "type": "object",
          "x-ms-format": "dfe-string",
          "description": "The authentication type to be used to connect to the Salesforce. Currently, we only support OAuth2ClientCredentials, it is also the default value"
        },
        "clientId": {
          "type": "object",
          "x-ms-format": "dfe-string",
          "description": "The client Id for OAuth 2.0 Client Credentials Flow authentication of the Salesforce instance. Type: string (or Expression with resultType string)."
        },
        "clientSecret": {
          "description": "The client secret for OAuth 2.0 Client Credentials Flow authentication of the Salesforce instance.",
          "$ref": "../datafactory.json#/definitions/SecretBase"
        },
        "apiVersion": {
          "type": "object",
          "x-ms-format": "dfe-string",
          "description": "The Salesforce API version used in ADF. The version must be larger than or equal to 47.0 which is required by Salesforce BULK API 2.0. Type: string (or Expression with resultType string)."
        },
        "encryptedCredential": {
          "type": "string",
          "description": "The encrypted credential used for authentication. Credentials are encrypted using the integration runtime credential manager. Type: string."
        }
      }
    },
    "WarehouseLinkedService": {
      "x-ms-discriminator-value": "Warehouse",
      "description": "Microsoft Fabric Warehouse linked service.",
      "type": "object",
      "allOf": [
        {
          "$ref": "#/definitions/LinkedService"
        }
      ],
      "properties": {
        "typeProperties": {
          "description": "Microsoft Fabric Warehouse linked service properties.",
          "x-ms-client-flatten": true,
          "$ref": "#/definitions/WarehouseLinkedServiceTypeProperties"
        }
      },
      "required": [
        "typeProperties"
      ]
    },
    "WarehouseLinkedServiceTypeProperties": {
      "description": "Microsoft Fabric Warehouse linked service properties.",
      "type": "object",
      "properties": {
        "artifactId": {
          "type": "object",
          "x-ms-format": "dfe-string",
          "description": "The ID of Microsoft Fabric Warehouse artifact. Type: string (or Expression with resultType string)."
        },
        "endpoint": {
          "type": "object",
          "x-ms-format": "dfe-string",
          "description": "The endpoint of Microsoft Fabric Warehouse server. Type: string (or Expression with resultType string)."
        },
        "workspaceId": {
          "type": "object",
          "x-ms-format": "dfe-string",
          "description": "The ID of Microsoft Fabric workspace. Type: string (or Expression with resultType string)."
        },
        "servicePrincipalId": {
          "type": "object",
          "x-ms-format": "dfe-string",
          "description": "The ID of the application used to authenticate against Microsoft Fabric Warehouse. Type: string (or Expression with resultType string)."
        },
        "servicePrincipalKey": {
          "description": "The Key of the application used to authenticate against Microsoft Fabric Warehouse.",
          "$ref": "../datafactory.json#/definitions/SecretBase"
        },
        "tenant": {
          "type": "object",
          "x-ms-format": "dfe-string",
          "description": "The name or ID of the tenant to which the service principal belongs. Type: string (or Expression with resultType string)."
        },
        "encryptedCredential": {
          "type": "string",
          "description": "The encrypted credential used for authentication. Credentials are encrypted using the integration runtime credential manager. Type: string."
        },
        "servicePrincipalCredentialType": {
          "type": "object",
          "x-ms-format": "dfe-string",
          "description": "The service principal credential type to use in Server-To-Server authentication. 'ServicePrincipalKey' for key/secret, 'ServicePrincipalCert' for certificate. Type: string (or Expression with resultType string)."
        },
        "servicePrincipalCredential": {
          "description": "The credential of the service principal object in Azure Active Directory. If servicePrincipalCredentialType is 'ServicePrincipalKey', servicePrincipalCredential can be SecureString or AzureKeyVaultSecretReference. If servicePrincipalCredentialType is 'ServicePrincipalCert', servicePrincipalCredential can only be AzureKeyVaultSecretReference.",
          "$ref": "../datafactory.json#/definitions/SecretBase"
        }
      },
      "required": [
        "artifactId",
        "endpoint"
      ]
    },
    "ServiceNowV2LinkedService": {
      "x-ms-discriminator-value": "ServiceNowV2",
      "description": "ServiceNowV2 server linked service.",
      "type": "object",
      "allOf": [
        {
          "$ref": "#/definitions/LinkedService"
        }
      ],
      "properties": {
        "typeProperties": {
          "description": "ServiceNowV2 server linked service properties.",
          "x-ms-client-flatten": true,
          "$ref": "#/definitions/ServiceNowV2LinkedServiceTypeProperties"
        }
      },
      "required": [
        "typeProperties"
      ]
    },
    "ServiceNowV2LinkedServiceTypeProperties": {
      "description": "ServiceNowV2 server linked service properties.",
      "type": "object",
      "properties": {
        "endpoint": {
          "description": "The endpoint of the ServiceNowV2 server. (i.e. <instance>.service-now.com)",
          "type": "object",
          "x-ms-format": "dfe-string"
        },
        "authenticationType": {
          "description": "The authentication type to use.",
          "type": "string",
          "enum": [
            "Basic",
            "OAuth2"
          ],
          "x-ms-enum": {
            "name": "ServiceNowV2AuthenticationType",
            "modelAsString": true
          }
        },
        "username": {
          "description": "The user name used to connect to the ServiceNowV2 server for Basic and OAuth2 authentication.",
          "type": "object",
          "x-ms-format": "dfe-string"
        },
        "password": {
          "description": "The password corresponding to the user name for Basic and OAuth2 authentication.",
          "$ref": "../datafactory.json#/definitions/SecretBase"
        },
        "clientId": {
          "description": "The client id for OAuth2 authentication.",
          "type": "object",
          "x-ms-format": "dfe-string"
        },
        "clientSecret": {
          "description": "The client secret for OAuth2 authentication.",
          "$ref": "../datafactory.json#/definitions/SecretBase"
        },
        "grantType": {
          "description": "GrantType for OAuth2 authentication. Default value is password.",
          "type": "object",
          "x-ms-format": "dfe-string"
        },
        "encryptedCredential": {
          "type": "string",
          "description": "The encrypted credential used for authentication. Credentials are encrypted using the integration runtime credential manager. Type: string."
        }
      },
      "required": [
        "endpoint",
        "authenticationType"
      ]
    }
  }
}<|MERGE_RESOLUTION|>--- conflicted
+++ resolved
@@ -7023,6 +7023,22 @@
           "x-ms-format": "dfe-string",
           "description": "The policy id for limiting the ability to configure clusters based on a user defined set of rules. Type: string (or Expression with resultType string)."
         },
+        "newClusterAttributes": {
+          "description": "A set of optional, user-specified cluster attributes key-value pairs.",
+          "type": "object",
+          "additionalProperties": {
+            "type": "object",
+            "description": "Type: string (or Expression with resultType string)."
+          }
+        },
+        "clusterOption": {
+          "type": "object",
+          "description": "Cluster option (Fixed / Autoscaling / Single Node) to enables the cluster nodes to be fixed or automatically scale between the minimum and maximum number of nodes, based on load. Single node clusters consists of a driver but no workers. Type: string (or Expression with resultType string)."
+        },
+        "dataSecurityMode": {
+          "type": "object",
+          "description": "Access mode for data secured in unity catalog. Type: string (or Expression with resultType string)."
+        },
         "credential": {
           "$ref": "../datafactory.json#/definitions/CredentialReference",
           "description": "The credential reference containing authentication information."
@@ -7484,37 +7500,8 @@
           "description": "The Logon Group for the SAP System. Type: string (or Expression with resultType string)."
         },
         "encryptedCredential": {
-<<<<<<< HEAD
-          "type": "object",
-          "description": "The encrypted credential used for authentication. Credentials are encrypted using the integration runtime credential manager. Type: string (or Expression with resultType string)."
-        },
-        "policyId": {
-          "type": "object",
-          "description": "The policy id for limiting the ability to configure clusters based on a user defined set of rules. Type: string (or Expression with resultType string)."
-        },
-        "newClusterAttributes": {
-          "description": "A set of optional, user-specified cluster attributes key-value pairs.",
-          "type": "object",
-          "additionalProperties": {
-            "type": "object",
-            "description": "Type: string (or Expression with resultType string)."
-          }
-        },
-        "clusterOption": {
-          "type": "object",
-          "description": "Cluster option (Fixed / Autoscaling / Single Node) to enables the cluster nodes to be fixed or automatically scale between the minimum and maximum number of nodes, based on load. Single node clusters consists of a driver but no workers. Type: string (or Expression with resultType string)."
-        },
-        "dataSecurityMode": {
-          "type": "object",
-          "description": "Access mode for data secured in unity catalog. Type: string (or Expression with resultType string)."
-        },
-        "credential": {
-          "$ref": "../datafactory.json#/definitions/CredentialReference",
-          "description": "The credential reference containing authentication information."
-=======
-          "type": "string",
-          "description": "The encrypted credential used for authentication. Credentials are encrypted using the integration runtime credential manager. Type: string."
->>>>>>> b38632bb
+          "type": "string",
+          "description": "The encrypted credential used for authentication. Credentials are encrypted using the integration runtime credential manager. Type: string."
         }
       }
     },

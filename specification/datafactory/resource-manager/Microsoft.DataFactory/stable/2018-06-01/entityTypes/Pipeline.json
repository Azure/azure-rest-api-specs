--- conflicted
+++ resolved
@@ -3417,23 +3417,8 @@
         "outputColumns": {
           "type": "object",
           "x-ms-format": "dfe-list-generic",
-<<<<<<< HEAD
-          "x-ms-format-element-type": "OutputColumn",
-          "description": "The columns to be read out from the Office 365 table. Type: array of objects (or Expression with resultType array of objects). itemType: OutputColumn. Example: [ { \"name\": \"Id\" }, { \"name\": \"CreatedDateTime\" } ]"
-        }
-      }
-    },
-    "OutputColumn": {
-      "description": "The columns to be read out from the Office 365 table.",
-      "type": "object",
-      "properties": {
-        "name": {
-          "type": "string",
-          "description": "Name of the table column. Type: string."
-=======
           "x-ms-format-element-type": "object",
           "description": "The columns to be read out from the Office 365 table. Type: array of objects (or Expression with resultType array of objects). Example: [ { \"name\": \"Id\" }, { \"name\": \"CreatedDateTime\" } ]"
->>>>>>> 44e83346
         }
       }
     },

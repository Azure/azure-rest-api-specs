--- conflicted
+++ resolved
@@ -2344,7 +2344,8 @@
         "pipeline"
       ]
     },
-    "DeleteActivity": {
+    "
+    Activity": {
       "x-ms-discriminator-value": "Delete",
       "description": "Delete activity.",
       "allOf": [
@@ -2368,7 +2369,6 @@
       "properties": {
         "recursive": {
           "type": "object",
-<<<<<<< HEAD
           "description": "If true, files or sub-folders under current folder path will be deleted recursively. Default is false. Type: boolean (or Expression with resultType boolean)."
         },
         "maxConcurrentConnections":{
@@ -2383,9 +2383,6 @@
         "logStorageSettings":{
           "description": "Log storage settings customer need to provide when enableLogging is true.",
           "$ref": "#/definitions/LogStorageSettings"
-=======
-          "description": "If true, files under the folder path will be deleted recursively. Default is true. Type: boolean (or Expression with resultType boolean)."
->>>>>>> 00795ddd
         },
         "dataset": {
           "description": "Delete activity dataset reference.",

{
  "swagger": "2.0",
  "info": {
    "title": "DataFactoryManagementClient",
    "version": "2018-06-01"
  },
  "paths": {},
  "definitions": {
    "Pipeline": {
      "description": "A data factory pipeline.",
      "type": "object",
      "properties": {
        "description": {
          "description": "The description of the pipeline.",
          "type": "string"
        },
        "activities": {
          "type": "array",
          "description": "List of activities in pipeline.",
          "items": {
            "$ref": "#/definitions/Activity"
          }
        },
        "parameters": {
          "$ref": "../datafactory.json#/definitions/ParameterDefinitionSpecification",
          "description": "List of parameters for pipeline."
        },
        "variables": {
          "$ref": "../datafactory.json#/definitions/VariableDefinitionSpecification",
          "description": "List of variables for pipeline."
        },
        "concurrency": {
          "type": "integer",
          "minimum": 1,
          "description": "The max number of concurrent runs for the pipeline."
        },
        "annotations": {
          "description": "List of tags that can be used for describing the Pipeline.",
          "type": "array",
          "items": {
            "type": "object"
          }
        },
        "runDimensions": {
          "description": "Dimensions emitted by Pipeline.",
          "type": "object",
          "additionalProperties": {
            "type": "object",
            "description": "Type: string (or Expression with resultType string)."
          }
        },
        "folder": {
          "description": "The folder that this Pipeline is in. If not specified, Pipeline will appear at the root level.",
          "type": "object",
          "properties": {
            "name": {
              "description": "The name of the folder that this Pipeline is in.",
              "type": "string"
            }
          }
        }
      }
    },
    "Activity": {
      "discriminator": "type",
      "description": "A pipeline activity.",
      "type": "object",
      "properties": {
        "name": {
          "description": "Activity name.",
          "type": "string"
        },
        "type": {
          "type": "string",
          "description": "Type of activity."
        },
        "description": {
          "description": "Activity description.",
          "type": "string"
        },
        "dependsOn": {
          "type": "array",
          "description": "Activity depends on condition.",
          "items": {
            "$ref": "#/definitions/ActivityDependency"
          }
        },
        "userProperties": {
          "type": "array",
          "description": "Activity user properties.",
          "items": {
            "$ref": "#/definitions/UserProperty"
          }
        }
      },
      "additionalProperties": {
        "type": "object"
      },
      "required": [
        "name",
        "type"
      ]
    },
    "UserProperty": {
      "description": "User property.",
      "type": "object",
      "properties": {
        "name": {
          "description": "User property name.",
          "type": "string"
        },
        "value": {
          "description": "User property value. Type: string (or Expression with resultType string).",
          "type": "object"
        }
      },
      "required": [
        "name",
        "value"
      ]
    },
    "ActivityDependency": {
      "description": "Activity dependency information.",
      "type": "object",
      "properties": {
        "activity": {
          "description": "Activity name.",
          "type": "string"
        },
        "dependencyConditions": {
          "type": "array",
          "description": "Match-Condition for the dependency.",
          "items": {
            "type": "string",
            "enum": [
              "Succeeded",
              "Failed",
              "Skipped",
              "Completed"
            ],
            "x-ms-enum": {
              "name": "DependencyCondition",
              "modelAsString": true
            }
          }
        }
      },
      "additionalProperties": {
        "type": "object"
      },
      "required": [
        "activity",
        "dependencyConditions"
      ]
    },
    "ControlActivity": {
      "x-ms-discriminator-value": "Container",
      "description": "Base class for all control activities like IfCondition, ForEach , Until.",
      "allOf": [
        {
          "$ref": "#/definitions/Activity"
        }
      ],
      "properties": {}
    },
    "ExecutionActivity": {
      "x-ms-discriminator-value": "Execution",
      "description": "Base class for all execution activities.",
      "allOf": [
        {
          "$ref": "#/definitions/Activity"
        }
      ],
      "properties": {
        "linkedServiceName": {
          "description": "Linked service reference.",
          "$ref": "../datafactory.json#/definitions/LinkedServiceReference"
        },
        "policy": {
          "$ref": "#/definitions/ActivityPolicy",
          "description": "Activity policy."
        }
      }
    },
    "ActivityPolicy": {
      "description": "Execution policy for an activity.",
      "type": "object",
      "properties": {
        "timeout": {
          "type": "object",
          "description": "Specifies the timeout for the activity to run. The default timeout is 7 days. Type: string (or Expression with resultType string), pattern: ((\\d+)\\.)?(\\d\\d):(60|([0-5][0-9])):(60|([0-5][0-9]))."
        },
        "retry": {
          "type": "object",
          "description": "Maximum ordinary retry attempts. Default is 0. Type: integer (or Expression with resultType integer), minimum: 0."
        },
        "retryIntervalInSeconds": {
          "type": "integer",
          "description": "Interval between each retry attempt (in seconds). The default is 30 sec.",
          "minimum": 30,
          "maximum": 86400
        },
        "secureInput": {
          "type": "boolean",
          "description": "When set to true, Input from activity is considered as secure and will not be logged to monitoring."
        },
        "secureOutput": {
          "type": "boolean",
          "description": "When set to true, Output from activity is considered as secure and will not be logged to monitoring."
        }
      },
      "additionalProperties": {
        "type": "object"
      }
    },
    "StoreReadSettings": {
      "description": "Connector read setting.",
      "discriminator": "type",
      "type": "object",
      "properties": {
        "type": {
          "type": "string",
          "description": "The read setting type."
        },
        "maxConcurrentConnections": {
          "type": "object",
          "description": "The maximum concurrent connection count for the source data store. Type: integer (or Expression with resultType integer)."
        }
      },
      "additionalProperties": {
        "type": "object"
      },
      "required": [
        "type"
      ]
    },
    "AzureBlobStorageReadSettings": {
      "description": "Azure blob read settings.",
      "type": "object",
      "allOf": [
        {
          "$ref": "#/definitions/StoreReadSettings"
        }
      ],
      "properties": {
        "recursive": {
          "type": "object",
          "description": "If true, files under the folder path will be read recursively. Default is true. Type: boolean (or Expression with resultType boolean)."
        },
        "wildcardFolderPath": {
          "type": "object",
          "description": "Azure blob wildcardFolderPath. Type: string (or Expression with resultType string)."
        },
        "wildcardFileName": {
          "type": "object",
          "description": "Azure blob wildcardFileName. Type: string (or Expression with resultType string)."
        },
        "prefix": {
          "type": "object",
          "description": "The prefix filter for the Azure Blob name. Type: string (or Expression with resultType string)."
        },
        "fileListPath": {
          "type": "object",
          "description": "Point to a text file that lists each file (relative path to the path configured in the dataset) that you want to copy. Type: string (or Expression with resultType string)."
        },
        "enablePartitionDiscovery": {
          "type": "boolean",
          "description": "Indicates whether to enable partition discovery."
        },
        "partitionRootPath": {
          "type": "object",
          "description": "Specify the root path where partition discovery starts from. Type: string (or Expression with resultType string)."
        },
        "modifiedDatetimeStart": {
          "type": "object",
          "description": "The start of file's modified datetime. Type: string (or Expression with resultType string)."
        },
        "modifiedDatetimeEnd": {
          "type": "object",
          "description": "The end of file's modified datetime. Type: string (or Expression with resultType string)."
        }
      }
    },
    "AzureBlobFSReadSettings": {
      "description": "Azure blobFS read settings.",
      "type": "object",
      "allOf": [
        {
          "$ref": "#/definitions/StoreReadSettings"
        }
      ],
      "properties": {
        "recursive": {
          "type": "object",
          "description": "If true, files under the folder path will be read recursively. Default is true. Type: boolean (or Expression with resultType boolean)."
        },
        "wildcardFolderPath": {
          "type": "object",
          "description": "Azure blobFS wildcardFolderPath. Type: string (or Expression with resultType string)."
        },
        "wildcardFileName": {
          "type": "object",
          "description": "Azure blobFS wildcardFileName. Type: string (or Expression with resultType string)."
        },
        "fileListPath": {
          "type": "object",
          "description": "Point to a text file that lists each file (relative path to the path configured in the dataset) that you want to copy. Type: string (or Expression with resultType string)."
        },
        "enablePartitionDiscovery": {
          "type": "boolean",
          "description": "Indicates whether to enable partition discovery."
        },
        "partitionRootPath": {
          "type": "object",
          "description": "Specify the root path where partition discovery starts from. Type: string (or Expression with resultType string)."
        },
        "modifiedDatetimeStart": {
          "type": "object",
          "description": "The start of file's modified datetime. Type: string (or Expression with resultType string)."
        },
        "modifiedDatetimeEnd": {
          "type": "object",
          "description": "The end of file's modified datetime. Type: string (or Expression with resultType string)."
        }
      }
    },
    "AzureDataLakeStoreReadSettings": {
      "description": "Azure data lake store read settings.",
      "type": "object",
      "allOf": [
        {
          "$ref": "#/definitions/StoreReadSettings"
        }
      ],
      "properties": {
        "recursive": {
          "type": "object",
          "description": "If true, files under the folder path will be read recursively. Default is true. Type: boolean (or Expression with resultType boolean)."
        },
        "wildcardFolderPath": {
          "type": "object",
          "description": "ADLS wildcardFolderPath. Type: string (or Expression with resultType string)."
        },
        "wildcardFileName": {
          "type": "object",
          "description": "ADLS wildcardFileName. Type: string (or Expression with resultType string)."
        },
        "fileListPath": {
          "type": "object",
          "description": "Point to a text file that lists each file (relative path to the path configured in the dataset) that you want to copy. Type: string (or Expression with resultType string)."
        },
        "enablePartitionDiscovery": {
          "type": "boolean",
          "description": "Indicates whether to enable partition discovery."
        },
        "partitionRootPath": {
          "type": "object",
          "description": "Specify the root path where partition discovery starts from. Type: string (or Expression with resultType string)."
        },
        "modifiedDatetimeStart": {
          "type": "object",
          "description": "The start of file's modified datetime. Type: string (or Expression with resultType string)."
        },
        "modifiedDatetimeEnd": {
          "type": "object",
          "description": "The end of file's modified datetime. Type: string (or Expression with resultType string)."
        }
      }
    },
    "AmazonS3ReadSettings": {
      "description": "Azure data lake store read settings.",
      "type": "object",
      "allOf": [
        {
          "$ref": "#/definitions/StoreReadSettings"
        }
      ],
      "properties": {
        "recursive": {
          "type": "object",
          "description": "If true, files under the folder path will be read recursively. Default is true. Type: boolean (or Expression with resultType boolean)."
        },
        "wildcardFolderPath": {
          "type": "object",
          "description": "AmazonS3 wildcardFolderPath. Type: string (or Expression with resultType string)."
        },
        "wildcardFileName": {
          "type": "object",
          "description": "AmazonS3 wildcardFileName. Type: string (or Expression with resultType string)."
        },
        "prefix": {
          "type": "object",
          "description": "The prefix filter for the S3 object name. Type: string (or Expression with resultType string)."
        },
        "fileListPath": {
          "type": "object",
          "description": "Point to a text file that lists each file (relative path to the path configured in the dataset) that you want to copy. Type: string (or Expression with resultType string)."
        },
        "enablePartitionDiscovery": {
          "type": "boolean",
          "description": "Indicates whether to enable partition discovery."
        },
        "partitionRootPath": {
          "type": "object",
          "description": "Specify the root path where partition discovery starts from. Type: string (or Expression with resultType string)."
        },
        "modifiedDatetimeStart": {
          "type": "object",
          "description": "The start of file's modified datetime. Type: string (or Expression with resultType string)."
        },
        "modifiedDatetimeEnd": {
          "type": "object",
          "description": "The end of file's modified datetime. Type: string (or Expression with resultType string)."
        }
      }
    },
    "FileServerReadSettings": {
      "description": "File server read settings.",
      "type": "object",
      "allOf": [
        {
          "$ref": "#/definitions/StoreReadSettings"
        }
      ],
      "properties": {
        "recursive": {
          "type": "object",
          "description": "If true, files under the folder path will be read recursively. Default is true. Type: boolean (or Expression with resultType boolean)."
        },
        "wildcardFolderPath": {
          "type": "object",
          "description": "FileServer wildcardFolderPath. Type: string (or Expression with resultType string)."
        },
        "wildcardFileName": {
          "type": "object",
          "description": "FileServer wildcardFileName. Type: string (or Expression with resultType string)."
        },
        "fileListPath": {
          "type": "object",
          "description": "Point to a text file that lists each file (relative path to the path configured in the dataset) that you want to copy. Type: string (or Expression with resultType string)."
        },
        "enablePartitionDiscovery": {
          "type": "boolean",
          "description": "Indicates whether to enable partition discovery."
        },
        "partitionRootPath": {
          "type": "object",
          "description": "Specify the root path where partition discovery starts from. Type: string (or Expression with resultType string)."
        },
        "modifiedDatetimeStart": {
          "type": "object",
          "description": "The start of file's modified datetime. Type: string (or Expression with resultType string)."
        },
        "modifiedDatetimeEnd": {
          "type": "object",
          "description": "The end of file's modified datetime. Type: string (or Expression with resultType string)."
        },
        "fileFilter": {
          "type": "object",
          "description": "Specify a filter to be used to select a subset of files in the folderPath rather than all files. Type: string (or Expression with resultType string)."
        }
      }
    },
    "AzureFileStorageReadSettings": {
      "description": "Azure File Storage read settings.",
      "type": "object",
      "allOf": [
        {
          "$ref": "#/definitions/StoreReadSettings"
        }
      ],
      "properties": {
        "recursive": {
          "type": "object",
          "description": "If true, files under the folder path will be read recursively. Default is true. Type: boolean (or Expression with resultType boolean)."
        },
        "wildcardFolderPath": {
          "type": "object",
          "description": "Azure File Storage wildcardFolderPath. Type: string (or Expression with resultType string)."
        },
        "wildcardFileName": {
          "type": "object",
          "description": "Azure File Storage wildcardFileName. Type: string (or Expression with resultType string)."
        },
        "prefix": {
          "type": "object",
          "description": "The prefix filter for the Azure File name starting from root path. Type: string (or Expression with resultType string)."
        },
        "fileListPath": {
          "type": "object",
          "description": "Point to a text file that lists each file (relative path to the path configured in the dataset) that you want to copy. Type: string (or Expression with resultType string)."
        },
        "enablePartitionDiscovery": {
          "type": "boolean",
          "description": "Indicates whether to enable partition discovery."
        },
        "partitionRootPath": {
          "type": "object",
          "description": "Specify the root path where partition discovery starts from. Type: string (or Expression with resultType string)."
        },
        "modifiedDatetimeStart": {
          "type": "object",
          "description": "The start of file's modified datetime. Type: string (or Expression with resultType string)."
        },
        "modifiedDatetimeEnd": {
          "type": "object",
          "description": "The end of file's modified datetime. Type: string (or Expression with resultType string)."
        }
      }
    },
    "SftpWriteSettings": {
      "description": "Sftp write settings.",
      "type": "object",
      "allOf": [
        {
          "$ref": "#/definitions/StoreWriteSettings"
        }
      ],
      "properties": {
        "operationTimeout": {
          "description": "Specifies the timeout for writing each chunk to SFTP server. Default value: 01:00:00 (one hour). Type: string (or Expression with resultType string).",
          "type": "object"
        },
        "useTempFileRename": {
          "description": "Upload to temporary file(s) and rename. Disable this option if your SFTP server doesn't support rename operation. Type: boolean (or Expression with resultType boolean).",
          "type": "object"
        }
      }
    },
    "GoogleCloudStorageReadSettings": {
      "description": "Google Cloud Storage read settings.",
      "type": "object",
      "allOf": [
        {
          "$ref": "#/definitions/StoreReadSettings"
        }
      ],
      "properties": {
        "recursive": {
          "type": "object",
          "description": "If true, files under the folder path will be read recursively. Default is true. Type: boolean (or Expression with resultType boolean)."
        },
        "wildcardFolderPath": {
          "type": "object",
          "description": "Google Cloud Storage wildcardFolderPath. Type: string (or Expression with resultType string)."
        },
        "wildcardFileName": {
          "type": "object",
          "description": "Google Cloud Storage wildcardFileName. Type: string (or Expression with resultType string)."
        },
        "prefix": {
          "type": "object",
          "description": "The prefix filter for the Google Cloud Storage object name. Type: string (or Expression with resultType string)."
        },
        "fileListPath": {
          "type": "object",
          "description": "Point to a text file that lists each file (relative path to the path configured in the dataset) that you want to copy. Type: string (or Expression with resultType string)."
        },
        "enablePartitionDiscovery": {
          "type": "boolean",
          "description": "Indicates whether to enable partition discovery."
        },
        "partitionRootPath": {
          "type": "object",
          "description": "Specify the root path where partition discovery starts from. Type: string (or Expression with resultType string)."
        },
        "modifiedDatetimeStart": {
          "type": "object",
          "description": "The start of file's modified datetime. Type: string (or Expression with resultType string)."
        },
        "modifiedDatetimeEnd": {
          "type": "object",
          "description": "The end of file's modified datetime. Type: string (or Expression with resultType string)."
        }
      }
    },
    "FtpReadSettings": {
      "description": "Ftp read settings.",
      "type": "object",
      "allOf": [
        {
          "$ref": "#/definitions/StoreReadSettings"
        }
      ],
      "properties": {
        "recursive": {
          "type": "object",
          "description": "If true, files under the folder path will be read recursively. Default is true. Type: boolean (or Expression with resultType boolean)."
        },
        "wildcardFolderPath": {
          "type": "object",
          "description": "Ftp wildcardFolderPath. Type: string (or Expression with resultType string)."
        },
        "wildcardFileName": {
          "type": "object",
          "description": "Ftp wildcardFileName. Type: string (or Expression with resultType string)."
        },
        "enablePartitionDiscovery": {
          "type": "boolean",
          "description": "Indicates whether to enable partition discovery."
        },
        "partitionRootPath": {
          "type": "object",
          "description": "Specify the root path where partition discovery starts from. Type: string (or Expression with resultType string)."
        },
        "fileListPath": {
          "type": "object",
          "description": "Point to a text file that lists each file (relative path to the path configured in the dataset) that you want to copy. Type: string (or Expression with resultType string)."
        },
        "useBinaryTransfer": {
          "type": "boolean",
          "description": "Specify whether to use binary transfer mode for FTP stores."
        }
      }
    },
    "SftpReadSettings": {
      "description": "Sftp read settings.",
      "type": "object",
      "allOf": [
        {
          "$ref": "#/definitions/StoreReadSettings"
        }
      ],
      "properties": {
        "recursive": {
          "type": "object",
          "description": "If true, files under the folder path will be read recursively. Default is true. Type: boolean (or Expression with resultType boolean)."
        },
        "wildcardFolderPath": {
          "type": "object",
          "description": "Sftp wildcardFolderPath. Type: string (or Expression with resultType string)."
        },
        "wildcardFileName": {
          "type": "object",
          "description": "Sftp wildcardFileName. Type: string (or Expression with resultType string)."
        },
        "enablePartitionDiscovery": {
          "type": "boolean",
          "description": "Indicates whether to enable partition discovery."
        },
        "partitionRootPath": {
          "type": "object",
          "description": "Specify the root path where partition discovery starts from. Type: string (or Expression with resultType string)."
        },
        "fileListPath": {
          "type": "object",
          "description": "Point to a text file that lists each file (relative path to the path configured in the dataset) that you want to copy. Type: string (or Expression with resultType string)."
        },
        "modifiedDatetimeStart": {
          "type": "object",
          "description": "The start of file's modified datetime. Type: string (or Expression with resultType string)."
        },
        "modifiedDatetimeEnd": {
          "type": "object",
          "description": "The end of file's modified datetime. Type: string (or Expression with resultType string)."
        }
      }
    },
    "HttpReadSettings": {
      "description": "Sftp read settings.",
      "type": "object",
      "allOf": [
        {
          "$ref": "#/definitions/StoreReadSettings"
        }
      ],
      "properties": {
        "requestMethod": {
          "type": "object",
          "description": "The HTTP method used to call the RESTful API. The default is GET. Type: string (or Expression with resultType string)."
        },
        "requestBody": {
          "type": "object",
          "description": "The HTTP request body to the RESTful API if requestMethod is POST. Type: string (or Expression with resultType string)."
        },
        "additionalHeaders": {
          "type": "object",
          "description": "The additional HTTP headers in the request to the RESTful API. Type: string (or Expression with resultType string)."
        },
        "requestTimeout": {
          "type": "object",
          "description": "Specifies the timeout for a HTTP client to get HTTP response from HTTP server."
        },
        "enablePartitionDiscovery": {
          "type": "boolean",
          "description": "Indicates whether to enable partition discovery."
        },
        "partitionRootPath": {
          "type": "object",
          "description": "Specify the root path where partition discovery starts from. Type: string (or Expression with resultType string)."
        }
      }
    },
    "HdfsReadSettings": {
      "description": "HDFS read settings.",
      "type": "object",
      "allOf": [
        {
          "$ref": "#/definitions/StoreReadSettings"
        }
      ],
      "properties": {
        "recursive": {
          "type": "object",
          "description": "If true, files under the folder path will be read recursively. Default is true. Type: boolean (or Expression with resultType boolean)."
        },
        "wildcardFolderPath": {
          "type": "object",
          "description": "HDFS wildcardFolderPath. Type: string (or Expression with resultType string)."
        },
        "wildcardFileName": {
          "type": "object",
          "description": "HDFS wildcardFileName. Type: string (or Expression with resultType string)."
        },
        "fileListPath": {
          "type": "object",
          "description": "Point to a text file that lists each file (relative path to the path configured in the dataset) that you want to copy. Type: string (or Expression with resultType string)."
        },
        "enablePartitionDiscovery": {
          "type": "boolean",
          "description": "Indicates whether to enable partition discovery."
        },
        "partitionRootPath": {
          "type": "object",
          "description": "Specify the root path where partition discovery starts from. Type: string (or Expression with resultType string)."
        },
        "modifiedDatetimeStart": {
          "type": "object",
          "description": "The start of file's modified datetime. Type: string (or Expression with resultType string)."
        },
        "modifiedDatetimeEnd": {
          "type": "object",
          "description": "The end of file's modified datetime. Type: string (or Expression with resultType string)."
        },
        "distcpSettings": {
          "description": "Specifies Distcp-related settings.",
          "$ref": "#/definitions/DistcpSettings"
        }
      }
    },
    "StoreWriteSettings": {
      "description": "Connector write settings.",
      "discriminator": "type",
      "type": "object",
      "properties": {
        "type": {
          "type": "string",
          "description": "The write setting type."
        },
        "maxConcurrentConnections": {
          "type": "object",
          "description": "The maximum concurrent connection count for the source data store. Type: integer (or Expression with resultType integer)."
        },
        "copyBehavior": {
          "description": "The type of copy behavior for copy sink.",
          "type": "object"
        }
      },
      "additionalProperties": {
        "type": "object"
      },
      "required": [
        "type"
      ]
    },
    "AzureBlobStorageWriteSettings": {
      "description": "Azure blob write settings.",
      "type": "object",
      "allOf": [
        {
          "$ref": "#/definitions/StoreWriteSettings"
        }
      ],
      "properties": {
        "blockSizeInMB": {
          "description": "Indicates the block size(MB) when writing data to blob. Type: integer (or Expression with resultType integer).",
          "type": "object"
        }
      }
    },
    "AzureBlobFSWriteSettings": {
      "description": "Azure blobFS write settings.",
      "type": "object",
      "allOf": [
        {
          "$ref": "#/definitions/StoreWriteSettings"
        }
      ],
      "properties": {
        "blockSizeInMB": {
          "description": "Indicates the block size(MB) when writing data to blob. Type: integer (or Expression with resultType integer).",
          "type": "object"
        }
      }
    },
    "AzureDataLakeStoreWriteSettings": {
      "description": "Azure data lake store write settings.",
      "type": "object",
      "allOf": [
        {
          "$ref": "#/definitions/StoreWriteSettings"
        }
      ],
      "properties": {
        "expiryDateTime": {
          "description": "Specifies the expiry time of the written files. The time is applied to the UTC time zone in the format of \"2018-12-01T05:00:00Z\". Default value is NULL. Type: integer (or Expression with resultType integer).",
          "type": "object"
        }
      }
    },
    "FileServerWriteSettings": {
      "description": "File server write settings.",
      "type": "object",
      "allOf": [
        {
          "$ref": "#/definitions/StoreWriteSettings"
        }
      ]
    },
    "FormatReadSettings": {
      "description": "Format read settings.",
      "discriminator": "type",
      "type": "object",
      "properties": {
        "type": {
          "type": "string",
          "description": "The read setting type."
        }
      },
      "additionalProperties": {
        "type": "object"
      },
      "required": [
        "type"
      ]
    },
    "CompressionReadSettings": {
      "description": "Compression read settings.",
      "discriminator": "type",
      "type": "object",
      "properties": {
        "type": {
          "type": "string",
          "description": "The Compression setting type."
        }
      },
      "additionalProperties": {
        "type": "object"
      },
      "required": [
        "type"
      ]
    },
    "ZipDeflateReadSettings": {
      "description": "The ZipDeflate compression read settings.",
      "type": "object",
      "allOf": [
        {
          "$ref": "#/definitions/CompressionReadSettings"
        }
      ],
      "properties": {
        "preserveZipFileNameAsFolder": {
          "description": "Preserve the zip file name as folder path. Type: boolean (or Expression with resultType boolean).",
          "type": "object"
        }
      }
    },
    "DelimitedTextReadSettings": {
      "description": "Delimited text read settings.",
      "type": "object",
      "allOf": [
        {
          "$ref": "#/definitions/FormatReadSettings"
        }
      ],
      "properties": {
        "skipLineCount": {
          "type": "object",
          "description": "Indicates the number of non-empty rows to skip when reading data from input files. Type: integer (or Expression with resultType integer)."
        },
        "compressionProperties": {
          "$ref": "#/definitions/CompressionReadSettings",
          "description": "Compression settings."
        }
      }
    },
    "JsonReadSettings": {
      "description": "Json read settings.",
      "type": "object",
      "allOf": [
        {
          "$ref": "#/definitions/FormatReadSettings"
        }
      ],
      "properties": {
        "compressionProperties": {
          "$ref": "#/definitions/CompressionReadSettings",
          "description": "Compression settings."
        }
      }
    },
    "BinaryReadSettings": {
      "description": "Binary read settings.",
      "type": "object",
      "allOf": [
        {
          "$ref": "#/definitions/FormatReadSettings"
        }
      ],
      "properties": {
        "compressionProperties": {
          "$ref": "#/definitions/CompressionReadSettings",
          "description": "Compression settings."
        }
      }
    },
    "FormatWriteSettings": {
      "description": "Format write settings.",
      "discriminator": "type",
      "type": "object",
      "properties": {
        "type": {
          "type": "string",
          "description": "The write setting type."
        }
      },
      "additionalProperties": {
        "type": "object"
      },
      "required": [
        "type"
      ]
    },
    "AvroWriteSettings": {
      "description": "Avro write settings.",
      "type": "object",
      "allOf": [
        {
          "$ref": "#/definitions/FormatWriteSettings"
        }
      ],
      "properties": {
        "recordName": {
          "type": "string",
          "description": "Top level record name in write result, which is required in AVRO spec."
        },
        "recordNamespace": {
          "type": "string",
          "description": "Record namespace in the write result."
        }
      }
    },
    "DelimitedTextWriteSettings": {
      "description": "Delimited text write settings.",
      "type": "object",
      "allOf": [
        {
          "$ref": "#/definitions/FormatWriteSettings"
        }
      ],
      "properties": {
        "quoteAllText": {
          "type": "object",
          "description": "Indicates whether string values should always be enclosed with quotes. Type: boolean (or Expression with resultType boolean)."
        },
        "fileExtension": {
          "type": "object",
          "description": "The file extension used to create the files. Type: string (or Expression with resultType string)."
        }
      },
      "required": [
        "fileExtension"
      ]
    },
    "JsonWriteSettings": {
      "description": "Json write settings.",
      "type": "object",
      "allOf": [
        {
          "$ref": "#/definitions/FormatWriteSettings"
        }
      ],
      "properties": {
        "filePattern": {
          "description": "File pattern of JSON. This setting controls the way a collection of JSON objects will be treated. The default value is 'setOfObjects'. It is case-sensitive.",
          "type": "string",
          "enum": [
            "setOfObjects",
            "arrayOfObjects"
          ],
          "x-ms-enum": {
            "name": "JsonWriteFilePattern",
            "modelAsString": true
          }
        }
      }
    },
    "AvroSource": {
      "description": "A copy activity Avro source.",
      "type": "object",
      "allOf": [
        {
          "$ref": "#/definitions/CopySource"
        }
      ],
      "properties": {
        "storeSettings": {
          "$ref": "#/definitions/StoreReadSettings",
          "description": "Avro store settings."
        },
        "additionalColumns": {
          "type": "array",
          "description": "Specifies the additional columns to be added to source data. Type: array of objects (or Expression with resultType array of objects).",
          "items": {
            "$ref": "#/definitions/AdditionalColumns"
          }
        }
      }
    },
    "ParquetSource": {
      "description": "A copy activity Parquet source.",
      "type": "object",
      "allOf": [
        {
          "$ref": "#/definitions/CopySource"
        }
      ],
      "properties": {
        "storeSettings": {
          "$ref": "#/definitions/StoreReadSettings",
          "description": "Parquet store settings."
        },
        "additionalColumns": {
          "type": "array",
          "description": "Specifies the additional columns to be added to source data. Type: array of objects (or Expression with resultType array of objects).",
          "items": {
            "$ref": "#/definitions/AdditionalColumns"
          }
        }
      }
    },
    "DelimitedTextSource": {
      "description": "A copy activity DelimitedText source.",
      "type": "object",
      "allOf": [
        {
          "$ref": "#/definitions/CopySource"
        }
      ],
      "properties": {
        "storeSettings": {
          "$ref": "#/definitions/StoreReadSettings",
          "description": "DelimitedText store settings."
        },
        "formatSettings": {
          "$ref": "#/definitions/DelimitedTextReadSettings",
          "description": "DelimitedText format settings."
        },
        "additionalColumns": {
          "type": "array",
          "description": "Specifies the additional columns to be added to source data. Type: array of objects (or Expression with resultType array of objects).",
          "items": {
            "$ref": "#/definitions/AdditionalColumns"
          }
        }
      }
    },
    "JsonSource": {
      "description": "A copy activity Json source.",
      "type": "object",
      "allOf": [
        {
          "$ref": "#/definitions/CopySource"
        }
      ],
      "properties": {
        "storeSettings": {
          "$ref": "#/definitions/StoreReadSettings",
          "description": "Json store settings."
        },
        "formatSettings": {
          "$ref": "#/definitions/JsonReadSettings",
          "description": "Json format settings."
        },
        "additionalColumns": {
          "type": "array",
          "description": "Specifies the additional columns to be added to source data. Type: array of objects (or Expression with resultType array of objects).",
          "items": {
            "$ref": "#/definitions/AdditionalColumns"
          }
        }
      }
    },
    "OrcSource": {
      "description": "A copy activity ORC source.",
      "type": "object",
      "allOf": [
        {
          "$ref": "#/definitions/CopySource"
        }
      ],
      "properties": {
        "storeSettings": {
          "$ref": "#/definitions/StoreReadSettings",
          "description": "ORC store settings."
        },
        "additionalColumns": {
          "type": "array",
          "description": "Specifies the additional columns to be added to source data. Type: array of objects (or Expression with resultType array of objects).",
          "items": {
            "$ref": "#/definitions/AdditionalColumns"
          }
        }
      }
    },
    "DelimitedTextSink": {
      "description": "A copy activity DelimitedText sink.",
      "type": "object",
      "allOf": [
        {
          "$ref": "#/definitions/CopySink"
        }
      ],
      "properties": {
        "storeSettings": {
          "$ref": "#/definitions/StoreWriteSettings",
          "description": "DelimitedText store settings."
        },
        "formatSettings": {
          "$ref": "#/definitions/DelimitedTextWriteSettings",
          "description": "DelimitedText format settings."
        }
      }
    },
    "JsonSink": {
      "description": "A copy activity Json sink.",
      "type": "object",
      "allOf": [
        {
          "$ref": "#/definitions/CopySink"
        }
      ],
      "properties": {
        "storeSettings": {
          "$ref": "#/definitions/StoreWriteSettings",
          "description": "Json store settings."
        },
        "formatSettings": {
          "$ref": "#/definitions/JsonWriteSettings",
          "description": "Json format settings."
        }
      }
    },
    "OrcSink": {
      "description": "A copy activity ORC sink.",
      "type": "object",
      "allOf": [
        {
          "$ref": "#/definitions/CopySink"
        }
      ],
      "properties": {
        "storeSettings": {
          "$ref": "#/definitions/StoreWriteSettings",
          "description": "ORC store settings."
        }
      }
    },
    "CopyActivity": {
      "x-ms-discriminator-value": "Copy",
      "description": "Copy activity.",
      "allOf": [
        {
          "$ref": "#/definitions/ExecutionActivity"
        }
      ],
      "properties": {
        "typeProperties": {
          "description": "Copy activity properties.",
          "x-ms-client-flatten": true,
          "$ref": "#/definitions/CopyActivityTypeProperties"
        },
        "inputs": {
          "type": "array",
          "description": "List of inputs for the activity.",
          "items": {
            "$ref": "../datafactory.json#/definitions/DatasetReference"
          }
        },
        "outputs": {
          "type": "array",
          "description": "List of outputs for the activity.",
          "items": {
            "$ref": "../datafactory.json#/definitions/DatasetReference"
          }
        }
      },
      "required": [
        "typeProperties"
      ]
    },
    "CopyActivityTypeProperties": {
      "description": "Copy activity properties.",
      "properties": {
        "source": {
          "description": "Copy activity source.",
          "$ref": "#/definitions/CopySource"
        },
        "sink": {
          "description": "Copy activity sink.",
          "$ref": "#/definitions/CopySink"
        },
        "translator": {
          "description": "Copy activity translator. If not specified, tabular translator is used.",
          "type": "object"
        },
        "enableStaging": {
          "type": "object",
          "description": "Specifies whether to copy data via an interim staging. Default value is false. Type: boolean (or Expression with resultType boolean)."
        },
        "stagingSettings": {
          "description": "Specifies interim staging settings when EnableStaging is true.",
          "$ref": "#/definitions/StagingSettings"
        },
        "parallelCopies": {
          "type": "object",
          "description": "Maximum number of concurrent sessions opened on the source or sink to avoid overloading the data store. Type: integer (or Expression with resultType integer), minimum: 0."
        },
        "dataIntegrationUnits": {
          "type": "object",
          "description": "Maximum number of data integration units that can be used to perform this data movement. Type: integer (or Expression with resultType integer), minimum: 0."
        },
        "enableSkipIncompatibleRow": {
          "type": "object",
          "description": "Whether to skip incompatible row. Default value is false. Type: boolean (or Expression with resultType boolean)."
        },
        "redirectIncompatibleRowSettings": {
          "description": "Redirect incompatible row settings when EnableSkipIncompatibleRow is true.",
          "$ref": "#/definitions/RedirectIncompatibleRowSettings"
        },
        "logStorageSettings": {
          "description": "Log storage settings customer need to provide when enabling session log.",
          "$ref": "#/definitions/LogStorageSettings"
        },
        "preserveRules": {
          "type": "array",
          "items": {
            "type": "object",
            "description": "Type: string (or Expression with resultType string)."
          },
          "description": "Preserve Rules."
        },
        "preserve": {
          "type": "array",
          "items": {
            "type": "object",
            "description": "Type: string (or Expression with resultType string)."
          },
          "description": "Preserve rules."
        },
        "validateDataConsistency": {
          "type": "object",
          "description": "Whether to enable Data Consistency validation. Type: boolean (or Expression with resultType boolean)."
        },
        "skipErrorFile": {
          "description": "Specify the fault tolerance for data consistency.",
          "$ref": "#/definitions/SkipErrorFile"
        }
      },
      "required": [
        "source",
        "sink"
      ]
    },
    "CopySource": {
      "discriminator": "type",
      "description": "A copy activity source.",
      "type": "object",
      "properties": {
        "type": {
          "type": "string",
          "description": "Copy source type."
        },
        "sourceRetryCount": {
          "type": "object",
          "description": "Source retry count. Type: integer (or Expression with resultType integer)."
        },
        "sourceRetryWait": {
          "type": "object",
          "description": "Source retry wait. Type: string (or Expression with resultType string), pattern: ((\\d+)\\.)?(\\d\\d):(60|([0-5][0-9])):(60|([0-5][0-9]))."
        },
        "maxConcurrentConnections": {
          "type": "object",
          "description": "The maximum concurrent connection count for the source data store. Type: integer (or Expression with resultType integer)."
        }
      },
      "additionalProperties": {
        "type": "object"
      },
      "required": [
        "type"
      ]
    },
    "BinarySource": {
      "description": "A copy activity Binary source.",
      "type": "object",
      "allOf": [
        {
          "$ref": "#/definitions/CopySource"
        }
      ],
      "properties": {
        "storeSettings": {
          "$ref": "#/definitions/StoreReadSettings",
          "description": "Binary store settings."
        },
        "formatSettings": {
          "$ref": "#/definitions/BinaryReadSettings",
          "description": "Binary format settings."
        }
      }
    },
    "TabularSource": {
      "description": "Copy activity sources of tabular type.",
      "type": "object",
      "allOf": [
        {
          "$ref": "#/definitions/CopySource"
        }
      ],
      "properties": {
        "queryTimeout": {
          "type": "object",
          "description": "Query timeout. Type: string (or Expression with resultType string), pattern: ((\\d+)\\.)?(\\d\\d):(60|([0-5][0-9])):(60|([0-5][0-9]))."
        },
        "additionalColumns": {
          "type": "array",
          "description": "Specifies the additional columns to be added to source data. Type: array of objects (or Expression with resultType array of objects).",
          "items": {
            "$ref": "#/definitions/AdditionalColumns"
          }
        }
      }
    },
    "AzureTableSource": {
      "description": "A copy activity Azure Table source.",
      "type": "object",
      "allOf": [
        {
          "$ref": "#/definitions/TabularSource"
        }
      ],
      "properties": {
        "azureTableSourceQuery": {
          "type": "object",
          "description": "Azure Table source query. Type: string (or Expression with resultType string)."
        },
        "azureTableSourceIgnoreTableNotFound": {
          "type": "object",
          "description": "Azure Table source ignore table not found. Type: boolean (or Expression with resultType boolean)."
        }
      }
    },
    "BlobSource": {
      "description": "A copy activity Azure Blob source.",
      "type": "object",
      "allOf": [
        {
          "$ref": "#/definitions/CopySource"
        }
      ],
      "properties": {
        "treatEmptyAsNull": {
          "type": "object",
          "description": "Treat empty as null. Type: boolean (or Expression with resultType boolean)."
        },
        "skipHeaderLineCount": {
          "type": "object",
          "description": "Number of header lines to skip from each blob. Type: integer (or Expression with resultType integer)."
        },
        "recursive": {
          "type": "object",
          "description": "If true, files under the folder path will be read recursively. Default is true. Type: boolean (or Expression with resultType boolean)."
        }
      }
    },
    "DocumentDbCollectionSource": {
      "description": "A copy activity Document Database Collection source.",
      "type": "object",
      "allOf": [
        {
          "$ref": "#/definitions/CopySource"
        }
      ],
      "properties": {
        "query": {
          "type": "object",
          "description": "Documents query. Type: string (or Expression with resultType string)."
        },
        "nestingSeparator": {
          "type": "object",
          "description": "Nested properties separator. Type: string (or Expression with resultType string)."
        },
        "queryTimeout": {
          "type": "object",
          "description": "Query timeout. Type: string (or Expression with resultType string), pattern: ((\\d+)\\.)?(\\d\\d):(60|([0-5][0-9])):(60|([0-5][0-9]))."
        },
        "additionalColumns": {
          "type": "array",
          "description": "Specifies the additional columns to be added to source data. Type: array of objects (or Expression with resultType array of objects).",
          "items": {
            "$ref": "#/definitions/AdditionalColumns"
          }
        }
      }
    },
    "CosmosDbSqlApiSource": {
      "description": "A copy activity Azure CosmosDB (SQL API) Collection source.",
      "type": "object",
      "allOf": [
        {
          "$ref": "#/definitions/CopySource"
        }
      ],
      "properties": {
        "query": {
          "type": "object",
          "description": "SQL API query. Type: string (or Expression with resultType string)."
        },
        "pageSize": {
          "type": "object",
          "description": "Page size of the result. Type: integer (or Expression with resultType integer)."
        },
        "preferredRegions": {
          "type": "object",
          "description": "Preferred regions. Type: array of strings (or Expression with resultType array of strings)."
        },
        "additionalColumns": {
          "type": "array",
          "description": "Specifies the additional columns to be added to source data. Type: array of objects (or Expression with resultType array of objects).",
          "items": {
            "$ref": "#/definitions/AdditionalColumns"
          }
        }
      }
    },
    "DynamicsSource": {
      "description": "A copy activity Dynamics source.",
      "type": "object",
      "allOf": [
        {
          "$ref": "#/definitions/CopySource"
        }
      ],
      "properties": {
        "query": {
          "type": "object",
          "description": "FetchXML is a proprietary query language that is used in Microsoft Dynamics (online & on-premises). Type: string (or Expression with resultType string)."
        },
        "additionalColumns": {
          "type": "array",
          "description": "Specifies the additional columns to be added to source data. Type: array of objects (or Expression with resultType array of objects).",
          "items": {
            "$ref": "#/definitions/AdditionalColumns"
          }
        }
      }
    },
    "DynamicsCrmSource": {
      "description": "A copy activity Dynamics CRM source.",
      "type": "object",
      "allOf": [
        {
          "$ref": "#/definitions/CopySource"
        }
      ],
      "properties": {
        "query": {
          "type": "object",
          "description": "FetchXML is a proprietary query language that is used in Microsoft Dynamics CRM (online & on-premises). Type: string (or Expression with resultType string)."
        },
        "additionalColumns": {
          "type": "array",
          "description": "Specifies the additional columns to be added to source data. Type: array of objects (or Expression with resultType array of objects).",
          "items": {
            "$ref": "#/definitions/AdditionalColumns"
          }
        }
      }
    },
    "CommonDataServiceForAppsSource": {
      "description": "A copy activity Common Data Service for Apps source.",
      "type": "object",
      "allOf": [
        {
          "$ref": "#/definitions/CopySource"
        }
      ],
      "properties": {
        "query": {
          "type": "object",
          "description": "FetchXML is a proprietary query language that is used in Microsoft Common Data Service for Apps (online & on-premises). Type: string (or Expression with resultType string)."
        },
        "additionalColumns": {
          "type": "array",
          "description": "Specifies the additional columns to be added to source data. Type: array of objects (or Expression with resultType array of objects).",
          "items": {
            "$ref": "#/definitions/AdditionalColumns"
          }
        }
      }
    },
    "RelationalSource": {
      "description": "A copy activity source for various relational databases.",
      "type": "object",
      "allOf": [
        {
          "$ref": "#/definitions/CopySource"
        }
      ],
      "properties": {
        "query": {
          "type": "object",
          "description": "Database query. Type: string (or Expression with resultType string)."
        },
        "additionalColumns": {
          "type": "array",
          "description": "Specifies the additional columns to be added to source data. Type: array of objects (or Expression with resultType array of objects).",
          "items": {
            "$ref": "#/definitions/AdditionalColumns"
          }
        }
      }
    },
    "InformixSource": {
      "description": "A copy activity source for Informix.",
      "type": "object",
      "allOf": [
        {
          "$ref": "#/definitions/TabularSource"
        }
      ],
      "properties": {
        "query": {
          "type": "object",
          "description": "Database query. Type: string (or Expression with resultType string)."
        }
      }
    },
    "MicrosoftAccessSource": {
      "description": "A copy activity source for Microsoft Access.",
      "type": "object",
      "allOf": [
        {
          "$ref": "#/definitions/CopySource"
        }
      ],
      "properties": {
        "query": {
          "type": "object",
          "description": "Database query. Type: string (or Expression with resultType string)."
        },
        "additionalColumns": {
          "type": "array",
          "description": "Specifies the additional columns to be added to source data. Type: array of objects (or Expression with resultType array of objects).",
          "items": {
            "$ref": "#/definitions/AdditionalColumns"
          }
        }
      }
    },
    "Db2Source": {
      "description": "A copy activity source for Db2 databases.",
      "type": "object",
      "allOf": [
        {
          "$ref": "#/definitions/TabularSource"
        }
      ],
      "properties": {
        "query": {
          "type": "object",
          "description": "Database query. Type: string (or Expression with resultType string)."
        }
      }
    },
    "OdbcSource": {
      "description": "A copy activity source for ODBC databases.",
      "type": "object",
      "allOf": [
        {
          "$ref": "#/definitions/TabularSource"
        }
      ],
      "properties": {
        "query": {
          "type": "object",
          "description": "Database query. Type: string (or Expression with resultType string)."
        }
      }
    },
    "MySqlSource": {
      "description": "A copy activity source for MySQL databases.",
      "type": "object",
      "allOf": [
        {
          "$ref": "#/definitions/TabularSource"
        }
      ],
      "properties": {
        "query": {
          "type": "object",
          "description": "Database query. Type: string (or Expression with resultType string)."
        }
      }
    },
    "PostgreSqlSource": {
      "description": "A copy activity source for PostgreSQL databases.",
      "type": "object",
      "allOf": [
        {
          "$ref": "#/definitions/TabularSource"
        }
      ],
      "properties": {
        "query": {
          "type": "object",
          "description": "Database query. Type: string (or Expression with resultType string)."
        }
      }
    },
    "SybaseSource": {
      "description": "A copy activity source for Sybase databases.",
      "type": "object",
      "allOf": [
        {
          "$ref": "#/definitions/TabularSource"
        }
      ],
      "properties": {
        "query": {
          "type": "object",
          "description": "Database query. Type: string (or Expression with resultType string)."
        }
      }
    },
    "SapBwSource": {
      "description": "A copy activity source for SapBW server via MDX.",
      "type": "object",
      "allOf": [
        {
          "$ref": "#/definitions/TabularSource"
        }
      ],
      "properties": {
        "query": {
          "type": "object",
          "description": "MDX query. Type: string (or Expression with resultType string)."
        }
      }
    },
    "ODataSource": {
      "description": "A copy activity source for OData source.",
      "type": "object",
      "allOf": [
        {
          "$ref": "#/definitions/CopySource"
        }
      ],
      "properties": {
        "query": {
          "type": "object",
          "description": "OData query. For example, \"$top=1\". Type: string (or Expression with resultType string)."
        },
        "httpRequestTimeout": {
          "type": "object",
          "description": "The timeout (TimeSpan) to get an HTTP response. It is the timeout to get a response, not the timeout to read response data. Default value: 00:05:00. Type: string (or Expression with resultType string), pattern: ((\\d+)\\.)?(\\d\\d):(60|([0-5][0-9])):(60|([0-5][0-9]))."
        },
        "additionalColumns": {
          "type": "array",
          "description": "Specifies the additional columns to be added to source data. Type: array of objects (or Expression with resultType array of objects).",
          "items": {
            "$ref": "#/definitions/AdditionalColumns"
          }
        }
      }
    },
    "SalesforceSource": {
      "description": "A copy activity Salesforce source.",
      "type": "object",
      "allOf": [
        {
          "$ref": "#/definitions/TabularSource"
        }
      ],
      "properties": {
        "query": {
          "type": "object",
          "description": "Database query. Type: string (or Expression with resultType string)."
        },
        "readBehavior": {
          "description": "The read behavior for the operation. Default is Query.",
          "type": "string",
          "enum": [
            "Query",
            "QueryAll"
          ],
          "x-ms-enum": {
            "name": "SalesforceSourceReadBehavior",
            "modelAsString": true
          }
        }
      }
    },
    "SalesforceServiceCloudSource": {
      "description": "A copy activity Salesforce Service Cloud source.",
      "type": "object",
      "allOf": [
        {
          "$ref": "#/definitions/CopySource"
        }
      ],
      "properties": {
        "query": {
          "type": "object",
          "description": "Database query. Type: string (or Expression with resultType string)."
        },
        "readBehavior": {
          "description": "The read behavior for the operation. Default is Query.",
          "type": "string",
          "enum": [
            "Query",
            "QueryAll"
          ],
          "x-ms-enum": {
            "name": "SalesforceSourceReadBehavior",
            "modelAsString": true
          }
        },
        "additionalColumns": {
          "type": "array",
          "description": "Specifies the additional columns to be added to source data. Type: array of objects (or Expression with resultType array of objects).",
          "items": {
            "$ref": "#/definitions/AdditionalColumns"
          }
        }
      }
    },
    "SapCloudForCustomerSource": {
      "description": "A copy activity source for SAP Cloud for Customer source.",
      "type": "object",
      "allOf": [
        {
          "$ref": "#/definitions/TabularSource"
        }
      ],
      "properties": {
        "query": {
          "type": "object",
          "description": "SAP Cloud for Customer OData query. For example, \"$top=1\". Type: string (or Expression with resultType string)."
        },
        "httpRequestTimeout": {
          "type": "object",
          "description": "The timeout (TimeSpan) to get an HTTP response. It is the timeout to get a response, not the timeout to read response data. Default value: 00:05:00. Type: string (or Expression with resultType string), pattern: ((\\d+)\\.)?(\\d\\d):(60|([0-5][0-9])):(60|([0-5][0-9]))."
        }
      }
    },
    "SapEccSource": {
      "description": "A copy activity source for SAP ECC source.",
      "type": "object",
      "allOf": [
        {
          "$ref": "#/definitions/TabularSource"
        }
      ],
      "properties": {
        "query": {
          "type": "object",
          "description": "SAP ECC OData query. For example, \"$top=1\". Type: string (or Expression with resultType string)."
        },
        "httpRequestTimeout": {
          "type": "object",
          "description": "The timeout (TimeSpan) to get an HTTP response. It is the timeout to get a response, not the timeout to read response data. Default value: 00:05:00. Type: string (or Expression with resultType string), pattern: ((\\d+)\\.)?(\\d\\d):(60|([0-5][0-9])):(60|([0-5][0-9]))."
        }
      }
    },
    "SapHanaSource": {
      "description": "A copy activity source for SAP HANA source.",
      "type": "object",
      "allOf": [
        {
          "$ref": "#/definitions/TabularSource"
        }
      ],
      "properties": {
        "query": {
          "type": "object",
          "description": "SAP HANA Sql query. Type: string (or Expression with resultType string)."
        },
        "packetSize": {
          "type": "object",
          "description": "The packet size of data read from SAP HANA. Type: integer(or Expression with resultType integer)."
        },
        "partitionOption": {
          "description": "The partition mechanism that will be used for SAP HANA read in parallel.",
          "type": "string",
          "enum": [
            "None",
            "PhysicalPartitionsOfTable",
            "SapHanaDynamicRange"
          ],
          "x-ms-enum": {
            "name": "SapHanaPartitionOption",
            "modelAsString": true
          }
        },
        "partitionSettings": {
          "description": "The settings that will be leveraged for SAP HANA source partitioning.",
          "$ref": "#/definitions/SapHanaPartitionSettings"
        }
      }
    },
    "SapHanaPartitionSettings": {
      "description": "The settings that will be leveraged for SAP HANA source partitioning.",
      "type": "object",
      "properties": {
        "partitionColumnName": {
          "type": "object",
          "description": "The name of the column that will be used for proceeding range partitioning. Type: string (or Expression with resultType string)."
        }
      }
    },
    "SapOpenHubSource": {
      "description": "A copy activity source for SAP Business Warehouse Open Hub Destination source.",
      "type": "object",
      "allOf": [
        {
          "$ref": "#/definitions/TabularSource"
        }
      ],
      "properties": {
        "excludeLastRequest": {
          "type": "object",
          "description": "Whether to exclude the records of the last request. The default value is true. Type: boolean (or Expression with resultType boolean)."
        },
        "baseRequestId": {
          "type": "object",
          "description": "The ID of request for delta loading. Once it is set, only data with requestId larger than the value of this property will be retrieved. The default value is 0. Type: integer (or Expression with resultType integer )."
        }
      }
    },
    "SapTableSource": {
      "description": "A copy activity source for SAP Table source.",
      "type": "object",
      "allOf": [
        {
          "$ref": "#/definitions/TabularSource"
        }
      ],
      "properties": {
        "rowCount": {
          "type": "object",
          "description": "The number of rows to be retrieved. Type: integer(or Expression with resultType integer)."
        },
        "rowSkips": {
          "type": "object",
          "description": "The number of rows that will be skipped. Type: integer (or Expression with resultType integer)."
        },
        "rfcTableFields": {
          "type": "object",
          "description": "The fields of the SAP table that will be retrieved. For example, column0, column1. Type: string (or Expression with resultType string)."
        },
        "rfcTableOptions": {
          "type": "object",
          "description": "The options for the filtering of the SAP Table. For example, COLUMN0 EQ SOME VALUE. Type: string (or Expression with resultType string)."
        },
        "batchSize": {
          "type": "object",
          "description": "Specifies the maximum number of rows that will be retrieved at a time when retrieving data from SAP Table. Type: integer (or Expression with resultType integer)."
        },
        "customRfcReadTableFunctionModule": {
          "type": "object",
          "description": "Specifies the custom RFC function module that will be used to read data from SAP Table. Type: string (or Expression with resultType string)."
        },
        "partitionOption": {
          "description": "The partition mechanism that will be used for SAP table read in parallel.",
          "type": "string",
          "enum": [
            "None",
            "PartitionOnInt",
            "PartitionOnCalendarYear",
            "PartitionOnCalendarMonth",
            "PartitionOnCalendarDate",
            "PartitionOnTime"
          ],
          "x-ms-enum": {
            "name": "SapTablePartitionOption",
            "modelAsString": true
          }
        },
        "partitionSettings": {
          "description": "The settings that will be leveraged for SAP table source partitioning.",
          "$ref": "#/definitions/SapTablePartitionSettings"
        }
      }
    },
    "SapTablePartitionSettings": {
      "description": "The settings that will be leveraged for SAP table source partitioning.",
      "type": "object",
      "properties": {
        "partitionColumnName": {
          "type": "object",
          "description": "The name of the column that will be used for proceeding range partitioning. Type: string (or Expression with resultType string)."
        },
        "partitionUpperBound": {
          "type": "object",
          "description": "The maximum value of column specified in partitionColumnName that will be used for proceeding range partitioning. Type: string (or Expression with resultType string)."
        },
        "partitionLowerBound": {
          "type": "object",
          "description": "The minimum value of column specified in partitionColumnName that will be used for proceeding range partitioning. Type: string (or Expression with resultType string)."
        },
        "maxPartitionsNumber": {
          "type": "object",
          "description": "The maximum value of partitions the table will be split into. Type: integer (or Expression with resultType string)."
        }
      }
    },
    "RestSource": {
      "description": "A copy activity Rest service source.",
      "type": "object",
      "allOf": [
        {
          "$ref": "#/definitions/CopySource"
        }
      ],
      "properties": {
        "requestMethod": {
          "type": "object",
          "description": "The HTTP method used to call the RESTful API. The default is GET. Type: string (or Expression with resultType string)."
        },
        "requestBody": {
          "type": "object",
          "description": "The HTTP request body to the RESTful API if requestMethod is POST. Type: string (or Expression with resultType string)."
        },
        "additionalHeaders": {
          "type": "object",
          "description": "The additional HTTP headers in the request to the RESTful API. Type: string (or Expression with resultType string)."
        },
        "paginationRules": {
          "type": "object",
          "description": "The pagination rules to compose next page requests. Type: string (or Expression with resultType string)."
        },
        "httpRequestTimeout": {
          "type": "object",
          "description": "The timeout (TimeSpan) to get an HTTP response. It is the timeout to get a response, not the timeout to read response data. Default value: 00:01:40. Type: string (or Expression with resultType string), pattern: ((\\d+)\\.)?(\\d\\d):(60|([0-5][0-9])):(60|([0-5][0-9]))."
        },
        "requestInterval": {
          "type": "object",
          "description": "The time to await before sending next page request. "
        },
        "additionalColumns": {
          "type": "array",
          "description": "Specifies the additional columns to be added to source data. Type: array of objects (or Expression with resultType array of objects).",
          "items": {
            "$ref": "#/definitions/AdditionalColumns"
          }
        }
      }
    },
    "SqlSource": {
      "description": "A copy activity SQL source.",
      "type": "object",
      "allOf": [
        {
          "$ref": "#/definitions/TabularSource"
        }
      ],
      "properties": {
        "sqlReaderQuery": {
          "type": "object",
          "description": "SQL reader query. Type: string (or Expression with resultType string)."
        },
        "sqlReaderStoredProcedureName": {
          "type": "object",
          "description": "Name of the stored procedure for a SQL Database source. This cannot be used at the same time as SqlReaderQuery. Type: string (or Expression with resultType string)."
        },
        "storedProcedureParameters": {
          "description": "Value and type setting for stored procedure parameters. Example: \"{Parameter1: {value: \"1\", type: \"int\"}}\".",
          "type": "object",
          "additionalProperties": {
            "$ref": "#/definitions/StoredProcedureParameter"
          }
        },
        "isolationLevel": {
          "description": "Specifies the transaction locking behavior for the SQL source. Allowed values: ReadCommitted/ReadUncommitted/RepeatableRead/Serializable/Snapshot. The default value is ReadCommitted. Type: string (or Expression with resultType string).",
          "type": "object"
        },
        "partitionOption": {
          "description": "The partition mechanism that will be used for Sql read in parallel.",
          "$ref": "#/definitions/SqlPartitionOption"
        },
        "partitionSettings": {
          "description": "The settings that will be leveraged for Sql source partitioning.",
          "$ref": "#/definitions/SqlPartitionSettings"
        }
      }
    },
    "SqlServerSource": {
      "description": "A copy activity SQL server source.",
      "type": "object",
      "allOf": [
        {
          "$ref": "#/definitions/TabularSource"
        }
      ],
      "properties": {
        "sqlReaderQuery": {
          "type": "object",
          "description": "SQL reader query. Type: string (or Expression with resultType string)."
        },
        "sqlReaderStoredProcedureName": {
          "type": "object",
          "description": "Name of the stored procedure for a SQL Database source. This cannot be used at the same time as SqlReaderQuery. Type: string (or Expression with resultType string)."
        },
        "storedProcedureParameters": {
          "description": "Value and type setting for stored procedure parameters. Example: \"{Parameter1: {value: \"1\", type: \"int\"}}\".",
          "type": "object",
          "additionalProperties": {
            "$ref": "#/definitions/StoredProcedureParameter"
          }
        },
        "produceAdditionalTypes": {
          "description": "Which additional types to produce.",
          "type": "object"
        },
        "partitionOption": {
          "description": "The partition mechanism that will be used for Sql read in parallel.",
          "$ref": "#/definitions/SqlPartitionOption"
        },
        "partitionSettings": {
          "description": "The settings that will be leveraged for Sql source partitioning.",
          "$ref": "#/definitions/SqlPartitionSettings"
        }
      }
    },
    "AzureSqlSource": {
      "description": "A copy activity Azure SQL source.",
      "type": "object",
      "allOf": [
        {
          "$ref": "#/definitions/TabularSource"
        }
      ],
      "properties": {
        "sqlReaderQuery": {
          "type": "object",
          "description": "SQL reader query. Type: string (or Expression with resultType string)."
        },
        "sqlReaderStoredProcedureName": {
          "type": "object",
          "description": "Name of the stored procedure for a SQL Database source. This cannot be used at the same time as SqlReaderQuery. Type: string (or Expression with resultType string)."
        },
        "storedProcedureParameters": {
          "description": "Value and type setting for stored procedure parameters. Example: \"{Parameter1: {value: \"1\", type: \"int\"}}\".",
          "type": "object",
          "additionalProperties": {
            "$ref": "#/definitions/StoredProcedureParameter"
          }
        },
        "produceAdditionalTypes": {
          "description": "Which additional types to produce.",
          "type": "object"
        },
        "partitionOption": {
          "description": "The partition mechanism that will be used for Sql read in parallel.",
          "$ref": "#/definitions/SqlPartitionOption"
        },
        "partitionSettings": {
          "description": "The settings that will be leveraged for Sql source partitioning.",
          "$ref": "#/definitions/SqlPartitionSettings"
        }
      }
    },
    "SqlMISource": {
      "description": "A copy activity Azure SQL Managed Instance source.",
      "type": "object",
      "allOf": [
        {
          "$ref": "#/definitions/TabularSource"
        }
      ],
      "properties": {
        "sqlReaderQuery": {
          "type": "object",
          "description": "SQL reader query. Type: string (or Expression with resultType string)."
        },
        "sqlReaderStoredProcedureName": {
          "type": "object",
          "description": "Name of the stored procedure for a Azure SQL Managed Instance source. This cannot be used at the same time as SqlReaderQuery. Type: string (or Expression with resultType string)."
        },
        "storedProcedureParameters": {
          "description": "Value and type setting for stored procedure parameters. Example: \"{Parameter1: {value: \"1\", type: \"int\"}}\".",
          "type": "object",
          "additionalProperties": {
            "$ref": "#/definitions/StoredProcedureParameter"
          }
        },
        "produceAdditionalTypes": {
          "description": "Which additional types to produce.",
          "type": "object"
        },
        "partitionOption": {
          "description": "The partition mechanism that will be used for Sql read in parallel.",
          "$ref": "#/definitions/SqlPartitionOption"
        },
        "partitionSettings": {
          "description": "The settings that will be leveraged for Sql source partitioning.",
          "$ref": "#/definitions/SqlPartitionSettings"
        }
      }
    },
    "SqlDWSource": {
      "description": "A copy activity SQL Data Warehouse source.",
      "type": "object",
      "allOf": [
        {
          "$ref": "#/definitions/TabularSource"
        }
      ],
      "properties": {
        "sqlReaderQuery": {
          "type": "object",
          "description": "SQL Data Warehouse reader query. Type: string (or Expression with resultType string)."
        },
        "sqlReaderStoredProcedureName": {
          "type": "object",
          "description": "Name of the stored procedure for a SQL Data Warehouse source. This cannot be used at the same time as SqlReaderQuery. Type: string (or Expression with resultType string)."
        },
        "storedProcedureParameters": {
          "type": "object",
          "description": "Value and type setting for stored procedure parameters. Example: \"{Parameter1: {value: \"1\", type: \"int\"}}\". Type: object (or Expression with resultType object), itemType: StoredProcedureParameter."
        },
        "partitionOption": {
          "description": "The partition mechanism that will be used for Sql read in parallel.",
          "$ref": "#/definitions/SqlPartitionOption"
        },
        "partitionSettings": {
          "description": "The settings that will be leveraged for Sql source partitioning.",
          "$ref": "#/definitions/SqlPartitionSettings"
<<<<<<< HEAD
        }
      }
    },
    "SqlPartitionSettings": {
      "description": "The settings that will be leveraged for Sql source partitioning.",
      "type": "object",
      "properties": {
        "partitionColumnName": {
          "type": "object",
          "description": "The name of the column in integer or datetime type that will be used for proceeding partitioning. If not specified, the primary key of the table is auto-detected and used as the partition column. Type: string (or Expression with resultType string)."
        },
        "partitionUpperBound": {
          "type": "object",
          "description": "The maximum value of column specified in partitionColumnName that will be used for proceeding range partitioning. Type: string (or Expression with resultType string)."
        },
        "partitionLowerBound": {
          "type": "object",
          "description": "The minimum value of column specified in partitionColumnName that will be used for proceeding range partitioning. Type: string (or Expression with resultType string)."
        }
      }
    },
=======
        }
      }
    },
    "SqlPartitionSettings": {
      "description": "The settings that will be leveraged for Sql source partitioning.",
      "type": "object",
      "properties": {
        "partitionColumnName": {
          "type": "object",
          "description": "The name of the column in integer or datetime type that will be used for proceeding partitioning. If not specified, the primary key of the table is auto-detected and used as the partition column. Type: string (or Expression with resultType string)."
        },
        "partitionUpperBound": {
          "type": "object",
          "description": "The maximum value of column specified in partitionColumnName that will be used for proceeding range partitioning. Type: string (or Expression with resultType string)."
        },
        "partitionLowerBound": {
          "type": "object",
          "description": "The minimum value of column specified in partitionColumnName that will be used for proceeding range partitioning. Type: string (or Expression with resultType string)."
        }
      }
    },
>>>>>>> e91d78ed
    "SqlPartitionOption": {
      "description": "The partition mechanism that will be used for Sql read in parallel.",
      "type": "string",
      "enum": [
        "None",
        "PhysicalPartitionsOfTable",
        "DynamicRange"
      ],
      "x-ms-enum": {
        "name": "SqlPartitionOption",
        "modelAsString": true
      }
    },
    "FileSystemSource": {
      "description": "A copy activity file system source.",
      "type": "object",
      "allOf": [
        {
          "$ref": "#/definitions/CopySource"
        }
      ],
      "properties": {
        "recursive": {
          "type": "object",
          "description": "If true, files under the folder path will be read recursively. Default is true. Type: boolean (or Expression with resultType boolean)."
        },
        "additionalColumns": {
          "type": "array",
          "description": "Specifies the additional columns to be added to source data. Type: array of objects (or Expression with resultType array of objects).",
          "items": {
            "$ref": "#/definitions/AdditionalColumns"
          }
        }
      }
    },
    "HdfsSource": {
      "description": "A copy activity HDFS source.",
      "type": "object",
      "allOf": [
        {
          "$ref": "#/definitions/CopySource"
        }
      ],
      "properties": {
        "recursive": {
          "type": "object",
          "description": "If true, files under the folder path will be read recursively. Default is true. Type: boolean (or Expression with resultType boolean)."
        },
        "distcpSettings": {
          "description": "Specifies Distcp-related settings.",
          "$ref": "#/definitions/DistcpSettings"
        }
      }
    },
    "DistcpSettings": {
      "description": "Distcp settings.",
      "type": "object",
      "properties": {
        "resourceManagerEndpoint": {
          "type": "object",
          "description": "Specifies the Yarn ResourceManager endpoint. Type: string (or Expression with resultType string)."
        },
        "tempScriptPath": {
          "type": "object",
          "description": "Specifies an existing folder path which will be used to store temp Distcp command script. The script file is generated by ADF and will be removed after Copy job finished. Type: string (or Expression with resultType string)."
        },
        "distcpOptions": {
          "type": "object",
          "description": "Specifies the Distcp options. Type: string (or Expression with resultType string)."
        }
      },
      "required": [
        "resourceManagerEndpoint",
        "tempScriptPath"
      ]
    },
    "AzureMySqlSource": {
      "description": "A copy activity Azure MySQL source.",
      "type": "object",
      "allOf": [
        {
          "$ref": "#/definitions/TabularSource"
        }
      ],
      "properties": {
        "query": {
          "type": "object",
          "description": "Database query. Type: string (or Expression with resultType string)."
        }
      }
    },
    "AzureDataExplorerSource": {
      "description": "A copy activity Azure Data Explorer (Kusto) source.",
      "type": "object",
      "allOf": [
        {
          "$ref": "#/definitions/CopySource"
        }
      ],
      "properties": {
        "query": {
          "type": "object",
          "description": "Database query. Should be a Kusto Query Language (KQL) query. Type: string (or Expression with resultType string)."
        },
        "noTruncation": {
          "type": "object",
          "description": "The name of the Boolean option that controls whether truncation is applied to result-sets that go beyond a certain row-count limit."
        },
        "queryTimeout": {
          "type": "object",
          "description": "Query timeout. Type: string (or Expression with resultType string), pattern: ((\\d+)\\.)?(\\d\\d):(60|([0-5][0-9])):(60|([0-5][0-9])).."
        },
        "additionalColumns": {
          "type": "array",
          "description": "Specifies the additional columns to be added to source data. Type: array of objects (or Expression with resultType array of objects).",
          "items": {
            "$ref": "#/definitions/AdditionalColumns"
          }
        }
      },
      "required": [
        "query"
      ]
    },
    "OracleSource": {
      "description": "A copy activity Oracle source.",
      "type": "object",
      "allOf": [
        {
          "$ref": "#/definitions/CopySource"
        }
      ],
      "properties": {
        "oracleReaderQuery": {
          "type": "object",
          "description": "Oracle reader query. Type: string (or Expression with resultType string)."
        },
        "queryTimeout": {
          "type": "object",
          "description": "Query timeout. Type: string (or Expression with resultType string), pattern: ((\\d+)\\.)?(\\d\\d):(60|([0-5][0-9])):(60|([0-5][0-9]))."
        },
        "partitionOption": {
          "description": "The partition mechanism that will be used for Oracle read in parallel.",
          "type": "string",
          "enum": [
            "None",
            "PhysicalPartitionsOfTable",
            "DynamicRange"
          ],
          "x-ms-enum": {
            "name": "OraclePartitionOption",
            "modelAsString": true
          }
        },
        "partitionSettings": {
          "description": "The settings that will be leveraged for Oracle source partitioning.",
          "$ref": "#/definitions/OraclePartitionSettings"
        },
        "additionalColumns": {
          "type": "array",
          "description": "Specifies the additional columns to be added to source data. Type: array of objects (or Expression with resultType array of objects).",
          "items": {
            "$ref": "#/definitions/AdditionalColumns"
          }
        }
      }
    },
    "OraclePartitionSettings": {
      "description": "The settings that will be leveraged for Oracle source partitioning.",
      "type": "object",
      "properties": {
        "partitionNames": {
          "type": "object",
          "items": {
            "type": "object",
            "description": "Type: string (or Expression with resultType string)."
          },
          "description": "Names of the physical partitions of Oracle table. "
        },
        "partitionColumnName": {
          "type": "object",
          "description": "The name of the column in integer type that will be used for proceeding range partitioning. Type: string (or Expression with resultType string)."
        },
        "partitionUpperBound": {
          "type": "object",
          "description": "The maximum value of column specified in partitionColumnName that will be used for proceeding range partitioning. Type: string (or Expression with resultType string)."
        },
        "partitionLowerBound": {
          "type": "object",
          "description": "The minimum value of column specified in partitionColumnName that will be used for proceeding range partitioning. Type: string (or Expression with resultType string)."
        }
      }
    },
    "TeradataSource": {
      "description": "A copy activity Teradata source.",
      "type": "object",
      "allOf": [
        {
          "$ref": "#/definitions/TabularSource"
        }
      ],
      "properties": {
        "query": {
          "type": "object",
          "description": "Teradata query. Type: string (or Expression with resultType string)."
        },
        "partitionOption": {
          "description": "The partition mechanism that will be used for teradata read in parallel.",
          "type": "string",
          "enum": [
            "None",
            "Hash",
            "DynamicRange"
          ],
          "x-ms-enum": {
            "name": "TeradataPartitionOption",
            "modelAsString": true
          }
        },
        "partitionSettings": {
          "description": "The settings that will be leveraged for teradata source partitioning.",
          "$ref": "#/definitions/TeradataPartitionSettings"
        }
      }
    },
    "TeradataPartitionSettings": {
      "description": "The settings that will be leveraged for teradata source partitioning.",
      "type": "object",
      "properties": {
        "partitionColumnName": {
          "type": "object",
          "description": "The name of the column that will be used for proceeding range or hash partitioning. Type: string (or Expression with resultType string)."
        },
        "partitionUpperBound": {
          "type": "object",
          "description": "The maximum value of column specified in partitionColumnName that will be used for proceeding range partitioning. Type: string (or Expression with resultType string)."
        },
        "partitionLowerBound": {
          "type": "object",
          "description": "The minimum value of column specified in partitionColumnName that will be used for proceeding range partitioning. Type: string (or Expression with resultType string)."
        }
      }
    },
    "WebSource": {
      "description": "A copy activity source for web page table.",
      "type": "object",
      "allOf": [
        {
          "$ref": "#/definitions/CopySource"
        }
      ],
      "properties": {
        "additionalColumns": {
          "type": "array",
          "description": "Specifies the additional columns to be added to source data. Type: array of objects (or Expression with resultType array of objects).",
          "items": {
            "$ref": "#/definitions/AdditionalColumns"
          }
        }
      }
    },
    "CassandraSource": {
      "description": "A copy activity source for a Cassandra database.",
      "type": "object",
      "allOf": [
        {
          "$ref": "#/definitions/TabularSource"
        }
      ],
      "properties": {
        "query": {
          "type": "object",
          "description": "Database query. Should be a SQL-92 query expression or Cassandra Query Language (CQL) command. Type: string (or Expression with resultType string)."
        },
        "consistencyLevel": {
          "description": "The consistency level specifies how many Cassandra servers must respond to a read request before returning data to the client application. Cassandra checks the specified number of Cassandra servers for data to satisfy the read request. Must be one of cassandraSourceReadConsistencyLevels. The default value is 'ONE'. It is case-insensitive.",
          "type": "string",
          "enum": [
            "ALL",
            "EACH_QUORUM",
            "QUORUM",
            "LOCAL_QUORUM",
            "ONE",
            "TWO",
            "THREE",
            "LOCAL_ONE",
            "SERIAL",
            "LOCAL_SERIAL"
          ],
          "x-ms-enum": {
            "name": "CassandraSourceReadConsistencyLevels",
            "modelAsString": true
          }
        }
      }
    },
    "MongoDbSource": {
      "description": "A copy activity source for a MongoDB database.",
      "type": "object",
      "allOf": [
        {
          "$ref": "#/definitions/CopySource"
        }
      ],
      "properties": {
        "query": {
          "type": "object",
          "description": "Database query. Should be a SQL-92 query expression. Type: string (or Expression with resultType string)."
        },
        "additionalColumns": {
          "type": "array",
          "description": "Specifies the additional columns to be added to source data. Type: array of objects (or Expression with resultType array of objects).",
          "items": {
            "$ref": "#/definitions/AdditionalColumns"
          }
        }
      }
    },
    "MongoDbV2Source": {
      "description": "A copy activity source for a MongoDB database.",
      "type": "object",
      "allOf": [
        {
          "$ref": "#/definitions/CopySource"
        }
      ],
      "properties": {
        "filter": {
          "type": "object",
          "description": "Specifies selection filter using query operators. To return all documents in a collection, omit this parameter or pass an empty document ({}). Type: string (or Expression with resultType string)."
        },
        "cursorMethods": {
          "description": "Cursor methods for Mongodb query",
          "$ref": "#/definitions/MongoDbCursorMethodsProperties"
        },
        "batchSize": {
          "type": "object",
          "description": "Specifies the number of documents to return in each batch of the response from MongoDB instance. In most cases, modifying the batch size will not affect the user or the application. This property's main purpose is to avoid hit the limitation of response size. Type: integer (or Expression with resultType integer)."
        },
        "queryTimeout": {
          "type": "object",
          "description": "Query timeout. Type: string (or Expression with resultType string), pattern: ((\\d+)\\.)?(\\d\\d):(60|([0-5][0-9])):(60|([0-5][0-9]))."
        },
        "additionalColumns": {
          "type": "array",
          "description": "Specifies the additional columns to be added to source data. Type: array of objects (or Expression with resultType array of objects).",
          "items": {
            "$ref": "#/definitions/AdditionalColumns"
          }
        }
      }
    },
    "CosmosDbMongoDbApiSource": {
      "description": "A copy activity source for a CosmosDB (MongoDB API) database.",
      "type": "object",
      "allOf": [
        {
          "$ref": "#/definitions/CopySource"
        }
      ],
      "properties": {
        "filter": {
          "type": "object",
          "description": "Specifies selection filter using query operators. To return all documents in a collection, omit this parameter or pass an empty document ({}). Type: string (or Expression with resultType string)."
        },
        "cursorMethods": {
          "description": "Cursor methods for Mongodb query.",
          "$ref": "#/definitions/MongoDbCursorMethodsProperties"
        },
        "batchSize": {
          "type": "object",
          "description": "Specifies the number of documents to return in each batch of the response from MongoDB instance. In most cases, modifying the batch size will not affect the user or the application. This property's main purpose is to avoid hit the limitation of response size. Type: integer (or Expression with resultType integer)."
        },
        "queryTimeout": {
          "type": "object",
          "description": "Query timeout. Type: string (or Expression with resultType string), pattern: ((\\d+)\\.)?(\\d\\d):(60|([0-5][0-9])):(60|([0-5][0-9]))."
        },
        "additionalColumns": {
          "type": "array",
          "description": "Specifies the additional columns to be added to source data. Type: array of objects (or Expression with resultType array of objects).",
          "items": {
            "$ref": "#/definitions/AdditionalColumns"
          }
        }
      }
    },
    "MongoDbCursorMethodsProperties": {
      "description": "Cursor methods for Mongodb query",
      "type": "object",
      "properties": {
        "project": {
          "type": "object",
          "description": "Specifies the fields to return in the documents that match the query filter. To return all fields in the matching documents, omit this parameter. Type: string (or Expression with resultType string)."
        },
        "sort": {
          "type": "object",
          "description": "Specifies the order in which the query returns matching documents. Type: string (or Expression with resultType string). Type: string (or Expression with resultType string)."
        },
        "skip": {
          "type": "object",
          "description": "Specifies the how many documents skipped and where MongoDB begins returning results. This approach may be useful in implementing paginated results. Type: integer (or Expression with resultType integer)."
        },
        "limit": {
          "type": "object",
          "description": "Specifies the maximum number of documents the server returns. limit() is analogous to the LIMIT statement in a SQL database. Type: integer (or Expression with resultType integer)."
        }
      },
      "additionalProperties": {
        "type": "object"
      }
    },
    "Office365Source": {
      "description": "A copy activity source for an Office 365 service.",
      "type": "object",
      "allOf": [
        {
          "$ref": "#/definitions/CopySource"
        }
      ],
      "properties": {
        "allowedGroups": {
          "type": "object",
          "description": "The groups containing all the users. Type: array of strings (or Expression with resultType array of strings)."
        },
        "userScopeFilterUri": {
          "type": "object",
          "description": "The user scope uri. Type: string (or Expression with resultType string)."
        },
        "dateFilterColumn": {
          "type": "object",
          "description": "The Column to apply the <paramref name=\"StartTime\"/> and <paramref name=\"EndTime\"/>. Type: string (or Expression with resultType string)."
        },
        "startTime": {
          "type": "object",
          "description": "Start time of the requested range for this dataset. Type: string (or Expression with resultType string)."
        },
        "endTime": {
          "type": "object",
          "description": "End time of the requested range for this dataset. Type: string (or Expression with resultType string)."
        },
        "outputColumns": {
          "type": "object",
          "description": "The columns to be read out from the Office 365 table. Type: array of objects (or Expression with resultType array of objects). Example: [ { \"name\": \"Id\" }, { \"name\": \"CreatedDateTime\" } ]"
        }
      }
    },
    "AzureDataLakeStoreSource": {
      "description": "A copy activity Azure Data Lake source.",
      "type": "object",
      "allOf": [
        {
          "$ref": "#/definitions/CopySource"
        }
      ],
      "properties": {
        "recursive": {
          "type": "object",
          "description": "If true, files under the folder path will be read recursively. Default is true. Type: boolean (or Expression with resultType boolean)."
        }
      }
    },
    "AzureBlobFSSource": {
      "description": "A copy activity Azure BlobFS source.",
      "type": "object",
      "allOf": [
        {
          "$ref": "#/definitions/CopySource"
        }
      ],
      "properties": {
        "treatEmptyAsNull": {
          "type": "object",
          "description": "Treat empty as null. Type: boolean (or Expression with resultType boolean)."
        },
        "skipHeaderLineCount": {
          "type": "object",
          "description": "Number of header lines to skip from each blob. Type: integer (or Expression with resultType integer)."
        },
        "recursive": {
          "type": "object",
          "description": "If true, files under the folder path will be read recursively. Default is true. Type: boolean (or Expression with resultType boolean)."
        }
      }
    },
    "HttpSource": {
      "description": "A copy activity source for an HTTP file.",
      "type": "object",
      "allOf": [
        {
          "$ref": "#/definitions/CopySource"
        }
      ],
      "properties": {
        "httpRequestTimeout": {
          "type": "object",
          "description": "Specifies the timeout for a HTTP client to get HTTP response from HTTP server. The default value is equivalent to System.Net.HttpWebRequest.Timeout. Type: string (or Expression with resultType string), pattern: ((\\d+)\\.)?(\\d\\d):(60|([0-5][0-9])):(60|([0-5][0-9]))."
        }
      }
    },
    "AmazonMWSSource": {
      "description": "A copy activity Amazon Marketplace Web Service source.",
      "type": "object",
      "allOf": [
        {
          "$ref": "#/definitions/TabularSource"
        }
      ],
      "properties": {
        "query": {
          "type": "object",
          "description": "A query to retrieve data from source. Type: string (or Expression with resultType string)."
        }
      }
    },
    "AzurePostgreSqlSource": {
      "description": "A copy activity Azure PostgreSQL source.",
      "type": "object",
      "allOf": [
        {
          "$ref": "#/definitions/TabularSource"
        }
      ],
      "properties": {
        "query": {
          "type": "object",
          "description": "A query to retrieve data from source. Type: string (or Expression with resultType string)."
        }
      }
    },
    "AzurePostgreSqlSink": {
      "description": "A copy activity Azure PostgreSQL sink.",
      "type": "object",
      "allOf": [
        {
          "$ref": "#/definitions/CopySink"
        }
      ],
      "properties": {
        "preCopyScript": {
          "type": "object",
          "description": "A query to execute before starting the copy. Type: string (or Expression with resultType string)."
        }
      }
    },
    "AzureMySqlSink": {
      "description": "A copy activity Azure MySql sink.",
      "type": "object",
      "allOf": [
        {
          "$ref": "#/definitions/CopySink"
        }
      ],
      "properties": {
        "preCopyScript": {
          "type": "object",
          "description": "A query to execute before starting the copy. Type: string (or Expression with resultType string)."
        }
      }
    },
    "ConcurSource": {
      "description": "A copy activity Concur Service source.",
      "type": "object",
      "allOf": [
        {
          "$ref": "#/definitions/TabularSource"
        }
      ],
      "properties": {
        "query": {
          "type": "object",
          "description": "A query to retrieve data from source. Type: string (or Expression with resultType string)."
        }
      }
    },
    "CouchbaseSource": {
      "description": "A copy activity Couchbase server source.",
      "type": "object",
      "allOf": [
        {
          "$ref": "#/definitions/TabularSource"
        }
      ],
      "properties": {
        "query": {
          "type": "object",
          "description": "A query to retrieve data from source. Type: string (or Expression with resultType string)."
        }
      }
    },
    "DrillSource": {
      "description": "A copy activity Drill server source.",
      "type": "object",
      "allOf": [
        {
          "$ref": "#/definitions/TabularSource"
        }
      ],
      "properties": {
        "query": {
          "type": "object",
          "description": "A query to retrieve data from source. Type: string (or Expression with resultType string)."
        }
      }
    },
    "EloquaSource": {
      "description": "A copy activity Eloqua server source.",
      "type": "object",
      "allOf": [
        {
          "$ref": "#/definitions/TabularSource"
        }
      ],
      "properties": {
        "query": {
          "type": "object",
          "description": "A query to retrieve data from source. Type: string (or Expression with resultType string)."
        }
      }
    },
    "GoogleBigQuerySource": {
      "description": "A copy activity Google BigQuery service source.",
      "type": "object",
      "allOf": [
        {
          "$ref": "#/definitions/TabularSource"
        }
      ],
      "properties": {
        "query": {
          "type": "object",
          "description": "A query to retrieve data from source. Type: string (or Expression with resultType string)."
        }
      }
    },
    "GreenplumSource": {
      "description": "A copy activity Greenplum Database source.",
      "type": "object",
      "allOf": [
        {
          "$ref": "#/definitions/TabularSource"
        }
      ],
      "properties": {
        "query": {
          "type": "object",
          "description": "A query to retrieve data from source. Type: string (or Expression with resultType string)."
        }
      }
    },
    "HBaseSource": {
      "description": "A copy activity HBase server source.",
      "type": "object",
      "allOf": [
        {
          "$ref": "#/definitions/TabularSource"
        }
      ],
      "properties": {
        "query": {
          "type": "object",
          "description": "A query to retrieve data from source. Type: string (or Expression with resultType string)."
        }
      }
    },
    "HiveSource": {
      "description": "A copy activity Hive Server source.",
      "type": "object",
      "allOf": [
        {
          "$ref": "#/definitions/TabularSource"
        }
      ],
      "properties": {
        "query": {
          "type": "object",
          "description": "A query to retrieve data from source. Type: string (or Expression with resultType string)."
        }
      }
    },
    "HubspotSource": {
      "description": "A copy activity Hubspot Service source.",
      "type": "object",
      "allOf": [
        {
          "$ref": "#/definitions/TabularSource"
        }
      ],
      "properties": {
        "query": {
          "type": "object",
          "description": "A query to retrieve data from source. Type: string (or Expression with resultType string)."
        }
      }
    },
    "ImpalaSource": {
      "description": "A copy activity Impala server source.",
      "type": "object",
      "allOf": [
        {
          "$ref": "#/definitions/TabularSource"
        }
      ],
      "properties": {
        "query": {
          "type": "object",
          "description": "A query to retrieve data from source. Type: string (or Expression with resultType string)."
        }
      }
    },
    "JiraSource": {
      "description": "A copy activity Jira Service source.",
      "type": "object",
      "allOf": [
        {
          "$ref": "#/definitions/TabularSource"
        }
      ],
      "properties": {
        "query": {
          "type": "object",
          "description": "A query to retrieve data from source. Type: string (or Expression with resultType string)."
        }
      }
    },
    "MagentoSource": {
      "description": "A copy activity Magento server source.",
      "type": "object",
      "allOf": [
        {
          "$ref": "#/definitions/TabularSource"
        }
      ],
      "properties": {
        "query": {
          "type": "object",
          "description": "A query to retrieve data from source. Type: string (or Expression with resultType string)."
        }
      }
    },
    "MariaDBSource": {
      "description": "A copy activity MariaDB server source.",
      "type": "object",
      "allOf": [
        {
          "$ref": "#/definitions/TabularSource"
        }
      ],
      "properties": {
        "query": {
          "type": "object",
          "description": "A query to retrieve data from source. Type: string (or Expression with resultType string)."
        }
      }
    },
    "AzureMariaDBSource": {
      "description": "A copy activity Azure MariaDB source.",
      "type": "object",
      "allOf": [
        {
          "$ref": "#/definitions/TabularSource"
        }
      ],
      "properties": {
        "query": {
          "type": "object",
          "description": "A query to retrieve data from source. Type: string (or Expression with resultType string)."
        }
      }
    },
    "MarketoSource": {
      "description": "A copy activity Marketo server source.",
      "type": "object",
      "allOf": [
        {
          "$ref": "#/definitions/TabularSource"
        }
      ],
      "properties": {
        "query": {
          "type": "object",
          "description": "A query to retrieve data from source. Type: string (or Expression with resultType string)."
        }
      }
    },
    "PaypalSource": {
      "description": "A copy activity Paypal Service source.",
      "type": "object",
      "allOf": [
        {
          "$ref": "#/definitions/TabularSource"
        }
      ],
      "properties": {
        "query": {
          "type": "object",
          "description": "A query to retrieve data from source. Type: string (or Expression with resultType string)."
        }
      }
    },
    "PhoenixSource": {
      "description": "A copy activity Phoenix server source.",
      "type": "object",
      "allOf": [
        {
          "$ref": "#/definitions/TabularSource"
        }
      ],
      "properties": {
        "query": {
          "type": "object",
          "description": "A query to retrieve data from source. Type: string (or Expression with resultType string)."
        }
      }
    },
    "PrestoSource": {
      "description": "A copy activity Presto server source.",
      "type": "object",
      "allOf": [
        {
          "$ref": "#/definitions/TabularSource"
        }
      ],
      "properties": {
        "query": {
          "type": "object",
          "description": "A query to retrieve data from source. Type: string (or Expression with resultType string)."
        }
      }
    },
    "QuickBooksSource": {
      "description": "A copy activity QuickBooks server source.",
      "type": "object",
      "allOf": [
        {
          "$ref": "#/definitions/TabularSource"
        }
      ],
      "properties": {
        "query": {
          "type": "object",
          "description": "A query to retrieve data from source. Type: string (or Expression with resultType string)."
        }
      }
    },
    "ServiceNowSource": {
      "description": "A copy activity ServiceNow server source.",
      "type": "object",
      "allOf": [
        {
          "$ref": "#/definitions/TabularSource"
        }
      ],
      "properties": {
        "query": {
          "type": "object",
          "description": "A query to retrieve data from source. Type: string (or Expression with resultType string)."
        }
      }
    },
    "ShopifySource": {
      "description": "A copy activity Shopify Service source.",
      "type": "object",
      "allOf": [
        {
          "$ref": "#/definitions/TabularSource"
        }
      ],
      "properties": {
        "query": {
          "type": "object",
          "description": "A query to retrieve data from source. Type: string (or Expression with resultType string)."
        }
      }
    },
    "SparkSource": {
      "description": "A copy activity Spark Server source.",
      "type": "object",
      "allOf": [
        {
          "$ref": "#/definitions/TabularSource"
        }
      ],
      "properties": {
        "query": {
          "type": "object",
          "description": "A query to retrieve data from source. Type: string (or Expression with resultType string)."
        }
      }
    },
    "SquareSource": {
      "description": "A copy activity Square Service source.",
      "type": "object",
      "allOf": [
        {
          "$ref": "#/definitions/TabularSource"
        }
      ],
      "properties": {
        "query": {
          "type": "object",
          "description": "A query to retrieve data from source. Type: string (or Expression with resultType string)."
        }
      }
    },
    "XeroSource": {
      "description": "A copy activity Xero Service source.",
      "type": "object",
      "allOf": [
        {
          "$ref": "#/definitions/TabularSource"
        }
      ],
      "properties": {
        "query": {
          "type": "object",
          "description": "A query to retrieve data from source. Type: string (or Expression with resultType string)."
        }
      }
    },
    "ZohoSource": {
      "description": "A copy activity Zoho server source.",
      "type": "object",
      "allOf": [
        {
          "$ref": "#/definitions/TabularSource"
        }
      ],
      "properties": {
        "query": {
          "type": "object",
          "description": "A query to retrieve data from source. Type: string (or Expression with resultType string)."
        }
      }
    },
    "NetezzaSource": {
      "description": "A copy activity Netezza source.",
      "type": "object",
      "allOf": [
        {
          "$ref": "#/definitions/TabularSource"
        }
      ],
      "properties": {
        "query": {
          "type": "object",
          "description": "A query to retrieve data from source. Type: string (or Expression with resultType string)."
        },
        "partitionOption": {
          "description": "The partition mechanism that will be used for Netezza read in parallel.",
          "type": "string",
          "enum": [
            "None",
            "DataSlice",
            "DynamicRange"
          ],
          "x-ms-enum": {
            "name": "NetezzaPartitionOption",
            "modelAsString": true
          }
        },
        "partitionSettings": {
          "description": "The settings that will be leveraged for Netezza source partitioning.",
          "$ref": "#/definitions/NetezzaPartitionSettings"
        }
      }
    },
    "NetezzaPartitionSettings": {
      "description": "The settings that will be leveraged for Netezza source partitioning.",
      "type": "object",
      "properties": {
        "partitionColumnName": {
          "type": "object",
          "description": "The name of the column in integer type that will be used for proceeding range partitioning. Type: string (or Expression with resultType string)."
        },
        "partitionUpperBound": {
          "type": "object",
          "description": "The maximum value of column specified in partitionColumnName that will be used for proceeding range partitioning. Type: string (or Expression with resultType string)."
        },
        "partitionLowerBound": {
          "type": "object",
          "description": "The minimum value of column specified in partitionColumnName that will be used for proceeding range partitioning. Type: string (or Expression with resultType string)."
        }
      }
    },
    "VerticaSource": {
      "description": "A copy activity Vertica source.",
      "type": "object",
      "allOf": [
        {
          "$ref": "#/definitions/TabularSource"
        }
      ],
      "properties": {
        "query": {
          "type": "object",
          "description": "A query to retrieve data from source. Type: string (or Expression with resultType string)."
        }
      }
    },
    "SalesforceMarketingCloudSource": {
      "description": "A copy activity Salesforce Marketing Cloud source.",
      "type": "object",
      "allOf": [
        {
          "$ref": "#/definitions/TabularSource"
        }
      ],
      "properties": {
        "query": {
          "type": "object",
          "description": "A query to retrieve data from source. Type: string (or Expression with resultType string)."
        }
      }
    },
    "ResponsysSource": {
      "description": "A copy activity Responsys source.",
      "type": "object",
      "allOf": [
        {
          "$ref": "#/definitions/TabularSource"
        }
      ],
      "properties": {
        "query": {
          "type": "object",
          "description": "A query to retrieve data from source. Type: string (or Expression with resultType string)."
        }
      }
    },
    "DynamicsAXSource": {
      "description": "A copy activity Dynamics AX source.",
      "type": "object",
      "allOf": [
        {
          "$ref": "#/definitions/TabularSource"
        }
      ],
      "properties": {
        "query": {
          "type": "object",
          "description": "A query to retrieve data from source. Type: string (or Expression with resultType string)."
        },
        "httpRequestTimeout": {
          "type": "object",
          "description": "The timeout (TimeSpan) to get an HTTP response. It is the timeout to get a response, not the timeout to read response data. Default value: 00:05:00. Type: string (or Expression with resultType string), pattern: ((\\d+)\\.)?(\\d\\d):(60|([0-5][0-9])):(60|([0-5][0-9]))."
        }
      }
    },
    "OracleServiceCloudSource": {
      "description": "A copy activity Oracle Service Cloud source.",
      "type": "object",
      "allOf": [
        {
          "$ref": "#/definitions/TabularSource"
        }
      ],
      "properties": {
        "query": {
          "type": "object",
          "description": "A query to retrieve data from source. Type: string (or Expression with resultType string)."
        }
      }
    },
    "GoogleAdWordsSource": {
      "description": "A copy activity Google AdWords service source.",
      "type": "object",
      "allOf": [
        {
          "$ref": "#/definitions/TabularSource"
        }
      ],
      "properties": {
        "query": {
          "type": "object",
          "description": "A query to retrieve data from source. Type: string (or Expression with resultType string)."
        }
      }
    },
    "AmazonRedshiftSource": {
      "description": "A copy activity source for Amazon Redshift Source.",
      "type": "object",
      "allOf": [
        {
          "$ref": "#/definitions/TabularSource"
        }
      ],
      "properties": {
        "query": {
          "type": "object",
          "description": "Database query. Type: string (or Expression with resultType string)."
        },
        "redshiftUnloadSettings": {
          "description": "The Amazon S3 settings needed for the interim Amazon S3 when copying from Amazon Redshift with unload. With this, data from Amazon Redshift source will be unloaded into S3 first and then copied into the targeted sink from the interim S3.",
          "$ref": "#/definitions/RedshiftUnloadSettings"
        }
      }
    },
    "RedshiftUnloadSettings": {
      "description": "The Amazon S3 settings needed for the interim Amazon S3 when copying from Amazon Redshift with unload. With this, data from Amazon Redshift source will be unloaded into S3 first and then copied into the targeted sink from the interim S3.",
      "type": "object",
      "properties": {
        "s3LinkedServiceName": {
          "description": "The name of the Amazon S3 linked service which will be used for the unload operation when copying from the Amazon Redshift source.",
          "$ref": "../datafactory.json#/definitions/LinkedServiceReference"
        },
        "bucketName": {
          "type": "object",
          "description": "The bucket of the interim Amazon S3 which will be used to store the unloaded data from Amazon Redshift source. The bucket must be in the same region as the Amazon Redshift source. Type: string (or Expression with resultType string)."
        }
      },
      "required": [
        "s3LinkedServiceName",
        "bucketName"
      ]
    },
    "SnowflakeSource": {
      "description": "A copy activity snowflake source.",
      "type": "object",
      "allOf": [
        {
          "$ref": "#/definitions/CopySource"
        }
      ],
      "properties": {
        "query": {
          "type": "object",
          "description": "Snowflake Sql query. Type: string (or Expression with resultType string)."
        },
        "exportSettings": {
          "$ref": "#/definitions/SnowflakeExportCopyCommand",
          "description": "Snowflake export settings."
        }
      }
    },
    "ExportSettings": {
      "description": "Export command settings.",
      "discriminator": "type",
      "type": "object",
      "properties": {
        "type": {
          "type": "string",
          "description": "The export setting type."
        }
      },
      "additionalProperties": {
        "type": "object"
      },
      "required": [
        "type"
      ]
    },
    "SnowflakeExportCopyCommand": {
      "description": "Snowflake export command settings.",
      "type": "object",
      "allOf": [
        {
          "$ref": "#/definitions/ExportSettings"
        }
      ],
      "properties": {
        "additionalCopyOptions": {
          "type": "object",
          "description": "Additional copy options directly passed to snowflake Copy Command. Type: key value pairs (value should be string type) (or Expression with resultType object). Example: \"additionalCopyOptions\": { \"DATE_FORMAT\": \"MM/DD/YYYY\", \"TIME_FORMAT\": \"'HH24:MI:SS.FF'\" }",
          "additionalProperties": {
            "type": "object"
          }
        },
        "additionalFormatOptions": {
          "type": "object",
          "description": "Additional format options directly passed to snowflake Copy Command. Type: key value pairs (value should be string type) (or Expression with resultType object). Example: \"additionalFormatOptions\": { \"OVERWRITE\": \"TRUE\", \"MAX_FILE_SIZE\": \"'FALSE'\" }",
          "additionalProperties": {
            "type": "object"
          }
        }
      }
    },
    "StoredProcedureParameter": {
      "description": "SQL stored procedure parameter.",
      "type": "object",
      "properties": {
        "value": {
          "type": "object",
          "description": "Stored procedure parameter value. Type: string (or Expression with resultType string)."
        },
        "type": {
          "description": "Stored procedure parameter type.",
          "$ref": "#/definitions/StoredProcedureParameterType"
        }
      }
    },
    "StoredProcedureParameterType": {
      "description": "Stored procedure parameter type.",
      "type": "string",
      "enum": [
        "String",
        "Int",
        "Int64",
        "Decimal",
        "Guid",
        "Boolean",
        "Date"
      ],
      "x-ms-enum": {
        "name": "StoredProcedureParameterType",
        "modelAsString": true
      }
    },
    "CopySink": {
      "discriminator": "type",
      "description": "A copy activity sink.",
      "type": "object",
      "properties": {
        "type": {
          "type": "string",
          "description": "Copy sink type."
        },
        "writeBatchSize": {
          "type": "object",
          "description": "Write batch size. Type: integer (or Expression with resultType integer), minimum: 0."
        },
        "writeBatchTimeout": {
          "type": "object",
          "description": "Write batch timeout. Type: string (or Expression with resultType string), pattern: ((\\d+)\\.)?(\\d\\d):(60|([0-5][0-9])):(60|([0-5][0-9]))."
        },
        "sinkRetryCount": {
          "type": "object",
          "description": "Sink retry count. Type: integer (or Expression with resultType integer)."
        },
        "sinkRetryWait": {
          "type": "object",
          "description": "Sink retry wait. Type: string (or Expression with resultType string), pattern: ((\\d+)\\.)?(\\d\\d):(60|([0-5][0-9])):(60|([0-5][0-9]))."
        },
        "maxConcurrentConnections": {
          "type": "object",
          "description": "The maximum concurrent connection count for the sink data store. Type: integer (or Expression with resultType integer)."
        }
      },
      "additionalProperties": {
        "type": "object"
      },
      "required": [
        "type"
      ]
    },
    "SapCloudForCustomerSink": {
      "description": "A copy activity SAP Cloud for Customer sink.",
      "type": "object",
      "allOf": [
        {
          "$ref": "#/definitions/CopySink"
        }
      ],
      "properties": {
        "writeBehavior": {
          "description": "The write behavior for the operation. Default is 'Insert'.",
          "type": "string",
          "enum": [
            "Insert",
            "Update"
          ],
          "x-ms-enum": {
            "name": "SapCloudForCustomerSinkWriteBehavior",
            "modelAsString": true
          }
        },
        "httpRequestTimeout": {
          "type": "object",
          "description": "The timeout (TimeSpan) to get an HTTP response. It is the timeout to get a response, not the timeout to read response data. Default value: 00:05:00. Type: string (or Expression with resultType string), pattern: ((\\d+)\\.)?(\\d\\d):(60|([0-5][0-9])):(60|([0-5][0-9]))."
        }
      }
    },
    "AzureQueueSink": {
      "description": "A copy activity Azure Queue sink.",
      "type": "object",
      "allOf": [
        {
          "$ref": "#/definitions/CopySink"
        }
      ],
      "properties": {}
    },
    "CopyBehaviorType": {
      "description": "All available types of copy behavior.",
      "type": "string",
      "enum": [
        "PreserveHierarchy",
        "FlattenHierarchy",
        "MergeFiles"
      ],
      "x-ms-enum": {
        "name": "CopyBehaviorType",
        "modelAsString": true
      }
    },
    "AzureTableSink": {
      "description": "A copy activity Azure Table sink.",
      "type": "object",
      "allOf": [
        {
          "$ref": "#/definitions/CopySink"
        }
      ],
      "properties": {
        "azureTableDefaultPartitionKeyValue": {
          "type": "object",
          "description": "Azure Table default partition key value. Type: string (or Expression with resultType string)."
        },
        "azureTablePartitionKeyName": {
          "type": "object",
          "description": "Azure Table partition key name. Type: string (or Expression with resultType string)."
        },
        "azureTableRowKeyName": {
          "type": "object",
          "description": "Azure Table row key name. Type: string (or Expression with resultType string)."
        },
        "azureTableInsertType": {
          "type": "object",
          "description": "Azure Table insert type. Type: string (or Expression with resultType string)."
        }
      }
    },
    "AvroSink": {
      "description": "A copy activity Avro sink.",
      "type": "object",
      "allOf": [
        {
          "$ref": "#/definitions/CopySink"
        }
      ],
      "properties": {
        "storeSettings": {
          "$ref": "#/definitions/StoreWriteSettings",
          "description": "Avro store settings."
        },
        "formatSettings": {
          "$ref": "#/definitions/AvroWriteSettings",
          "description": "Avro format settings."
        }
      }
    },
    "ParquetSink": {
      "description": "A copy activity Parquet sink.",
      "type": "object",
      "allOf": [
        {
          "$ref": "#/definitions/CopySink"
        }
      ],
      "properties": {
        "storeSettings": {
          "$ref": "#/definitions/StoreWriteSettings",
          "description": "Parquet store settings."
        }
      }
    },
    "BinarySink": {
      "description": "A copy activity Binary sink.",
      "type": "object",
      "allOf": [
        {
          "$ref": "#/definitions/CopySink"
        }
      ],
      "properties": {
        "storeSettings": {
          "$ref": "#/definitions/StoreWriteSettings",
          "description": "Binary store settings."
        }
      }
    },
    "BlobSink": {
      "description": "A copy activity Azure Blob sink.",
      "type": "object",
      "allOf": [
        {
          "$ref": "#/definitions/CopySink"
        }
      ],
      "properties": {
        "blobWriterOverwriteFiles": {
          "type": "object",
          "description": "Blob writer overwrite files. Type: boolean (or Expression with resultType boolean)."
        },
        "blobWriterDateTimeFormat": {
          "type": "object",
          "description": "Blob writer date time format. Type: string (or Expression with resultType string)."
        },
        "blobWriterAddHeader": {
          "type": "object",
          "description": "Blob writer add header. Type: boolean (or Expression with resultType boolean)."
        },
        "copyBehavior": {
          "description": "The type of copy behavior for copy sink.",
          "type": "object"
        }
      }
    },
    "FileSystemSink": {
      "description": "A copy activity file system sink.",
      "type": "object",
      "allOf": [
        {
          "$ref": "#/definitions/CopySink"
        }
      ],
      "properties": {
        "copyBehavior": {
          "description": "The type of copy behavior for copy sink.",
          "type": "object"
        }
      }
    },
    "DocumentDbCollectionSink": {
      "description": "A copy activity Document Database Collection sink.",
      "type": "object",
      "allOf": [
        {
          "$ref": "#/definitions/CopySink"
        }
      ],
      "properties": {
        "nestingSeparator": {
          "type": "object",
          "description": "Nested properties separator. Default is . (dot). Type: string (or Expression with resultType string)."
        },
        "writeBehavior": {
          "type": "object",
          "description": "Describes how to write data to Azure Cosmos DB. Type: string (or Expression with resultType string). Allowed values: insert and upsert."
        }
      }
    },
    "CosmosDbSqlApiSink": {
      "description": "A copy activity Azure CosmosDB (SQL API) Collection sink.",
      "type": "object",
      "allOf": [
        {
          "$ref": "#/definitions/CopySink"
        }
      ],
      "properties": {
        "writeBehavior": {
          "type": "object",
          "description": "Describes how to write data to Azure Cosmos DB. Type: string (or Expression with resultType string). Allowed values: insert and upsert."
        }
      }
    },
    "SqlSink": {
      "description": "A copy activity SQL sink.",
      "type": "object",
      "allOf": [
        {
          "$ref": "#/definitions/CopySink"
        }
      ],
      "properties": {
        "sqlWriterStoredProcedureName": {
          "type": "object",
          "description": "SQL writer stored procedure name. Type: string (or Expression with resultType string)."
        },
        "sqlWriterTableType": {
          "type": "object",
          "description": "SQL writer table type. Type: string (or Expression with resultType string)."
        },
        "preCopyScript": {
          "type": "object",
          "description": "SQL pre-copy script. Type: string (or Expression with resultType string)."
        },
        "storedProcedureParameters": {
          "description": "SQL stored procedure parameters.",
          "type": "object",
          "additionalProperties": {
            "$ref": "#/definitions/StoredProcedureParameter"
          }
        },
        "storedProcedureTableTypeParameterName": {
          "type": "object",
          "description": "The stored procedure parameter name of the table type. Type: string (or Expression with resultType string)."
        },
        "tableOption": {
          "type": "object",
          "description": "The option to handle sink table, such as autoCreate. For now only 'autoCreate' value is supported. Type: string (or Expression with resultType string)."
        }
      }
    },
    "SqlServerSink": {
      "description": "A copy activity SQL server sink.",
      "type": "object",
      "allOf": [
        {
          "$ref": "#/definitions/CopySink"
        }
      ],
      "properties": {
        "sqlWriterStoredProcedureName": {
          "type": "object",
          "description": "SQL writer stored procedure name. Type: string (or Expression with resultType string)."
        },
        "sqlWriterTableType": {
          "type": "object",
          "description": "SQL writer table type. Type: string (or Expression with resultType string)."
        },
        "preCopyScript": {
          "type": "object",
          "description": "SQL pre-copy script. Type: string (or Expression with resultType string)."
        },
        "storedProcedureParameters": {
          "description": "SQL stored procedure parameters.",
          "type": "object",
          "additionalProperties": {
            "$ref": "#/definitions/StoredProcedureParameter"
          }
        },
        "storedProcedureTableTypeParameterName": {
          "type": "object",
          "description": "The stored procedure parameter name of the table type. Type: string (or Expression with resultType string)."
        },
        "tableOption": {
          "type": "object",
          "description": "The option to handle sink table, such as autoCreate. For now only 'autoCreate' value is supported. Type: string (or Expression with resultType string)."
        }
      }
    },
    "AzureSqlSink": {
      "description": "A copy activity Azure SQL sink.",
      "type": "object",
      "allOf": [
        {
          "$ref": "#/definitions/CopySink"
        }
      ],
      "properties": {
        "sqlWriterStoredProcedureName": {
          "type": "object",
          "description": "SQL writer stored procedure name. Type: string (or Expression with resultType string)."
        },
        "sqlWriterTableType": {
          "type": "object",
          "description": "SQL writer table type. Type: string (or Expression with resultType string)."
        },
        "preCopyScript": {
          "type": "object",
          "description": "SQL pre-copy script. Type: string (or Expression with resultType string)."
        },
        "storedProcedureParameters": {
          "description": "SQL stored procedure parameters.",
          "type": "object",
          "additionalProperties": {
            "$ref": "#/definitions/StoredProcedureParameter"
          }
        },
        "storedProcedureTableTypeParameterName": {
          "type": "object",
          "description": "The stored procedure parameter name of the table type. Type: string (or Expression with resultType string)."
        },
        "tableOption": {
          "type": "object",
          "description": "The option to handle sink table, such as autoCreate. For now only 'autoCreate' value is supported. Type: string (or Expression with resultType string)."
        }
      }
    },
    "SqlMISink": {
      "description": "A copy activity Azure SQL Managed Instance sink.",
      "type": "object",
      "allOf": [
        {
          "$ref": "#/definitions/CopySink"
        }
      ],
      "properties": {
        "sqlWriterStoredProcedureName": {
          "type": "object",
          "description": "SQL writer stored procedure name. Type: string (or Expression with resultType string)."
        },
        "sqlWriterTableType": {
          "type": "object",
          "description": "SQL writer table type. Type: string (or Expression with resultType string)."
        },
        "preCopyScript": {
          "type": "object",
          "description": "SQL pre-copy script. Type: string (or Expression with resultType string)."
        },
        "storedProcedureParameters": {
          "description": "SQL stored procedure parameters.",
          "type": "object",
          "additionalProperties": {
            "$ref": "#/definitions/StoredProcedureParameter"
          }
        },
        "storedProcedureTableTypeParameterName": {
          "type": "object",
          "description": "The stored procedure parameter name of the table type. Type: string (or Expression with resultType string)."
        },
        "tableOption": {
          "type": "object",
          "description": "The option to handle sink table, such as autoCreate. For now only 'autoCreate' value is supported. Type: string (or Expression with resultType string)."
        }
      }
    },
    "SqlDWSink": {
      "description": "A copy activity SQL Data Warehouse sink.",
      "type": "object",
      "allOf": [
        {
          "$ref": "#/definitions/CopySink"
        }
      ],
      "properties": {
        "preCopyScript": {
          "type": "object",
          "description": "SQL pre-copy script. Type: string (or Expression with resultType string)."
        },
        "allowPolyBase": {
          "type": "object",
          "description": "Indicates to use PolyBase to copy data into SQL Data Warehouse when applicable. Type: boolean (or Expression with resultType boolean)."
        },
        "polyBaseSettings": {
          "description": "Specifies PolyBase-related settings when allowPolyBase is true.",
          "$ref": "#/definitions/PolybaseSettings"
        },
        "allowCopyCommand": {
          "type": "object",
          "description": "Indicates to use Copy Command to copy data into SQL Data Warehouse. Type: boolean (or Expression with resultType boolean)."
        },
        "copyCommandSettings": {
          "description": "Specifies Copy Command related settings when allowCopyCommand is true.",
          "$ref": "#/definitions/DWCopyCommandSettings"
        },
        "tableOption": {
          "type": "object",
          "description": "The option to handle sink table, such as autoCreate. For now only 'autoCreate' value is supported. Type: string (or Expression with resultType string)."
        }
      }
    },
    "PolybaseSettings": {
      "description": "PolyBase settings.",
      "type": "object",
      "properties": {
        "rejectType": {
          "$ref": "#/definitions/PolybaseSettingsRejectType",
          "description": "Reject type."
        },
        "rejectValue": {
          "type": "object",
          "description": "Specifies the value or the percentage of rows that can be rejected before the query fails. Type: number (or Expression with resultType number), minimum: 0."
        },
        "rejectSampleValue": {
          "type": "object",
          "description": "Determines the number of rows to attempt to retrieve before the PolyBase recalculates the percentage of rejected rows. Type: integer (or Expression with resultType integer), minimum: 0."
        },
        "useTypeDefault": {
          "type": "object",
          "description": "Specifies how to handle missing values in delimited text files when PolyBase retrieves data from the text file. Type: boolean (or Expression with resultType boolean)."
        }
      },
      "additionalProperties": {
        "type": "object"
      }
    },
    "PolybaseSettingsRejectType": {
      "description": "Indicates whether the RejectValue property is specified as a literal value or a percentage.",
      "type": "string",
      "enum": [
        "value",
        "percentage"
      ],
      "x-ms-enum": {
        "name": "PolybaseSettingsRejectType",
        "modelAsString": true
      }
    },
    "DWCopyCommandSettings": {
      "description": "DW Copy Command settings.",
      "type": "object",
      "properties": {
        "defaultValues": {
          "type": "array",
          "description": "Specifies the default values for each target column in SQL DW. The default values in the property overwrite the DEFAULT constraint set in the DB, and identity column cannot have a default value. Type: array of objects (or Expression with resultType array of objects).",
          "items": {
            "$ref": "#/definitions/DWCopyCommandDefaultValue"
          }
        },
        "additionalOptions": {
          "type": "object",
          "description": "Additional options directly passed to SQL DW in Copy Command. Type: key value pairs (value should be string type) (or Expression with resultType object). Example: \"additionalOptions\": { \"MAXERRORS\": \"1000\", \"DATEFORMAT\": \"'ymd'\" }",
          "additionalProperties": {
            "type": "string"
          }
        }
      }
    },
    "DWCopyCommandDefaultValue": {
      "description": "Default value.",
      "type": "object",
      "properties": {
        "columnName": {
          "type": "object",
          "description": "Column name. Type: object (or Expression with resultType string)."
        },
        "defaultValue": {
          "type": "object",
          "description": "The default value of the column. Type: object (or Expression with resultType string)."
        }
      }
    },
    "SnowflakeSink": {
      "description": "A copy activity snowflake sink.",
      "type": "object",
      "allOf": [
        {
          "$ref": "#/definitions/CopySink"
        }
      ],
      "properties": {
        "preCopyScript": {
          "type": "object",
          "description": "SQL pre-copy script. Type: string (or Expression with resultType string)."
        },
        "importSettings": {
          "$ref": "#/definitions/SnowflakeImportCopyCommand",
          "description": "Snowflake import settings."
        }
      }
    },
    "ImportSettings": {
      "description": "Import command settings.",
      "discriminator": "type",
      "type": "object",
      "properties": {
        "type": {
          "type": "string",
          "description": "The import setting type."
        }
      },
      "additionalProperties": {
        "type": "object"
      },
      "required": [
        "type"
      ]
    },
    "SnowflakeImportCopyCommand": {
      "description": "Snowflake import command settings.",
      "type": "object",
      "allOf": [
        {
          "$ref": "#/definitions/ImportSettings"
        }
      ],
      "properties": {
        "additionalCopyOptions": {
          "type": "object",
          "description": "Additional copy options directly passed to snowflake Copy Command. Type: key value pairs (value should be string type) (or Expression with resultType object). Example: \"additionalCopyOptions\": { \"DATE_FORMAT\": \"MM/DD/YYYY\", \"TIME_FORMAT\": \"'HH24:MI:SS.FF'\" }",
          "additionalProperties": {
            "type": "object"
          }
        },
        "additionalFormatOptions": {
          "type": "object",
          "description": "Additional format options directly passed to snowflake Copy Command. Type: key value pairs (value should be string type) (or Expression with resultType object). Example: \"additionalFormatOptions\": { \"FORCE\": \"TRUE\", \"LOAD_UNCERTAIN_FILES\": \"'FALSE'\" }",
          "additionalProperties": {
            "type": "object"
          }
        }
      }
    },
    "LogStorageSettings": {
      "description": "Log storage settings.",
      "type": "object",
      "properties": {
        "linkedServiceName": {
          "description": "Log storage linked service reference.",
          "$ref": "../datafactory.json#/definitions/LinkedServiceReference"
        },
        "path": {
          "type": "object",
          "description": "The path to storage for storing detailed logs of activity execution. Type: string (or Expression with resultType string)."
        }
      },
      "additionalProperties": {
        "type": "object"
      },
      "required": [
        "linkedServiceName"
      ]
    },
    "StagingSettings": {
      "description": "Staging settings.",
      "type": "object",
      "properties": {
        "linkedServiceName": {
          "description": "Staging linked service reference.",
          "$ref": "../datafactory.json#/definitions/LinkedServiceReference"
        },
        "path": {
          "type": "object",
          "description": "The path to storage for storing the interim data. Type: string (or Expression with resultType string)."
        },
        "enableCompression": {
          "type": "object",
          "description": "Specifies whether to use compression when copying data via an interim staging. Default value is false. Type: boolean (or Expression with resultType boolean)."
        }
      },
      "additionalProperties": {
        "type": "object"
      },
      "required": [
        "linkedServiceName"
      ]
    },
    "RedirectIncompatibleRowSettings": {
      "description": "Redirect incompatible row settings",
      "type": "object",
      "properties": {
        "linkedServiceName": {
          "type": "object",
          "description": "Name of the Azure Storage, Storage SAS, or Azure Data Lake Store linked service used for redirecting incompatible row. Must be specified if redirectIncompatibleRowSettings is specified. Type: string (or Expression with resultType string)."
        },
        "path": {
          "type": "object",
          "description": "The path for storing the redirect incompatible row data. Type: string (or Expression with resultType string)."
        }
      },
      "additionalProperties": {
        "type": "object"
      },
      "required": [
        "linkedServiceName"
      ]
    },
    "SkipErrorFile": {
      "description": "Skip error file.",
      "type": "object",
      "properties": {
        "fileMissing": {
          "type": "object",
          "description": "Skip if file is deleted by other client during copy. Default is true. Type: boolean (or Expression with resultType boolean)."
        },
        "dataInconsistency": {
          "type": "object",
          "description": "Skip if source/sink file changed by other concurrent write. Default is false. Type: boolean (or Expression with resultType boolean)."
        }
      }
    },
    "AdditionalColumns": {
      "description": "Specify the column name and value of additional columns.",
      "type": "object",
      "properties": {
        "name": {
          "type": "object",
          "description": "Additional column name. Type: string (or Expression with resultType string)."
        },
        "value": {
          "type": "object",
          "description": "Additional column value. Type: string (or Expression with resultType string)."
        }
      }
    },
    "OracleSink": {
      "description": "A copy activity Oracle sink.",
      "type": "object",
      "allOf": [
        {
          "$ref": "#/definitions/CopySink"
        }
      ],
      "properties": {
        "preCopyScript": {
          "type": "object",
          "description": "SQL pre-copy script. Type: string (or Expression with resultType string)."
        }
      }
    },
    "AzureDataLakeStoreSink": {
      "description": "A copy activity Azure Data Lake Store sink.",
      "type": "object",
      "allOf": [
        {
          "$ref": "#/definitions/CopySink"
        }
      ],
      "properties": {
        "copyBehavior": {
          "description": "The type of copy behavior for copy sink.",
          "type": "object"
        },
        "enableAdlsSingleFileParallel": {
          "description": "Single File Parallel.",
          "type": "object"
        }
      }
    },
    "AzureBlobFSSink": {
      "description": "A copy activity Azure Data Lake Storage Gen2 sink.",
      "type": "object",
      "allOf": [
        {
          "$ref": "#/definitions/CopySink"
        }
      ],
      "properties": {
        "copyBehavior": {
          "description": "The type of copy behavior for copy sink.",
          "type": "object"
        }
      }
    },
    "AzureSearchIndexSink": {
      "description": "A copy activity Azure Search Index sink.",
      "type": "object",
      "allOf": [
        {
          "$ref": "#/definitions/CopySink"
        }
      ],
      "properties": {
        "writeBehavior": {
          "description": "Specify the write behavior when upserting documents into Azure Search Index.",
          "type": "string",
          "enum": [
            "Merge",
            "Upload"
          ],
          "x-ms-enum": {
            "name": "AzureSearchIndexWriteBehaviorType",
            "modelAsString": true
          }
        }
      }
    },
    "OdbcSink": {
      "description": "A copy activity ODBC sink.",
      "type": "object",
      "allOf": [
        {
          "$ref": "#/definitions/CopySink"
        }
      ],
      "properties": {
        "preCopyScript": {
          "type": "object",
          "description": "A query to execute before starting the copy. Type: string (or Expression with resultType string)."
        }
      }
    },
    "InformixSink": {
      "description": "A copy activity Informix sink.",
      "type": "object",
      "allOf": [
        {
          "$ref": "#/definitions/CopySink"
        }
      ],
      "properties": {
        "preCopyScript": {
          "type": "object",
          "description": "A query to execute before starting the copy. Type: string (or Expression with resultType string)."
        }
      }
    },
    "MicrosoftAccessSink": {
      "description": "A copy activity Microsoft Access sink.",
      "type": "object",
      "allOf": [
        {
          "$ref": "#/definitions/CopySink"
        }
      ],
      "properties": {
        "preCopyScript": {
          "type": "object",
          "description": "A query to execute before starting the copy. Type: string (or Expression with resultType string)."
        }
      }
    },
    "DynamicsSink": {
      "description": "A copy activity Dynamics sink.",
      "type": "object",
      "allOf": [
        {
          "$ref": "#/definitions/CopySink"
        }
      ],
      "properties": {
        "writeBehavior": {
          "description": "The write behavior for the operation.",
          "type": "string",
          "enum": [
            "Upsert"
          ],
          "x-ms-enum": {
            "name": "DynamicsSinkWriteBehavior",
            "modelAsString": true
          }
        },
        "ignoreNullValues": {
          "type": "object",
          "description": "The flag indicating whether ignore null values from input dataset (except key fields) during write operation. Default is false. Type: boolean (or Expression with resultType boolean)."
        },
        "alternateKeyName": {
          "type": "object",
          "description": "The logical name of the alternate key which will be used when upserting records. Type: string (or Expression with resultType string)."
        }
      },
      "required": [
        "writeBehavior"
      ]
    },
    "DynamicsCrmSink": {
      "description": "A copy activity Dynamics CRM sink.",
      "type": "object",
      "allOf": [
        {
          "$ref": "#/definitions/CopySink"
        }
      ],
      "properties": {
        "writeBehavior": {
          "description": "The write behavior for the operation.",
          "type": "string",
          "enum": [
            "Upsert"
          ],
          "x-ms-enum": {
            "name": "DynamicsSinkWriteBehavior",
            "modelAsString": true
          }
        },
        "ignoreNullValues": {
          "type": "object",
          "description": "The flag indicating whether to ignore null values from input dataset (except key fields) during write operation. Default is false. Type: boolean (or Expression with resultType boolean)."
        },
        "alternateKeyName": {
          "type": "object",
          "description": "The logical name of the alternate key which will be used when upserting records. Type: string (or Expression with resultType string)."
        }
      },
      "required": [
        "writeBehavior"
      ]
    },
    "CommonDataServiceForAppsSink": {
      "description": "A copy activity Common Data Service for Apps sink.",
      "type": "object",
      "allOf": [
        {
          "$ref": "#/definitions/CopySink"
        }
      ],
      "properties": {
        "writeBehavior": {
          "description": "The write behavior for the operation.",
          "type": "string",
          "enum": [
            "Upsert"
          ],
          "x-ms-enum": {
            "name": "DynamicsSinkWriteBehavior",
            "modelAsString": true
          }
        },
        "ignoreNullValues": {
          "type": "object",
          "description": "The flag indicating whether to ignore null values from input dataset (except key fields) during write operation. Default is false. Type: boolean (or Expression with resultType boolean)."
        },
        "alternateKeyName": {
          "type": "object",
          "description": "The logical name of the alternate key which will be used when upserting records. Type: string (or Expression with resultType string)."
        }
      },
      "required": [
        "writeBehavior"
      ]
    },
    "AzureDataExplorerSink": {
      "description": "A copy activity Azure Data Explorer sink.",
      "type": "object",
      "allOf": [
        {
          "$ref": "#/definitions/CopySink"
        }
      ],
      "properties": {
        "ingestionMappingName": {
          "type": "object",
          "description": "A name of a pre-created csv mapping that was defined on the target Kusto table. Type: string."
        },
        "ingestionMappingAsJson": {
          "type": "object",
          "description": "An explicit column mapping description provided in a json format. Type: string."
        },
        "flushImmediately": {
          "type": "object",
          "description": "If set to true, any aggregation will be skipped. Default is false. Type: boolean."
        }
      }
    },
    "SalesforceSink": {
      "description": "A copy activity Salesforce sink.",
      "type": "object",
      "allOf": [
        {
          "$ref": "#/definitions/CopySink"
        }
      ],
      "properties": {
        "writeBehavior": {
          "description": "The write behavior for the operation. Default is Insert.",
          "type": "string",
          "enum": [
            "Insert",
            "Upsert"
          ],
          "x-ms-enum": {
            "name": "SalesforceSinkWriteBehavior",
            "modelAsString": true
          }
        },
        "externalIdFieldName": {
          "type": "object",
          "description": "The name of the external ID field for upsert operation. Default value is 'Id' column. Type: string (or Expression with resultType string)."
        },
        "ignoreNullValues": {
          "type": "object",
          "description": "The flag indicating whether or not to ignore null values from input dataset (except key fields) during write operation. Default value is false. If set it to true, it means ADF will leave the data in the destination object unchanged when doing upsert/update operation and insert defined default value when doing insert operation, versus ADF will update the data in the destination object to NULL when doing upsert/update operation and insert NULL value when doing insert operation. Type: boolean (or Expression with resultType boolean)."
        }
      }
    },
    "SalesforceServiceCloudSink": {
      "description": "A copy activity Salesforce Service Cloud sink.",
      "type": "object",
      "allOf": [
        {
          "$ref": "#/definitions/CopySink"
        }
      ],
      "properties": {
        "writeBehavior": {
          "description": "The write behavior for the operation. Default is Insert.",
          "type": "string",
          "enum": [
            "Insert",
            "Upsert"
          ],
          "x-ms-enum": {
            "name": "SalesforceSinkWriteBehavior",
            "modelAsString": true
          }
        },
        "externalIdFieldName": {
          "type": "object",
          "description": "The name of the external ID field for upsert operation. Default value is 'Id' column. Type: string (or Expression with resultType string)."
        },
        "ignoreNullValues": {
          "type": "object",
          "description": "The flag indicating whether or not to ignore null values from input dataset (except key fields) during write operation. Default value is false. If set it to true, it means ADF will leave the data in the destination object unchanged when doing upsert/update operation and insert defined default value when doing insert operation, versus ADF will update the data in the destination object to NULL when doing upsert/update operation and insert NULL value when doing insert operation. Type: boolean (or Expression with resultType boolean)."
        }
      }
    },
    "CosmosDbMongoDbApiSink": {
      "description": "A copy activity sink for a CosmosDB (MongoDB API) database.",
      "type": "object",
      "allOf": [
        {
          "$ref": "#/definitions/CopySink"
        }
      ],
      "properties": {
        "writeBehavior": {
          "type": "object",
          "description": "Specifies whether the document with same key to be overwritten (upsert) rather than throw exception (insert). The default value is \"insert\". Type: string (or Expression with resultType string). Type: string (or Expression with resultType string)."
        }
      }
    },
    "CopyTranslator": {
      "discriminator": "type",
      "description": "A copy activity translator.",
      "type": "object",
      "properties": {
        "type": {
          "type": "string",
          "description": "Copy translator type."
        }
      },
      "additionalProperties": {
        "type": "object"
      },
      "required": [
        "type"
      ]
    },
    "TabularTranslator": {
      "description": "A copy activity tabular translator.",
      "type": "object",
      "allOf": [
        {
          "$ref": "#/definitions/CopyTranslator"
        }
      ],
      "properties": {
        "columnMappings": {
          "type": "object",
          "description": "Column mappings. Example: \"UserId: MyUserId, Group: MyGroup, Name: MyName\" Type: string (or Expression with resultType string). This property will be retired. Please use mappings property."
        },
        "schemaMapping": {
          "type": "object",
          "description": "The schema mapping to map between tabular data and hierarchical data. Example: {\"Column1\": \"$.Column1\", \"Column2\": \"$.Column2.Property1\", \"Column3\": \"$.Column2.Property2\"}. Type: object (or Expression with resultType object). This property will be retired. Please use mappings property."
        },
        "collectionReference": {
          "type": "object",
          "description": "The JSON Path of the Nested Array that is going to do cross-apply. Type: object (or Expression with resultType object)."
        },
        "mapComplexValuesToString": {
          "type": "object",
          "description": "Whether to map complex (array and object) values to simple strings in json format. Type: boolean (or Expression with resultType boolean)."
        },
        "mappings": {
          "type": "object",
          "description": "Column mappings with logical types. Tabular->tabular example: [{\"source\":{\"name\":\"CustomerName\",\"type\":\"String\"},\"sink\":{\"name\":\"ClientName\",\"type\":\"String\"}},{\"source\":{\"name\":\"CustomerAddress\",\"type\":\"String\"},\"sink\":{\"name\":\"ClientAddress\",\"type\":\"String\"}}].  Hierarchical->tabular example: [{\"source\":{\"path\":\"$.CustomerName\",\"type\":\"String\"},\"sink\":{\"name\":\"ClientName\",\"type\":\"String\"}},{\"source\":{\"path\":\"$.CustomerAddress\",\"type\":\"String\"},\"sink\":{\"name\":\"ClientAddress\",\"type\":\"String\"}}]. Type: object (or Expression with resultType object)."
        },
        "typeConversion": {
          "type": "object",
          "description": "Whether to enable the advanced type conversion feature in the Copy activity. Type: boolean (or Expression with resultType boolean)."
        },
        "typeConversionSettings": {
          "description": "Type conversion settings",
          "$ref": "#/definitions/TypeConversionSettings"
        }
      }
    },
    "TypeConversionSettings": {
      "description": "Type conversion settings",
      "type": "object",
      "properties": {
        "allowDataTruncation": {
          "type": "object",
          "description": "Whether to allow data truncation when converting the data. Type: boolean (or Expression with resultType boolean)."
        },
        "treatBooleanAsNumber": {
          "type": "object",
          "description": "Whether to treat boolean values as numbers. Type: boolean (or Expression with resultType boolean)."
        },
        "dateTimeFormat": {
          "type": "object",
          "description": "The format for DateTime values. Type: string (or Expression with resultType string)."
        },
        "dateTimeOffsetFormat": {
          "type": "object",
          "description": "The format for DateTimeOffset values. Type: string (or Expression with resultType string)."
        },
        "timeSpanFormat": {
          "type": "object",
          "description": "The format for TimeSpan values. Type: string (or Expression with resultType string)."
        },
        "culture": {
          "type": "object",
          "description": "The culture used to convert data from/to string. Type: string (or Expression with resultType string)."
        }
      }
    },
    "HDInsightHiveActivity": {
      "description": "HDInsight Hive activity type.",
      "x-ms-discriminator-value": "HDInsightHive",
      "allOf": [
        {
          "$ref": "#/definitions/ExecutionActivity"
        }
      ],
      "properties": {
        "typeProperties": {
          "x-ms-client-flatten": true,
          "description": "HDInsight Hive activity properties.",
          "$ref": "#/definitions/HDInsightHiveActivityTypeProperties"
        }
      },
      "required": [
        "typeProperties"
      ]
    },
    "HDInsightHiveActivityTypeProperties": {
      "description": "HDInsight Hive activity properties.",
      "properties": {
        "storageLinkedServices": {
          "description": "Storage linked service references.",
          "type": "array",
          "items": {
            "$ref": "../datafactory.json#/definitions/LinkedServiceReference"
          }
        },
        "arguments": {
          "description": "User specified arguments to HDInsightActivity.",
          "type": "array",
          "items": {
            "type": "object",
            "description": "Type: string (or Expression with resultType string)."
          }
        },
        "getDebugInfo": {
          "$ref": "#/definitions/HDInsightActivityDebugInfoOption",
          "description": "Debug info option."
        },
        "scriptPath": {
          "type": "object",
          "description": "Script path. Type: string (or Expression with resultType string)."
        },
        "scriptLinkedService": {
          "description": "Script linked service reference.",
          "$ref": "../datafactory.json#/definitions/LinkedServiceReference"
        },
        "defines": {
          "description": "Allows user to specify defines for Hive job request.",
          "type": "object",
          "additionalProperties": {
            "type": "object",
            "description": "Type: string (or Expression with resultType string)."
          }
        },
        "variables": {
          "description": "User specified arguments under hivevar namespace.",
          "type": "array",
          "items": {
            "type": "object",
            "description": "Type: string (or Expression with resultType string)."
          }
        },
        "queryTimeout": {
          "type": "integer",
          "description": "Query timeout value (in minutes).  Effective when the HDInsight cluster is with ESP (Enterprise Security Package)"
        }
      }
    },
    "HDInsightActivityDebugInfoOption": {
      "description": "The HDInsightActivityDebugInfoOption settings to use.",
      "type": "string",
      "enum": [
        "None",
        "Always",
        "Failure"
      ],
      "x-ms-enum": {
        "name": "HDInsightActivityDebugInfoOption",
        "modelAsString": true
      }
    },
    "HDInsightPigActivity": {
      "description": "HDInsight Pig activity type.",
      "x-ms-discriminator-value": "HDInsightPig",
      "allOf": [
        {
          "$ref": "#/definitions/ExecutionActivity"
        }
      ],
      "properties": {
        "typeProperties": {
          "x-ms-client-flatten": true,
          "description": "HDInsight Pig activity properties.",
          "$ref": "#/definitions/HDInsightPigActivityTypeProperties"
        }
      },
      "required": [
        "typeProperties"
      ]
    },
    "HDInsightPigActivityTypeProperties": {
      "description": "HDInsight Pig activity properties.",
      "properties": {
        "storageLinkedServices": {
          "description": "Storage linked service references.",
          "type": "array",
          "items": {
            "$ref": "../datafactory.json#/definitions/LinkedServiceReference"
          }
        },
        "arguments": {
          "type": "object",
          "description": "User specified arguments to HDInsightActivity. Type: array (or Expression with resultType array)."
        },
        "getDebugInfo": {
          "$ref": "#/definitions/HDInsightActivityDebugInfoOption",
          "description": "Debug info option."
        },
        "scriptPath": {
          "type": "object",
          "description": "Script path. Type: string (or Expression with resultType string)."
        },
        "scriptLinkedService": {
          "description": "Script linked service reference.",
          "$ref": "../datafactory.json#/definitions/LinkedServiceReference"
        },
        "defines": {
          "description": "Allows user to specify defines for Pig job request.",
          "type": "object",
          "additionalProperties": {
            "type": "object",
            "description": "Type: string (or Expression with resultType string)."
          }
        }
      }
    },
    "HDInsightMapReduceActivity": {
      "description": "HDInsight MapReduce activity type.",
      "x-ms-discriminator-value": "HDInsightMapReduce",
      "allOf": [
        {
          "$ref": "#/definitions/ExecutionActivity"
        }
      ],
      "properties": {
        "typeProperties": {
          "x-ms-client-flatten": true,
          "description": "HDInsight MapReduce activity properties.",
          "$ref": "#/definitions/HDInsightMapReduceActivityTypeProperties"
        }
      },
      "required": [
        "typeProperties"
      ]
    },
    "HDInsightMapReduceActivityTypeProperties": {
      "description": "HDInsight MapReduce activity properties.",
      "properties": {
        "storageLinkedServices": {
          "description": "Storage linked service references.",
          "type": "array",
          "items": {
            "$ref": "../datafactory.json#/definitions/LinkedServiceReference"
          }
        },
        "arguments": {
          "description": "User specified arguments to HDInsightActivity.",
          "type": "array",
          "items": {
            "type": "object",
            "description": "Type: string (or Expression with resultType string)."
          }
        },
        "getDebugInfo": {
          "$ref": "#/definitions/HDInsightActivityDebugInfoOption",
          "description": "Debug info option."
        },
        "className": {
          "type": "object",
          "description": "Class name. Type: string (or Expression with resultType string)."
        },
        "jarFilePath": {
          "type": "object",
          "description": "Jar path. Type: string (or Expression with resultType string)."
        },
        "jarLinkedService": {
          "description": "Jar linked service reference.",
          "$ref": "../datafactory.json#/definitions/LinkedServiceReference"
        },
        "jarLibs": {
          "description": "Jar libs.",
          "type": "array",
          "items": {
            "type": "object",
            "description": "Type: string (or Expression with resultType string)."
          }
        },
        "defines": {
          "description": "Allows user to specify defines for the MapReduce job request.",
          "type": "object",
          "additionalProperties": {
            "type": "object",
            "description": "Type: string (or Expression with resultType string)."
          }
        }
      },
      "required": [
        "className",
        "jarFilePath"
      ]
    },
    "HDInsightStreamingActivity": {
      "description": "HDInsight streaming activity type.",
      "x-ms-discriminator-value": "HDInsightStreaming",
      "allOf": [
        {
          "$ref": "#/definitions/ExecutionActivity"
        }
      ],
      "properties": {
        "typeProperties": {
          "x-ms-client-flatten": true,
          "description": "HDInsight streaming activity properties.",
          "$ref": "#/definitions/HDInsightStreamingActivityTypeProperties"
        }
      },
      "required": [
        "typeProperties"
      ]
    },
    "HDInsightStreamingActivityTypeProperties": {
      "description": "HDInsight streaming activity properties.",
      "properties": {
        "storageLinkedServices": {
          "description": "Storage linked service references.",
          "type": "array",
          "items": {
            "$ref": "../datafactory.json#/definitions/LinkedServiceReference"
          }
        },
        "arguments": {
          "description": "User specified arguments to HDInsightActivity.",
          "type": "array",
          "items": {
            "type": "object",
            "description": "Type: string (or Expression with resultType string)."
          }
        },
        "getDebugInfo": {
          "$ref": "#/definitions/HDInsightActivityDebugInfoOption",
          "description": "Debug info option."
        },
        "mapper": {
          "type": "object",
          "description": "Mapper executable name. Type: string (or Expression with resultType string)."
        },
        "reducer": {
          "type": "object",
          "description": "Reducer executable name. Type: string (or Expression with resultType string)."
        },
        "input": {
          "type": "object",
          "description": "Input blob path. Type: string (or Expression with resultType string)."
        },
        "output": {
          "type": "object",
          "description": "Output blob path. Type: string (or Expression with resultType string)."
        },
        "filePaths": {
          "description": "Paths to streaming job files. Can be directories.",
          "type": "array",
          "items": {
            "type": "object",
            "description": "Type: string (or Expression with resultType string)."
          }
        },
        "fileLinkedService": {
          "description": "Linked service reference where the files are located.",
          "$ref": "../datafactory.json#/definitions/LinkedServiceReference"
        },
        "combiner": {
          "type": "object",
          "description": "Combiner executable name. Type: string (or Expression with resultType string)."
        },
        "commandEnvironment": {
          "description": "Command line environment values.",
          "type": "array",
          "items": {
            "type": "object",
            "description": "Type: string (or Expression with resultType string)."
          }
        },
        "defines": {
          "description": "Allows user to specify defines for streaming job request.",
          "type": "object",
          "additionalProperties": {
            "type": "object",
            "description": "Type: string (or Expression with resultType string)."
          }
        }
      },
      "required": [
        "mapper",
        "reducer",
        "input",
        "output",
        "filePaths"
      ]
    },
    "HDInsightSparkActivity": {
      "description": "HDInsight Spark activity.",
      "x-ms-discriminator-value": "HDInsightSpark",
      "allOf": [
        {
          "$ref": "#/definitions/ExecutionActivity"
        }
      ],
      "properties": {
        "typeProperties": {
          "x-ms-client-flatten": true,
          "description": "HDInsight spark activity properties.",
          "$ref": "#/definitions/HDInsightSparkActivityTypeProperties"
        }
      },
      "required": [
        "typeProperties"
      ]
    },
    "HDInsightSparkActivityTypeProperties": {
      "description": "HDInsight spark activity properties.",
      "properties": {
        "rootPath": {
          "type": "object",
          "description": "The root path in 'sparkJobLinkedService' for all the job’s files. Type: string (or Expression with resultType string)."
        },
        "entryFilePath": {
          "type": "object",
          "description": "The relative path to the root folder of the code/package to be executed. Type: string (or Expression with resultType string)."
        },
        "arguments": {
          "description": "The user-specified arguments to HDInsightSparkActivity.",
          "type": "array",
          "items": {
            "type": "object",
            "description": "Type: string (or Expression with resultType string)."
          }
        },
        "getDebugInfo": {
          "$ref": "#/definitions/HDInsightActivityDebugInfoOption",
          "description": "Debug info option."
        },
        "sparkJobLinkedService": {
          "description": "The storage linked service for uploading the entry file and dependencies, and for receiving logs.",
          "$ref": "../datafactory.json#/definitions/LinkedServiceReference"
        },
        "className": {
          "description": "The application's Java/Spark main class.",
          "type": "string"
        },
        "proxyUser": {
          "type": "object",
          "description": "The user to impersonate that will execute the job. Type: string (or Expression with resultType string)."
        },
        "sparkConfig": {
          "description": "Spark configuration property.",
          "type": "object",
          "additionalProperties": {
            "type": "object",
            "description": "Type: string (or Expression with resultType string)."
          }
        }
      },
      "required": [
        "rootPath",
        "entryFilePath"
      ]
    },
    "ExecuteSSISPackageActivity": {
      "description": "Execute SSIS package activity.",
      "x-ms-discriminator-value": "ExecuteSSISPackage",
      "allOf": [
        {
          "$ref": "#/definitions/ExecutionActivity"
        }
      ],
      "properties": {
        "typeProperties": {
          "x-ms-client-flatten": true,
          "description": "Execute SSIS package activity properties.",
          "$ref": "#/definitions/ExecuteSSISPackageActivityTypeProperties"
        }
      },
      "required": [
        "typeProperties"
      ]
    },
    "ExecuteSSISPackageActivityTypeProperties": {
      "description": "Execute SSIS package activity properties.",
      "properties": {
        "packageLocation": {
          "description": "SSIS package location.",
          "$ref": "#/definitions/SSISPackageLocation"
        },
        "runtime": {
          "description": "Specifies the runtime to execute SSIS package. The value should be \"x86\" or \"x64\". Type: string (or Expression with resultType string).",
          "type": "object"
        },
        "loggingLevel": {
          "description": "The logging level of SSIS package execution. Type: string (or Expression with resultType string).",
          "type": "object"
        },
        "environmentPath": {
          "description": "The environment path to execute the SSIS package. Type: string (or Expression with resultType string).",
          "type": "object"
        },
        "executionCredential": {
          "description": "The package execution credential.",
          "$ref": "#/definitions/SSISExecutionCredential"
        },
        "connectVia": {
          "description": "The integration runtime reference.",
          "$ref": "../datafactory.json#/definitions/IntegrationRuntimeReference"
        },
        "projectParameters": {
          "description": "The project level parameters to execute the SSIS package.",
          "type": "object",
          "additionalProperties": {
            "$ref": "#/definitions/SSISExecutionParameter"
          }
        },
        "packageParameters": {
          "description": "The package level parameters to execute the SSIS package.",
          "type": "object",
          "additionalProperties": {
            "$ref": "#/definitions/SSISExecutionParameter"
          }
        },
        "projectConnectionManagers": {
          "description": "The project level connection managers to execute the SSIS package.",
          "type": "object",
          "additionalProperties": {
            "$ref": "#/definitions/SSISConnectionManager"
          }
        },
        "packageConnectionManagers": {
          "description": "The package level connection managers to execute the SSIS package.",
          "type": "object",
          "additionalProperties": {
            "$ref": "#/definitions/SSISConnectionManager"
          }
        },
        "propertyOverrides": {
          "description": "The property overrides to execute the SSIS package.",
          "type": "object",
          "additionalProperties": {
            "$ref": "#/definitions/SSISPropertyOverride"
          }
        },
        "logLocation": {
          "description": "SSIS package execution log location.",
          "$ref": "#/definitions/SSISLogLocation"
        }
      },
      "required": [
        "packageLocation",
        "connectVia"
      ]
    },
    "SSISPackageLocation": {
      "description": "SSIS package location.",
      "type": "object",
      "properties": {
        "packagePath": {
          "description": "The SSIS package path. Type: string (or Expression with resultType string).",
          "type": "object"
        },
        "type": {
          "description": "The type of SSIS package location.",
          "type": "string",
          "enum": [
            "SSISDB",
            "File",
            "InlinePackage",
            "PackageStore"
          ],
          "x-ms-enum": {
            "name": "SsisPackageLocationType",
            "modelAsString": true
          }
        },
        "typeProperties": {
          "x-ms-client-flatten": true,
          "description": "SSIS package location properties.",
          "$ref": "#/definitions/SSISPackageLocationTypeProperties"
        }
      }
    },
    "SSISPackageLocationTypeProperties": {
      "description": "SSIS package location properties.",
      "type": "object",
      "properties": {
        "packagePassword": {
          "$ref": "../datafactory.json#/definitions/SecretBase",
          "description": "Password of the package."
        },
        "accessCredential": {
          "description": "The package access credential.",
          "$ref": "#/definitions/SSISAccessCredential"
        },
        "configurationPath": {
          "description": "The configuration file of the package execution. Type: string (or Expression with resultType string).",
          "type": "object"
        },
        "configurationAccessCredential": {
          "description": "The configuration file access credential.",
          "$ref": "#/definitions/SSISAccessCredential"
        },
        "packageName": {
          "description": "The package name.",
          "type": "string"
        },
        "packageContent": {
          "description": "The embedded package content. Type: string (or Expression with resultType string).",
          "type": "object"
        },
        "packageLastModifiedDate": {
          "description": "The embedded package last modified date.",
          "type": "string"
        },
        "childPackages": {
          "description": "The embedded child package list.",
          "type": "array",
          "items": {
            "$ref": "#/definitions/SSISChildPackage"
          }
        }
      }
    },
    "SSISConnectionManager": {
      "description": "SSIS Connection Manager.",
      "type": "object",
      "additionalProperties": {
        "$ref": "#/definitions/SSISExecutionParameter"
      }
    },
    "SSISExecutionParameter": {
      "description": "SSIS execution parameter.",
      "type": "object",
      "properties": {
        "value": {
          "type": "object",
          "description": "SSIS package execution parameter value. Type: string (or Expression with resultType string)."
        }
      },
      "required": [
        "value"
      ]
    },
    "SSISPropertyOverride": {
      "description": "SSIS property override.",
      "type": "object",
      "properties": {
        "value": {
          "type": "object",
          "description": "SSIS package property override value. Type: string (or Expression with resultType string)."
        },
        "isSensitive": {
          "type": "boolean",
          "description": "Whether SSIS package property override value is sensitive data. Value will be encrypted in SSISDB if it is true"
        }
      },
      "required": [
        "value"
      ]
    },
    "SSISExecutionCredential": {
      "description": "SSIS package execution credential.",
      "type": "object",
      "properties": {
        "domain": {
          "type": "object",
          "description": "Domain for windows authentication."
        },
        "userName": {
          "type": "object",
          "description": "UseName for windows authentication."
        },
        "password": {
          "$ref": "../datafactory.json#/definitions/SecureString",
          "description": "Password for windows authentication."
        }
      },
      "required": [
        "domain",
        "userName",
        "password"
      ]
    },
    "SSISAccessCredential": {
      "description": "SSIS access credential.",
      "type": "object",
      "properties": {
        "domain": {
          "type": "object",
          "description": "Domain for windows authentication."
        },
        "userName": {
          "type": "object",
          "description": "UseName for windows authentication."
        },
        "password": {
          "$ref": "../datafactory.json#/definitions/SecretBase",
          "description": "Password for windows authentication."
        }
      },
      "required": [
        "domain",
        "userName",
        "password"
      ]
    },
    "SSISChildPackage": {
      "description": "SSIS embedded child package.",
      "type": "object",
      "properties": {
        "packagePath": {
          "type": "object",
          "description": "Path for embedded child package. Type: string (or Expression with resultType string)."
        },
        "packageName": {
          "type": "string",
          "description": "Name for embedded child package."
        },
        "packageContent": {
          "type": "object",
          "description": "Content for embedded child package. Type: string (or Expression with resultType string)."
        },
        "packageLastModifiedDate": {
          "type": "string",
          "description": "Last modified date for embedded child package."
        }
      },
      "required": [
        "packagePath",
        "packageContent"
      ]
    },
    "SSISLogLocation": {
      "description": "SSIS package execution log location",
      "type": "object",
      "properties": {
        "logPath": {
          "description": "The SSIS package execution log path. Type: string (or Expression with resultType string).",
          "type": "object"
        },
        "type": {
          "description": "The type of SSIS log location.",
          "type": "string",
          "enum": [
            "File"
          ],
          "x-ms-enum": {
            "name": "SsisLogLocationType",
            "modelAsString": true
          }
        },
        "typeProperties": {
          "x-ms-client-flatten": true,
          "description": "SSIS package execution log location properties.",
          "$ref": "#/definitions/SSISLogLocationTypeProperties"
        }
      },
      "required": [
        "logPath",
        "type",
        "typeProperties"
      ]
    },
    "SSISLogLocationTypeProperties": {
      "description": "SSIS package execution log location properties.",
      "type": "object",
      "properties": {
        "accessCredential": {
          "description": "The package execution log access credential.",
          "$ref": "#/definitions/SSISAccessCredential"
        },
        "logRefreshInterval": {
          "type": "object",
          "description": "Specifies the interval to refresh log. The default interval is 5 minutes. Type: string (or Expression with resultType string), pattern: ((\\d+)\\.)?(\\d\\d):(60|([0-5][0-9])):(60|([0-5][0-9]))."
        }
      }
    },
    "CustomActivity": {
      "description": "Custom activity type.",
      "x-ms-discriminator-value": "Custom",
      "allOf": [
        {
          "$ref": "#/definitions/ExecutionActivity"
        }
      ],
      "properties": {
        "typeProperties": {
          "x-ms-client-flatten": true,
          "description": "Custom activity properties.",
          "$ref": "#/definitions/CustomActivityTypeProperties"
        }
      },
      "required": [
        "typeProperties"
      ]
    },
    "CustomActivityTypeProperties": {
      "description": "Custom activity properties.",
      "properties": {
        "command": {
          "type": "object",
          "description": "Command for custom activity Type: string (or Expression with resultType string)."
        },
        "resourceLinkedService": {
          "description": "Resource linked service reference.",
          "$ref": "../datafactory.json#/definitions/LinkedServiceReference"
        },
        "folderPath": {
          "type": "object",
          "description": "Folder path for resource files Type: string (or Expression with resultType string)."
        },
        "referenceObjects": {
          "description": "Reference objects",
          "$ref": "#/definitions/CustomActivityReferenceObject"
        },
        "extendedProperties": {
          "description": "User defined property bag. There is no restriction on the keys or values that can be used. The user specified custom activity has the full responsibility to consume and interpret the content defined.",
          "type": "object",
          "additionalProperties": {
            "type": "object",
            "description": "Type: string (or Expression with resultType string)."
          }
        },
        "retentionTimeInDays": {
          "type": "object",
          "description": "The retention time for the files submitted for custom activity. Type: double (or Expression with resultType double)."
        }
      },
      "required": [
        "command"
      ]
    },
    "CustomActivityReferenceObject": {
      "description": "Reference objects for custom activity",
      "properties": {
        "linkedServices": {
          "description": "Linked service references.",
          "type": "array",
          "items": {
            "$ref": "../datafactory.json#/definitions/LinkedServiceReference"
          }
        },
        "datasets": {
          "description": "Dataset references.",
          "type": "array",
          "items": {
            "$ref": "../datafactory.json#/definitions/DatasetReference"
          }
        }
      }
    },
    "SqlServerStoredProcedureActivity": {
      "description": "SQL stored procedure activity type.",
      "x-ms-discriminator-value": "SqlServerStoredProcedure",
      "allOf": [
        {
          "$ref": "#/definitions/ExecutionActivity"
        }
      ],
      "properties": {
        "typeProperties": {
          "x-ms-client-flatten": true,
          "description": "SQL stored procedure activity properties.",
          "$ref": "#/definitions/SqlServerStoredProcedureActivityTypeProperties"
        }
      },
      "required": [
        "typeProperties",
        "linkedServiceName"
      ]
    },
    "SqlServerStoredProcedureActivityTypeProperties": {
      "description": "SQL stored procedure activity properties.",
      "properties": {
        "storedProcedureName": {
          "type": "object",
          "description": "Stored procedure name. Type: string (or Expression with resultType string)."
        },
        "storedProcedureParameters": {
          "description": "Value and type setting for stored procedure parameters. Example: \"{Parameter1: {value: \"1\", type: \"int\"}}\".",
          "type": "object",
          "additionalProperties": {
            "$ref": "#/definitions/StoredProcedureParameter"
          }
        }
      },
      "required": [
        "storedProcedureName"
      ]
    },
    "ExecutePipelineActivity": {
      "x-ms-discriminator-value": "ExecutePipeline",
      "description": "Execute pipeline activity.",
      "allOf": [
        {
          "$ref": "#/definitions/ControlActivity"
        }
      ],
      "properties": {
        "typeProperties": {
          "description": "Execute pipeline activity properties.",
          "x-ms-client-flatten": true,
          "$ref": "#/definitions/ExecutePipelineActivityTypeProperties"
        }
      },
      "required": [
        "typeProperties"
      ]
    },
    "ExecutePipelineActivityTypeProperties": {
      "description": "Execute pipeline activity properties.",
      "properties": {
        "pipeline": {
          "description": "Pipeline reference.",
          "$ref": "../datafactory.json#/definitions/PipelineReference"
        },
        "parameters": {
          "description": "Pipeline parameters.",
          "$ref": "../datafactory.json#/definitions/ParameterValueSpecification"
        },
        "waitOnCompletion": {
          "description": "Defines whether activity execution will wait for the dependent pipeline execution to finish. Default is false.",
          "type": "boolean"
        }
      },
      "required": [
        "pipeline"
      ]
    },
    "DeleteActivity": {
      "x-ms-discriminator-value": "Delete",
      "description": "Delete activity.",
      "allOf": [
        {
          "$ref": "#/definitions/ExecutionActivity"
        }
      ],
      "properties": {
        "typeProperties": {
          "description": "Delete activity properties.",
          "x-ms-client-flatten": true,
          "$ref": "#/definitions/DeleteActivityTypeProperties"
        }
      },
      "required": [
        "typeProperties"
      ]
    },
    "DeleteActivityTypeProperties": {
      "description": "Delete activity properties.",
      "properties": {
        "recursive": {
          "type": "object",
          "description": "If true, files or sub-folders under current folder path will be deleted recursively. Default is false. Type: boolean (or Expression with resultType boolean)."
        },
        "maxConcurrentConnections": {
          "type": "integer",
          "minimum": 1,
          "description": "The max concurrent connections to connect data source at the same time."
        },
        "enableLogging": {
          "type": "object",
          "description": "Whether to record detailed logs of delete-activity execution. Default value is false. Type: boolean (or Expression with resultType boolean)."
        },
        "logStorageSettings": {
          "description": "Log storage settings customer need to provide when enableLogging is true.",
          "$ref": "#/definitions/LogStorageSettings"
        },
        "dataset": {
          "description": "Delete activity dataset reference.",
          "$ref": "../datafactory.json#/definitions/DatasetReference"
        },
        "storeSettings": {
          "$ref": "#/definitions/StoreReadSettings",
          "description": "Delete activity store settings."
        }
      },
      "required": [
        "dataset"
      ]
    },
    "AzureDataExplorerCommandActivity": {
      "x-ms-discriminator-value": "AzureDataExplorerCommand",
      "description": "Azure Data Explorer command activity.",
      "allOf": [
        {
          "$ref": "#/definitions/ExecutionActivity"
        }
      ],
      "properties": {
        "typeProperties": {
          "description": "Azure Data Explorer command activity properties.",
          "x-ms-client-flatten": true,
          "$ref": "#/definitions/AzureDataExplorerCommandActivityTypeProperties"
        }
      },
      "required": [
        "typeProperties"
      ]
    },
    "AzureDataExplorerCommandActivityTypeProperties": {
      "description": "Azure Data Explorer command activity properties.",
      "properties": {
        "command": {
          "type": "object",
          "description": "A control command, according to the Azure Data Explorer command syntax. Type: string (or Expression with resultType string)."
        },
        "commandTimeout": {
          "type": "object",
          "description": "Control command timeout. Type: string (or Expression with resultType string), pattern: ((\\d+)\\.)?(\\d\\d):(60|([0-5][0-9])):(60|([0-5][0-9]))..)"
        }
      },
      "required": [
        "command"
      ]
    },
    "LookupActivity": {
      "x-ms-discriminator-value": "Lookup",
      "description": "Lookup activity.",
      "allOf": [
        {
          "$ref": "#/definitions/ExecutionActivity"
        }
      ],
      "properties": {
        "typeProperties": {
          "description": "Lookup activity properties.",
          "x-ms-client-flatten": true,
          "$ref": "#/definitions/LookupActivityTypeProperties"
        }
      },
      "required": [
        "typeProperties"
      ]
    },
    "LookupActivityTypeProperties": {
      "description": "Lookup activity properties.",
      "properties": {
        "source": {
          "description": "Dataset-specific source properties, same as copy activity source.",
          "$ref": "#/definitions/CopySource"
        },
        "dataset": {
          "description": "Lookup activity dataset reference.",
          "$ref": "../datafactory.json#/definitions/DatasetReference"
        },
        "firstRowOnly": {
          "type": "object",
          "description": "Whether to return first row or all rows. Default value is true. Type: boolean (or Expression with resultType boolean)."
        }
      },
      "required": [
        "source",
        "dataset"
      ]
    },
    "WebActivityMethod": {
      "description": "The list of HTTP methods supported by a WebActivity.",
      "type": "string",
      "enum": [
        "GET",
        "POST",
        "PUT",
        "DELETE"
      ],
      "x-ms-enum": {
        "name": "WebActivityMethod",
        "modelAsString": true
      }
    },
    "WebActivity": {
      "x-ms-discriminator-value": "WebActivity",
      "description": "Web activity.",
      "allOf": [
        {
          "$ref": "#/definitions/ExecutionActivity"
        }
      ],
      "properties": {
        "typeProperties": {
          "description": "Web activity properties.",
          "x-ms-client-flatten": true,
          "$ref": "#/definitions/WebActivityTypeProperties"
        }
      },
      "required": [
        "typeProperties"
      ]
    },
    "WebActivityAuthentication": {
      "description": "Web activity authentication properties.",
      "properties": {
        "type": {
          "description": "Web activity authentication (Basic/ClientCertificate/MSI)",
          "type": "string"
        },
        "pfx": {
          "description": "Base64-encoded contents of a PFX file.",
          "$ref": "../datafactory.json#/definitions/SecretBase"
        },
        "username": {
          "description": "Web activity authentication user name for basic authentication.",
          "type": "string"
        },
        "password": {
          "description": "Password for the PFX file or basic authentication.",
          "$ref": "../datafactory.json#/definitions/SecretBase"
        },
        "resource": {
          "description": "Resource for which Azure Auth token will be requested when using MSI Authentication.",
          "type": "string"
        }
      },
      "required": [
        "type"
      ]
    },
    "WebActivityTypeProperties": {
      "description": "Web activity type properties.",
      "properties": {
        "method": {
          "description": "Rest API method for target endpoint.",
          "$ref": "#/definitions/WebActivityMethod"
        },
        "url": {
          "type": "object",
          "description": "Web activity target endpoint and path. Type: string (or Expression with resultType string)."
        },
        "headers": {
          "type": "object",
          "description": "Represents the headers that will be sent to the request. For example, to set the language and type on a request: \"headers\" : { \"Accept-Language\": \"en-us\", \"Content-Type\": \"application/json\" }. Type: string (or Expression with resultType string)."
        },
        "body": {
          "type": "object",
          "description": "Represents the payload that will be sent to the endpoint. Required for POST/PUT method, not allowed for GET method Type: string (or Expression with resultType string)."
        },
        "authentication": {
          "description": "Authentication method used for calling the endpoint.",
          "$ref": "#/definitions/WebActivityAuthentication"
        },
        "datasets": {
          "type": "array",
          "description": "List of datasets passed to web endpoint.",
          "items": {
            "$ref": "../datafactory.json#/definitions/DatasetReference"
          }
        },
        "linkedServices": {
          "type": "array",
          "description": "List of linked services passed to web endpoint.",
          "items": {
            "$ref": "../datafactory.json#/definitions/LinkedServiceReference"
          }
        },
        "connectVia": {
          "description": "The integration runtime reference.",
          "$ref": "../datafactory.json#/definitions/IntegrationRuntimeReference"
        }
      },
      "required": [
        "method",
        "url"
      ]
    },
    "GetMetadataActivity": {
      "x-ms-discriminator-value": "GetMetadata",
      "description": "Activity to get metadata of dataset",
      "allOf": [
        {
          "$ref": "#/definitions/ExecutionActivity"
        }
      ],
      "properties": {
        "typeProperties": {
          "description": "GetMetadata activity properties.",
          "x-ms-client-flatten": true,
          "$ref": "#/definitions/GetMetadataActivityTypeProperties"
        }
      },
      "required": [
        "typeProperties"
      ]
    },
    "GetMetadataActivityTypeProperties": {
      "description": "GetMetadata activity properties.",
      "properties": {
        "dataset": {
          "description": "GetMetadata activity dataset reference.",
          "$ref": "../datafactory.json#/definitions/DatasetReference"
        },
        "fieldList": {
          "description": "Fields of metadata to get from dataset.",
          "type": "array",
          "items": {
            "type": "object",
            "description": "Type: string (or Expression with resultType string)."
          }
        },
        "storeSettings": {
          "$ref": "#/definitions/StoreReadSettings",
          "description": "GetMetadata activity store settings."
        },
        "formatSettings": {
          "$ref": "#/definitions/FormatReadSettings",
          "description": "GetMetadata activity format settings."
        }
      },
      "required": [
        "dataset"
      ]
    },
    "IfConditionActivity": {
      "x-ms-discriminator-value": "IfCondition",
      "description": "This activity evaluates a boolean expression and executes either the activities under the ifTrueActivities property or the ifFalseActivities property depending on the result of the expression.",
      "allOf": [
        {
          "$ref": "#/definitions/ControlActivity"
        }
      ],
      "properties": {
        "typeProperties": {
          "description": "IfCondition activity properties.",
          "x-ms-client-flatten": true,
          "$ref": "#/definitions/IfConditionActivityTypeProperties"
        }
      },
      "required": [
        "typeProperties"
      ]
    },
    "IfConditionActivityTypeProperties": {
      "description": "IfCondition activity properties.",
      "properties": {
        "expression": {
          "description": "An expression that would evaluate to Boolean. This is used to determine the block of activities (ifTrueActivities or ifFalseActivities) that will be executed.",
          "$ref": "../datafactory.json#/definitions/Expression"
        },
        "ifTrueActivities": {
          "type": "array",
          "description": "List of activities to execute if expression is evaluated to true. This is an optional property and if not provided, the activity will exit without any action.",
          "items": {
            "$ref": "#/definitions/Activity"
          }
        },
        "ifFalseActivities": {
          "type": "array",
          "description": "List of activities to execute if expression is evaluated to false. This is an optional property and if not provided, the activity will exit without any action.",
          "items": {
            "$ref": "#/definitions/Activity"
          }
        }
      },
      "required": [
        "expression"
      ]
    },
    "SwitchActivity": {
      "x-ms-discriminator-value": "Switch",
      "description": "This activity evaluates an expression and executes activities under the cases property that correspond to the expression evaluation expected in the equals property.",
      "allOf": [
        {
          "$ref": "#/definitions/ControlActivity"
        }
      ],
      "properties": {
        "typeProperties": {
          "description": "Switch activity properties.",
          "x-ms-client-flatten": true,
          "$ref": "#/definitions/SwitchActivityTypeProperties"
        }
      },
      "required": [
        "typeProperties"
      ]
    },
    "SwitchActivityTypeProperties": {
      "description": "Switch activity properties.",
      "properties": {
        "on": {
          "description": "An expression that would evaluate to a string or integer. This is used to determine the block of activities in cases that will be executed.",
          "$ref": "../datafactory.json#/definitions/Expression"
        },
        "cases": {
          "type": "array",
          "description": "List of cases that correspond to expected values of the 'on' property. This is an optional property and if not provided, the activity will execute activities provided in defaultActivities.",
          "items": {
            "x-ms-client-flatten": true,
            "$ref": "#/definitions/SwitchCase"
          }
        },
        "defaultActivities": {
          "type": "array",
          "description": "List of activities to execute if no case condition is satisfied. This is an optional property and if not provided, the activity will exit without any action.",
          "items": {
            "$ref": "#/definitions/Activity"
          }
        }
      },
      "required": [
        "on"
      ]
    },
    "SwitchCase": {
      "description": "Switch cases with have a value and corresponding activities.",
      "properties": {
        "value": {
          "description": "Expected value that satisfies the expression result of the 'on' property.",
          "type": "string"
        },
        "activities": {
          "type": "array",
          "description": "List of activities to execute for satisfied case condition.",
          "items": {
            "$ref": "#/definitions/Activity"
          }
        }
      }
    },
    "ForEachActivity": {
      "x-ms-discriminator-value": "ForEach",
      "description": "This activity is used for iterating over a collection and execute given activities.",
      "allOf": [
        {
          "$ref": "#/definitions/ControlActivity"
        }
      ],
      "properties": {
        "typeProperties": {
          "description": "ForEach activity properties.",
          "x-ms-client-flatten": true,
          "$ref": "#/definitions/ForEachActivityTypeProperties"
        }
      },
      "required": [
        "typeProperties"
      ]
    },
    "ForEachActivityTypeProperties": {
      "description": "ForEach activity properties.",
      "properties": {
        "isSequential": {
          "description": "Should the loop be executed in sequence or in parallel (max 50)",
          "type": "boolean"
        },
        "batchCount": {
          "description": "Batch count to be used for controlling the number of parallel execution (when isSequential is set to false).",
          "type": "integer",
          "maximum": 50
        },
        "items": {
          "description": "Collection to iterate.",
          "$ref": "../datafactory.json#/definitions/Expression"
        },
        "activities": {
          "type": "array",
          "description": "List of activities to execute .",
          "items": {
            "$ref": "#/definitions/Activity"
          }
        }
      },
      "required": [
        "items",
        "activities"
      ]
    },
    "AzureMLBatchExecutionActivity": {
      "description": "Azure ML Batch Execution activity.",
      "x-ms-discriminator-value": "AzureMLBatchExecution",
      "allOf": [
        {
          "$ref": "#/definitions/ExecutionActivity"
        }
      ],
      "properties": {
        "typeProperties": {
          "x-ms-client-flatten": true,
          "description": "Azure ML Batch Execution activity properties.",
          "$ref": "#/definitions/AzureMLBatchExecutionActivityTypeProperties"
        }
      },
      "required": [
        "typeProperties"
      ]
    },
    "AzureMLBatchExecutionActivityTypeProperties": {
      "description": "Azure ML Batch Execution activity properties.",
      "properties": {
        "globalParameters": {
          "description": "Key,Value pairs to be passed to the Azure ML Batch Execution Service endpoint. Keys must match the names of web service parameters defined in the published Azure ML web service. Values will be passed in the GlobalParameters property of the Azure ML batch execution request.",
          "type": "object",
          "additionalProperties": {
            "type": "object",
            "description": "Type: string (or Expression with resultType string)."
          }
        },
        "webServiceOutputs": {
          "description": "Key,Value pairs, mapping the names of Azure ML endpoint's Web Service Outputs to AzureMLWebServiceFile objects specifying the output Blob locations. This information will be passed in the WebServiceOutputs property of the Azure ML batch execution request.",
          "type": "object",
          "additionalProperties": {
            "$ref": "#/definitions/AzureMLWebServiceFile"
          }
        },
        "webServiceInputs": {
          "description": "Key,Value pairs, mapping the names of Azure ML endpoint's Web Service Inputs to AzureMLWebServiceFile objects specifying the input Blob locations.. This information will be passed in the WebServiceInputs property of the Azure ML batch execution request.",
          "type": "object",
          "additionalProperties": {
            "$ref": "#/definitions/AzureMLWebServiceFile"
          }
        }
      }
    },
    "AzureMLWebServiceFile": {
      "description": "Azure ML WebService Input/Output file",
      "type": "object",
      "properties": {
        "filePath": {
          "type": "object",
          "description": "The relative file path, including container name, in the Azure Blob Storage specified by the LinkedService. Type: string (or Expression with resultType string)."
        },
        "linkedServiceName": {
          "description": "Reference to an Azure Storage LinkedService, where Azure ML WebService Input/Output file located.",
          "$ref": "../datafactory.json#/definitions/LinkedServiceReference"
        }
      },
      "required": [
        "linkedServiceName",
        "filePath"
      ]
    },
    "AzureMLUpdateResourceActivity": {
      "description": "Azure ML Update Resource management activity.",
      "x-ms-discriminator-value": "AzureMLUpdateResource",
      "allOf": [
        {
          "$ref": "#/definitions/ExecutionActivity"
        }
      ],
      "properties": {
        "typeProperties": {
          "x-ms-client-flatten": true,
          "description": "Azure ML Update Resource management activity properties.",
          "$ref": "#/definitions/AzureMLUpdateResourceActivityTypeProperties"
        }
      },
      "required": [
        "typeProperties"
      ]
    },
    "AzureMLUpdateResourceActivityTypeProperties": {
      "description": "Azure ML Update Resource activity properties.",
      "properties": {
        "trainedModelName": {
          "type": "object",
          "description": "Name of the Trained Model module in the Web Service experiment to be updated. Type: string (or Expression with resultType string)."
        },
        "trainedModelLinkedServiceName": {
          "description": "Name of Azure Storage linked service holding the .ilearner file that will be uploaded by the update operation.",
          "$ref": "../datafactory.json#/definitions/LinkedServiceReference"
        },
        "trainedModelFilePath": {
          "type": "object",
          "description": "The relative file path in trainedModelLinkedService to represent the .ilearner file that will be uploaded by the update operation.  Type: string (or Expression with resultType string)."
        }
      },
      "required": [
        "trainedModelName",
        "trainedModelLinkedServiceName",
        "trainedModelFilePath"
      ]
    },
    "AzureMLExecutePipelineActivity": {
      "description": "Azure ML Execute Pipeline activity.",
      "x-ms-discriminator-value": "AzureMLExecutePipeline",
      "allOf": [
        {
          "$ref": "#/definitions/ExecutionActivity"
        }
      ],
      "properties": {
        "typeProperties": {
          "x-ms-client-flatten": true,
          "description": "Azure ML Execute Pipeline activity properties.",
          "$ref": "#/definitions/AzureMLExecutePipelineActivityTypeProperties"
        }
      },
      "required": [
        "typeProperties"
      ]
    },
    "AzureMLExecutePipelineActivityTypeProperties": {
      "description": "Azure ML Execute Pipeline activity properties.",
      "properties": {
        "mlPipelineId": {
          "description": "ID of the published Azure ML pipeline. Type: string (or Expression with resultType string).",
          "type": "object"
        },
        "experimentName": {
          "description": "Run history experiment name of the pipeline run. This information will be passed in the ExperimentName property of the published pipeline execution request. Type: string (or Expression with resultType string).",
          "type": "object"
        },
        "mlPipelineParameters": {
          "description": "Key,Value pairs to be passed to the published Azure ML pipeline endpoint. Keys must match the names of pipeline parameters defined in the published pipeline. Values will be passed in the ParameterAssignments property of the published pipeline execution request. Type: object with key value pairs (or Expression with resultType object).",
          "type": "object"
        },
        "mlParentRunId": {
          "description": "The parent Azure ML Service pipeline run id. This information will be passed in the ParentRunId property of the published pipeline execution request. Type: string (or Expression with resultType string).",
          "type": "object"
        },
        "continueOnStepFailure": {
          "description": "Whether to continue execution of other steps in the PipelineRun if a step fails. This information will be passed in the continueOnStepFailure property of the published pipeline execution request. Type: boolean (or Expression with resultType boolean).",
          "type": "object"
        }
      },
      "required": [
        "mlPipelineId"
      ]
    },
    "AzureMLPipelineParameters": {
      "description": "Key,Value pairs to be passed to the published Azure ML pipeline endpoint. Keys must match the names of pipeline parameters defined in the published pipeline. Values will be passed in the ParameterAssignments property of the published pipeline execution request.",
      "type": "object",
      "additionalProperties": {
        "type": "object",
        "description": "Type: string (or Expression with resultType string)."
      }
    },
    "DataLakeAnalyticsUSQLActivity": {
      "description": "Data Lake Analytics U-SQL activity.",
      "x-ms-discriminator-value": "DataLakeAnalyticsU-SQL",
      "allOf": [
        {
          "$ref": "#/definitions/ExecutionActivity"
        }
      ],
      "properties": {
        "typeProperties": {
          "x-ms-client-flatten": true,
          "description": "Data Lake Analytics U-SQL activity properties.",
          "$ref": "#/definitions/DataLakeAnalyticsUSQLActivityTypeProperties"
        }
      },
      "required": [
        "typeProperties"
      ]
    },
    "DataLakeAnalyticsUSQLActivityTypeProperties": {
      "description": "DataLakeAnalyticsU-SQL activity properties.",
      "properties": {
        "scriptPath": {
          "type": "object",
          "description": "Case-sensitive path to folder that contains the U-SQL script. Type: string (or Expression with resultType string)."
        },
        "scriptLinkedService": {
          "description": "Script linked service reference.",
          "$ref": "../datafactory.json#/definitions/LinkedServiceReference"
        },
        "degreeOfParallelism": {
          "type": "object",
          "description": "The maximum number of nodes simultaneously used to run the job. Default value is 1. Type: integer (or Expression with resultType integer), minimum: 1."
        },
        "priority": {
          "type": "object",
          "description": "Determines which jobs out of all that are queued should be selected to run first. The lower the number, the higher the priority. Default value is 1000. Type: integer (or Expression with resultType integer), minimum: 1."
        },
        "parameters": {
          "description": "Parameters for U-SQL job request.",
          "type": "object",
          "additionalProperties": {
            "type": "object",
            "description": "Type: string (or Expression with resultType string)."
          }
        },
        "runtimeVersion": {
          "type": "object",
          "description": "Runtime version of the U-SQL engine to use. Type: string (or Expression with resultType string)."
        },
        "compilationMode": {
          "type": "object",
          "description": "Compilation mode of U-SQL. Must be one of these values : Semantic, Full and SingleBox. Type: string (or Expression with resultType string)."
        }
      },
      "required": [
        "scriptPath",
        "scriptLinkedService"
      ]
    },
    "WaitActivity": {
      "x-ms-discriminator-value": "Wait",
      "description": "This activity suspends pipeline execution for the specified interval.",
      "allOf": [
        {
          "$ref": "#/definitions/ControlActivity"
        }
      ],
      "properties": {
        "typeProperties": {
          "description": "Wait activity properties.",
          "x-ms-client-flatten": true,
          "$ref": "#/definitions/WaitActivityTypeProperties"
        }
      },
      "required": [
        "typeProperties"
      ]
    },
    "WaitActivityTypeProperties": {
      "description": "Wait activity properties.",
      "properties": {
        "waitTimeInSeconds": {
          "description": "Duration in seconds.",
          "type": "integer"
        }
      },
      "required": [
        "waitTimeInSeconds"
      ]
    },
    "UntilActivity": {
      "x-ms-discriminator-value": "Until",
      "description": "This activity executes inner activities until the specified boolean expression results to true or timeout is reached, whichever is earlier.",
      "allOf": [
        {
          "$ref": "#/definitions/ControlActivity"
        }
      ],
      "properties": {
        "typeProperties": {
          "description": "Until activity properties.",
          "x-ms-client-flatten": true,
          "$ref": "#/definitions/UntilActivityTypeProperties"
        }
      },
      "required": [
        "typeProperties"
      ]
    },
    "UntilActivityTypeProperties": {
      "description": "Until activity properties.",
      "properties": {
        "expression": {
          "description": "An expression that would evaluate to Boolean. The loop will continue until this expression evaluates to true",
          "$ref": "../datafactory.json#/definitions/Expression"
        },
        "timeout": {
          "type": "object",
          "description": "Specifies the timeout for the activity to run. If there is no value specified, it takes the value of TimeSpan.FromDays(7) which is 1 week as default. Type: string (or Expression with resultType string), pattern: ((\\d+)\\.)?(\\d\\d):(60|([0-5][0-9])):(60|([0-5][0-9])). Type: string (or Expression with resultType string), pattern: ((\\d+)\\.)?(\\d\\d):(60|([0-5][0-9])):(60|([0-5][0-9]))."
        },
        "activities": {
          "type": "array",
          "description": "List of activities to execute.",
          "items": {
            "$ref": "#/definitions/Activity"
          }
        }
      },
      "required": [
        "expression",
        "activities"
      ]
    },
    "ValidationActivity": {
      "x-ms-discriminator-value": "Validation",
      "description": "This activity verifies that an external resource exists.",
      "allOf": [
        {
          "$ref": "#/definitions/ControlActivity"
        }
      ],
      "properties": {
        "typeProperties": {
          "description": "Validation activity properties.",
          "x-ms-client-flatten": true,
          "$ref": "#/definitions/ValidationActivityTypeProperties"
        }
      },
      "required": [
        "typeProperties"
      ]
    },
    "ValidationActivityTypeProperties": {
      "description": "Validation activity properties.",
      "properties": {
        "timeout": {
          "type": "object",
          "description": "Specifies the timeout for the activity to run. If there is no value specified, it takes the value of TimeSpan.FromDays(7) which is 1 week as default. Type: string (or Expression with resultType string), pattern: ((\\d+)\\.)?(\\d\\d):(60|([0-5][0-9])):(60|([0-5][0-9]))."
        },
        "sleep": {
          "type": "object",
          "description": "A delay in seconds between validation attempts. If no value is specified, 10 seconds will be used as the default. Type: integer (or Expression with resultType integer)."
        },
        "minimumSize": {
          "type": "object",
          "description": "Can be used if dataset points to a file. The file must be greater than or equal in size to the value specified. Type: integer (or Expression with resultType integer)."
        },
        "childItems": {
          "type": "object",
          "description": "Can be used if dataset points to a folder. If set to true, the folder must have at least one file. If set to false, the folder must be empty. Type: boolean (or Expression with resultType boolean)."
        },
        "dataset": {
          "description": "Validation activity dataset reference.",
          "$ref": "../datafactory.json#/definitions/DatasetReference"
        }
      },
      "required": [
        "dataset"
      ]
    },
    "FilterActivity": {
      "x-ms-discriminator-value": "Filter",
      "description": "Filter and return results from input array based on the conditions.",
      "allOf": [
        {
          "$ref": "#/definitions/ControlActivity"
        }
      ],
      "properties": {
        "typeProperties": {
          "description": "Filter activity properties.",
          "x-ms-client-flatten": true,
          "$ref": "#/definitions/FilterActivityTypeProperties"
        }
      },
      "required": [
        "typeProperties"
      ]
    },
    "FilterActivityTypeProperties": {
      "description": "Filter activity properties.",
      "properties": {
        "items": {
          "description": "Input array on which filter should be applied.",
          "$ref": "../datafactory.json#/definitions/Expression"
        },
        "condition": {
          "description": "Condition to be used for filtering the input.",
          "$ref": "../datafactory.json#/definitions/Expression"
        }
      },
      "required": [
        "condition",
        "items"
      ]
    },
    "DatabricksNotebookActivity": {
      "description": "DatabricksNotebook activity.",
      "x-ms-discriminator-value": "DatabricksNotebook",
      "allOf": [
        {
          "$ref": "#/definitions/ExecutionActivity"
        }
      ],
      "properties": {
        "typeProperties": {
          "x-ms-client-flatten": true,
          "description": "Databricks Notebook activity properties.",
          "$ref": "#/definitions/DatabricksNotebookActivityTypeProperties"
        }
      },
      "required": [
        "typeProperties"
      ]
    },
    "DatabricksNotebookActivityTypeProperties": {
      "description": "Databricks Notebook activity properties.",
      "properties": {
        "notebookPath": {
          "type": "object",
          "description": "The absolute path of the notebook to be run in the Databricks Workspace. This path must begin with a slash. Type: string (or Expression with resultType string)."
        },
        "baseParameters": {
          "description": "Base parameters to be used for each run of this job.If the notebook takes a parameter that is not specified, the default value from the notebook will be used.",
          "type": "object",
          "additionalProperties": {
            "type": "object",
            "description": "Type: string (or Expression with resultType string)."
          }
        },
        "libraries": {
          "description": "A list of libraries to be installed on the cluster that will execute the job.",
          "type": "array",
          "items": {
            "type": "object",
            "description": "Databricks library definition.",
            "additionalProperties": {
              "type": "object"
            }
          }
        }
      },
      "required": [
        "notebookPath"
      ]
    },
    "DatabricksSparkJarActivity": {
      "description": "DatabricksSparkJar activity.",
      "x-ms-discriminator-value": "DatabricksSparkJar",
      "allOf": [
        {
          "$ref": "#/definitions/ExecutionActivity"
        }
      ],
      "properties": {
        "typeProperties": {
          "x-ms-client-flatten": true,
          "description": "Databricks SparkJar activity properties.",
          "$ref": "#/definitions/DatabricksSparkJarActivityTypeProperties"
        }
      },
      "required": [
        "typeProperties"
      ]
    },
    "DatabricksSparkJarActivityTypeProperties": {
      "description": "Databricks SparkJar activity properties.",
      "properties": {
        "mainClassName": {
          "type": "object",
          "description": "The full name of the class containing the main method to be executed. This class must be contained in a JAR provided as a library. Type: string (or Expression with resultType string)."
        },
        "parameters": {
          "description": "Parameters that will be passed to the main method.",
          "type": "array",
          "items": {
            "type": "object",
            "description": "Type: string (or Expression with resultType string)."
          }
        },
        "libraries": {
          "description": "A list of libraries to be installed on the cluster that will execute the job.",
          "type": "array",
          "items": {
            "type": "object",
            "description": "Databricks library definition.",
            "additionalProperties": {
              "type": "object"
            }
          }
        }
      },
      "required": [
        "mainClassName"
      ]
    },
    "DatabricksSparkPythonActivity": {
      "description": "DatabricksSparkPython activity.",
      "x-ms-discriminator-value": "DatabricksSparkPython",
      "allOf": [
        {
          "$ref": "#/definitions/ExecutionActivity"
        }
      ],
      "properties": {
        "typeProperties": {
          "x-ms-client-flatten": true,
          "description": "Databricks SparkPython activity properties.",
          "$ref": "#/definitions/DatabricksSparkPythonActivityTypeProperties"
        }
      },
      "required": [
        "typeProperties"
      ]
    },
    "DatabricksSparkPythonActivityTypeProperties": {
      "description": "Databricks SparkPython activity properties.",
      "properties": {
        "pythonFile": {
          "type": "object",
          "description": "The URI of the Python file to be executed. DBFS paths are supported. Type: string (or Expression with resultType string)."
        },
        "parameters": {
          "description": "Command line parameters that will be passed to the Python file.",
          "type": "array",
          "items": {
            "type": "object",
            "description": "Type: string (or Expression with resultType string)."
          }
        },
        "libraries": {
          "description": "A list of libraries to be installed on the cluster that will execute the job.",
          "type": "array",
          "items": {
            "type": "object",
            "description": "Databricks library definition.",
            "additionalProperties": {
              "type": "object"
            }
          }
        }
      },
      "required": [
        "pythonFile"
      ]
    },
    "SetVariableActivity": {
      "x-ms-discriminator-value": "SetVariable",
      "description": "Set value for a Variable.",
      "allOf": [
        {
          "$ref": "#/definitions/ControlActivity"
        }
      ],
      "properties": {
        "typeProperties": {
          "description": "Set Variable activity properties.",
          "x-ms-client-flatten": true,
          "$ref": "#/definitions/SetVariableActivityTypeProperties"
        }
      },
      "required": [
        "typeProperties"
      ]
    },
    "SetVariableActivityTypeProperties": {
      "description": "SetVariable activity properties.",
      "properties": {
        "variableName": {
          "description": "Name of the variable whose value needs to be set.",
          "type": "string"
        },
        "value": {
          "description": "Value to be set. Could be a static value or Expression",
          "type": "object"
        }
      }
    },
    "AppendVariableActivity": {
      "x-ms-discriminator-value": "AppendVariable",
      "description": "Append value for a Variable of type Array.",
      "allOf": [
        {
          "$ref": "#/definitions/ControlActivity"
        }
      ],
      "properties": {
        "typeProperties": {
          "description": "Append Variable activity properties.",
          "x-ms-client-flatten": true,
          "$ref": "#/definitions/AppendVariableActivityTypeProperties"
        }
      },
      "required": [
        "typeProperties"
      ]
    },
    "AppendVariableActivityTypeProperties": {
      "description": "AppendVariable activity properties.",
      "properties": {
        "variableName": {
          "description": "Name of the variable whose value needs to be appended to.",
          "type": "string"
        },
        "value": {
          "description": "Value to be appended. Could be a static value or Expression",
          "type": "object"
        }
      }
    },
    "AzureFunctionActivityMethod": {
      "description": "The list of HTTP methods supported by a AzureFunctionActivity.",
      "type": "string",
      "enum": [
        "GET",
        "POST",
        "PUT",
        "DELETE",
        "OPTIONS",
        "HEAD",
        "TRACE"
      ],
      "x-ms-enum": {
        "name": "AzureFunctionActivityMethod",
        "modelAsString": true
      }
    },
    "AzureFunctionActivity": {
      "x-ms-discriminator-value": "AzureFunctionActivity",
      "description": "Azure Function activity.",
      "allOf": [
        {
          "$ref": "#/definitions/ExecutionActivity"
        }
      ],
      "properties": {
        "typeProperties": {
          "description": "Azure Function activity properties.",
          "x-ms-client-flatten": true,
          "$ref": "#/definitions/AzureFunctionActivityTypeProperties"
        }
      },
      "required": [
        "typeProperties"
      ]
    },
    "AzureFunctionActivityTypeProperties": {
      "description": "Azure Function activity type properties.",
      "properties": {
        "method": {
          "description": "Rest API method for target endpoint.",
          "$ref": "#/definitions/AzureFunctionActivityMethod"
        },
        "functionName": {
          "type": "object",
          "description": "Name of the Function that the Azure Function Activity will call. Type: string (or Expression with resultType string)"
        },
        "headers": {
          "type": "object",
          "description": "Represents the headers that will be sent to the request. For example, to set the language and type on a request: \"headers\" : { \"Accept-Language\": \"en-us\", \"Content-Type\": \"application/json\" }. Type: string (or Expression with resultType string)."
        },
        "body": {
          "type": "object",
          "description": "Represents the payload that will be sent to the endpoint. Required for POST/PUT method, not allowed for GET method Type: string (or Expression with resultType string)."
        }
      },
      "required": [
        "method",
        "functionName"
      ]
    },
    "WebHookActivity": {
      "x-ms-discriminator-value": "WebHook",
      "description": "WebHook activity.",
      "allOf": [
        {
          "$ref": "#/definitions/ControlActivity"
        }
      ],
      "properties": {
        "typeProperties": {
          "description": "WebHook activity properties.",
          "x-ms-client-flatten": true,
          "$ref": "#/definitions/WebHookActivityTypeProperties"
        }
      },
      "required": [
        "typeProperties"
      ]
    },
    "WebHookActivityMethod": {
      "description": "The list of HTTP methods supported by a WebHook activity.",
      "type": "string",
      "enum": [
        "POST"
      ],
      "x-ms-enum": {
        "name": "WebHookActivityMethod",
        "modelAsString": true
      }
    },
    "WebHookActivityTypeProperties": {
      "description": "WebHook activity type properties.",
      "properties": {
        "method": {
          "description": "Rest API method for target endpoint.",
          "$ref": "#/definitions/WebHookActivityMethod"
        },
        "url": {
          "type": "object",
          "description": "WebHook activity target endpoint and path. Type: string (or Expression with resultType string)."
        },
        "timeout": {
          "type": "string",
          "description": "The timeout within which the webhook should be called back. If there is no value specified, it defaults to 10 minutes. Type: string. Pattern: ((\\d+)\\.)?(\\d\\d):(60|([0-5][0-9])):(60|([0-5][0-9]))."
        },
        "headers": {
          "type": "object",
          "description": "Represents the headers that will be sent to the request. For example, to set the language and type on a request: \"headers\" : { \"Accept-Language\": \"en-us\", \"Content-Type\": \"application/json\" }. Type: string (or Expression with resultType string)."
        },
        "body": {
          "type": "object",
          "description": "Represents the payload that will be sent to the endpoint. Required for POST/PUT method, not allowed for GET method Type: string (or Expression with resultType string)."
        },
        "authentication": {
          "description": "Authentication method used for calling the endpoint.",
          "$ref": "#/definitions/WebActivityAuthentication"
        },
        "reportStatusOnCallBack": {
          "type": "object",
          "description": "When set to true, statusCode, output and error in callback request body will be consumed by activity. The activity can be marked as failed by setting statusCode >= 400 in callback request. Default is false. Type: boolean (or Expression with resultType boolean)."
        }
      },
      "required": [
        "method",
        "url"
      ]
    },
    "ExecuteDataFlowActivity": {
      "description": "Execute data flow activity.",
      "x-ms-discriminator-value": "ExecuteDataFlow",
      "allOf": [
        {
          "$ref": "#/definitions/ExecutionActivity"
        }
      ],
      "properties": {
        "typeProperties": {
          "x-ms-client-flatten": true,
          "description": "Execute data flow activity properties.",
          "$ref": "#/definitions/ExecuteDataFlowActivityTypeProperties"
        }
      },
      "required": [
        "typeProperties"
      ]
    },
    "ExecuteDataFlowActivityTypeProperties": {
      "description": "Execute data flow activity properties.",
      "properties": {
        "dataFlow": {
          "description": "Data flow reference.",
          "$ref": "../datafactory.json#/definitions/DataFlowReference"
        },
        "staging": {
          "description": "Staging info for execute data flow activity.",
          "$ref": "../datafactory.json#/definitions/DataFlowStagingInfo"
        },
        "integrationRuntime": {
          "description": "The integration runtime reference.",
          "$ref": "../datafactory.json#/definitions/IntegrationRuntimeReference"
        },
        "compute": {
          "description": "Compute properties for data flow activity.",
          "type": "object",
          "properties": {
            "computeType": {
              "description": "Compute type of the cluster which will execute data flow job.",
              "type": "string",
              "enum": [
                "General",
                "MemoryOptimized",
                "ComputeOptimized"
              ],
              "x-ms-enum": {
                "name": "DataFlowComputeType",
                "modelAsString": true
              }
            },
            "coreCount": {
              "description": "Core count of the cluster which will execute data flow job. Supported values are: 8, 16, 32, 48, 80, 144 and 272.",
              "type": "integer"
            }
          }
        }
      },
      "required": [
        "dataFlow"
      ]
    },
    "SharePointOnlineListSource": {
      "description": "A copy activity source for sharePoint online list source.",
      "type": "object",
      "allOf": [
        {
          "$ref": "#/definitions/CopySource"
        }
      ],
      "properties": {
        "query": {
          "type": "object",
          "description": "The OData query to filter the data in SharePoint Online list. For example, \"$top=1\". Type: string (or Expression with resultType string)."
        },
        "httpRequestTimeout": {
          "type": "object",
          "description": "The wait time to get a response from SharePoint Online. Default value is 5 minutes (00:05:00). Type: string (or Expression with resultType string), pattern: ((\\d+)\\.)?(\\d\\d):(60|([0-5][0-9])):(60|([0-5][0-9]))."
        }
      }
    }
  }
}<|MERGE_RESOLUTION|>--- conflicted
+++ resolved
@@ -2149,7 +2149,6 @@
         "partitionSettings": {
           "description": "The settings that will be leveraged for Sql source partitioning.",
           "$ref": "#/definitions/SqlPartitionSettings"
-<<<<<<< HEAD
         }
       }
     },
@@ -2171,29 +2170,6 @@
         }
       }
     },
-=======
-        }
-      }
-    },
-    "SqlPartitionSettings": {
-      "description": "The settings that will be leveraged for Sql source partitioning.",
-      "type": "object",
-      "properties": {
-        "partitionColumnName": {
-          "type": "object",
-          "description": "The name of the column in integer or datetime type that will be used for proceeding partitioning. If not specified, the primary key of the table is auto-detected and used as the partition column. Type: string (or Expression with resultType string)."
-        },
-        "partitionUpperBound": {
-          "type": "object",
-          "description": "The maximum value of column specified in partitionColumnName that will be used for proceeding range partitioning. Type: string (or Expression with resultType string)."
-        },
-        "partitionLowerBound": {
-          "type": "object",
-          "description": "The minimum value of column specified in partitionColumnName that will be used for proceeding range partitioning. Type: string (or Expression with resultType string)."
-        }
-      }
-    },
->>>>>>> e91d78ed
     "SqlPartitionOption": {
       "description": "The partition mechanism that will be used for Sql read in parallel.",
       "type": "string",

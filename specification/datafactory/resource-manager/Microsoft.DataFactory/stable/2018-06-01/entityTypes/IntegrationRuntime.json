--- conflicted
+++ resolved
@@ -442,7 +442,6 @@
       },
       "required": [
         "componentName"
-<<<<<<< HEAD
       ]
     },
     "AzPowerShellSetup": {
@@ -475,8 +474,6 @@
       },
       "required": [
         "version"
-=======
->>>>>>> 655af799
       ]
     },
     "EntityReference": {

--- conflicted
+++ resolved
@@ -1,4 +1,3 @@
-<<<<<<< HEAD
 {
   "swagger": "2.0",
   "info": {
@@ -370,7 +369,7 @@
         },
         "password": {
           "description": "Password to access the Dynamics instance.",
-          "$ref": "#/definitions/AzureKeyVaultSecretReference"
+          "$ref": "../datafactory.json#/definitions/AzureKeyVaultSecretReference"
         }
       },
       "required": [
@@ -378,48 +377,6 @@
         "authenticationType",
         "username",
         "password"
-      ]
-    },
-    "AzureKeyVaultReference": {
-      "type": "object",
-      "description": "A reference to an object in Azure Key Vault.",
-      "discriminator": "type",
-      "properties": {
-        "type": {
-          "type": "string",
-          "description": "The type of the Azure Key Vault object to reference."
-        },
-        "store": {
-          "description": "The Azure Key Vault LinkedService.",
-          "$ref": "../datafactory.json#/definitions/LinkedServiceReference"
-        }
-      },
-      "required": [
-        "type",
-        "store"
-      ]
-    },
-    "AzureKeyVaultSecretReference": {
-      "description": "Azure Key Vault Secret properties.",
-      "x-ms-discriminator-value": "AzureKeyVaultSecret",
-      "type": "object",
-      "allOf": [
-        {
-          "$ref": "#/definitions/AzureKeyVaultReference"
-        }
-      ],
-      "properties": {
-        "secretName": {
-          "type": "object",
-          "description": "The name of secret in Azure Key Vault. Type: string (or Expression with resultType string)."
-        },
-        "secretVersion": {
-          "type": "object",
-          "description": "The version of the secret in Azure Key Vault. The default value is the latest version of the secret. Type: string (or Expression with resultType string)."
-        }
-      },
-      "required": [
-        "secretName"
       ]
     },
     "HDInsightLinkedService": {
@@ -1410,15 +1367,15 @@
         },
         "username": {
           "type": "object",
-          "description": "The username for Basic authentication of the Salesforce source. Type: string (or Expression with resultType string)."
-        },
-        "password": {
-          "description": "The password for Basic authentication of the Salesforce source.",
-          "$ref": "../datafactory.json#/definitions/SecureString"
+          "description": "The username for Basic authentication of the Salesforce instance. Type: string (or Expression with resultType string)."
+        },
+        "password": {
+          "description": "The password for Basic authentication of the Salesforce instance.",
+          "$ref": "../datafactory.json#/definitions/SecretBase"
         },
         "securityToken": {
-          "description": "The security token is required to remotely access Salesforce source.",
-          "$ref": "../datafactory.json#/definitions/SecureString"
+          "description": "The security token is required to remotely access Salesforce instance.",
+          "$ref": "../datafactory.json#/definitions/SecretBase"
         },
         "encryptedCredential": {
           "type": "object",
@@ -2112,2042 +2069,4 @@
       ]
     }
   }
-}
-=======
-{
-  "swagger": "2.0",
-  "info": {
-    "title": "DataFactoryManagementClient",
-    "version": "2017-09-01-preview"
-  },
-  "paths": {},
-  "definitions": {
-    "LinkedService": {
-      "description": "The Azure Data Factory nested object which contains the information and credential which can be used to connect with related store or compute resource.",
-      "type": "object",
-      "discriminator": "type",
-      "properties": {
-        "type": {
-          "type": "string",
-          "description": "Type of linked service."
-        },
-        "connectVia": {
-          "description": "The integration runtime reference.",
-          "$ref": "../datafactory.json#/definitions/IntegrationRuntimeReference"
-        },
-        "description": {
-          "description": "Linked service description.",
-          "type": "string"
-        }
-      },
-      "required": [
-        "type"
-      ]
-    },
-    "AzureStorageLinkedService": {
-      "x-ms-discriminator-value": "AzureStorage",
-      "description": "The storage account linked service.",
-      "type": "object",
-      "allOf": [
-        {
-          "$ref": "#/definitions/LinkedService"
-        }
-      ],
-      "properties": {
-        "typeProperties": {
-          "description": "Azure Storage linked service properties.",
-          "x-ms-client-flatten": true,
-          "$ref": "#/definitions/AzureStorageLinkedServiceTypeProperties"
-        }
-      },
-      "required": [
-        "typeProperties"
-      ]
-    },
-    "AzureStorageLinkedServiceTypeProperties": {
-      "description": "Azure Storage linked service properties.",
-      "properties": {
-        "connectionString": {
-          "description": "The connection string. It is mutually exclusive with sasUri property.",
-          "$ref": "../datafactory.json#/definitions/SecureString"
-        },
-        "sasUri": {
-          "description": "SAS URI of the Azure Storage resource. It is mutually exclusive with connectionString property.",
-          "$ref": "../datafactory.json#/definitions/SecureString"
-        },
-        "encryptedCredential": {
-          "type": "object",
-          "description": "The encrypted credential used for authentication. Credentials are encrypted using the integration runtime credential manager. Type: string (or Expression with resultType string)."
-        }
-      }
-    },
-    "AzureSqlDWLinkedService": {
-      "x-ms-discriminator-value": "AzureSqlDW",
-      "description": "Azure SQL Data Warehouse linked service.",
-      "type": "object",
-      "allOf": [
-        {
-          "$ref": "#/definitions/LinkedService"
-        }
-      ],
-      "properties": {
-        "typeProperties": {
-          "description": "Azure SQL Data Warehouse linked service properties.",
-          "x-ms-client-flatten": true,
-          "$ref": "#/definitions/AzureSqlDWLinkedServiceTypeProperties"
-        }
-      },
-      "required": [
-        "typeProperties"
-      ]
-    },
-    "AzureSqlDWLinkedServiceTypeProperties": {
-      "description": "Azure SQL Data Warehouse linked service properties.",
-      "properties": {
-        "connectionString": {
-          "description": "The connection string.",
-          "$ref": "../datafactory.json#/definitions/SecureString"
-        },
-        "encryptedCredential": {
-          "type": "object",
-          "description": "The encrypted credential used for authentication. Credentials are encrypted using the integration runtime credential manager. Type: string (or Expression with resultType string)."
-        }
-      },
-      "required": [
-        "connectionString"
-      ]
-    },
-    "SqlServerLinkedService": {
-      "x-ms-discriminator-value": "SqlServer",
-      "description": "SQL Server linked service.",
-      "type": "object",
-      "allOf": [
-        {
-          "$ref": "#/definitions/LinkedService"
-        }
-      ],
-      "properties": {
-        "typeProperties": {
-          "description": "SQL Server linked service properties.",
-          "x-ms-client-flatten": true,
-          "$ref": "#/definitions/SqlServerLinkedServiceTypeProperties"
-        }
-      },
-      "required": [
-        "typeProperties"
-      ]
-    },
-    "SqlServerLinkedServiceTypeProperties": {
-      "description": "SQL Server linked service properties.",
-      "properties": {
-        "connectionString": {
-          "description": "The connection string.",
-          "$ref": "../datafactory.json#/definitions/SecureString"
-        },
-        "userName": {
-          "type": "object",
-          "description": "The on-premises Windows authentication user name. Type: string (or Expression with resultType string)."
-        },
-        "password": {
-          "description": "The on-premises Windows authentication password.",
-          "$ref": "../datafactory.json#/definitions/SecureString"
-        },
-        "encryptedCredential": {
-          "type": "object",
-          "description": "The encrypted credential used for authentication. Credentials are encrypted using the integration runtime credential manager. Type: string (or Expression with resultType string)."
-        }
-      },
-      "required": [
-        "connectionString"
-      ]
-    },
-    "AzureSqlDatabaseLinkedService": {
-      "x-ms-discriminator-value": "AzureSqlDatabase",
-      "description": "Microsoft Azure SQL Database linked service.",
-      "type": "object",
-      "allOf": [
-        {
-          "$ref": "#/definitions/LinkedService"
-        }
-      ],
-      "properties": {
-        "typeProperties": {
-          "description": "Azure SQL Database linked service properties.",
-          "x-ms-client-flatten": true,
-          "$ref": "#/definitions/AzureSqlDatabaseLinkedServiceTypeProperties"
-        }
-      },
-      "required": [
-        "typeProperties"
-      ]
-    },
-    "AzureSqlDatabaseLinkedServiceTypeProperties": {
-      "description": "Azure SQL Database linked service properties.",
-      "properties": {
-        "connectionString": {
-          "description": "The connection string.",
-          "$ref": "../datafactory.json#/definitions/SecureString"
-        },
-        "encryptedCredential": {
-          "type": "object",
-          "description": "The encrypted credential used for authentication. Credentials are encrypted using the integration runtime credential manager. Type: string (or Expression with resultType string)."
-        }
-      },
-      "required": [
-        "connectionString"
-      ]
-    },
-    "AzureBatchLinkedService": {
-      "x-ms-discriminator-value": "AzureBatch",
-      "description": "Azure Batch linked service.",
-      "type": "object",
-      "allOf": [
-        {
-          "$ref": "#/definitions/LinkedService"
-        }
-      ],
-      "properties": {
-        "typeProperties": {
-          "description": "Azure Batch linked service properties.",
-          "x-ms-client-flatten": true,
-          "$ref": "#/definitions/AzureBatchLinkedServiceTypeProperties"
-        }
-      },
-      "required": [
-        "typeProperties"
-      ]
-    },
-    "AzureBatchLinkedServiceTypeProperties": {
-      "description": "Azure Batch linked service properties.",
-      "properties": {
-        "accountName": {
-          "type": "object",
-          "description": "The Azure Batch account name. Type: string (or Expression with resultType string)."
-        },
-        "accessKey": {
-          "description": "The Azure Batch account access key.",
-          "$ref": "../datafactory.json#/definitions/SecureString"
-        },
-        "batchUri": {
-          "type": "object",
-          "description": "The Azure Batch URI. Type: string (or Expression with resultType string)."
-        },
-        "poolName": {
-          "type": "object",
-          "description": "The Azure Batch pool name. Type: string (or Expression with resultType string)."
-        },
-        "linkedServiceName": {
-          "description": "The Azure Storage linked service reference.",
-          "$ref": "../datafactory.json#/definitions/LinkedServiceReference"
-        },
-        "encryptedCredential": {
-          "type": "object",
-          "description": "The encrypted credential used for authentication. Credentials are encrypted using the integration runtime credential manager. Type: string (or Expression with resultType string)."
-        }
-      },
-      "required": [
-        "accountName",
-        "batchUri",
-        "poolName",
-        "linkedServiceName"
-      ]
-    },
-    "AzureKeyVaultLinkedService": {
-      "x-ms-discriminator-value": "AzureKeyVault",
-      "description": "Azure Key Vault linked service.",
-      "type": "object",
-      "allOf": [
-        {
-          "$ref": "#/definitions/LinkedService"
-        }
-      ],
-      "properties": {
-        "typeProperties": {
-          "description": "Azure Key Vault linked service properties.",
-          "x-ms-client-flatten": true,
-          "$ref": "#/definitions/AzureKeyVaultLinkedServiceTypeProperties"
-        }
-      },
-      "required": [
-        "typeProperties"
-      ]
-    },
-    "AzureKeyVaultLinkedServiceTypeProperties": {
-      "description": "Azure Key Vault linked service properties.",
-      "properties": {
-        "baseUrl": {
-          "type": "object",
-          "description": "The base URL of the Azure Key Vault. e.g. https://myakv.vault.azure.net Type: string (or Expression with resultType string)."
-        }
-      },
-      "required": [
-        "baseUrl"
-      ]
-    },
-    "CosmosDbLinkedService": {
-      "x-ms-discriminator-value": "CosmosDb",
-      "description": "Microsoft Azure Cosmos Database (CosmosDB) linked service.",
-      "type": "object",
-      "allOf": [
-        {
-          "$ref": "#/definitions/LinkedService"
-        }
-      ],
-      "properties": {
-        "typeProperties": {
-          "description": "CosmosDB linked service properties.",
-          "x-ms-client-flatten": true,
-          "$ref": "#/definitions/CosmosDbLinkedServiceTypeProperties"
-        }
-      },
-      "required": [
-        "typeProperties"
-      ]
-    },
-    "CosmosDbLinkedServiceTypeProperties": {
-      "description": "CosmosDB linked service properties.",
-      "properties": {
-        "connectionString": {
-          "description": "The connection string.",
-          "$ref": "../datafactory.json#/definitions/SecureString"
-        },
-        "encryptedCredential": {
-          "type": "object",
-          "description": "The encrypted credential used for authentication. Credentials are encrypted using the integration runtime credential manager. Type: string (or Expression with resultType string)."
-        }
-      },
-      "required": [
-        "connectionString"
-      ]
-    },
-    "DynamicsLinkedService": {
-      "x-ms-discriminator-value": "Dynamics",
-      "description": "Dynamics linked service.",
-      "type": "object",
-      "allOf": [
-        {
-          "$ref": "#/definitions/LinkedService"
-        }
-      ],
-      "properties": {
-        "typeProperties": {
-          "description": "Dynamics linked service properties.",
-          "x-ms-client-flatten": true,
-          "$ref": "#/definitions/DynamicsLinkedServiceTypeProperties"
-        }
-      },
-      "required": [
-        "typeProperties"
-      ]
-    },
-    "DynamicsLinkedServiceTypeProperties": {
-      "description": "Dynamics linked service properties.",
-      "properties": {
-        "deploymentType": {
-          "x-ms-enum": {
-            "name": "DynamicsDeploymentType",
-            "modelAsString": true
-          },
-          "enum": [
-            "Online",
-            "OnPremisesWithIfd"
-          ],
-          "type": "object",
-          "description": "The deployment type of the Dynamics instance. 'Online' for Dynamics Online and 'OnPremisesWithIfd' for Dynamics on-premises with Ifd. Type: string (or Expression with resultType string)."
-        },
-        "hostName": {
-          "type": "object",
-          "description": "The host name of the on-premises Dynamics server. The property is required for on-prem and not allowed for online. Type: string (or Expression with resultType string)."
-        },
-        "port": {
-          "type": "object",
-          "description": "The port of on-premises Dynamics server. The property is required for on-prem and not allowed for online. Default is 443. Type: integer (or Expression with resultType integer), minimum: 0."
-        },
-        "organizationName": {
-          "type": "object",
-          "description": "The organization name of the Dynamics instance. The property is required for on-prem and required for online when there are more than one Dynamics instances associated with the user. Type: string (or Expression with resultType string)."
-        },
-        "authenticationType": {
-          "x-ms-enum": {
-            "name": "DynamicsAuthenticationType",
-            "modelAsString": true
-          },
-          "enum": [
-            "Office365",
-            "Ifd"
-          ],
-          "type": "object",
-          "description": "The authentication type to connect to Dynamics server. 'Office365' for online scenario, 'Ifd' for on-premises with Ifd scenario. Type: string (or Expression with resultType string)."
-        },
-        "username": {
-          "type": "object",
-          "description": "User name to access the Dynamics instance. Type: string (or Expression with resultType string)."
-        },
-        "password": {
-          "description": "Password to access the Dynamics instance.",
-          "$ref": "../datafactory.json#/definitions/AzureKeyVaultSecretReference"
-        }
-      },
-      "required": [
-        "deploymentType",
-        "authenticationType",
-        "username",
-        "password"
-      ]
-    },
-    "HDInsightLinkedService": {
-      "x-ms-discriminator-value": "HDInsight",
-      "description": "HDInsight linked service.",
-      "type": "object",
-      "allOf": [
-        {
-          "$ref": "#/definitions/LinkedService"
-        }
-      ],
-      "properties": {
-        "typeProperties": {
-          "description": "HDInsight linked service properties.",
-          "x-ms-client-flatten": true,
-          "$ref": "#/definitions/HDInsightLinkedServiceTypeProperties"
-        }
-      },
-      "required": [
-        "typeProperties"
-      ]
-    },
-    "HDInsightLinkedServiceTypeProperties": {
-      "description": "HDInsight linked service properties.",
-      "properties": {
-        "clusterUri": {
-          "type": "object",
-          "description": "HDInsight cluster URI. Type: string (or Expression with resultType string)."
-        },
-        "userName": {
-          "type": "object",
-          "description": "HDInsight cluster user name. Type: string (or Expression with resultType string)."
-        },
-        "password": {
-          "description": "HDInsight cluster password.",
-          "$ref": "../datafactory.json#/definitions/SecureString"
-        },
-        "linkedServiceName": {
-          "description": "The Azure Storage linked service reference.",
-          "$ref": "../datafactory.json#/definitions/LinkedServiceReference"
-        },
-        "hcatalogLinkedServiceName": {
-          "description": "A reference to the Azure SQL linked service that points to the HCatalog database.",
-          "$ref": "../datafactory.json#/definitions/LinkedServiceReference"
-        },
-        "encryptedCredential": {
-          "type": "object",
-          "description": "The encrypted credential used for authentication. Credentials are encrypted using the integration runtime credential manager. Type: string (or Expression with resultType string)."
-        }
-      },
-      "required": [
-        "clusterUri"
-      ]
-    },
-    "FileServerLinkedService": {
-      "x-ms-discriminator-value": "FileServer",
-      "description": "File system linked service.",
-      "type": "object",
-      "allOf": [
-        {
-          "$ref": "#/definitions/LinkedService"
-        }
-      ],
-      "properties": {
-        "typeProperties": {
-          "description": "File system linked service properties.",
-          "x-ms-client-flatten": true,
-          "$ref": "#/definitions/FileServerLinkedServiceTypeProperties"
-        }
-      },
-      "required": [
-        "typeProperties"
-      ]
-    },
-    "FileServerLinkedServiceTypeProperties": {
-      "description": "File system linked service properties.",
-      "properties": {
-        "host": {
-          "type": "object",
-          "description": "Host name of the server. Type: string (or Expression with resultType string)."
-        },
-        "userId": {
-          "type": "object",
-          "description": "User ID to logon the server. Type: string (or Expression with resultType string)."
-        },
-        "password": {
-          "description": "Password to logon the server.",
-          "$ref": "../datafactory.json#/definitions/SecureString"
-        },
-        "encryptedCredential": {
-          "type": "object",
-          "description": "The encrypted credential used for authentication. Credentials are encrypted using the integration runtime credential manager. Type: string (or Expression with resultType string)."
-        }
-      },
-      "required": [
-        "host"
-      ]
-    },
-    "OracleLinkedService": {
-      "x-ms-discriminator-value": "Oracle",
-      "description": "Oracle database.",
-      "type": "object",
-      "allOf": [
-        {
-          "$ref": "#/definitions/LinkedService"
-        }
-      ],
-      "properties": {
-        "typeProperties": {
-          "description": "Oracle database linked service properties.",
-          "x-ms-client-flatten": true,
-          "$ref": "#/definitions/OracleLinkedServiceTypeProperties"
-        }
-      },
-      "required": [
-        "typeProperties"
-      ]
-    },
-    "OracleLinkedServiceTypeProperties": {
-      "description": "Oracle database linked service properties.",
-      "properties": {
-        "connectionString": {
-          "description": "The connection string.",
-          "$ref": "../datafactory.json#/definitions/SecureString"
-        },
-        "encryptedCredential": {
-          "type": "object",
-          "description": "The encrypted credential used for authentication. Credentials are encrypted using the integration runtime credential manager. Type: string (or Expression with resultType string)."
-        }
-      },
-      "required": [
-        "connectionString"
-      ]
-    },
-    "MySqlLinkedService": {
-      "x-ms-discriminator-value": "MySql",
-      "description": "Linked service for MySQL data source.",
-      "type": "object",
-      "allOf": [
-        {
-          "$ref": "#/definitions/LinkedService"
-        }
-      ],
-      "properties": {
-        "typeProperties": {
-          "description": "MySQL linked service properties.",
-          "x-ms-client-flatten": true,
-          "$ref": "#/definitions/MySqlLinkedServiceTypeProperties"
-        }
-      },
-      "required": [
-        "typeProperties"
-      ]
-    },
-    "MySqlLinkedServiceTypeProperties": {
-      "description": "MySQL linked service properties.",
-      "properties": {
-        "server": {
-          "type": "object",
-          "description": "Server name for connection. Type: string (or Expression with resultType string)."
-        },
-        "database": {
-          "type": "object",
-          "description": "Database name for connection. Type: string (or Expression with resultType string)."
-        },
-        "schema": {
-          "type": "object",
-          "description": "Schema name for connection. Type: string (or Expression with resultType string)."
-        },
-        "username": {
-          "type": "object",
-          "description": "Username for authentication. Type: string (or Expression with resultType string)."
-        },
-        "password": {
-          "description": "Password for authentication.",
-          "$ref": "../datafactory.json#/definitions/SecureString"
-        },
-        "encryptedCredential": {
-          "type": "object",
-          "description": "The encrypted credential used for authentication. Credentials are encrypted using the integration runtime credential manager. Type: string (or Expression with resultType string)."
-        }
-      },
-      "required": [
-        "server",
-        "database"
-      ]
-    },
-    "PostgreSqlLinkedService": {
-      "x-ms-discriminator-value": "PostgreSql",
-      "description": "Linked service for PostgreSQL data source.",
-      "type": "object",
-      "allOf": [
-        {
-          "$ref": "#/definitions/LinkedService"
-        }
-      ],
-      "properties": {
-        "typeProperties": {
-          "description": "PostgreSQL linked service properties.",
-          "x-ms-client-flatten": true,
-          "$ref": "#/definitions/PostgreSqlLinkedServiceTypeProperties"
-        }
-      },
-      "required": [
-        "typeProperties"
-      ]
-    },
-    "PostgreSqlLinkedServiceTypeProperties": {
-      "description": "PostgreSQL linked service properties.",
-      "properties": {
-        "server": {
-          "type": "object",
-          "description": "Server name for connection. Type: string (or Expression with resultType string)."
-        },
-        "database": {
-          "type": "object",
-          "description": "Database name for connection. Type: string (or Expression with resultType string)."
-        },
-        "schema": {
-          "type": "object",
-          "description": "Schema name for connection. Type: string (or Expression with resultType string)."
-        },
-        "username": {
-          "type": "object",
-          "description": "Username for authentication. Type: string (or Expression with resultType string)."
-        },
-        "password": {
-          "description": "Password for authentication.",
-          "$ref": "../datafactory.json#/definitions/SecureString"
-        },
-        "encryptedCredential": {
-          "type": "object",
-          "description": "The encrypted credential used for authentication. Credentials are encrypted using the integration runtime credential manager. Type: string (or Expression with resultType string)."
-        }
-      },
-      "required": [
-        "server",
-        "database"
-      ]
-    },
-    "SybaseLinkedService": {
-      "x-ms-discriminator-value": "Sybase",
-      "description": "Linked service for Sybase data source.",
-      "type": "object",
-      "allOf": [
-        {
-          "$ref": "#/definitions/LinkedService"
-        }
-      ],
-      "properties": {
-        "typeProperties": {
-          "description": "Sybase linked service properties.",
-          "x-ms-client-flatten": true,
-          "$ref": "#/definitions/SybaseLinkedServiceTypeProperties"
-        }
-      },
-      "required": [
-        "typeProperties"
-      ]
-    },
-    "SybaseLinkedServiceTypeProperties": {
-      "description": "Sybase linked service properties.",
-      "properties": {
-        "server": {
-          "type": "object",
-          "description": "Server name for connection. Type: string (or Expression with resultType string)."
-        },
-        "database": {
-          "type": "object",
-          "description": "Database name for connection. Type: string (or Expression with resultType string)."
-        },
-        "schema": {
-          "type": "object",
-          "description": "Schema name for connection. Type: string (or Expression with resultType string)."
-        },
-        "authenticationType": {
-          "description": "AuthenticationType to be used for connection.",
-          "type": "string",
-          "enum": [
-            "Basic",
-            "Windows"
-          ],
-          "x-ms-enum": {
-            "name": "SybaseAuthenticationType",
-            "modelAsString": true
-          }
-        },
-        "username": {
-          "type": "object",
-          "description": "Username for authentication. Type: string (or Expression with resultType string)."
-        },
-        "password": {
-          "description": "Password for authentication.",
-          "$ref": "../datafactory.json#/definitions/SecureString"
-        },
-        "encryptedCredential": {
-          "type": "object",
-          "description": "The encrypted credential used for authentication. Credentials are encrypted using the integration runtime credential manager. Type: string (or Expression with resultType string)."
-        }
-      },
-      "required": [
-        "server",
-        "database"
-      ]
-    },
-    "Db2LinkedService": {
-      "x-ms-discriminator-value": "Db2",
-      "description": "Linked service for DB2 data source.",
-      "type": "object",
-      "allOf": [
-        {
-          "$ref": "#/definitions/LinkedService"
-        }
-      ],
-      "properties": {
-        "typeProperties": {
-          "description": "DB2 linked service properties.",
-          "x-ms-client-flatten": true,
-          "$ref": "#/definitions/Db2LinkedServiceTypeProperties"
-        }
-      },
-      "required": [
-        "typeProperties"
-      ]
-    },
-    "Db2LinkedServiceTypeProperties": {
-      "description": "DB2 linked service properties.",
-      "properties": {
-        "server": {
-          "type": "object",
-          "description": "Server name for connection. Type: string (or Expression with resultType string)."
-        },
-        "database": {
-          "type": "object",
-          "description": "Database name for connection. Type: string (or Expression with resultType string)."
-        },
-        "schema": {
-          "type": "object",
-          "description": "Schema name for connection. Type: string (or Expression with resultType string)."
-        },
-        "authenticationType": {
-          "description": "AuthenticationType to be used for connection.",
-          "type": "string",
-          "enum": [
-            "Basic"
-          ],
-          "x-ms-enum": {
-            "name": "Db2AuthenticationType",
-            "modelAsString": true
-          }
-        },
-        "username": {
-          "type": "object",
-          "description": "Username for authentication. Type: string (or Expression with resultType string)."
-        },
-        "password": {
-          "description": "Password for authentication.",
-          "$ref": "../datafactory.json#/definitions/SecureString"
-        },
-        "encryptedCredential": {
-          "type": "object",
-          "description": "The encrypted credential used for authentication. Credentials are encrypted using the integration runtime credential manager. Type: string (or Expression with resultType string)."
-        }
-      },
-      "required": [
-        "server",
-        "database"
-      ]
-    },
-    "TeradataLinkedService": {
-      "x-ms-discriminator-value": "Teradata",
-      "description": "Linked service for Teradata data source.",
-      "type": "object",
-      "allOf": [
-        {
-          "$ref": "#/definitions/LinkedService"
-        }
-      ],
-      "properties": {
-        "typeProperties": {
-          "description": "Teradata linked service properties.",
-          "x-ms-client-flatten": true,
-          "$ref": "#/definitions/TeradataLinkedServiceTypeProperties"
-        }
-      },
-      "required": [
-        "typeProperties"
-      ]
-    },
-    "TeradataLinkedServiceTypeProperties": {
-      "description": "Teradata linked service properties.",
-      "properties": {
-        "server": {
-          "type": "object",
-          "description": "Server name for connection. Type: string (or Expression with resultType string)."
-        },
-        "schema": {
-          "type": "object",
-          "description": "Schema name for connection. Type: string (or Expression with resultType string)."
-        },
-        "authenticationType": {
-          "description": "AuthenticationType to be used for connection.",
-          "type": "string",
-          "enum": [
-            "Basic",
-            "Windows"
-          ],
-          "x-ms-enum": {
-            "name": "TeradataAuthenticationType",
-            "modelAsString": true
-          }
-        },
-        "username": {
-          "type": "object",
-          "description": "Username for authentication. Type: string (or Expression with resultType string)."
-        },
-        "password": {
-          "description": "Password for authentication.",
-          "$ref": "../datafactory.json#/definitions/SecureString"
-        },
-        "encryptedCredential": {
-          "type": "object",
-          "description": "The encrypted credential used for authentication. Credentials are encrypted using the integration runtime credential manager. Type: string (or Expression with resultType string)."
-        }
-      },
-      "required": [
-        "server"
-      ]
-    },
-    "AzureMLLinkedService": {
-      "x-ms-discriminator-value": "AzureML",
-      "description": "Azure ML Web Service linked service.",
-      "type": "object",
-      "allOf": [
-        {
-          "$ref": "#/definitions/LinkedService"
-        }
-      ],
-      "properties": {
-        "typeProperties": {
-          "description": "Azure ML Web Service linked service properties.",
-          "x-ms-client-flatten": true,
-          "$ref": "#/definitions/AzureMLLinkedServiceTypeProperties"
-        }
-      },
-      "required": [
-        "typeProperties"
-      ]
-    },
-    "AzureMLLinkedServiceTypeProperties": {
-      "description": "Azure ML Web Service linked service properties.",
-      "properties": {
-        "mlEndpoint": {
-          "type": "object",
-          "description": "The Batch Execution REST URL for an Azure ML Web Service endpoint. Type: string (or Expression with resultType string)."
-        },
-        "apiKey": {
-          "description": "The API key for accessing the Azure ML model endpoint.",
-          "$ref": "../datafactory.json#/definitions/SecureString"
-        },
-        "updateResourceEndpoint": {
-          "type": "object",
-          "description": "The Update Resource REST URL for an Azure ML Web Service endpoint. Type: string (or Expression with resultType string)."
-        },
-        "servicePrincipalId": {
-          "type": "object",
-          "description": "The ID of the service principal used to authenticate against the ARM-based updateResourceEndpoint of an Azure ML web service. Type: string (or Expression with resultType string)."
-        },
-        "servicePrincipalKey": {
-          "$ref": "../datafactory.json#/definitions/SecureString",
-          "description": "The key of the service principal used to authenticate against the ARM-based updateResourceEndpoint of an Azure ML web service."
-        },
-        "tenant": {
-          "type": "object",
-          "description": "The name or ID of the tenant to which the service principal belongs. Type: string (or Expression with resultType string)."
-        },
-        "encryptedCredential": {
-          "type": "object",
-          "description": "The encrypted credential used for authentication. Credentials are encrypted using the integration runtime credential manager. Type: string (or Expression with resultType string)."
-        }
-      },
-      "required": [
-        "mlEndpoint",
-        "apiKey"
-      ]
-    },
-    "OdbcLinkedService": {
-      "x-ms-discriminator-value": "Odbc",
-      "description": "Open Database Connectivity (ODBC) linked service.",
-      "type": "object",
-      "allOf": [
-        {
-          "$ref": "#/definitions/LinkedService"
-        }
-      ],
-      "properties": {
-        "typeProperties": {
-          "description": "ODBC linked service properties.",
-          "x-ms-client-flatten": true,
-          "$ref": "#/definitions/OdbcLinkedServiceTypeProperties"
-        }
-      },
-      "required": [
-        "typeProperties"
-      ]
-    },
-    "OdbcLinkedServiceTypeProperties": {
-      "description": "ODBC linked service properties.",
-      "properties": {
-        "connectionString": {
-          "description": "The non-access credential portion of the connection string as well as an optional encrypted credential.",
-          "$ref": "../datafactory.json#/definitions/SecureString"
-        },
-        "authenticationType": {
-          "type": "object",
-          "description": "Type of authentication used to connect to the ODBC data store. Possible values are: Anonymous and Basic. Type: string (or Expression with resultType string)."
-        },
-        "credential": {
-          "description": "The access credential portion of the connection string specified in driver-specific property-value format.",
-          "$ref": "../datafactory.json#/definitions/SecureString"
-        },
-        "userName": {
-          "type": "object",
-          "description": "User name for Basic authentication. Type: string (or Expression with resultType string)."
-        },
-        "password": {
-          "description": "Password for Basic authentication.",
-          "$ref": "../datafactory.json#/definitions/SecureString"
-        },
-        "encryptedCredential": {
-          "type": "object",
-          "description": "The encrypted credential used for authentication. Credentials are encrypted using the integration runtime credential manager. Type: string (or Expression with resultType string)."
-        }
-      },
-      "required": [
-        "connectionString"
-      ]
-    },
-    "HdfsLinkedService": {
-      "x-ms-discriminator-value": "Hdfs",
-      "description": "Hadoop Distributed File System (HDFS) linked service.",
-      "type": "object",
-      "allOf": [
-        {
-          "$ref": "#/definitions/LinkedService"
-        }
-      ],
-      "properties": {
-        "typeProperties": {
-          "description": "HDFS linked service properties.",
-          "x-ms-client-flatten": true,
-          "$ref": "#/definitions/HdfsLinkedServiceTypeProperties"
-        }
-      },
-      "required": [
-        "typeProperties"
-      ]
-    },
-    "HdfsLinkedServiceTypeProperties": {
-      "description": "HDFS linked service properties.",
-      "properties": {
-        "url": {
-          "type": "object",
-          "description": "The URL of the HDFS service endpoint, e.g. http://myhostname:50070/webhdfs/v1 . Type: string (or Expression with resultType string)."
-        },
-        "authenticationType": {
-          "type": "object",
-          "description": "Type of authentication used to connect to the HDFS. Possible values are: Anonymous and Windows. Type: string (or Expression with resultType string)."
-        },
-        "encryptedCredential": {
-          "type": "object",
-          "description": "The encrypted credential used for authentication. Credentials are encrypted using the integration runtime credential manager. Type: string (or Expression with resultType string)."
-        },
-        "userName": {
-          "type": "object",
-          "description": "User name for Windows authentication. Type: string (or Expression with resultType string)."
-        },
-        "password": {
-          "description": "Password for Windows authentication.",
-          "$ref": "../datafactory.json#/definitions/SecureString"
-        }
-      },
-      "required": [
-        "url"
-      ]
-    },
-    "ODataLinkedService": {
-      "x-ms-discriminator-value": "OData",
-      "description": "Open Data Protocol (OData) linked service.",
-      "type": "object",
-      "allOf": [
-        {
-          "$ref": "#/definitions/LinkedService"
-        }
-      ],
-      "properties": {
-        "typeProperties": {
-          "description": "OData linked service properties.",
-          "x-ms-client-flatten": true,
-          "$ref": "#/definitions/ODataLinkedServiceTypeProperties"
-        }
-      },
-      "required": [
-        "typeProperties"
-      ]
-    },
-    "ODataLinkedServiceTypeProperties": {
-      "description": "OData linked service properties.",
-      "properties": {
-        "url": {
-          "type": "object",
-          "description": "The URL of the OData service endpoint. Type: string (or Expression with resultType string)."
-        },
-        "authenticationType": {
-          "description": "Type of authentication used to connect to the OData service.",
-          "type": "string",
-          "enum": [
-            "Basic",
-            "Anonymous"
-          ],
-          "x-ms-enum": {
-            "name": "ODataAuthenticationType",
-            "modelAsString": true
-          }
-        },
-        "userName": {
-          "type": "object",
-          "description": "User name of the OData service. Type: string (or Expression with resultType string)."
-        },
-        "password": {
-          "description": "Password of the OData service.",
-          "$ref": "../datafactory.json#/definitions/SecureString"
-        },
-        "encryptedCredential": {
-          "type": "object",
-          "description": "The encrypted credential used for authentication. Credentials are encrypted using the integration runtime credential manager. Type: string (or Expression with resultType string)."
-        }
-      },
-      "required": [
-        "url"
-      ]
-    },
-    "WebLinkedService": {
-      "x-ms-discriminator-value": "Web",
-      "description": "Web linked service.",
-      "type": "object",
-      "allOf": [
-        {
-          "$ref": "#/definitions/LinkedService"
-        }
-      ],
-      "properties": {
-        "typeProperties": {
-          "description": "Web linked service properties.",
-          "$ref": "#/definitions/WebLinkedServiceTypeProperties"
-        }
-      },
-      "required": [
-        "typeProperties"
-      ]
-    },
-    "WebLinkedServiceTypeProperties": {
-      "description": "Base definition of WebLinkedServiceTypeProperties, this typeProperties is polymorphic based on authenticationType, so not flattened in SDK models.",
-      "discriminator": "authenticationType",
-      "type": "object",
-      "properties": {
-        "url": {
-          "type": "object",
-          "description": "The URL of the web service endpoint, e.g. http://www.microsoft.com . Type: string (or Expression with resultType string)."
-        },
-        "authenticationType": {
-          "description": "Type of authentication used to connect to the web table source.",
-          "type": "string",
-          "enum": [
-            "Basic",
-            "Anonymous",
-            "ClientCertificate"
-          ],
-          "x-ms-enum": {
-            "name": "WebAuthenticationType",
-            "modelAsString": true
-          }
-        }
-      },
-      "required": [
-        "authenticationType",
-        "url"
-      ]
-    },
-    "WebAnonymousAuthentication": {
-      "description": "A WebLinkedService that uses anonymous authentication to communicate with an HTTP endpoint.",
-      "x-ms-discriminator-value": "Anonymous",
-      "allOf": [
-        {
-          "$ref": "#/definitions/WebLinkedServiceTypeProperties"
-        }
-      ]
-    },
-    "WebBasicAuthentication": {
-      "description": "A WebLinkedService that uses basic authentication to communicate with an HTTP endpoint.",
-      "x-ms-discriminator-value": "Basic",
-      "allOf": [
-        {
-          "$ref": "#/definitions/WebLinkedServiceTypeProperties"
-        }
-      ],
-      "properties": {
-        "username": {
-          "type": "object",
-          "description": "User name for Basic authentication. Type: string (or Expression with resultType string)."
-        },
-        "password": {
-          "description": "The password for Basic authentication.",
-          "$ref": "../datafactory.json#/definitions/SecureString"
-        }
-      },
-      "required": [
-        "username",
-        "password"
-      ]
-    },
-    "WebClientCertificateAuthentication": {
-      "description": "A WebLinkedService that uses client certificate based authentication to communicate with an HTTP endpoint. This scheme follows mutual authentication; the server must also provide valid credentials to the client.",
-      "x-ms-discriminator-value": "ClientCertificate",
-      "allOf": [
-        {
-          "$ref": "#/definitions/WebLinkedServiceTypeProperties"
-        }
-      ],
-      "properties": {
-        "pfx": {
-          "description": "Base64-encoded contents of a PFX file.",
-          "$ref": "../datafactory.json#/definitions/SecureString"
-        },
-        "password": {
-          "description": "Password for the PFX file.",
-          "$ref": "../datafactory.json#/definitions/SecureString"
-        }
-      },
-      "required": [
-        "pfx",
-        "password"
-      ]
-    },
-    "CassandraLinkedService": {
-      "x-ms-discriminator-value": "Cassandra",
-      "description": "Linked service for Cassandra data source.",
-      "type": "object",
-      "allOf": [
-        {
-          "$ref": "#/definitions/LinkedService"
-        }
-      ],
-      "properties": {
-        "typeProperties": {
-          "description": "Cassandra linked service properties.",
-          "x-ms-client-flatten": true,
-          "$ref": "#/definitions/CassandraLinkedServiceTypeProperties"
-        }
-      },
-      "required": [
-        "typeProperties"
-      ]
-    },
-    "CassandraLinkedServiceTypeProperties": {
-      "description": "Cassandra linked service properties.",
-      "properties": {
-        "host": {
-          "type": "object",
-          "description": "Host name for connection. Type: string (or Expression with resultType string)."
-        },
-        "authenticationType": {
-          "type": "object",
-          "description": "AuthenticationType to be used for connection. Type: string (or Expression with resultType string)."
-        },
-        "port": {
-          "type": "object",
-          "description": "The port for the connection. Type: integer (or Expression with resultType integer)."
-        },
-        "username": {
-          "type": "object",
-          "description": "Username for authentication. Type: string (or Expression with resultType string)."
-        },
-        "password": {
-          "description": "Password for authentication.",
-          "$ref": "../datafactory.json#/definitions/SecureString"
-        },
-        "encryptedCredential": {
-          "type": "object",
-          "description": "The encrypted credential used for authentication. Credentials are encrypted using the integration runtime credential manager. Type: string (or Expression with resultType string)."
-        }
-      },
-      "required": [
-        "host"
-      ]
-    },
-    "MongoDbLinkedService": {
-      "x-ms-discriminator-value": "MongoDb",
-      "description": "Linked service for MongoDb data source.",
-      "type": "object",
-      "allOf": [
-        {
-          "$ref": "#/definitions/LinkedService"
-        }
-      ],
-      "properties": {
-        "typeProperties": {
-          "description": "MongoDB linked service properties.",
-          "x-ms-client-flatten": true,
-          "$ref": "#/definitions/MongoDbLinkedServiceTypeProperties"
-        }
-      },
-      "required": [
-        "typeProperties"
-      ]
-    },
-    "MongoDbLinkedServiceTypeProperties": {
-      "description": "MongoDB linked service properties.",
-      "properties": {
-        "server": {
-          "type": "object",
-          "description": "The IP address or server name of the MongoDB server. Type: string (or Expression with resultType string)."
-        },
-        "authenticationType": {
-          "description": "The authentication type to be used to connect to the MongoDB database.",
-          "type": "string",
-          "enum": [
-            "Basic",
-            "Anonymous"
-          ],
-          "x-ms-enum": {
-            "name": "MongoDbAuthenticationType",
-            "modelAsString": true
-          }
-        },
-        "databaseName": {
-          "type": "object",
-          "description": "The name of the MongoDB database that you want to access. Type: string (or Expression with resultType string)."
-        },
-        "username": {
-          "type": "object",
-          "description": "Username for authentication. Type: string (or Expression with resultType string)."
-        },
-        "password": {
-          "description": "Password for authentication.",
-          "$ref": "../datafactory.json#/definitions/SecureString"
-        },
-        "authSource": {
-          "type": "object",
-          "description": "Database to verify the username and password. Type: string (or Expression with resultType string)."
-        },
-        "port": {
-          "type": "object",
-          "description": "The TCP port number that the MongoDB server uses to listen for client connections. The default value is 27017. Type: integer (or Expression with resultType integer), minimum: 0."
-        },
-        "encryptedCredential": {
-          "type": "object",
-          "description": "The encrypted credential used for authentication. Credentials are encrypted using the integration runtime credential manager. Type: string (or Expression with resultType string)."
-        }
-      },
-      "required": [
-        "server",
-        "databaseName"
-      ]
-    },
-    "AzureDataLakeStoreLinkedService": {
-      "x-ms-discriminator-value": "AzureDataLakeStore",
-      "description": "Azure Data Lake Store linked service.",
-      "type": "object",
-      "allOf": [
-        {
-          "$ref": "#/definitions/LinkedService"
-        }
-      ],
-      "properties": {
-        "typeProperties": {
-          "description": "Azure Data Lake Store linked service properties.",
-          "x-ms-client-flatten": true,
-          "$ref": "#/definitions/AzureDataLakeStoreLinkedServiceTypeProperties"
-        }
-      },
-      "required": [
-        "typeProperties"
-      ]
-    },
-    "AzureDataLakeStoreLinkedServiceTypeProperties": {
-      "description": "Azure Data Lake Store linked service properties.",
-      "properties": {
-        "dataLakeStoreUri": {
-          "type": "object",
-          "description": "Data Lake Store service URI. Type: string (or Expression with resultType string)."
-        },
-        "servicePrincipalId": {
-          "type": "object",
-          "description": "The ID of the application used to authenticate against the Azure Data Lake Store account. Type: string (or Expression with resultType string)."
-        },
-        "servicePrincipalKey": {
-          "description": "The Key of the application used to authenticate against the Azure Data Lake Store account.",
-          "$ref": "../datafactory.json#/definitions/SecureString"
-        },
-        "tenant": {
-          "type": "object",
-          "description": "The name or ID of the tenant to which the service principal belongs. Type: string (or Expression with resultType string)."
-        },
-        "accountName": {
-          "type": "object",
-          "description": "Data Lake Store account name. Type: string (or Expression with resultType string)."
-        },
-        "subscriptionId": {
-          "type": "object",
-          "description": "Data Lake Store account subscription ID (if different from Data Factory account). Type: string (or Expression with resultType string)."
-        },
-        "resourceGroupName": {
-          "type": "object",
-          "description": "Data Lake Store account resource group name (if different from Data Factory account). Type: string (or Expression with resultType string)."
-        },
-        "encryptedCredential": {
-          "type": "object",
-          "description": "The encrypted credential used for authentication. Credentials are encrypted using the integration runtime credential manager. Type: string (or Expression with resultType string)."
-        }
-      },
-      "required": [
-        "dataLakeStoreUri"
-      ]
-    },
-    "SalesforceLinkedService": {
-      "x-ms-discriminator-value": "Salesforce",
-      "description": "Linked service for Salesforce.",
-      "type": "object",
-      "allOf": [
-        {
-          "$ref": "#/definitions/LinkedService"
-        }
-      ],
-      "properties": {
-        "typeProperties": {
-          "description": "Salesforce linked service properties.",
-          "x-ms-client-flatten": true,
-          "$ref": "#/definitions/SalesforceLinkedServiceTypeProperties"
-        }
-      },
-      "required": [
-        "typeProperties"
-      ]
-    },
-    "SalesforceLinkedServiceTypeProperties": {
-      "description": "Salesforce linked service properties.",
-      "properties": {
-        "environmentUrl": {
-          "type": "object",
-          "description": "The URL of Salesforce instance. Default is 'https://login.salesforce.com'. To copy data from sandbox, specify 'https://test.salesforce.com'. To copy data from custom domain, specify, for example, 'https://[domain].my.salesforce.com'. Type: string (or Expression with resultType string)."
-        },
-        "username": {
-          "type": "object",
-          "description": "The username for Basic authentication of the Salesforce instance. Type: string (or Expression with resultType string)."
-        },
-        "password": {
-          "description": "The password for Basic authentication of the Salesforce instance.",
-          "$ref": "../datafactory.json#/definitions/SecretBase"
-        },
-        "securityToken": {
-          "description": "The security token is required to remotely access Salesforce instance.",
-          "$ref": "../datafactory.json#/definitions/SecretBase"
-        },
-        "encryptedCredential": {
-          "type": "object",
-          "description": "The encrypted credential used for authentication. Credentials are encrypted using the integration runtime credential manager. Type: string (or Expression with resultType string)."
-        }
-      }
-    },
-    "AmazonS3LinkedService": {
-      "x-ms-discriminator-value": "AmazonS3",
-      "description": "Linked service for Amazon S3.",
-      "type": "object",
-      "allOf": [
-        {
-          "$ref": "#/definitions/LinkedService"
-        }
-      ],
-      "properties": {
-        "typeProperties": {
-          "description": "Amazon S3 linked service properties.",
-          "x-ms-client-flatten": true,
-          "$ref": "#/definitions/AmazonS3LinkedServiceTypeProperties"
-        }
-      },
-      "required": [
-        "typeProperties"
-      ]
-    },
-    "AmazonS3LinkedServiceTypeProperties": {
-      "description": "Amazon S3 linked service properties.",
-      "properties": {
-        "accessKeyId": {
-          "type": "object",
-          "description": "The access key identifier of the Amazon S3 Identity and Access Management (IAM) user. Type: string (or Expression with resultType string)."
-        },
-        "secretAccessKey": {
-          "description": "The secret access key of the Amazon S3 Identity and Access Management (IAM) user.",
-          "$ref": "../datafactory.json#/definitions/SecureString"
-        },
-        "encryptedCredential": {
-          "type": "object",
-          "description": "The encrypted credential used for authentication. Credentials are encrypted using the integration runtime credential manager. Type: string (or Expression with resultType string)."
-        }
-      }
-    },
-    "AmazonRedshiftLinkedService": {
-      "x-ms-discriminator-value": "AmazonRedshift",
-      "description": "Linked service for Amazon Redshift.",
-      "type": "object",
-      "allOf": [
-        {
-          "$ref": "#/definitions/LinkedService"
-        }
-      ],
-      "properties": {
-        "typeProperties": {
-          "description": "Amazon Redshift linked service properties.",
-          "x-ms-client-flatten": true,
-          "$ref": "#/definitions/AmazonRedshiftLinkedServiceTypeProperties"
-        }
-      },
-      "required": [
-        "typeProperties"
-      ]
-    },
-    "AmazonRedshiftLinkedServiceTypeProperties": {
-      "description": "Amazon Redshift linked service properties.",
-      "properties": {
-        "server": {
-          "type": "object",
-          "description": "The name of the Amazon Redshift server. Type: string (or Expression with resultType string)."
-        },
-        "username": {
-          "type": "object",
-          "description": "The username of the Amazon Redshift source. Type: string (or Expression with resultType string)."
-        },
-        "password": {
-          "description": "The password of the Amazon Redshift source.",
-          "$ref": "../datafactory.json#/definitions/SecureString"
-        },
-        "database": {
-          "type": "object",
-          "description": "The database name of the Amazon Redshift source. Type: string (or Expression with resultType string)."
-        },
-        "port": {
-          "type": "object",
-          "description": "The TCP port number that the Amazon Redshift server uses to listen for client connections. The default value is 5439. Type: integer (or Expression with resultType integer)."
-        },
-        "encryptedCredential": {
-          "type": "object",
-          "description": "The encrypted credential used for authentication. Credentials are encrypted using the integration runtime credential manager. Type: string (or Expression with resultType string)."
-        }
-      },
-      "required": [
-        "server",
-        "database"
-      ]
-    },
-    "CustomDataSourceLinkedService": {
-      "x-ms-discriminator-value": "CustomDataSource",
-      "description": "Custom linked service.",
-      "type": "object",
-      "allOf": [
-        {
-          "$ref": "#/definitions/LinkedService"
-        }
-      ],
-      "properties": {
-        "typeProperties": {
-          "description": "Custom linked service properties.",
-          "x-ms-client-flatten": true,
-          "type": "object"
-        }
-      },
-      "required": [
-        "typeProperties"
-      ]
-    },
-    "AzureSearchLinkedService": {
-      "x-ms-discriminator-value": "AzureSearch",
-      "description": "Linked service for Windows Azure Search Service.",
-      "type": "object",
-      "allOf": [
-        {
-          "$ref": "#/definitions/LinkedService"
-        }
-      ],
-      "properties": {
-        "typeProperties": {
-          "description": "Windows Azure Search Service linked service properties.",
-          "x-ms-client-flatten": true,
-          "$ref": "#/definitions/AzureSearchLinkedServiceTypeProperties"
-        }
-      },
-      "required": [
-        "typeProperties"
-      ]
-    },
-    "AzureSearchLinkedServiceTypeProperties": {
-      "description": "Windows Azure Search Service linked service properties.",
-      "properties": {
-        "url": {
-          "type": "object",
-          "description": "URL for Azure Search service. Type: string (or Expression with resultType string)."
-        },
-        "key": {
-          "description": "Admin Key for Azure Search service",
-          "$ref": "../datafactory.json#/definitions/SecureString"
-        },
-        "encryptedCredential": {
-          "type": "object",
-          "description": "The encrypted credential used for authentication. Credentials are encrypted using the integration runtime credential manager. Type: string (or Expression with resultType string)."
-        }
-      },
-      "required": [
-        "url"
-      ]
-    },
-    "HttpLinkedService": {
-      "x-ms-discriminator-value": "HttpServer",
-      "description": "Linked service for an HTTP source.",
-      "type": "object",
-      "allOf": [
-        {
-          "$ref": "#/definitions/LinkedService"
-        }
-      ],
-      "properties": {
-        "typeProperties": {
-          "description": "Properties specific to this linked service type.",
-          "x-ms-client-flatten": true,
-          "$ref": "#/definitions/HttpLinkedServiceTypeProperties"
-        }
-      },
-      "required": [
-        "typeProperties"
-      ]
-    },
-    "HttpLinkedServiceTypeProperties": {
-      "description": "Properties specific to this linked service type.",
-      "properties": {
-        "url": {
-          "type": "object",
-          "description": "The base URL of the HTTP endpoint, e.g. http://www.microsoft.com. Type: string (or Expression with resultType string)."
-        },
-        "authenticationType": {
-          "description": "The authentication type to be used to connect to the HTTP server.",
-          "type": "string",
-          "enum": [
-            "Basic",
-            "Anonymous",
-            "Digest",
-            "Windows",
-            "ClientCertificate"
-          ],
-          "x-ms-enum": {
-            "name": "HttpAuthenticationType",
-            "modelAsString": true
-          }
-        },
-        "userName": {
-          "type": "object",
-          "description": "User name for Basic, Digest, or Windows authentication. Type: string (or Expression with resultType string)."
-        },
-        "password": {
-          "description": "Password for Basic, Digest, Windows, or ClientCertificate with EmbeddedCertData authentication.",
-          "$ref": "../datafactory.json#/definitions/SecureString"
-        },
-        "embeddedCertData": {
-          "type": "object",
-          "description": "Base64 encoded certificate data for ClientCertificate authentication. For on-premises copy with ClientCertificate authentication, either CertThumbprint or EmbeddedCertData/Password should be specified. Type: string (or Expression with resultType string)."
-        },
-        "certThumbprint": {
-          "type": "object",
-          "description": "Thumbprint of certificate for ClientCertificate authentication. Only valid for on-premises copy. For on-premises copy with ClientCertificate authentication, either CertThumbprint or EmbeddedCertData/Password should be specified. Type: string (or Expression with resultType string)."
-        },
-        "encryptedCredential": {
-          "type": "object",
-          "description": "The encrypted credential used for authentication. Credentials are encrypted using the integration runtime credential manager. Type: string (or Expression with resultType string)."
-        },
-        "enableServerCertificateValidation": {
-          "type": "object",
-          "description": "If true, validate the HTTPS server SSL certificate. Default value is true. Type: boolean (or Expression with resultType boolean)."
-        }
-      },
-      "required": [
-        "url"
-      ]
-    },
-    "FtpServerLinkedService": {
-      "x-ms-discriminator-value": "FtpServer",
-      "description": "A FTP server Linked Service.",
-      "type": "object",
-      "allOf": [
-        {
-          "$ref": "#/definitions/LinkedService"
-        }
-      ],
-      "properties": {
-        "typeProperties": {
-          "description": "Properties specific to this linked service type.",
-          "x-ms-client-flatten": true,
-          "$ref": "#/definitions/FtpServerLinkedServiceTypeProperties"
-        }
-      },
-      "required": [
-        "typeProperties"
-      ]
-    },
-    "FtpServerLinkedServiceTypeProperties": {
-      "description": "Properties specific to this linked service type.",
-      "properties": {
-        "host": {
-          "type": "object",
-          "description": "Host name of the FTP server. Type: string (or Expression with resultType string)."
-        },
-        "port": {
-          "type": "object",
-          "description": "The TCP port number that the FTP server uses to listen for client connections. Default value is 21. Type: integer (or Expression with resultType integer), minimum: 0."
-        },
-        "authenticationType": {
-          "description": "The authentication type to be used to connect to the FTP server.",
-          "type": "string",
-          "enum": [
-            "Basic",
-            "Anonymous"
-          ],
-          "x-ms-enum": {
-            "name": "FtpAuthenticationType",
-            "modelAsString": true
-          }
-        },
-        "userName": {
-          "type": "object",
-          "description": "Username to logon the FTP server. Type: string (or Expression with resultType string)."
-        },
-        "password": {
-          "description": "Password to logon the FTP server.",
-          "$ref": "../datafactory.json#/definitions/SecureString"
-        },
-        "encryptedCredential": {
-          "type": "object",
-          "description": "The encrypted credential used for authentication. Credentials are encrypted using the integration runtime credential manager. Type: string (or Expression with resultType string)."
-        },
-        "enableSsl": {
-          "type": "object",
-          "description": "If true, connect to the FTP server over SSL/TLS channel. Default value is true. Type: boolean (or Expression with resultType boolean)."
-        },
-        "enableServerCertificateValidation": {
-          "type": "object",
-          "description": "If true, validate the FTP server SSL certificate when connect over SSL/TLS channel. Default value is true. Type: boolean (or Expression with resultType boolean)."
-        }
-      },
-      "required": [
-        "host"
-      ]
-    },
-    "SftpServerLinkedService": {
-      "x-ms-discriminator-value": "Sftp",
-      "description": "A linked service for an SSH File Transfer Protocol (SFTP) server. ",
-      "type": "object",
-      "allOf": [
-        {
-          "$ref": "#/definitions/LinkedService"
-        }
-      ],
-      "properties": {
-        "typeProperties": {
-          "description": "Properties specific to this linked service type.",
-          "x-ms-client-flatten": true,
-          "$ref": "#/definitions/SftpServerLinkedServiceTypeProperties"
-        }
-      },
-      "required": [
-        "typeProperties"
-      ]
-    },
-    "SftpServerLinkedServiceTypeProperties": {
-      "description": "Properties specific to this linked service type.",
-      "properties": {
-        "host": {
-          "type": "object",
-          "description": "The SFTP server host name. Type: string (or Expression with resultType string)."
-        },
-        "port": {
-          "type": "object",
-          "description": "The TCP port number that the SFTP server uses to listen for client connections. Default value is 22. Type: integer (or Expression with resultType integer), minimum: 0."
-        },
-        "authenticationType": {
-          "description": "The authentication type to be used to connect to the FTP server.",
-          "type": "string",
-          "enum": [
-            "Basic",
-            "SshPublicKey"
-          ],
-          "x-ms-enum": {
-            "name": "SftpAuthenticationType",
-            "modelAsString": true
-          }
-        },
-        "userName": {
-          "type": "object",
-          "description": "The username used to log on to the SFTP server. Type: string (or Expression with resultType string)."
-        },
-        "password": {
-          "description": "Password to logon the SFTP server for Basic authentication.",
-          "$ref": "../datafactory.json#/definitions/SecureString"
-        },
-        "encryptedCredential": {
-          "type": "object",
-          "description": "The encrypted credential used for authentication. Credentials are encrypted using the integration runtime credential manager. Type: string (or Expression with resultType string)."
-        },
-        "privateKeyPath": {
-          "type": "object",
-          "description": "The SSH private key file path for SshPublicKey authentication. Only valid for on-premises copy. For on-premises copy with SshPublicKey authentication, either PrivateKeyPath or PrivateKeyContent should be specified. SSH private key should be OpenSSH format. Type: string (or Expression with resultType string)."
-        },
-        "privateKeyContent": {
-          "description": "Base64 encoded SSH private key content for SshPublicKey authentication. For on-premises copy with SshPublicKey authentication, either PrivateKeyPath or PrivateKeyContent should be specified. SSH private key should be OpenSSH format.",
-          "$ref": "../datafactory.json#/definitions/SecureString"
-        },
-        "passPhrase": {
-          "description": "The password to decrypt the SSH private key if the SSH private key is encrypted.",
-          "$ref": "../datafactory.json#/definitions/SecureString"
-        },
-        "skipHostKeyValidation": {
-          "type": "object",
-          "description": "If true, skip the SSH host key validation. Default value is false. Type: boolean (or Expression with resultType boolean)."
-        },
-        "hostKeyFingerprint": {
-          "type": "object",
-          "description": "The host key finger-print of the SFTP server. When SkipHostKeyValidation is false, HostKeyFingerprint should be specified. Type: string (or Expression with resultType string)."
-        }
-      },
-      "required": [
-        "host"
-      ]
-    },
-    "SapBWLinkedService": {
-      "x-ms-discriminator-value": "SapBW",
-      "description": "SAP Business Warehouse Linked Service.",
-      "type": "object",
-      "allOf": [
-        {
-          "$ref": "#/definitions/LinkedService"
-        }
-      ],
-      "properties": {
-        "typeProperties": {
-          "description": "Properties specific to this linked service type.",
-          "x-ms-client-flatten": true,
-          "$ref": "#/definitions/SapBWLinkedServiceTypeProperties"
-        }
-      },
-      "required": [
-        "typeProperties"
-      ]
-    },
-    "SapBWLinkedServiceTypeProperties": {
-      "description": "Properties specific to this linked service type.",
-      "properties": {
-        "server": {
-          "type": "object",
-          "description": "Host name of the SAP BW instance. Type: string (or Expression with resultType string)."
-        },
-        "systemNumber": {
-          "type": "object",
-          "description": "System number of the BW system. (Usually a two-digit decimal number represented as a string.) Type: string (or Expression with resultType string)."
-        },
-        "clientId": {
-          "type": "object",
-          "description": "Client ID of the client on the BW system. (Usually a three-digit decimal number represented as a string) Type: string (or Expression with resultType string)."
-        },
-        "userName": {
-          "type": "object",
-          "description": "Username to access the SAP BW server. Type: string (or Expression with resultType string)."
-        },
-        "password": {
-          "description": "Password to access the SAP BW server.",
-          "$ref": "../datafactory.json#/definitions/SecureString"
-        },
-        "encryptedCredential": {
-          "type": "object",
-          "description": "The encrypted credential used for authentication. Credentials are encrypted using the integration runtime credential manager. Type: string (or Expression with resultType string)."
-        }
-      },
-      "required": [
-        "server",
-        "systemNumber",
-        "clientId"
-      ]
-    },
-    "SapHanaLinkedService": {
-      "x-ms-discriminator-value": "SapHana",
-      "description": "SAP HANA Linked Service.",
-      "type": "object",
-      "allOf": [
-        {
-          "$ref": "#/definitions/LinkedService"
-        }
-      ],
-      "properties": {
-        "typeProperties": {
-          "description": "Properties specific to this linked service type.",
-          "x-ms-client-flatten": true,
-          "$ref": "#/definitions/SapHanaLinkedServiceProperties"
-        }
-      },
-      "required": [
-        "typeProperties"
-      ]
-    },
-    "SapHanaLinkedServiceProperties": {
-      "description": "Properties specific to this linked service type.",
-      "properties": {
-        "server": {
-          "type": "object",
-          "description": "Host name of the SAP HANA server. Type: string (or Expression with resultType string)."
-        },
-        "authenticationType": {
-          "description": "The authentication type to be used to connect to the SAP HANA server.",
-          "type": "string",
-          "enum": [
-            "Basic",
-            "Windows"
-          ],
-          "x-ms-enum": {
-            "name": "SapHanaAuthenticationType",
-            "modelAsString": true
-          }
-        },
-        "userName": {
-          "type": "object",
-          "description": "Username to access the SAP HANA server. Type: string (or Expression with resultType string)."
-        },
-        "password": {
-          "description": "Password to access the SAP HANA server.",
-          "$ref": "../datafactory.json#/definitions/SecureString"
-        },
-        "encryptedCredential": {
-          "type": "object",
-          "description": "The encrypted credential used for authentication. Credentials are encrypted using the integration runtime credential manager. Type: string (or Expression with resultType string)."
-        }
-      },
-      "required": [
-        "server"
-      ]
-    },
-    "HDInsightOnDemandLinkedService": {
-      "x-ms-discriminator-value": "HDInsightOnDemand",
-      "description": "HDInsight ondemand linked service.",
-      "type": "object",
-      "allOf": [
-        {
-          "$ref": "#/definitions/LinkedService"
-        }
-      ],
-      "properties": {
-        "typeProperties": {
-          "description": "HDInsight ondemand linked service properties.",
-          "x-ms-client-flatten": true,
-          "$ref": "#/definitions/HDInsightOnDemandLinkedServiceTypeProperties"
-        }
-      },
-      "required": [
-        "typeProperties"
-      ]
-    },
-    "HDInsightOnDemandLinkedServiceTypeProperties": {
-      "description": "HDInsight ondemand linked service properties.",
-      "properties": {
-        "clusterSize": {
-          "type": "object",
-          "description": "Number of worker/data nodes in the cluster. Suggestion value: 4. Type: string (or Expression with resultType string)."
-        },
-        "timeToLive": {
-          "type": "object",
-          "description": "The allowed idle time for the on-demand HDInsight cluster. Specifies how long the on-demand HDInsight cluster stays alive after completion of an activity run if there are no other active jobs in the cluster. The minimum value is 5 mins. Type: string (or Expression with resultType string)."
-        },
-        "version": {
-          "type": "object",
-          "description": "Version of the HDInsight cluster.  Type: string (or Expression with resultType string)."
-        },
-        "linkedServiceName": {
-          "description": "Azure Storage linked service to be used by the on-demand cluster for storing and processing data.",
-          "$ref": "../datafactory.json#/definitions/LinkedServiceReference"
-        },
-        "hostSubscriptionId": {
-          "type": "object",
-          "description": "The customer’s subscription to host the cluster. Type: string (or Expression with resultType string)."
-        },
-        "servicePrincipalId": {
-          "type": "object",
-          "description": "The service principal id for the hostSubscriptionId. Type: string (or Expression with resultType string)."
-        },
-        "servicePrincipalKey": {
-          "description": "The key for the service principal id.",
-          "$ref": "../datafactory.json#/definitions/SecureString"
-        },
-        "tenant": {
-          "type": "object",
-          "description": "The Tenant id/name to which the service principal belongs. Type: string (or Expression with resultType string)."
-        },
-        "clusterResourceGroup": {
-          "type": "object",
-          "description": "The resource group where the cluster belongs. Type: string (or Expression with resultType string)."
-        },
-        "clusterNamePrefix": {
-          "type": "object",
-          "description": "The prefix of cluster name, postfix will be distinct with timestamp. Type: string (or Expression with resultType string)."
-        },
-        "clusterUserName": {
-          "type": "object",
-          "description": "The username to access the cluster. Type: string (or Expression with resultType string)."
-        },
-        "clusterPassword": {
-          "description": "The password to access the cluster.",
-          "$ref": "../datafactory.json#/definitions/SecureString"
-        },
-        "clusterSshUserName": {
-          "type": "object",
-          "description": "The username to SSH remotely connect to cluster’s node (for Linux). Type: string (or Expression with resultType string)."
-        },
-        "clusterSshPassword": {
-          "description": "The password to SSH remotely connect cluster’s node (for Linux).",
-          "$ref": "../datafactory.json#/definitions/SecureString"
-        },
-        "additionalLinkedServiceNames": {
-          "description": "Specifies additional storage accounts for the HDInsight linked service so that the Data Factory service can register them on your behalf.",
-          "type": "array",
-          "items": {
-            "$ref": "../datafactory.json#/definitions/LinkedServiceReference"
-          }
-        },
-        "hcatalogLinkedServiceName": {
-          "description": "The name of Azure SQL linked service that point to the HCatalog database. The on-demand HDInsight cluster is created by using the Azure SQL database as the metastore.",
-          "$ref": "../datafactory.json#/definitions/LinkedServiceReference"
-        },
-        "clusterType": {
-          "type": "object",
-          "description": "The cluster type. Type: string (or Expression with resultType string)."
-        },
-        "sparkVersion": {
-          "type": "object",
-          "description": "The version of spark if the cluster type is 'spark'. Type: string (or Expression with resultType string)."
-        },
-        "coreConfiguration": {
-          "description": "Specifies the core configuration parameters (as in core-site.xml) for the HDInsight cluster to be created.",
-          "type": "object"
-        },
-        "hBaseConfiguration": {
-          "description": "Specifies the HBase configuration parameters (hbase-site.xml) for the HDInsight cluster.",
-          "type": "object"
-        },
-        "hdfsConfiguration": {
-          "description": "Specifies the HDFS configuration parameters (hdfs-site.xml) for the HDInsight cluster.",
-          "type": "object"
-        },
-        "hiveConfiguration": {
-          "description": "Specifies the hive configuration parameters (hive-site.xml) for the HDInsight cluster.",
-          "type": "object"
-        },
-        "mapReduceConfiguration": {
-          "description": "Specifies the MapReduce configuration parameters (mapred-site.xml) for the HDInsight cluster.",
-          "type": "object"
-        },
-        "oozieConfiguration": {
-          "description": "Specifies the Oozie configuration parameters (oozie-site.xml) for the HDInsight cluster.",
-          "type": "object"
-        },
-        "stormConfiguration": {
-          "description": "Specifies the Storm configuration parameters (storm-site.xml) for the HDInsight cluster.",
-          "type": "object"
-        },
-        "yarnConfiguration": {
-          "description": "Specifies the Yarn configuration parameters (yarn-site.xml) for the HDInsight cluster.",
-          "type": "object"
-        },
-        "encryptedCredential": {
-          "type": "object",
-          "description": "The encrypted credential used for authentication. Credentials are encrypted using the integration runtime credential manager. Type: string (or Expression with resultType string)."
-        }
-      },
-      "required": [
-        "clusterSize",
-        "timeToLive",
-        "version",
-        "linkedServiceName",
-        "hostSubscriptionId",
-        "tenant",
-        "clusterResourceGroup"
-      ]
-    },
-    "AzureDataLakeAnalyticsLinkedService": {
-      "x-ms-discriminator-value": "AzureDataLakeAnalytics",
-      "description": "Azure Data Lake Analytics linked service.",
-      "type": "object",
-      "allOf": [
-        {
-          "$ref": "#/definitions/LinkedService"
-        }
-      ],
-      "properties": {
-        "typeProperties": {
-          "description": "Azure Data Lake Analytics linked service properties.",
-          "x-ms-client-flatten": true,
-          "$ref": "#/definitions/AzureDataLakeAnalyticsLinkedServiceTypeProperties"
-        }
-      },
-      "required": [
-        "typeProperties"
-      ]
-    },
-    "AzureDataLakeAnalyticsLinkedServiceTypeProperties": {
-      "description": "Azure Data Lake Analytics linked service properties.",
-      "properties": {
-        "accountName": {
-          "type": "object",
-          "description": "The Azure Data Lake Analytics account name. Type: string (or Expression with resultType string)."
-        },
-        "servicePrincipalId": {
-          "type": "object",
-          "description": "The ID of the application used to authenticate against the Azure Data Lake Analytics account. Type: string (or Expression with resultType string)."
-        },
-        "servicePrincipalKey": {
-          "description": "The Key of the application used to authenticate against the Azure Data Lake Analytics account.",
-          "$ref": "../datafactory.json#/definitions/SecureString"
-        },
-        "tenant": {
-          "type": "object",
-          "description": "The name or ID of the tenant to which the service principal belongs. Type: string (or Expression with resultType string)."
-        },
-        "subscriptionId": {
-          "type": "object",
-          "description": "Data Lake Analytics account subscription ID (if different from Data Factory account). Type: string (or Expression with resultType string)."
-        },
-        "resourceGroupName": {
-          "type": "object",
-          "description": "Data Lake Analytics account resource group name (if different from Data Factory account). Type: string (or Expression with resultType string)."
-        },
-        "dataLakeAnalyticsUri": {
-          "type": "object",
-          "description": "Azure Data Lake Analytics URI Type: string (or Expression with resultType string)."
-        },
-        "encryptedCredential": {
-          "type": "object",
-          "description": "The encrypted credential used for authentication. Credentials are encrypted using the integration runtime credential manager. Type: string (or Expression with resultType string)."
-        }
-      },
-      "required": [
-        "accountName",
-        "tenant"
-      ]
-    }
-  }
-}
->>>>>>> 67a81dd7
+}
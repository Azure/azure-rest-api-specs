{
  "swagger": "2.0",
  "info": {
    "title": "DataFactoryManagementClient",
    "version": "2017-09-01-preview"
  },
  "paths": {},
  "definitions": {
    "LinkedService": {
      "description": "The Azure Data Factory nested object which contains the information and credential which can be used to connect with related store or compute resource.",
      "type": "object",
      "discriminator": "type",
      "properties": {
        "type": {
          "type": "string",
          "description": "Type of linked service."
        },
        "connectVia": {
          "description": "The integration runtime reference.",
          "$ref": "../datafactory.json#/definitions/IntegrationRuntimeReference"
        },
        "description": {
          "description": "Linked service description.",
          "type": "string"
        }
      },
      "required": [
        "type"
      ]
    },
    "AzureStorageLinkedService": {
      "x-ms-discriminator-value": "AzureStorage",
      "description": "The storage account linked service.",
      "type": "object",
      "allOf": [
        {
          "$ref": "#/definitions/LinkedService"
        }
      ],
      "properties": {
        "typeProperties": {
          "description": "Azure Storage linked service properties.",
          "x-ms-client-flatten": true,
          "$ref": "#/definitions/AzureStorageLinkedServiceTypeProperties"
        }
      },
      "required": [
        "typeProperties"
      ]
    },
    "AzureStorageLinkedServiceTypeProperties": {
      "description": "Azure Storage linked service properties.",
      "properties": {
        "connectionString": {
          "description": "The connection string. It is mutually exclusive with sasUri property.",
          "$ref": "../datafactory.json#/definitions/SecureString"
        },
        "sasUri": {
          "description": "SAS URI of the Azure Storage resource. It is mutually exclusive with connectionString property.",
          "$ref": "../datafactory.json#/definitions/SecureString"
        },
        "encryptedCredential": {
          "type": "object",
          "description": "The encrypted credential used for authentication. Credentials are encrypted using the integration runtime credential manager. Type: string (or Expression with resultType string)."
        }
      }
    },
    "AzureSqlDWLinkedService": {
      "x-ms-discriminator-value": "AzureSqlDW",
      "description": "Azure SQL Data Warehouse linked service.",
      "type": "object",
      "allOf": [
        {
          "$ref": "#/definitions/LinkedService"
        }
      ],
      "properties": {
        "typeProperties": {
          "description": "Azure SQL Data Warehouse linked service properties.",
          "x-ms-client-flatten": true,
          "$ref": "#/definitions/AzureSqlDWLinkedServiceTypeProperties"
        }
      },
      "required": [
        "typeProperties"
      ]
    },
    "AzureSqlDWLinkedServiceTypeProperties": {
      "description": "Azure SQL Data Warehouse linked service properties.",
      "properties": {
        "connectionString": {
          "description": "The connection string.",
          "$ref": "../datafactory.json#/definitions/SecureString"
        },
        "encryptedCredential": {
          "type": "object",
          "description": "The encrypted credential used for authentication. Credentials are encrypted using the integration runtime credential manager. Type: string (or Expression with resultType string)."
        }
      },
      "required": [
        "connectionString"
      ]
    },
    "SqlServerLinkedService": {
      "x-ms-discriminator-value": "SqlServer",
      "description": "SQL Server linked service.",
      "type": "object",
      "allOf": [
        {
          "$ref": "#/definitions/LinkedService"
        }
      ],
      "properties": {
        "typeProperties": {
          "description": "SQL Server linked service properties.",
          "x-ms-client-flatten": true,
          "$ref": "#/definitions/SqlServerLinkedServiceTypeProperties"
        }
      },
      "required": [
        "typeProperties"
      ]
    },
    "SqlServerLinkedServiceTypeProperties": {
      "description": "SQL Server linked service properties.",
      "properties": {
        "connectionString": {
          "description": "The connection string.",
          "$ref": "../datafactory.json#/definitions/SecureString"
        },
        "userName": {
          "type": "object",
          "description": "The on-premises Windows authentication user name. Type: string (or Expression with resultType string)."
        },
        "password": {
          "description": "The on-premises Windows authentication password.",
          "$ref": "../datafactory.json#/definitions/SecureString"
        },
        "encryptedCredential": {
          "type": "object",
          "description": "The encrypted credential used for authentication. Credentials are encrypted using the integration runtime credential manager. Type: string (or Expression with resultType string)."
        }
      },
      "required": [
        "connectionString"
      ]
    },
    "AzureSqlDatabaseLinkedService": {
      "x-ms-discriminator-value": "AzureSqlDatabase",
      "description": "Microsoft Azure SQL Database linked service.",
      "type": "object",
      "allOf": [
        {
          "$ref": "#/definitions/LinkedService"
        }
      ],
      "properties": {
        "typeProperties": {
          "description": "Azure SQL Database linked service properties.",
          "x-ms-client-flatten": true,
          "$ref": "#/definitions/AzureSqlDatabaseLinkedServiceTypeProperties"
        }
      },
      "required": [
        "typeProperties"
      ]
    },
    "AzureSqlDatabaseLinkedServiceTypeProperties": {
      "description": "Azure SQL Database linked service properties.",
      "properties": {
        "connectionString": {
          "description": "The connection string.",
          "$ref": "../datafactory.json#/definitions/SecureString"
        },
        "encryptedCredential": {
          "type": "object",
          "description": "The encrypted credential used for authentication. Credentials are encrypted using the integration runtime credential manager. Type: string (or Expression with resultType string)."
        }
      },
      "required": [
        "connectionString"
      ]
    },
    "AzureBatchLinkedService": {
      "x-ms-discriminator-value": "AzureBatch",
      "description": "Azure Batch linked service.",
      "type": "object",
      "allOf": [
        {
          "$ref": "#/definitions/LinkedService"
        }
      ],
      "properties": {
        "typeProperties": {
          "description": "Azure Batch linked service properties.",
          "x-ms-client-flatten": true,
          "$ref": "#/definitions/AzureBatchLinkedServiceTypeProperties"
        }
      },
      "required": [
        "typeProperties"
      ]
    },
    "AzureBatchLinkedServiceTypeProperties": {
      "description": "Azure Batch linked service properties.",
      "properties": {
        "accountName": {
          "type": "object",
          "description": "The Azure Batch account name. Type: string (or Expression with resultType string)."
        },
        "accessKey": {
          "description": "The Azure Batch account access key.",
          "$ref": "../datafactory.json#/definitions/SecureString"
        },
        "batchUri": {
          "type": "object",
          "description": "The Azure Batch URI. Type: string (or Expression with resultType string)."
        },
        "poolName": {
          "type": "object",
          "description": "The Azure Batch pool name. Type: string (or Expression with resultType string)."
        },
        "linkedServiceName": {
          "description": "The Azure Storage linked service reference.",
          "$ref": "../datafactory.json#/definitions/LinkedServiceReference"
        },
        "encryptedCredential": {
          "type": "object",
          "description": "The encrypted credential used for authentication. Credentials are encrypted using the integration runtime credential manager. Type: string (or Expression with resultType string)."
        }
      },
      "required": [
        "accountName",
        "batchUri",
        "poolName",
        "linkedServiceName"
      ]
    },
    "AzureKeyVaultLinkedService": {
      "x-ms-discriminator-value": "AzureKeyVault",
      "description": "Azure Key Vault linked service.",
      "type": "object",
      "allOf": [
        {
          "$ref": "#/definitions/LinkedService"
        }
      ],
      "properties": {
        "typeProperties": {
          "description": "Azure Key Vault linked service properties.",
          "x-ms-client-flatten": true,
          "$ref": "#/definitions/AzureKeyVaultLinkedServiceTypeProperties"
        }
      },
      "required": [
        "typeProperties"
      ]
    },
    "AzureKeyVaultLinkedServiceTypeProperties": {
      "description": "Azure Key Vault linked service properties.",
      "properties": {
        "baseUrl": {
          "type": "object",
          "description": "The base URL of the Azure Key Vault. e.g. https://myakv.vault.azure.net Type: string (or Expression with resultType string)."
        }
      },
      "required": [
        "baseUrl"
      ]
    },
    "CosmosDbLinkedService": {
      "x-ms-discriminator-value": "CosmosDb",
      "description": "Microsoft Azure Cosmos Database (CosmosDB) linked service.",
      "type": "object",
      "allOf": [
        {
          "$ref": "#/definitions/LinkedService"
        }
      ],
      "properties": {
        "typeProperties": {
          "description": "CosmosDB linked service properties.",
          "x-ms-client-flatten": true,
          "$ref": "#/definitions/CosmosDbLinkedServiceTypeProperties"
        }
      },
      "required": [
        "typeProperties"
      ]
    },
    "CosmosDbLinkedServiceTypeProperties": {
      "description": "CosmosDB linked service properties.",
      "properties": {
        "connectionString": {
          "description": "The connection string.",
          "$ref": "../datafactory.json#/definitions/SecureString"
        },
        "encryptedCredential": {
          "type": "object",
          "description": "The encrypted credential used for authentication. Credentials are encrypted using the integration runtime credential manager. Type: string (or Expression with resultType string)."
        }
      },
      "required": [
        "connectionString"
      ]
    },
    "DynamicsLinkedService": {
      "x-ms-discriminator-value": "Dynamics",
      "description": "Dynamics linked service.",
      "type": "object",
      "allOf": [
        {
          "$ref": "#/definitions/LinkedService"
        }
      ],
      "properties": {
        "typeProperties": {
          "description": "Dynamics linked service properties.",
          "x-ms-client-flatten": true,
          "$ref": "#/definitions/DynamicsLinkedServiceTypeProperties"
        }
      },
      "required": [
        "typeProperties"
      ]
    },
    "DynamicsLinkedServiceTypeProperties": {
      "description": "Dynamics linked service properties.",
      "properties": {
        "deploymentType": {
          "x-ms-enum": {
            "name": "DynamicsDeploymentType",
            "modelAsString": true
          },
          "enum": [
            "Online",
            "OnPremisesWithIfd"
          ],
          "type": "object",
          "description": "The deployment type of the Dynamics instance. 'Online' for Dynamics Online and 'OnPremisesWithIfd' for Dynamics on-premises with Ifd. Type: string (or Expression with resultType string)."
        },
        "hostName": {
          "type": "object",
          "description": "The host name of the on-premises Dynamics server. The property is required for on-prem and not allowed for online. Type: string (or Expression with resultType string)."
        },
        "port": {
          "type": "object",
          "description": "The port of on-premises Dynamics server. The property is required for on-prem and not allowed for online. Default is 443. Type: integer (or Expression with resultType integer), minimum: 0."
        },
        "organizationName": {
          "type": "object",
          "description": "The organization name of the Dynamics instance. The property is required for on-prem and required for online when there are more than one Dynamics instances associated with the user. Type: string (or Expression with resultType string)."
        },
        "authenticationType": {
          "x-ms-enum": {
            "name": "DynamicsAuthenticationType",
            "modelAsString": true
          },
          "enum": [
            "Office365",
            "Ifd"
          ],
          "type": "object",
          "description": "The authentication type to connect to Dynamics server. 'Office365' for online scenario, 'Ifd' for on-premises with Ifd scenario. Type: string (or Expression with resultType string)."
        },
        "username": {
          "type": "object",
          "description": "User name to access the Dynamics instance. Type: string (or Expression with resultType string)."
        },
        "password": {
          "description": "Password to access the Dynamics instance.",
          "$ref": "../datafactory.json#/definitions/AzureKeyVaultSecretReference"
        }
      },
      "required": [
        "deploymentType",
        "authenticationType",
        "username",
        "password"
      ]
    },
    "HDInsightLinkedService": {
      "x-ms-discriminator-value": "HDInsight",
      "description": "HDInsight linked service.",
      "type": "object",
      "allOf": [
        {
          "$ref": "#/definitions/LinkedService"
        }
      ],
      "properties": {
        "typeProperties": {
          "description": "HDInsight linked service properties.",
          "x-ms-client-flatten": true,
          "$ref": "#/definitions/HDInsightLinkedServiceTypeProperties"
        }
      },
      "required": [
        "typeProperties"
      ]
    },
    "HDInsightLinkedServiceTypeProperties": {
      "description": "HDInsight linked service properties.",
      "properties": {
        "clusterUri": {
          "type": "object",
          "description": "HDInsight cluster URI. Type: string (or Expression with resultType string)."
        },
        "userName": {
          "type": "object",
          "description": "HDInsight cluster user name. Type: string (or Expression with resultType string)."
        },
        "password": {
          "description": "HDInsight cluster password.",
          "$ref": "../datafactory.json#/definitions/SecureString"
        },
        "linkedServiceName": {
          "description": "The Azure Storage linked service reference.",
          "$ref": "../datafactory.json#/definitions/LinkedServiceReference"
        },
        "hcatalogLinkedServiceName": {
          "description": "A reference to the Azure SQL linked service that points to the HCatalog database.",
          "$ref": "../datafactory.json#/definitions/LinkedServiceReference"
        },
        "encryptedCredential": {
          "type": "object",
          "description": "The encrypted credential used for authentication. Credentials are encrypted using the integration runtime credential manager. Type: string (or Expression with resultType string)."
        }
      },
      "required": [
        "clusterUri"
      ]
    },
    "FileServerLinkedService": {
      "x-ms-discriminator-value": "FileServer",
      "description": "File system linked service.",
      "type": "object",
      "allOf": [
        {
          "$ref": "#/definitions/LinkedService"
        }
      ],
      "properties": {
        "typeProperties": {
          "description": "File system linked service properties.",
          "x-ms-client-flatten": true,
          "$ref": "#/definitions/FileServerLinkedServiceTypeProperties"
        }
      },
      "required": [
        "typeProperties"
      ]
    },
    "FileServerLinkedServiceTypeProperties": {
      "description": "File system linked service properties.",
      "properties": {
        "host": {
          "type": "object",
          "description": "Host name of the server. Type: string (or Expression with resultType string)."
        },
        "userId": {
          "type": "object",
          "description": "User ID to logon the server. Type: string (or Expression with resultType string)."
        },
        "password": {
          "description": "Password to logon the server.",
          "$ref": "../datafactory.json#/definitions/SecureString"
        },
        "encryptedCredential": {
          "type": "object",
          "description": "The encrypted credential used for authentication. Credentials are encrypted using the integration runtime credential manager. Type: string (or Expression with resultType string)."
        }
      },
      "required": [
        "host"
      ]
    },
    "OracleLinkedService": {
      "x-ms-discriminator-value": "Oracle",
      "description": "Oracle database.",
      "type": "object",
      "allOf": [
        {
          "$ref": "#/definitions/LinkedService"
        }
      ],
      "properties": {
        "typeProperties": {
          "description": "Oracle database linked service properties.",
          "x-ms-client-flatten": true,
          "$ref": "#/definitions/OracleLinkedServiceTypeProperties"
        }
      },
      "required": [
        "typeProperties"
      ]
    },
    "OracleLinkedServiceTypeProperties": {
      "description": "Oracle database linked service properties.",
      "properties": {
        "connectionString": {
          "description": "The connection string.",
          "$ref": "../datafactory.json#/definitions/SecureString"
        },
        "encryptedCredential": {
          "type": "object",
          "description": "The encrypted credential used for authentication. Credentials are encrypted using the integration runtime credential manager. Type: string (or Expression with resultType string)."
        }
      },
      "required": [
        "connectionString"
      ]
    },
    "MySqlLinkedService": {
      "x-ms-discriminator-value": "MySql",
      "description": "Linked service for MySQL data source.",
      "type": "object",
      "allOf": [
        {
          "$ref": "#/definitions/LinkedService"
        }
      ],
      "properties": {
        "typeProperties": {
          "description": "MySQL linked service properties.",
          "x-ms-client-flatten": true,
          "$ref": "#/definitions/MySqlLinkedServiceTypeProperties"
        }
      },
      "required": [
        "typeProperties"
      ]
    },
    "MySqlLinkedServiceTypeProperties": {
      "description": "MySQL linked service properties.",
      "properties": {
        "server": {
          "type": "object",
          "description": "Server name for connection. Type: string (or Expression with resultType string)."
        },
        "database": {
          "type": "object",
          "description": "Database name for connection. Type: string (or Expression with resultType string)."
        },
        "schema": {
          "type": "object",
          "description": "Schema name for connection. Type: string (or Expression with resultType string)."
        },
        "username": {
          "type": "object",
          "description": "Username for authentication. Type: string (or Expression with resultType string)."
        },
        "password": {
          "description": "Password for authentication.",
          "$ref": "../datafactory.json#/definitions/SecureString"
        },
        "encryptedCredential": {
          "type": "object",
          "description": "The encrypted credential used for authentication. Credentials are encrypted using the integration runtime credential manager. Type: string (or Expression with resultType string)."
        }
      },
      "required": [
        "server",
        "database"
      ]
    },
    "PostgreSqlLinkedService": {
      "x-ms-discriminator-value": "PostgreSql",
      "description": "Linked service for PostgreSQL data source.",
      "type": "object",
      "allOf": [
        {
          "$ref": "#/definitions/LinkedService"
        }
      ],
      "properties": {
        "typeProperties": {
          "description": "PostgreSQL linked service properties.",
          "x-ms-client-flatten": true,
          "$ref": "#/definitions/PostgreSqlLinkedServiceTypeProperties"
        }
      },
      "required": [
        "typeProperties"
      ]
    },
    "PostgreSqlLinkedServiceTypeProperties": {
      "description": "PostgreSQL linked service properties.",
      "properties": {
        "server": {
          "type": "object",
          "description": "Server name for connection. Type: string (or Expression with resultType string)."
        },
        "database": {
          "type": "object",
          "description": "Database name for connection. Type: string (or Expression with resultType string)."
        },
        "schema": {
          "type": "object",
          "description": "Schema name for connection. Type: string (or Expression with resultType string)."
        },
        "username": {
          "type": "object",
          "description": "Username for authentication. Type: string (or Expression with resultType string)."
        },
        "password": {
          "description": "Password for authentication.",
          "$ref": "../datafactory.json#/definitions/SecureString"
        },
        "encryptedCredential": {
          "type": "object",
          "description": "The encrypted credential used for authentication. Credentials are encrypted using the integration runtime credential manager. Type: string (or Expression with resultType string)."
        }
      },
      "required": [
        "server",
        "database"
      ]
    },
    "SybaseLinkedService": {
      "x-ms-discriminator-value": "Sybase",
      "description": "Linked service for Sybase data source.",
      "type": "object",
      "allOf": [
        {
          "$ref": "#/definitions/LinkedService"
        }
      ],
      "properties": {
        "typeProperties": {
          "description": "Sybase linked service properties.",
          "x-ms-client-flatten": true,
          "$ref": "#/definitions/SybaseLinkedServiceTypeProperties"
        }
      },
      "required": [
        "typeProperties"
      ]
    },
    "SybaseLinkedServiceTypeProperties": {
      "description": "Sybase linked service properties.",
      "properties": {
        "server": {
          "type": "object",
          "description": "Server name for connection. Type: string (or Expression with resultType string)."
        },
        "database": {
          "type": "object",
          "description": "Database name for connection. Type: string (or Expression with resultType string)."
        },
        "schema": {
          "type": "object",
          "description": "Schema name for connection. Type: string (or Expression with resultType string)."
        },
        "authenticationType": {
          "description": "AuthenticationType to be used for connection.",
          "type": "string",
          "enum": [
            "Basic",
            "Windows"
          ],
          "x-ms-enum": {
            "name": "SybaseAuthenticationType",
            "modelAsString": true
          }
        },
        "username": {
          "type": "object",
          "description": "Username for authentication. Type: string (or Expression with resultType string)."
        },
        "password": {
          "description": "Password for authentication.",
          "$ref": "../datafactory.json#/definitions/SecureString"
        },
        "encryptedCredential": {
          "type": "object",
          "description": "The encrypted credential used for authentication. Credentials are encrypted using the integration runtime credential manager. Type: string (or Expression with resultType string)."
        }
      },
      "required": [
        "server",
        "database"
      ]
    },
    "Db2LinkedService": {
      "x-ms-discriminator-value": "Db2",
      "description": "Linked service for DB2 data source.",
      "type": "object",
      "allOf": [
        {
          "$ref": "#/definitions/LinkedService"
        }
      ],
      "properties": {
        "typeProperties": {
          "description": "DB2 linked service properties.",
          "x-ms-client-flatten": true,
          "$ref": "#/definitions/Db2LinkedServiceTypeProperties"
        }
      },
      "required": [
        "typeProperties"
      ]
    },
    "Db2LinkedServiceTypeProperties": {
      "description": "DB2 linked service properties.",
      "properties": {
        "server": {
          "type": "object",
          "description": "Server name for connection. Type: string (or Expression with resultType string)."
        },
        "database": {
          "type": "object",
          "description": "Database name for connection. Type: string (or Expression with resultType string)."
        },
        "schema": {
          "type": "object",
          "description": "Schema name for connection. Type: string (or Expression with resultType string)."
        },
        "authenticationType": {
          "description": "AuthenticationType to be used for connection.",
          "type": "string",
          "enum": [
            "Basic"
          ],
          "x-ms-enum": {
            "name": "Db2AuthenticationType",
            "modelAsString": true
          }
        },
        "username": {
          "type": "object",
          "description": "Username for authentication. Type: string (or Expression with resultType string)."
        },
        "password": {
          "description": "Password for authentication.",
          "$ref": "../datafactory.json#/definitions/SecureString"
        },
        "encryptedCredential": {
          "type": "object",
          "description": "The encrypted credential used for authentication. Credentials are encrypted using the integration runtime credential manager. Type: string (or Expression with resultType string)."
        }
      },
      "required": [
        "server",
        "database"
      ]
    },
    "TeradataLinkedService": {
      "x-ms-discriminator-value": "Teradata",
      "description": "Linked service for Teradata data source.",
      "type": "object",
      "allOf": [
        {
          "$ref": "#/definitions/LinkedService"
        }
      ],
      "properties": {
        "typeProperties": {
          "description": "Teradata linked service properties.",
          "x-ms-client-flatten": true,
          "$ref": "#/definitions/TeradataLinkedServiceTypeProperties"
        }
      },
      "required": [
        "typeProperties"
      ]
    },
    "TeradataLinkedServiceTypeProperties": {
      "description": "Teradata linked service properties.",
      "properties": {
        "server": {
          "type": "object",
          "description": "Server name for connection. Type: string (or Expression with resultType string)."
        },
        "schema": {
          "type": "object",
          "description": "Schema name for connection. Type: string (or Expression with resultType string)."
        },
        "authenticationType": {
          "description": "AuthenticationType to be used for connection.",
          "type": "string",
          "enum": [
            "Basic",
            "Windows"
          ],
          "x-ms-enum": {
            "name": "TeradataAuthenticationType",
            "modelAsString": true
          }
        },
        "username": {
          "type": "object",
          "description": "Username for authentication. Type: string (or Expression with resultType string)."
        },
        "password": {
          "description": "Password for authentication.",
          "$ref": "../datafactory.json#/definitions/SecureString"
        },
        "encryptedCredential": {
          "type": "object",
          "description": "The encrypted credential used for authentication. Credentials are encrypted using the integration runtime credential manager. Type: string (or Expression with resultType string)."
        }
      },
      "required": [
        "server"
      ]
    },
    "AzureMLLinkedService": {
      "x-ms-discriminator-value": "AzureML",
      "description": "Azure ML Web Service linked service.",
      "type": "object",
      "allOf": [
        {
          "$ref": "#/definitions/LinkedService"
        }
      ],
      "properties": {
        "typeProperties": {
          "description": "Azure ML Web Service linked service properties.",
          "x-ms-client-flatten": true,
          "$ref": "#/definitions/AzureMLLinkedServiceTypeProperties"
        }
      },
      "required": [
        "typeProperties"
      ]
    },
    "AzureMLLinkedServiceTypeProperties": {
      "description": "Azure ML Web Service linked service properties.",
      "properties": {
        "mlEndpoint": {
          "type": "object",
          "description": "The Batch Execution REST URL for an Azure ML Web Service endpoint. Type: string (or Expression with resultType string)."
        },
        "apiKey": {
          "description": "The API key for accessing the Azure ML model endpoint.",
          "$ref": "../datafactory.json#/definitions/SecureString"
        },
        "updateResourceEndpoint": {
          "type": "object",
          "description": "The Update Resource REST URL for an Azure ML Web Service endpoint. Type: string (or Expression with resultType string)."
        },
        "servicePrincipalId": {
          "type": "object",
          "description": "The ID of the service principal used to authenticate against the ARM-based updateResourceEndpoint of an Azure ML web service. Type: string (or Expression with resultType string)."
        },
        "servicePrincipalKey": {
          "$ref": "../datafactory.json#/definitions/SecureString",
          "description": "The key of the service principal used to authenticate against the ARM-based updateResourceEndpoint of an Azure ML web service."
        },
        "tenant": {
          "type": "object",
          "description": "The name or ID of the tenant to which the service principal belongs. Type: string (or Expression with resultType string)."
        },
        "encryptedCredential": {
          "type": "object",
          "description": "The encrypted credential used for authentication. Credentials are encrypted using the integration runtime credential manager. Type: string (or Expression with resultType string)."
        }
      },
      "required": [
        "mlEndpoint",
        "apiKey"
      ]
    },
    "OdbcLinkedService": {
      "x-ms-discriminator-value": "Odbc",
      "description": "Open Database Connectivity (ODBC) linked service.",
      "type": "object",
      "allOf": [
        {
          "$ref": "#/definitions/LinkedService"
        }
      ],
      "properties": {
        "typeProperties": {
          "description": "ODBC linked service properties.",
          "x-ms-client-flatten": true,
          "$ref": "#/definitions/OdbcLinkedServiceTypeProperties"
        }
      },
      "required": [
        "typeProperties"
      ]
    },
    "OdbcLinkedServiceTypeProperties": {
      "description": "ODBC linked service properties.",
      "properties": {
        "connectionString": {
          "description": "The non-access credential portion of the connection string as well as an optional encrypted credential.",
          "$ref": "../datafactory.json#/definitions/SecureString"
        },
        "authenticationType": {
          "type": "object",
          "description": "Type of authentication used to connect to the ODBC data store. Possible values are: Anonymous and Basic. Type: string (or Expression with resultType string)."
        },
        "credential": {
          "description": "The access credential portion of the connection string specified in driver-specific property-value format.",
          "$ref": "../datafactory.json#/definitions/SecureString"
        },
        "userName": {
          "type": "object",
          "description": "User name for Basic authentication. Type: string (or Expression with resultType string)."
        },
        "password": {
          "description": "Password for Basic authentication.",
          "$ref": "../datafactory.json#/definitions/SecureString"
        },
        "encryptedCredential": {
          "type": "object",
          "description": "The encrypted credential used for authentication. Credentials are encrypted using the integration runtime credential manager. Type: string (or Expression with resultType string)."
        }
      },
      "required": [
        "connectionString"
      ]
    },
    "HdfsLinkedService": {
      "x-ms-discriminator-value": "Hdfs",
      "description": "Hadoop Distributed File System (HDFS) linked service.",
      "type": "object",
      "allOf": [
        {
          "$ref": "#/definitions/LinkedService"
        }
      ],
      "properties": {
        "typeProperties": {
          "description": "HDFS linked service properties.",
          "x-ms-client-flatten": true,
          "$ref": "#/definitions/HdfsLinkedServiceTypeProperties"
        }
      },
      "required": [
        "typeProperties"
      ]
    },
    "HdfsLinkedServiceTypeProperties": {
      "description": "HDFS linked service properties.",
      "properties": {
        "url": {
          "type": "object",
          "description": "The URL of the HDFS service endpoint, e.g. http://myhostname:50070/webhdfs/v1 . Type: string (or Expression with resultType string)."
        },
        "authenticationType": {
          "type": "object",
          "description": "Type of authentication used to connect to the HDFS. Possible values are: Anonymous and Windows. Type: string (or Expression with resultType string)."
        },
        "encryptedCredential": {
          "type": "object",
          "description": "The encrypted credential used for authentication. Credentials are encrypted using the integration runtime credential manager. Type: string (or Expression with resultType string)."
        },
        "userName": {
          "type": "object",
          "description": "User name for Windows authentication. Type: string (or Expression with resultType string)."
        },
        "password": {
          "description": "Password for Windows authentication.",
          "$ref": "../datafactory.json#/definitions/SecureString"
        }
      },
      "required": [
        "url"
      ]
    },
    "ODataLinkedService": {
      "x-ms-discriminator-value": "OData",
      "description": "Open Data Protocol (OData) linked service.",
      "type": "object",
      "allOf": [
        {
          "$ref": "#/definitions/LinkedService"
        }
      ],
      "properties": {
        "typeProperties": {
          "description": "OData linked service properties.",
          "x-ms-client-flatten": true,
          "$ref": "#/definitions/ODataLinkedServiceTypeProperties"
        }
      },
      "required": [
        "typeProperties"
      ]
    },
    "ODataLinkedServiceTypeProperties": {
      "description": "OData linked service properties.",
      "properties": {
        "url": {
          "type": "object",
          "description": "The URL of the OData service endpoint. Type: string (or Expression with resultType string)."
        },
        "authenticationType": {
          "description": "Type of authentication used to connect to the OData service.",
          "type": "string",
          "enum": [
            "Basic",
            "Anonymous"
          ],
          "x-ms-enum": {
            "name": "ODataAuthenticationType",
            "modelAsString": true
          }
        },
        "userName": {
          "type": "object",
          "description": "User name of the OData service. Type: string (or Expression with resultType string)."
        },
        "password": {
          "description": "Password of the OData service.",
          "$ref": "../datafactory.json#/definitions/SecureString"
        },
        "encryptedCredential": {
          "type": "object",
          "description": "The encrypted credential used for authentication. Credentials are encrypted using the integration runtime credential manager. Type: string (or Expression with resultType string)."
        }
      },
      "required": [
        "url"
      ]
    },
    "WebLinkedService": {
      "x-ms-discriminator-value": "Web",
      "description": "Web linked service.",
      "type": "object",
      "allOf": [
        {
          "$ref": "#/definitions/LinkedService"
        }
      ],
      "properties": {
        "typeProperties": {
          "description": "Web linked service properties.",
          "$ref": "#/definitions/WebLinkedServiceTypeProperties"
        }
      },
      "required": [
        "typeProperties"
      ]
    },
    "WebLinkedServiceTypeProperties": {
      "description": "Base definition of WebLinkedServiceTypeProperties, this typeProperties is polymorphic based on authenticationType, so not flattened in SDK models.",
      "discriminator": "authenticationType",
      "type": "object",
      "properties": {
        "url": {
          "type": "object",
          "description": "The URL of the web service endpoint, e.g. http://www.microsoft.com . Type: string (or Expression with resultType string)."
        },
        "authenticationType": {
          "description": "Type of authentication used to connect to the web table source.",
          "type": "string",
          "enum": [
            "Basic",
            "Anonymous",
            "ClientCertificate"
          ],
          "x-ms-enum": {
            "name": "WebAuthenticationType",
            "modelAsString": true
          }
        }
      },
      "required": [
        "authenticationType",
        "url"
      ]
    },
    "WebAnonymousAuthentication": {
      "description": "A WebLinkedService that uses anonymous authentication to communicate with an HTTP endpoint.",
      "x-ms-discriminator-value": "Anonymous",
      "allOf": [
        {
          "$ref": "#/definitions/WebLinkedServiceTypeProperties"
        }
      ]
    },
    "WebBasicAuthentication": {
      "description": "A WebLinkedService that uses basic authentication to communicate with an HTTP endpoint.",
      "x-ms-discriminator-value": "Basic",
      "allOf": [
        {
          "$ref": "#/definitions/WebLinkedServiceTypeProperties"
        }
      ],
      "properties": {
        "username": {
          "type": "object",
          "description": "User name for Basic authentication. Type: string (or Expression with resultType string)."
        },
        "password": {
          "description": "The password for Basic authentication.",
          "$ref": "../datafactory.json#/definitions/SecureString"
        }
      },
      "required": [
        "username",
        "password"
      ]
    },
    "WebClientCertificateAuthentication": {
      "description": "A WebLinkedService that uses client certificate based authentication to communicate with an HTTP endpoint. This scheme follows mutual authentication; the server must also provide valid credentials to the client.",
      "x-ms-discriminator-value": "ClientCertificate",
      "allOf": [
        {
          "$ref": "#/definitions/WebLinkedServiceTypeProperties"
        }
      ],
      "properties": {
        "pfx": {
          "description": "Base64-encoded contents of a PFX file.",
          "$ref": "../datafactory.json#/definitions/SecureString"
        },
        "password": {
          "description": "Password for the PFX file.",
          "$ref": "../datafactory.json#/definitions/SecureString"
        }
      },
      "required": [
        "pfx",
        "password"
      ]
    },
    "CassandraLinkedService": {
      "x-ms-discriminator-value": "Cassandra",
      "description": "Linked service for Cassandra data source.",
      "type": "object",
      "allOf": [
        {
          "$ref": "#/definitions/LinkedService"
        }
      ],
      "properties": {
        "typeProperties": {
          "description": "Cassandra linked service properties.",
          "x-ms-client-flatten": true,
          "$ref": "#/definitions/CassandraLinkedServiceTypeProperties"
        }
      },
      "required": [
        "typeProperties"
      ]
    },
    "CassandraLinkedServiceTypeProperties": {
      "description": "Cassandra linked service properties.",
      "properties": {
        "host": {
          "type": "object",
          "description": "Host name for connection. Type: string (or Expression with resultType string)."
        },
        "authenticationType": {
          "type": "object",
          "description": "AuthenticationType to be used for connection. Type: string (or Expression with resultType string)."
        },
        "port": {
          "type": "object",
          "description": "The port for the connection. Type: integer (or Expression with resultType integer)."
        },
        "username": {
          "type": "object",
          "description": "Username for authentication. Type: string (or Expression with resultType string)."
        },
        "password": {
          "description": "Password for authentication.",
          "$ref": "../datafactory.json#/definitions/SecureString"
        },
        "encryptedCredential": {
          "type": "object",
          "description": "The encrypted credential used for authentication. Credentials are encrypted using the integration runtime credential manager. Type: string (or Expression with resultType string)."
        }
      },
      "required": [
        "host"
      ]
    },
    "MongoDbLinkedService": {
      "x-ms-discriminator-value": "MongoDb",
      "description": "Linked service for MongoDb data source.",
      "type": "object",
      "allOf": [
        {
          "$ref": "#/definitions/LinkedService"
        }
      ],
      "properties": {
        "typeProperties": {
          "description": "MongoDB linked service properties.",
          "x-ms-client-flatten": true,
          "$ref": "#/definitions/MongoDbLinkedServiceTypeProperties"
        }
      },
      "required": [
        "typeProperties"
      ]
    },
    "MongoDbLinkedServiceTypeProperties": {
      "description": "MongoDB linked service properties.",
      "properties": {
        "server": {
          "type": "object",
          "description": "The IP address or server name of the MongoDB server. Type: string (or Expression with resultType string)."
        },
        "authenticationType": {
          "description": "The authentication type to be used to connect to the MongoDB database.",
          "type": "string",
          "enum": [
            "Basic",
            "Anonymous"
          ],
          "x-ms-enum": {
            "name": "MongoDbAuthenticationType",
            "modelAsString": true
          }
        },
        "databaseName": {
          "type": "object",
          "description": "The name of the MongoDB database that you want to access. Type: string (or Expression with resultType string)."
        },
        "username": {
          "type": "object",
          "description": "Username for authentication. Type: string (or Expression with resultType string)."
        },
        "password": {
          "description": "Password for authentication.",
          "$ref": "../datafactory.json#/definitions/SecureString"
        },
        "authSource": {
          "type": "object",
          "description": "Database to verify the username and password. Type: string (or Expression with resultType string)."
        },
        "port": {
          "type": "object",
          "description": "The TCP port number that the MongoDB server uses to listen for client connections. The default value is 27017. Type: integer (or Expression with resultType integer), minimum: 0."
        },
        "encryptedCredential": {
          "type": "object",
          "description": "The encrypted credential used for authentication. Credentials are encrypted using the integration runtime credential manager. Type: string (or Expression with resultType string)."
        }
      },
      "required": [
        "server",
        "databaseName"
      ]
    },
    "AzureDataLakeStoreLinkedService": {
      "x-ms-discriminator-value": "AzureDataLakeStore",
      "description": "Azure Data Lake Store linked service.",
      "type": "object",
      "allOf": [
        {
          "$ref": "#/definitions/LinkedService"
        }
      ],
      "properties": {
        "typeProperties": {
          "description": "Azure Data Lake Store linked service properties.",
          "x-ms-client-flatten": true,
          "$ref": "#/definitions/AzureDataLakeStoreLinkedServiceTypeProperties"
        }
      },
      "required": [
        "typeProperties"
      ]
    },
    "AzureDataLakeStoreLinkedServiceTypeProperties": {
      "description": "Azure Data Lake Store linked service properties.",
      "properties": {
        "dataLakeStoreUri": {
          "type": "object",
          "description": "Data Lake Store service URI. Type: string (or Expression with resultType string)."
        },
        "servicePrincipalId": {
          "type": "object",
          "description": "The ID of the application used to authenticate against the Azure Data Lake Store account. Type: string (or Expression with resultType string)."
        },
        "servicePrincipalKey": {
          "description": "The Key of the application used to authenticate against the Azure Data Lake Store account.",
          "$ref": "../datafactory.json#/definitions/SecureString"
        },
        "tenant": {
          "type": "object",
          "description": "The name or ID of the tenant to which the service principal belongs. Type: string (or Expression with resultType string)."
        },
        "accountName": {
          "type": "object",
          "description": "Data Lake Store account name. Type: string (or Expression with resultType string)."
        },
        "subscriptionId": {
          "type": "object",
          "description": "Data Lake Store account subscription ID (if different from Data Factory account). Type: string (or Expression with resultType string)."
        },
        "resourceGroupName": {
          "type": "object",
          "description": "Data Lake Store account resource group name (if different from Data Factory account). Type: string (or Expression with resultType string)."
        },
        "encryptedCredential": {
          "type": "object",
          "description": "The encrypted credential used for authentication. Credentials are encrypted using the integration runtime credential manager. Type: string (or Expression with resultType string)."
        }
      },
      "required": [
        "dataLakeStoreUri"
      ]
    },
    "SalesforceLinkedService": {
      "x-ms-discriminator-value": "Salesforce",
      "description": "Linked service for Salesforce.",
      "type": "object",
      "allOf": [
        {
          "$ref": "#/definitions/LinkedService"
        }
      ],
      "properties": {
        "typeProperties": {
          "description": "Salesforce linked service properties.",
          "x-ms-client-flatten": true,
          "$ref": "#/definitions/SalesforceLinkedServiceTypeProperties"
        }
      },
      "required": [
        "typeProperties"
      ]
    },
    "SalesforceLinkedServiceTypeProperties": {
      "description": "Salesforce linked service properties.",
      "properties": {
        "environmentUrl": {
          "type": "object",
          "description": "The URL of Salesforce instance. Default is 'https://login.salesforce.com'. To copy data from sandbox, specify 'https://test.salesforce.com'. To copy data from custom domain, specify, for example, 'https://[domain].my.salesforce.com'. Type: string (or Expression with resultType string)."
        },
        "username": {
          "type": "object",
          "description": "The username for Basic authentication of the Salesforce instance. Type: string (or Expression with resultType string)."
        },
        "password": {
<<<<<<< HEAD
          "description": "The password for Basic authentication of the Salesforce instance.",
          "$ref": "../datafactory.json#/definitions/SecureString"
        },
        "securityToken": {
          "description": "The security token is required to remotely access Salesforce instance.",
          "$ref": "../datafactory.json#/definitions/SecureString"
=======
          "description": "The password for Basic authentication of the Salesforce source.",
          "$ref": "../datafactory.json#/definitions/SecretBase"
        },
        "securityToken": {
          "description": "The security token is required to remotely access Salesforce source.",
          "$ref": "../datafactory.json#/definitions/SecretBase"
>>>>>>> 7eecd66c
        },
        "encryptedCredential": {
          "type": "object",
          "description": "The encrypted credential used for authentication. Credentials are encrypted using the integration runtime credential manager. Type: string (or Expression with resultType string)."
        }
      }
    },
    "AmazonS3LinkedService": {
      "x-ms-discriminator-value": "AmazonS3",
      "description": "Linked service for Amazon S3.",
      "type": "object",
      "allOf": [
        {
          "$ref": "#/definitions/LinkedService"
        }
      ],
      "properties": {
        "typeProperties": {
          "description": "Amazon S3 linked service properties.",
          "x-ms-client-flatten": true,
          "$ref": "#/definitions/AmazonS3LinkedServiceTypeProperties"
        }
      },
      "required": [
        "typeProperties"
      ]
    },
    "AmazonS3LinkedServiceTypeProperties": {
      "description": "Amazon S3 linked service properties.",
      "properties": {
        "accessKeyId": {
          "type": "object",
          "description": "The access key identifier of the Amazon S3 Identity and Access Management (IAM) user. Type: string (or Expression with resultType string)."
        },
        "secretAccessKey": {
          "description": "The secret access key of the Amazon S3 Identity and Access Management (IAM) user.",
          "$ref": "../datafactory.json#/definitions/SecureString"
        },
        "encryptedCredential": {
          "type": "object",
          "description": "The encrypted credential used for authentication. Credentials are encrypted using the integration runtime credential manager. Type: string (or Expression with resultType string)."
        }
      }
    },
    "AmazonRedshiftLinkedService": {
      "x-ms-discriminator-value": "AmazonRedshift",
      "description": "Linked service for Amazon Redshift.",
      "type": "object",
      "allOf": [
        {
          "$ref": "#/definitions/LinkedService"
        }
      ],
      "properties": {
        "typeProperties": {
          "description": "Amazon Redshift linked service properties.",
          "x-ms-client-flatten": true,
          "$ref": "#/definitions/AmazonRedshiftLinkedServiceTypeProperties"
        }
      },
      "required": [
        "typeProperties"
      ]
    },
    "AmazonRedshiftLinkedServiceTypeProperties": {
      "description": "Amazon Redshift linked service properties.",
      "properties": {
        "server": {
          "type": "object",
          "description": "The name of the Amazon Redshift server. Type: string (or Expression with resultType string)."
        },
        "username": {
          "type": "object",
          "description": "The username of the Amazon Redshift source. Type: string (or Expression with resultType string)."
        },
        "password": {
          "description": "The password of the Amazon Redshift source.",
          "$ref": "../datafactory.json#/definitions/SecureString"
        },
        "database": {
          "type": "object",
          "description": "The database name of the Amazon Redshift source. Type: string (or Expression with resultType string)."
        },
        "port": {
          "type": "object",
          "description": "The TCP port number that the Amazon Redshift server uses to listen for client connections. The default value is 5439. Type: integer (or Expression with resultType integer)."
        },
        "encryptedCredential": {
          "type": "object",
          "description": "The encrypted credential used for authentication. Credentials are encrypted using the integration runtime credential manager. Type: string (or Expression with resultType string)."
        }
      },
      "required": [
        "server",
        "database"
      ]
    },
    "CustomDataSourceLinkedService": {
      "x-ms-discriminator-value": "CustomDataSource",
      "description": "Custom linked service.",
      "type": "object",
      "allOf": [
        {
          "$ref": "#/definitions/LinkedService"
        }
      ],
      "properties": {
        "typeProperties": {
          "description": "Custom linked service properties.",
          "x-ms-client-flatten": true,
          "type": "object"
        }
      },
      "required": [
        "typeProperties"
      ]
    },
    "AzureSearchLinkedService": {
      "x-ms-discriminator-value": "AzureSearch",
      "description": "Linked service for Windows Azure Search Service.",
      "type": "object",
      "allOf": [
        {
          "$ref": "#/definitions/LinkedService"
        }
      ],
      "properties": {
        "typeProperties": {
          "description": "Windows Azure Search Service linked service properties.",
          "x-ms-client-flatten": true,
          "$ref": "#/definitions/AzureSearchLinkedServiceTypeProperties"
        }
      },
      "required": [
        "typeProperties"
      ]
    },
    "AzureSearchLinkedServiceTypeProperties": {
      "description": "Windows Azure Search Service linked service properties.",
      "properties": {
        "url": {
          "type": "object",
          "description": "URL for Azure Search service. Type: string (or Expression with resultType string)."
        },
        "key": {
          "description": "Admin Key for Azure Search service",
          "$ref": "../datafactory.json#/definitions/SecureString"
        },
        "encryptedCredential": {
          "type": "object",
          "description": "The encrypted credential used for authentication. Credentials are encrypted using the integration runtime credential manager. Type: string (or Expression with resultType string)."
        }
      },
      "required": [
        "url"
      ]
    },
    "HttpLinkedService": {
      "x-ms-discriminator-value": "HttpServer",
      "description": "Linked service for an HTTP source.",
      "type": "object",
      "allOf": [
        {
          "$ref": "#/definitions/LinkedService"
        }
      ],
      "properties": {
        "typeProperties": {
          "description": "Properties specific to this linked service type.",
          "x-ms-client-flatten": true,
          "$ref": "#/definitions/HttpLinkedServiceTypeProperties"
        }
      },
      "required": [
        "typeProperties"
      ]
    },
    "HttpLinkedServiceTypeProperties": {
      "description": "Properties specific to this linked service type.",
      "properties": {
        "url": {
          "type": "object",
          "description": "The base URL of the HTTP endpoint, e.g. http://www.microsoft.com. Type: string (or Expression with resultType string)."
        },
        "authenticationType": {
          "description": "The authentication type to be used to connect to the HTTP server.",
          "type": "string",
          "enum": [
            "Basic",
            "Anonymous",
            "Digest",
            "Windows",
            "ClientCertificate"
          ],
          "x-ms-enum": {
            "name": "HttpAuthenticationType",
            "modelAsString": true
          }
        },
        "userName": {
          "type": "object",
          "description": "User name for Basic, Digest, or Windows authentication. Type: string (or Expression with resultType string)."
        },
        "password": {
          "description": "Password for Basic, Digest, Windows, or ClientCertificate with EmbeddedCertData authentication.",
          "$ref": "../datafactory.json#/definitions/SecureString"
        },
        "embeddedCertData": {
          "type": "object",
          "description": "Base64 encoded certificate data for ClientCertificate authentication. For on-premises copy with ClientCertificate authentication, either CertThumbprint or EmbeddedCertData/Password should be specified. Type: string (or Expression with resultType string)."
        },
        "certThumbprint": {
          "type": "object",
          "description": "Thumbprint of certificate for ClientCertificate authentication. Only valid for on-premises copy. For on-premises copy with ClientCertificate authentication, either CertThumbprint or EmbeddedCertData/Password should be specified. Type: string (or Expression with resultType string)."
        },
        "encryptedCredential": {
          "type": "object",
          "description": "The encrypted credential used for authentication. Credentials are encrypted using the integration runtime credential manager. Type: string (or Expression with resultType string)."
        },
        "enableServerCertificateValidation": {
          "type": "object",
          "description": "If true, validate the HTTPS server SSL certificate. Default value is true. Type: boolean (or Expression with resultType boolean)."
        }
      },
      "required": [
        "url"
      ]
    },
    "FtpServerLinkedService": {
      "x-ms-discriminator-value": "FtpServer",
      "description": "A FTP server Linked Service.",
      "type": "object",
      "allOf": [
        {
          "$ref": "#/definitions/LinkedService"
        }
      ],
      "properties": {
        "typeProperties": {
          "description": "Properties specific to this linked service type.",
          "x-ms-client-flatten": true,
          "$ref": "#/definitions/FtpServerLinkedServiceTypeProperties"
        }
      },
      "required": [
        "typeProperties"
      ]
    },
    "FtpServerLinkedServiceTypeProperties": {
      "description": "Properties specific to this linked service type.",
      "properties": {
        "host": {
          "type": "object",
          "description": "Host name of the FTP server. Type: string (or Expression with resultType string)."
        },
        "port": {
          "type": "object",
          "description": "The TCP port number that the FTP server uses to listen for client connections. Default value is 21. Type: integer (or Expression with resultType integer), minimum: 0."
        },
        "authenticationType": {
          "description": "The authentication type to be used to connect to the FTP server.",
          "type": "string",
          "enum": [
            "Basic",
            "Anonymous"
          ],
          "x-ms-enum": {
            "name": "FtpAuthenticationType",
            "modelAsString": true
          }
        },
        "userName": {
          "type": "object",
          "description": "Username to logon the FTP server. Type: string (or Expression with resultType string)."
        },
        "password": {
          "description": "Password to logon the FTP server.",
          "$ref": "../datafactory.json#/definitions/SecureString"
        },
        "encryptedCredential": {
          "type": "object",
          "description": "The encrypted credential used for authentication. Credentials are encrypted using the integration runtime credential manager. Type: string (or Expression with resultType string)."
        },
        "enableSsl": {
          "type": "object",
          "description": "If true, connect to the FTP server over SSL/TLS channel. Default value is true. Type: boolean (or Expression with resultType boolean)."
        },
        "enableServerCertificateValidation": {
          "type": "object",
          "description": "If true, validate the FTP server SSL certificate when connect over SSL/TLS channel. Default value is true. Type: boolean (or Expression with resultType boolean)."
        }
      },
      "required": [
        "host"
      ]
    },
    "SftpServerLinkedService": {
      "x-ms-discriminator-value": "Sftp",
      "description": "A linked service for an SSH File Transfer Protocol (SFTP) server. ",
      "type": "object",
      "allOf": [
        {
          "$ref": "#/definitions/LinkedService"
        }
      ],
      "properties": {
        "typeProperties": {
          "description": "Properties specific to this linked service type.",
          "x-ms-client-flatten": true,
          "$ref": "#/definitions/SftpServerLinkedServiceTypeProperties"
        }
      },
      "required": [
        "typeProperties"
      ]
    },
    "SftpServerLinkedServiceTypeProperties": {
      "description": "Properties specific to this linked service type.",
      "properties": {
        "host": {
          "type": "object",
          "description": "The SFTP server host name. Type: string (or Expression with resultType string)."
        },
        "port": {
          "type": "object",
          "description": "The TCP port number that the SFTP server uses to listen for client connections. Default value is 22. Type: integer (or Expression with resultType integer), minimum: 0."
        },
        "authenticationType": {
          "description": "The authentication type to be used to connect to the FTP server.",
          "type": "string",
          "enum": [
            "Basic",
            "SshPublicKey"
          ],
          "x-ms-enum": {
            "name": "SftpAuthenticationType",
            "modelAsString": true
          }
        },
        "userName": {
          "type": "object",
          "description": "The username used to log on to the SFTP server. Type: string (or Expression with resultType string)."
        },
        "password": {
          "description": "Password to logon the SFTP server for Basic authentication.",
          "$ref": "../datafactory.json#/definitions/SecureString"
        },
        "encryptedCredential": {
          "type": "object",
          "description": "The encrypted credential used for authentication. Credentials are encrypted using the integration runtime credential manager. Type: string (or Expression with resultType string)."
        },
        "privateKeyPath": {
          "type": "object",
          "description": "The SSH private key file path for SshPublicKey authentication. Only valid for on-premises copy. For on-premises copy with SshPublicKey authentication, either PrivateKeyPath or PrivateKeyContent should be specified. SSH private key should be OpenSSH format. Type: string (or Expression with resultType string)."
        },
        "privateKeyContent": {
          "description": "Base64 encoded SSH private key content for SshPublicKey authentication. For on-premises copy with SshPublicKey authentication, either PrivateKeyPath or PrivateKeyContent should be specified. SSH private key should be OpenSSH format.",
          "$ref": "../datafactory.json#/definitions/SecureString"
        },
        "passPhrase": {
          "description": "The password to decrypt the SSH private key if the SSH private key is encrypted.",
          "$ref": "../datafactory.json#/definitions/SecureString"
        },
        "skipHostKeyValidation": {
          "type": "object",
          "description": "If true, skip the SSH host key validation. Default value is false. Type: boolean (or Expression with resultType boolean)."
        },
        "hostKeyFingerprint": {
          "type": "object",
          "description": "The host key finger-print of the SFTP server. When SkipHostKeyValidation is false, HostKeyFingerprint should be specified. Type: string (or Expression with resultType string)."
        }
      },
      "required": [
        "host"
      ]
    },
    "SapBWLinkedService": {
      "x-ms-discriminator-value": "SapBW",
      "description": "SAP Business Warehouse Linked Service.",
      "type": "object",
      "allOf": [
        {
          "$ref": "#/definitions/LinkedService"
        }
      ],
      "properties": {
        "typeProperties": {
          "description": "Properties specific to this linked service type.",
          "x-ms-client-flatten": true,
          "$ref": "#/definitions/SapBWLinkedServiceTypeProperties"
        }
      },
      "required": [
        "typeProperties"
      ]
    },
    "SapBWLinkedServiceTypeProperties": {
      "description": "Properties specific to this linked service type.",
      "properties": {
        "server": {
          "type": "object",
          "description": "Host name of the SAP BW instance. Type: string (or Expression with resultType string)."
        },
        "systemNumber": {
          "type": "object",
          "description": "System number of the BW system. (Usually a two-digit decimal number represented as a string.) Type: string (or Expression with resultType string)."
        },
        "clientId": {
          "type": "object",
          "description": "Client ID of the client on the BW system. (Usually a three-digit decimal number represented as a string) Type: string (or Expression with resultType string)."
        },
        "userName": {
          "type": "object",
          "description": "Username to access the SAP BW server. Type: string (or Expression with resultType string)."
        },
        "password": {
          "description": "Password to access the SAP BW server.",
          "$ref": "../datafactory.json#/definitions/SecureString"
        },
        "encryptedCredential": {
          "type": "object",
          "description": "The encrypted credential used for authentication. Credentials are encrypted using the integration runtime credential manager. Type: string (or Expression with resultType string)."
        }
      },
      "required": [
        "server",
        "systemNumber",
        "clientId"
      ]
    },
    "SapHanaLinkedService": {
      "x-ms-discriminator-value": "SapHana",
      "description": "SAP HANA Linked Service.",
      "type": "object",
      "allOf": [
        {
          "$ref": "#/definitions/LinkedService"
        }
      ],
      "properties": {
        "typeProperties": {
          "description": "Properties specific to this linked service type.",
          "x-ms-client-flatten": true,
          "$ref": "#/definitions/SapHanaLinkedServiceProperties"
        }
      },
      "required": [
        "typeProperties"
      ]
    },
    "SapHanaLinkedServiceProperties": {
      "description": "Properties specific to this linked service type.",
      "properties": {
        "server": {
          "type": "object",
          "description": "Host name of the SAP HANA server. Type: string (or Expression with resultType string)."
        },
        "authenticationType": {
          "description": "The authentication type to be used to connect to the SAP HANA server.",
          "type": "string",
          "enum": [
            "Basic",
            "Windows"
          ],
          "x-ms-enum": {
            "name": "SapHanaAuthenticationType",
            "modelAsString": true
          }
        },
        "userName": {
          "type": "object",
          "description": "Username to access the SAP HANA server. Type: string (or Expression with resultType string)."
        },
        "password": {
          "description": "Password to access the SAP HANA server.",
          "$ref": "../datafactory.json#/definitions/SecureString"
        },
        "encryptedCredential": {
          "type": "object",
          "description": "The encrypted credential used for authentication. Credentials are encrypted using the integration runtime credential manager. Type: string (or Expression with resultType string)."
        }
      },
      "required": [
        "server"
      ]
    },
    "HDInsightOnDemandLinkedService": {
      "x-ms-discriminator-value": "HDInsightOnDemand",
      "description": "HDInsight ondemand linked service.",
      "type": "object",
      "allOf": [
        {
          "$ref": "#/definitions/LinkedService"
        }
      ],
      "properties": {
        "typeProperties": {
          "description": "HDInsight ondemand linked service properties.",
          "x-ms-client-flatten": true,
          "$ref": "#/definitions/HDInsightOnDemandLinkedServiceTypeProperties"
        }
      },
      "required": [
        "typeProperties"
      ]
    },
    "HDInsightOnDemandLinkedServiceTypeProperties": {
      "description": "HDInsight ondemand linked service properties.",
      "properties": {
        "clusterSize": {
          "type": "object",
          "description": "Number of worker/data nodes in the cluster. Suggestion value: 4. Type: string (or Expression with resultType string)."
        },
        "timeToLive": {
          "type": "object",
          "description": "The allowed idle time for the on-demand HDInsight cluster. Specifies how long the on-demand HDInsight cluster stays alive after completion of an activity run if there are no other active jobs in the cluster. The minimum value is 5 mins. Type: string (or Expression with resultType string)."
        },
        "version": {
          "type": "object",
          "description": "Version of the HDInsight cluster.  Type: string (or Expression with resultType string)."
        },
        "linkedServiceName": {
          "description": "Azure Storage linked service to be used by the on-demand cluster for storing and processing data.",
          "$ref": "../datafactory.json#/definitions/LinkedServiceReference"
        },
        "hostSubscriptionId": {
          "type": "object",
          "description": "The customer’s subscription to host the cluster. Type: string (or Expression with resultType string)."
        },
        "servicePrincipalId": {
          "type": "object",
          "description": "The service principal id for the hostSubscriptionId. Type: string (or Expression with resultType string)."
        },
        "servicePrincipalKey": {
          "description": "The key for the service principal id.",
          "$ref": "../datafactory.json#/definitions/SecureString"
        },
        "tenant": {
          "type": "object",
          "description": "The Tenant id/name to which the service principal belongs. Type: string (or Expression with resultType string)."
        },
        "clusterResourceGroup": {
          "type": "object",
          "description": "The resource group where the cluster belongs. Type: string (or Expression with resultType string)."
        },
        "clusterNamePrefix": {
          "type": "object",
          "description": "The prefix of cluster name, postfix will be distinct with timestamp. Type: string (or Expression with resultType string)."
        },
        "clusterUserName": {
          "type": "object",
          "description": "The username to access the cluster. Type: string (or Expression with resultType string)."
        },
        "clusterPassword": {
          "description": "The password to access the cluster.",
          "$ref": "../datafactory.json#/definitions/SecureString"
        },
        "clusterSshUserName": {
          "type": "object",
          "description": "The username to SSH remotely connect to cluster’s node (for Linux). Type: string (or Expression with resultType string)."
        },
        "clusterSshPassword": {
          "description": "The password to SSH remotely connect cluster’s node (for Linux).",
          "$ref": "../datafactory.json#/definitions/SecureString"
        },
        "additionalLinkedServiceNames": {
          "description": "Specifies additional storage accounts for the HDInsight linked service so that the Data Factory service can register them on your behalf.",
          "type": "array",
          "items": {
            "$ref": "../datafactory.json#/definitions/LinkedServiceReference"
          }
        },
        "hcatalogLinkedServiceName": {
          "description": "The name of Azure SQL linked service that point to the HCatalog database. The on-demand HDInsight cluster is created by using the Azure SQL database as the metastore.",
          "$ref": "../datafactory.json#/definitions/LinkedServiceReference"
        },
        "clusterType": {
          "type": "object",
          "description": "The cluster type. Type: string (or Expression with resultType string)."
        },
        "sparkVersion": {
          "type": "object",
          "description": "The version of spark if the cluster type is 'spark'. Type: string (or Expression with resultType string)."
        },
        "coreConfiguration": {
          "description": "Specifies the core configuration parameters (as in core-site.xml) for the HDInsight cluster to be created.",
          "type": "object"
        },
        "hBaseConfiguration": {
          "description": "Specifies the HBase configuration parameters (hbase-site.xml) for the HDInsight cluster.",
          "type": "object"
        },
        "hdfsConfiguration": {
          "description": "Specifies the HDFS configuration parameters (hdfs-site.xml) for the HDInsight cluster.",
          "type": "object"
        },
        "hiveConfiguration": {
          "description": "Specifies the hive configuration parameters (hive-site.xml) for the HDInsight cluster.",
          "type": "object"
        },
        "mapReduceConfiguration": {
          "description": "Specifies the MapReduce configuration parameters (mapred-site.xml) for the HDInsight cluster.",
          "type": "object"
        },
        "oozieConfiguration": {
          "description": "Specifies the Oozie configuration parameters (oozie-site.xml) for the HDInsight cluster.",
          "type": "object"
        },
        "stormConfiguration": {
          "description": "Specifies the Storm configuration parameters (storm-site.xml) for the HDInsight cluster.",
          "type": "object"
        },
        "yarnConfiguration": {
          "description": "Specifies the Yarn configuration parameters (yarn-site.xml) for the HDInsight cluster.",
          "type": "object"
        },
        "encryptedCredential": {
          "type": "object",
          "description": "The encrypted credential used for authentication. Credentials are encrypted using the integration runtime credential manager. Type: string (or Expression with resultType string)."
        }
      },
      "required": [
        "clusterSize",
        "timeToLive",
        "version",
        "linkedServiceName",
        "hostSubscriptionId",
        "tenant",
        "clusterResourceGroup"
      ]
    },
    "AzureDataLakeAnalyticsLinkedService": {
      "x-ms-discriminator-value": "AzureDataLakeAnalytics",
      "description": "Azure Data Lake Analytics linked service.",
      "type": "object",
      "allOf": [
        {
          "$ref": "#/definitions/LinkedService"
        }
      ],
      "properties": {
        "typeProperties": {
          "description": "Azure Data Lake Analytics linked service properties.",
          "x-ms-client-flatten": true,
          "$ref": "#/definitions/AzureDataLakeAnalyticsLinkedServiceTypeProperties"
        }
      },
      "required": [
        "typeProperties"
      ]
    },
    "AzureDataLakeAnalyticsLinkedServiceTypeProperties": {
      "description": "Azure Data Lake Analytics linked service properties.",
      "properties": {
        "accountName": {
          "type": "object",
          "description": "The Azure Data Lake Analytics account name. Type: string (or Expression with resultType string)."
        },
        "servicePrincipalId": {
          "type": "object",
          "description": "The ID of the application used to authenticate against the Azure Data Lake Analytics account. Type: string (or Expression with resultType string)."
        },
        "servicePrincipalKey": {
          "description": "The Key of the application used to authenticate against the Azure Data Lake Analytics account.",
          "$ref": "../datafactory.json#/definitions/SecureString"
        },
        "tenant": {
          "type": "object",
          "description": "The name or ID of the tenant to which the service principal belongs. Type: string (or Expression with resultType string)."
        },
        "subscriptionId": {
          "type": "object",
          "description": "Data Lake Analytics account subscription ID (if different from Data Factory account). Type: string (or Expression with resultType string)."
        },
        "resourceGroupName": {
          "type": "object",
          "description": "Data Lake Analytics account resource group name (if different from Data Factory account). Type: string (or Expression with resultType string)."
        },
        "dataLakeAnalyticsUri": {
          "type": "object",
          "description": "Azure Data Lake Analytics URI Type: string (or Expression with resultType string)."
        },
        "encryptedCredential": {
          "type": "object",
          "description": "The encrypted credential used for authentication. Credentials are encrypted using the integration runtime credential manager. Type: string (or Expression with resultType string)."
        }
      },
      "required": [
        "accountName",
        "tenant"
      ]
    }
  }
}
<|MERGE_RESOLUTION|>--- conflicted
+++ resolved
@@ -1334,21 +1334,12 @@
           "description": "The username for Basic authentication of the Salesforce instance. Type: string (or Expression with resultType string)."
         },
         "password": {
-<<<<<<< HEAD
           "description": "The password for Basic authentication of the Salesforce instance.",
-          "$ref": "../datafactory.json#/definitions/SecureString"
+          "$ref": "../datafactory.json#/definitions/SecretBase"
         },
         "securityToken": {
           "description": "The security token is required to remotely access Salesforce instance.",
-          "$ref": "../datafactory.json#/definitions/SecureString"
-=======
-          "description": "The password for Basic authentication of the Salesforce source.",
           "$ref": "../datafactory.json#/definitions/SecretBase"
-        },
-        "securityToken": {
-          "description": "The security token is required to remotely access Salesforce source.",
-          "$ref": "../datafactory.json#/definitions/SecretBase"
->>>>>>> 7eecd66c
         },
         "encryptedCredential": {
           "type": "object",
@@ -2042,4 +2033,4 @@
       ]
     }
   }
-}
+}
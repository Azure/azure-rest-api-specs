--- conflicted
+++ resolved
@@ -2142,11 +2142,7 @@
         }
       }
     },
-<<<<<<< HEAD
-    "/providers/Microsoft.Billing/billingAccounts/{billingAccountId}/providers/Microsoft.Consumption/costAllocationTags": {
-=======
-    "/providers/Microsoft.CostManagement/billingAccounts/{billingAccountId}/providers/Microsoft.Consumption/costTags": {
->>>>>>> 12634d0e
+    "/providers/Microsoft.Billing/billingAccounts/{billingAccountId}/providers/Microsoft.Consumption/costTags": {
       "get": {
         "tags": [
           "CostTags"

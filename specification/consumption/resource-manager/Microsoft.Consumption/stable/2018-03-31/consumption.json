--- conflicted
+++ resolved
@@ -92,261 +92,6 @@
           {
             "name": "$apply",
             "description": "OData apply expression to aggregate usageDetails by tags or (tags and properties/usageStart)",
-<<<<<<< HEAD
-            "in": "query",
-            "required": false,
-            "type": "string",            
-            "x-ms-parameter-location": "method",
-            "x-ms-parameter-grouping": {
-              "name": "QueryOptions"
-            },
-            "x-ms-client-name": "Apply"
-          },
-          {
-            "$ref": "#/parameters/apiVersionParameter"
-          }
-        ],
-        "responses": {
-          "200": {
-            "description": "OK. The request has succeeded.",
-            "schema": {
-              "$ref": "#/definitions/UsageDetailsListResult"
-            }
-          },
-          "default": {
-            "description": "Error response describing why the operation failed.",
-            "schema": {
-              "$ref": "#/definitions/ErrorResponse"
-            }
-          }
-        },
-        "x-ms-pageable": {
-          "nextLinkName": "nextLink"
-        }
-      }
-    },
-    "/providers/Microsoft.CostManagement/billingAccounts/{billingAccountId}/providers/Microsoft.Consumption/usageDetails": {
-      "get": {
-        "tags": [
-          "UsageDetails"
-        ],
-        "operationId": "UsageDetailsByBillingAccount_List",
-        "description": "Lists the usage details by BillingAccount for a scope by billing period. Usage details are available via this API only for May 1, 2014 or later.",
-        "externalDocs": {
-          "url": "https://docs.microsoft.com/en-us/rest/api/consumption/"
-        },
-        "x-ms-examples": {
-          "UsageDetailsList": {
-            "$ref": "./examples/UsageDetailsListByBillingAccount.json"
-          }
-        },
-        "parameters": [
-          {
-            "$ref": "#/parameters/billingAccountIdParameter"
-          },
-          {
-            "name": "$expand",
-            "description": "May be used to expand the properties/additionalProperties or properties/meterDetails within a list of usage details. By default, these fields are not included when listing usage details.",
-            "in": "query",
-            "required": false,
-            "type": "string"
-          },
-          {
-            "name": "$filter",
-            "description": "May be used to filter usageDetails by properties/usageEnd (Utc time), properties/usageStart (Utc time), properties/resourceGroup, properties/instanceName, properties/instanceId or tags. The filter supports 'eq', 'lt', 'gt', 'le', 'ge', and 'and'. It does not currently support 'ne', 'or', or 'not'. Tag filter is a key value pair string where key and value is separated by a colon (:).",
-            "in": "query",
-            "required": false,
-            "type": "string"
-          },
-          {
-            "name": "$skiptoken",
-            "description": "Skiptoken is only used if a previous operation returned a partial result. If a previous response contains a nextLink element, the value of the nextLink element will include a skiptoken parameter that specifies a starting point to use for subsequent calls.",
-            "in": "query",
-            "required": false,
-            "type": "string"
-          },
-          {
-            "name": "$top",
-            "description": "May be used to limit the number of results to the most recent N usageDetails.",
-            "in": "query",
-            "required": false,
-            "type": "integer",
-            "minimum": 1,
-            "maximum": 1000
-          },
-          {
-            "name": "$apply",
-            "description": "OData apply expression to aggregate usageDetails by tags or (tags and properties/usageStart)",
-            "in": "query",
-            "required": false,
-            "type": "string",            
-            "x-ms-parameter-location": "method",
-            "x-ms-parameter-grouping": {
-              "name": "QueryOptions"
-            },
-            "x-ms-client-name": "Apply"
-          },
-          {
-            "$ref": "#/parameters/apiVersionParameter"
-          }
-        ],
-        "responses": {
-          "200": {
-            "description": "OK. The request has succeeded.",
-            "schema": {
-              "$ref": "#/definitions/UsageDetailsListResult"
-            }
-          },
-          "default": {
-            "description": "Error response describing why the operation failed.",
-            "schema": {
-              "$ref": "#/definitions/ErrorResponse"
-            }
-          }
-        },
-        "x-ms-pageable": {
-          "nextLinkName": "nextLink"
-        }
-      }
-    },
-    "/providers/Microsoft.CostManagement/departments/{departmentId}/providers/Microsoft.Consumption/usageDetails": {
-      "get": {
-        "tags": [
-          "UsageDetails"
-        ],
-        "operationId": "UsageDetailsByDepartment_List",
-        "description": "Lists the usage details by Department for a scope by billing period. Usage details are available via this API only for May 1, 2014 or later.",
-        "externalDocs": {
-          "url": "https://docs.microsoft.com/en-us/rest/api/consumption/"
-        },
-        "x-ms-examples": {
-          "UsageDetailsList": {
-            "$ref": "./examples/UsageDetailsListByDepartment.json"
-          }
-        },
-        "parameters": [
-          {
-            "$ref": "#/parameters/departmentIdParameter"
-          },
-          {
-            "name": "$expand",
-            "description": "May be used to expand the properties/additionalProperties or properties/meterDetails within a list of usage details. By default, these fields are not included when listing usage details.",
-            "in": "query",
-            "required": false,
-            "type": "string"
-          },
-          {
-            "name": "$filter",
-            "description": "May be used to filter usageDetails by properties/usageEnd (Utc time), properties/usageStart (Utc time), properties/resourceGroup, properties/instanceName, properties/instanceId or tags. The filter supports 'eq', 'lt', 'gt', 'le', 'ge', and 'and'. It does not currently support 'ne', 'or', or 'not'. Tag filter is a key value pair string where key and value is separated by a colon (:).",
-            "in": "query",
-            "required": false,
-            "type": "string"
-          },
-          {
-            "name": "$skiptoken",
-            "description": "Skiptoken is only used if a previous operation returned a partial result. If a previous response contains a nextLink element, the value of the nextLink element will include a skiptoken parameter that specifies a starting point to use for subsequent calls.",
-            "in": "query",
-            "required": false,
-            "type": "string"
-          },
-          {
-            "name": "$top",
-            "description": "May be used to limit the number of results to the most recent N usageDetails.",
-            "in": "query",
-            "required": false,
-            "type": "integer",
-            "minimum": 1,
-            "maximum": 1000
-          },
-          {
-            "name": "$apply",
-            "description": "OData apply expression to aggregate usageDetails by tags or (tags and properties/usageStart)",
-            "in": "query",
-            "required": false,
-            "type": "string",            
-            "x-ms-parameter-location": "method",
-            "x-ms-parameter-grouping": {
-              "name": "QueryOptions"
-            },
-            "x-ms-client-name": "Apply"
-          },
-          {
-            "$ref": "#/parameters/apiVersionParameter"
-          }
-        ],
-        "responses": {
-          "200": {
-            "description": "OK. The request has succeeded.",
-            "schema": {
-              "$ref": "#/definitions/UsageDetailsListResult"
-            }
-          },
-          "default": {
-            "description": "Error response describing why the operation failed.",
-            "schema": {
-              "$ref": "#/definitions/ErrorResponse"
-            }
-          }
-        },
-        "x-ms-pageable": {
-          "nextLinkName": "nextLink"
-        }
-      }
-    },
-    "/providers/Microsoft.CostManagement/enrollmentAccounts/{enrollmentAccountId}/providers/Microsoft.Consumption/usageDetails": {
-      "get": {
-        "tags": [
-          "UsageDetails"
-        ],
-        "operationId": "UsageDetailsByEnrollmentAccount_List",
-        "description": "Lists the usage details by EnrollmentAccount for a scope by billing period. Usage details are available via this API only for May 1, 2014 or later.",
-        "externalDocs": {
-          "url": "https://docs.microsoft.com/en-us/rest/api/consumption/"
-        },
-        "x-ms-examples": {
-          "UsageDetailsList": {
-            "$ref": "./examples/UsageDetailsListByEnrollmentAccount.json"
-          }
-        },
-        "parameters": [
-          {
-            "$ref": "#/parameters/enrollmentAccountIdParameter"
-          },
-          {
-            "name": "$expand",
-            "description": "May be used to expand the properties/additionalProperties or properties/meterDetails within a list of usage details. By default, these fields are not included when listing usage details.",
-            "in": "query",
-            "required": false,
-            "type": "string"
-          },
-          {
-            "name": "$filter",
-            "description": "May be used to filter usageDetails by properties/usageEnd (Utc time), properties/usageStart (Utc time), properties/resourceGroup, properties/instanceName, properties/instanceId or tags. The filter supports 'eq', 'lt', 'gt', 'le', 'ge', and 'and'. It does not currently support 'ne', 'or', or 'not'. Tag filter is a key value pair string where key and value is separated by a colon (:).",
-            "in": "query",
-            "required": false,
-            "type": "string"
-          },
-          {
-            "name": "$skiptoken",
-            "description": "Skiptoken is only used if a previous operation returned a partial result. If a previous response contains a nextLink element, the value of the nextLink element will include a skiptoken parameter that specifies a starting point to use for subsequent calls.",
-            "in": "query",
-            "required": false,
-            "type": "string"
-          },
-          {
-            "name": "$top",
-            "description": "May be used to limit the number of results to the most recent N usageDetails.",
-            "in": "query",
-            "required": false,
-            "type": "integer",
-            "minimum": 1,
-            "maximum": 1000
-          },
-          {
-            "name": "$apply",
-            "description": "OData apply expression to aggregate usageDetails by tags or (tags and properties/usageStart)",
-=======
->>>>>>> 03581dad
             "in": "query",
             "required": false,
             "type": "string",
@@ -426,93 +171,6 @@
             "description": "OData apply expression to aggregate usageDetails by tags or (tags and properties/usageStart) for specified billing period",
             "in": "query",
             "required": false,
-            "type": "string",            
-            "x-ms-parameter-location": "method",
-            "x-ms-parameter-grouping": {
-              "name": "QueryOptions"
-            },
-            "x-ms-client-name": "Apply"
-          },
-          {
-            "name": "$skiptoken",
-            "description": "Skiptoken is only used if a previous operation returned a partial result. If a previous response contains a nextLink element, the value of the nextLink element will include a skiptoken parameter that specifies a starting point to use for subsequent calls.",
-            "in": "query",
-            "required": false,
-            "type": "string"
-          },
-          {
-            "name": "$top",
-            "description": "May be used to limit the number of results to the most recent N usageDetails.",
-            "in": "query",
-            "required": false,
-            "type": "integer",
-            "minimum": 1,
-            "maximum": 1000
-          },
-          {
-            "$ref": "#/parameters/apiVersionParameter"
-          }
-        ],
-        "responses": {
-          "200": {
-            "description": "OK. The request has succeeded.",
-            "schema": {
-              "$ref": "#/definitions/UsageDetailsListResult"
-            }
-          },
-          "default": {
-            "description": "Error response describing why the operation failed.",
-            "schema": {
-              "$ref": "#/definitions/ErrorResponse"
-            }
-          }
-        },
-        "x-ms-pageable": {
-          "nextLinkName": "nextLink"
-        }
-      }
-    },
-    "/providers/Microsoft.CostManagement/billingAccounts/{billingAccountId}/providers/Microsoft.Billing/billingPeriods/{billingPeriodName}/providers/Microsoft.Consumption/usageDetails": {
-      "get": {
-        "tags": [
-          "UsageDetails"
-        ],
-        "operationId": "UsageDetailsByBillingAccount_ListByBillingPeriod",
-        "description": "Lists the BillingAccount based usage details for a scope by billing period. Usage details are available via this API only for May 1, 2014 or later.",
-        "externalDocs": {
-          "url": "https://docs.microsoft.com/en-us/rest/api/consumption/"
-        },
-        "x-ms-examples": {
-          "UsageDetailsListForBillingPeriod": {
-            "$ref": "./examples/UsageDetailsListForBillingPeriodByBillingAccount.json"
-          }
-        },
-        "parameters": [
-          {
-            "$ref": "#/parameters/billingAccountIdParameter"
-          },
-          {
-            "$ref": "#/parameters/billingPeriodNameParameter"
-          },
-          {
-            "name": "$expand",
-            "description": "May be used to expand the properties/additionalProperties or properties/meterDetails within a list of usage details. By default, these fields are not included when listing usage details.",
-            "in": "query",
-            "required": false,
-            "type": "string"
-          },
-          {
-            "name": "$filter",
-            "description": "May be used to filter usageDetails by properties/usageEnd (Utc time), properties/usageStart (Utc time), properties/resourceGroup, properties/instanceName or properties/instanceId. The filter supports 'eq', 'lt', 'gt', 'le', 'ge', and 'and'. It does not currently support 'ne', 'or', or 'not'. Tag filter is a key value pair string where key and value is separated by a colon (:).",
-            "in": "query",
-            "required": false,
-            "type": "string"
-          },
-          {
-            "name": "$apply",
-            "description": "OData apply expression to aggregate usageDetails by tags or (tags and properties/usageStart) for specified billing period",
-            "in": "query",
-            "required": false,
             "type": "string",
             "x-ms-parameter-location": "method",
             "x-ms-parameter-grouping": {
@@ -558,28 +216,25 @@
           "nextLinkName": "nextLink"
         }
       }
-  },
-    "/providers/Microsoft.CostManagement/departments/{departmentId}/providers/Microsoft.Billing/billingPeriods/{billingPeriodName}/providers/Microsoft.Consumption/usageDetails": {
-"get": {
+    },
+    "/providers/Microsoft.Billing/billingAccounts/{billingAccountId}/providers/Microsoft.Consumption/usageDetails": {
+      "get": {
         "tags": [
           "UsageDetails"
         ],
-        "operationId": "UsageDetailsByDepartment_ListByBillingPeriod",
-        "description": "Lists the Department based usage details for a scope by billing period. Usage details are available via this API only for May 1, 2014 or later.",
+        "operationId": "UsageDetailsByBillingAccount_List",
+        "description": "Lists the usage details by billingAccountId for a scope by current billing period. Usage details are available via this API only for May 1, 2014 or later.",
         "externalDocs": {
           "url": "https://docs.microsoft.com/en-us/rest/api/consumption/"
         },
         "x-ms-examples": {
-          "UsageDetailsListForBillingPeriod": {
-            "$ref": "./examples/UsageDetailsListForBillingPeriodByDepartment.json"
+          "UsageDetailsList": {
+            "$ref": "./examples/UsageDetailsListByBillingAccount.json"
           }
         },
         "parameters": [
           {
-            "$ref": "#/parameters/departmentIdParameter"
-          },
-          {
-            "$ref": "#/parameters/billingPeriodNameParameter"
+            "$ref": "#/parameters/billingAccountIdParameter"
           },
           {
             "name": "$expand",
@@ -590,22 +245,10 @@
           },
           {
             "name": "$filter",
-            "description": "May be used to filter usageDetails by properties/usageEnd (Utc time), properties/usageStart (Utc time), properties/resourceGroup, properties/instanceName or properties/instanceId. The filter supports 'eq', 'lt', 'gt', 'le', 'ge', and 'and'. It does not currently support 'ne', 'or', or 'not'. Tag filter is a key value pair string where key and value is separated by a colon (:).",
-            "in": "query",
-            "required": false,
-            "type": "string"
-          },
-          {
-            "name": "$apply",
-            "description": "OData apply expression to aggregate usageDetails by tags or (tags and properties/usageStart) for specified billing period",
-            "in": "query",
-            "required": false,
-            "type": "string",            
-            "x-ms-parameter-location": "method",
-            "x-ms-parameter-grouping": {
-              "name": "QueryOptions"
-            },
-            "x-ms-client-name": "Apply"
+            "description": "May be used to filter usageDetails by properties/usageEnd (Utc time), properties/usageStart (Utc time), properties/resourceGroup, properties/instanceName, properties/instanceId or tags. The filter supports 'eq', 'lt', 'gt', 'le', 'ge', and 'and'. It does not currently support 'ne', 'or', or 'not'. Tag filter is a key value pair string where key and value is separated by a colon (:).",
+            "in": "query",
+            "required": false,
+            "type": "string"
           },
           {
             "name": "$skiptoken",
@@ -624,421 +267,8 @@
             "maximum": 1000
           },
           {
-            "$ref": "#/parameters/apiVersionParameter"
-          }
-        ],
-        "responses": {
-          "200": {
-            "description": "OK. The request has succeeded.",
-            "schema": {
-              "$ref": "#/definitions/UsageDetailsListResult"
-            }
-          },
-          "default": {
-            "description": "Error response describing why the operation failed.",
-            "schema": {
-              "$ref": "#/definitions/ErrorResponse"
-            }
-          }
-        },
-        "x-ms-pageable": {
-          "nextLinkName": "nextLink"
-        }
-      }
-  },
-    "/providers/Microsoft.CostManagement/enrollmentAccounts/{enrollmentAccountId}/providers/Microsoft.Billing/billingPeriods/{billingPeriodName}/providers/Microsoft.Consumption/usageDetails": {
-"get": {
-        "tags": [
-          "UsageDetails"
-        ],
-        "operationId": "UsageDetailsByEnrollmentAccount_ListByBillingPeriod",
-        "description": "Lists the EnrollmentAccount based usage details for a scope by billing period. Usage details are available via this API only for May 1, 2014 or later.",
-        "externalDocs": {
-          "url": "https://docs.microsoft.com/en-us/rest/api/consumption/"
-        },
-        "x-ms-examples": {
-          "UsageDetailsListForBillingPeriod": {
-            "$ref": "./examples/UsageDetailsListForBillingPeriodByEnrollmentAccount.json"
-          }
-        },
-        "parameters": [
-          {
-            "$ref": "#/parameters/enrollmentAccountIdParameter"
-          },
-          {
-            "$ref": "#/parameters/billingPeriodNameParameter"
-          },
-          {
-            "name": "$expand",
-            "description": "May be used to expand the properties/additionalProperties or properties/meterDetails within a list of usage details. By default, these fields are not included when listing usage details.",
-            "in": "query",
-            "required": false,
-            "type": "string"
-          },
-          {
-            "name": "$filter",
-            "description": "May be used to filter usageDetails by properties/usageEnd (Utc time), properties/usageStart (Utc time), properties/resourceGroup, properties/instanceName or properties/instanceId. The filter supports 'eq', 'lt', 'gt', 'le', 'ge', and 'and'. It does not currently support 'ne', 'or', or 'not'. Tag filter is a key value pair string where key and value is separated by a colon (:).",
-            "in": "query",
-            "required": false,
-            "type": "string"
-          },
-          {
             "name": "$apply",
-            "description": "OData apply expression to aggregate usageDetails by tags or (tags and properties/usageStart) for specified billing period",
-            "in": "query",
-            "required": false,
-            "type": "string",            
-            "x-ms-parameter-location": "method",
-            "x-ms-parameter-grouping": {
-              "name": "QueryOptions"
-            },
-            "x-ms-client-name": "Apply"
-          },
-          {
-            "name": "$skiptoken",
-            "description": "Skiptoken is only used if a previous operation returned a partial result. If a previous response contains a nextLink element, the value of the nextLink element will include a skiptoken parameter that specifies a starting point to use for subsequent calls.",
-            "in": "query",
-            "required": false,
-            "type": "string"
-          },
-          {
-            "name": "$top",
-            "description": "May be used to limit the number of results to the most recent N usageDetails.",
-            "in": "query",
-            "required": false,
-            "type": "integer",
-            "minimum": 1,
-            "maximum": 1000
-          },
-          {
-            "$ref": "#/parameters/apiVersionParameter"
-          }
-        ],
-        "responses": {
-          "200": {
-            "description": "OK. The request has succeeded.",
-            "schema": {
-              "$ref": "#/definitions/UsageDetailsListResult"
-            }
-          },
-          "default": {
-            "description": "Error response describing why the operation failed.",
-            "schema": {
-              "$ref": "#/definitions/ErrorResponse"
-            }
-          }
-        },
-        "x-ms-pageable": {
-          "nextLinkName": "nextLink"
-        }
-      }
-  },
-    "/subscriptions/{subscriptionId}/providers/Microsoft.Consumption/marketplaces": {
-      "get": {
-        "tags": [
-          "Marketplaces"
-        ],
-        "x-ms-odata": "#/definitions/Marketplace",
-        "operationId": "Marketplaces_List",
-        "description": "Lists the marketplaces for a scope by subscriptionId. Marketplaces are available via this API only for May 1, 2014 or later.",
-        "externalDocs": {
-          "url": "https://docs.microsoft.com/en-us/rest/api/consumption/"
-        },
-        "x-ms-examples": {
-          "MarketplacesList": {
-            "$ref": "./examples/MarketplacesList.json"
-          }
-        },
-        "parameters": [
-          {
-            "name": "$filter",
-            "description": "May be used to filter marketplaces by properties/usageEnd (Utc time), properties/usageStart (Utc time), properties/resourceGroup, properties/instanceName or properties/instanceId. The filter supports 'eq', 'lt', 'gt', 'le', 'ge', and 'and'. It does not currently support 'ne', 'or', or 'not'.",
-            "in": "query",
-            "required": false,
-            "type": "string"
-          },
-          {
-            "name": "$top",
-            "description": "May be used to limit the number of results to the most recent N marketplaces.",
-            "in": "query",
-            "required": false,
-            "type": "integer",
-            "minimum": 1,
-            "maximum": 1000
-          },
-          {
-            "name": "$skiptoken",
-            "description": "Skiptoken is only used if a previous operation returned a partial result. If a previous response contains a nextLink element, the value of the nextLink element will include a skiptoken parameter that specifies a starting point to use for subsequent calls.",
-            "in": "query",
-            "required": false,
-            "type": "string"
-          },
-          {
-            "$ref": "#/parameters/apiVersionParameter"
-          },
-          {
-            "$ref": "#/parameters/subscriptionIdParameter"
-          }
-        ],
-        "responses": {
-          "200": {
-            "description": "OK. The request has succeeded.",
-            "schema": {
-              "$ref": "#/definitions/MarketplacesListResult"
-            }
-          },
-          "default": {
-            "description": "Error response describing why the operation failed.",
-            "schema": {
-              "$ref": "#/definitions/ErrorResponse"
-            }
-          }
-        },
-        "x-ms-pageable": {
-          "nextLinkName": "nextLink"
-        }
-      }
-    },
-    "/subscriptions/{subscriptionId}/providers/Microsoft.Billing/billingPeriods/{billingPeriodName}/providers/Microsoft.Consumption/marketplaces": {
-      "get": {
-        "tags": [
-          "Marketplaces"
-        ],
-        "x-ms-odata": "#/definitions/Marketplace",
-        "operationId": "Marketplaces_ListByBillingPeriod",
-        "description": "Lists the marketplaces for a scope by billing period and subscripotionId. Marketplaces are available via this API only for May 1, 2014 or later.",
-        "externalDocs": {
-          "url": "https://docs.microsoft.com/en-us/rest/api/consumption/"
-        },
-        "x-ms-examples": {
-          "MarketplacesListForBillingPeriod": {
-            "$ref": "./examples/MarketplacesListForBillingPeriod.json"
-          }
-        },
-        "parameters": [
-          {
-            "name": "$filter",
-            "description": "May be used to filter marketplaces by properties/usageEnd (Utc time), properties/usageStart (Utc time), properties/resourceGroup, properties/instanceName or properties/instanceId. The filter supports 'eq', 'lt', 'gt', 'le', 'ge', and 'and'. It does not currently support 'ne', 'or', or 'not'.",
-            "in": "query",
-            "required": false,
-            "type": "string"
-          },
-          {
-            "name": "$top",
-            "description": "May be used to limit the number of results to the most recent N marketplaces.",
-            "in": "query",
-            "required": false,
-            "type": "integer",
-            "minimum": 1,
-            "maximum": 1000
-          },
-          {
-            "name": "$skiptoken",
-            "description": "Skiptoken is only used if a previous operation returned a partial result. If a previous response contains a nextLink element, the value of the nextLink element will include a skiptoken parameter that specifies a starting point to use for subsequent calls.",
-            "in": "query",
-            "required": false,
-            "type": "string"
-          },
-          {
-            "$ref": "#/parameters/apiVersionParameter"
-          },
-          {
-            "$ref": "#/parameters/subscriptionIdParameter"
-          },
-          {
-            "$ref": "#/parameters/billingPeriodNameParameter"
-          }
-        ],
-        "responses": {
-          "200": {
-            "description": "OK. The request has succeeded.",
-            "schema": {
-              "$ref": "#/definitions/MarketplacesListResult"
-            }
-          },
-          "default": {
-            "description": "Error response describing why the operation failed.",
-            "schema": {
-              "$ref": "#/definitions/ErrorResponse"
-            }
-          }
-        },
-        "x-ms-pageable": {
-          "nextLinkName": "nextLink"
-        }
-      }
-    },
-    "/providers/Microsoft.CostManagement/billingAccounts/{billingAccountId}/providers/Microsoft.Consumption/marketplaces": {
-      "get": {
-        "tags": [
-          "Marketplaces"
-        ],
-        "x-ms-odata": "#/definitions/Marketplace",
-        "operationId": "MarketplacesByBillingAccount_List",
-        "description": "Lists the marketplaces for a scope by billingAccountId. Marketplaces are available via this API only for May 1, 2014 or later.",
-        "externalDocs": {
-          "url": "https://docs.microsoft.com/en-us/rest/api/consumption/"
-        },
-        "x-ms-examples": {
-          "MarketplacesList": {
-            "$ref": "./examples/MarketplacesByBillingAccountList.json"
-          }
-        },
-        "parameters": [
-          {
-            "name": "$filter",
-            "description": "May be used to filter marketplaces by properties/usageEnd (Utc time), properties/usageStart (Utc time), properties/resourceGroup, properties/instanceName or properties/instanceId. The filter supports 'eq', 'lt', 'gt', 'le', 'ge', and 'and'. It does not currently support 'ne', 'or', or 'not'.",
-            "in": "query",
-            "required": false,
-            "type": "string"
-          },
-          {
-            "name": "$top",
-            "description": "May be used to limit the number of results to the most recent N marketplaces.",
-            "in": "query",
-            "required": false,
-            "type": "integer",
-            "minimum": 1,
-            "maximum": 1000
-          },
-          {
-            "name": "$skiptoken",
-            "description": "Skiptoken is only used if a previous operation returned a partial result. If a previous response contains a nextLink element, the value of the nextLink element will include a skiptoken parameter that specifies a starting point to use for subsequent calls.",
-            "in": "query",
-            "required": false,
-            "type": "string"
-          },
-          {
-            "$ref": "#/parameters/apiVersionParameter"
-          },
-          {
-            "$ref": "#/parameters/subscriptionIdParameter"
-          }
-        ],
-        "responses": {
-          "200": {
-            "description": "OK. The request has succeeded.",
-            "schema": {
-              "$ref": "#/definitions/MarketplacesListResult"
-            }
-          },
-          "default": {
-            "description": "Error response describing why the operation failed.",
-            "schema": {
-              "$ref": "#/definitions/ErrorResponse"
-            }
-          }
-        },
-        "x-ms-pageable": {
-          "nextLinkName": "nextLink"
-        }
-      }
-    },
-    "/providers/Microsoft.CostManagement/billingAccounts/{billingAccountId}/providers/Microsoft.Billing/billingPeriods/{billingPeriodId}/providers/Microsoft.Consumption/marketplaces": {
-      "get": {
-        "tags": [
-          "Marketplaces"
-        ],
-        "x-ms-odata": "#/definitions/Marketplace",
-        "operationId": "MarketplacesByBillingAccount_ListByBillingPeriod",
-        "description": "Lists the marketplaces for a scope by billing period and billingAccountId. Marketplaces are available via this API only for May 1, 2014 or later.",
-        "externalDocs": {
-          "url": "https://docs.microsoft.com/en-us/rest/api/consumption/"
-        },
-        "x-ms-examples": {
-          "MarketplacesListForBillingPeriod": {
-            "$ref": "./examples/MarketplacesByBillingAccountListForBillingPeriod.json"
-          }
-        },
-        "parameters": [
-          {
-            "name": "$filter",
-            "description": "May be used to filter marketplaces by properties/usageEnd (Utc time), properties/usageStart (Utc time), properties/resourceGroup, properties/instanceName or properties/instanceId. The filter supports 'eq', 'lt', 'gt', 'le', 'ge', and 'and'. It does not currently support 'ne', 'or', or 'not'.",
-            "in": "query",
-            "required": false,
-            "type": "string"
-          },
-          {
-            "name": "$top",
-            "description": "May be used to limit the number of results to the most recent N marketplaces.",
-            "in": "query",
-            "required": false,
-            "type": "integer",
-            "minimum": 1,
-            "maximum": 1000
-          },
-          {
-            "name": "$skiptoken",
-            "description": "Skiptoken is only used if a previous operation returned a partial result. If a previous response contains a nextLink element, the value of the nextLink element will include a skiptoken parameter that specifies a starting point to use for subsequent calls.",
-            "in": "query",
-            "required": false,
-            "type": "string"
-          },
-          {
-            "$ref": "#/parameters/apiVersionParameter"
-          },
-          {
-            "$ref": "#/parameters/subscriptionIdParameter"
-          },
-          {
-            "$ref": "#/parameters/billingPeriodNameParameter"
-          }
-        ],
-        "responses": {
-          "200": {
-            "description": "OK. The request has succeeded.",
-            "schema": {
-              "$ref": "#/definitions/MarketplacesListResult"
-            }
-          },
-          "default": {
-            "description": "Error response describing why the operation failed.",
-            "schema": {
-              "$ref": "#/definitions/ErrorResponse"
-            }
-          }
-        },
-        "x-ms-pageable": {
-          "nextLinkName": "nextLink"
-        }
-      }
-    },
-    "/providers/Microsoft.CostManagement/departments/{departmentId}/providers/Microsoft.Consumption/marketplaces": {
-      "get": {
-        "tags": [
-          "Marketplaces"
-        ],
-        "x-ms-odata": "#/definitions/Marketplace",
-        "operationId": "MarketplacesByDepartment_List",
-        "description": "Lists the marketplaces for a scope by departmentId. Marketplaces are available via this API only for May 1, 2014 or later.",
-        "externalDocs": {
-          "url": "https://docs.microsoft.com/en-us/rest/api/consumption/"
-        },
-        "x-ms-examples": {
-          "MarketplacesList": {
-            "$ref": "./examples/MarketplacesByDepartmentList.json"
-          }
-        },
-        "parameters": [
-          {
-            "name": "$filter",
-            "description": "May be used to filter marketplaces by properties/usageEnd (Utc time), properties/usageStart (Utc time), properties/resourceGroup, properties/instanceName or properties/instanceId. The filter supports 'eq', 'lt', 'gt', 'le', 'ge', and 'and'. It does not currently support 'ne', 'or', or 'not'.",
-            "in": "query",
-            "required": false,
-            "type": "string"
-          },
-          {
-<<<<<<< HEAD
-            "name": "$top",
-            "description": "May be used to limit the number of results to the most recent N marketplaces.",
-            "in": "query",
-            "required": false,
-            "type": "integer",
-            "minimum": 1,
-            "maximum": 1000
-=======
-            "name": "$apply",
-            "description": "OData apply expression to aggregate usageDetails by tags or (tags and properties/usageStart) for specified billing period",
+            "description": "OData apply expression to aggregate usageDetails by tags or (tags and properties/usageStart)",
             "in": "query",
             "required": false,
             "type": "string",
@@ -1047,27 +277,16 @@
               "name": "QueryOptions"
             },
             "x-ms-client-name": "Apply"
->>>>>>> 03581dad
-          },
-          {
-            "name": "$skiptoken",
-            "description": "Skiptoken is only used if a previous operation returned a partial result. If a previous response contains a nextLink element, the value of the nextLink element will include a skiptoken parameter that specifies a starting point to use for subsequent calls.",
-            "in": "query",
-            "required": false,
-            "type": "string"
           },
           {
             "$ref": "#/parameters/apiVersionParameter"
-          },
-          {
-            "$ref": "#/parameters/subscriptionIdParameter"
           }
         ],
         "responses": {
           "200": {
             "description": "OK. The request has succeeded.",
             "schema": {
-              "$ref": "#/definitions/MarketplacesListResult"
+              "$ref": "#/definitions/UsageDetailsListResult"
             }
           },
           "default": {
@@ -1082,108 +301,27 @@
         }
       }
     },
-    "/providers/Microsoft.CostManagement/departments/{departmentId}/providers/Microsoft.Billing/billingPeriods/{billingPeriodId}/providers/Microsoft.Consumption/marketplaces": {
-      "get": {
-        "tags": [
-          "Marketplaces"
-        ],
-        "x-ms-odata": "#/definitions/Marketplace",
-        "operationId": "MarketplacesByDepartment_ListByBillingPeriod",
-        "description": "Lists the marketplaces for a scope by billing period and departmentId. Marketplaces are available via this API only for May 1, 2014 or later.",
-        "externalDocs": {
-          "url": "https://docs.microsoft.com/en-us/rest/api/consumption/"
-        },
-        "x-ms-examples": {
-          "MarketplacesListForBillingPeriod": {
-            "$ref": "./examples/MarketplacesByDepartment_ListByBillingPeriod.json"
-          }
-        },
-        "parameters": [
-          {
-            "name": "$filter",
-            "description": "May be used to filter marketplaces by properties/usageEnd (Utc time), properties/usageStart (Utc time), properties/resourceGroup, properties/instanceName or properties/instanceId. The filter supports 'eq', 'lt', 'gt', 'le', 'ge', and 'and'. It does not currently support 'ne', 'or', or 'not'.",
-            "in": "query",
-            "required": false,
-            "type": "string"
-          },
-          {
-            "name": "$top",
-            "description": "May be used to limit the number of results to the most recent N marketplaces.",
-            "in": "query",
-            "required": false,
-            "type": "integer",
-            "minimum": 1,
-            "maximum": 1000
-          },
-          {
-            "name": "$skiptoken",
-            "description": "Skiptoken is only used if a previous operation returned a partial result. If a previous response contains a nextLink element, the value of the nextLink element will include a skiptoken parameter that specifies a starting point to use for subsequent calls.",
-            "in": "query",
-            "required": false,
-            "type": "string"
-          },
-          {
-            "$ref": "#/parameters/apiVersionParameter"
-          },
-          {
-            "$ref": "#/parameters/subscriptionIdParameter"
-          },
-          {
-            "$ref": "#/parameters/billingPeriodNameParameter"
-          }
-        ],
-        "responses": {
-          "200": {
-            "description": "OK. The request has succeeded.",
-            "schema": {
-              "$ref": "#/definitions/MarketplacesListResult"
-            }
-          },
-          "default": {
-            "description": "Error response describing why the operation failed.",
-            "schema": {
-              "$ref": "#/definitions/ErrorResponse"
-            }
-          }
-        },
-        "x-ms-pageable": {
-          "nextLinkName": "nextLink"
-        }
-      }
-    },
-<<<<<<< HEAD
-    "/providers/Microsoft.CostManagement/enrollmentAccounts/{enrollmentAccountId}/providers/Microsoft.Consumption/marketplaces": {
-=======
-    "/providers/Microsoft.Billing/billingAccounts/{billingAccountId}/providers/Microsoft.Consumption/usageDetails": {
->>>>>>> 03581dad
+    "/providers/Microsoft.Billing/billingAccounts/{billingAccountId}/providers/Microsoft.Billing/billingPeriods/{billingPeriodName}/providers/Microsoft.Consumption/usageDetails": {
       "get": {
         "tags": [
           "UsageDetails"
         ],
-<<<<<<< HEAD
-        "x-ms-odata": "#/definitions/Marketplace",
-        "operationId": "MarketplacesByEnrollmentAccounts_List",
-        "description": "Lists the marketplaces for a scope by enrollmentAccountId. Marketplaces are available via this API only for May 1, 2014 or later.",
-=======
-        "operationId": "UsageDetailsByBillingAccount_List",
-        "description": "Lists the usage details by billingAccountId for a scope by current billing period. Usage details are available via this API only for May 1, 2014 or later.",
->>>>>>> 03581dad
+        "operationId": "UsageDetailsByBillingAccount_ListByBillingPeriod",
+        "description": "Lists the usage details based on billingAccountId for a scope by billing period. Usage details are available via this API only for May 1, 2014 or later.",
         "externalDocs": {
           "url": "https://docs.microsoft.com/en-us/rest/api/consumption/"
         },
         "x-ms-examples": {
-<<<<<<< HEAD
-          "MarketplacesList": {
-            "$ref": "./examples/MarketplacesByEnrollmentAccountList.json"
-=======
-          "UsageDetailsList": {
-            "$ref": "./examples/UsageDetailsListByBillingAccount.json"
->>>>>>> 03581dad
+          "UsageDetailsListForBillingPeriod": {
+            "$ref": "./examples/UsageDetailsListForBillingPeriodByBillingAccount.json"
           }
         },
         "parameters": [
           {
             "$ref": "#/parameters/billingAccountIdParameter"
+          },
+          {
+            "$ref": "#/parameters/billingPeriodNameParameter"
           },
           {
             "name": "$expand",
@@ -1194,30 +332,14 @@
           },
           {
             "name": "$filter",
-            "description": "May be used to filter usageDetails by properties/usageEnd (Utc time), properties/usageStart (Utc time), properties/resourceGroup, properties/instanceName, properties/instanceId or tags. The filter supports 'eq', 'lt', 'gt', 'le', 'ge', and 'and'. It does not currently support 'ne', 'or', or 'not'. Tag filter is a key value pair string where key and value is separated by a colon (:).",
-            "in": "query",
-            "required": false,
-            "type": "string"
-          },
-          {
-            "name": "$skiptoken",
-            "description": "Skiptoken is only used if a previous operation returned a partial result. If a previous response contains a nextLink element, the value of the nextLink element will include a skiptoken parameter that specifies a starting point to use for subsequent calls.",
-            "in": "query",
-            "required": false,
-            "type": "string"
-          },
-          {
-            "name": "$top",
-            "description": "May be used to limit the number of results to the most recent N usageDetails.",
-            "in": "query",
-            "required": false,
-            "type": "integer",
-            "minimum": 1,
-            "maximum": 1000
+            "description": "May be used to filter usageDetails by properties/usageEnd (Utc time), properties/usageStart (Utc time), properties/resourceGroup, properties/instanceName or properties/instanceId. The filter supports 'eq', 'lt', 'gt', 'le', 'ge', and 'and'. It does not currently support 'ne', 'or', or 'not'. Tag filter is a key value pair string where key and value is separated by a colon (:).",
+            "in": "query",
+            "required": false,
+            "type": "string"
           },
           {
             "name": "$apply",
-            "description": "OData apply expression to aggregate usageDetails by tags or (tags and properties/usageStart)",
+            "description": "OData apply expression to aggregate usageDetails by tags or (tags and properties/usageStart) for specified billing period",
             "in": "query",
             "required": false,
             "type": "string",
@@ -1228,6 +350,22 @@
             "x-ms-client-name": "Apply"
           },
           {
+            "name": "$skiptoken",
+            "description": "Skiptoken is only used if a previous operation returned a partial result. If a previous response contains a nextLink element, the value of the nextLink element will include a skiptoken parameter that specifies a starting point to use for subsequent calls.",
+            "in": "query",
+            "required": false,
+            "type": "string"
+          },
+          {
+            "name": "$top",
+            "description": "May be used to limit the number of results to the most recent N usageDetails.",
+            "in": "query",
+            "required": false,
+            "type": "integer",
+            "minimum": 1,
+            "maximum": 1000
+          },
+          {
             "$ref": "#/parameters/apiVersionParameter"
           }
         ],
@@ -1249,123 +387,20 @@
           "nextLinkName": "nextLink"
         }
       }
-    },
-    "/providers/Microsoft.Billing/billingAccounts/{billingAccountId}/providers/Microsoft.Billing/billingPeriods/{billingPeriodName}/providers/Microsoft.Consumption/usageDetails": {
+  },
+    "/providers/Microsoft.Billing/departments/{departmentId}/providers/Microsoft.Consumption/usageDetails": {
       "get": {
         "tags": [
           "UsageDetails"
         ],
-        "operationId": "UsageDetailsByBillingAccount_ListByBillingPeriod",
-        "description": "Lists the usage details based on billingAccountId for a scope by billing period. Usage details are available via this API only for May 1, 2014 or later.",
+        "operationId": "UsageDetailsByDepartment_List",
+        "description": "Lists the usage details by departmentId for a scope by current billing period. Usage details are available via this API only for May 1, 2014 or later.",
         "externalDocs": {
           "url": "https://docs.microsoft.com/en-us/rest/api/consumption/"
         },
         "x-ms-examples": {
-          "UsageDetailsListForBillingPeriod": {
-            "$ref": "./examples/UsageDetailsListForBillingPeriodByBillingAccount.json"
-          }
-        },
-        "parameters": [
-          {
-            "$ref": "#/parameters/billingAccountIdParameter"
-          },
-          {
-            "$ref": "#/parameters/billingPeriodNameParameter"
-          },
-          {
-            "name": "$expand",
-            "description": "May be used to expand the properties/additionalProperties or properties/meterDetails within a list of usage details. By default, these fields are not included when listing usage details.",
-            "in": "query",
-            "required": false,
-            "type": "string"
-          },
-          {
-            "name": "$filter",
-            "description": "May be used to filter usageDetails by properties/usageEnd (Utc time), properties/usageStart (Utc time), properties/resourceGroup, properties/instanceName or properties/instanceId. The filter supports 'eq', 'lt', 'gt', 'le', 'ge', and 'and'. It does not currently support 'ne', 'or', or 'not'. Tag filter is a key value pair string where key and value is separated by a colon (:).",
-            "in": "query",
-            "required": false,
-            "type": "string"
-          },
-          {
-            "name": "$apply",
-            "description": "OData apply expression to aggregate usageDetails by tags or (tags and properties/usageStart) for specified billing period",
-            "in": "query",
-            "required": false,
-            "type": "string",
-            "x-ms-parameter-location": "method",
-            "x-ms-parameter-grouping": {
-              "name": "QueryOptions"
-            },
-            "x-ms-client-name": "Apply"
-          },
-          {
-            "name": "$skiptoken",
-            "description": "Skiptoken is only used if a previous operation returned a partial result. If a previous response contains a nextLink element, the value of the nextLink element will include a skiptoken parameter that specifies a starting point to use for subsequent calls.",
-            "in": "query",
-            "required": false,
-            "type": "string"
-          },
-          {
-            "name": "$top",
-            "description": "May be used to limit the number of results to the most recent N usageDetails.",
-            "in": "query",
-            "required": false,
-            "type": "integer",
-            "minimum": 1,
-            "maximum": 1000
-          },
-          {
-            "$ref": "#/parameters/apiVersionParameter"
-          }
-        ],
-        "responses": {
-          "200": {
-            "description": "OK. The request has succeeded.",
-            "schema": {
-              "$ref": "#/definitions/UsageDetailsListResult"
-            }
-          },
-          "default": {
-            "description": "Error response describing why the operation failed.",
-            "schema": {
-              "$ref": "#/definitions/ErrorResponse"
-            }
-          }
-        },
-        "x-ms-pageable": {
-          "nextLinkName": "nextLink"
-        }
-      }
-<<<<<<< HEAD
-    },
-    "/providers/Microsoft.CostManagement/enrollmentAccounts/{enrollmentAccountId}/providers/Microsoft.Billing/billingPeriods/{billingPeriodId}/providers/Microsoft.Consumption/marketplaces": {
-=======
-  },
-    "/providers/Microsoft.Billing/departments/{departmentId}/providers/Microsoft.Consumption/usageDetails": {
->>>>>>> 03581dad
-      "get": {
-        "tags": [
-          "UsageDetails"
-        ],
-<<<<<<< HEAD
-        "x-ms-odata": "#/definitions/Marketplace",
-        "operationId": "MarketplacesByEnrollmentAccounts_ListByBillingPeriod",
-        "description": "Lists the marketplaces for a scope by billing period and enrollmentAccountId. Marketplaces are available via this API only for May 1, 2014 or later.",
-=======
-        "operationId": "UsageDetailsByDepartment_List",
-        "description": "Lists the usage details by departmentId for a scope by current billing period. Usage details are available via this API only for May 1, 2014 or later.",
->>>>>>> 03581dad
-        "externalDocs": {
-          "url": "https://docs.microsoft.com/en-us/rest/api/consumption/"
-        },
-        "x-ms-examples": {
-<<<<<<< HEAD
-          "MarketplacesListForBillingPeriod": {
-            "$ref": "./examples/MarketplacesByEnrollmentAccounts_ListByBillingPeriod.json"
-=======
           "UsageDetailsList": {
             "$ref": "./examples/UsageDetailsListByDepartment.json"
->>>>>>> 03581dad
           }
         },
         "parameters": [
@@ -4566,36 +3601,24 @@
       "in": "path",
       "description": "BillingAccount ID",
       "required": true,
-<<<<<<< HEAD
-      "type": "string"
-=======
       "type": "string",
       "x-ms-parameter-location": "method"
->>>>>>> 03581dad
     },
     "departmentIdParameter": {
       "name": "departmentId",
       "in": "path",
       "description": "Department ID",
       "required": true,
-<<<<<<< HEAD
-      "type": "string"
-=======
       "type": "string",
       "x-ms-parameter-location": "method"
->>>>>>> 03581dad
     },
     "enrollmentAccountIdParameter": {
       "name": "enrollmentAccountId",
       "in": "path",
       "description": "EnrollmentAccount ID",
       "required": true,
-<<<<<<< HEAD
-      "type": "string"
-=======
       "type": "string",
       "x-ms-parameter-location": "method"
->>>>>>> 03581dad
     },
     "subscriptionIdParameter": {
       "name": "subscriptionId",

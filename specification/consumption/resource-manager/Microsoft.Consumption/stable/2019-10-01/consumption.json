{
  "swagger": "2.0",
  "info": {
    "version": "2019-10-01",
    "title": "ConsumptionManagementClient",
    "description": "Consumption management client provides access to consumption resources for Azure Enterprise Subscriptions."
  },
  "host": "management.azure.com",
  "schemes": [
    "https"
  ],
  "consumes": [
    "application/json"
  ],
  "produces": [
    "application/json"
  ],
  "security": [
    {
      "azure_auth": [
        "user_impersonation"
      ]
    }
  ],
  "securityDefinitions": {
    "azure_auth": {
      "type": "oauth2",
      "authorizationUrl": "https://login.microsoftonline.com/common/oauth2/authorize",
      "flow": "implicit",
      "description": "Azure Active Directory OAuth2 Flow.",
      "scopes": {
        "user_impersonation": "impersonate your user account"
      }
    }
  },
  "paths": {
    "/{scope}/providers/Microsoft.Consumption/usageDetails": {
      "get": {
        "tags": [
          "UsageDetails"
        ],
        "operationId": "UsageDetails_List",
        "description": "Lists the usage details for the defined scope. Usage details are available via this API only for May 1, 2014 or later. For more information on using this API, including how to specify a date range, please see: https://docs.microsoft.com/en-us/azure/cost-management-billing/costs/manage-automation",
        "externalDocs": {
          "url": "https://docs.microsoft.com/en-us/rest/api/consumption/"
        },
        "x-ms-examples": {
          "UsageDetailsList-Legacy": {
            "$ref": "./examples/UsageDetailsList.json"
          },
          "UsageDetailsListFilterByTag-Legacy": {
            "$ref": "./examples/UsageDetailsListFilterByTag.json"
          },
          "UsageDetailsListForBillingPeriod-Legacy": {
            "$ref": "./examples/UsageDetailsListForBillingPeriod.json"
          },
          "UsageDetailsExpand-Legacy": {
            "$ref": "./examples/UsageDetailsExpand.json"
          },
          "UsageDetailsListByMetricActualCost-Legacy": {
            "$ref": "./examples/UsageDetailsListByMetricActualCost.json"
          },
          "UsageDetailsListByMetricAmortizedCost-Legacy": {
            "$ref": "./examples/UsageDetailsListByMetricAmortizedCost.json"
          },
          "UsageDetailsListByMetricUsage-Legacy": {
            "$ref": "./examples/UsageDetailsListByMetricUsage.json"
          },
          "BillingAccountUsageDetailsList-Legacy": {
            "$ref": "./examples/UsageDetailsListByBillingAccount.json"
          },
          "BillingAccountUsageDetailsListForBillingPeriod-Legacy": {
            "$ref": "./examples/UsageDetailsListForBillingPeriodByBillingAccount.json"
          },
          "DepartmentUsageDetailsList-Legacy": {
            "$ref": "./examples/UsageDetailsListByDepartment.json"
          },
          "DepartmentUsageDetailsListForBillingPeriod-Legacy": {
            "$ref": "./examples/UsageDetailsListForBillingPeriodByDepartment.json"
          },
          "EnrollmentAccountUsageDetailsList-Legacy": {
            "$ref": "./examples/UsageDetailsListByEnrollmentAccount.json"
          },
          "EnrollmentAccountUsageDetailsListForBillingPeriod-Legacy": {
            "$ref": "./examples/UsageDetailsListForBillingPeriodByEnrollmentAccount.json"
          },
          "ManagementGroupUsageDetailsList-Legacy": {
            "$ref": "./examples/UsageDetailsListByManagementGroup.json"
          },
          "ManagementGroupUsageDetailsListForBillingPeriod-Legacy": {
            "$ref": "./examples/UsageDetailsListForBillingPeriodByManagementGroup.json"
          },
          "BillingAccountUsageDetailsList-Modern": {
            "$ref": "./examples/UsageDetailsListByMCABillingAccount.json"
          },
          "BillingProfileUsageDetailsList-Modern": {
            "$ref": "./examples/UsageDetailsListByMCABillingProfile.json"
          },
          "InvoiceSectionUsageDetailsList-Modern": {
            "$ref": "./examples/UsageDetailsListByMCAInvoiceSection.json"
          },
          "CustomerUsageDetailsList-Modern": {
            "$ref": "./examples/UsageDetailsListByMCACustomer.json"
          }
        },
        "parameters": [
          {
            "$ref": "#/parameters/scopeUsageDetailsParameter"
          },
          {
            "name": "$expand",
            "description": "May be used to expand the properties/additionalInfo or properties/meterDetails within a list of usage details. By default, these fields are not included when listing usage details.",
            "in": "query",
            "required": false,
            "type": "string"
          },
          {
            "name": "$filter",
            "description": "May be used to filter usageDetails by properties/resourceGroup, properties/instanceName, properties/resourceId, properties/chargeType, properties/reservationId, properties/publisherType or tags. The filter supports 'eq', 'lt', 'gt', 'le', 'ge', and 'and'. It does not currently support 'ne', 'or', or 'not'. Tag filter is a key value pair string where key and value is separated by a colon (:). PublisherType Filter accepts two values azure and marketplace and it is currently supported for Web Direct Offer Type",
            "in": "query",
            "required": false,
            "type": "string"
          },
          {
            "name": "$skiptoken",
            "description": "Skiptoken is only used if a previous operation returned a partial result. If a previous response contains a nextLink element, the value of the nextLink element will include a skiptoken parameter that specifies a starting point to use for subsequent calls.",
            "in": "query",
            "required": false,
            "type": "string"
          },
          {
            "name": "$top",
            "description": "May be used to limit the number of results to the most recent N usageDetails.",
            "in": "query",
            "required": false,
            "type": "integer",
            "format": "int32",
            "minimum": 1,
            "maximum": 1000
          },
          {
            "$ref": "#/parameters/apiVersionParameter"
          },
          {
            "$ref": "#/parameters/metricParameter"
          }
        ],
        "responses": {
          "200": {
            "description": "OK. The request has succeeded.",
            "schema": {
              "$ref": "#/definitions/UsageDetailsListResult"
            }
          },
          "default": {
            "description": "Error response describing why the operation failed.",
            "schema": {
              "$ref": "#/definitions/ErrorResponse"
            }
          }
        },
        "x-ms-pageable": {
          "nextLinkName": "nextLink"
        }
      }
    },
    "/{scope}/providers/Microsoft.Consumption/marketplaces": {
      "get": {
        "tags": [
          "Marketplaces"
        ],
        "x-ms-odata": "#/definitions/Marketplace",
        "operationId": "Marketplaces_List",
        "description": "Lists the marketplaces for a scope at the defined scope. Marketplaces are available via this API only for May 1, 2014 or later.",
        "externalDocs": {
          "url": "https://docs.microsoft.com/en-us/rest/api/consumption/"
        },
        "x-ms-examples": {
          "SubscriptionMarketplacesList": {
            "$ref": "./examples/MarketplacesList.json"
          },
          "SubscriptionMarketplacesListForBillingPeriod": {
            "$ref": "./examples/MarketplacesListForBillingPeriod.json"
          },
          "BillingAccountMarketplacesList": {
            "$ref": "./examples/MarketplacesByBillingAccountList.json"
          },
          "BillingAccountMarketplacesListForBillingPeriod": {
            "$ref": "./examples/MarketplacesByBillingAccountListForBillingPeriod.json"
          },
          "DepartmentMarketplacesList": {
            "$ref": "./examples/MarketplacesByDepartmentList.json"
          },
          "DepartmentMarketplacesListForBillingPeriod": {
            "$ref": "./examples/MarketplacesByDepartment_ListByBillingPeriod.json"
          },
          "EnrollmentAccountMarketplacesList": {
            "$ref": "./examples/MarketplacesByEnrollmentAccountList.json"
          },
          "EnrollmentAccountMarketplacesListForBillingPeriod": {
            "$ref": "./examples/MarketplacesByEnrollmentAccounts_ListByBillingPeriod.json"
          },
          "ManagementGroupMarketplacesList": {
            "$ref": "./examples/MarketplacesByManagementGroupList.json"
          },
          "ManagementGroupMarketplacesListForBillingPeriod": {
            "$ref": "./examples/MarketplacesByManagementGroup_ListForBillingPeriod.json"
          }
        },
        "parameters": [
          {
            "name": "$filter",
            "description": "May be used to filter marketplaces by properties/usageEnd (Utc time), properties/usageStart (Utc time), properties/resourceGroup, properties/instanceName or properties/instanceId. The filter supports 'eq', 'lt', 'gt', 'le', 'ge', and 'and'. It does not currently support 'ne', 'or', or 'not'.",
            "in": "query",
            "required": false,
            "type": "string"
          },
          {
            "name": "$top",
            "description": "May be used to limit the number of results to the most recent N marketplaces.",
            "in": "query",
            "required": false,
            "type": "integer",
            "format": "int32",
            "minimum": 1,
            "maximum": 1000
          },
          {
            "name": "$skiptoken",
            "description": "Skiptoken is only used if a previous operation returned a partial result. If a previous response contains a nextLink element, the value of the nextLink element will include a skiptoken parameter that specifies a starting point to use for subsequent calls.",
            "in": "query",
            "required": false,
            "type": "string"
          },
          {
            "$ref": "#/parameters/scopeMarketplaceParameter"
          },
          {
            "$ref": "#/parameters/apiVersionParameter"
          }
        ],
        "responses": {
          "200": {
            "description": "OK. The request has succeeded.",
            "schema": {
              "$ref": "#/definitions/MarketplacesListResult"
            }
          },
          "default": {
            "description": "Error response describing why the operation failed.",
            "schema": {
              "$ref": "#/definitions/ErrorResponse"
            }
          }
        },
        "x-ms-pageable": {
          "nextLinkName": "nextLink"
        }
      }
    },
    "/{scope}/providers/Microsoft.Consumption/budgets": {
      "get": {
        "tags": [
          "Budgets"
        ],
        "operationId": "Budgets_List",
        "description": "Lists all budgets for the defined scope.",
        "externalDocs": {
          "url": "https://docs.microsoft.com/en-us/rest/api/consumption/"
        },
        "x-ms-examples": {
          "BudgetsList": {
            "$ref": "./examples/BudgetsList.json"
          }
        },
        "parameters": [
          {
            "$ref": "#/parameters/scopeBudgetParameter"
          },
          {
            "$ref": "#/parameters/apiVersionParameter"
          }
        ],
        "responses": {
          "200": {
            "description": "OK. The request has succeeded.",
            "schema": {
              "$ref": "#/definitions/BudgetsListResult"
            }
          },
          "default": {
            "description": "Error response describing why the operation failed.",
            "schema": {
              "$ref": "#/definitions/ErrorResponse"
            }
          }
        },
        "x-ms-pageable": {
          "nextLinkName": "nextLink"
        }
      }
    },
    "/{scope}/providers/Microsoft.Consumption/budgets/{budgetName}": {
      "get": {
        "tags": [
          "Budgets"
        ],
        "operationId": "Budgets_Get",
        "description": "Gets the budget for the scope by budget name.",
        "externalDocs": {
          "url": "https://docs.microsoft.com/en-us/rest/api/consumption/"
        },
        "x-ms-examples": {
          "Budget": {
            "$ref": "./examples/Budget.json"
          }
        },
        "parameters": [
          {
            "$ref": "#/parameters/scopeBudgetParameter"
          },
          {
            "$ref": "#/parameters/apiVersionParameter"
          },
          {
            "$ref": "#/parameters/budgetNameParameter"
          }
        ],
        "responses": {
          "200": {
            "description": "OK. The request has succeeded.",
            "schema": {
              "$ref": "#/definitions/Budget"
            }
          },
          "default": {
            "description": "Error response describing why the operation failed.",
            "schema": {
              "$ref": "#/definitions/ErrorResponse"
            }
          }
        }
      },
      "put": {
        "tags": [
          "Budgets"
        ],
        "operationId": "Budgets_CreateOrUpdate",
        "description": "The operation to create or update a budget. You can optionally provide an eTag if desired as a form of concurrency control. To obtain the latest eTag for a given budget, perform a get operation prior to your put operation.",
        "externalDocs": {
          "url": "https://docs.microsoft.com/en-us/rest/api/consumption/"
        },
        "x-ms-examples": {
          "CreateOrUpdateBudget": {
            "$ref": "./examples/CreateOrUpdateBudget.json"
          }
        },
        "parameters": [
          {
            "$ref": "#/parameters/scopeBudgetParameter"
          },
          {
            "$ref": "#/parameters/apiVersionParameter"
          },
          {
            "$ref": "#/parameters/budgetNameParameter"
          },
          {
            "name": "parameters",
            "in": "body",
            "required": true,
            "schema": {
              "$ref": "#/definitions/Budget"
            },
            "description": "Parameters supplied to the Create Budget operation."
          }
        ],
        "responses": {
          "200": {
            "description": "OK. The request has succeeded.",
            "schema": {
              "$ref": "#/definitions/Budget"
            }
          },
          "201": {
            "description": "Created.",
            "schema": {
              "$ref": "#/definitions/Budget"
            }
          },
          "default": {
            "description": "Error response describing why the operation failed.",
            "schema": {
              "$ref": "#/definitions/ErrorResponse"
            }
          }
        }
      },
      "delete": {
        "tags": [
          "Budgets"
        ],
        "operationId": "Budgets_Delete",
        "description": "The operation to delete a budget.",
        "externalDocs": {
          "url": "https://docs.microsoft.com/en-us/rest/api/consumption/"
        },
        "x-ms-examples": {
          "DeleteBudget": {
            "$ref": "./examples/DeleteBudget.json"
          }
        },
        "parameters": [
          {
            "$ref": "#/parameters/scopeBudgetParameter"
          },
          {
            "$ref": "#/parameters/apiVersionParameter"
          },
          {
            "$ref": "#/parameters/budgetNameParameter"
          }
        ],
        "responses": {
          "200": {
            "description": "OK. The request has succeeded."
          },
          "default": {
            "description": "Error response describing why the operation failed.",
            "schema": {
              "$ref": "#/definitions/ErrorResponse"
            }
          }
        }
      }
    },
    "/{scope}/providers/Microsoft.Consumption/tags": {
      "get": {
        "tags": [
          "Tags"
        ],
        "operationId": "Tags_Get",
        "description": "Get all available tag keys for the defined scope",
        "externalDocs": {
          "url": "https://docs.microsoft.com/en-us/rest/api/consumption/"
        },
        "x-ms-examples": {
          "Tags_Get": {
            "$ref": "./examples/Tags.json"
          }
        },
        "parameters": [
          {
            "$ref": "#/parameters/scopeTagsParameter"
          },
          {
            "$ref": "#/parameters/apiVersionParameter"
          }
        ],
        "responses": {
          "200": {
            "description": "OK. The request has succeeded.",
            "schema": {
              "$ref": "#/definitions/TagsResult"
            }
          },
          "204": {
            "description": "An empty response is sent when there is no information available within the selected scope."
          },
          "default": {
            "description": "Error response describing why the operation failed.",
            "schema": {
              "$ref": "#/definitions/ErrorResponse"
            }
          }
        }
      }
    },
    "/{scope}/providers/Microsoft.Consumption/charges": {
      "get": {
        "tags": [
          "Charges"
        ],
        "operationId": "Charges_List",
        "description": "Lists the charges based for the defined scope.",
        "externalDocs": {
          "url": "https://docs.microsoft.com/en-us/rest/api/consumption/"
        },
        "x-ms-examples": {
          "ChargesListForEnrollmentAccount-Legacy": {
            "$ref": "./examples/ChargesListForEnrollmentAccountFilterByStartEndDate.json"
          },
          "ChangesForBillingPeriodByEnrollmentAccount-Legacy": {
            "$ref": "./examples/ChargesForBillingPeriodByEnrollmentAccount.json"
          },
          "ChargesListByDepartment-Legacy": {
            "$ref": "./examples/ChargesListForDepartmentFilterByStartEndDate.json"
          },
          "ChangesForBillingPeriodByDepartment-Legacy": {
            "$ref": "./examples/ChargesForBillingPeriodByDepartment.json"
          },
          "ChargesListByBillingAccount-Modern": {
            "$ref": "./examples/ChargesListByModernBillingAccount.json"
          },
          "ChargesListByBillingAccountGroupByBillingProfileId-Modern": {
            "$ref": "./examples/ChargesListByModernBillingAccountGroupByBillingProfileId.json"
          },
          "ChargesListByBillingAccountGroupByInvoiceSectionId-Modern": {
            "$ref": "./examples/ChargesListByModernBillingAccountGroupByInvoiceSectionId.json"
          },
          "ChargesListByBillingAccountGroupByCustomerId-Modern": {
            "$ref": "./examples/ChargesListByModernBillingAccountGroupByCustomerId.json"
          },
          "ChargesListByBillingProfile-Modern": {
            "$ref": "./examples/ChargesListByModernBillingProfile.json"
          },
          "ChargesListByBillingProfileInvoiceSection-Modern": {
            "$ref": "./examples/ChargesListByModernBillingProfileInvoiceSection.json"
          },
          "ChargesListByBillingProfileGroupByInvoiceSectionId-Modern": {
            "$ref": "./examples/ChargesListByModernBillingProfileGroupByInvoiceSectionId.json"
          },
          "ChargesListByInvoiceSectionId-Modern": {
            "$ref": "./examples/ChargesListByModernInvoiceSectionId.json"
          },
          "ChargesListByCustomer-Modern": {
            "$ref": "./examples/ChargesListByModernCustomer.json"
          }
        },
        "parameters": [
          {
            "$ref": "#/parameters/scopeChargesParameter"
          },
          {
            "$ref": "#/parameters/apiVersionParameter"
          },
          {
            "name": "startDate",
            "in": "query",
            "description": "Start date",
            "required": false,
            "type": "string",
            "x-ms-parameter-location": "method"
          },
          {
            "name": "endDate",
            "in": "query",
            "description": "End date",
            "required": false,
            "type": "string",
            "x-ms-parameter-location": "method"
          },
          {
            "name": "$filter",
            "description": "May be used to filter charges by properties/usageEnd (Utc time), properties/usageStart (Utc time). The filter supports 'eq', 'lt', 'gt', 'le', 'ge', and 'and'. It does not currently support 'ne', 'or', or 'not'. Tag filter is a key value pair string where key and value is separated by a colon (:).",
            "in": "query",
            "required": false,
            "type": "string"
          },
          {
            "name": "$apply",
            "description": "May be used to group charges for billingAccount scope by properties/billingProfileId, properties/invoiceSectionId, properties/customerId (specific for Partner Led), or for billingProfile scope by properties/invoiceSectionId.",
            "in": "query",
            "required": false,
            "type": "string"
          }
        ],
        "responses": {
          "200": {
            "description": "OK. The request has succeeded.",
            "schema": {
              "$ref": "#/definitions/ChargesListResult"
            }
          },
          "default": {
            "description": "Error response describing why the operation failed.",
            "schema": {
              "$ref": "#/definitions/ErrorResponse"
            }
          }
        }
      }
    },
    "/providers/Microsoft.Billing/billingAccounts/{billingAccountId}/providers/Microsoft.Consumption/balances": {
      "get": {
        "tags": [
          "Balances"
        ],
        "operationId": "Balances_GetByBillingAccount",
        "description": "Gets the balances for a scope by billingAccountId. Balances are available via this API only for May 1, 2014 or later.",
        "externalDocs": {
          "url": "https://docs.microsoft.com/en-us/rest/api/consumption/"
        },
        "x-ms-examples": {
          "Balances": {
            "$ref": "./examples/BalancesByBillingAccount.json"
          }
        },
        "parameters": [
          {
            "$ref": "#/parameters/apiVersionParameter"
          },
          {
            "$ref": "#/parameters/billingAccountIdParameter"
          }
        ],
        "responses": {
          "200": {
            "description": "OK. The request has succeeded.",
            "schema": {
              "$ref": "#/definitions/Balance"
            }
          },
          "default": {
            "description": "Error response describing why the operation failed.",
            "schema": {
              "$ref": "#/definitions/ErrorResponse"
            }
          }
        }
      }
    },
    "/providers/Microsoft.Billing/billingAccounts/{billingAccountId}/billingPeriods/{billingPeriodName}/providers/Microsoft.Consumption/balances": {
      "get": {
        "tags": [
          "Balances"
        ],
        "operationId": "Balances_GetForBillingPeriodByBillingAccount",
        "description": "Gets the balances for a scope by billing period and billingAccountId. Balances are available via this API only for May 1, 2014 or later.",
        "externalDocs": {
          "url": "https://docs.microsoft.com/en-us/rest/api/consumption/"
        },
        "x-ms-examples": {
          "Balances": {
            "$ref": "./examples/BalancesByBillingAccountForBillingPeriod.json"
          }
        },
        "parameters": [
          {
            "$ref": "#/parameters/apiVersionParameter"
          },
          {
            "$ref": "#/parameters/billingAccountIdParameter"
          },
          {
            "$ref": "#/parameters/billingPeriodNameParameter"
          }
        ],
        "responses": {
          "200": {
            "description": "OK. The request has succeeded.",
            "schema": {
              "$ref": "#/definitions/Balance"
            }
          },
          "default": {
            "description": "Error response describing why the operation failed.",
            "schema": {
              "$ref": "#/definitions/ErrorResponse"
            }
          }
        }
      }
    },
    "/providers/Microsoft.Capacity/reservationorders/{reservationOrderId}/providers/Microsoft.Consumption/reservationSummaries": {
      "get": {
        "tags": [
          "ReservationSummaries"
        ],
        "operationId": "ReservationsSummaries_ListByReservationOrder",
        "description": "Lists the reservations summaries for daily or monthly grain.",
        "externalDocs": {
          "url": "https://docs.microsoft.com/en-us/rest/api/consumption/"
        },
        "x-ms-examples": {
          "ReservationSummariesDaily": {
            "$ref": "./examples/ReservationSummariesDaily.json"
          },
          "ReservationSummariesMonthly": {
            "$ref": "./examples/ReservationSummariesMonthly.json"
          }
        },
        "parameters": [
          {
            "$ref": "#/parameters/reservationOrderIdParameter"
          },
          {
            "$ref": "#/parameters/grainParameter"
          },
          {
            "name": "$filter",
            "description": "Required only for daily grain. The properties/UsageDate for start date and end date. The filter supports 'le' and  'ge'",
            "in": "query",
            "required": false,
            "type": "string"
          },
          {
            "$ref": "#/parameters/apiVersionParameter"
          }
        ],
        "responses": {
          "200": {
            "description": "OK. The request has succeeded.",
            "schema": {
              "$ref": "#/definitions/ReservationSummariesListResult"
            }
          },
          "default": {
            "description": "Error response describing why the operation failed.",
            "schema": {
              "$ref": "#/definitions/ErrorResponse"
            }
          }
        },
        "x-ms-pageable": {
          "nextLinkName": "nextLink"
        }
      }
    },
    "/providers/Microsoft.Capacity/reservationorders/{reservationOrderId}/reservations/{reservationId}/providers/Microsoft.Consumption/reservationSummaries": {
      "get": {
        "tags": [
          "ReservationSummaries"
        ],
        "operationId": "ReservationsSummaries_ListByReservationOrderAndReservation",
        "description": "Lists the reservations summaries for daily or monthly grain.",
        "externalDocs": {
          "url": "https://docs.microsoft.com/en-us/rest/api/consumption/"
        },
        "x-ms-examples": {
          "ReservationSummariesDailyWithReservationId": {
            "$ref": "./examples/ReservationSummariesDailyWithReservationId.json"
          },
          "ReservationSummariesMonthlyWithReservationId": {
            "$ref": "./examples/ReservationSummariesMonthlyWithReservationId.json"
          }
        },
        "parameters": [
          {
            "$ref": "#/parameters/reservationOrderIdParameter"
          },
          {
            "$ref": "#/parameters/reservationIdParameter"
          },
          {
            "$ref": "#/parameters/grainParameter"
          },
          {
            "name": "$filter",
            "description": "Required only for daily grain. The properties/UsageDate for start date and end date. The filter supports 'le' and  'ge'",
            "in": "query",
            "required": false,
            "type": "string"
          },
          {
            "$ref": "#/parameters/apiVersionParameter"
          }
        ],
        "responses": {
          "200": {
            "description": "OK. The request has succeeded.",
            "schema": {
              "$ref": "#/definitions/ReservationSummariesListResult"
            }
          },
          "default": {
            "description": "Error response describing why the operation failed.",
            "schema": {
              "$ref": "#/definitions/ErrorResponse"
            }
          }
        },
        "x-ms-pageable": {
          "nextLinkName": "nextLink"
        }
      }
    },
    "/{scope}/providers/Microsoft.Consumption/reservationSummaries": {
      "get": {
        "tags": [
          "ReservationSummaries"
        ],
        "operationId": "ReservationsSummaries_List",
        "description": "Lists the reservations summaries for the defined scope daily or monthly grain.",
        "externalDocs": {
          "url": "https://docs.microsoft.com/en-us/rest/api/consumption/"
        },
        "x-ms-examples": {
          "ReservationSummariesDailyWithBillingAccountId": {
            "$ref": "./examples/ReservationSummariesDailyWithBillingAccountId.json"
          },
          "ReservationSummariesMonthlyWithBillingAccountId": {
            "$ref": "./examples/ReservationSummariesMonthlyWithBillingAccountId.json"
          },
          "ReservationSummariesDailyWithBillingProfileId": {
            "$ref": "./examples/ReservationSummariesDailyWithBillingProfileId.json"
          },
          "ReservationSummariesMonthlyWithBillingProfileId": {
            "$ref": "./examples/ReservationSummariesMonthlyWithBillingProfileId.json"
          },
          "ReservationSummariesMonthlyWithBillingProfileIdReservationId": {
            "$ref": "./examples/ReservationSummariesMonthlyWithBillingProfileIdReservationId.json"
          }
        },
        "parameters": [
          {
            "$ref": "#/parameters/scopeReservationsSummariesParameter"
          },
          {
            "$ref": "#/parameters/grainParameter"
          },
          {
            "name": "startDate",
            "in": "query",
            "description": "Start date. Only applicable when querying with billing profile",
            "required": false,
            "type": "string",
            "x-ms-parameter-location": "method"
          },
          {
            "name": "endDate",
            "in": "query",
            "description": "End date. Only applicable when querying with billing profile",
            "required": false,
            "type": "string",
            "x-ms-parameter-location": "method"
          },
          {
            "name": "$filter",
            "description": "Required only for daily grain. The properties/UsageDate for start date and end date. The filter supports 'le' and  'ge'. Not applicable when querying with billing profile",
            "in": "query",
            "required": false,
            "type": "string"
          },
          {
            "name": "reservationId",
            "in": "query",
            "description": "Reservation Id GUID. Only valid if reservationOrderId is also provided. Filter to a specific reservation",
            "required": false,
            "type": "string",
            "x-ms-parameter-location": "method"
          },
          {
            "name": "reservationOrderId",
            "in": "query",
            "description": "Reservation Order Id GUID. Required if reservationId is provided. Filter to a specific reservation order",
            "required": false,
            "type": "string",
            "x-ms-parameter-location": "method"
          },
          {
            "$ref": "#/parameters/apiVersionParameter"
          }
        ],
        "responses": {
          "200": {
            "description": "OK. The request has succeeded.",
            "schema": {
              "$ref": "#/definitions/ReservationSummariesListResult"
            }
          },
          "default": {
            "description": "Error response describing why the operation failed.",
            "schema": {
              "$ref": "#/definitions/ErrorResponse"
            }
          }
        },
        "x-ms-pageable": {
          "nextLinkName": "nextLink"
        }
      }
    },
    "/providers/Microsoft.Capacity/reservationorders/{reservationOrderId}/providers/Microsoft.Consumption/reservationDetails": {
      "get": {
        "tags": [
          "ReservationDetails"
        ],
        "operationId": "ReservationsDetails_ListByReservationOrder",
        "description": "Lists the reservations details for provided date range.",
        "externalDocs": {
          "url": "https://docs.microsoft.com/en-us/rest/api/consumption/"
        },
        "x-ms-examples": {
          "ReservationDetails": {
            "$ref": "./examples/ReservationDetails.json"
          }
        },
        "parameters": [
          {
            "$ref": "#/parameters/reservationOrderIdParameter"
          },
          {
            "name": "$filter",
            "description": "Filter reservation details by date range. The properties/UsageDate for start date and end date. The filter supports 'le' and  'ge'",
            "in": "query",
            "required": true,
            "type": "string"
          },
          {
            "$ref": "#/parameters/apiVersionParameter"
          }
        ],
        "responses": {
          "200": {
            "description": "OK. The request has succeeded.",
            "schema": {
              "$ref": "#/definitions/ReservationDetailsListResult"
            }
          },
          "default": {
            "description": "Error response describing why the operation failed.",
            "schema": {
              "$ref": "#/definitions/ErrorResponse"
            }
          }
        },
        "x-ms-pageable": {
          "nextLinkName": "nextLink"
        }
      }
    },
    "/providers/Microsoft.Capacity/reservationorders/{reservationOrderId}/reservations/{reservationId}/providers/Microsoft.Consumption/reservationDetails": {
      "get": {
        "tags": [
          "ReservationDetails"
        ],
        "operationId": "ReservationsDetails_ListByReservationOrderAndReservation",
        "description": "Lists the reservations details for provided date range.",
        "externalDocs": {
          "url": "https://docs.microsoft.com/en-us/rest/api/consumption/"
        },
        "x-ms-examples": {
          "ReservationDetailsWithReservationId": {
            "$ref": "./examples/ReservationDetailsWithReservationId.json"
          }
        },
        "parameters": [
          {
            "$ref": "#/parameters/reservationOrderIdParameter"
          },
          {
            "$ref": "#/parameters/reservationIdParameter"
          },
          {
            "name": "$filter",
            "description": "Filter reservation details by date range. The properties/UsageDate for start date and end date. The filter supports 'le' and  'ge' ",
            "in": "query",
            "required": true,
            "type": "string"
          },
          {
            "$ref": "#/parameters/apiVersionParameter"
          }
        ],
        "responses": {
          "200": {
            "description": "OK. The request has succeeded.",
            "schema": {
              "$ref": "#/definitions/ReservationDetailsListResult"
            }
          },
          "default": {
            "description": "Error response describing why the operation failed.",
            "schema": {
              "$ref": "#/definitions/ErrorResponse"
            }
          }
        },
        "x-ms-pageable": {
          "nextLinkName": "nextLink"
        }
      }
    },
    "/{scope}/providers/Microsoft.Consumption/reservationDetails": {
      "get": {
        "tags": [
          "ReservationDetails"
        ],
        "operationId": "ReservationsDetails_List",
        "description": "Lists the reservations details for the defined scope and provided date range.",
        "externalDocs": {
          "url": "https://docs.microsoft.com/en-us/rest/api/consumption/"
        },
        "x-ms-examples": {
          "ReservationDetailsByBillingAccountId": {
            "$ref": "./examples/ReservationDetailsByBillingAccountId.json"
          },
          "ReservationDetailsByBillingProfileId": {
            "$ref": "./examples/ReservationDetailsByBillingProfileId.json"
          },
          "ReservationDetailsByBillingProfileIdReservationId": {
            "$ref": "./examples/ReservationDetailsByBillingProfileIdReservationId.json"
          }
        },
        "parameters": [
          {
            "$ref": "#/parameters/scopeReservationDetailsParameter"
          },
          {
            "name": "startDate",
            "in": "query",
            "description": "Start date. Only applicable when querying with billing profile",
            "required": false,
            "type": "string",
            "x-ms-parameter-location": "method"
          },
          {
            "name": "endDate",
            "in": "query",
            "description": "End date. Only applicable when querying with billing profile",
            "required": false,
            "type": "string",
            "x-ms-parameter-location": "method"
          },
          {
            "name": "$filter",
            "description": "Filter reservation details by date range. The properties/UsageDate for start date and end date. The filter supports 'le' and  'ge'. Not applicable when querying with billing profile",
            "in": "query",
            "required": false,
            "type": "string"
          },
          {
            "name": "reservationId",
            "in": "query",
            "description": "Reservation Id GUID. Only valid if reservationOrderId is also provided. Filter to a specific reservation",
            "required": false,
            "type": "string",
            "x-ms-parameter-location": "method"
          },
          {
            "name": "reservationOrderId",
            "in": "query",
            "description": "Reservation Order Id GUID. Required if reservationId is provided. Filter to a specific reservation order",
            "required": false,
            "type": "string",
            "x-ms-parameter-location": "method"
          },
          {
            "$ref": "#/parameters/apiVersionParameter"
          }
        ],
        "responses": {
          "200": {
            "description": "OK. The request has succeeded.",
            "schema": {
              "$ref": "#/definitions/ReservationDetailsListResult"
            }
          },
          "default": {
            "description": "Error response describing why the operation failed.",
            "schema": {
              "$ref": "#/definitions/ErrorResponse"
            }
          }
        },
        "x-ms-pageable": {
          "nextLinkName": "nextLink"
        }
      }
    },
    "/{scope}/providers/Microsoft.Consumption/reservationRecommendations": {
      "get": {
        "tags": [
          "ReservationRecommendations"
        ],
        "operationId": "ReservationRecommendations_List",
        "description": "List of recommendations for purchasing reserved instances.",
        "externalDocs": {
          "url": "https://docs.microsoft.com/en-us/rest/api/consumption/"
        },
        "x-ms-examples": {
          "ReservationRecommendationsBySubscription-Legacy": {
            "$ref": "./examples/ReservationRecommendationsBySubscription.json"
          },
          "ReservationRecommendationsByResourceGroup-Legacy": {
            "$ref": "./examples/ReservationRecommendationsByResourceGroup.json"
          },
          "ReservationRecommendationsFilterBySubscriptionForScopeLookBackPeriod-Legacy": {
            "$ref": "./examples/ReservationRecommendationsFilterBySubscriptionForScopeLookBackPeriod.json"
          },
          "ReservationRecommendationsByBillingAccount-Legacy": {
            "$ref": "./examples/ReservationRecommendationsByBillingAccount.json"
          },
          "ReservationRecommendationsByBillingProfile-Modern": {
            "$ref": "./examples/ReservationRecommendationsByBillingProfile.json"
          }
        },
        "parameters": [
          {
            "$ref": "#/parameters/filterParameter"
          },
          {
            "$ref": "#/parameters/apiVersionParameter"
          },
          {
            "$ref": "#/parameters/scopeReservationRecommendationsParameter"
          }
        ],
        "responses": {
          "200": {
            "description": "OK. The request has succeeded.",
            "schema": {
              "$ref": "#/definitions/ReservationRecommendationsListResult"
            }
          },
          "204": {
            "description": "An empty response is sent when there are no recommendations."
          },
          "default": {
            "description": "Error response describing why the operation failed.",
            "schema": {
              "$ref": "#/definitions/ErrorResponse"
            }
          }
        },
        "x-ms-pageable": {
          "nextLinkName": "nextLink"
        }
      }
    },
    "/{billingScope}/providers/Microsoft.Consumption/reservationRecommendationDetails": {
      "get": {
        "tags": [
          "ReservationRecommendationDetails"
        ],
        "operationId": "ReservationRecommendationDetails_Get",
        "description": "Details of a reservation recommendation for what-if analysis of reserved instances.",
        "externalDocs": {
          "url": "https://docs.microsoft.com/en-us/rest/api/consumption/"
        },
        "x-ms-examples": {
          "ReservationRecommendationsBySubscription-Legacy": {
            "$ref": "./examples/ReservationRecommendationDetailsBySubscription.json"
          },
          "ReservationRecommendationsByResourceGroup-Legacy": {
            "$ref": "./examples/ReservationRecommendationDetailsByResourceGroup.json"
          },
          "ReservationRecommendationsByBillingAccount-Legacy": {
            "$ref": "./examples/ReservationRecommendationDetailsByBillingAccount.json"
          },
          "ReservationRecommendationsByBillingProfile-Modern": {
            "$ref": "./examples/ReservationRecommendationDetailsByBillingProfile.json"
          }
        },
        "parameters": [
          {
            "$ref": "#/parameters/apiVersionParameter"
          },
          {
            "$ref": "#/parameters/scopeReservationRecommendationDetailsParameter"
          },
          {
            "$ref": "#/parameters/scopeParameter"
          },
          {
            "$ref": "#/parameters/regionParameter"
          },
          {
            "$ref": "#/parameters/termParameter"
          },
          {
            "$ref": "#/parameters/lookBackPeriodParameter"
          },
          {
            "$ref": "#/parameters/productParameter"
          }
        ],
        "responses": {
          "200": {
            "description": "OK. The request has succeeded.",
            "schema": {
              "$ref": "#/definitions/ReservationRecommendationDetailsModel"
            }
          },
          "204": {
            "description": "An empty response is sent when there are no recommendation details."
          },
          "default": {
            "description": "Error response describing why the operation failed.",
            "schema": {
              "$ref": "#/definitions/HighCasedErrorResponse"
            }
          }
        }
      }
    },
    "/providers/Microsoft.Billing/billingAccounts/{billingAccountId}/providers/Microsoft.Consumption/reservationTransactions": {
      "get": {
        "tags": [
          "ReservationTransactions"
        ],
        "operationId": "ReservationTransactions_List",
        "description": "List of transactions for reserved instances on billing account scope",
        "externalDocs": {
          "url": "https://docs.microsoft.com/en-us/rest/api/consumption/"
        },
        "x-ms-examples": {
          "ReservationTransactionsByEnrollmentNumber": {
            "$ref": "./examples/ReservationTransactionsListByEnrollmentNumber.json"
          }
        },
        "parameters": [
          {
            "name": "$filter",
            "description": "Filter reservation transactions by date range. The properties/EventDate for start date and end date. The filter supports 'le' and  'ge' ",
            "in": "query",
            "required": false,
            "type": "string"
          },
          {
            "$ref": "#/parameters/apiVersionParameter"
          },
          {
            "$ref": "#/parameters/billingAccountIdParameter"
          }
        ],
        "responses": {
          "200": {
            "description": "OK. The request has succeeded.",
            "schema": {
              "$ref": "#/definitions/ReservationTransactionsListResult"
            }
          },
          "default": {
            "description": "Error response describing why the operation failed.",
            "schema": {
              "$ref": "#/definitions/ErrorResponse"
            }
          }
        },
        "x-ms-pageable": {
          "nextLinkName": "nextLink"
        }
      }
    },
    "/providers/Microsoft.Billing/billingAccounts/{billingAccountId}/billingProfiles/{billingProfileId}/providers/Microsoft.Consumption/reservationTransactions": {
      "get": {
        "tags": [
          "ReservationTransactions"
        ],
        "operationId": "ReservationTransactions_ListByBillingProfile",
        "description": "List of transactions for reserved instances on billing account scope",
        "externalDocs": {
          "url": "https://docs.microsoft.com/en-us/rest/api/consumption/"
        },
        "x-ms-examples": {
          "ReservationTransactionsByBillingProfileId": {
            "$ref": "./examples/ReservationTransactionsListByBillingProfileId.json"
          }
        },
        "parameters": [
          {
            "name": "$filter",
            "description": "Filter reservation transactions by date range. The properties/EventDate for start date and end date. The filter supports 'le' and  'ge' ",
            "in": "query",
            "required": false,
            "type": "string"
          },
          {
            "$ref": "#/parameters/apiVersionParameter"
          },
          {
            "$ref": "#/parameters/billingAccountIdParameter"
          },
          {
            "$ref": "#/parameters/billingProfileIdParameter"
          }
        ],
        "responses": {
          "200": {
            "description": "OK. The request has succeeded.",
            "schema": {
              "$ref": "#/definitions/ModernReservationTransactionsListResult"
            }
          },
          "default": {
            "description": "Error response describing why the operation failed.",
            "schema": {
              "$ref": "#/definitions/ErrorResponse"
            }
          }
        },
        "x-ms-pageable": {
          "nextLinkName": "nextLink"
        }
      }
    },
    "/subscriptions/{subscriptionId}/providers/Microsoft.Consumption/pricesheets/default": {
      "get": {
        "tags": [
          "PriceSheet"
        ],
        "operationId": "PriceSheet_Get",
        "description": "Gets the price sheet for a scope by subscriptionId. Price sheet is available via this API only for May 1, 2014 or later.",
        "externalDocs": {
          "url": "https://docs.microsoft.com/en-us/rest/api/consumption/"
        },
        "x-ms-examples": {
          "PriceSheet": {
            "$ref": "./examples/PriceSheet.json"
          }
        },
        "parameters": [
          {
            "name": "$expand",
            "description": "May be used to expand the properties/meterDetails within a price sheet. By default, these fields are not included when returning price sheet.",
            "in": "query",
            "required": false,
            "type": "string"
          },
          {
            "name": "$skiptoken",
            "description": "Skiptoken is only used if a previous operation returned a partial result. If a previous response contains a nextLink element, the value of the nextLink element will include a skiptoken parameter that specifies a starting point to use for subsequent calls.",
            "in": "query",
            "required": false,
            "type": "string"
          },
          {
            "name": "$top",
            "description": "May be used to limit the number of results to the top N results.",
            "in": "query",
            "required": false,
            "type": "integer",
            "format": "int32",
            "minimum": 1,
            "maximum": 1000
          },
          {
            "$ref": "#/parameters/subscriptionIdParameter"
          },
          {
            "$ref": "#/parameters/apiVersionParameter"
          }
        ],
        "responses": {
          "200": {
            "description": "OK. The request has succeeded.",
            "schema": {
              "$ref": "#/definitions/PriceSheetResult"
            }
          },
          "default": {
            "description": "Error response describing why the operation failed.",
            "schema": {
              "$ref": "#/definitions/ErrorResponse"
            }
          }
        }
      }
    },
    "/subscriptions/{subscriptionId}/providers/Microsoft.Billing/billingPeriods/{billingPeriodName}/providers/Microsoft.Consumption/pricesheets/default": {
      "get": {
        "tags": [
          "PriceSheet"
        ],
        "operationId": "PriceSheet_GetByBillingPeriod",
        "description": "Get the price sheet for a scope by subscriptionId and billing period. Price sheet is available via this API only for May 1, 2014 or later.",
        "externalDocs": {
          "url": "https://docs.microsoft.com/en-us/rest/api/consumption/"
        },
        "x-ms-examples": {
          "PriceSheetForBillingPeriod": {
            "$ref": "./examples/PriceSheetForBillingPeriod.json"
          },
          "PriceSheetExpand": {
            "$ref": "./examples/PriceSheetExpand.json"
          }
        },
        "parameters": [
          {
            "name": "$expand",
            "description": "May be used to expand the properties/meterDetails within a price sheet. By default, these fields are not included when returning price sheet.",
            "in": "query",
            "required": false,
            "type": "string"
          },
          {
            "name": "$skiptoken",
            "description": "Skiptoken is only used if a previous operation returned a partial result. If a previous response contains a nextLink element, the value of the nextLink element will include a skiptoken parameter that specifies a starting point to use for subsequent calls.",
            "in": "query",
            "required": false,
            "type": "string"
          },
          {
            "name": "$top",
            "description": "May be used to limit the number of results to the top N results.",
            "in": "query",
            "required": false,
            "type": "integer",
            "format": "int32",
            "minimum": 1,
            "maximum": 1000
          },
          {
            "$ref": "#/parameters/subscriptionIdParameter"
          },
          {
            "$ref": "#/parameters/apiVersionParameter"
          },
          {
            "$ref": "#/parameters/billingPeriodNameParameter"
          }
        ],
        "responses": {
          "200": {
            "description": "OK. The request has succeeded.",
            "schema": {
              "$ref": "#/definitions/PriceSheetResult"
            }
          },
          "default": {
            "description": "Error response describing why the operation failed.",
            "schema": {
              "$ref": "#/definitions/ErrorResponse"
            }
          }
        }
      }
    },
    "/subscriptions/{subscriptionId}/providers/Microsoft.Consumption/forecasts": {
      "get": {
        "tags": [
          "Forecasts"
        ],
        "x-ms-odata": "#/definitions/Forecast",
        "operationId": "Forecasts_List",
        "description": "Lists the forecast charges for scope defined. Please note that this API is no longer actively under development. We recommend using our new Forecast API moving forward: https://docs.microsoft.com/en-us/rest/api/cost-management/forecast/usage.",
        "externalDocs": {
          "url": "https://docs.microsoft.com/en-us/rest/api/consumption/"
        },
        "x-ms-examples": {
          "ForecastsList": {
            "$ref": "./examples/ForecastsList.json"
          },
          "ForecastsListFilterByGrain": {
            "$ref": "./examples/ForecastsListFilterByGrain.json"
          },
          "ForecastsListFilterByDates": {
            "$ref": "./examples/ForecastsListFilterByDates.json"
          }
        },
        "parameters": [
          {
            "name": "$filter",
            "description": "May be used to filter forecasts by properties/usageDate (Utc time), properties/chargeType or properties/grain. The filter supports 'eq', 'lt', 'gt', 'le', 'ge', and 'and'. It does not currently support 'ne', 'or', or 'not'.",
            "in": "query",
            "required": false,
            "type": "string"
          },
          {
            "$ref": "#/parameters/apiVersionParameter"
          },
          {
            "$ref": "#/parameters/subscriptionIdParameter"
          }
        ],
        "responses": {
          "200": {
            "description": "OK. The request has succeeded.",
            "schema": {
              "$ref": "#/definitions/ForecastsListResult"
            }
          },
          "default": {
            "description": "Error response describing why the operation failed.",
            "schema": {
              "$ref": "#/definitions/ErrorResponse"
            }
          }
        },
        "x-ms-pageable": {
          "nextLinkName": null
        }
      }
    },
    "/providers/Microsoft.Consumption/operations": {
      "get": {
        "tags": [
          "Operations"
        ],
        "operationId": "Operations_List",
        "description": "Lists all of the available consumption REST API operations.",
        "parameters": [
          {
            "$ref": "#/parameters/apiVersionParameter"
          }
        ],
        "responses": {
          "200": {
            "description": "OK. The request has succeeded.",
            "schema": {
              "$ref": "#/definitions/OperationListResult"
            }
          },
          "default": {
            "description": "Error response describing why the operation failed.",
            "schema": {
              "$ref": "#/definitions/ErrorResponse"
            }
          }
        },
        "x-ms-pageable": {
          "nextLinkName": "nextLink"
        }
      }
    },
    "/providers/Microsoft.Management/managementGroups/{managementGroupId}/providers/Microsoft.Consumption/aggregatedcost": {
      "get": {
        "tags": [
          "AggregatedCost"
        ],
        "operationId": "AggregatedCost_GetByManagementGroup",
        "description": "Provides the aggregate cost of a management group and all child management groups by current billing period.",
        "externalDocs": {
          "url": "https://docs.microsoft.com/en-us/rest/api/consumption/"
        },
        "x-ms-examples": {
          "AggregatedCostByManagementGroup": {
            "$ref": "./examples/AggregatedCostByManagementGroup.json"
          },
          "AggregatedCostByManagementGroupFilterByDate": {
            "$ref": "./examples/AggregatedCostByManagementGroupFilterByDate.json"
          }
        },
        "parameters": [
          {
            "$ref": "#/parameters/managementGroupIdParameter"
          },
          {
            "$ref": "#/parameters/apiVersionParameter"
          },
          {
            "name": "$filter",
            "description": "May be used to filter aggregated cost by properties/usageStart (Utc time), properties/usageEnd (Utc time). The filter supports 'eq', 'lt', 'gt', 'le', 'ge', and 'and'. It does not currently support 'ne', 'or', or 'not'. Tag filter is a key value pair string where key and value is separated by a colon (:).",
            "in": "query",
            "required": false,
            "type": "string"
          }
        ],
        "responses": {
          "200": {
            "description": "OK. The request has succeeded.",
            "schema": {
              "$ref": "#/definitions/ManagementGroupAggregatedCostResult"
            }
          },
          "default": {
            "description": "Error response describing why the operation failed.",
            "schema": {
              "$ref": "#/definitions/ErrorResponse"
            }
          }
        }
      }
    },
    "/providers/Microsoft.Management/managementGroups/{managementGroupId}/providers/Microsoft.Billing/billingPeriods/{billingPeriodName}/Microsoft.Consumption/aggregatedCost": {
      "get": {
        "tags": [
          "AggregatedCost"
        ],
        "operationId": "AggregatedCost_GetForBillingPeriodByManagementGroup",
        "description": "Provides the aggregate cost of a management group and all child management groups by specified billing period",
        "externalDocs": {
          "url": "https://docs.microsoft.com/en-us/rest/api/consumption/"
        },
        "x-ms-examples": {
          "AggregatedCostListForBillingPeriodByManagementGroup": {
            "$ref": "./examples/AggregatedCostForBillingPeriodByManagementGroup.json"
          }
        },
        "parameters": [
          {
            "$ref": "#/parameters/managementGroupIdParameter"
          },
          {
            "$ref": "#/parameters/billingPeriodNameParameter"
          },
          {
            "$ref": "#/parameters/apiVersionParameter"
          }
        ],
        "responses": {
          "200": {
            "description": "OK. The request has succeeded.",
            "schema": {
              "$ref": "#/definitions/ManagementGroupAggregatedCostResult"
            }
          },
          "default": {
            "description": "Error response describing why the operation failed.",
            "schema": {
              "$ref": "#/definitions/ErrorResponse"
            }
          }
        }
      }
    },
    "/{scope}/providers/Microsoft.Consumption/events": {
      "get": {
        "tags": [
          "Events"
        ],
        "operationId": "Events_List",
        "description": "Lists the events by billingAccountId and billingProfileId for given start and end date.",
        "externalDocs": {
          "url": "https://docs.microsoft.com/en-us/rest/api/consumption/"
        },
        "x-ms-examples": {
          "EventsListByBillingProfile": {
            "$ref": "./examples/EventsListByBillingProfile.json"
          },
          "EventsList-Modern": {
            "$ref": "./examples/EventsListByCustomer.json"
          }
        },
        "parameters": [
          {
            "$ref": "#/parameters/apiVersionParameter"
          },
          {
            "$ref": "#/parameters/startDateParameter"
          },
          {
            "$ref": "#/parameters/endDateParameter"
          },
          {
            "$ref": "#/parameters/scopeEventsParameter"
          }
        ],
        "responses": {
          "200": {
            "description": "OK. The request has succeeded.",
            "schema": {
              "$ref": "#/definitions/Events"
            }
          },
          "default": {
            "description": "Error response describing why the operation failed.",
            "schema": {
              "$ref": "#/definitions/ErrorResponse"
            }
          }
        },
        "x-ms-pageable": {
          "nextLinkName": "nextLink"
        }
      }
    },
    "/{scope}/providers/Microsoft.Consumption/lots": {
      "get": {
        "tags": [
          "Lots"
        ],
        "operationId": "Lots_List",
        "description": "Lists the lots by billingAccountId and billingProfileId.",
        "externalDocs": {
          "url": "https://docs.microsoft.com/en-us/rest/api/consumption/"
        },
        "x-ms-examples": {
          "LotsListByBillingProfile": {
            "$ref": "./examples/LotsListByBillingProfile.json"
          },
          "LotsList-Modern": {
            "$ref": "./examples/LotsListByCustomer.json"
          }
        },
        "parameters": [
          {
            "$ref": "#/parameters/scopeLotsParameter"
          },
          {
            "$ref": "#/parameters/apiVersionParameter"
          }
        ],
        "responses": {
          "200": {
            "description": "OK. The request has succeeded.",
            "schema": {
              "$ref": "#/definitions/Lots"
            }
          },
          "default": {
            "description": "Error response describing why the operation failed.",
            "schema": {
              "$ref": "#/definitions/ErrorResponse"
            }
          }
        },
        "x-ms-pageable": {
          "nextLinkName": "nextLink"
        }
      }
    },
    "/{scope}/providers/Microsoft.Consumption/credits/balanceSummary": {
      "get": {
        "tags": [
          "Credits"
        ],
        "operationId": "Credits_Get",
        "description": "The credit summary by billingAccountId and billingProfileId.",
        "externalDocs": {
          "url": "https://docs.microsoft.com/en-us/rest/api/consumption/"
        },
        "x-ms-examples": {
          "CreditsBalanceSummaryByBillingProfile": {
            "$ref": "./examples/CreditSummaryByBillingProfile.json"
          },
          "CreditsBalanceSummary-Modern": {
            "$ref": "./examples/CreditSummaryByCustomer.json"
          }
        },
        "parameters": [
          {
            "$ref": "#/parameters/apiVersionParameter"
          },
          {
            "$ref": "#/parameters/scopeCreditsParameter"
          }
        ],
        "responses": {
          "200": {
            "description": "OK. The request has succeeded.",
            "schema": {
              "$ref": "#/definitions/CreditSummary"
            }
          },
          "default": {
            "description": "Error response describing why the operation failed.",
            "schema": {
              "$ref": "#/definitions/ErrorResponse"
            }
          }
        }
      }
    }
  },
  "definitions": {
    "MeterDetails": {
      "description": "The properties of the meter detail.",
      "properties": {
        "meterName": {
          "description": "The name of the meter, within the given meter category",
          "type": "string",
          "readOnly": true
        },
        "meterCategory": {
          "description": "The category of the meter, for example, 'Cloud services', 'Networking', etc..",
          "type": "string",
          "readOnly": true
        },
        "meterSubCategory": {
          "description": "The subcategory of the meter, for example, 'A6 Cloud services', 'ExpressRoute (IXP)', etc..",
          "type": "string",
          "readOnly": true
        },
        "unit": {
          "description": "The unit in which the meter consumption is charged, for example, 'Hours', 'GB', etc.",
          "type": "string",
          "readOnly": true
        },
        "meterLocation": {
          "description": "The location in which the Azure service is available.",
          "type": "string",
          "readOnly": true
        },
        "totalIncludedQuantity": {
          "description": "The total included quantity associated with the offer.",
          "type": "number",
          "format": "decimal",
          "readOnly": true
        },
        "pretaxStandardRate": {
          "description": "The pretax listing price.",
          "type": "number",
          "format": "decimal",
          "readOnly": true
        },
        "serviceName": {
          "description": "The name of the service.",
          "type": "string",
          "readOnly": true
        },
        "serviceTier": {
          "description": "The service tier.",
          "type": "string",
          "readOnly": true
        }
      }
    },
    "UsageDetail": {
      "type": "object",
      "discriminator": "kind",
      "description": "An usage detail resource.",
      "allOf": [
        {
          "$ref": "#/definitions/Resource"
        }
      ],
      "properties": {
        "kind": {
          "type": "string",
          "description": "Specifies the kind of usage details.",
          "enum": [
            "legacy",
            "modern"
          ],
          "x-ms-enum": {
            "name": "UsageDetailsKind",
            "modelAsString": true
          }
        }
      },
      "required": [
        "kind"
      ]
    },
    "UsageDetailsListResult": {
      "description": "Result of listing usage details. It contains a list of available usage details in reverse chronological order by billing period.",
      "properties": {
        "value": {
          "description": "The list of usage details.",
          "type": "array",
          "readOnly": true,
          "items": {
            "$ref": "#/definitions/UsageDetail"
          }
        },
        "nextLink": {
          "description": "The link (url) to the next page of results.",
          "type": "string",
          "readOnly": true
        }
      }
    },
    "LegacyUsageDetail": {
      "description": "Legacy usage detail.",
      "type": "object",
      "x-ms-discriminator-value": "legacy",
      "properties": {
        "properties": {
          "description": "Properties for legacy usage details",
          "$ref": "#/definitions/LegacyUsageDetailProperties",
          "x-ms-client-flatten": true
        }
      },
      "allOf": [
        {
          "$ref": "#/definitions/UsageDetail"
        }
      ],
      "required": [
        "properties"
      ]
    },
    "LegacyUsageDetailProperties": {
      "description": "The properties of the legacy usage detail.",
      "properties": {
        "billingAccountId": {
          "description": "Billing Account identifier.",
          "type": "string",
          "readOnly": true
        },
        "billingAccountName": {
          "description": "Billing Account Name.",
          "type": "string",
          "readOnly": true
        },
        "billingPeriodStartDate": {
          "description": "The billing period start date.",
          "type": "string",
          "format": "date-time",
          "readOnly": true
        },
        "billingPeriodEndDate": {
          "description": "The billing period end date.",
          "type": "string",
          "format": "date-time",
          "readOnly": true
        },
        "billingProfileId": {
          "description": "Billing Profile identifier.",
          "type": "string",
          "readOnly": true
        },
        "billingProfileName": {
          "description": "Billing Profile Name.",
          "type": "string",
          "readOnly": true
        },
        "accountOwnerId": {
          "description": "Account Owner Id.",
          "type": "string",
          "readOnly": true
        },
        "accountName": {
          "description": "Account Name.",
          "type": "string",
          "readOnly": true
        },
        "subscriptionId": {
          "description": "Subscription guid.",
          "type": "string",
          "readOnly": true
        },
        "subscriptionName": {
          "description": "Subscription name.",
          "type": "string",
          "readOnly": true
        },
        "date": {
          "description": "Date for the usage record.",
          "type": "string",
          "format": "date-time",
          "readOnly": true
        },
        "product": {
          "description": "Product name for the consumed service or purchase. Not available for Marketplace.",
          "type": "string",
          "readOnly": true
        },
        "partNumber": {
          "description": "Part Number of the service used. Can be used to join with the price sheet. Not available for marketplace.",
          "type": "string",
          "readOnly": true
        },
        "meterId": {
          "description": "The meter id (GUID). Not available for marketplace. For reserved instance this represents the primary meter for which the reservation was purchased. For the actual VM Size for which the reservation is purchased see productOrderName.",
          "type": "string",
          "format": "uuid",
          "readOnly": true
        },
        "meterDetails": {
          "description": "The details about the meter. By default this is not populated, unless it's specified in $expand.",
          "$ref": "#/definitions/MeterDetailsResponse",
          "readOnly": true
        },
        "quantity": {
          "description": "The usage quantity.",
          "type": "number",
          "format": "decimal",
          "readOnly": true
        },
        "effectivePrice": {
          "description": "Effective Price that's charged for the usage.",
          "type": "number",
          "format": "decimal",
          "readOnly": true
        },
        "cost": {
          "description": "The amount of cost before tax.",
          "type": "number",
          "format": "decimal",
          "readOnly": true
        },
        "unitPrice": {
          "description": "Unit Price is the price applicable to you. (your EA or other contract price).",
          "type": "number",
          "format": "decimal",
          "readOnly": true
        },
        "billingCurrency": {
          "description": "Billing Currency.",
          "type": "string",
          "readOnly": true
        },
        "resourceLocation": {
          "description": "Resource Location.",
          "type": "string",
          "readOnly": true
        },
        "consumedService": {
          "description": "Consumed service name. Name of the azure resource provider that emits the usage or was purchased. This value is not provided for marketplace usage.",
          "type": "string",
          "readOnly": true
        },
        "resourceId": {
          "description": "Azure resource manager resource identifier.",
          "type": "string",
          "readOnly": true
        },
        "resourceName": {
          "description": "Resource Name.",
          "type": "string",
          "readOnly": true
        },
        "serviceInfo1": {
          "description": "Service Info 1.",
          "type": "string",
          "readOnly": true
        },
        "serviceInfo2": {
          "description": "Service Info 2.",
          "type": "string",
          "readOnly": true
        },
        "additionalInfo": {
          "description": "Additional details of this usage item. By default this is not populated, unless it's specified in $expand. Use this field to get usage line item specific details such as the actual VM Size (ServiceType) or the ratio in which the reservation discount is applied.",
          "type": "string",
          "readOnly": true
        },
        "invoiceSection": {
          "description": "Invoice Section Name.",
          "type": "string",
          "readOnly": true
        },
        "costCenter": {
          "description": "The cost center of this department if it is a department and a cost center is provided.",
          "type": "string",
          "readOnly": true
        },
        "resourceGroup": {
          "description": "Resource Group Name.",
          "type": "string",
          "readOnly": true
        },
        "reservationId": {
          "description": "ARM resource id of the reservation. Only applies to records relevant to reservations.",
          "type": "string",
          "readOnly": true
        },
        "reservationName": {
          "description": "User provided display name of the reservation. Last known name for a particular day is populated in the daily data. Only applies to records relevant to reservations.",
          "type": "string",
          "readOnly": true
        },
        "productOrderId": {
          "description": "Product Order Id. For reservations this is the Reservation Order ID.",
          "type": "string",
          "readOnly": true
        },
        "productOrderName": {
          "description": "Product Order Name. For reservations this is the SKU that was purchased.",
          "type": "string",
          "readOnly": true
        },
        "offerId": {
          "description": "Offer Id. Ex: MS-AZR-0017P, MS-AZR-0148P.",
          "type": "string",
          "readOnly": true
        },
        "isAzureCreditEligible": {
          "description": "Is Azure Credit Eligible.",
          "type": "boolean",
          "readOnly": true
        },
        "term": {
          "description": "Term (in months). 1 month for monthly recurring purchase. 12 months for a 1 year reservation. 36 months for a 3 year reservation.",
          "type": "string",
          "readOnly": true
        },
        "publisherName": {
          "description": "Publisher Name.",
          "type": "string",
          "readOnly": true
        },
        "publisherType": {
          "description": "Publisher Type.",
          "type": "string",
          "readOnly": true
        },
        "planName": {
          "description": "Plan Name.",
          "type": "string",
          "readOnly": true
        },
        "chargeType": {
          "description": "Indicates a charge represents credits, usage, a Marketplace purchase, a reservation fee, or a refund.",
          "type": "string",
          "readOnly": true
        },
        "frequency": {
          "description": "Indicates how frequently this charge will occur. OneTime for purchases which only happen once, Monthly for fees which recur every month, and UsageBased for charges based on how much a service is used.",
          "type": "string",
          "readOnly": true
        }
      }
    },
    "ModernUsageDetail": {
      "description": "Modern usage detail.",
      "type": "object",
      "x-ms-discriminator-value": "modern",
      "properties": {
        "properties": {
          "description": "Properties for modern usage details",
          "$ref": "#/definitions/ModernUsageDetailProperties",
          "x-ms-client-flatten": true
        }
      },
      "allOf": [
        {
          "$ref": "#/definitions/UsageDetail"
        }
      ],
      "required": [
        "properties"
      ]
    },
    "ModernUsageDetailProperties": {
      "description": "The properties of the usage detail.",
      "properties": {
        "billingAccountId": {
          "description": "Billing Account identifier.",
          "type": "string",
          "readOnly": true
        },
        "billingAccountName": {
          "description": "Name of the Billing Account.",
          "type": "string",
          "readOnly": true
        },
        "billingPeriodStartDate": {
          "description": "Billing Period Start Date as in the invoice.",
          "type": "string",
          "format": "date-time",
          "readOnly": true
        },
        "billingPeriodEndDate": {
          "description": "Billing Period End Date as in the invoice.",
          "type": "string",
          "format": "date-time",
          "readOnly": true
        },
        "billingProfileId": {
          "description": "Identifier for the billing profile that groups costs across invoices in the a singular billing currency across across the customers who have onboarded the Microsoft customer agreement and the customers in CSP who have made entitlement purchases like SaaS, Marketplace, RI, etc.",
          "type": "string",
          "readOnly": true
        },
        "billingProfileName": {
          "description": "Name of the billing profile that groups costs across invoices in the a singular billing currency across across the customers who have onboarded the Microsoft customer agreement and the customers in CSP who have made entitlement purchases like SaaS, Marketplace, RI, etc.",
          "type": "string",
          "readOnly": true
        },
        "subscriptionGuid": {
          "description": "Unique Microsoft generated identifier for the Azure Subscription.",
          "type": "string",
          "readOnly": true
        },
        "subscriptionName": {
          "description": "Name of the Azure Subscription.",
          "type": "string",
          "readOnly": true
        },
        "date": {
          "description": "Date for the usage record.",
          "type": "string",
          "format": "date-time",
          "readOnly": true
        },
        "product": {
          "description": "Name of the product that has accrued charges by consumption or purchase as listed in the invoice. Not available for Marketplace.",
          "type": "string",
          "readOnly": true
        },
        "meterId": {
          "description": "The meter id (GUID). Not available for marketplace. For reserved instance this represents the primary meter for which the reservation was purchased. For the actual VM Size for which the reservation is purchased see productOrderName.",
          "type": "string",
          "readOnly": true
        },
        "meterName": {
          "description": "Identifies the name of the meter against which consumption is measured.",
          "type": "string",
          "readOnly": true
        },
        "meterRegion": {
          "description": "Identifies the location of the datacenter for certain services that are priced based on datacenter location.",
          "type": "string",
          "readOnly": true
        },
        "meterCategory": {
          "description": "Identifies the top-level service for the usage.",
          "type": "string",
          "readOnly": true
        },
        "meterSubCategory": {
          "description": "Defines the type or sub-category of Azure service that can affect the rate.",
          "type": "string",
          "readOnly": true
        },
        "serviceFamily": {
          "description": "List the service family for the product purchased or charged (Example: Storage ; Compute).",
          "type": "string",
          "readOnly": true
        },
        "quantity": {
          "description": "Measure the quantity purchased or consumed.The amount of the meter used during the billing period.",
          "type": "number",
          "format": "decimal",
          "readOnly": true
        },
        "unitOfMeasure": {
          "description": "Identifies the Unit that the service is charged in. For example, GB, hours, 10,000 s.",
          "type": "string",
          "readOnly": true
        },
        "instanceName": {
          "description": "Instance Name.",
          "type": "string",
          "readOnly": true
        },
        "costInUSD": {
          "description": "Estimated extendedCost or blended cost before tax in USD.",
          "type": "number",
          "format": "decimal",
          "readOnly": true
        },
        "unitPrice": {
          "description": "Unit Price is the price applicable to you. (your EA or other contract price).",
          "type": "number",
          "format": "decimal",
          "readOnly": true
        },
        "billingCurrencyCode": {
          "description": "The currency defining the billed cost.",
          "type": "string",
          "readOnly": true
        },
        "resourceLocation": {
          "description": "Name of the resource location.",
          "type": "string",
          "readOnly": true
        },
        "consumedService": {
          "description": "Consumed service name. Name of the azure resource provider that emits the usage or was purchased. This value is not provided for marketplace usage.",
          "type": "string",
          "readOnly": true
        },
        "serviceInfo1": {
          "description": "Service Info 1.",
          "type": "string",
          "readOnly": true
        },
        "serviceInfo2": {
          "description": "Service Info 2.",
          "type": "string",
          "readOnly": true
        },
        "additionalInfo": {
          "description": "Additional details of this usage item. Use this field to get usage line item specific details such as the actual VM Size (ServiceType) or the ratio in which the reservation discount is applied.",
          "type": "string",
          "readOnly": true
        },
        "invoiceSectionId": {
          "description": "Identifier of the project that is being charged in the invoice. Not applicable for Microsoft Customer Agreements onboarded by partners.",
          "type": "string",
          "readOnly": true
        },
        "invoiceSectionName": {
          "description": "Name of the project that is being charged in the invoice. Not applicable for Microsoft Customer Agreements onboarded by partners.",
          "type": "string",
          "readOnly": true
        },
        "costCenter": {
          "description": "The cost center of this department if it is a department and a cost center is provided.",
          "type": "string",
          "readOnly": true
        },
        "resourceGroup": {
          "description": "Name of the Azure resource group used for cohesive lifecycle management of resources.",
          "type": "string",
          "readOnly": true
        },
        "reservationId": {
          "description": "ARM resource id of the reservation. Only applies to records relevant to reservations.",
          "type": "string",
          "readOnly": true
        },
        "reservationName": {
          "description": "User provided display name of the reservation. Last known name for a particular day is populated in the daily data. Only applies to records relevant to reservations.",
          "type": "string",
          "readOnly": true
        },
        "productOrderId": {
          "description": "The identifier for the asset or Azure plan name that the subscription belongs to. For example: Azure Plan. For reservations this is the Reservation Order ID.",
          "type": "string",
          "readOnly": true
        },
        "productOrderName": {
          "description": "Product Order Name. For reservations this is the SKU that was purchased.",
          "type": "string",
          "readOnly": true
        },
        "isAzureCreditEligible": {
          "description": "Determines if the cost is eligible to be paid for using Azure credits.",
          "type": "boolean",
          "readOnly": true
        },
        "term": {
          "description": "Term (in months). Displays the term for the validity of the offer. For example. In case of reserved instances it displays 12 months for yearly term of reserved instance. For one time purchases or recurring purchases, the terms displays 1 month; This is not applicable for Azure consumption.",
          "type": "string",
          "readOnly": true
        },
        "publisherName": {
          "description": "Name of the publisher of the service including Microsoft or Third Party publishers.",
          "type": "string",
          "readOnly": true
        },
        "publisherType": {
          "description": "Type of publisher that identifies if the publisher is first party, third party reseller or third party agency.",
          "type": "string",
          "readOnly": true
        },
        "chargeType": {
          "description": "Indicates a charge represents credits, usage, a Marketplace purchase, a reservation fee, or a refund.",
          "type": "string",
          "readOnly": true
        },
        "frequency": {
          "description": "Indicates how frequently this charge will occur. OneTime for purchases which only happen once, Monthly for fees which recur every month, and UsageBased for charges based on how much a service is used.",
          "type": "string",
          "readOnly": true
        },
        "costInBillingCurrency": {
          "description": "ExtendedCost or blended cost before tax in billed currency.",
          "type": "number",
          "format": "decimal",
          "readOnly": true
        },
        "costInPricingCurrency": {
          "description": "ExtendedCost or blended cost before tax in pricing currency to correlate with prices.",
          "type": "number",
          "format": "decimal",
          "readOnly": true
        },
        "exchangeRate": {
          "description": "Exchange rate used in conversion from pricing currency to billing currency.",
          "type": "string",
          "readOnly": true
        },
        "exchangeRateDate": {
          "description": "Date on which exchange rate used in conversion from pricing currency to billing currency.",
          "type": "string",
          "format": "date-time",
          "readOnly": true
        },
        "invoiceId": {
          "description": "Invoice ID as on the invoice where the specific transaction appears.",
          "type": "string",
          "readOnly": true
        },
        "previousInvoiceId": {
          "description": "Reference to an original invoice there is a refund (negative cost). This is populated only when there is a refund.",
          "type": "string",
          "readOnly": true
        },
        "pricingCurrencyCode": {
          "description": "Pricing Billing Currency.",
          "type": "string",
          "readOnly": true
        },
        "productIdentifier": {
          "description": "Identifier for the product that has accrued charges by consumption or purchase . This is the concatenated key of productId and SkuId in partner center.",
          "type": "string",
          "readOnly": true
        },
        "resourceLocationNormalized": {
          "description": "Resource Location Normalized.",
          "type": "string",
          "readOnly": true
        },
        "servicePeriodStartDate": {
          "description": "Start date for the rating period when the service usage was rated for charges. The prices for Azure services are determined for the rating period.",
          "type": "string",
          "format": "date-time",
          "readOnly": true
        },
        "servicePeriodEndDate": {
          "description": "End date for the period when the service usage was rated for charges. The prices for Azure services are determined based on the rating period.",
          "type": "string",
          "format": "date-time",
          "readOnly": true
        },
        "customerTenantId": {
          "description": "Identifier of the customer's AAD tenant.",
          "type": "string",
          "readOnly": true
        },
        "customerName": {
          "description": "Name of the customer's AAD tenant.",
          "type": "string",
          "readOnly": true
        },
        "partnerTenantId": {
          "description": "Identifier for the partner's AAD tenant.",
          "type": "string",
          "readOnly": true
        },
        "partnerName": {
          "description": "Name of the partner' AAD tenant.",
          "type": "string",
          "readOnly": true
        },
        "resellerMpnId": {
          "description": "MPNId for the reseller associated with the subscription.",
          "type": "string",
          "readOnly": true
        },
        "resellerName": {
          "description": "Reseller Name.",
          "type": "string",
          "readOnly": true
        },
        "publisherId": {
          "description": "Publisher Id.",
          "type": "string",
          "readOnly": true
        },
        "marketPrice": {
          "description": "Market Price that's charged for the usage.",
          "type": "number",
          "format": "decimal",
          "readOnly": true
        },
        "exchangeRatePricingToBilling": {
          "description": "Exchange Rate from pricing currency to billing currency.",
          "type": "number",
          "format": "decimal",
          "readOnly": true
        },
        "paygCostInBillingCurrency": {
          "description": "The amount of PayG cost before tax in billing currency.",
          "type": "number",
          "format": "decimal",
          "readOnly": true
        },
        "paygCostInUSD": {
          "description": "The amount of PayG cost before tax in US Dollar currency.",
          "type": "number",
          "format": "decimal",
          "readOnly": true
        },
        "partnerEarnedCreditRate": {
          "description": "Rate of discount applied if there is a partner earned credit (PEC) based on partner admin link access.",
          "type": "number",
          "format": "decimal",
          "readOnly": true
        },
        "partnerEarnedCreditApplied": {
          "description": "Flag to indicate if partner earned credit has been applied or not.",
          "type": "string",
          "readOnly": true
        },
        "payGPrice": {
          "description": "Retail price for the resource.",
          "type": "number",
          "format": "decimal",
          "readOnly": true
        }
      }
    },
    "Marketplace": {
      "description": "An marketplace resource.",
      "type": "object",
      "allOf": [
        {
          "$ref": "#/definitions/Resource"
        }
      ],
      "properties": {
        "properties": {
          "x-ms-client-flatten": true,
          "$ref": "#/definitions/MarketplaceProperties",
          "title": "Marketplace properties"
        }
      }
    },
    "MarketplacesListResult": {
      "description": "Result of listing marketplaces. It contains a list of available marketplaces in reverse chronological order by billing period.",
      "type": "object",
      "properties": {
        "value": {
          "description": "The list of marketplaces.",
          "type": "array",
          "readOnly": true,
          "items": {
            "$ref": "#/definitions/Marketplace"
          }
        },
        "nextLink": {
          "description": "The link (url) to the next page of results.",
          "type": "string",
          "readOnly": true
        }
      }
    },
    "MarketplaceProperties": {
      "description": "The properties of the marketplace usage detail.",
      "type": "object",
      "properties": {
        "billingPeriodId": {
          "description": "The id of the billing period resource that the usage belongs to.",
          "type": "string",
          "readOnly": true
        },
        "usageStart": {
          "description": "The start of the date time range covered by the usage detail.",
          "type": "string",
          "format": "date-time",
          "readOnly": true
        },
        "usageEnd": {
          "description": "The end of the date time range covered by the usage detail.",
          "type": "string",
          "format": "date-time",
          "readOnly": true
        },
        "resourceRate": {
          "description": "The marketplace resource rate.",
          "type": "number",
          "format": "decimal",
          "readOnly": true
        },
        "offerName": {
          "description": "The type of offer.",
          "type": "string",
          "readOnly": true
        },
        "resourceGroup": {
          "description": "The name of resource group.",
          "type": "string",
          "readOnly": true
        },
        "additionalInfo": {
          "description": "Additional information.",
          "type": "string",
          "readOnly": true
        },
        "orderNumber": {
          "description": "The order number.",
          "type": "string",
          "readOnly": true
        },
        "instanceName": {
          "description": "The name of the resource instance that the usage is about.",
          "type": "string",
          "readOnly": true
        },
        "instanceId": {
          "description": "The uri of the resource instance that the usage is about.",
          "type": "string",
          "readOnly": true
        },
        "currency": {
          "description": "The ISO currency in which the meter is charged, for example, USD.",
          "type": "string",
          "readOnly": true
        },
        "consumedQuantity": {
          "description": "The quantity of usage.",
          "type": "number",
          "format": "decimal",
          "readOnly": true
        },
        "unitOfMeasure": {
          "description": "The unit of measure.",
          "type": "string",
          "readOnly": true
        },
        "pretaxCost": {
          "description": "The amount of cost before tax.",
          "type": "number",
          "format": "decimal",
          "readOnly": true
        },
        "isEstimated": {
          "description": "The estimated usage is subject to change.",
          "type": "boolean",
          "readOnly": true
        },
        "meterId": {
          "description": "The meter id (GUID).",
          "type": "string",
          "format": "uuid",
          "readOnly": true
        },
        "subscriptionGuid": {
          "description": "Subscription guid.",
          "type": "string",
          "format": "uuid",
          "readOnly": true
        },
        "subscriptionName": {
          "description": "Subscription name.",
          "type": "string",
          "readOnly": true
        },
        "accountName": {
          "description": "Account name.",
          "type": "string",
          "readOnly": true
        },
        "departmentName": {
          "description": "Department name.",
          "type": "string",
          "readOnly": true
        },
        "consumedService": {
          "description": "Consumed service name.",
          "type": "string",
          "readOnly": true
        },
        "costCenter": {
          "description": "The cost center of this department if it is a department and a costcenter exists",
          "type": "string",
          "readOnly": true
        },
        "additionalProperties": {
          "description": "Additional details of this usage item. By default this is not populated, unless it's specified in $expand.",
          "type": "string",
          "readOnly": true
        },
        "publisherName": {
          "description": "The name of publisher.",
          "type": "string",
          "readOnly": true
        },
        "planName": {
          "description": "The name of plan.",
          "type": "string",
          "readOnly": true
        },
        "isRecurringCharge": {
          "description": "Flag indicating whether this is a recurring charge or not.",
          "type": "boolean",
          "readOnly": true
        }
      }
    },
    "Balance": {
      "description": "A balance resource.",
      "type": "object",
      "allOf": [
        {
          "$ref": "#/definitions/Resource"
        }
      ],
      "properties": {
        "properties": {
          "x-ms-client-flatten": true,
          "$ref": "#/definitions/BalanceProperties",
          "title": "Balance properties"
        }
      }
    },
    "BalanceProperties": {
      "description": "The properties of the balance.",
      "type": "object",
      "properties": {
        "currency": {
          "description": "The ISO currency in which the meter is charged, for example, USD.",
          "type": "string",
          "readOnly": true
        },
        "beginningBalance": {
          "description": "The beginning balance for the billing period.",
          "type": "number",
          "format": "decimal",
          "readOnly": true
        },
        "endingBalance": {
          "description": "The ending balance for the billing period (for open periods this will be updated daily).",
          "type": "number",
          "format": "decimal",
          "readOnly": true
        },
        "newPurchases": {
          "description": "Total new purchase amount.",
          "type": "number",
          "format": "decimal",
          "readOnly": true
        },
        "adjustments": {
          "description": "Total adjustment amount.",
          "type": "number",
          "format": "decimal",
          "readOnly": true
        },
        "utilized": {
          "description": "Total Commitment usage.",
          "type": "number",
          "format": "decimal",
          "readOnly": true
        },
        "serviceOverage": {
          "description": "Overage for Azure services.",
          "type": "number",
          "format": "decimal",
          "readOnly": true
        },
        "chargesBilledSeparately": {
          "description": "Charges Billed separately.",
          "type": "number",
          "format": "decimal",
          "readOnly": true
        },
        "totalOverage": {
          "description": "serviceOverage + chargesBilledSeparately.",
          "type": "number",
          "format": "decimal",
          "readOnly": true
        },
        "totalUsage": {
          "description": "Azure service commitment + total Overage.",
          "type": "number",
          "format": "decimal",
          "readOnly": true
        },
        "azureMarketplaceServiceCharges": {
          "description": "Total charges for Azure Marketplace.",
          "type": "number",
          "format": "decimal",
          "readOnly": true
        },
        "billingFrequency": {
          "description": "The billing frequency.",
          "type": "string",
          "enum": [
            "Month",
            "Quarter",
            "Year"
          ],
          "x-ms-enum": {
            "name": "BillingFrequency",
            "modelAsString": true
          }
        },
        "priceHidden": {
          "description": "Price is hidden or not.",
          "type": "boolean",
          "readOnly": true
        },
        "newPurchasesDetails": {
          "description": "List of new purchases.",
          "type": "array",
          "items": {
            "type": "object",
            "properties": {
              "name": {
                "description": "the name of new purchase.",
                "type": "string",
                "readOnly": true
              },
              "value": {
                "description": "the value of new purchase.",
                "type": "number",
                "format": "decimal",
                "readOnly": true
              }
            }
          },
          "readOnly": true
        },
        "adjustmentDetails": {
          "description": "List of Adjustments (Promo credit, SIE credit etc.).",
          "type": "array",
          "items": {
            "type": "object",
            "properties": {
              "name": {
                "description": "the name of new adjustment.",
                "type": "string",
                "readOnly": true
              },
              "value": {
                "description": "the value of new adjustment.",
                "type": "number",
                "format": "decimal",
                "readOnly": true
              }
            }
          },
          "readOnly": true
        }
      }
    },
    "ReservationSummary": {
      "description": "reservation summary resource.",
      "type": "object",
      "allOf": [
        {
          "$ref": "#/definitions/Resource"
        }
      ],
      "properties": {
        "properties": {
          "x-ms-client-flatten": true,
          "$ref": "#/definitions/ReservationSummaryProperties",
          "title": "Reservation Summary properties"
        }
      }
    },
    "ReservationSummariesListResult": {
      "description": "Result of listing reservation summaries.",
      "properties": {
        "value": {
          "description": "The list of reservation summaries.",
          "type": "array",
          "readOnly": true,
          "items": {
            "$ref": "#/definitions/ReservationSummary"
          }
        },
        "nextLink": {
          "description": "The link (url) to the next page of results.",
          "type": "string",
          "readOnly": true
        }
      }
    },
    "ReservationSummaryProperties": {
      "description": "The properties of the reservation summary.",
      "properties": {
        "reservationOrderId": {
          "description": "The reservation order ID is the identifier for a reservation purchase. Each reservation order ID represents a single purchase transaction. A reservation order contains reservations. The reservation order specifies the VM size and region for the reservations.",
          "type": "string",
          "readOnly": true
        },
        "reservationId": {
          "description": "The reservation ID is the identifier of a reservation within a reservation order. Each reservation is the grouping for applying the benefit scope and also specifies the number of instances to which the reservation benefit can be applied to.",
          "type": "string",
          "readOnly": true
        },
        "skuName": {
          "description": "This is the ARM Sku name. It can be used to join with the serviceType field in additional info in usage records.",
          "type": "string",
          "readOnly": true
        },
        "reservedHours": {
          "description": "This is the total hours reserved. E.g. if reservation for 1 instance was made on 1 PM, this will be 11 hours for that day and 24 hours from subsequent days",
          "type": "number",
          "format": "decimal",
          "readOnly": true
        },
        "usageDate": {
          "description": "Data corresponding to the utilization record. If the grain of data is monthly, it will be first day of month.",
          "type": "string",
          "format": "date-time",
          "readOnly": true
        },
        "usedHours": {
          "description": "Total used hours by the reservation",
          "type": "number",
          "format": "decimal",
          "readOnly": true
        },
        "minUtilizationPercentage": {
          "description": "This is the minimum hourly utilization in the usage time (day or month). E.g. if usage record corresponds to 12/10/2017 and on that for hour 4 and 5, utilization was 10%, this field will return 10% for that day",
          "type": "number",
          "format": "decimal",
          "readOnly": true
        },
        "avgUtilizationPercentage": {
          "description": "This is average utilization for the entire time range. (day or month depending on the grain)",
          "type": "number",
          "format": "decimal",
          "readOnly": true
        },
        "maxUtilizationPercentage": {
          "description": "This is the maximum hourly utilization in the usage time (day or month). E.g. if usage record corresponds to 12/10/2017 and on that for hour 4 and 5, utilization was 100%, this field will return 100% for that day.",
          "type": "number",
          "format": "decimal",
          "readOnly": true
        },
        "kind": {
          "description": "The reservation kind.",
          "type": "string",
          "readOnly": true
        },
        "purchasedQuantity": {
          "description": "This is the purchased quantity for the reservationId.",
          "type": "number",
          "format": "decimal",
          "readOnly": true
        },
        "remainingQuantity": {
          "description": "This is the remaining quantity for the reservationId.",
          "type": "number",
          "format": "decimal",
          "readOnly": true
        },
        "totalReservedQuantity": {
          "description": "This is the total count of instances that are reserved for the reservationId.",
          "type": "number",
          "format": "decimal",
          "readOnly": true
        },
        "usedQuantity": {
          "description": "This is the used quantity for the reservationId.",
          "type": "number",
          "format": "decimal",
          "readOnly": true
        },
        "utilizedPercentage": {
          "description": "This is the utilized percentage for the reservation Id.",
          "type": "number",
          "format": "decimal",
          "readOnly": true
        }
      }
    },
    "ReservationDetail": {
      "description": "reservation detail resource.",
      "type": "object",
      "allOf": [
        {
          "$ref": "#/definitions/Resource"
        }
      ],
      "properties": {
        "properties": {
          "x-ms-client-flatten": true,
          "$ref": "#/definitions/ReservationDetailProperties",
          "title": "Reservation Detail properties"
        }
      }
    },
    "ReservationDetailsListResult": {
      "description": "Result of listing reservation details.",
      "properties": {
        "value": {
          "description": "The list of reservation details.",
          "type": "array",
          "readOnly": true,
          "items": {
            "$ref": "#/definitions/ReservationDetail"
          }
        },
        "nextLink": {
          "description": "The link (url) to the next page of results.",
          "type": "string",
          "readOnly": true
        }
      }
    },
    "ReservationDetailProperties": {
      "description": "The properties of the reservation detail.",
      "properties": {
        "reservationOrderId": {
          "description": "The reservation order ID is the identifier for a reservation purchase. Each reservation order ID represents a single purchase transaction. A reservation order contains reservations. The reservation order specifies the VM size and region for the reservations.",
          "type": "string",
          "readOnly": true
        },
        "instanceFlexibilityRatio": {
          "description": "The instance Flexibility Ratio.",
          "type": "string",
          "readOnly": true
        },
        "instanceFlexibilityGroup": {
          "description": "The instance Flexibility Group.",
          "type": "string",
          "readOnly": true
        },
        "reservationId": {
          "description": "The reservation ID is the identifier of a reservation within a reservation order. Each reservation is the grouping for applying the benefit scope and also specifies the number of instances to which the reservation benefit can be applied to.",
          "type": "string",
          "readOnly": true
        },
        "skuName": {
          "description": "This is the ARM Sku name. It can be used to join with the serviceType field in additional info in usage records.",
          "type": "string",
          "readOnly": true
        },
        "reservedHours": {
          "description": "This is the total hours reserved for the day. E.g. if reservation for 1 instance was made on 1 PM, this will be 11 hours for that day and 24 hours from subsequent days.",
          "type": "number",
          "format": "decimal",
          "readOnly": true
        },
        "usageDate": {
          "description": "The date on which consumption occurred.",
          "type": "string",
          "format": "date-time",
          "readOnly": true
        },
        "usedHours": {
          "description": "This is the total hours used by the instance.",
          "type": "number",
          "format": "decimal",
          "readOnly": true
        },
        "instanceId": {
          "description": "This identifier is the name of the resource or the fully qualified Resource ID.",
          "type": "string",
          "readOnly": true
        },
        "totalReservedQuantity": {
          "description": "This is the total count of instances that are reserved for the reservationId.",
          "type": "number",
          "format": "decimal",
          "readOnly": true
        },
        "kind": {
          "description": "The reservation kind.",
          "type": "string",
          "readOnly": true
        }
      }
    },
    "ReservationRecommendationDetailsModel": {
      "description": "Reservation recommendation details.",
      "type": "object",
      "allOf": [
        {
          "$ref": "#/definitions/Resource"
        }
      ],
      "properties": {
        "location": {
          "type": "string",
          "description": "Resource Location."
        },
        "sku": {
          "type": "string",
          "description": "Resource sku"
        },
<<<<<<< HEAD
        "etag": {
          "type": "string",
          "description": "Resource etag."
=======
        "eTag": {
          "type": "string",
          "description": "Resource eTag."
>>>>>>> 7d4caa5e
        },
        "properties": {
          "x-ms-client-flatten": true,
          "$ref": "#/definitions/ReservationRecommendationDetailsProperties",
          "title": "Reservation Recommendation details properties"
        }
      }
    },
    "ReservationRecommendationDetailsProperties": {
      "description": "The properties of the reservation recommendation.",
      "properties": {
        "currency": {
          "description": "An ISO 4217 currency code identifier for the costs and savings ",
          "type": "string",
          "readOnly": true
        },
        "resource": {
          "description": "Resource specific properties.",
          "$ref": "#/definitions/ReservationRecommendationDetailsResourceProperties",
          "readOnly": true
        },
        "resourceGroup": {
          "description": "Resource Group.",
          "type": "string",
          "readOnly": true
        },
        "savings": {
          "description": "Savings information for the recommendation.",
          "$ref": "#/definitions/ReservationRecommendationDetailsSavingsProperties",
          "readOnly": true
        },
        "scope": {
          "description": "Scope of the reservation, ex: Single or Shared.",
          "type": "string",
          "readOnly": true
        },
        "usage": {
          "description": "Historical usage details used to calculate the estimated savings.",
          "$ref": "#/definitions/ReservationRecommendationDetailsUsageProperties",
          "readOnly": true
        }
      }
    },
    "ReservationRecommendationDetailsCalculatedSavingsProperties": {
      "description": "Details of estimated savings.",
      "properties": {
        "onDemandCost": {
          "description": "The cost without reservation.",
          "type": "number",
          "readOnly": true
        },
        "overageCost": {
          "description": "The difference between total reservation cost and reservation cost.",
          "type": "number",
          "readOnly": true
        },
        "quantity": {
          "description": "The quantity for calculated savings.",
          "type": "number",
          "readOnly": true
        },
        "reservationCost": {
          "description": "The exact cost of the estimated usage using reservation.",
          "type": "number",
          "readOnly": true
        },
        "totalReservationCost": {
          "description": "The cost of the suggested quantity.",
          "type": "number",
          "readOnly": true
        },
        "reservedUnitCount": {
          "description": "The number of reserved units used to calculate savings. Always 1 for virtual machines.",
          "type": "number"
        },
        "savings": {
          "description": "The amount saved by purchasing the recommended quantity of reservation.",
          "type": "number",
          "readOnly": true
        }
      }
    },
    "ReservationRecommendationDetailsResourceProperties": {
      "description": "Details of the resource.",
      "properties": {
        "appliedScopes": {
          "description": "List of subscriptions for which the reservation is applied.",
          "type": "array",
          "items": {
            "type": "string"
          },
          "readOnly": true
        },
        "onDemandRate": {
          "description": "On demand rate of the resource.",
          "type": "number",
          "readOnly": true
        },
        "product": {
          "description": "Azure product ex: Standard_E8s_v3 etc.",
          "type": "string",
          "readOnly": true
        },
        "region": {
          "description": "Azure resource region ex:EastUS, WestUS etc.",
          "type": "string",
          "readOnly": true
        },
        "reservationRate": {
          "description": "Reservation rate of the resource.",
          "type": "number",
          "readOnly": true
        },
        "resourceType": {
          "description": "The azure resource type.",
          "type": "string",
          "readOnly": true
        }
      }
    },
    "ReservationRecommendationDetailsSavingsProperties": {
      "description": "Details of the estimated savings.",
      "properties": {
        "calculatedSavings": {
          "description": "List of calculated savings.",
          "type": "array",
          "items": {
            "$ref": "#/definitions/ReservationRecommendationDetailsCalculatedSavingsProperties"
          }
        },
        "lookBackPeriod": {
          "description": "Number of days of usage to look back used for computing the recommendation.",
          "type": "integer",
          "format": "int32",
          "readOnly": true
        },
        "recommendedQuantity": {
          "description": "Number of recommended units of the resource.",
          "type": "number",
          "readOnly": true
        },
        "reservationOrderTerm": {
          "description": "Term period of the reservation, ex: P1Y or P3Y.",
          "type": "string",
          "readOnly": true
        },
        "savingsType": {
          "description": "Type of savings, ex: instance.",
          "type": "string",
          "readOnly": true
        },
        "unitOfMeasure": {
          "description": "Measurement unit ex: hour etc.",
          "type": "string",
          "readOnly": true
        }
      }
    },
    "ReservationRecommendationDetailsUsageProperties": {
      "description": "Details about historical usage data that has been used for computing the recommendation.",
      "properties": {
        "firstConsumptionDate": {
          "description": "The first usage date used for looking back for computing the recommendation.",
          "type": "string",
          "readOnly": true
        },
        "lastConsumptionDate": {
          "description": "The last usage date used for looking back for computing the recommendation.",
          "type": "string",
          "readOnly": true
        },
        "lookBackUnitType": {
          "description": "What the usage data values represent ex: virtual machine instance.",
          "type": "string",
          "readOnly": true
        },
        "usageData": {
          "description": "The breakdown of historical resource usage.  The values are in the order of usage between the firstConsumptionDate and the lastConsumptionDate.",
          "type": "array",
          "items": {
            "type": "number"
          },
          "readOnly": true
        },
        "usageGrain": {
          "description": "The grain of the values represented in the usage data ex: hourly.",
          "type": "string",
          "readOnly": true
        }
      }
    },
    "ReservationRecommendationsListResult": {
      "description": "Result of listing reservation recommendations.",
      "properties": {
        "value": {
          "description": "The list of reservation recommendations.",
          "type": "array",
          "readOnly": true,
          "items": {
            "$ref": "#/definitions/ReservationRecommendation"
          }
        },
        "nextLink": {
          "description": "The link (url) to the next page of results.",
          "type": "string",
          "readOnly": true
        },
        "previousLink": {
          "description": "The link (url) to the previous page of results.",
          "type": "string",
          "readOnly": true
<<<<<<< HEAD
=======
        },
        "totalCost": {
          "description": "The total amount of cost.",
          "type": "string",
          "readOnly": true
>>>>>>> 7d4caa5e
        }
      }
    },
    "ReservationRecommendation": {
      "description": "A reservation recommendation resource.",
      "type": "object",
      "discriminator": "kind",
      "allOf": [
        {
          "$ref": "#/definitions/Resource"
        },
        {
          "$ref": "#/definitions/ResourceAttributes"
        }
      ],
      "properties": {
        "kind": {
          "type": "string",
          "description": "Specifies the kind of reservation recommendation.",
          "enum": [
            "legacy",
            "modern"
          ],
          "x-ms-enum": {
            "name": "ReservationRecommendationKind",
            "modelAsString": true
          }
        }
      },
      "required": [
        "kind"
      ]
    },
    "LegacyReservationRecommendation": {
      "description": "Legacy reservation recommendation.",
      "type": "object",
      "x-ms-discriminator-value": "legacy",
      "properties": {
        "properties": {
          "description": "Properties for legacy reservation recommendation",
          "$ref": "#/definitions/LegacyReservationRecommendationProperties",
          "x-ms-client-flatten": true
        }
      },
      "allOf": [
        {
          "$ref": "#/definitions/ReservationRecommendation"
        }
      ],
      "required": [
        "properties"
      ]
    },
    "LegacyReservationRecommendationProperties": {
      "description": "The properties of the reservation recommendation.",
      "properties": {
        "lookBackPeriod": {
          "description": "The number of days of usage to look back for recommendation.",
          "type": "string",
          "readOnly": true
        },
        "instanceFlexibilityRatio": {
          "description": "The instance Flexibility Ratio.",
          "type": "number",
          "readOnly": true
        },
        "instanceFlexibilityGroup": {
          "description": "The instance Flexibility Group.",
          "type": "string",
          "readOnly": true
        },
        "normalizedSize": {
          "description": "The normalized Size.",
          "type": "string",
          "readOnly": true
        },
        "recommendedQuantityNormalized": {
          "description": "The recommended Quantity Normalized.",
          "type": "number",
          "readOnly": true
        },
        "meterId": {
          "description": "The meter id (GUID)",
          "type": "string",
          "format": "uuid",
          "readOnly": true
        },
        "resourceType": {
          "description": "The azure resource type.",
          "type": "string",
          "readOnly": true
        },
        "term": {
          "description": "RI recommendations in one or three year terms.",
          "type": "string",
          "readOnly": true
        },
        "costWithNoReservedInstances": {
          "description": "The total amount of cost without reserved instances.",
          "type": "number",
          "format": "decimal",
          "readOnly": true
        },
        "recommendedQuantity": {
          "description": "Recommended quality for reserved instances.",
          "type": "number",
          "format": "decimal",
          "readOnly": true
        },
        "totalCostWithReservedInstances": {
          "description": "The total amount of cost with reserved instances.",
          "type": "number",
          "format": "decimal",
          "readOnly": true
        },
        "netSavings": {
          "description": "Total estimated savings with reserved instances.",
          "type": "number",
          "format": "decimal",
          "readOnly": true
        },
        "firstUsageDate": {
          "description": "The usage date for looking back.",
          "type": "string",
          "format": "date-time",
          "readOnly": true
        },
        "scope": {
          "description": "Shared or single recommendation.",
          "type": "string",
          "readOnly": true
        },
        "skuProperties": {
          "description": "List of sku properties",
          "type": "array",
          "items": {
            "$ref": "#/definitions/SkuProperty"
          },
          "readOnly": true
        }
      }
    },
    "SkuProperty": {
      "description": "The Sku property",
      "properties": {
        "name": {
          "description": "The name of sku property.",
          "type": "string",
          "readOnly": true
        },
        "value": {
          "description": "The value of sku property.",
          "type": "string",
          "readOnly": true
        }
      }
    },
    "ModernReservationRecommendation": {
      "description": "Modern reservation recommendation.",
      "type": "object",
      "x-ms-discriminator-value": "modern",
      "properties": {
        "properties": {
          "description": "Properties for modern reservation recommendation",
          "$ref": "#/definitions/ModernReservationRecommendationProperties",
          "x-ms-client-flatten": true
        },
        "eTag": {
          "description": "Resource eTag.",
          "type": "string",
          "readOnly": true
        }
      },
      "allOf": [
        {
          "$ref": "#/definitions/ReservationRecommendation"
        }
      ],
      "required": [
        "properties"
      ]
    },
    "ModernReservationRecommendationProperties": {
      "description": "The properties of the reservation recommendation.",
      "properties": {
        "location": {
          "type": "string",
          "description": "Resource Location.",
          "readOnly": true
        },
        "lookBackPeriod": {
          "description": "The number of days of usage to look back for recommendation.",
          "type": "integer",
          "format": "int32",
          "readOnly": true
        },
        "instanceFlexibilityRatio": {
          "description": "The instance Flexibility Ratio.",
          "type": "number",
          "readOnly": true
        },
        "instanceFlexibilityGroup": {
          "description": "The instance Flexibility Group.",
          "type": "string",
          "readOnly": true
        },
        "normalizedSize": {
          "description": "The normalized Size.",
          "type": "string",
          "readOnly": true
        },
        "recommendedQuantityNormalized": {
          "description": "The recommended Quantity Normalized.",
          "type": "number",
          "readOnly": true
        },
        "meterId": {
          "description": "The meter id (GUID)",
          "type": "string",
          "format": "uuid",
          "readOnly": true
        },
        "term": {
          "description": "RI recommendations in one or three year terms.",
          "type": "string",
          "readOnly": true
        },
        "costWithNoReservedInstances": {
          "description": "The total amount of cost without reserved instances.",
          "$ref": "#/definitions/amount",
          "readOnly": true
        },
        "recommendedQuantity": {
          "description": "Recommended quality for reserved instances.",
          "type": "number",
          "format": "decimal",
          "readOnly": true
        },
        "totalCostWithReservedInstances": {
          "description": "The total amount of cost with reserved instances.",
          "$ref": "#/definitions/amount",
          "readOnly": true
        },
        "netSavings": {
          "description": "Total estimated savings with reserved instances.",
          "$ref": "#/definitions/amount",
          "readOnly": true
        },
        "firstUsageDate": {
          "description": "The usage date for looking back.",
          "type": "string",
          "format": "date-time",
          "readOnly": true
        },
        "scope": {
          "description": "Shared or single recommendation.",
          "type": "string",
          "readOnly": true
        },
        "skuProperties": {
          "description": "List of sku properties",
          "type": "array",
          "items": {
            "$ref": "#/definitions/SkuProperty"
          },
          "readOnly": true
        },
        "skuName": {
          "description": "This is the ARM Sku name.",
          "type": "string",
          "readOnly": true
<<<<<<< HEAD
=======
        },
        "resourceType": {
          "description": "The Azure resource type.",
          "type": "string",
          "readOnly": true
        },
        "subscriptionId": {
          "description": "The Azure subscription ID.",
          "type": "string",
          "readOnly": true
>>>>>>> 7d4caa5e
        }
      }
    },
    "ModernReservationTransactionProperties": {
      "description": "The properties of a modern reservation transaction.",
      "properties": {
        "amount": {
          "description": "The charge of the transaction.",
          "type": "number",
          "format": "decimal",
          "readOnly": true
        },
        "armSkuName": {
          "description": "This is the ARM Sku name. It can be used to join with the serviceType field in additional info in usage records.",
          "type": "string",
          "readOnly": true
        },
        "billingFrequency": {
          "description": "The billing frequency, which can be either one-time or recurring.",
          "type": "string",
          "readOnly": true
        },
        "billingProfileId": {
          "description": "Billing profile Id.",
          "type": "string",
          "readOnly": true
        },
        "billingProfileName": {
          "description": "Billing profile name.",
          "type": "string",
          "readOnly": true
        },
        "currency": {
          "description": "The ISO currency in which the transaction is charged, for example, USD.",
          "type": "string",
          "readOnly": true
        },
        "description": {
          "description": "The description of the transaction.",
          "type": "string",
          "readOnly": true
        },
        "eventDate": {
          "description": "The date of the transaction",
          "type": "string",
          "format": "date-time",
          "readOnly": true
        },
        "eventType": {
          "description": "The type of the transaction (Purchase, Cancel, etc.)",
          "type": "string",
          "readOnly": true
        },
        "invoice": {
          "description": "Invoice Number",
          "type": "string",
          "readOnly": true
        },
        "invoiceId": {
          "description": "Invoice Id as on the invoice where the specific transaction appears.",
          "type": "string",
          "readOnly": true
        },
        "invoiceSectionId": {
          "description": "Invoice Section Id",
          "type": "string",
          "readOnly": true
        },
        "invoiceSectionName": {
          "description": "Invoice Section Name.",
          "type": "string",
          "readOnly": true
        },
        "purchasingSubscriptionGuid": {
          "description": "The subscription guid that makes the transaction.",
          "type": "string",
          "format": "uuid",
          "readOnly": true
        },
        "purchasingSubscriptionName": {
          "description": "The subscription name that makes the transaction.",
          "type": "string",
          "readOnly": true
        },
        "quantity": {
          "description": "The quantity of the transaction.",
          "type": "number",
          "format": "decimal",
          "readOnly": true
        },
        "region": {
          "description": "The region of the transaction.",
          "type": "string",
          "readOnly": true
        },
        "reservationOrderId": {
          "description": "The reservation order ID is the identifier for a reservation purchase. Each reservation order ID represents a single purchase transaction. A reservation order contains reservations. The reservation order specifies the VM size and region for the reservations.",
          "type": "string",
          "readOnly": true
        },
        "reservationOrderName": {
          "description": "The name of the reservation order.",
          "type": "string",
          "readOnly": true
        },
        "term": {
          "description": "This is the term of the transaction.",
          "type": "string",
          "readOnly": true
        }
      }
    },
    "ModernReservationTransaction": {
      "description": "Modern Reservation transaction resource.",
      "type": "object",
      "x-ms-discriminator-value": "Modern",
      "allOf": [
        {
          "$ref": "#/definitions/ReservationTransactionResource"
        }
      ],
      "properties": {
        "properties": {
          "x-ms-client-flatten": true,
          "$ref": "#/definitions/ModernReservationTransactionProperties",
          "title": "Reservation Transaction properties"
        }
      },
      "required": [
        "properties"
      ]
    },
    "LegacyReservationTransaction": {
      "description": "Legacy Reservation transaction resource.",
      "type": "object",
      "allOf": [
        {
          "$ref": "#/definitions/ReservationTransaction"
        }
      ],
      "properties": {
        "properties": {
          "x-ms-client-flatten": true,
          "$ref": "#/definitions/LegacyReservationTransactionProperties",
          "title": "Reservation Transaction properties"
        }
      },
      "required": [
        "properties"
      ]
    },
    "LegacyReservationTransactionProperties": {
      "description": "The properties of a legacy reservation transaction.",
      "properties": {
        "eventDate": {
          "description": "The date of the transaction",
          "type": "string",
          "format": "date-time",
          "readOnly": true
        },
        "reservationOrderId": {
          "description": "The reservation order ID is the identifier for a reservation purchase. Each reservation order ID represents a single purchase transaction. A reservation order contains reservations. The reservation order specifies the VM size and region for the reservations.",
          "type": "string",
          "readOnly": true
        },
        "description": {
          "description": "The description of the transaction.",
          "type": "string",
          "readOnly": true
        },
        "eventType": {
          "description": "The type of the transaction (Purchase, Cancel, etc.)",
          "type": "string",
          "readOnly": true
        },
        "quantity": {
          "description": "The quantity of the transaction.",
          "type": "number",
          "format": "decimal",
          "readOnly": true
        },
        "amount": {
          "description": "The charge of the transaction.",
          "type": "number",
          "format": "decimal",
          "readOnly": true
        },
        "currency": {
          "description": "The ISO currency in which the transaction is charged, for example, USD.",
          "type": "string",
          "readOnly": true
        },
        "reservationOrderName": {
          "description": "The name of the reservation order.",
          "type": "string",
          "readOnly": true
        },
        "purchasingEnrollment": {
          "description": "The purchasing enrollment.",
          "type": "string",
          "readOnly": true
        },
        "purchasingSubscriptionGuid": {
          "description": "The subscription guid that makes the transaction.",
          "type": "string",
          "format": "uuid",
          "readOnly": true
        },
        "purchasingSubscriptionName": {
          "description": "The subscription name that makes the transaction.",
          "type": "string",
          "readOnly": true
        },
        "armSkuName": {
          "description": "This is the ARM Sku name. It can be used to join with the serviceType field in additional info in usage records.",
          "type": "string",
          "readOnly": true
        },
        "term": {
          "description": "This is the term of the transaction.",
          "type": "string",
          "readOnly": true
        },
        "region": {
          "description": "The region of the transaction.",
          "type": "string",
          "readOnly": true
        },
        "accountName": {
          "description": "The name of the account that makes the transaction.",
          "type": "string",
          "readOnly": true
        },
        "accountOwnerEmail": {
          "description": "The email of the account owner that makes the transaction.",
          "type": "string",
          "readOnly": true
        },
        "departmentName": {
          "description": "The department name.",
          "type": "string",
          "readOnly": true
        },
        "costCenter": {
          "description": "The cost center of this department if it is a department and a cost center is provided.",
          "type": "string",
          "readOnly": true
        },
        "currentEnrollment": {
          "description": "The current enrollment.",
          "type": "string",
          "readOnly": true
        },
        "billingFrequency": {
          "description": "The billing frequency, which can be either one-time or recurring.",
          "type": "string",
          "readOnly": true
        }
      }
    },
    "ReservationTransaction": {
      "description": "Reservation transaction resource.",
      "type": "object",
      "allOf": [
        {
          "$ref": "#/definitions/ReservationTransactionResource"
        }
      ],
      "properties": {
        "properties": {
          "x-ms-client-flatten": true,
          "$ref": "#/definitions/LegacyReservationTransactionProperties",
          "title": "Reservation Transaction properties"
        }
      }
    },
    "ReservationTransactionsListResult": {
      "description": "Result of listing reservation recommendations.",
      "properties": {
        "value": {
          "description": "The list of reservation recommendations.",
          "type": "array",
          "readOnly": true,
          "items": {
            "$ref": "#/definitions/ReservationTransaction"
          }
        },
        "nextLink": {
          "description": "The link (url) to the next page of results.",
          "type": "string",
          "readOnly": true
        }
      }
    },
    "ModernReservationTransactionsListResult": {
      "description": "Result of listing reservation recommendations.",
      "properties": {
        "value": {
          "description": "The list of reservation recommendations.",
          "type": "array",
          "readOnly": true,
          "items": {
            "$ref": "#/definitions/ModernReservationTransaction"
          }
        },
        "nextLink": {
          "description": "The link (url) to the next page of results.",
          "type": "string",
          "readOnly": true
        }
      }
    },
    "TagsResult": {
      "description": "A resource listing all tags.",
      "type": "object",
      "allOf": [
        {
          "$ref": "#/definitions/ProxyResource"
        }
      ],
      "properties": {
        "properties": {
          "x-ms-client-flatten": true,
          "$ref": "#/definitions/TagProperties",
          "title": "Tag properties"
        }
      }
    },
    "TagProperties": {
      "description": "The properties of the tag.",
      "properties": {
        "tags": {
          "description": "A list of Tag.",
          "type": "array",
          "items": {
            "$ref": "#/definitions/Tag"
          }
        },
        "nextLink": {
          "description": "The link (url) to the next page of results.",
          "type": "string",
          "readOnly": true
        },
        "previousLink": {
          "description": "The link (url) to the previous page of results.",
          "type": "string",
          "readOnly": true
        }
      }
    },
    "Tag": {
      "description": "The tag resource.",
      "properties": {
        "key": {
          "description": "Tag key.",
          "type": "string"
        },
        "value": {
          "description": "Tag values.",
          "type": "array",
          "items": {
            "type": "string"
          }
        }
      }
    },
    "BudgetsListResult": {
      "description": "Result of listing budgets. It contains a list of available budgets in the scope provided.",
      "properties": {
        "value": {
          "description": "The list of budgets.",
          "type": "array",
          "readOnly": true,
          "items": {
            "$ref": "#/definitions/Budget"
          }
        },
        "nextLink": {
          "description": "The link (url) to the next page of results.",
          "type": "string",
          "readOnly": true
        }
      }
    },
    "Budget": {
      "description": "A budget resource.",
      "type": "object",
      "allOf": [
        {
          "$ref": "#/definitions/ProxyResource"
        }
      ],
      "properties": {
        "properties": {
          "x-ms-client-flatten": true,
          "$ref": "#/definitions/BudgetProperties",
          "title": "Budget properties"
        }
      }
    },
    "BudgetProperties": {
      "description": "The properties of the budget.",
      "properties": {
        "category": {
          "description": "The category of the budget, whether the budget tracks cost or usage.",
          "type": "string",
          "enum": [
            "Cost"
          ],
          "x-ms-enum": {
            "name": "CategoryType",
            "modelAsString": true
          }
        },
        "amount": {
          "description": "The total amount of cost to track with the budget",
          "type": "number",
          "format": "decimal"
        },
        "timeGrain": {
          "description": "The time covered by a budget. Tracking of the amount will be reset based on the time grain. BillingMonth, BillingQuarter, and BillingAnnual are only supported by WD customers",
          "type": "string",
          "enum": [
            "Monthly",
            "Quarterly",
            "Annually",
            "BillingMonth",
            "BillingQuarter",
            "BillingAnnual"
          ],
          "x-ms-enum": {
            "name": "TimeGrainType",
            "modelAsString": true
          }
        },
        "timePeriod": {
          "description": "Has start and end date of the budget. The start date must be first of the month and should be less than the end date. Budget start date must be on or after June 1, 2017. Future start date should not be more than twelve months. Past start date should  be selected within the timegrain period. There are no restrictions on the end date.",
          "$ref": "#/definitions/BudgetTimePeriod"
        },
        "filter": {
          "description": "May be used to filter budgets by user-specified dimensions and/or tags.",
          "type": "object",
          "$ref": "#/definitions/BudgetFilter"
        },
        "currentSpend": {
          "description": "The current amount of cost which is being tracked for a budget.",
          "$ref": "#/definitions/CurrentSpend",
          "readOnly": true
        },
        "notifications": {
          "type": "object",
          "description": "Dictionary of notifications associated with the budget. Budget can have up to five notifications.",
          "additionalProperties": {
            "type": "object",
            "$ref": "#/definitions/Notification"
          },
          "maxItems": 5
        },
        "forecastSpend": {
          "description": "The forecasted cost which is being tracked for a budget.",
          "$ref": "#/definitions/ForecastSpend",
          "readOnly": true
        }
      },
      "required": [
        "category",
        "amount",
        "timeGrain",
        "timePeriod"
      ]
    },
    "BudgetTimePeriod": {
      "description": "The start and end date for a budget.",
      "properties": {
        "startDate": {
          "description": "The start date for the budget.",
          "type": "string",
          "format": "date-time"
        },
        "endDate": {
          "description": "The end date for the budget. If not provided, we default this to 10 years from the start date.",
          "type": "string",
          "format": "date-time"
        }
      },
      "required": [
        "startDate"
      ]
    },
    "BudgetFilter": {
      "description": "May be used to filter budgets by resource group, resource, or meter.",
      "properties": {
        "and": {
          "description": "The logical \"AND\" expression. Must have at least 2 items.",
          "type": "array",
          "items": {
            "$ref": "#/definitions/BudgetFilterProperties"
          },
          "minItems": 0
        },
        "not": {
          "description": "The logical \"NOT\" expression.",
          "$ref": "#/definitions/BudgetFilterProperties"
        },
        "dimensions": {
          "description": "Has comparison expression for a dimension",
          "$ref": "#/definitions/BudgetComparisonExpression"
        },
        "tags": {
          "description": "Has comparison expression for a tag",
          "$ref": "#/definitions/BudgetComparisonExpression"
        }
      }
    },
    "BudgetFilterProperties": {
      "description": "The Dimensions or Tags to filter a budget by.",
      "properties": {
        "dimensions": {
          "description": "Has comparison expression for a dimension",
          "$ref": "#/definitions/BudgetComparisonExpression"
        },
        "tags": {
          "description": "Has comparison expression for a tag",
          "$ref": "#/definitions/BudgetComparisonExpression"
        }
      }
    },
    "BudgetComparisonExpression": {
      "description": "The comparison expression to be used in the budgets.",
      "properties": {
        "name": {
          "description": "The name of the column to use in comparison.",
          "type": "string"
        },
        "operator": {
          "description": "The operator to use for comparison.",
          "type": "string",
          "enum": [
            "In"
          ],
          "x-ms-enum": {
            "name": "BudgetOperatorType",
            "modelAsString": true
          }
        },
        "values": {
          "description": "Array of values to use for comparison",
          "type": "array",
          "items": {
            "type": "string"
          },
          "minItems": 0
        }
      },
      "required": [
        "name",
        "operator",
        "values"
      ]
    },
    "CurrentSpend": {
      "description": "The current amount of cost which is being tracked for a budget.",
      "properties": {
        "amount": {
          "description": "The total amount of cost which is being tracked by the budget.",
          "type": "number",
          "format": "decimal",
          "readOnly": true
        },
        "unit": {
          "description": "The unit of measure for the budget amount.",
          "type": "string",
          "readOnly": true
        }
      }
    },
    "ForecastSpend": {
      "description": "The forecasted cost which is being tracked for a budget.",
      "properties": {
        "amount": {
          "description": "The forecasted cost for the total time period which is being tracked by the budget. This value is only provided if the budget contains a forecast alert type.",
          "type": "number",
          "format": "decimal",
          "readOnly": true
        },
        "unit": {
          "description": "The unit of measure for the budget amount.",
          "type": "string",
          "readOnly": true
        }
      }
    },
    "Notification": {
      "description": "The notification associated with a budget.",
      "properties": {
        "enabled": {
          "description": "The notification is enabled or not.",
          "type": "boolean"
        },
        "operator": {
          "description": "The comparison operator.",
          "type": "string",
          "enum": [
            "EqualTo",
            "GreaterThan",
            "GreaterThanOrEqualTo"
          ],
          "x-ms-enum": {
            "name": "OperatorType",
            "modelAsString": true
          }
        },
        "threshold": {
          "description": "Threshold value associated with a notification. Notification is sent when the cost exceeded the threshold. It is always percent and has to be between 0 and 1000.",
          "type": "number",
          "format": "decimal"
        },
        "contactEmails": {
          "description": "Email addresses to send the budget notification to when the threshold is exceeded. Must have at least one contact email or contact group specified at the Subscription or Resource Group scopes. All other scopes must have at least one contact email specified.",
          "type": "array",
          "items": {
            "type": "string"
          },
          "minItems": 0,
          "maxItems": 50
        },
        "contactRoles": {
          "description": "Contact roles to send the budget notification to when the threshold is exceeded.",
          "type": "array",
          "items": {
            "type": "string"
          }
        },
        "contactGroups": {
          "description": "Action groups to send the budget notification to when the threshold is exceeded. Must be provided as a fully qualified Azure resource id. Only supported at Subscription or Resource Group scopes.",
          "type": "array",
          "items": {
            "type": "string"
          },
          "minItems": 0,
          "maxItems": 50
        },
        "thresholdType": {
          "description": "The type of threshold",
          "type": "string",
          "enum": [
            "Actual"
          ],
          "x-ms-enum": {
            "name": "ThresholdType",
            "modelAsString": true
          },
          "default": "Actual"
        },
        "locale": {
          "description": "Language in which the recipient will receive the notification",
          "type": "string",
          "enum": [
            "en-us",
            "ja-jp",
            "zh-cn",
            "de-de",
            "es-es",
            "fr-fr",
            "it-it",
            "ko-kr",
            "pt-br",
            "ru-ru",
            "zh-tw",
            "cs-cz",
            "pl-pl",
            "tr-tr",
            "da-dk",
            "en-gb",
            "hu-hu",
            "nb-no",
            "nl-nl",
            "pt-pt",
            "sv-se"
          ],
          "x-ms-enum": {
            "name": "CultureCode",
            "modelAsString": true
          }
        }
      },
      "required": [
        "enabled",
        "operator",
        "threshold",
        "contactEmails"
      ]
    },
    "PriceSheetResult": {
      "description": "An pricesheet resource.",
      "type": "object",
      "allOf": [
        {
          "$ref": "#/definitions/Resource"
        }
      ],
      "properties": {
        "properties": {
          "x-ms-client-flatten": true,
          "$ref": "#/definitions/PriceSheetModel",
          "title": "Price sheet properties"
        }
      }
    },
    "PriceSheetModel": {
      "description": "price sheet result. It contains the pricesheet associated with billing period",
      "properties": {
        "pricesheets": {
          "description": "Price sheet",
          "type": "array",
          "readOnly": true,
          "items": {
            "$ref": "#/definitions/PriceSheetProperties"
          }
        },
        "nextLink": {
          "description": "The link (url) to the next page of results.",
          "type": "string",
          "readOnly": true
        },
        "download": {
          "description": "Pricesheet download details.",
          "$ref": "#/definitions/MeterDetails",
          "readOnly": true
        }
      }
    },
    "DownloadProperties": {
      "description": "The properties of the price sheet download.",
      "properties": {
        "downloadUrl": {
          "description": "The link (url) to download the pricesheet.",
          "type": "string",
          "readOnly": true
        },
        "validTill": {
          "description": "Download link validity.",
          "type": "string",
          "readOnly": true
        }
      }
    },
    "PriceSheetProperties": {
      "description": "The properties of the price sheet.",
      "properties": {
        "billingPeriodId": {
          "description": "The id of the billing period resource that the usage belongs to.",
          "type": "string",
          "readOnly": true
        },
        "meterId": {
          "description": "The meter id (GUID)",
          "type": "string",
          "format": "uuid",
          "readOnly": true
        },
        "meterDetails": {
          "description": "The details about the meter. By default this is not populated, unless it's specified in $expand.",
          "$ref": "#/definitions/MeterDetails",
          "readOnly": true
        },
        "unitOfMeasure": {
          "description": "Unit of measure",
          "type": "string",
          "readOnly": true
        },
        "includedQuantity": {
          "description": "Included quality for an offer",
          "type": "number",
          "format": "decimal",
          "readOnly": true
        },
        "partNumber": {
          "description": "Part Number",
          "type": "string",
          "readOnly": true
        },
        "unitPrice": {
          "description": "Unit Price",
          "type": "number",
          "format": "decimal",
          "readOnly": true
        },
        "currencyCode": {
          "description": "Currency Code",
          "type": "string",
          "readOnly": true
        },
        "offerId": {
          "description": "Offer Id",
          "type": "string",
          "readOnly": true
        }
      }
    },
    "Forecast": {
      "description": "A forecast resource.",
      "type": "object",
      "allOf": [
        {
          "$ref": "#/definitions/Resource"
        }
      ],
      "properties": {
        "properties": {
          "x-ms-client-flatten": true,
          "$ref": "#/definitions/ForecastProperties",
          "title": "Forecast properties"
        }
      }
    },
    "ForecastsListResult": {
      "description": "Result of listing forecasts. It contains a list of available forecasts.",
      "type": "object",
      "properties": {
        "value": {
          "description": "The list of forecasts.",
          "type": "array",
          "readOnly": true,
          "items": {
            "$ref": "#/definitions/Forecast"
          }
        }
      }
    },
    "ForecastProperties": {
      "description": "The properties of the forecast charge.",
      "type": "object",
      "properties": {
        "usageDate": {
          "description": "The usage date of the forecast.",
          "type": "string",
          "readOnly": true
        },
        "grain": {
          "description": "The granularity of forecast. Please note that Yearly is not currently supported in this API. The API will provide responses in the Monthly grain if Yearly is selected. To get yearly grain data, please use our newer Forecast API.",
          "type": "string",
          "enum": [
            "Daily",
            "Monthly",
            "Yearly"
          ],
          "x-ms-enum": {
            "name": "Grain",
            "modelAsString": true
          }
        },
        "charge": {
          "description": "The amount of charge",
          "type": "number",
          "format": "decimal",
          "readOnly": true
        },
        "currency": {
          "description": "The ISO currency in which the meter is charged, for example, USD.",
          "type": "string",
          "readOnly": true
        },
        "chargeType": {
          "description": "The type of the charge. Could be actual or forecast",
          "type": "string",
          "enum": [
            "Actual",
            "Forecast"
          ],
          "x-ms-enum": {
            "name": "ChargeType",
            "modelAsString": true
          }
        },
        "confidenceLevels": {
          "description": "The details about the forecast confidence levels. This is populated only when chargeType is Forecast.",
          "type": "array",
          "items": {
            "type": "object",
            "properties": {
              "percentage": {
                "description": "The percentage level of the confidence",
                "type": "number",
                "format": "decimal",
                "readOnly": true
              },
              "bound": {
                "description": "The boundary of the percentage, values could be 'Upper' or 'Lower'",
                "type": "string",
                "enum": [
                  "Upper",
                  "Lower"
                ],
                "x-ms-enum": {
                  "name": "Bound",
                  "modelAsString": true
                }
              },
              "value": {
                "description": "The amount of forecast within the percentage level",
                "type": "number",
                "format": "decimal",
                "readOnly": true
              }
            }
          },
          "readOnly": true
        }
      }
    },
    "ManagementGroupAggregatedCostResult": {
      "description": "A management group aggregated cost resource.",
      "type": "object",
      "allOf": [
        {
          "$ref": "#/definitions/Resource"
        }
      ],
      "properties": {
        "properties": {
          "x-ms-client-flatten": true,
          "$ref": "#/definitions/ManagementGroupAggregatedCostProperties",
          "title": "Management Group Aggregated Cost properties"
        }
      }
    },
    "ManagementGroupAggregatedCostProperties": {
      "description": "The properties of the Management Group Aggregated Cost.",
      "type": "object",
      "properties": {
        "billingPeriodId": {
          "description": "The id of the billing period resource that the aggregated cost belongs to.",
          "type": "string",
          "readOnly": true
        },
        "usageStart": {
          "description": "The start of the date time range covered by aggregated cost.",
          "type": "string",
          "format": "date-time",
          "readOnly": true
        },
        "usageEnd": {
          "description": "The end of the date time range covered by the aggregated cost.",
          "type": "string",
          "format": "date-time",
          "readOnly": true
        },
        "azureCharges": {
          "description": "Azure Charges.",
          "type": "number",
          "format": "decimal",
          "readOnly": true
        },
        "marketplaceCharges": {
          "description": "Marketplace Charges.",
          "type": "number",
          "format": "decimal",
          "readOnly": true
        },
        "chargesBilledSeparately": {
          "description": "Charges Billed Separately.",
          "type": "number",
          "format": "decimal",
          "readOnly": true
        },
        "currency": {
          "description": "The ISO currency in which the meter is charged, for example, USD.",
          "type": "string",
          "readOnly": true
        },
        "children": {
          "description": "Children of a management group",
          "type": "array",
          "items": {
            "$ref": "#/definitions/ManagementGroupAggregatedCostResult"
          }
        },
        "includedSubscriptions": {
          "description": "List of subscription Guids included in the calculation of aggregated cost",
          "type": "array",
          "items": {
            "type": "string"
          }
        },
        "excludedSubscriptions": {
          "description": "List of subscription Guids excluded from the calculation of aggregated cost",
          "type": "array",
          "items": {
            "type": "string"
          }
        }
      }
    },
    "ChargesListResult": {
      "description": "Result of listing charge summary.",
      "properties": {
        "value": {
          "description": "The list of charge summary",
          "type": "array",
          "readOnly": true,
          "items": {
            "$ref": "#/definitions/ChargeSummary"
          }
        }
      }
    },
    "ChargeSummary": {
      "description": "A charge summary resource.",
      "type": "object",
      "discriminator": "kind",
      "allOf": [
        {
          "$ref": "#/definitions/Resource"
        }
      ],
      "properties": {
        "kind": {
          "type": "string",
          "description": "Specifies the kind of charge summary.",
          "enum": [
            "legacy",
            "modern"
          ],
          "x-ms-enum": {
            "name": "ChargeSummaryKind",
            "modelAsString": true
          }
        }
      },
      "required": [
        "kind"
      ]
    },
    "LegacyChargeSummary": {
      "description": "Legacy charge summary.",
      "type": "object",
      "x-ms-discriminator-value": "legacy",
      "properties": {
        "properties": {
          "description": "Properties for legacy charge summary",
          "$ref": "#/definitions/LegacyChargeSummaryProperties",
          "x-ms-client-flatten": true
        }
      },
      "allOf": [
        {
          "$ref": "#/definitions/ChargeSummary"
        }
      ],
      "required": [
        "properties"
      ]
    },
    "LegacyChargeSummaryProperties": {
      "description": "The properties of legacy charge summary.",
      "type": "object",
      "properties": {
        "billingPeriodId": {
          "description": "The id of the billing period resource that the charge belongs to.",
          "type": "string",
          "readOnly": true
        },
        "usageStart": {
          "description": "Usage start date.",
          "type": "string",
          "readOnly": true
        },
        "usageEnd": {
          "description": "Usage end date.",
          "type": "string",
          "readOnly": true
        },
        "azureCharges": {
          "description": "Azure Charges.",
          "type": "number",
          "format": "decimal",
          "readOnly": true
        },
        "chargesBilledSeparately": {
          "description": "Charges Billed separately.",
          "type": "number",
          "format": "decimal",
          "readOnly": true
        },
        "marketplaceCharges": {
          "description": "Marketplace Charges.",
          "type": "number",
          "format": "decimal",
          "readOnly": true
        },
        "currency": {
          "description": "Currency Code",
          "type": "string",
          "readOnly": true
        }
      }
    },
    "ModernChargeSummary": {
      "description": "Modern charge summary.",
      "type": "object",
      "x-ms-discriminator-value": "modern",
      "properties": {
        "properties": {
          "description": "Properties for modern charge summary",
          "$ref": "#/definitions/ModernChargeSummaryProperties",
          "x-ms-client-flatten": true
        }
      },
      "allOf": [
        {
          "$ref": "#/definitions/ChargeSummary"
        }
      ],
      "required": [
        "properties"
      ]
    },
    "ModernChargeSummaryProperties": {
      "description": "The properties of modern charge summary.",
      "type": "object",
      "properties": {
        "billingPeriodId": {
          "description": "The id of the billing period resource that the charge belongs to.",
          "type": "string",
          "readOnly": true
        },
        "usageStart": {
          "description": "Usage start date.",
          "type": "string",
          "readOnly": true
        },
        "usageEnd": {
          "description": "Usage end date.",
          "type": "string",
          "readOnly": true
        },
        "azureCharges": {
          "description": "Azure Charges.",
          "readOnly": true,
          "$ref": "#/definitions/amount"
        },
        "chargesBilledSeparately": {
          "description": "Charges Billed separately.",
          "readOnly": true,
          "$ref": "#/definitions/amount"
        },
        "marketplaceCharges": {
          "description": "Marketplace Charges.",
          "readOnly": true,
          "$ref": "#/definitions/amount"
        },
        "billingAccountId": {
          "description": "Billing Account Id",
          "type": "string",
          "readOnly": true
        },
        "billingProfileId": {
          "description": "Billing Profile Id",
          "type": "string",
          "readOnly": true
        },
        "invoiceSectionId": {
          "description": "Invoice Section Id",
          "type": "string",
          "readOnly": true
        },
        "customerId": {
          "description": "Customer Id",
          "type": "string",
          "readOnly": true
        },
        "isInvoiced": {
          "description": "Is charge Invoiced",
          "type": "boolean",
          "readOnly": true
        }
      }
    },
    "MeterDetailsResponse": {
      "description": "The properties of the meter detail.",
      "properties": {
        "meterName": {
          "description": "The name of the meter, within the given meter category",
          "type": "string",
          "readOnly": true
        },
        "meterCategory": {
          "description": "The category of the meter, for example, 'Cloud services', 'Networking', etc..",
          "type": "string",
          "readOnly": true
        },
        "meterSubCategory": {
          "description": "The subcategory of the meter, for example, 'A6 Cloud services', 'ExpressRoute (IXP)', etc..",
          "type": "string",
          "readOnly": true
        },
        "unitOfMeasure": {
          "description": "The unit in which the meter consumption is charged, for example, 'Hours', 'GB', etc.",
          "type": "string",
          "readOnly": true
        },
        "serviceFamily": {
          "description": "The service family.",
          "type": "string",
          "readOnly": true
        }
      }
    },
    "ErrorDetails": {
      "description": "The details of the error.",
      "properties": {
        "code": {
          "description": "Error code.",
          "type": "string",
          "readOnly": true
        },
        "message": {
          "description": "Error message indicating why the operation failed.",
          "type": "string",
          "readOnly": true
        }
      }
    },
    "HighCasedErrorDetails": {
      "description": "The details of the error.",
      "properties": {
        "code": {
          "description": "Error code.",
          "type": "string",
          "readOnly": true
        },
        "message": {
          "description": "Error message indicating why the operation failed.",
          "type": "string",
          "readOnly": true
        }
      }
    },
    "HighCasedErrorResponse": {
      "description": "Error response indicates that the service is not able to process the incoming request. The reason is provided in the error message. \n\nSome Error responses: \n\n * 429 TooManyRequests - Request is throttled. Retry after waiting for the time specified in the \"x-ms-ratelimit-microsoft.consumption-retry-after\" header. \n\n * 503 ServiceUnavailable - Service is temporarily unavailable. Retry after waiting for the time specified in the \"Retry-After\" header.",
      "type": "object",
      "properties": {
        "error": {
          "description": "The details of the error.",
          "$ref": "#/definitions/HighCasedErrorDetails"
        }
      }
    },
    "ErrorResponse": {
      "description": "Error response indicates that the service is not able to process the incoming request. The reason is provided in the error message. \n\nSome Error responses: \n\n * 429 TooManyRequests - Request is throttled. Retry after waiting for the time specified in the \"x-ms-ratelimit-microsoft.consumption-retry-after\" header. \n\n * 503 ServiceUnavailable - Service is temporarily unavailable. Retry after waiting for the time specified in the \"Retry-After\" header.",
      "type": "object",
      "properties": {
        "error": {
          "description": "The details of the error.",
          "$ref": "#/definitions/ErrorDetails"
        }
      }
    },
    "Operation": {
      "description": "A Consumption REST API operation.",
      "type": "object",
      "properties": {
        "id": {
          "readOnly": true,
          "type": "string",
          "description": "Operation Id."
        },
        "name": {
          "description": "Operation name: {provider}/{resource}/{operation}.",
          "type": "string",
          "readOnly": true
        },
        "display": {
          "description": "The object that represents the operation.",
          "properties": {
            "provider": {
              "description": "Service provider: Microsoft.Consumption.",
              "type": "string",
              "readOnly": true
            },
            "resource": {
              "description": "Resource on which the operation is performed: UsageDetail, etc.",
              "type": "string",
              "readOnly": true
            },
            "operation": {
              "description": "Operation type: Read, write, delete, etc.",
              "type": "string",
              "readOnly": true
            },
            "description": {
              "description": "Description of the operation.",
              "type": "string",
              "readOnly": true
            }
          }
        }
      }
    },
    "OperationListResult": {
      "description": "Result of listing consumption operations. It contains a list of operations and a URL link to get the next set of results.",
      "properties": {
        "value": {
          "description": "List of consumption operations supported by the Microsoft.Consumption resource provider.",
          "type": "array",
          "readOnly": true,
          "items": {
            "$ref": "#/definitions/Operation"
          }
        },
        "nextLink": {
          "description": "URL to get the next set of operation list results if there are any.",
          "type": "string",
          "readOnly": true
        }
      }
    },
    "Events": {
      "description": "Result of listing event summary.",
      "properties": {
        "value": {
          "description": "The list of event summary.",
          "type": "array",
          "readOnly": true,
          "items": {
            "$ref": "#/definitions/EventSummary"
          }
        },
        "nextLink": {
          "description": "The link (url) to the next page of results.",
          "type": "string",
          "readOnly": true
        }
      }
    },
    "EventSummary": {
      "description": "An event summary resource.",
      "type": "object",
      "allOf": [
        {
          "$ref": "#/definitions/Resource"
        }
      ],
      "properties": {
        "properties": {
          "x-ms-client-flatten": true,
          "$ref": "#/definitions/EventProperties",
          "title": "Event summary properties"
        }
      }
    },
    "EventProperties": {
      "description": "The event properties.",
      "properties": {
        "creditCurrency": {
          "description": "Credit Currency",
          "type": "string",
          "readOnly": true
        },
        "billingCurrency": {
          "description": "Billing Currency.",
          "type": "string",
          "readOnly": true
        },
        "transactionDate": {
          "description": "Transaction date.",
          "type": "string",
          "format": "date-time",
          "readOnly": true
        },
        "description": {
          "description": "Transaction description.",
          "type": "string",
          "readOnly": true
        },
        "newCredit": {
          "description": "New Credit.",
          "readOnly": true,
          "$ref": "#/definitions/amount"
        },
        "newCreditInBillingCurrency": {
          "description": "Current balance.",
          "readOnly": true,
          "$ref": "#/definitions/AmountWithExchangeRate"
        },
        "adjustments": {
          "description": "Adjustments amount.",
          "readOnly": true,
          "$ref": "#/definitions/amount"
        },
        "adjustmentsInBillingCurrency": {
          "description": "Current balance.",
          "readOnly": true,
          "$ref": "#/definitions/AmountWithExchangeRate"
        },
        "creditExpired": {
          "description": "Credit expired.",
          "readOnly": true,
          "$ref": "#/definitions/amount"
        },
        "creditExpiredInBillingCurrency": {
          "description": "Current balance.",
          "readOnly": true,
          "$ref": "#/definitions/AmountWithExchangeRate"
        },
        "charges": {
          "description": "Charges amount.",
          "readOnly": true,
          "$ref": "#/definitions/amount"
        },
        "chargesInBillingCurrency": {
          "description": "Current balance.",
          "readOnly": true,
          "$ref": "#/definitions/AmountWithExchangeRate"
        },
        "closedBalance": {
          "description": "Closed balance.",
          "readOnly": true,
          "$ref": "#/definitions/amount"
        },
        "closedBalanceInBillingCurrency": {
          "description": "Current balance.",
          "readOnly": true,
          "$ref": "#/definitions/AmountWithExchangeRate"
        },
        "eventType": {
          "description": "The type of event.",
          "type": "string",
          "enum": [
            "SettledCharges",
            "PendingCharges",
            "PendingAdjustments",
            "PendingNewCredit",
            "PendingExpiredCredit",
            "UnKnown",
            "NewCredit"
          ],
          "x-ms-enum": {
            "name": "EventType",
            "modelAsString": true
          }
        },
        "invoiceNumber": {
          "description": "Invoice number.",
          "type": "string",
          "readOnly": true
        },
        "reseller": {
          "description": "Reseller details.",
          "readOnly": true,
          "$ref": "#/definitions/Reseller"
        }
      }
    },
    "Lots": {
      "description": "Result of listing lot summary.",
      "properties": {
        "value": {
          "description": "The list of lot summary.",
          "type": "array",
          "readOnly": true,
          "items": {
            "$ref": "#/definitions/LotSummary"
          }
        },
        "nextLink": {
          "description": "The link (url) to the next page of results.",
          "type": "string",
          "readOnly": true
        }
      }
    },
    "LotSummary": {
      "description": "A lot summary resource.",
      "type": "object",
      "allOf": [
        {
          "$ref": "#/definitions/Resource"
        }
      ],
      "properties": {
        "properties": {
          "x-ms-client-flatten": true,
          "$ref": "#/definitions/LotProperties",
          "title": "Lot summary properties"
        }
      }
    },
    "LotProperties": {
      "description": "The lot properties.",
      "properties": {
        "creditCurrency": {
          "description": "Credit Currency",
          "type": "string",
          "readOnly": true
        },
        "billingCurrency": {
          "description": "Billing Currency.",
          "type": "string",
          "readOnly": true
        },
        "originalAmount": {
          "description": "Original amount.",
          "readOnly": true,
          "$ref": "#/definitions/amount"
        },
        "originalAmountInBillingCurrency": {
          "description": "Current balance.",
          "readOnly": true,
          "$ref": "#/definitions/AmountWithExchangeRate"
        },
        "closedBalance": {
          "description": "Closed balance.",
          "readOnly": true,
          "$ref": "#/definitions/amount"
        },
        "closedBalanceInBillingCurrency": {
          "description": "Current balance.",
          "readOnly": true,
          "$ref": "#/definitions/AmountWithExchangeRate"
        },
        "source": {
          "description": "Lot source.",
          "type": "string",
          "enum": [
            "PurchasedCredit",
            "PromotionalCredit"
          ],
          "x-ms-enum": {
            "name": "LotSource",
            "modelAsString": true
          },
          "readOnly": true
        },
        "startDate": {
          "description": "Start date.",
          "type": "string",
          "format": "date-time",
          "readOnly": true
        },
        "expirationDate": {
          "description": "Expiration date.",
          "type": "string",
          "format": "date-time",
          "readOnly": true
        },
        "poNumber": {
          "description": "PO number.",
          "type": "string",
          "readOnly": true
        },
        "reseller": {
          "description": "Reseller details.",
          "readOnly": true,
          "$ref": "#/definitions/Reseller"
        }
      }
    },
    "CreditSummary": {
      "description": "A credit summary resource.",
      "type": "object",
      "allOf": [
        {
          "$ref": "#/definitions/Resource"
        }
      ],
      "properties": {
        "properties": {
          "x-ms-client-flatten": true,
          "$ref": "#/definitions/CreditSummaryProperties",
          "title": "Credit summary properties"
        }
      }
    },
    "CreditSummaryProperties": {
      "description": "The properties of the credit summary.",
      "type": "object",
      "properties": {
        "creditCurrency": {
          "description": "Credit Currency",
          "type": "string",
          "readOnly": true
        },
        "billingCurrency": {
          "description": "Billing Currency.",
          "type": "string",
          "readOnly": true
        },
        "balanceSummary": {
          "description": "Summary of balances associated with this credit summary.",
          "readOnly": true,
          "$ref": "#/definitions/CreditBalanceSummary"
        },
        "pendingCreditAdjustments": {
          "description": "Pending credit adjustments.",
          "readOnly": true,
          "$ref": "#/definitions/amount"
        },
        "expiredCredit": {
          "description": "Expired credit.",
          "readOnly": true,
          "$ref": "#/definitions/amount"
        },
        "pendingEligibleCharges": {
          "description": "Pending eligible charges.",
          "readOnly": true,
          "$ref": "#/definitions/amount"
        },
        "reseller": {
          "description": "Reseller details.",
          "readOnly": true,
          "$ref": "#/definitions/Reseller"
        }
      }
    },
    "CreditBalanceSummary": {
      "description": "Summary of credit balances.",
      "properties": {
        "estimatedBalance": {
          "description": "Estimated balance.",
          "readOnly": true,
          "$ref": "#/definitions/amount"
        },
        "currentBalance": {
          "description": "Current balance.",
          "readOnly": true,
          "$ref": "#/definitions/amount"
        },
        "estimatedBalanceInBillingCurrency": {
          "description": "Current balance.",
          "readOnly": true,
          "$ref": "#/definitions/AmountWithExchangeRate"
        },
        "currentBalanceInBillingCurrency": {
          "description": "Current balance.",
          "readOnly": true,
          "$ref": "#/definitions/AmountWithExchangeRate"
        }
      }
    },
    "amount": {
      "description": "The amount plus currency .",
      "properties": {
        "currency": {
          "readOnly": true,
          "type": "string",
          "description": "Amount currency."
        },
        "value": {
          "readOnly": true,
          "type": "number",
          "format": "decimal",
          "description": "Amount."
        }
      }
    },
    "AmountWithExchangeRate": {
      "description": "Reseller details",
      "allOf": [
        {
          "$ref": "#/definitions/amount"
        }
      ],
      "properties": {
        "exchangeRate": {
          "description": "Exchange Rate.",
          "type": "number",
          "format": "decimal",
          "readOnly": true
        },
        "exchangeRateMonth": {
          "description": "Exchange rate month.",
          "type": "number",
          "readOnly": true
        }
      }
    },
    "Reseller": {
      "description": "Reseller details",
      "properties": {
        "resellerId": {
          "description": "Reseller id.",
          "type": "string",
          "readOnly": true
        },
        "resellerDescription": {
          "description": "Reseller Description.",
          "type": "string",
          "readOnly": true
        }
      }
    },
    "Resource": {
      "description": "The Resource model definition.",
      "properties": {
        "id": {
          "readOnly": true,
          "type": "string",
          "description": "Resource Id."
        },
        "name": {
          "readOnly": true,
          "type": "string",
          "description": "Resource name."
        },
        "type": {
          "readOnly": true,
          "type": "string",
          "description": "Resource type."
        },
        "etag": {
          "readOnly": true,
          "type": "string",
          "description": "Resource etag."
        },
        "tags": {
          "readOnly": true,
          "type": "object",
          "additionalProperties": {
            "type": "string"
          },
          "description": "Resource tags."
        }
      },
      "x-ms-azure-resource": true
    },
    "ReservationTransactionResource": {
      "description": "The Resource model definition.",
      "properties": {
        "id": {
          "readOnly": true,
          "type": "string",
          "description": "Resource Id."
        },
        "name": {
          "readOnly": true,
          "type": "string",
          "description": "Resource name."
        },
        "type": {
          "readOnly": true,
          "type": "string",
          "description": "Resource type."
        },
        "tags": {
          "readOnly": true,
          "type": "array",
          "items": {
            "type": "string"
          },
          "description": "Resource tags."
        }
      },
      "x-ms-azure-resource": true
    },
    "ResourceAttributes": {
      "description": "The Resource model definition.",
      "properties": {
        "location": {
          "readOnly": true,
          "type": "string",
          "description": "Resource location"
        },
        "sku": {
          "readOnly": true,
          "type": "string",
          "description": "Resource sku"
        }
      }
    },
    "ProxyResource": {
      "description": "The Resource model definition.",
      "properties": {
        "id": {
          "readOnly": true,
          "type": "string",
          "description": "Resource Id."
        },
        "name": {
          "readOnly": true,
          "type": "string",
          "description": "Resource name."
        },
        "type": {
          "readOnly": true,
          "type": "string",
          "description": "Resource type."
        },
        "eTag": {
          "type": "string",
          "description": "eTag of the resource. To handle concurrent update scenario, this field will be used to determine whether the user is updating the latest version or not."
        }
      },
      "x-ms-azure-resource": true
    }
  },
  "parameters": {
    "scopeChargesParameter": {
      "name": "scope",
      "in": "path",
      "required": true,
      "type": "string",
      "description": "The scope associated with charges operations. This includes '/providers/Microsoft.Billing/billingAccounts/{billingAccountId}/departments/{departmentId}' for Department scope, and '/providers/Microsoft.Billing/billingAccounts/{billingAccountId}/enrollmentAccounts/{enrollmentAccountId}' for EnrollmentAccount scope. For department and enrollment accounts, you can also add billing period to the scope using '/providers/Microsoft.Billing/billingPeriods/{billingPeriodName}'. For e.g. to specify billing period at department scope use '/providers/Microsoft.Billing/billingAccounts/{billingAccountId}/departments/{departmentId}/providers/Microsoft.Billing/billingPeriods/{billingPeriodName}'. Also, Modern Commerce Account scopes are '/providers/Microsoft.Billing/billingAccounts/{billingAccountId}' for billingAccount scope, '/providers/Microsoft.Billing/billingAccounts/{billingAccountId}/billingProfiles/{billingProfileId}' for billingProfile scope, 'providers/Microsoft.Billing/billingAccounts/{billingAccountId}/billingProfiles/{billingProfileId}/invoiceSections/{invoiceSectionId}' for invoiceSection scope, and 'providers/Microsoft.Billing/billingAccounts/{billingAccountId}/customers/{customerId}' specific for partners.",
      "x-ms-parameter-location": "method",
      "x-ms-skip-url-encoding": true
    },
    "scopeCreditsParameter": {
      "name": "scope",
      "in": "path",
      "required": true,
      "type": "string",
      "description": "The scope associated with credits operations. This includes '/providers/Microsoft.Billing/billingAccounts/{billingAccountId}/billingProfile/{billingProfileId}' for Billing Profile scope, and 'providers/Microsoft.Billing/billingAccounts/{billingAccountId}/customers/{customerId}' specific for partners.",
      "x-ms-parameter-location": "method",
      "x-ms-skip-url-encoding": true
    },
    "scopeEventsParameter": {
      "name": "scope",
      "in": "path",
      "required": true,
      "type": "string",
      "description": "The scope associated with events operations. This includes '/providers/Microsoft.Billing/billingAccounts/{billingAccountId}/billingProfile/{billingProfileId}' for Billing Profile scope, and 'providers/Microsoft.Billing/billingAccounts/{billingAccountId}/customers/{customerId}' specific for partners.",
      "x-ms-parameter-location": "method",
      "x-ms-skip-url-encoding": true
    },
    "scopeLotsParameter": {
      "name": "scope",
      "in": "path",
      "required": true,
      "type": "string",
      "description": "The scope associated with Lots operations. This includes '/providers/Microsoft.Billing/billingAccounts/{billingAccountId}/billingProfile/{billingProfileId}' for Billing Profile scope, and 'providers/Microsoft.Billing/billingAccounts/{billingAccountId}/customers/{customerId}' specific for partners.",
      "x-ms-parameter-location": "method",
      "x-ms-skip-url-encoding": true
    },
    "scopeUsageDetailsParameter": {
      "name": "scope",
      "in": "path",
      "required": true,
      "type": "string",
      "description": "The scope associated with usage details operations. This includes '/subscriptions/{subscriptionId}/' for subscription scope, '/providers/Microsoft.Billing/billingAccounts/{billingAccountId}' for Billing Account scope, '/providers/Microsoft.Billing/departments/{departmentId}' for Department scope, '/providers/Microsoft.Billing/enrollmentAccounts/{enrollmentAccountId}' for EnrollmentAccount scope and '/providers/Microsoft.Management/managementGroups/{managementGroupId}' for Management Group scope. For subscription, billing account, department, enrollment account and management group, you can also add billing period to the scope using '/providers/Microsoft.Billing/billingPeriods/{billingPeriodName}'. For e.g. to specify billing period at department scope use '/providers/Microsoft.Billing/departments/{departmentId}/providers/Microsoft.Billing/billingPeriods/{billingPeriodName}'. Also, Modern Commerce Account scopes are '/providers/Microsoft.Billing/billingAccounts/{billingAccountId}' for billingAccount scope, '/providers/Microsoft.Billing/billingAccounts/{billingAccountId}/billingProfiles/{billingProfileId}' for billingProfile scope, 'providers/Microsoft.Billing/billingAccounts/{billingAccountId}/billingProfiles/{billingProfileId}/invoiceSections/{invoiceSectionId}' for invoiceSection scope, and 'providers/Microsoft.Billing/billingAccounts/{billingAccountId}/customers/{customerId}' specific for partners.",
      "x-ms-parameter-location": "method",
      "x-ms-skip-url-encoding": true
    },
    "scopeMarketplaceParameter": {
      "name": "scope",
      "in": "path",
      "required": true,
      "type": "string",
      "description": "The scope associated with marketplace operations. This includes '/subscriptions/{subscriptionId}/' for subscription scope, '/providers/Microsoft.Billing/billingAccounts/{billingAccountId}' for Billing Account scope, '/providers/Microsoft.Billing/departments/{departmentId}' for Department scope, '/providers/Microsoft.Billing/enrollmentAccounts/{enrollmentAccountId}' for EnrollmentAccount scope and '/providers/Microsoft.Management/managementGroups/{managementGroupId}' for Management Group scope. For subscription, billing account, department, enrollment account and ManagementGroup, you can also add billing period to the scope using '/providers/Microsoft.Billing/billingPeriods/{billingPeriodName}'. For e.g. to specify billing period at department scope use '/providers/Microsoft.Billing/departments/{departmentId}/providers/Microsoft.Billing/billingPeriods/{billingPeriodName}'",
      "x-ms-parameter-location": "method",
      "x-ms-skip-url-encoding": true
    },
    "scopeBudgetParameter": {
      "name": "scope",
      "in": "path",
      "required": true,
      "type": "string",
      "description": "The scope associated with budget operations. This includes '/subscriptions/{subscriptionId}/' for subscription scope, '/subscriptions/{subscriptionId}/resourceGroups/{resourceGroupName}' for resourceGroup scope, '/providers/Microsoft.Billing/billingAccounts/{billingAccountId}' for Billing Account scope, '/providers/Microsoft.Billing/billingAccounts/{billingAccountId}/departments/{departmentId}' for Department scope, '/providers/Microsoft.Billing/billingAccounts/{billingAccountId}/enrollmentAccounts/{enrollmentAccountId}' for EnrollmentAccount scope, '/providers/Microsoft.Management/managementGroups/{managementGroupId}' for Management Group scope, '/providers/Microsoft.Billing/billingAccounts/{billingAccountId}/billingProfiles/{billingProfileId}' for billingProfile scope, 'providers/Microsoft.Billing/billingAccounts/{billingAccountId}/invoiceSections/{invoiceSectionId}' for invoiceSection scope.",
      "x-ms-parameter-location": "method",
      "x-ms-skip-url-encoding": true
    },
    "scopeTagsParameter": {
      "name": "scope",
      "in": "path",
      "required": true,
      "type": "string",
      "description": "The scope associated with tags operations. This includes '/subscriptions/{subscriptionId}/' for subscription scope, '/subscriptions/{subscriptionId}/resourceGroups/{resourceGroupName}' for resourceGroup scope, '/providers/Microsoft.Billing/billingAccounts/{billingAccountId}' for Billing Account scope, '/providers/Microsoft.Billing/billingAccounts/{billingAccountId}/departments/{departmentId}' for Department scope, '/providers/Microsoft.Billing/billingAccounts/{billingAccountId}/enrollmentAccounts/{enrollmentAccountId}' for EnrollmentAccount scope and '/providers/Microsoft.Management/managementGroups/{managementGroupId}' for Management Group scope..",
      "x-ms-parameter-location": "method",
      "x-ms-skip-url-encoding": true
    },
    "scopeReservationsSummariesParameter": {
      "name": "scope",
      "in": "path",
      "required": true,
      "type": "string",
      "description": "The scope associated with reservations summaries operations. This includes '/providers/Microsoft.Billing/billingAccounts/{billingAccountId}' for BillingAccount scope (legacy), and '/providers/Microsoft.Billing/billingAccounts/{billingAccountId}/billingProfiles/{billingProfileId}' for BillingProfile scope (modern). ",
      "x-ms-parameter-location": "method",
      "x-ms-skip-url-encoding": true
    },
    "scopeReservationDetailsParameter": {
      "name": "scope",
      "in": "path",
      "required": true,
      "type": "string",
      "description": "The scope associated with reservations details operations. This includes '/providers/Microsoft.Billing/billingAccounts/{billingAccountId}' for BillingAccount scope (legacy), and '/providers/Microsoft.Billing/billingAccounts/{billingAccountId}/billingProfiles/{billingProfileId}' for BillingProfile scope (modern). ",
      "x-ms-parameter-location": "method",
      "x-ms-skip-url-encoding": true
    },
    "scopeReservationRecommendationsParameter": {
      "name": "scope",
      "in": "path",
      "required": true,
      "type": "string",
      "description": "The scope associated with reservation recommendations operations. This includes '/subscriptions/{subscriptionId}/' for subscription scope, '/subscriptions/{subscriptionId}/resourceGroups/{resourceGroupName}' for resource group scope, '/providers/Microsoft.Billing/billingAccounts/{billingAccountId}' for BillingAccount scope, and '/providers/Microsoft.Billing/billingAccounts/{billingAccountId}/billingProfiles/{billingProfileId}' for billingProfile scope",
      "x-ms-parameter-location": "method",
      "x-ms-skip-url-encoding": true
    },
    "scopeReservationRecommendationDetailsParameter": {
      "name": "billingScope",
      "in": "path",
      "required": true,
      "type": "string",
      "description": "The scope associated with reservation recommendation details operations. This includes '/subscriptions/{subscriptionId}/' for subscription scope, '/subscriptions/{subscriptionId}/resourceGroups/{resourceGroupName}' for resource group scope, /providers/Microsoft.Billing/billingAccounts/{billingAccountId}' for BillingAccount scope, and '/providers/Microsoft.Billing/billingAccounts/{billingAccountId}/billingProfiles/{billingProfileId}' for billingProfile scope",
      "x-ms-parameter-location": "method",
      "x-ms-skip-url-encoding": true
    },
    "scopeReservationTransactionsParameter": {
      "name": "scope",
      "in": "path",
      "required": true,
      "type": "string",
      "description": "The scope associated with reservation transactions operations. This includes '/providers/Microsoft.Billing/billingAccounts/{billingAccountId}' for BillingAccount/Enrollment scope, and '/providers/Microsoft.Billing/billingAccounts/{billingAccountId}/billingProfiles/{billingProfileId}' for billingProfile scope",
      "x-ms-parameter-location": "method",
      "x-ms-skip-url-encoding": true
    },
    "apiVersionParameter": {
      "name": "api-version",
      "in": "query",
      "required": true,
      "type": "string",
      "description": "Version of the API to be used with the client request. The current version is 2019-10-01."
    },
    "billingAccountIdParameter": {
      "name": "billingAccountId",
      "in": "path",
      "description": "BillingAccount ID",
      "required": true,
      "type": "string",
      "x-ms-parameter-location": "method"
    },
    "departmentIdParameter": {
      "name": "departmentId",
      "in": "path",
      "description": "Department ID",
      "required": true,
      "type": "string",
      "x-ms-parameter-location": "method"
    },
    "enrollmentAccountIdParameter": {
      "name": "enrollmentAccountId",
      "in": "path",
      "description": "EnrollmentAccount ID",
      "required": true,
      "type": "string",
      "x-ms-parameter-location": "method"
    },
    "subscriptionIdParameter": {
      "name": "subscriptionId",
      "in": "path",
      "description": "Azure Subscription ID.",
      "required": true,
      "type": "string"
    },
    "resourceGroupNameParameter": {
      "name": "resourceGroupName",
      "in": "path",
      "description": "Azure Resource Group Name.",
      "required": true,
      "type": "string",
      "x-ms-parameter-location": "method"
    },
    "budgetNameParameter": {
      "name": "budgetName",
      "in": "path",
      "description": "Budget Name.",
      "required": true,
      "type": "string",
      "x-ms-parameter-location": "method"
    },
    "billingPeriodNameParameter": {
      "name": "billingPeriodName",
      "in": "path",
      "description": "Billing Period Name.",
      "required": true,
      "type": "string",
      "x-ms-parameter-location": "method"
    },
    "reservationOrderIdParameter": {
      "name": "reservationOrderId",
      "in": "path",
      "description": "Order Id of the reservation",
      "required": true,
      "type": "string",
      "x-ms-parameter-location": "method"
    },
    "reservationIdParameter": {
      "name": "reservationId",
      "in": "path",
      "description": "Id of the reservation",
      "required": true,
      "type": "string",
      "x-ms-parameter-location": "method"
    },
    "grainParameter": {
      "name": "grain",
      "description": "Can be daily or monthly",
      "x-ms-parameter-location": "method",
      "in": "query",
      "required": true,
      "type": "string",
      "enum": [
        "daily",
        "monthly"
      ],
      "x-ms-enum": {
        "name": "datagrain",
        "modelAsString": true,
        "values": [
          {
            "value": "daily",
            "description": "Daily grain of data",
            "name": "DailyGrain"
          },
          {
            "value": "monthly",
            "description": "Monthly grain of data",
            "name": "MonthlyGrain"
          }
        ]
      }
    },
    "managementGroupIdParameter": {
      "name": "managementGroupId",
      "in": "path",
      "description": "Azure Management Group ID.",
      "required": true,
      "type": "string",
      "x-ms-parameter-location": "method"
    },
    "billingProfileIdParameter": {
      "name": "billingProfileId",
      "in": "path",
      "description": "Azure Billing Profile ID.",
      "required": true,
      "type": "string",
      "x-ms-parameter-location": "method"
    },
    "invoiceSectionIdParameter": {
      "name": "invoiceSectionId",
      "in": "path",
      "description": "Azure Invoice Section ID.",
      "required": true,
      "type": "string",
      "x-ms-parameter-location": "method"
    },
    "startDateParameter": {
      "name": "startDate",
      "in": "query",
      "description": "Start date",
      "required": true,
      "type": "string",
      "x-ms-parameter-location": "method"
    },
    "endDateParameter": {
      "name": "endDate",
      "in": "query",
      "description": "End date",
      "required": true,
      "type": "string",
      "x-ms-parameter-location": "method"
    },
    "metricParameter": {
      "name": "metric",
      "in": "query",
      "description": "Allows to select different type of cost/usage records.",
      "required": false,
      "type": "string",
      "x-ms-parameter-location": "method",
      "enum": [
        "actualcost",
        "amortizedcost",
        "usage"
      ],
      "x-ms-enum": {
        "name": "metrictype",
        "modelAsString": true,
        "values": [
          {
            "value": "actualcost",
            "description": "Actual cost data.",
            "name": "ActualCostMetricType"
          },
          {
            "value": "amortizedcost",
            "description": "Amortized cost data.",
            "name": "AmortizedCostMetricType"
          },
          {
            "value": "usage",
            "description": "Usage data.",
            "name": "UsageMetricType"
          }
        ]
      }
    },
    "filterParameter": {
      "name": "$filter",
      "in": "query",
      "description": "May be used to filter reservationRecommendations by: properties/scope with allowed values ['Single', 'Shared'] and default value 'Single'; properties/resourceType with allowed values ['VirtualMachines', 'SQLDatabases', 'PostgreSQL', 'ManagedDisk', 'MySQL', 'RedHat', 'MariaDB', 'RedisCache', 'CosmosDB', 'SqlDataWarehouse', 'SUSELinux', 'AppService', 'BlockBlob', 'AzureDataExplorer', 'VMwareCloudSimple'] and default value 'VirtualMachines'; and properties/lookBackPeriod with allowed values ['Last7Days', 'Last30Days', 'Last60Days'] and default value 'Last7Days'.",
      "required": false,
      "type": "string",
      "x-ms-parameter-location": "method"
    },
    "termParameter": {
      "description": "Specify length of reservation recommendation term.",
      "type": "string",
      "in": "query",
      "required": true,
      "name": "term",
      "x-ms-parameter-location": "method",
      "enum": [
        "P1Y",
        "P3Y"
      ],
      "x-ms-enum": {
        "name": "term",
        "modelAsString": true,
        "values": [
          {
            "value": "P1Y",
            "description": "1 year reservation term",
            "name": "P1Y"
          },
          {
            "value": "P3Y",
            "description": "3 year reservation term",
            "name": "P3Y"
          }
        ]
      }
    },
    "regionParameter": {
      "name": "region",
      "in": "query",
      "description": "Used to select the region the recommendation should be generated for.",
      "required": true,
      "type": "string",
      "x-ms-parameter-location": "method"
    },
    "lookBackPeriodParameter": {
      "name": "lookBackPeriod",
      "in": "query",
      "description": "Filter the time period on which reservation recommendation results are based.",
      "required": true,
      "type": "string",
      "x-ms-parameter-location": "method",
      "enum": [
        "Last7Days",
        "Last30Days",
        "Last60Days"
      ],
      "x-ms-enum": {
        "name": "lookBackPeriod",
        "modelAsString": true,
        "values": [
          {
            "value": "Last7Days",
            "description": "Use 7 days of data for recommendations",
            "name": "Last07Days"
          },
          {
            "value": "Last30Days",
            "description": "Use 30 days of data for recommendations",
            "name": "Last30Days"
          },
          {
            "value": "Last60Days",
            "description": "Use 60 days of data for recommendations",
            "name": "Last60Days"
          }
        ]
      }
    },
    "productParameter": {
      "name": "product",
      "in": "query",
      "description": "Filter the products for which reservation recommendation results are generated. Examples: Standard_DS1_v2 (for VM), Premium_SSD_Managed_Disks_P30 (for Managed Disks)",
      "required": true,
      "type": "string",
      "x-ms-parameter-location": "method"
    },
    "scopeParameter": {
      "description": "Scope of the reservation.",
      "type": "string",
      "name": "scope",
      "in": "query",
      "required": true,
      "x-ms-parameter-location": "method",
      "enum": [
        "Single",
        "Shared"
      ],
      "x-ms-enum": {
        "name": "scope",
        "modelAsString": true
      }
    }
  }
}<|MERGE_RESOLUTION|>--- conflicted
+++ resolved
@@ -3013,15 +3013,9 @@
           "type": "string",
           "description": "Resource sku"
         },
-<<<<<<< HEAD
-        "etag": {
-          "type": "string",
-          "description": "Resource etag."
-=======
         "eTag": {
           "type": "string",
           "description": "Resource eTag."
->>>>>>> 7d4caa5e
         },
         "properties": {
           "x-ms-client-flatten": true,
@@ -3233,14 +3227,11 @@
           "description": "The link (url) to the previous page of results.",
           "type": "string",
           "readOnly": true
-<<<<<<< HEAD
-=======
         },
         "totalCost": {
           "description": "The total amount of cost.",
           "type": "string",
           "readOnly": true
->>>>>>> 7d4caa5e
         }
       }
     },
@@ -3512,8 +3503,6 @@
           "description": "This is the ARM Sku name.",
           "type": "string",
           "readOnly": true
-<<<<<<< HEAD
-=======
         },
         "resourceType": {
           "description": "The Azure resource type.",
@@ -3524,7 +3513,6 @@
           "description": "The Azure subscription ID.",
           "type": "string",
           "readOnly": true
->>>>>>> 7d4caa5e
         }
       }
     },

{
  "swagger": "2.0",
  "info": {
    "version": "2019-10-01",
    "title": "ConsumptionManagementClient",
    "description": "Consumption management client provides access to consumption resources for Azure Enterprise Subscriptions."
  },
  "host": "management.azure.com",
  "schemes": [
    "https"
  ],
  "consumes": [
    "application/json"
  ],
  "produces": [
    "application/json"
  ],
  "security": [
    {
      "azure_auth": [
        "user_impersonation"
      ]
    }
  ],
  "securityDefinitions": {
    "azure_auth": {
      "type": "oauth2",
      "authorizationUrl": "https://login.microsoftonline.com/common/oauth2/authorize",
      "flow": "implicit",
      "description": "Azure Active Directory OAuth2 Flow.",
      "scopes": {
        "user_impersonation": "impersonate your user account"
      }
    }
  },
  "paths": {
    "/{scope}/providers/Microsoft.Consumption/usageDetails": {
      "get": {
        "tags": [
          "UsageDetails"
        ],
        "operationId": "UsageDetails_List",
        "description": "Lists the usage details for the defined scope. Usage details are available via this API only for May 1, 2014 or later.",
        "externalDocs": {
          "url": "https://docs.microsoft.com/en-us/rest/api/consumption/"
        },
        "x-ms-examples": {
          "UsageDetailsList-Legacy": {
            "$ref": "./examples/UsageDetailsList.json"
          },
          "UsageDetailsListFilterByTag-Legacy": {
            "$ref": "./examples/UsageDetailsListFilterByTag.json"
          },
          "UsageDetailsListForBillingPeriod-Legacy": {
            "$ref": "./examples/UsageDetailsListForBillingPeriod.json"
          },
          "UsageDetailsExpand-Legacy": {
            "$ref": "./examples/UsageDetailsExpand.json"
          },
          "UsageDetailsListByMetricActualCost-Legacy": {
            "$ref": "./examples/UsageDetailsListByMetricActualCost.json"
          },
          "UsageDetailsListByMetricAmortizedCost-Legacy": {
            "$ref": "./examples/UsageDetailsListByMetricAmortizedCost.json"
          },
          "UsageDetailsListByMetricUsage-Legacy": {
            "$ref": "./examples/UsageDetailsListByMetricUsage.json"
          },
          "BillingAccountUsageDetailsList-Legacy": {
            "$ref": "./examples/UsageDetailsListByBillingAccount.json"
          },
          "BillingAccountUsageDetailsListForBillingPeriod-Legacy": {
            "$ref": "./examples/UsageDetailsListForBillingPeriodByBillingAccount.json"
          },
          "DepartmentUsageDetailsList-Legacy": {
            "$ref": "./examples/UsageDetailsListByDepartment.json"
          },
          "DepartmentUsageDetailsListForBillingPeriod-Legacy": {
            "$ref": "./examples/UsageDetailsListForBillingPeriodByDepartment.json"
          },
          "EnrollmentAccountUsageDetailsList-Legacy": {
            "$ref": "./examples/UsageDetailsListByEnrollmentAccount.json"
          },
          "EnrollmentAccountUsageDetailsListForBillingPeriod-Legacy": {
            "$ref": "./examples/UsageDetailsListForBillingPeriodByEnrollmentAccount.json"
          },
          "ManagementGroupUsageDetailsList-Legacy": {
            "$ref": "./examples/UsageDetailsListByManagementGroup.json"
          },
          "ManagementGroupUsageDetailsListForBillingPeriod-Legacy": {
            "$ref": "./examples/UsageDetailsListForBillingPeriodByManagementGroup.json"
          },
          "BillingAccountUsageDetailsList-Modern": {
            "$ref": "./examples/UsageDetailsListByMCABillingAccount.json"
          },
          "BillingProfileUsageDetailsList-Modern": {
            "$ref": "./examples/UsageDetailsListByMCABillingProfile.json"
          },
          "InvoiceSectionUsageDetailsList-Modern": {
            "$ref": "./examples/UsageDetailsListByMCAInvoiceSection.json"
          },
          "CustomerUsageDetailsList-Modern": {
            "$ref": "./examples/UsageDetailsListByMCACustomer.json"
          }
        },
        "parameters": [
          {
            "$ref": "#/parameters/scopeUsageDetailsParameter"
          },
          {
            "name": "$expand",
            "description": "May be used to expand the properties/additionalInfo or properties/meterDetails within a list of usage details. By default, these fields are not included when listing usage details.",
            "in": "query",
            "required": false,
            "type": "string"
          },
          {
            "name": "$filter",
            "description": "May be used to filter usageDetails by properties/resourceGroup, properties/resourceName, properties/resourceId, properties/chargeType, properties/reservationId, properties/publisherType or tags. The filter supports 'eq', 'lt', 'gt', 'le', 'ge', and 'and'. It does not currently support 'ne', 'or', or 'not'. Tag filter is a key value pair string where key and value is separated by a colon (:). PublisherType Filter accepts two values azure and marketplace and it is currently supported for Web Direct Offer Type",
            "in": "query",
            "required": false,
            "type": "string"
          },
          {
            "name": "$skiptoken",
            "description": "Skiptoken is only used if a previous operation returned a partial result. If a previous response contains a nextLink element, the value of the nextLink element will include a skiptoken parameter that specifies a starting point to use for subsequent calls.",
            "in": "query",
            "required": false,
            "type": "string"
          },
          {
            "name": "$top",
            "description": "May be used to limit the number of results to the most recent N usageDetails.",
            "in": "query",
            "required": false,
            "type": "integer",
            "minimum": 1,
            "maximum": 1000
          },
          {
            "$ref": "#/parameters/apiVersionParameter"
          },
          {
            "$ref": "#/parameters/metricParameter"
          }
        ],
        "responses": {
          "200": {
            "description": "OK. The request has succeeded.",
            "schema": {
              "$ref": "#/definitions/UsageDetailsListResult"
            }
          },
          "default": {
            "description": "Error response describing why the operation failed.",
            "schema": {
              "$ref": "#/definitions/ErrorResponse"
            }
          }
        },
        "x-ms-pageable": {
          "nextLinkName": "nextLink"
        }
      }
    },
    "/{scope}/providers/Microsoft.Consumption/marketplaces": {
      "get": {
        "tags": [
          "Marketplaces"
        ],
        "x-ms-odata": "#/definitions/Marketplace",
        "operationId": "Marketplaces_List",
        "description": "Lists the marketplaces for a scope at the defined scope. Marketplaces are available via this API only for May 1, 2014 or later.",
        "externalDocs": {
          "url": "https://docs.microsoft.com/en-us/rest/api/consumption/"
        },
        "x-ms-examples": {
          "SubscriptionMarketplacesList": {
            "$ref": "./examples/MarketplacesList.json"
          },
          "SubscriptionMarketplacesListForBillingPeriod": {
            "$ref": "./examples/MarketplacesListForBillingPeriod.json"
          },
          "BillingAccountMarketplacesList": {
            "$ref": "./examples/MarketplacesByBillingAccountList.json"
          },
          "BillingAccountMarketplacesListForBillingPeriod": {
            "$ref": "./examples/MarketplacesByBillingAccountListForBillingPeriod.json"
          },
          "DepartmentMarketplacesList": {
            "$ref": "./examples/MarketplacesByDepartmentList.json"
          },
          "DepartmentMarketplacesListForBillingPeriod": {
            "$ref": "./examples/MarketplacesByDepartment_ListByBillingPeriod.json"
          },
          "EnrollmentAccountMarketplacesList": {
            "$ref": "./examples/MarketplacesByEnrollmentAccountList.json"
          },
          "EnrollmentAccountMarketplacesListForBillingPeriod": {
            "$ref": "./examples/MarketplacesByEnrollmentAccounts_ListByBillingPeriod.json"
          },
          "ManagementGroupMarketplacesList": {
            "$ref": "./examples/MarketplacesByManagementGroupList.json"
          },
          "ManagementGroupMarketplacesListForBillingPeriod": {
            "$ref": "./examples/MarketplacesByManagementGroup_ListForBillingPeriod.json"
          }
        },
        "parameters": [
          {
            "name": "$filter",
            "description": "May be used to filter marketplaces by properties/usageEnd (Utc time), properties/usageStart (Utc time), properties/resourceGroup, properties/instanceName or properties/instanceId. The filter supports 'eq', 'lt', 'gt', 'le', 'ge', and 'and'. It does not currently support 'ne', 'or', or 'not'.",
            "in": "query",
            "required": false,
            "type": "string"
          },
          {
            "name": "$top",
            "description": "May be used to limit the number of results to the most recent N marketplaces.",
            "in": "query",
            "required": false,
            "type": "integer",
            "minimum": 1,
            "maximum": 1000
          },
          {
            "name": "$skiptoken",
            "description": "Skiptoken is only used if a previous operation returned a partial result. If a previous response contains a nextLink element, the value of the nextLink element will include a skiptoken parameter that specifies a starting point to use for subsequent calls.",
            "in": "query",
            "required": false,
            "type": "string"
          },
          {
            "$ref": "#/parameters/scopeMarketplaceParameter"
          },
          {
            "$ref": "#/parameters/apiVersionParameter"
          }
        ],
        "responses": {
          "200": {
            "description": "OK. The request has succeeded.",
            "schema": {
              "$ref": "#/definitions/MarketplacesListResult"
            }
          },
          "default": {
            "description": "Error response describing why the operation failed.",
            "schema": {
              "$ref": "#/definitions/ErrorResponse"
            }
          }
        },
        "x-ms-pageable": {
          "nextLinkName": "nextLink"
        }
      }
    },
    "/{scope}/providers/Microsoft.Consumption/budgets": {
      "get": {
        "tags": [
          "Budgets"
        ],
        "operationId": "Budgets_List",
        "description": "Lists all budgets for the defined scope.",
        "externalDocs": {
          "url": "https://docs.microsoft.com/en-us/rest/api/consumption/"
        },
        "x-ms-examples": {
          "BudgetsList": {
            "$ref": "./examples/BudgetsList.json"
          }
        },
        "parameters": [
          {
            "$ref": "#/parameters/scopeBudgetParameter"
          },
          {
            "$ref": "#/parameters/apiVersionParameter"
          }
        ],
        "responses": {
          "200": {
            "description": "OK. The request has succeeded.",
            "schema": {
              "$ref": "#/definitions/BudgetsListResult"
            }
          },
          "default": {
            "description": "Error response describing why the operation failed.",
            "schema": {
              "$ref": "#/definitions/ErrorResponse"
            }
          }
        },
        "x-ms-pageable": {
          "nextLinkName": "nextLink"
        }
      }
    },
    "/{scope}/providers/Microsoft.Consumption/budgets/{budgetName}": {
      "get": {
        "tags": [
          "Budgets"
        ],
        "operationId": "Budgets_Get",
        "description": "Gets the budget for the scope by budget name.",
        "externalDocs": {
          "url": "https://docs.microsoft.com/en-us/rest/api/consumption/"
        },
        "x-ms-examples": {
          "Budget": {
            "$ref": "./examples/Budget.json"
          }
        },
        "parameters": [
          {
            "$ref": "#/parameters/scopeBudgetParameter"
          },
          {
            "$ref": "#/parameters/apiVersionParameter"
          },
          {
            "$ref": "#/parameters/budgetNameParameter"
          }
        ],
        "responses": {
          "200": {
            "description": "OK. The request has succeeded.",
            "schema": {
              "$ref": "#/definitions/Budget"
            }
          },
          "default": {
            "description": "Error response describing why the operation failed.",
            "schema": {
              "$ref": "#/definitions/ErrorResponse"
            }
          }
        }
      },
      "put": {
        "tags": [
          "Budgets"
        ],
        "operationId": "Budgets_CreateOrUpdate",
        "description": "The operation to create or update a budget. Update operation requires latest eTag to be set in the request mandatorily. You may obtain the latest eTag by performing a get operation. Create operation does not require eTag.",
        "externalDocs": {
          "url": "https://docs.microsoft.com/en-us/rest/api/consumption/"
        },
        "x-ms-examples": {
          "CreateOrUpdateBudget": {
            "$ref": "./examples/CreateOrUpdateBudget.json"
          }
        },
        "parameters": [
          {
            "$ref": "#/parameters/scopeBudgetParameter"
          },
          {
            "$ref": "#/parameters/apiVersionParameter"
          },
          {
            "$ref": "#/parameters/budgetNameParameter"
          },
          {
            "name": "parameters",
            "in": "body",
            "required": true,
            "schema": {
              "$ref": "#/definitions/Budget"
            },
            "description": "Parameters supplied to the Create Budget operation."
          }
        ],
        "responses": {
          "200": {
            "description": "OK. The request has succeeded.",
            "schema": {
              "$ref": "#/definitions/Budget"
            }
          },
          "201": {
            "description": "Created.",
            "schema": {
              "$ref": "#/definitions/Budget"
            }
          },
          "default": {
            "description": "Error response describing why the operation failed.",
            "schema": {
              "$ref": "#/definitions/ErrorResponse"
            }
          }
        }
      },
      "delete": {
        "tags": [
          "Budgets"
        ],
        "operationId": "Budgets_Delete",
        "description": "The operation to delete a budget.",
        "externalDocs": {
          "url": "https://docs.microsoft.com/en-us/rest/api/consumption/"
        },
        "x-ms-examples": {
          "DeleteBudget": {
            "$ref": "./examples/DeleteBudget.json"
          }
        },
        "parameters": [
          {
            "$ref": "#/parameters/scopeBudgetParameter"
          },
          {
            "$ref": "#/parameters/apiVersionParameter"
          },
          {
            "$ref": "#/parameters/budgetNameParameter"
          }
        ],
        "responses": {
          "200": {
            "description": "OK. The request has succeeded."
          },
          "default": {
            "description": "Error response describing why the operation failed.",
            "schema": {
              "$ref": "#/definitions/ErrorResponse"
            }
          }
        }
      }
    },
    "/{scope}/providers/Microsoft.Consumption/tags": {
      "get": {
        "tags": [
          "Tags"
        ],
        "operationId": "Tags_Get",
        "description": "Get all available tag keys for the defined scope",
        "externalDocs": {
          "url": "https://docs.microsoft.com/en-us/rest/api/consumption/"
        },
        "x-ms-examples": {
          "Tags_Get": {
            "$ref": "./examples/Tags.json"
          }
        },
        "parameters": [
          {
            "$ref": "#/parameters/scopeTagsParameter"
          },
          {
            "$ref": "#/parameters/apiVersionParameter"
          }
        ],
        "responses": {
          "200": {
            "description": "OK. The request has succeeded.",
            "schema": {
              "$ref": "#/definitions/TagsResult"
            }
          },
          "default": {
            "description": "Error response describing why the operation failed.",
            "schema": {
              "$ref": "#/definitions/ErrorResponse"
            }
          }
        }
      }
    },
    "/{scope}/providers/Microsoft.Consumption/charges": {
      "get": {
        "tags": [
          "Charges"
        ],
        "operationId": "Charges_List",
        "description": "Lists the charges based for the defined scope.",
        "externalDocs": {
          "url": "https://docs.microsoft.com/en-us/rest/api/consumption/"
        },
        "x-ms-examples": {
          "ChargesListForEnrollmentAccount-Legacy": {
            "$ref": "./examples/ChargesListForEnrollmentAccountFilterByStartEndDate.json"
          },
          "ChangesForBillingPeriodByEnrollmentAccount-Legacy": {
            "$ref": "./examples/ChargesForBillingPeriodByEnrollmentAccount.json"
          },
          "ChargesListByDepartment-Legacy": {
            "$ref": "./examples/ChargesListForDepartmentFilterByStartEndDate.json"
          },
          "ChangesForBillingPeriodByDepartment-Legacy": {
            "$ref": "./examples/ChargesForBillingPeriodByDepartment.json"
          },
          "ChargesListByBillingAccount-Modern": {
            "$ref": "./examples/ChargesListByModernBillingAccount.json"
          },
          "ChargesListByBillingAccountGroupByBillingProfileId-Modern": {
            "$ref": "./examples/ChargesListByModernBillingAccountGroupByBillingProfileId.json"
          },
          "ChargesListByBillingAccountGroupByInvoiceSectionId-Modern": {
            "$ref": "./examples/ChargesListByModernBillingAccountGroupByInvoiceSectionId.json"
          },
          "ChargesListByBillingAccountGroupByCustomerId-Modern": {
            "$ref": "./examples/ChargesListByModernBillingAccountGroupByCustomerId.json"
          },
          "ChargesListByBillingProfile-Modern": {
            "$ref": "./examples/ChargesListByModernBillingProfile.json"
          },
          "ChargesListByBillingProfileInvoiceSection-Modern": {
            "$ref": "./examples/ChargesListByModernBillingProfileInvoiceSection.json"
          },
          "ChargesListByBillingProfileGroupByInvoiceSectionId-Modern": {
            "$ref": "./examples/ChargesListByModernBillingProfileGroupByInvoiceSectionId.json"
          },
          "ChargesListByInvoiceSectionId-Modern": {
            "$ref": "./examples/ChargesListByModernInvoiceSectionId.json"
          },
          "ChargesListByCustomer-Modern": {
            "$ref": "./examples/ChargesListByModernCustomer.json"
          }
        },
        "parameters": [
          {
            "$ref": "#/parameters/scopeChargesParameter"
          },
          {
            "$ref": "#/parameters/apiVersionParameter"
          },
          {
            "name": "startDate",
            "in": "query",
            "description": "Start date",
            "required": false,
            "type": "string",
            "x-ms-parameter-location": "method"
          },
          {
            "name": "endDate",
            "in": "query",
            "description": "End date",
            "required": false,
            "type": "string",
            "x-ms-parameter-location": "method"
          },
          {
            "name": "$filter",
            "description": "May be used to filter charges by properties/usageEnd (Utc time), properties/usageStart (Utc time). The filter supports 'eq', 'lt', 'gt', 'le', 'ge', and 'and'. It does not currently support 'ne', 'or', or 'not'. Tag filter is a key value pair string where key and value is separated by a colon (:).",
            "in": "query",
            "required": false,
            "type": "string"
          },
          {
            "name": "$apply",
            "description": "May be used to group charges for billingAccount scope by properties/billingProfileId, properties/invoiceSectionId, properties/customerId (specific for Partner Led), or for billingProfile scope by properties/invoiceSectionId.",
            "in": "query",
            "required": false,
            "type": "string"
          }
        ],
        "responses": {
          "200": {
            "description": "OK. The request has succeeded.",
            "schema": {
              "$ref": "#/definitions/ChargesListResult"
            }
          },
          "default": {
            "description": "Error response describing why the operation failed.",
            "schema": {
              "$ref": "#/definitions/ErrorResponse"
            }
          }
        }
      }
    },
    "/providers/Microsoft.Billing/billingAccounts/{billingAccountId}/providers/Microsoft.Consumption/balances": {
      "get": {
        "tags": [
          "Balances"
        ],
        "operationId": "Balances_GetByBillingAccount",
        "description": "Gets the balances for a scope by billingAccountId. Balances are available via this API only for May 1, 2014 or later.",
        "externalDocs": {
          "url": "https://docs.microsoft.com/en-us/rest/api/consumption/"
        },
        "x-ms-examples": {
          "Balances": {
            "$ref": "./examples/BalancesByBillingAccount.json"
          }
        },
        "parameters": [
          {
            "$ref": "#/parameters/apiVersionParameter"
          },
          {
            "$ref": "#/parameters/billingAccountIdParameter"
          }
        ],
        "responses": {
          "200": {
            "description": "OK. The request has succeeded.",
            "schema": {
              "$ref": "#/definitions/Balance"
            }
          },
          "default": {
            "description": "Error response describing why the operation failed.",
            "schema": {
              "$ref": "#/definitions/ErrorResponse"
            }
          }
        }
      }
    },
    "/providers/Microsoft.Billing/billingAccounts/{billingAccountId}/providers/Microsoft.Billing/billingPeriods/{billingPeriodName}/providers/Microsoft.Consumption/balances": {
      "get": {
        "tags": [
          "Balances"
        ],
        "operationId": "Balances_GetForBillingPeriodByBillingAccount",
        "description": "Gets the balances for a scope by billing period and billingAccountId. Balances are available via this API only for May 1, 2014 or later.",
        "externalDocs": {
          "url": "https://docs.microsoft.com/en-us/rest/api/consumption/"
        },
        "x-ms-examples": {
          "Balances": {
            "$ref": "./examples/BalancesByBillingAccountForBillingPeriod.json"
          }
        },
        "parameters": [
          {
            "$ref": "#/parameters/apiVersionParameter"
          },
          {
            "$ref": "#/parameters/billingAccountIdParameter"
          },
          {
            "$ref": "#/parameters/billingPeriodNameParameter"
          }
        ],
        "responses": {
          "200": {
            "description": "OK. The request has succeeded.",
            "schema": {
              "$ref": "#/definitions/Balance"
            }
          },
          "default": {
            "description": "Error response describing why the operation failed.",
            "schema": {
              "$ref": "#/definitions/ErrorResponse"
            }
          }
        }
      }
    },
    "/providers/Microsoft.Capacity/reservationorders/{reservationOrderId}/providers/Microsoft.Consumption/reservationSummaries": {
      "get": {
        "tags": [
          "ReservationSummaries"
        ],
        "operationId": "ReservationsSummaries_ListByReservationOrder",
        "description": "Lists the reservations summaries for daily or monthly grain.",
        "externalDocs": {
          "url": "https://docs.microsoft.com/en-us/rest/api/consumption/"
        },
        "x-ms-examples": {
          "ReservationSummariesDaily": {
            "$ref": "./examples/ReservationSummariesDaily.json"
          },
          "ReservationSummariesMonthly": {
            "$ref": "./examples/ReservationSummariesMonthly.json"
          }
        },
        "parameters": [
          {
            "$ref": "#/parameters/reservationOrderIdParameter"
          },
          {
            "$ref": "#/parameters/grainParameter"
          },
          {
            "name": "$filter",
            "description": "Required only for daily grain. The properties/UsageDate for start date and end date. The filter supports 'le' and  'ge'",
            "in": "query",
            "required": false,
            "type": "string"
          },
          {
            "$ref": "#/parameters/apiVersionParameter"
          }
        ],
        "responses": {
          "200": {
            "description": "OK. The request has succeeded.",
            "schema": {
              "$ref": "#/definitions/ReservationSummariesListResult"
            }
          },
          "default": {
            "description": "Error response describing why the operation failed.",
            "schema": {
              "$ref": "#/definitions/ErrorResponse"
            }
          }
        },
        "x-ms-pageable": {
          "nextLinkName": "nextLink"
        }
      }
    },
    "/providers/Microsoft.Capacity/reservationorders/{reservationOrderId}/reservations/{reservationId}/providers/Microsoft.Consumption/reservationSummaries": {
      "get": {
        "tags": [
          "ReservationSummaries"
        ],
        "operationId": "ReservationsSummaries_ListByReservationOrderAndReservation",
        "description": "Lists the reservations summaries for daily or monthly grain.",
        "externalDocs": {
          "url": "https://docs.microsoft.com/en-us/rest/api/consumption/"
        },
        "x-ms-examples": {
          "ReservationSummariesDailyWithReservationId": {
            "$ref": "./examples/ReservationSummariesDailyWithReservationId.json"
          },
          "ReservationSummariesMonthlyWithReservationId": {
            "$ref": "./examples/ReservationSummariesMonthlyWithReservationId.json"
          }
        },
        "parameters": [
          {
            "$ref": "#/parameters/reservationOrderIdParameter"
          },
          {
            "$ref": "#/parameters/reservationIdParameter"
          },
          {
            "$ref": "#/parameters/grainParameter"
          },
          {
            "name": "$filter",
            "description": "Required only for daily grain. The properties/UsageDate for start date and end date. The filter supports 'le' and  'ge'",
            "in": "query",
            "required": false,
            "type": "string"
          },
          {
            "$ref": "#/parameters/apiVersionParameter"
          }
        ],
        "responses": {
          "200": {
            "description": "OK. The request has succeeded.",
            "schema": {
              "$ref": "#/definitions/ReservationSummariesListResult"
            }
          },
          "default": {
            "description": "Error response describing why the operation failed.",
            "schema": {
              "$ref": "#/definitions/ErrorResponse"
            }
          }
        },
        "x-ms-pageable": {
          "nextLinkName": "nextLink"
        }
      }
    },
    "/{scope}/providers/Microsoft.Consumption/reservationSummaries": {
      "get": {
        "tags": [
          "ReservationSummaries"
        ],
        "operationId": "ReservationsSummaries_List",
        "description": "Lists the reservations summaries for the defined scope daily or monthly grain.",
        "externalDocs": {
          "url": "https://docs.microsoft.com/en-us/rest/api/consumption/"
        },
        "x-ms-examples": {
          "ReservationSummariesDailyWithBillingAccountId": {
            "$ref": "./examples/ReservationSummariesDailyWithBillingAccountId.json"
          },
          "ReservationSummariesMonthlyWithBillingAccountId": {
            "$ref": "./examples/ReservationSummariesMonthlyWithBillingAccountId.json"
          },
          "ReservationSummariesDailyWithBillingProfileId": {
            "$ref": "./examples/ReservationSummariesDailyWithBillingProfileId.json"
          },
          "ReservationSummariesMonthlyWithBillingProfileId": {
            "$ref": "./examples/ReservationSummariesMonthlyWithBillingProfileId.json"
          }
        },
        "parameters": [
          {
            "$ref": "#/parameters/scopeReservationsSummariesParameter"
          },
          {
            "$ref": "#/parameters/grainParameter"
          },
          {
            "name": "startDate",
            "in": "query",
            "description": "Start date",
            "required": false,
            "type": "string",
            "x-ms-parameter-location": "method"
          },
          {
            "name": "endDate",
            "in": "query",
            "description": "End date",
            "required": false,
            "type": "string",
            "x-ms-parameter-location": "method"
          },
          {
            "name": "$filter",
            "description": "Required only for daily grain. The properties/UsageDate for start date and end date. The filter supports 'le' and  'ge'",
            "in": "query",
            "required": false,
            "type": "string"
          },
          {
            "$ref": "#/parameters/apiVersionParameter"
          }
        ],
        "responses": {
          "200": {
            "description": "OK. The request has succeeded.",
            "schema": {
              "$ref": "#/definitions/ReservationSummariesListResult"
            }
          },
          "default": {
            "description": "Error response describing why the operation failed.",
            "schema": {
              "$ref": "#/definitions/ErrorResponse"
            }
          }
        },
        "x-ms-pageable": {
          "nextLinkName": "nextLink"
        }
      }
    },
    "/providers/Microsoft.Capacity/reservationorders/{reservationOrderId}/providers/Microsoft.Consumption/reservationDetails": {
      "get": {
        "tags": [
          "ReservationDetails"
        ],
        "operationId": "ReservationsDetails_ListByReservationOrder",
        "description": "Lists the reservations details for provided date range.",
        "externalDocs": {
          "url": "https://docs.microsoft.com/en-us/rest/api/consumption/"
        },
        "x-ms-examples": {
          "ReservationDetails": {
            "$ref": "./examples/ReservationDetails.json"
          }
        },
        "parameters": [
          {
            "$ref": "#/parameters/reservationOrderIdParameter"
          },
          {
            "name": "$filter",
            "description": "Filter reservation details by date range. The properties/UsageDate for start date and end date. The filter supports 'le' and  'ge' ",
            "in": "query",
            "required": true,
            "type": "string"
          },
          {
            "$ref": "#/parameters/apiVersionParameter"
          }
        ],
        "responses": {
          "200": {
            "description": "OK. The request has succeeded.",
            "schema": {
              "$ref": "#/definitions/ReservationDetailsListResult"
            }
          },
          "default": {
            "description": "Error response describing why the operation failed.",
            "schema": {
              "$ref": "#/definitions/ErrorResponse"
            }
          }
        },
        "x-ms-pageable": {
          "nextLinkName": "nextLink"
        }
      }
    },
    "/providers/Microsoft.Capacity/reservationorders/{reservationOrderId}/reservations/{reservationId}/providers/Microsoft.Consumption/reservationDetails": {
      "get": {
        "tags": [
          "ReservationDetails"
        ],
        "operationId": "ReservationsDetails_ListByReservationOrderAndReservation",
        "description": "Lists the reservations details for provided date range.",
        "externalDocs": {
          "url": "https://docs.microsoft.com/en-us/rest/api/consumption/"
        },
        "x-ms-examples": {
          "ReservationDetailsWithReservationId": {
            "$ref": "./examples/ReservationDetailsWithReservationId.json"
          }
        },
        "parameters": [
          {
            "$ref": "#/parameters/reservationOrderIdParameter"
          },
          {
            "$ref": "#/parameters/reservationIdParameter"
          },
          {
            "name": "$filter",
            "description": "Filter reservation details by date range. The properties/UsageDate for start date and end date. The filter supports 'le' and  'ge' ",
            "in": "query",
            "required": true,
            "type": "string"
          },
          {
            "$ref": "#/parameters/apiVersionParameter"
          }
        ],
        "responses": {
          "200": {
            "description": "OK. The request has succeeded.",
            "schema": {
              "$ref": "#/definitions/ReservationDetailsListResult"
            }
          },
          "default": {
            "description": "Error response describing why the operation failed.",
            "schema": {
              "$ref": "#/definitions/ErrorResponse"
            }
          }
        },
        "x-ms-pageable": {
          "nextLinkName": "nextLink"
        }
      }
    },
    "/{scope}/providers/Microsoft.Consumption/reservationDetails": {
      "get": {
        "tags": [
          "ReservationDetails"
        ],
        "operationId": "ReservationsDetails_List",
        "description": "Lists the reservations details for the defined scope and provided date range.",
        "externalDocs": {
          "url": "https://docs.microsoft.com/en-us/rest/api/consumption/"
        },
        "x-ms-examples": {
          "ReservationDetailsByBillingAccountId": {
            "$ref": "./examples/ReservationDetailsByBillingAccountId.json"
          },
          "ReservationDetailsByBillingProfileId": {
            "$ref": "./examples/ReservationDetailsByBillingProfileId.json"
          }
        },
        "parameters": [
          {
            "$ref": "#/parameters/scopeReservationDetailsParameter"
          },
          {
            "name": "startDate",
            "in": "query",
            "description": "Start date",
            "required": false,
            "type": "string",
            "x-ms-parameter-location": "method"
          },
          {
            "name": "endDate",
            "in": "query",
            "description": "End date",
            "required": false,
            "type": "string",
            "x-ms-parameter-location": "method"
          },
          {
            "name": "$filter",
            "description": "Filter reservation details by date range. The properties/UsageDate for start date and end date. The filter supports 'le' and  'ge' ",
            "in": "query",
            "required": false,
            "type": "string"
          },
          {
            "$ref": "#/parameters/apiVersionParameter"
          }
        ],
        "responses": {
          "200": {
            "description": "OK. The request has succeeded.",
            "schema": {
              "$ref": "#/definitions/ReservationDetailsListResult"
            }
          },
          "default": {
            "description": "Error response describing why the operation failed.",
            "schema": {
              "$ref": "#/definitions/ErrorResponse"
            }
          }
        },
        "x-ms-pageable": {
          "nextLinkName": "nextLink"
        }
      }
    },
    "/{scope}/providers/Microsoft.Consumption/reservationRecommendations": {
      "get": {
        "tags": [
          "ReservationRecommendations"
        ],
        "operationId": "ReservationRecommendations_List",
        "description": "List of recommendations for purchasing reserved instances.",
        "externalDocs": {
          "url": "https://docs.microsoft.com/en-us/rest/api/consumption/"
        },
        "x-ms-examples": {
          "ReservationRecommendationsBySubscription-Legacy": {
            "$ref": "./examples/ReservationRecommendationsBySubscription.json"
          },
          "ReservationRecommendationsFilterBySubscriptionForScopeLookBackPeriod-Legacy": {
            "$ref": "./examples/ReservationRecommendationsFilterBySubscriptionForScopeLookBackPeriod.json"
          },
          "ReservationRecommendationsByBillingAccount-Legacy": {
            "$ref": "./examples/ReservationRecommendationsByBillingAccount.json"
          },
          "ReservationRecommendationsByBillingProfile-Modern": {
            "$ref": "./examples/ReservationRecommendationsByBillingProfile.json"
          }
        },
        "parameters": [
          {
            "name": "$filter",
            "description": "May be used to filter reservationRecommendations by properties/scope and properties/lookBackPeriod.",
            "in": "query",
            "required": false,
            "type": "string"
          },
          {
            "$ref": "#/parameters/apiVersionParameter"
          },
          {
            "$ref": "#/parameters/scopeReservationRecommendationsParameter"
          }
        ],
        "responses": {
          "200": {
            "description": "OK. The request has succeeded.",
            "schema": {
              "$ref": "#/definitions/ReservationRecommendationsListResult"
            }
          },
          "default": {
            "description": "Error response describing why the operation failed.",
            "schema": {
              "$ref": "#/definitions/ErrorResponse"
            }
          }
        },
        "x-ms-pageable": {
          "nextLinkName": "nextLink"
        }
      }
    },
    "/providers/Microsoft.Billing/billingAccounts/{billingAccountId}/providers/Microsoft.Consumption/reservationTransactions": {
      "get": {
        "tags": [
          "ReservationTransactions"
        ],
        "operationId": "ReservationTransactions_List",
        "description": "List of transactions for reserved instances on billing account scope",
        "externalDocs": {
          "url": "https://docs.microsoft.com/en-us/rest/api/consumption/"
        },
        "x-ms-examples": {
          "ReservationTransaction": {
            "$ref": "./examples/ReservationTransactionsListByBillingAccountId.json"
          }
        },
        "parameters": [
          {
            "name": "$filter",
            "description": "Filter reservation transactions by date range. The properties/UsageDate for start date and end date. The filter supports 'le' and  'ge' ",
            "in": "query",
            "required": false,
            "type": "string"
          },
          {
            "$ref": "#/parameters/apiVersionParameter"
          },
          {
            "$ref": "#/parameters/billingAccountIdParameter"
          }
        ],
        "responses": {
          "200": {
            "description": "OK. The request has succeeded.",
            "schema": {
              "$ref": "#/definitions/ReservationTransactionsListResult"
            }
          },
          "default": {
            "description": "Error response describing why the operation failed.",
            "schema": {
              "$ref": "#/definitions/ErrorResponse"
            }
          }
        },
        "x-ms-pageable": {
          "nextLinkName": "nextLink"
        }
      }
    },
    "/subscriptions/{subscriptionId}/providers/Microsoft.Consumption/pricesheets/default": {
      "get": {
        "tags": [
          "PriceSheet"
        ],
        "operationId": "PriceSheet_Get",
        "description": "Gets the price sheet for a scope by subscriptionId. Price sheet is available via this API only for May 1, 2014 or later.",
        "externalDocs": {
          "url": "https://docs.microsoft.com/en-us/rest/api/consumption/"
        },
        "x-ms-examples": {
          "PriceSheet": {
            "$ref": "./examples/PriceSheet.json"
          }
        },
        "parameters": [
          {
            "name": "$expand",
            "description": "May be used to expand the properties/meterDetails within a price sheet. By default, these fields are not included when returning price sheet.",
            "in": "query",
            "required": false,
            "type": "string"
          },
          {
            "name": "$skiptoken",
            "description": "Skiptoken is only used if a previous operation returned a partial result. If a previous response contains a nextLink element, the value of the nextLink element will include a skiptoken parameter that specifies a starting point to use for subsequent calls.",
            "in": "query",
            "required": false,
            "type": "string"
          },
          {
            "name": "$top",
            "description": "May be used to limit the number of results to the top N results.",
            "in": "query",
            "required": false,
            "type": "integer",
            "minimum": 1,
            "maximum": 1000
          },
          {
            "$ref": "#/parameters/subscriptionIdParameter"
          },
          {
            "$ref": "#/parameters/apiVersionParameter"
          }
        ],
        "responses": {
          "200": {
            "description": "OK. The request has succeeded.",
            "schema": {
              "$ref": "#/definitions/PriceSheetResult"
            }
          },
          "default": {
            "description": "Error response describing why the operation failed.",
            "schema": {
              "$ref": "#/definitions/ErrorResponse"
            }
          }
        }
      }
    },
    "/subscriptions/{subscriptionId}/providers/Microsoft.Billing/billingPeriods/{billingPeriodName}/providers/Microsoft.Consumption/pricesheets/default": {
      "get": {
        "tags": [
          "PriceSheet"
        ],
        "operationId": "PriceSheet_GetByBillingPeriod",
        "description": "Get the price sheet for a scope by subscriptionId and billing period. Price sheet is available via this API only for May 1, 2014 or later.",
        "externalDocs": {
          "url": "https://docs.microsoft.com/en-us/rest/api/consumption/"
        },
        "x-ms-examples": {
          "PriceSheetForBillingPeriod": {
            "$ref": "./examples/PriceSheetForBillingPeriod.json"
          },
          "PriceSheetExpand": {
            "$ref": "./examples/PriceSheetExpand.json"
          }
        },
        "parameters": [
          {
            "name": "$expand",
            "description": "May be used to expand the properties/meterDetails within a price sheet. By default, these fields are not included when returning price sheet.",
            "in": "query",
            "required": false,
            "type": "string"
          },
          {
            "name": "$skiptoken",
            "description": "Skiptoken is only used if a previous operation returned a partial result. If a previous response contains a nextLink element, the value of the nextLink element will include a skiptoken parameter that specifies a starting point to use for subsequent calls.",
            "in": "query",
            "required": false,
            "type": "string"
          },
          {
            "name": "$top",
            "description": "May be used to limit the number of results to the top N results.",
            "in": "query",
            "required": false,
            "type": "integer",
            "minimum": 1,
            "maximum": 1000
          },
          {
            "$ref": "#/parameters/subscriptionIdParameter"
          },
          {
            "$ref": "#/parameters/apiVersionParameter"
          },
          {
            "$ref": "#/parameters/billingPeriodNameParameter"
          }
        ],
        "responses": {
          "200": {
            "description": "OK. The request has succeeded.",
            "schema": {
              "$ref": "#/definitions/PriceSheetResult"
            }
          },
          "default": {
            "description": "Error response describing why the operation failed.",
            "schema": {
              "$ref": "#/definitions/ErrorResponse"
            }
          }
        }
      }
    },
    "/subscriptions/{subscriptionId}/providers/Microsoft.Consumption/forecasts": {
      "get": {
        "tags": [
          "Forecasts"
        ],
        "x-ms-odata": "#/definitions/Forecast",
        "operationId": "Forecasts_List",
        "description": "Lists the forecast charges by subscriptionId.",
        "externalDocs": {
          "url": "https://docs.microsoft.com/en-us/rest/api/consumption/"
        },
        "x-ms-examples": {
          "ForecastsList": {
            "$ref": "./examples/ForecastsList.json"
          },
          "ForecastsListFilterByGrain": {
            "$ref": "./examples/ForecastsListFilterByGrain.json"
          },
          "ForecastsListFilterByDates": {
            "$ref": "./examples/ForecastsListFilterByDates.json"
          }
        },
        "parameters": [
          {
            "name": "$filter",
            "description": "May be used to filter forecasts by properties/usageDate (Utc time), properties/chargeType or properties/grain. The filter supports 'eq', 'lt', 'gt', 'le', 'ge', and 'and'. It does not currently support 'ne', 'or', or 'not'.",
            "in": "query",
            "required": false,
            "type": "string"
          },
          {
            "$ref": "#/parameters/apiVersionParameter"
          },
          {
            "$ref": "#/parameters/subscriptionIdParameter"
          }
        ],
        "responses": {
          "200": {
            "description": "OK. The request has succeeded.",
            "schema": {
              "$ref": "#/definitions/ForecastsListResult"
            }
          },
          "default": {
            "description": "Error response describing why the operation failed.",
            "schema": {
              "$ref": "#/definitions/ErrorResponse"
            }
          }
        },
        "x-ms-pageable": {
          "nextLinkName": null
        }
      }
    },
    "/providers/Microsoft.Consumption/operations": {
      "get": {
        "tags": [
          "Operations"
        ],
        "operationId": "Operations_List",
        "description": "Lists all of the available consumption REST API operations.",
        "parameters": [
          {
            "$ref": "#/parameters/apiVersionParameter"
          }
        ],
        "responses": {
          "200": {
            "description": "OK. The request has succeeded.",
            "schema": {
              "$ref": "#/definitions/OperationListResult"
            }
          },
          "default": {
            "description": "Error response describing why the operation failed.",
            "schema": {
              "$ref": "#/definitions/ErrorResponse"
            }
          }
        },
        "x-ms-pageable": {
          "nextLinkName": "nextLink"
        }
      }
    },
    "/providers/Microsoft.Management/managementGroups/{managementGroupId}/providers/Microsoft.Consumption/aggregatedcost": {
      "get": {
        "tags": [
          "AggregatedCost"
        ],
        "operationId": "AggregatedCost_GetByManagementGroup",
        "description": "Provides the aggregate cost of a management group and all child management groups by current billing period.",
        "externalDocs": {
          "url": "https://docs.microsoft.com/en-us/rest/api/consumption/"
        },
        "x-ms-examples": {
          "AggregatedCostByManagementGroup": {
            "$ref": "./examples/AggregatedCostByManagementGroup.json"
          },
          "AggregatedCostByManagementGroupFilterByDate": {
            "$ref": "./examples/AggregatedCostByManagementGroupFilterByDate.json"
          }
        },
        "parameters": [
          {
            "$ref": "#/parameters/managementGroupIdParameter"
          },
          {
            "$ref": "#/parameters/apiVersionParameter"
          },
          {
            "name": "$filter",
            "description": "May be used to filter aggregated cost by properties/usageStart (Utc time), properties/usageEnd (Utc time). The filter supports 'eq', 'lt', 'gt', 'le', 'ge', and 'and'. It does not currently support 'ne', 'or', or 'not'. Tag filter is a key value pair string where key and value is separated by a colon (:).",
            "in": "query",
            "required": false,
            "type": "string"
          }
        ],
        "responses": {
          "200": {
            "description": "OK. The request has succeeded.",
            "schema": {
              "$ref": "#/definitions/ManagementGroupAggregatedCostResult"
            }
          },
          "default": {
            "description": "Error response describing why the operation failed.",
            "schema": {
              "$ref": "#/definitions/ErrorResponse"
            }
          }
        }
      }
    },
    "/providers/Microsoft.Management/managementGroups/{managementGroupId}/providers/Microsoft.Billing/billingPeriods/{billingPeriodName}/Microsoft.Consumption/aggregatedcost": {
      "get": {
        "tags": [
          "AggregatedCost"
        ],
        "operationId": "AggregatedCost_GetForBillingPeriodByManagementGroup",
        "description": "Provides the aggregate cost of a management group and all child management groups by specified billing period",
        "externalDocs": {
          "url": "https://docs.microsoft.com/en-us/rest/api/consumption/"
        },
        "x-ms-examples": {
          "AggregatedCostListForBillingPeriodByManagementGroup": {
            "$ref": "./examples/AggregatedCostForBillingPeriodByManagementGroup.json"
          }
        },
        "parameters": [
          {
            "$ref": "#/parameters/managementGroupIdParameter"
          },
          {
            "$ref": "#/parameters/billingPeriodNameParameter"
          },
          {
            "$ref": "#/parameters/apiVersionParameter"
          }
        ],
        "responses": {
          "200": {
            "description": "OK. The request has succeeded.",
            "schema": {
              "$ref": "#/definitions/ManagementGroupAggregatedCostResult"
            }
          },
          "default": {
            "description": "Error response describing why the operation failed.",
            "schema": {
              "$ref": "#/definitions/ErrorResponse"
            }
          }
        }
      }
    },
<<<<<<< HEAD
	"/providers/Microsoft.Billing/billingAccounts/{billingAccountId}/billingProfiles/{billingProfileId}/providers/Microsoft.Consumption/events": {
	  "get": {
		"tags": [
		  "Events"
		],
		"operationId": "Events_List",
		"description": "Lists the events by billingAccountId and billingProfileId for given start and end date.",
		"externalDocs": {
		  "url": "https://docs.microsoft.com/en-us/rest/api/consumption/"
		},
		"x-ms-examples": {
		  "EventsListByBillingProfile": {
			"$ref": "./examples/EventsListByBillingProfile.json"
		  }
		},
		"parameters": [
		  {
		    "$ref": "#/parameters/billingAccountIdParameter"
		  },
		  {
			"$ref": "#/parameters/billingProfileIdParameter"
		  },
		  {
			"$ref": "#/parameters/apiVersionParameter"
		  },
		  {
			"$ref": "#/parameters/startDateParameter"
		  },
		  {
			"$ref": "#/parameters/endDateParameter"
		  }
		],
		"responses": {
		  "200": {
			"description": "OK. The request has succeeded.",
			"schema": {
			  "$ref": "#/definitions/Events"
			  }
		  },
		  "default": {
			"description": "Error response describing why the operation failed.",
			"schema": {
			  "$ref": "#/definitions/ErrorResponse"
			}
		  }
		},
		"x-ms-pageable": {
		  "nextLinkName": "nextLink"
		}
	  }
	},
	"/providers/Microsoft.Billing/billingAccounts/{billingAccountId}/billingProfiles/{billingProfileId}/providers/Microsoft.Consumption/lots": {
	  "get": {
		"tags": [
		  "Lots"
		],
		"operationId": "Lots_List",
		"description": "Lists the lots by billingAccountId and billingProfileId.",
		"externalDocs": {
		  "url": "https://docs.microsoft.com/en-us/rest/api/consumption/"
		},
		"x-ms-examples": {
		  "EventsListByBillingProfile": {
		    "$ref": "./examples/LotsListByBillingProfile.json"
		  }
		},
		"parameters": [
		  {
			"$ref": "#/parameters/billingAccountIdParameter"
		  },
		  {
			"$ref": "#/parameters/billingProfileIdParameter"
		  },
		  {
			"$ref": "#/parameters/apiVersionParameter"
		  }
		],
		"responses": {
		  "200": {
			"description": "OK. The request has succeeded.",
			"schema": {
			  "$ref": "#/definitions/Lots"
			}
		  },
		  "default": {
		    "description": "Error response describing why the operation failed.",
			"schema": {
			  "$ref": "#/definitions/ErrorResponse"
			}
		  }
		},
		"x-ms-pageable": {
		  "nextLinkName": "nextLink"
		}
	  }
	},
	"/providers/Microsoft.Billing/billingAccounts/{billingAccountId}/billingProfiles/{billingProfileId}/providers/Microsoft.Consumption/credits/balanceSummary": {
	  "get": {
		"tags": [
		  "Credits"
		],
		"operationId": "Credits_Get",
		"description": "The credit summary by billingAccountId and billingProfileId.",
		"externalDocs": {
		  "url": "https://docs.microsoft.com/en-us/rest/api/consumption/"
		},
		"x-ms-examples": {
		  "CreditSummaryByBillingProfile": {
			"$ref": "./examples/CreditSummaryByBillingProfile.json"
		  }
		},
		"parameters": [
		  {
			"$ref": "#/parameters/billingAccountIdParameter"
		  },
		  {
			"$ref": "#/parameters/billingProfileIdParameter"
   		  },
		  {
			"$ref": "#/parameters/apiVersionParameter"
  		  }
		],
		"responses": {
		  "200": {
		    "description": "OK. The request has succeeded.",
			"schema": {
			  "$ref": "#/definitions/CreditSummary"
			}
		  },
		  "default": {
			"description": "Error response describing why the operation failed.",
			"schema": {
			  "$ref": "#/definitions/ErrorResponse"
			}
		  }
		}
	  }
=======
    "/providers/Microsoft.Billing/billingAccounts/{billingAccountId}/billingProfiles/{billingProfileId}/providers/Microsoft.Consumption/events": {
      "get": {
        "tags": [
          "Events"
        ],
        "operationId": "Events_List",
        "description": "Lists the events by billingAccountId and billingProfileId for given start and end date.",
        "externalDocs": {
          "url": "https://docs.microsoft.com/en-us/rest/api/consumption/"
        },
        "x-ms-examples": {
          "EventsListByBillingProfile": {
            "$ref": "./examples/EventsListByBillingProfile.json"
          }
        },
        "parameters": [
          {
            "$ref": "#/parameters/billingAccountIdParameter"
          },
          {
            "$ref": "#/parameters/billingProfileIdParameter"
          },
          {
            "$ref": "#/parameters/apiVersionParameter"
          },
          {
            "$ref": "#/parameters/startDateParameter"
          },
          {
            "$ref": "#/parameters/endDateParameter"
          }
        ],
        "responses": {
          "200": {
            "description": "OK. The request has succeeded.",
            "schema": {
              "$ref": "#/definitions/Events"
            }
          },
          "default": {
            "description": "Error response describing why the operation failed.",
            "schema": {
              "$ref": "#/definitions/ErrorResponse"
            }
          }
        },
        "x-ms-pageable": {
          "nextLinkName": "nextLink"
        }
      }
    },
    "/providers/Microsoft.Billing/billingAccounts/{billingAccountId}/billingProfiles/{billingProfileId}/providers/Microsoft.Consumption/lots": {
      "get": {
        "tags": [
          "Lots"
        ],
        "operationId": "Lots_List",
        "description": "Lists the lots by billingAccountId and billingProfileId.",
        "externalDocs": {
          "url": "https://docs.microsoft.com/en-us/rest/api/consumption/"
        },
        "x-ms-examples": {
          "EventsListByBillingProfile": {
            "$ref": "./examples/LotsListByBillingProfile.json"
          }
        },
        "parameters": [
          {
            "$ref": "#/parameters/billingAccountIdParameter"
          },
          {
            "$ref": "#/parameters/billingProfileIdParameter"
          },
          {
            "$ref": "#/parameters/apiVersionParameter"
          }
        ],
        "responses": {
          "200": {
            "description": "OK. The request has succeeded.",
            "schema": {
              "$ref": "#/definitions/Lots"
            }
          },
          "default": {
            "description": "Error response describing why the operation failed.",
            "schema": {
              "$ref": "#/definitions/ErrorResponse"
            }
          }
        },
        "x-ms-pageable": {
          "nextLinkName": "nextLink"
        }
      }
    },
    "/providers/Microsoft.Billing/billingAccounts/{billingAccountId}/billingProfiles/{billingProfileId}/providers/Microsoft.Consumption/credits/balanceSummary": {
      "get": {
        "tags": [
          "Credits"
        ],
        "operationId": "Credits_Get",
        "description": "The credit summary by billingAccountId and billingProfileId.",
        "externalDocs": {
          "url": "https://docs.microsoft.com/en-us/rest/api/consumption/"
        },
        "x-ms-examples": {
          "CreditSummaryByBillingProfile": {
            "$ref": "./examples/CreditSummaryByBillingProfile.json"
          }
        },
        "parameters": [
          {
            "$ref": "#/parameters/billingAccountIdParameter"
          },
          {
            "$ref": "#/parameters/billingProfileIdParameter"
          },
          {
            "$ref": "#/parameters/apiVersionParameter"
          }
        ],
        "responses": {
          "200": {
            "description": "OK. The request has succeeded.",
            "schema": {
              "$ref": "#/definitions/CreditSummary"
            }
          },
          "default": {
            "description": "Error response describing why the operation failed.",
            "schema": {
              "$ref": "#/definitions/ErrorResponse"
            }
          }
        }
      }
>>>>>>> b60da392
    }
  },
  "definitions": {
    "MeterDetails": {
      "description": "The properties of the meter detail.",
      "properties": {
        "meterName": {
          "description": "The name of the meter, within the given meter category",
          "type": "string",
          "readOnly": true
        },
        "meterCategory": {
          "description": "The category of the meter, for example, 'Cloud services', 'Networking', etc..",
          "type": "string",
          "readOnly": true
        },
        "meterSubCategory": {
          "description": "The subcategory of the meter, for example, 'A6 Cloud services', 'ExpressRoute (IXP)', etc..",
          "type": "string",
          "readOnly": true
        },
        "unit": {
          "description": "The unit in which the meter consumption is charged, for example, 'Hours', 'GB', etc.",
          "type": "string",
          "readOnly": true
        },
        "meterLocation": {
          "description": "The location in which the Azure service is available.",
          "type": "string",
          "readOnly": true
        },
        "totalIncludedQuantity": {
          "description": "The total included quantity associated with the offer.",
          "type": "number",
          "format": "decimal",
          "readOnly": true
        },
        "pretaxStandardRate": {
          "description": "The pretax listing price.",
          "type": "number",
          "format": "decimal",
          "readOnly": true
        },
        "serviceName": {
          "description": "The name of the service.",
          "type": "string",
          "readOnly": true
        },
        "serviceTier": {
          "description": "The service tier.",
          "type": "string",
          "readOnly": true
        }
      }
    },
    "UsageDetail": {
      "type": "object",
      "discriminator": "kind",
      "description": "An usage detail resource.",
      "allOf": [
        {
          "$ref": "#/definitions/Resource"
        }
      ],
      "properties": {
        "kind": {
          "type": "string",
          "description": "Specifies the kind of usage details.",
          "enum": [
            "legacy",
            "modern"
          ],
          "x-ms-enum": {
            "name": "UsageDetailsKind",
            "modelAsString": true
          }
        }
      },
      "required": [
        "kind"
      ]
    },
    "UsageDetailsListResult": {
      "description": "Result of listing usage details. It contains a list of available usage details in reverse chronological order by billing period.",
      "properties": {
        "value": {
          "description": "The list of usage details.",
          "type": "array",
          "readOnly": true,
          "items": {
            "$ref": "#/definitions/UsageDetail"
          }
        },
        "nextLink": {
          "description": "The link (url) to the next page of results.",
          "type": "string",
          "readOnly": true
        }
      }
    },
    "LegacyUsageDetail": {
      "description": "Legacy usage detail.",
      "type": "object",
      "x-ms-discriminator-value": "legacy",
      "properties": {
        "properties": {
          "description": "Properties for legacy usage details",
          "$ref": "#/definitions/LegacyUsageDetailProperties",
          "x-ms-client-flatten": true
        }
      },
      "allOf": [
        {
          "$ref": "#/definitions/UsageDetail"
        }
      ],
      "required": [
        "properties"
      ]
    },
    "LegacyUsageDetailProperties": {
      "description": "The properties of the legacy usage detail.",
      "properties": {
        "billingAccountId": {
          "description": "Billing Account identifier.",
          "type": "string",
          "readOnly": true
        },
        "billingAccountName": {
          "description": "Billing Account Name.",
          "type": "string",
          "readOnly": true
        },
        "billingPeriodStartDate": {
          "description": "The billing period start date.",
          "type": "string",
          "format": "date-time",
          "readOnly": true
        },
        "billingPeriodEndDate": {
          "description": "The billing period end date.",
          "type": "string",
          "format": "date-time",
          "readOnly": true
        },
        "billingProfileId": {
          "description": "Billing Profile identifier.",
          "type": "string",
          "readOnly": true
        },
        "billingProfileName": {
          "description": "Billing Profile Name.",
          "type": "string",
          "readOnly": true
        },
        "accountOwnerId": {
          "description": "Account Owner Id.",
          "type": "string",
          "readOnly": true
        },
        "accountName": {
          "description": "Account Name.",
          "type": "string",
          "readOnly": true
        },
        "subscriptionId": {
          "description": "Subscription guid.",
          "type": "string",
          "readOnly": true
        },
        "subscriptionName": {
          "description": "Subscription name.",
          "type": "string",
          "readOnly": true
        },
        "date": {
          "description": "Date for the usage record.",
          "type": "string",
          "format": "date-time",
          "readOnly": true
        },
        "product": {
          "description": "Product name for the consumed service or purchase. Not available for Marketplace.",
          "type": "string",
          "readOnly": true
        },
        "partNumber": {
          "description": "Part Number of the service used. Can be used to join with the price sheet. Not available for marketplace.",
          "type": "string",
          "readOnly": true
        },
        "meterId": {
          "description": "The meter id (GUID). Not available for marketplace. For reserved instance this represents the primary meter for which the reservation was purchased. For the actual VM Size for which the reservation is purchased see productOrderName.",
          "type": "string",
          "format": "uuid",
          "readOnly": true
        },
        "meterDetails": {
          "description": "The details about the meter. By default this is not populated, unless it's specified in $expand.",
          "$ref": "#/definitions/MeterDetailsResponse",
          "readOnly": true
        },
        "quantity": {
          "description": "The usage quantity.",
          "type": "number",
          "format": "decimal",
          "readOnly": true
        },
        "effectivePrice": {
          "description": "Effective Price that's charged for the usage.",
          "type": "number",
          "format": "decimal",
          "readOnly": true
        },
        "cost": {
          "description": "The amount of cost before tax.",
          "type": "number",
          "format": "decimal",
          "readOnly": true
        },
        "unitPrice": {
          "description": "Unit Price is the price applicable to you. (your EA or other contract price).",
          "type": "number",
          "format": "decimal",
          "readOnly": true
        },
        "billingCurrency": {
          "description": "Billing Currency.",
          "type": "string",
          "readOnly": true
        },
        "resourceLocation": {
          "description": "Resource Location.",
          "type": "string",
          "readOnly": true
        },
        "consumedService": {
          "description": "Consumed service name. Name of the azure resource provider that emits the usage or was purchased. This value is not provided for marketplace usage.",
          "type": "string",
          "readOnly": true
        },
        "resourceId": {
          "description": "Azure resource manager resource identifier.",
          "type": "string",
          "readOnly": true
        },
        "resourceName": {
          "description": "Resource Name.",
          "type": "string",
          "readOnly": true
        },
        "serviceInfo1": {
          "description": "Service Info 1.",
          "type": "string",
          "readOnly": true
        },
        "serviceInfo2": {
          "description": "Service Info 2.",
          "type": "string",
          "readOnly": true
        },
        "additionalInfo": {
          "description": "Additional details of this usage item. By default this is not populated, unless it's specified in $expand. Use this field to get usage line item specific details such as the actual VM Size (ServiceType) or the ratio in which the reservation discount is applied.",
          "type": "string",
          "readOnly": true
        },
        "invoiceSection": {
          "description": "Invoice Section Name.",
          "type": "string",
          "readOnly": true
        },
        "costCenter": {
          "description": "The cost center of this department if it is a department and a cost center is provided.",
          "type": "string",
          "readOnly": true
        },
        "resourceGroup": {
          "description": "Resource Group Name.",
          "type": "string",
          "readOnly": true
        },
        "reservationId": {
          "description": "ARM resource id of the reservation. Only applies to records relevant to reservations.",
          "type": "string",
          "readOnly": true
        },
        "reservationName": {
          "description": "User provided display name of the reservation. Last known name for a particular day is populated in the daily data. Only applies to records relevant to reservations.",
          "type": "string",
          "readOnly": true
        },
        "productOrderId": {
          "description": "Product Order Id. For reservations this is the Reservation Order ID.",
          "type": "string",
          "readOnly": true
        },
        "productOrderName": {
          "description": "Product Order Name. For reservations this is the SKU that was purchased.",
          "type": "string",
          "readOnly": true
        },
        "offerId": {
          "description": "Offer Id. Ex: MS-AZR-0017P, MS-AZR-0148P.",
          "type": "string",
          "readOnly": true
        },
        "isAzureCreditEligible": {
          "description": "Is Azure Credit Eligible.",
          "type": "boolean",
          "readOnly": true
        },
        "term": {
          "description": "Term (in months). 1 month for monthly recurring purchase. 12 months for a 1 year reservation. 36 months for a 3 year reservation.",
          "type": "string",
          "readOnly": true
        },
        "publisherName": {
          "description": "Publisher Name.",
          "type": "string",
          "readOnly": true
        },
        "publisherType": {
          "description": "Publisher Type.",
          "type": "string",
          "readOnly": true
        },
        "planName": {
          "description": "Plan Name.",
          "type": "string",
          "readOnly": true
        },
        "chargeType": {
          "description": "Indicates a charge represents credits, usage, a Marketplace purchase, a reservation fee, or a refund.",
          "type": "string",
          "readOnly": true
        },
        "frequency": {
          "description": "Indicates how frequently this charge will occur. OneTime for purchases which only happen once, Monthly for fees which recur every month, and UsageBased for charges based on how much a service is used.",
          "type": "string",
          "readOnly": true
        }
      }
    },
    "ModernUsageDetail": {
      "description": "Modern usage detail.",
      "type": "object",
      "x-ms-discriminator-value": "modern",
      "properties": {
        "properties": {
          "description": "Properties for modern usage details",
          "$ref": "#/definitions/ModernUsageDetailProperties",
          "x-ms-client-flatten": true
        }
      },
      "allOf": [
        {
          "$ref": "#/definitions/UsageDetail"
        }
      ],
      "required": [
        "properties"
      ]
    },
    "ModernUsageDetailProperties": {
      "description": "The properties of the usage detail.",
      "properties": {
        "billingAccountId": {
          "description": "Billing Account identifier.",
          "type": "string",
          "readOnly": true
        },
        "billingAccountName": {
          "description": "Name of the Billing Account.",
          "type": "string",
          "readOnly": true
        },
        "billingPeriodStartDate": {
          "description": "Billing Period Start Date as in the invoice.",
          "type": "string",
          "format": "date-time",
          "readOnly": true
        },
        "billingPeriodEndDate": {
          "description": "Billing Period End Date as in the invoice.",
          "type": "string",
          "format": "date-time",
          "readOnly": true
        },
        "billingProfileId": {
          "description": "Identifier for the billing profile that groups costs across invoices in the a singular billing currency across across the customers who have onboarded the Microsoft customer agreement and the customers in CSP who have made entitlement purchases like SaaS, Marketplace, RI, etc.",
          "type": "string",
          "readOnly": true
        },
        "billingProfileName": {
          "description": "Name of the billing profile that groups costs across invoices in the a singular billing currency across across the customers who have onboarded the Microsoft customer agreement and the customers in CSP who have made entitlement purchases like SaaS, Marketplace, RI, etc.",
          "type": "string",
          "readOnly": true
        },
        "subscriptionGuid": {
          "description": "Unique Microsoft generated identifier for the Azure Subscription.",
          "type": "string",
          "readOnly": true
        },
        "subscriptionName": {
          "description": "Name of the Azure Subscription.",
          "type": "string",
          "readOnly": true
        },
        "date": {
          "description": "Date for the usage record.",
          "type": "string",
          "format": "date-time",
          "readOnly": true
        },
        "product": {
          "description": "Name of the product that has accrued charges by consumption or purchase as listed in the invoice. Not available for Marketplace.",
          "type": "string",
          "readOnly": true
        },
        "meterId": {
          "description": "The meter id (GUID). Not available for marketplace. For reserved instance this represents the primary meter for which the reservation was purchased. For the actual VM Size for which the reservation is purchased see productOrderName.",
          "type": "string",
          "format": "uuid",
          "readOnly": true
        },
        "meterName": {
          "description": "Identifies the name of the meter against which consumption is measured.",
          "type": "string",
          "readOnly": true
        },
        "meterRegion": {
          "description": "Identifies the location of the datacenter for certain services that are priced based on datacenter location.",
          "type": "string",
          "readOnly": true
        },
        "meterCategory": {
          "description": "Identifies the top-level service for the usage.",
          "type": "string",
          "readOnly": true
        },
        "meterSubCategory": {
          "description": "Defines the type or sub-category of Azure service that can affect the rate.",
          "type": "string",
          "readOnly": true
        },
        "serviceFamily": {
          "description": "List the service family for the product purchased or charged (Example: Storage ; Compute).",
          "type": "string",
          "readOnly": true
        },
        "quantity": {
          "description": "Measure the quantity purchased or consumed.The amount of the meter used during the billing period.",
          "type": "number",
          "format": "decimal",
          "readOnly": true
        },
        "unitOfMeasure": {
          "description": "Identifies the Unit that the service is charged in. For example, GB, hours, 10,000 s.",
          "type": "string",
          "readOnly": true
        },
        "instanceName": {
          "description": "Instance Name.",
          "type": "string",
          "readOnly": true
        },
        "costInUSD": {
          "description": "Estimated extendedCost or blended cost before tax in USD.",
          "type": "number",
          "format": "decimal",
          "readOnly": true
        },
        "unitPrice": {
          "description": "Unit Price is the price applicable to you. (your EA or other contract price).",
          "type": "number",
          "format": "decimal",
          "readOnly": true
        },
        "billingCurrencyCode": {
          "description": "The currency defining the billed cost.",
          "type": "string",
          "readOnly": true
        },
        "resourceLocation": {
          "description": "Name of the resource location.",
          "type": "string",
          "readOnly": true
        },
        "consumedService": {
          "description": "Consumed service name. Name of the azure resource provider that emits the usage or was purchased. This value is not provided for marketplace usage.",
          "type": "string",
          "readOnly": true
        },
        "serviceInfo1": {
          "description": "Service Info 1.",
          "type": "string",
          "readOnly": true
        },
        "serviceInfo2": {
          "description": "Service Info 2.",
          "type": "string",
          "readOnly": true
        },
        "additionalInfo": {
          "description": "Additional details of this usage item. Use this field to get usage line item specific details such as the actual VM Size (ServiceType) or the ratio in which the reservation discount is applied.",
          "type": "string",
          "readOnly": true
        },
        "invoiceSectionId": {
          "description": "Identifier of the project that is being charged in the invoice. Not applicable for Microsoft Customer Agreements onboarded by partners.",
          "type": "string",
          "readOnly": true
        },
        "invoiceSectionName": {
          "description": "Name of the project that is being charged in the invoice. Not applicable for Microsoft Customer Agreements onboarded by partners.",
          "type": "string",
          "readOnly": true
        },
        "costCenter": {
          "description": "The cost center of this department if it is a department and a cost center is provided.",
          "type": "string",
          "readOnly": true
        },
        "resourceGroup": {
          "description": "Name of the Azure resource group used for cohesive lifecycle management of resources.",
          "type": "string",
          "readOnly": true
        },
        "reservationId": {
          "description": "ARM resource id of the reservation. Only applies to records relevant to reservations.",
          "type": "string",
          "readOnly": true
        },
        "reservationName": {
          "description": "User provided display name of the reservation. Last known name for a particular day is populated in the daily data. Only applies to records relevant to reservations.",
          "type": "string",
          "readOnly": true
        },
        "productOrderId": {
          "description": "The identifier for the asset or Azure plan name that the subscription belongs to. For example: Azure Plan. For reservations this is the Reservation Order ID.",
          "type": "string",
          "readOnly": true
        },
        "productOrderName": {
          "description": "Product Order Name. For reservations this is the SKU that was purchased.",
          "type": "string",
          "readOnly": true
        },
        "isAzureCreditEligible": {
          "description": "Determines if the cost is eligible to be paid for using Azure credits.",
          "type": "boolean",
          "readOnly": true
        },
        "term": {
          "description": "Term (in months). Displays the term for the validity of the offer. For example. In case of reserved instances it displays 12 months for yearly term of reserved instance. For one time purchases or recurring purchases, the terms displays 1 month; This is not applicable for Azure consumption.",
          "type": "string",
          "readOnly": true
        },
        "publisherName": {
          "description": "Name of the publisher of the service including Microsoft or Third Party publishers.",
          "type": "string",
          "readOnly": true
        },
        "publisherType": {
          "description": "Type of publisher that identifies if the publisher is first party, third party reseller or third party agency.",
          "type": "string",
          "readOnly": true
        },
        "chargeType": {
          "description": "Indicates a charge represents credits, usage, a Marketplace purchase, a reservation fee, or a refund.",
          "type": "string",
          "readOnly": true
        },
        "frequency": {
          "description": "Indicates how frequently this charge will occur. OneTime for purchases which only happen once, Monthly for fees which recur every month, and UsageBased for charges based on how much a service is used.",
          "type": "string",
          "readOnly": true
        },
        "costInBillingCurrency": {
          "description": "ExtendedCost or blended cost before tax in billed currency.",
          "type": "number",
          "format": "decimal",
          "readOnly": true
        },
        "costInPricingCurrency": {
          "description": "ExtendedCost or blended cost before tax in pricing currency to correlate with prices.",
          "type": "number",
          "format": "decimal",
          "readOnly": true
        },
        "exchangeRate": {
          "description": "Exchange rate used in conversion from pricing currency to billing currency.",
          "type": "string",
          "readOnly": true
        },
        "exchangeRateDate": {
          "description": "Date on which exchange rate used in conversion from pricing currency to billing currency.",
          "type": "string",
          "format": "date-time",
          "readOnly": true
        },
        "invoiceId": {
          "description": "Invoice ID as on the invoice where the specific transaction appears.",
          "type": "string",
          "readOnly": true
        },
        "previousInvoiceId": {
          "description": "Reference to an original invoice there is a refund (negative cost). This is populated only when there is a refund.",
          "type": "string",
          "readOnly": true
        },
        "pricingCurrencyCode": {
          "description": "Pricing Billing Currency.",
          "type": "string",
          "readOnly": true
        },
        "productIdentifier": {
          "description": "Identifer for the product that has accrued charges by consumption or purchase . This is the concatenated key of productId and SKuId in partner center.",
          "type": "string",
          "readOnly": true
        },
        "resourceLocationNormalized": {
          "description": "Resource Location Normalized.",
          "type": "string",
          "readOnly": true
        },
        "servicePeriodStartDate": {
          "description": "Start date for the rating period when the service usage was rated for charges. The prices for Azure services are determined for the rating period.",
          "type": "string",
          "format": "date-time",
          "readOnly": true
        },
        "servicePeriodEndDate": {
          "description": "End date for the period when the service usage was rated for charges. The prices for Azure services are determined based on the rating period.",
          "type": "string",
          "format": "date-time",
          "readOnly": true
        },
        "customerTenantId": {
          "description": "Identifier of the customer's AAD tenant.",
          "type": "string",
          "readOnly": true
        },
        "customerName": {
          "description": "Name of the customer's AAD tenant.",
          "type": "string",
          "readOnly": true
        },
        "partnerTenantId": {
          "description": "Identifier for the partner's AAD tenant.",
          "type": "string",
          "readOnly": true
        },
        "partnerName": {
          "description": "Name of the partner' AAD tenant.",
          "type": "string",
          "readOnly": true
        },
        "resellerMpnId": {
          "description": "MPNId for the reseller associated with the subscription.",
          "type": "string",
          "readOnly": true
        },
        "resellerName": {
          "description": "Reseller Name.",
          "type": "string",
          "readOnly": true
        },
        "publisherId": {
          "description": "Publisher Id.",
          "type": "string",
          "readOnly": true
        },
        "marketPrice": {
          "description": "Market Price that's charged for the usage.",
          "type": "number",
          "format": "decimal",
          "readOnly": true
        },
        "exchangeRatePricingToBilling": {
          "description": "Exchange Rate from pricing currency to billing currency.",
          "type": "number",
          "format": "decimal",
          "readOnly": true
        },
        "paygCostInBillingCurrency": {
          "description": "The amount of PayG cost before tax in billing currency.",
          "type": "number",
          "format": "decimal",
          "readOnly": true
        },
        "paygCostInUSD": {
          "description": "The amount of PayG cost before tax in US Dollar currency.",
          "type": "number",
          "format": "decimal",
          "readOnly": true
        },
        "partnerEarnedCreditRate": {
          "description": "Rate of discount applied if there is a partner earned credit (PEC) based on partner admin link access.",
          "type": "number",
          "format": "decimal",
          "readOnly": true
        },
        "partnerEarnedCreditApplied": {
          "description": "Flag to indicate if partner earned credit has been applied or not.",
          "type": "string",
          "readOnly": true
        }
      }
    },
    "Marketplace": {
      "description": "An marketplace resource.",
      "type": "object",
      "allOf": [
        {
          "$ref": "#/definitions/Resource"
        }
      ],
      "properties": {
        "properties": {
          "x-ms-client-flatten": true,
          "$ref": "#/definitions/MarketplaceProperties",
          "title": "Marketplace properties"
        }
      }
    },
    "MarketplacesListResult": {
      "description": "Result of listing marketplaces. It contains a list of available marketplaces in reverse chronological order by billing period.",
      "type": "object",
      "properties": {
        "value": {
          "description": "The list of marketplaces.",
          "type": "array",
          "readOnly": true,
          "items": {
            "$ref": "#/definitions/Marketplace"
          }
        },
        "nextLink": {
          "description": "The link (url) to the next page of results.",
          "type": "string",
          "readOnly": true
        }
      }
    },
    "MarketplaceProperties": {
      "description": "The properties of the marketplace usage detail.",
      "type": "object",
      "properties": {
        "billingPeriodId": {
          "description": "The id of the billing period resource that the usage belongs to.",
          "type": "string",
          "readOnly": true
        },
        "usageStart": {
          "description": "The start of the date time range covered by the usage detail.",
          "type": "string",
          "format": "date-time",
          "readOnly": true
        },
        "usageEnd": {
          "description": "The end of the date time range covered by the usage detail.",
          "type": "string",
          "format": "date-time",
          "readOnly": true
        },
        "resourceRate": {
          "description": "The marketplace resource rate.",
          "type": "number",
          "format": "decimal",
          "readOnly": true
        },
        "offerName": {
          "description": "The type of offer.",
          "type": "string",
          "readOnly": true
        },
        "resourceGroup": {
          "description": "The name of resource group.",
          "type": "string",
          "readOnly": true
        },
        "orderNumber": {
          "description": "The order number.",
          "type": "string",
          "readOnly": true
        },
        "instanceName": {
          "description": "The name of the resource instance that the usage is about.",
          "type": "string",
          "readOnly": true
        },
        "instanceId": {
          "description": "The uri of the resource instance that the usage is about.",
          "type": "string",
          "readOnly": true
        },
        "currency": {
          "description": "The ISO currency in which the meter is charged, for example, USD.",
          "type": "string",
          "readOnly": true
        },
        "consumedQuantity": {
          "description": "The quantity of usage.",
          "type": "number",
          "format": "decimal",
          "readOnly": true
        },
        "unitOfMeasure": {
          "description": "The unit of measure.",
          "type": "string",
          "readOnly": true
        },
        "pretaxCost": {
          "description": "The amount of cost before tax.",
          "type": "number",
          "format": "decimal",
          "readOnly": true
        },
        "isEstimated": {
          "description": "The estimated usage is subject to change.",
          "type": "boolean",
          "readOnly": true
        },
        "meterId": {
          "description": "The meter id (GUID).",
          "type": "string",
          "format": "uuid",
          "readOnly": true
        },
        "subscriptionGuid": {
          "description": "Subscription guid.",
          "type": "string",
          "format": "uuid",
          "readOnly": true
        },
        "subscriptionName": {
          "description": "Subscription name.",
          "type": "string",
          "readOnly": true
        },
        "accountName": {
          "description": "Account name.",
          "type": "string",
          "readOnly": true
        },
        "departmentName": {
          "description": "Department name.",
          "type": "string",
          "readOnly": true
        },
        "consumedService": {
          "description": "Consumed service name.",
          "type": "string",
          "readOnly": true
        },
        "costCenter": {
          "description": "The cost center of this department if it is a department and a costcenter exists",
          "type": "string",
          "readOnly": true
        },
        "additionalProperties": {
          "description": "Additional details of this usage item. By default this is not populated, unless it's specified in $expand.",
          "type": "string",
          "readOnly": true
        },
        "publisherName": {
          "description": "The name of publisher.",
          "type": "string",
          "readOnly": true
        },
        "planName": {
          "description": "The name of plan.",
          "type": "string",
          "readOnly": true
        },
        "isRecurringCharge": {
          "description": "Flag indicating whether this is a recurring charge or not.",
          "type": "boolean",
          "readOnly": true
        }
      }
    },
    "Balance": {
      "description": "A balance resource.",
      "type": "object",
      "allOf": [
        {
          "$ref": "#/definitions/Resource"
        }
      ],
      "properties": {
        "properties": {
          "x-ms-client-flatten": true,
          "$ref": "#/definitions/BalanceProperties",
          "title": "Balance properties"
        }
      }
    },
    "BalanceProperties": {
      "description": "The properties of the balance.",
      "type": "object",
      "properties": {
        "currency": {
          "description": "The ISO currency in which the meter is charged, for example, USD.",
          "type": "string",
          "readOnly": true
        },
        "beginningBalance": {
          "description": "The beginning balance for the billing period.",
          "type": "number",
          "format": "decimal",
          "readOnly": true
        },
        "endingBalance": {
          "description": "The ending balance for the billing period (for open periods this will be updated daily).",
          "type": "number",
          "format": "decimal",
          "readOnly": true
        },
        "newPurchases": {
          "description": "Total new purchase amount.",
          "type": "number",
          "format": "decimal",
          "readOnly": true
        },
        "adjustments": {
          "description": "Total adjustment amount.",
          "type": "number",
          "format": "decimal",
          "readOnly": true
        },
        "utilized": {
          "description": "Total Commitment usage.",
          "type": "number",
          "format": "decimal",
          "readOnly": true
        },
        "serviceOverage": {
          "description": "Overage for Azure services.",
          "type": "number",
          "format": "decimal",
          "readOnly": true
        },
        "chargesBilledSeparately": {
          "description": "Charges Billed separately.",
          "type": "number",
          "format": "decimal",
          "readOnly": true
        },
        "totalOverage": {
          "description": "serviceOverage + chargesBilledSeparately.",
          "type": "number",
          "format": "decimal",
          "readOnly": true
        },
        "totalUsage": {
          "description": "Azure service commitment + total Overage.",
          "type": "number",
          "format": "decimal",
          "readOnly": true
        },
        "azureMarketplaceServiceCharges": {
          "description": "Total charges for Azure Marketplace.",
          "type": "number",
          "format": "decimal",
          "readOnly": true
        },
        "billingFrequency": {
          "description": "The billing frequency.",
          "type": "string",
          "enum": [
            "Month",
            "Quarter",
            "Year"
          ],
          "x-ms-enum": {
            "name": "BillingFrequency",
            "modelAsString": true
          }
        },
        "priceHidden": {
          "description": "Price is hidden or not.",
          "type": "boolean",
          "readOnly": true
        },
        "newPurchasesDetails": {
          "description": "List of new purchases.",
          "type": "array",
          "items": {
            "type": "object",
            "properties": {
              "name": {
                "description": "the name of new purchase.",
                "type": "string",
                "readOnly": true
              },
              "value": {
                "description": "the value of new purchase.",
                "type": "number",
                "format": "decimal",
                "readOnly": true
              }
            }
          },
          "readOnly": true
        },
        "adjustmentDetails": {
          "description": "List of Adjustments (Promo credit, SIE credit etc.).",
          "type": "array",
          "items": {
            "type": "object",
            "properties": {
              "name": {
                "description": "the name of new adjustment.",
                "type": "string",
                "readOnly": true
              },
              "value": {
                "description": "the value of new adjustment.",
                "type": "number",
                "format": "decimal",
                "readOnly": true
              }
            }
          },
          "readOnly": true
        }
      }
    },
    "ReservationSummary": {
      "description": "reservation summary resource.",
      "type": "object",
      "allOf": [
        {
          "$ref": "#/definitions/Resource"
        }
      ],
      "properties": {
        "properties": {
          "x-ms-client-flatten": true,
          "$ref": "#/definitions/ReservationSummaryProperties",
          "title": "Reservation Summary properties"
        }
      }
    },
    "ReservationSummariesListResult": {
      "description": "Result of listing reservation summaries.",
      "properties": {
        "value": {
          "description": "The list of reservation summaries.",
          "type": "array",
          "readOnly": true,
          "items": {
            "$ref": "#/definitions/ReservationSummary"
          }
        },
        "nextLink": {
          "description": "The link (url) to the next page of results.",
          "type": "string",
          "readOnly": true
        }
      }
    },
    "ReservationSummaryProperties": {
      "description": "The properties of the reservation summary.",
      "properties": {
        "reservationOrderId": {
          "description": "The reservation order ID is the identifier for a reservation purchase. Each reservation order ID represents a single purchase transaction. A reservation order contains reservations. The reservation order specifies the VM size and region for the reservations.",
          "type": "string",
          "readOnly": true
        },
        "reservationId": {
          "description": "The reservation ID is the identifier of a reservation within a reservation order. Each reservation is the grouping for applying the benefit scope and also specifies the number of instances to which the reservation benefit can be applied to.",
          "type": "string",
          "readOnly": true
        },
        "skuName": {
          "description": "This is the ARM Sku name. It can be used to join with the serviceType field in additional info in usage records.",
          "type": "string",
          "readOnly": true
        },
        "reservedHours": {
          "description": "This is the total hours reserved. E.g. if reservation for 1 instance was made on 1 PM, this will be 11 hours for that day and 24 hours from subsequent days",
          "type": "number",
          "format": "decimal",
          "readOnly": true
        },
        "usageDate": {
          "description": "Data corresponding to the utilization record. If the grain of data is monthly, it will be first day of month.",
          "type": "string",
          "format": "date-time",
          "readOnly": true
        },
        "usedHours": {
          "description": "Total used hours by the reservation",
          "type": "number",
          "format": "decimal",
          "readOnly": true
        },
        "minUtilizationPercentage": {
          "description": "This is the minimum hourly utilization in the usage time (day or month). E.g. if usage record corresponds to 12/10/2017 and on that for hour 4 and 5, utilization was 10%, this field will return 10% for that day",
          "type": "number",
          "format": "decimal",
          "readOnly": true
        },
        "avgUtilizationPercentage": {
          "description": "This is average utilization for the entire time range. (day or month depending on the grain)",
          "type": "number",
          "format": "decimal",
          "readOnly": true
        },
        "maxUtilizationPercentage": {
          "description": "This is the maximum hourly utilization in the usage time (day or month). E.g. if usage record corresponds to 12/10/2017 and on that for hour 4 and 5, utilization was 100%, this field will return 100% for that day.",
          "type": "number",
          "format": "decimal",
          "readOnly": true
        },
        "kind": {
          "description": "The reservation kind.",
          "type": "string",
          "readOnly": true
        },
        "purchasedQuantity": {
          "description": "This is the purchased quantity for the reservationId.",
          "type": "number",
          "format": "decimal",
          "readOnly": true
        },
        "remainingQuantity": {
          "description": "This is the remaining quantity for the reservationId.",
          "type": "number",
          "format": "decimal",
          "readOnly": true
        },
        "totalReservedQuantity": {
          "description": "This is the total count of instances that are reserved for the reservationId.",
          "type": "number",
          "format": "decimal",
          "readOnly": true
        },
        "usedQuantity": {
          "description": "This is the used quantity for the reservationId.",
          "type": "number",
          "format": "decimal",
          "readOnly": true
        },
        "utilizedPercentage": {
          "description": "This is the utilized percentage for the reservation Id.",
          "type": "number",
          "format": "decimal",
          "readOnly": true
        }
      }
    },
    "ReservationDetail": {
      "description": "reservation detail resource.",
      "type": "object",
      "allOf": [
        {
          "$ref": "#/definitions/Resource"
        }
      ],
      "properties": {
        "properties": {
          "x-ms-client-flatten": true,
          "$ref": "#/definitions/ReservationDetailProperties",
          "title": "Reservation Detail properties"
        }
      }
    },
    "ReservationDetailsListResult": {
      "description": "Result of listing reservation details.",
      "properties": {
        "value": {
          "description": "The list of reservation details.",
          "type": "array",
          "readOnly": true,
          "items": {
            "$ref": "#/definitions/ReservationDetail"
          }
        },
        "nextLink": {
          "description": "The link (url) to the next page of results.",
          "type": "string",
          "readOnly": true
        }
      }
    },
    "ReservationDetailProperties": {
      "description": "The properties of the reservation detail.",
      "properties": {
        "reservationOrderId": {
          "description": "The reservation order ID is the identifier for a reservation purchase. Each reservation order ID represents a single purchase transaction. A reservation order contains reservations. The reservation order specifies the VM size and region for the reservations.",
          "type": "string",
          "readOnly": true
        },
        "instanceFlexibilityRatio": {
          "description": "The instance Flexibility Ratio.",
          "type": "string",
          "readOnly": true
        },
        "instanceFlexibilityGroup": {
          "description": "The instance Flexibility Group.",
          "type": "string",
          "readOnly": true
        },
        "reservationId": {
          "description": "The reservation ID is the identifier of a reservation within a reservation order. Each reservation is the grouping for applying the benefit scope and also specifies the number of instances to which the reservation benefit can be applied to.",
          "type": "string",
          "readOnly": true
        },
        "skuName": {
          "description": "This is the ARM Sku name. It can be used to join with the serviceType field in additional info in usage records.",
          "type": "string",
          "readOnly": true
        },
        "reservedHours": {
          "description": "This is the total hours reserved for the day. E.g. if reservation for 1 instance was made on 1 PM, this will be 11 hours for that day and 24 hours from subsequent days.",
          "type": "number",
          "format": "decimal",
          "readOnly": true
        },
        "usageDate": {
          "description": "The date on which consumption occurred.",
          "type": "string",
          "format": "date-time",
          "readOnly": true
        },
        "usedHours": {
          "description": "This is the total hours used by the instance.",
          "type": "number",
          "format": "decimal",
          "readOnly": true
        },
        "instanceId": {
          "description": "This identifier is the name of the resource or the fully qualified Resource ID.",
          "type": "string",
          "readOnly": true
        },
        "totalReservedQuantity": {
          "description": "This is the total count of instances that are reserved for the reservationId.",
          "type": "number",
          "format": "decimal",
          "readOnly": true
        },
        "kind": {
          "description": "The reservation kind.",
          "type": "string",
          "readOnly": true
        }
      }
    },
    "ReservationRecommendationsListResult": {
      "description": "Result of listing reservation recommendations.",
      "properties": {
        "value": {
          "description": "The list of reservation recommendations.",
          "type": "array",
          "readOnly": true,
          "items": {
            "$ref": "#/definitions/ReservationRecommendation"
          }
        },
        "nextLink": {
          "description": "The link (url) to the next page of results.",
          "type": "string",
          "readOnly": true
        }
      }
    },
    "ReservationRecommendation": {
      "description": "A reservation recommendation resource.",
      "type": "object",
      "discriminator": "kind",
      "allOf": [
        {
          "$ref": "#/definitions/Resource"
        },
        {
          "$ref": "#/definitions/ResourceAttributes"
        }
      ],
      "properties": {
        "kind": {
          "type": "string",
          "description": "Specifies the kind of reservation recommendation.",
          "enum": [
            "legacy",
            "modern"
          ],
          "x-ms-enum": {
            "name": "ReservationRecommendationKind",
            "modelAsString": true
          }
        }
      },
      "required": [
        "kind"
      ]
    },
    "LegacyReservationRecommendation": {
      "description": "Legacy reservation recommendation.",
      "type": "object",
      "x-ms-discriminator-value": "legacy",
      "properties": {
        "properties": {
          "description": "Properties for legacy reservation recommendation",
          "$ref": "#/definitions/LegacyReservationRecommendationProperties",
          "x-ms-client-flatten": true
        }
      },
      "allOf": [
        {
          "$ref": "#/definitions/ReservationRecommendation"
        }
      ],
      "required": [
        "properties"
      ]
    },
    "LegacyReservationRecommendationProperties": {
      "description": "The properties of the reservation recommendation.",
      "properties": {
        "lookBackPeriod": {
          "description": "The number of days of usage to look back for recommendation.",
          "type": "string",
          "readOnly": true
        },
        "instanceFlexibilityRatio": {
          "description": "The instance Flexibility Ratio.",
          "type": "integer",
          "readOnly": true
        },
        "instanceFlexibilityGroup": {
          "description": "The instance Flexibility Group.",
          "type": "string",
          "readOnly": true
        },
        "normalizedSize": {
          "description": "The normalized Size.",
          "type": "string",
          "readOnly": true
        },
        "recommendedQuantityNormalized": {
          "description": "The recommended Quantity Normalized.",
          "type": "number",
          "readOnly": true
        },
        "meterId": {
          "description": "The meter id (GUID)",
          "type": "string",
          "format": "uuid",
          "readOnly": true
        },
        "term": {
          "description": "RI recommendations in one or three year terms.",
          "type": "string",
          "readOnly": true
        },
        "costWithNoReservedInstances": {
          "description": "The total amount of cost without reserved instances.",
          "type": "number",
          "format": "decimal",
          "readOnly": true
        },
        "recommendedQuantity": {
          "description": "Recommended quality for reserved instances.",
          "type": "number",
          "format": "decimal",
          "readOnly": true
        },
        "totalCostWithReservedInstances": {
          "description": "The total amount of cost with reserved instances.",
          "type": "number",
          "format": "decimal",
          "readOnly": true
        },
        "netSavings": {
          "description": "Total estimated savings with reserved instances.",
          "type": "number",
          "format": "decimal",
          "readOnly": true
        },
        "firstUsageDate": {
          "description": "The usage date for looking back.",
          "type": "string",
          "format": "date-time",
          "readOnly": true
        },
        "scope": {
          "description": "Shared or single recommendation.",
          "type": "string",
          "readOnly": true
        },
        "skuProperties": {
          "description": "List of sku properties",
          "type": "array",
          "items": {
            "$ref": "#/definitions/SkuProperty"
          },
          "readOnly": true
        }
      }
    },
    "SkuProperty": {
      "description": "The Sku property",
      "properties": {
        "name": {
          "description": "The name of sku property.",
          "type": "string",
          "readOnly": true
        },
        "value": {
          "description": "The value of sku property.",
          "type": "string",
          "readOnly": true
        }
      }
    },
    "ModernReservationRecommendation": {
      "description": "Modern reservation recommendation.",
      "type": "object",
      "x-ms-discriminator-value": "modern",
      "properties": {
        "properties": {
          "description": "Properties for modern reservation recommendation",
          "$ref": "#/definitions/ModernReservationRecommendationProperties",
          "x-ms-client-flatten": true
        }
      },
      "allOf": [
        {
          "$ref": "#/definitions/ReservationRecommendation"
        }
      ],
      "required": [
        "properties"
      ]
    },
    "ModernReservationRecommendationProperties": {
      "description": "The properties of the reservation recommendation.",
      "properties": {
        "lookBackPeriod": {
          "description": "The number of days of usage to look back for recommendation.",
          "type": "string",
          "readOnly": true
        },
        "instanceFlexibilityRatio": {
          "description": "The instance Flexibility Ratio.",
          "type": "integer",
          "readOnly": true
        },
        "instanceFlexibilityGroup": {
          "description": "The instance Flexibility Group.",
          "type": "string",
          "readOnly": true
        },
        "normalizedSize": {
          "description": "The normalized Size.",
          "type": "string",
          "readOnly": true
        },
        "recommendedQuantityNormalized": {
          "description": "The recommended Quantity Normalized.",
          "type": "number",
          "readOnly": true
        },
        "meterId": {
          "description": "The meter id (GUID)",
          "type": "string",
          "format": "uuid",
          "readOnly": true
        },
        "term": {
          "description": "RI recommendations in one or three year terms.",
          "type": "string",
          "readOnly": true
        },
        "costWithNoReservedInstances": {
          "description": "The total amount of cost without reserved instances.",
          "$ref": "#/definitions/amount",
          "readOnly": true
        },
        "recommendedQuantity": {
          "description": "Recommended quality for reserved instances.",
          "type": "number",
          "format": "decimal",
          "readOnly": true
        },
        "totalCostWithReservedInstances": {
          "description": "The total amount of cost with reserved instances.",
          "$ref": "#/definitions/amount",
          "readOnly": true
        },
        "netSavings": {
          "description": "Total estimated savings with reserved instances.",
          "$ref": "#/definitions/amount",
          "readOnly": true
        },
        "firstUsageDate": {
          "description": "The usage date for looking back.",
          "type": "string",
          "format": "date-time",
          "readOnly": true
        },
        "scope": {
          "description": "Shared or single recommendation.",
          "type": "string",
          "readOnly": true
        },
        "skuProperties": {
          "description": "List of sku properties",
          "type": "array",
          "items": {
            "$ref": "#/definitions/SkuProperty"
          },
          "readOnly": true
        }
      }
    },
    "ReservationTransactionProperties": {
      "default": "The properties of the reservation transaction.",
      "properties": {
        "eventDate": {
          "description": "The date of the transaction",
          "type": "string",
          "format": "date-time",
          "readOnly": true
        },
        "reservationOrderId": {
          "description": "The reservation order ID is the identifier for a reservation purchase. Each reservation order ID represents a single purchase transaction. A reservation order contains reservations. The reservation order specifies the VM size and region for the reservations.",
          "type": "string",
          "readOnly": true
        },
        "description": {
          "description": "The description of the transaction.",
          "type": "string",
          "readOnly": true
        },
        "eventType": {
          "description": "The type of the transaction (Purchase, Cancel, etc.)",
          "type": "string",
          "readOnly": true
        },
        "quantity": {
          "description": "The quantity of the transaction.",
          "type": "number",
          "format": "decimal",
          "readOnly": true
        },
        "amount": {
          "description": "The charge of the transaction.",
          "type": "number",
          "format": "decimal",
          "readOnly": true
        },
        "currency": {
          "description": "The ISO currency in which the transaction is charged, for example, USD.",
          "type": "string",
          "readOnly": true
        },
        "reservationOrderName": {
          "description": "The name of the reservation order.",
          "type": "string",
          "readOnly": true
        },
        "purchasingEnrollment": {
          "description": "The purchasing enrollment.",
          "type": "string",
          "readOnly": true
        },
        "purchasingSubscriptionGuid": {
          "description": "The subscription guid that makes the transaction.",
          "type": "string",
          "format": "uuid",
          "readOnly": true
        },
        "purchasingSubscriptionName": {
          "description": "The subscription name that makes the transaction.",
          "type": "string",
          "readOnly": true
        },
        "armSkuName": {
          "description": "This is the ARM Sku name. It can be used to join with the serviceType field in additional info in usage records.",
          "type": "string",
          "readOnly": true
        },
        "term": {
          "description": "This is the term of the transaction.",
          "type": "string",
          "readOnly": true
        },
        "region": {
          "description": "The region of the transaction.",
          "type": "string",
          "readOnly": true
        },
        "accountName": {
          "description": "The name of the account that makes the transaction.",
          "type": "string",
          "readOnly": true
        },
        "accountOwnerEmail": {
          "description": "The email of the account owner that makes the transaction.",
          "type": "string",
          "readOnly": true
        },
        "departmentName": {
          "description": "The department name.",
          "type": "string",
          "readOnly": true
        },
        "costCenter": {
          "description": "The cost center of this department if it is a department and a cost center is provided.",
          "type": "string",
          "readOnly": true
        },
        "currentEnrollment": {
          "description": "The current enrollment.",
          "type": "string",
          "readOnly": true
        },
        "billingFrequency": {
          "description": "The billing frequency, which can be either one-time or recurring.",
          "type": "string",
          "readOnly": true
        }
      }
    },
    "ReservationTransaction": {
      "description": "Reservation transaction resource.",
      "type": "object",
      "allOf": [
        {
          "$ref": "#/definitions/Resource"
        }
      ],
      "properties": {
        "properties": {
          "x-ms-client-flatten": true,
          "$ref": "#/definitions/ReservationTransactionProperties",
          "title": "Reservation Transaction properties"
        }
      }
    },
    "ReservationTransactionsListResult": {
      "description": "Result of listing reservation transactions",
      "properties": {
        "value": {
          "description": "The list of reservation transactions.",
          "type": "array",
          "readOnly": true,
          "items": {
            "$ref": "#/definitions/ReservationTransaction"
          }
        },
        "nextLink": {
          "description": "The link (url) to the next page of results.",
          "type": "string",
          "readOnly": true
        }
      }
    },
    "TagsResult": {
      "description": "A resource listing all tags.",
      "type": "object",
      "allOf": [
        {
          "$ref": "#/definitions/ProxyResource"
        }
      ],
      "properties": {
        "properties": {
          "x-ms-client-flatten": true,
          "$ref": "#/definitions/TagProperties",
          "title": "Tag properties"
        }
      }
    },
    "TagProperties": {
      "description": "The properties of the tag.",
      "properties": {
        "tags": {
          "description": "A list of Tag.",
          "type": "array",
          "items": {
            "$ref": "#/definitions/Tag"
          }
        }
      }
    },
    "Tag": {
      "description": "The tag resource.",
      "properties": {
        "key": {
          "description": "Tag key.",
          "type": "string"
        }
      }
    },
    "BudgetsListResult": {
      "description": "Result of listing budgets. It contains a list of available budgets in the scope provided.",
      "properties": {
        "value": {
          "description": "The list of budgets.",
          "type": "array",
          "readOnly": true,
          "items": {
            "$ref": "#/definitions/Budget"
          }
        },
        "nextLink": {
          "description": "The link (url) to the next page of results.",
          "type": "string",
          "readOnly": true
        }
      }
    },
    "Budget": {
      "description": "A budget resource.",
      "type": "object",
      "allOf": [
        {
          "$ref": "#/definitions/ProxyResource"
        }
      ],
      "properties": {
        "properties": {
          "x-ms-client-flatten": true,
          "$ref": "#/definitions/BudgetProperties",
          "title": "Budget properties"
        }
      }
    },
    "BudgetProperties": {
      "description": "The properties of the budget.",
      "properties": {
        "category": {
          "description": "The category of the budget, whether the budget tracks cost or usage.",
          "type": "string",
          "enum": [
            "Cost",
            "Usage"
          ],
          "x-ms-enum": {
            "name": "CategoryType",
            "modelAsString": true
          }
        },
        "amount": {
          "description": "The total amount of cost to track with the budget",
          "type": "number",
          "format": "decimal"
        },
        "timeGrain": {
          "description": "The time covered by a budget. Tracking of the amount will be reset based on the time grain.",
          "type": "string",
          "enum": [
            "Monthly",
            "Quarterly",
            "Annually",
            "BillingMonth",
            "BillingQuarter",
            "BillingAnnual"
          ],
          "x-ms-enum": {
            "name": "TimeGrainType",
            "modelAsString": true
          }
        },
        "timePeriod": {
          "description": "Has start and end date of the budget. The start date must be first of the month and should be less than the end date. Budget start date must be on or after June 1, 2017. Future start date should not be more than three months. Past start date should  be selected within the timegrain period. There are no restrictions on the end date.",
          "$ref": "#/definitions/BudgetTimePeriod"
        },
        "filters": {
          "description": "May be used to filter budgets by resource group, resource, or meter.",
          "type": "object",
          "$ref": "#/definitions/Filters"
        },
        "currentSpend": {
          "description": "The current amount of cost which is being tracked for a budget.",
          "$ref": "#/definitions/CurrentSpend",
          "readOnly": true
        },
        "notifications": {
          "type": "object",
          "description": "Dictionary of notifications associated with the budget. Budget can have up to five notifications.",
          "additionalProperties": {
            "type": "object",
            "$ref": "#/definitions/Notification"
          },
          "maxItems": 5
        }
      },
      "required": [
        "category",
        "amount",
        "timeGrain",
        "timePeriod"
      ]
    },
    "BudgetTimePeriod": {
      "description": "The start and end date for a budget.",
      "properties": {
        "startDate": {
          "description": "The start date for the budget.",
          "type": "string",
          "format": "date-time"
        },
        "endDate": {
          "description": "The end date for the budget. If not provided, we default this to 10 years from the start date.",
          "type": "string",
          "format": "date-time"
        }
      },
      "required": [
        "startDate"
      ]
    },
    "Filters": {
      "description": "May be used to filter budgets by resource group, resource, or meter.",
      "properties": {
        "resourceGroups": {
          "description": "The list of filters on resource groups, allowed at subscription level only.",
          "type": "array",
          "items": {
            "type": "string"
          },
          "minItems": 0,
          "maxItems": 10
        },
        "resources": {
          "description": "The list of filters on resources.",
          "type": "array",
          "items": {
            "type": "string"
          },
          "minItems": 0,
          "maxItems": 10
        },
        "meters": {
          "description": "The list of filters on meters (GUID), mandatory for budgets of usage category. ",
          "type": "array",
          "items": {
            "type": "string",
            "format": "uuid"
          },
          "minItems": 0,
          "maxItems": 10
        },
        "tags": {
          "type": "object",
          "description": "The dictionary of filters on tags.",
          "additionalProperties": {
            "type": "array",
            "items": {
              "type": "string"
            }
          },
          "minItems": 0,
          "maxItems": 10
        }
      }
    },
    "CurrentSpend": {
      "description": "The current amount of cost which is being tracked for a budget.",
      "properties": {
        "amount": {
          "description": "The total amount of cost which is being tracked by the budget.",
          "type": "number",
          "format": "decimal",
          "readOnly": true
        },
        "unit": {
          "description": "The unit of measure for the budget amount.",
          "type": "string",
          "readOnly": true
        }
      }
    },
    "Notification": {
      "description": "The notification associated with a budget.",
      "properties": {
        "enabled": {
          "description": "The notification is enabled or not.",
          "type": "boolean"
        },
        "operator": {
          "description": "The comparison operator.",
          "type": "string",
          "enum": [
            "EqualTo",
            "GreaterThan",
            "GreaterThanOrEqualTo"
          ],
          "x-ms-enum": {
            "name": "OperatorType",
            "modelAsString": true
          }
        },
        "threshold": {
          "description": "Threshold value associated with a notification. Notification is sent when the cost exceeded the threshold. It is always percent and has to be between 0 and 1000.",
          "type": "number",
          "format": "decimal"
        },
        "contactEmails": {
          "description": "Email addresses to send the budget notification to when the threshold is exceeded.",
          "type": "array",
          "items": {
            "type": "string"
          },
          "minItems": 1,
          "maxItems": 50
        },
        "contactRoles": {
          "description": "Contact roles to send the budget notification to when the threshold is exceeded.",
          "type": "array",
          "items": {
            "type": "string"
          }
        },
        "contactGroups": {
          "description": "Action groups to send the budget notification to when the threshold is exceeded.",
          "type": "array",
          "items": {
            "type": "string"
          },
          "minItems": 0,
          "maxItems": 50
        }
      },
      "required": [
        "enabled",
        "operator",
        "threshold",
        "contactEmails"
      ]
    },
    "PriceSheetResult": {
      "description": "An pricesheet resource.",
      "type": "object",
      "allOf": [
        {
          "$ref": "#/definitions/Resource"
        }
      ],
      "properties": {
        "properties": {
          "x-ms-client-flatten": true,
          "$ref": "#/definitions/PriceSheetModel",
          "title": "Price sheet properties"
        }
      }
    },
    "PriceSheetModel": {
      "description": "price sheet result. It contains the pricesheet associated with billing period",
      "properties": {
        "pricesheets": {
          "description": "Price sheet",
          "type": "array",
          "readOnly": true,
          "items": {
            "$ref": "#/definitions/PriceSheetProperties"
          }
        },
        "nextLink": {
          "description": "The link (url) to the next page of results.",
          "type": "string",
          "readOnly": true
        }
      }
    },
    "PriceSheetProperties": {
      "description": "The properties of the price sheet.",
      "properties": {
        "billingPeriodId": {
          "description": "The id of the billing period resource that the usage belongs to.",
          "type": "string",
          "readOnly": true
        },
        "meterId": {
          "description": "The meter id (GUID)",
          "type": "string",
          "format": "uuid",
          "readOnly": true
        },
        "meterDetails": {
          "description": "The details about the meter. By default this is not populated, unless it's specified in $expand.",
          "$ref": "#/definitions/MeterDetails",
          "readOnly": true
        },
        "unitOfMeasure": {
          "description": "Unit of measure",
          "type": "string",
          "readOnly": true
        },
        "includedQuantity": {
          "description": "Included quality for an offer",
          "type": "number",
          "format": "decimal",
          "readOnly": true
        },
        "partNumber": {
          "description": "Part Number",
          "type": "string",
          "readOnly": true
        },
        "unitPrice": {
          "description": "Unit Price",
          "type": "number",
          "format": "decimal",
          "readOnly": true
        },
        "currencyCode": {
          "description": "Currency Code",
          "type": "string",
          "readOnly": true
        },
        "offerId": {
          "description": "Offer Id",
          "type": "string",
          "readOnly": true
        }
      }
    },
    "Forecast": {
      "description": "A forecast resource.",
      "type": "object",
      "allOf": [
        {
          "$ref": "#/definitions/Resource"
        }
      ],
      "properties": {
        "properties": {
          "x-ms-client-flatten": true,
          "$ref": "#/definitions/ForecastProperties",
          "title": "Forecast properties"
        }
      }
    },
    "ForecastsListResult": {
      "description": "Result of listing forecasts. It contains a list of available forecasts.",
      "type": "object",
      "properties": {
        "value": {
          "description": "The list of forecasts.",
          "type": "array",
          "readOnly": true,
          "items": {
            "$ref": "#/definitions/Forecast"
          }
        }
      }
    },
    "ForecastProperties": {
      "description": "The properties of the forecast charge.",
      "type": "object",
      "properties": {
        "usageDate": {
          "description": "The usage date of the forecast.",
          "type": "string",
          "readOnly": true
        },
        "grain": {
          "description": "The granularity of forecast.",
          "type": "string",
          "enum": [
            "Daily",
            "Monthly",
            "Yearly"
          ],
          "x-ms-enum": {
            "name": "Grain",
            "modelAsString": true
          }
        },
        "charge": {
          "description": "The amount of charge",
          "type": "number",
          "format": "decimal",
          "readOnly": true
        },
        "currency": {
          "description": "The ISO currency in which the meter is charged, for example, USD.",
          "type": "string",
          "readOnly": true
        },
        "chargeType": {
          "description": "The type of the charge. Could be actual or forecast",
          "type": "string",
          "enum": [
            "Actual",
            "Forecast"
          ],
          "x-ms-enum": {
            "name": "ChargeType",
            "modelAsString": true
          }
        },
        "confidenceLevels": {
          "description": "The details about the forecast confidence levels. This is populated only when chargeType is Forecast.",
          "type": "array",
          "items": {
            "type": "object",
            "properties": {
              "percentage": {
                "description": "The percentage level of the confidence",
                "type": "number",
                "format": "decimal",
                "readOnly": true
              },
              "bound": {
                "description": "The boundary of the percentage, values could be 'Upper' or 'Lower'",
                "type": "string",
                "enum": [
                  "Upper",
                  "Lower"
                ],
                "x-ms-enum": {
                  "name": "Bound",
                  "modelAsString": true
                }
              },
              "value": {
                "description": "The amount of forecast within the percentage level",
                "type": "number",
                "format": "decimal",
                "readOnly": true
              }
            }
          },
          "readOnly": true
        }
      }
    },
    "ManagementGroupAggregatedCostResult": {
      "description": "A management group aggregated cost resource.",
      "type": "object",
      "allOf": [
        {
          "$ref": "#/definitions/Resource"
        }
      ],
      "properties": {
        "properties": {
          "x-ms-client-flatten": true,
          "$ref": "#/definitions/ManagementGroupAggregatedCostProperties",
          "title": "Management Group Aggregated Cost properties"
        }
      }
    },
    "ManagementGroupAggregatedCostProperties": {
      "description": "The properties of the Management Group Aggregated Cost.",
      "type": "object",
      "properties": {
        "billingPeriodId": {
          "description": "The id of the billing period resource that the aggregated cost belongs to.",
          "type": "string",
          "readOnly": true
        },
        "usageStart": {
          "description": "The start of the date time range covered by aggregated cost.",
          "type": "string",
          "format": "date-time",
          "readOnly": true
        },
        "usageEnd": {
          "description": "The end of the date time range covered by the aggregated cost.",
          "type": "string",
          "format": "date-time",
          "readOnly": true
        },
        "azureCharges": {
          "description": "Azure Charges.",
          "type": "number",
          "format": "decimal",
          "readOnly": true
        },
        "marketplaceCharges": {
          "description": "Marketplace Charges.",
          "type": "number",
          "format": "decimal",
          "readOnly": true
        },
        "chargesBilledSeparately": {
          "description": "Charges Billed Separately.",
          "type": "number",
          "format": "decimal",
          "readOnly": true
        },
        "currency": {
          "description": "The ISO currency in which the meter is charged, for example, USD.",
          "type": "string",
          "readOnly": true
        },
        "children": {
          "description": "Children of a management group",
          "type": "array",
          "items": {
            "$ref": "#/definitions/ManagementGroupAggregatedCostResult"
          }
        },
        "includedSubscriptions": {
          "description": "List of subscription Guids included in the calculation of aggregated cost",
          "type": "array",
          "items": {
            "type": "string"
          }
        },
        "excludedSubscriptions": {
          "description": "List of subscription Guids excluded from the calculation of aggregated cost",
          "type": "array",
          "items": {
            "type": "string"
          }
        }
      }
    },
    "ChargesListResult": {
      "description": "Result of listing charge summary.",
      "properties": {
        "value": {
          "description": "The list of charge summary",
          "type": "array",
          "readOnly": true,
          "items": {
            "$ref": "#/definitions/ChargeSummary"
          }
        }
      }
    },
    "ChargeSummary": {
      "description": "A charge summary resource.",
      "type": "object",
      "discriminator": "kind",
      "allOf": [
        {
          "$ref": "#/definitions/Resource"
        }
      ],
      "properties": {
        "kind": {
          "type": "string",
          "description": "Specifies the kind of charge summary.",
          "enum": [
            "legacy",
            "modern"
          ],
          "x-ms-enum": {
            "name": "ChargeSummaryKind",
            "modelAsString": true
          }
        }
      },
      "required": [
        "kind"
      ]
    },
    "LegacyChargeSummary": {
      "description": "Legacy charge summary.",
      "type": "object",
      "x-ms-discriminator-value": "legacy",
      "properties": {
        "properties": {
          "description": "Properties for legacy charge summary",
          "$ref": "#/definitions/LegacyChargeSummaryProperties",
          "x-ms-client-flatten": true
        }
      },
      "allOf": [
        {
          "$ref": "#/definitions/ChargeSummary"
        }
      ],
      "required": [
        "properties"
      ]
    },
    "LegacyChargeSummaryProperties": {
      "description": "The properties of legacy charge summary.",
      "type": "object",
      "properties": {
        "billingPeriodId": {
          "description": "The id of the billing period resource that the charge belongs to.",
          "type": "string",
          "readOnly": true
        },
        "usageStart": {
          "description": "Usage start date.",
          "type": "string",
          "readOnly": true
        },
        "usageEnd": {
          "description": "Usage end date.",
          "type": "string",
          "readOnly": true
        },
        "azureCharges": {
          "description": "Azure Charges.",
          "type": "number",
          "format": "decimal",
          "readOnly": true
        },
        "chargesBilledSeparately": {
          "description": "Charges Billed separately.",
          "type": "number",
          "format": "decimal",
          "readOnly": true
        },
        "marketplaceCharges": {
          "description": "Marketplace Charges.",
          "type": "number",
          "format": "decimal",
          "readOnly": true
        },
        "currency": {
          "description": "Currency Code",
          "type": "string",
          "readOnly": true
        }
      }
    },
    "ModernChargeSummary": {
      "description": "Modern charge summary.",
      "type": "object",
      "x-ms-discriminator-value": "modern",
      "properties": {
        "properties": {
          "description": "Properties for modern charge summary",
          "$ref": "#/definitions/ModernChargeSummaryProperties",
          "x-ms-client-flatten": true
        }
      },
      "allOf": [
        {
          "$ref": "#/definitions/ChargeSummary"
        }
      ],
      "required": [
        "properties"
      ]
    },
    "ModernChargeSummaryProperties": {
      "description": "The properties of modern charge summary.",
      "type": "object",
      "properties": {
        "billingPeriodId": {
          "description": "The id of the billing period resource that the charge belongs to.",
          "type": "string",
          "readOnly": true
        },
        "usageStart": {
          "description": "Usage start date.",
          "type": "string",
          "readOnly": true
        },
        "usageEnd": {
          "description": "Usage end date.",
          "type": "string",
          "readOnly": true
        },
        "azureCharges": {
          "description": "Azure Charges.",
          "readOnly": true,
          "$ref": "#/definitions/amount"
        },
        "chargesBilledSeparately": {
          "description": "Charges Billed separately.",
          "readOnly": true,
          "$ref": "#/definitions/amount"
        },
        "marketplaceCharges": {
          "description": "Marketplace Charges.",
          "readOnly": true,
          "$ref": "#/definitions/amount"
        },
        "billingAccountId": {
          "description": "Billing Account Id",
          "type": "string",
          "readOnly": true
        },
        "billingProfileId": {
          "description": "Billing Profile Id",
          "type": "string",
          "readOnly": true
        },
        "invoiceSectionId": {
          "description": "Invoice Section Id",
          "type": "string",
          "readOnly": true
        },
        "customerId": {
          "description": "Customer Id",
          "type": "string",
          "readOnly": true
        },
        "isInvoiced": {
          "description": "Is charge Invoiced",
          "type": "boolean",
          "readOnly": true
        }
      }
    },
    "MeterDetailsResponse": {
      "description": "The properties of the meter detail.",
      "properties": {
        "meterName": {
          "description": "The name of the meter, within the given meter category",
          "type": "string",
          "readOnly": true
        },
        "meterCategory": {
          "description": "The category of the meter, for example, 'Cloud services', 'Networking', etc..",
          "type": "string",
          "readOnly": true
        },
        "meterSubCategory": {
          "description": "The subcategory of the meter, for example, 'A6 Cloud services', 'ExpressRoute (IXP)', etc..",
          "type": "string",
          "readOnly": true
        },
        "unitOfMeasure": {
          "description": "The unit in which the meter consumption is charged, for example, 'Hours', 'GB', etc.",
          "type": "string",
          "readOnly": true
        },
        "serviceFamily": {
          "description": "The service family.",
          "type": "string",
          "readOnly": true
        }
      }
    },
    "ErrorDetails": {
      "description": "The details of the error.",
      "properties": {
        "code": {
          "description": "Error code.",
          "type": "string",
          "readOnly": true
        },
        "message": {
          "description": "Error message indicating why the operation failed.",
          "type": "string",
          "readOnly": true
        }
      }
    },
    "ErrorResponse": {
      "description": "Error response indicates that the service is not able to process the incoming request. The reason is provided in the error message.",
      "type": "object",
      "properties": {
        "error": {
          "description": "The details of the error.",
          "$ref": "#/definitions/ErrorDetails"
        }
      }
    },
    "Operation": {
      "description": "A Consumption REST API operation.",
      "type": "object",
      "properties": {
        "name": {
          "description": "Operation name: {provider}/{resource}/{operation}.",
          "type": "string",
          "readOnly": true
        },
        "display": {
          "description": "The object that represents the operation.",
          "properties": {
            "provider": {
              "description": "Service provider: Microsoft.Consumption.",
              "type": "string",
              "readOnly": true
            },
            "resource": {
              "description": "Resource on which the operation is performed: UsageDetail, etc.",
              "type": "string",
              "readOnly": true
            },
            "operation": {
              "description": "Operation type: Read, write, delete, etc.",
              "type": "string",
              "readOnly": true
            }
          }
        }
      }
    },
    "OperationListResult": {
      "description": "Result of listing consumption operations. It contains a list of operations and a URL link to get the next set of results.",
      "properties": {
        "value": {
          "description": "List of consumption operations supported by the Microsoft.Consumption resource provider.",
          "type": "array",
          "readOnly": true,
          "items": {
            "$ref": "#/definitions/Operation"
          }
        },
        "nextLink": {
          "description": "URL to get the next set of operation list results if there are any.",
          "type": "string",
          "readOnly": true
        }
      }
    },
    "Events": {
      "description": "Result of listing event summary.",
      "properties": {
        "value": {
          "description": "The list of event summary.",
          "type": "array",
          "readOnly": true,
          "items": {
            "$ref": "#/definitions/EventSummary"
          }
        },
        "nextLink": {
          "description": "The link (url) to the next page of results.",
          "type": "string",
          "readOnly": true
        }
      }
    },
    "EventSummary": {
      "description": "An event summary resource.",
      "type": "object",
      "allOf": [
        {
          "$ref": "#/definitions/Resource"
        }
      ],
      "properties": {
        "properties": {
          "x-ms-client-flatten": true,
          "$ref": "#/definitions/EventProperties",
          "title": "Event summary properties"
        }
      }
    },
    "EventProperties": {
      "description": "The event properties.",
<<<<<<< HEAD
	  "properties": {
		"transactionDate": {
			"description": "Transaction date.",
			"type": "string",
			"format": "date-time",
			"readOnly": true
		},
		"description": {
			"description": "Transaction description.",
			"type": "string",
			"readOnly": true
		},
		"newCredit": {
			"description": "New Credit.",
			"readOnly": true,
			"$ref": "#/definitions/amount"
		},
		"adjustments": {
			"description": "Adjustments amount.",
			"readOnly": true,
			"$ref": "#/definitions/amount"
		},
		"creditExpired": {
			"description": "Credit expired.",
			"readOnly": true,
			"$ref": "#/definitions/amount"
		},
		"charges": {
			"description": "Charges amount.",
			"readOnly": true,
			"$ref": "#/definitions/amount"
		},
		"closedBalance": {
			"description": "Closed balance.",
			"readOnly": true,
			"$ref": "#/definitions/amount"
		},
		"eventType": {
			"description": "The type of event.",
			"type": "string",
			"enum": [
				"SettledCharges",
				"PendingCharges",
				"PendingAdjustments",
				"PendingNewCredit",
				"PendingExpiredCredit",
				"UnKnown",
				"NewCredit"
			],
			"x-ms-enum": {
				"name": "EventType",
				"modelAsString": true
			}
		},
		"invoiceNumber": {
			"description": "Invoice number.",
			"type": "string",
			"readOnly": true
		}
	  }
	},
	"Lots": {
	  "description": "Result of listing lot summary.",
	  "properties": {
		"value": {
		  "description": "The list of lot summary.",
			"type": "array",
			"readOnly": true,
			"items": {
				"$ref": "#/definitions/LotSummary"
		  }
		},
		"nextLink": {
		  "description": "The link (url) to the next page of results.",
			"type": "string",
			"readOnly": true
		}
  	  }
	},
	"LotSummary": {
	  "description": "A lot summary resource.",
	  "type": "object",
	  "allOf": [
	    {
		  "$ref": "#/definitions/Resource"
	    }
	  ],
	  "properties": {
	    "properties": {
		  "x-ms-client-flatten": true,
		    "$ref": "#/definitions/LotProperties",
			"title": "Lot summary properties"
		}
	  }
	},
	"LotProperties": {
	  "description": "The lot properties.",
	  "properties": {
		"originalAmount": {
		  "description": "Original amount.",
		  "readOnly": true,
		  "$ref": "#/definitions/amount"
		},
		"closedBalance": {
		  "description": "Closed balance.",
		  "readOnly": true,
		  "$ref": "#/definitions/amount"
		},
		"source": {
		  "description": "Lot source.",
	      "type": "string",
		  "enum": [
			"PurchasedCredit",
			"PromotionalCredit"
		  ],
		  "x-ms-enum": {
			"name": "LotSource",
			"modelAsString": true
		  },
			"readOnly": true
		},
		"startDate": {
		  "description": "Start date.",
		  "type": "string",
		  "format": "date-time",
		  "readOnly": true
		},
		"expirationDate": {
		  "description": "Expiration date.",
		  "type": "string",
		  "format": "date-time",
		  "readOnly": true
		},
		"poNumber": {
		  "description": "PO number.",
		  "type": "string",
		  "readOnly": true
		}
	  }
	},
	"CreditSummary": {
	  "description": "A credit summary resource.",
	  "type": "object",
	  "allOf": [
	    {
		  "$ref": "#/definitions/Resource"
		}
	],
	"properties": {
	  "properties": {
  	    "x-ms-client-flatten": true,
		  "$ref": "#/definitions/CreditSummaryProperties",
	      "title": "Credit summary properties"
	    }
	  }
	},
	"CreditSummaryProperties": {
	  "description": "The properties of the credit summary.",
	  "type": "object",
	  "properties": {
		"balanceSummary": {
		  "description": "Summary of balances associated with this credit summary.",
		  "readOnly": true,
		  "$ref": "#/definitions/CreditBalanceSummary"
		},
		"pendingCreditAdjustments": {
		  "description": "Pending credit adjustments.",
		  "readOnly": true,
		  "$ref": "#/definitions/amount"
		},
		"expiredCredit": {
		  "description": "Expired credit.",
		  "readOnly": true,
		  "$ref": "#/definitions/amount"
		},
		"pendingEligibleCharges": {
		  "description": "Pending eligible charges.",
		  "readOnly": true,
		  "$ref": "#/definitions/amount"
		}
	  }
	},
	"CreditBalanceSummary": {
  	  "description": "Summary of credit balances.",
	  "properties": {
		"estimatedBalance": {
		  "description": "Estimated balance.",
		  "readOnly": true,
		  "$ref": "#/definitions/amount"
		},
		"currentBalance": {
		  "description": "Current balance.",
		  "readOnly": true,
		  "$ref": "#/definitions/amount"
		}
	  }
	},
	"amount": {
	  "description": "The amount plus currency .",
	  "properties": {
	    "currency":{
		  "readOnly": true,
=======
      "properties": {
        "transactionDate": {
          "description": "Transaction date.",
          "type": "string",
          "format": "date-time",
          "readOnly": true
        },
        "description": {
          "description": "Transaction description.",
          "type": "string",
          "readOnly": true
        },
        "newCredit": {
          "description": "New Credit.",
          "readOnly": true,
          "$ref": "#/definitions/amount"
        },
        "adjustments": {
          "description": "Adjustments amount.",
          "readOnly": true,
          "$ref": "#/definitions/amount"
        },
        "creditExpired": {
          "description": "Credit expired.",
          "readOnly": true,
          "$ref": "#/definitions/amount"
        },
        "charges": {
          "description": "Charges amount.",
          "readOnly": true,
          "$ref": "#/definitions/amount"
        },
        "closedBalance": {
          "description": "Closed balance.",
          "readOnly": true,
          "$ref": "#/definitions/amount"
        },
        "eventType": {
          "description": "The type of event.",
          "type": "string",
          "enum": [
            "SettledCharges",
            "PendingCharges",
            "PendingAdjustments",
            "PendingNewCredit",
            "PendingExpiredCredit",
            "UnKnown",
            "NewCredit"
          ],
          "x-ms-enum": {
            "name": "EventType",
            "modelAsString": true
          }
        },
        "invoiceNumber": {
          "description": "Invoice number.",
          "type": "string",
          "readOnly": true
        }
      }
    },
    "Lots": {
      "description": "Result of listing lot summary.",
      "properties": {
        "value": {
          "description": "The list of lot summary.",
          "type": "array",
          "readOnly": true,
          "items": {
            "$ref": "#/definitions/LotSummary"
          }
        },
        "nextLink": {
          "description": "The link (url) to the next page of results.",
          "type": "string",
          "readOnly": true
        }
      }
    },
    "LotSummary": {
      "description": "A lot summary resource.",
      "type": "object",
      "allOf": [
        {
          "$ref": "#/definitions/Resource"
        }
      ],
      "properties": {
        "properties": {
          "x-ms-client-flatten": true,
          "$ref": "#/definitions/LotProperties",
          "title": "Lot summary properties"
        }
      }
    },
    "LotProperties": {
      "description": "The lot properties.",
      "properties": {
        "originalAmount": {
          "description": "Original amount.",
          "readOnly": true,
          "$ref": "#/definitions/amount"
        },
        "closedBalance": {
          "description": "Closed balance.",
          "readOnly": true,
          "$ref": "#/definitions/amount"
        },
        "source": {
          "description": "Lot source.",
          "type": "string",
          "enum": [
            "PurchasedCredit",
            "PromotionalCredit"
          ],
          "x-ms-enum": {
            "name": "LotSource",
            "modelAsString": true
          },
          "readOnly": true
        },
        "startDate": {
          "description": "Start date.",
          "type": "string",
          "format": "date-time",
          "readOnly": true
        },
        "expirationDate": {
          "description": "Expiration date.",
          "type": "string",
          "format": "date-time",
          "readOnly": true
        },
        "poNumber": {
          "description": "PO number.",
          "type": "string",
          "readOnly": true
        }
      }
    },
    "CreditSummary": {
      "description": "A credit summary resource.",
      "type": "object",
      "allOf": [
        {
          "$ref": "#/definitions/Resource"
        }
      ],
      "properties": {
        "properties": {
          "x-ms-client-flatten": true,
          "$ref": "#/definitions/CreditSummaryProperties",
          "title": "Credit summary properties"
        }
      }
    },
    "CreditSummaryProperties": {
      "description": "The properties of the credit summary.",
      "type": "object",
      "properties": {
        "balanceSummary": {
          "description": "Summary of balances associated with this credit summary.",
          "readOnly": true,
          "$ref": "#/definitions/CreditBalanceSummary"
        },
        "pendingCreditAdjustments": {
          "description": "Pending credit adjustments.",
          "readOnly": true,
          "$ref": "#/definitions/amount"
        },
        "expiredCredit": {
          "description": "Expired credit.",
          "readOnly": true,
          "$ref": "#/definitions/amount"
        },
        "pendingEligibleCharges": {
          "description": "Pending eligible charges.",
          "readOnly": true,
          "$ref": "#/definitions/amount"
        }
      }
    },
    "CreditBalanceSummary": {
      "description": "Summary of credit balances.",
      "properties": {
        "estimatedBalance": {
          "description": "Estimated balance.",
          "readOnly": true,
          "$ref": "#/definitions/amount"
        },
        "currentBalance": {
          "description": "Current balance.",
          "readOnly": true,
          "$ref": "#/definitions/amount"
        }
      }
    },
    "amount": {
      "description": "The amount plus currency .",
      "properties": {
        "currency": {
          "readOnly": true,
>>>>>>> b60da392
          "type": "string",
          "description": "Amount currency."
        },
        "value": {
          "readOnly": true,
          "type": "number",
          "format": "decimal",
          "description": "Amount."
        }
      }
    },
    "Resource": {
      "description": "The Resource model definition.",
      "properties": {
        "id": {
          "readOnly": true,
          "type": "string",
          "description": "Resource Id."
        },
        "name": {
          "readOnly": true,
          "type": "string",
          "description": "Resource name."
        },
        "type": {
          "readOnly": true,
          "type": "string",
          "description": "Resource type."
        },
        "tags": {
          "readOnly": true,
          "type": "object",
          "additionalProperties": {
            "type": "string"
          },
          "description": "Resource tags."
        }
      },
      "x-ms-azure-resource": true
    },
    "ResourceAttributes": {
      "description": "The Resource model definition.",
      "properties": {
        "location": {
          "readOnly": true,
          "type": "string",
          "description": "Resource location"
        },
        "sku": {
          "readOnly": true,
          "type": "string",
          "description": "Resource sku"
        }
      }
    },
    "ProxyResource": {
      "description": "The Resource model definition.",
      "properties": {
        "id": {
          "readOnly": true,
          "type": "string",
          "description": "Resource Id."
        },
        "name": {
          "readOnly": true,
          "type": "string",
          "description": "Resource name."
        },
        "type": {
          "readOnly": true,
          "type": "string",
          "description": "Resource type."
        },
        "eTag": {
          "type": "string",
          "description": "eTag of the resource. To handle concurrent update scenario, this field will be used to determine whether the user is updating the latest version or not."
        }
      },
      "x-ms-azure-resource": true
    }
  },
  "parameters": {
    "scopeChargesParameter": {
      "name": "scope",
      "in": "path",
      "required": true,
      "type": "string",
      "description": "The scope associated with charges operations. This includes '/providers/Microsoft.Billing/billingAccounts/{billingAccountId}/departments/{departmentId}' for Department scope, and '/providers/Microsoft.Billing/billingAccounts/{billingAccountId}/enrollmentAccounts/{enrollmentAccountId}' for EnrollmentAccount scope. For department and enrollment accounts, you can also add billing period to the scope using '/providers/Microsoft.Billing/billingPeriods/{billingPeriodName}'. For e.g. to specify billing period at department scope use '/providers/Microsoft.Billing/billingAccounts/{billingAccountId}/departments/{departmentId}/providers/Microsoft.Billing/billingPeriods/{billingPeriodName}'. Also, Modern Commerce Account scopes are '/providers/Microsoft.Billing/billingAccounts/{billingAccountId}' for billingAccount scope, '/providers/Microsoft.Billing/billingAccounts/{billingAccountId}/billingProfiles/{billingProfileId}' for billingProfile scope, 'providers/Microsoft.Billing/billingAccounts/{billingAccountId}/billingProfiles/{billingProfileId}/invoiceSections/{invoiceSectionId}' for invoiceSection scope, and 'providers/Microsoft.Billing/billingAccounts/{billingAccountId}/customers/{customerId}' specific for partners.",
      "x-ms-parameter-location": "method",
      "x-ms-skip-url-encoding": true
    },
    "scopeUsageDetailsParameter": {
      "name": "scope",
      "in": "path",
      "required": true,
      "type": "string",
      "description": "The scope associated with usage details operations. This includes '/subscriptions/{subscriptionId}/' for subscription scope, '/providers/Microsoft.Billing/billingAccounts/{billingAccountId}' for Billing Account scope, '/providers/Microsoft.Billing/departments/{departmentId}' for Department scope, '/providers/Microsoft.Billing/enrollmentAccounts/{enrollmentAccountId}' for EnrollmentAccount scope and '/providers/Microsoft.Management/managementGroups/{managementGroupId}' for Management Group scope. For subscription, billing account, department, enrollment account and management group, you can also add billing period to the scope using '/providers/Microsoft.Billing/billingPeriods/{billingPeriodName}'. For e.g. to specify billing period at department scope use '/providers/Microsoft.Billing/departments/{departmentId}/providers/Microsoft.Billing/billingPeriods/{billingPeriodName}'. Also, Modern Commerce Account scopes are '/providers/Microsoft.Billing/billingAccounts/{billingAccountId}' for billingAccount scope, '/providers/Microsoft.Billing/billingAccounts/{billingAccountId}/billingProfiles/{billingProfileId}' for billingProfile scope, 'providers/Microsoft.Billing/billingAccounts/{billingAccountId}/billingProfiles/{billingProfileId}/invoiceSections/{invoiceSectionId}' for invoiceSection scope, and 'providers/Microsoft.Billing/billingAccounts/{billingAccountId}/customers/{customerId}' specific for partners.",
      "x-ms-parameter-location": "method",
      "x-ms-skip-url-encoding": true
    },
    "scopeMarketplaceParameter": {
      "name": "scope",
      "in": "path",
      "required": true,
      "type": "string",
      "description": "The scope associated with marketplace operations. This includes '/subscriptions/{subscriptionId}/' for subscription scope, '/providers/Microsoft.Billing/billingAccounts/{billingAccountId}' for Billing Account scope, '/providers/Microsoft.Billing/departments/{departmentId}' for Department scope, '/providers/Microsoft.Billing/enrollmentAccounts/{enrollmentAccountId}' for EnrollmentAccount scope and '/providers/Microsoft.Management/managementGroups/{managementGroupId}' for Management Group scope. For subscription, billing account, department, enrollment account and ManagementGroup, you can also add billing period to the scope using '/providers/Microsoft.Billing/billingPeriods/{billingPeriodName}'. For e.g. to specify billing period at department scope use '/providers/Microsoft.Billing/departments/{departmentId}/providers/Microsoft.Billing/billingPeriods/{billingPeriodName}'",
      "x-ms-parameter-location": "method",
      "x-ms-skip-url-encoding": true
    },
    "scopeBudgetParameter": {
      "name": "scope",
      "in": "path",
      "required": true,
      "type": "string",
      "description": "The scope associated with budget operations. This includes '/subscriptions/{subscriptionId}/' for subscription scope, '/subscriptions/{subscriptionId}/resourceGroups/{resourceGroupName}' for resourceGroup scope, '/providers/Microsoft.Billing/billingAccounts/{billingAccountId}' for Billing Account scope, '/providers/Microsoft.Billing/billingAccounts/{billingAccountId}/departments/{departmentId}' for Department scope, '/providers/Microsoft.Billing/billingAccounts/{billingAccountId}/enrollmentAccounts/{enrollmentAccountId}' for EnrollmentAccount scope, '/providers/Microsoft.Management/managementGroups/{managementGroupId}' for Management Group scope, '/providers/Microsoft.Billing/billingAccounts/{billingAccountId}/billingProfiles/{billingProfileId}' for billingProfile scope, 'providers/Microsoft.Billing/billingAccounts/{billingAccountId}/invoiceSections/{invoiceSectionId}' for invoiceSection scope.",
      "x-ms-parameter-location": "method",
      "x-ms-skip-url-encoding": true
    },
    "scopeTagsParameter": {
      "name": "scope",
      "in": "path",
      "required": true,
      "type": "string",
      "description": "The scope associated with tags operations. This includes '/subscriptions/{subscriptionId}/' for subscription scope, '/subscriptions/{subscriptionId}/resourceGroups/{resourceGroupName}' for resourceGroup scope, '/providers/Microsoft.Billing/billingAccounts/{billingAccountId}' for Billing Account scope, '/providers/Microsoft.Billing/billingAccounts/{billingAccountId}/departments/{departmentId}' for Department scope, '/providers/Microsoft.Billing/billingAccounts/{billingAccountId}/enrollmentAccounts/{enrollmentAccountId}' for EnrollmentAccount scope and '/providers/Microsoft.Management/managementGroups/{managementGroupId}' for Management Group scope..",
      "x-ms-parameter-location": "method",
      "x-ms-skip-url-encoding": true
    },
    "scopeReservationsSummariesParameter": {
      "name": "scope",
      "in": "path",
      "required": true,
      "type": "string",
      "description": "The scope associated with reservations summaries operations. This includes '/providers/Microsoft.Billing/billingAccounts/{billingAccountId}' for BillingAccount scope (legacy), and '/providers/Microsoft.Billing/billingAccounts/{billingAccountId}/billingProfiles/{billingProfileId}' for BillingProfile scope (modern). ",
      "x-ms-parameter-location": "method",
      "x-ms-skip-url-encoding": true
    },
    "scopeReservationDetailsParameter": {
      "name": "scope",
      "in": "path",
      "required": true,
      "type": "string",
      "description": "The scope associated with reservations details operations. This includes '/providers/Microsoft.Billing/billingAccounts/{billingAccountId}' for BillingAccount scope (legacy), and '/providers/Microsoft.Billing/billingAccounts/{billingAccountId}/billingProfiles/{billingProfileId}' for BillingProfile scope (modern). ",
      "x-ms-parameter-location": "method",
      "x-ms-skip-url-encoding": true
    },
    "scopeReservationRecommendationsParameter": {
      "name": "scope",
      "in": "path",
      "required": true,
      "type": "string",
      "description": "The scope associated with reservation recommendations operations. This includes '/subscriptions/{subscriptionId}/' for subscription scope, '/providers/Microsoft.Billing/billingAccounts/{billingAccountId}' for BillingAccount scope, and '/providers/Microsoft.Billing/billingAccounts/{billingAccountId}/billingProfiles/{billingProfileId}' for billingProfile scope",
      "x-ms-parameter-location": "method",
      "x-ms-skip-url-encoding": true
    },
    "apiVersionParameter": {
      "name": "api-version",
      "in": "query",
      "required": true,
      "type": "string",
      "description": "Version of the API to be used with the client request. The current version is 2019-10-01."
    },
    "billingAccountIdParameter": {
      "name": "billingAccountId",
      "in": "path",
      "description": "BillingAccount ID",
      "required": true,
      "type": "string",
      "x-ms-parameter-location": "method"
    },
    "departmentIdParameter": {
      "name": "departmentId",
      "in": "path",
      "description": "Department ID",
      "required": true,
      "type": "string",
      "x-ms-parameter-location": "method"
    },
    "enrollmentAccountIdParameter": {
      "name": "enrollmentAccountId",
      "in": "path",
      "description": "EnrollmentAccount ID",
      "required": true,
      "type": "string",
      "x-ms-parameter-location": "method"
    },
    "subscriptionIdParameter": {
      "name": "subscriptionId",
      "in": "path",
      "description": "Azure Subscription ID.",
      "required": true,
      "type": "string"
    },
    "resourceGroupNameParameter": {
      "name": "resourceGroupName",
      "in": "path",
      "description": "Azure Resource Group Name.",
      "required": true,
      "type": "string",
      "x-ms-parameter-location": "method"
    },
    "budgetNameParameter": {
      "name": "budgetName",
      "in": "path",
      "description": "Budget Name.",
      "required": true,
      "type": "string",
      "x-ms-parameter-location": "method"
    },
    "billingPeriodNameParameter": {
      "name": "billingPeriodName",
      "in": "path",
      "description": "Billing Period Name.",
      "required": true,
      "type": "string",
      "x-ms-parameter-location": "method"
    },
    "reservationOrderIdParameter": {
      "name": "reservationOrderId",
      "in": "path",
      "description": "Order Id of the reservation",
      "required": true,
      "type": "string",
      "x-ms-parameter-location": "method"
    },
    "reservationIdParameter": {
      "name": "reservationId",
      "in": "path",
      "description": "Id of the reservation",
      "required": true,
      "type": "string",
      "x-ms-parameter-location": "method"
    },
    "grainParameter": {
      "name": "grain",
      "description": "Can be daily or monthly",
      "x-ms-parameter-location": "method",
      "in": "query",
      "required": true,
      "type": "string",
      "enum": [
        "daily",
        "monthly"
      ],
      "x-ms-enum": {
        "name": "datagrain",
        "modelAsString": true,
        "values": [
          {
            "value": "daily",
            "description": "Daily grain of data",
            "name": "DailyGrain"
          },
          {
            "value": "monthly",
            "description": "Monthly grain of data",
            "name": "MonthlyGrain"
          }
        ]
      }
    },
    "managementGroupIdParameter": {
      "name": "managementGroupId",
      "in": "path",
      "description": "Azure Management Group ID.",
      "required": true,
      "type": "string",
      "x-ms-parameter-location": "method"
    },
    "billingProfileIdParameter": {
      "name": "billingProfileId",
      "in": "path",
      "description": "Azure Billing Profile ID.",
      "required": true,
      "type": "string",
      "x-ms-parameter-location": "method"
    },
    "invoiceSectionIdParameter": {
      "name": "invoiceSectionId",
      "in": "path",
      "description": "Azure Invoice Section ID.",
      "required": true,
      "type": "string",
      "x-ms-parameter-location": "method"
    },
    "startDateParameter": {
      "name": "startDate",
      "in": "query",
      "description": "Start date",
      "required": true,
      "type": "string",
      "x-ms-parameter-location": "method"
    },
    "endDateParameter": {
      "name": "endDate",
      "in": "query",
      "description": "End date",
      "required": true,
      "type": "string",
      "x-ms-parameter-location": "method"
    },
    "metricParameter": {
      "name": "metric",
      "in": "query",
      "description": "Allows to select different type of cost/usage records.",
      "required": false,
      "type": "string",
      "x-ms-parameter-location": "method",
      "enum": [
        "actualcost",
        "amortizedcost",
        "usage"
      ],
      "x-ms-enum": {
        "name": "metrictype",
        "modelAsString": true,
        "values": [
          {
            "value": "actualcost",
            "description": "Actual cost data.",
            "name": "ActualCostMetricType"
          },
          {
            "value": "amortizedcost",
            "description": "Amortized cost data.",
            "name": "AmortizedCostMetricType"
          },
          {
            "value": "usage",
            "description": "Usage data.",
            "name": "UsageMetricType"
          }
        ]
      }
    }
  }
}<|MERGE_RESOLUTION|>--- conflicted
+++ resolved
@@ -1431,145 +1431,6 @@
         }
       }
     },
-<<<<<<< HEAD
-	"/providers/Microsoft.Billing/billingAccounts/{billingAccountId}/billingProfiles/{billingProfileId}/providers/Microsoft.Consumption/events": {
-	  "get": {
-		"tags": [
-		  "Events"
-		],
-		"operationId": "Events_List",
-		"description": "Lists the events by billingAccountId and billingProfileId for given start and end date.",
-		"externalDocs": {
-		  "url": "https://docs.microsoft.com/en-us/rest/api/consumption/"
-		},
-		"x-ms-examples": {
-		  "EventsListByBillingProfile": {
-			"$ref": "./examples/EventsListByBillingProfile.json"
-		  }
-		},
-		"parameters": [
-		  {
-		    "$ref": "#/parameters/billingAccountIdParameter"
-		  },
-		  {
-			"$ref": "#/parameters/billingProfileIdParameter"
-		  },
-		  {
-			"$ref": "#/parameters/apiVersionParameter"
-		  },
-		  {
-			"$ref": "#/parameters/startDateParameter"
-		  },
-		  {
-			"$ref": "#/parameters/endDateParameter"
-		  }
-		],
-		"responses": {
-		  "200": {
-			"description": "OK. The request has succeeded.",
-			"schema": {
-			  "$ref": "#/definitions/Events"
-			  }
-		  },
-		  "default": {
-			"description": "Error response describing why the operation failed.",
-			"schema": {
-			  "$ref": "#/definitions/ErrorResponse"
-			}
-		  }
-		},
-		"x-ms-pageable": {
-		  "nextLinkName": "nextLink"
-		}
-	  }
-	},
-	"/providers/Microsoft.Billing/billingAccounts/{billingAccountId}/billingProfiles/{billingProfileId}/providers/Microsoft.Consumption/lots": {
-	  "get": {
-		"tags": [
-		  "Lots"
-		],
-		"operationId": "Lots_List",
-		"description": "Lists the lots by billingAccountId and billingProfileId.",
-		"externalDocs": {
-		  "url": "https://docs.microsoft.com/en-us/rest/api/consumption/"
-		},
-		"x-ms-examples": {
-		  "EventsListByBillingProfile": {
-		    "$ref": "./examples/LotsListByBillingProfile.json"
-		  }
-		},
-		"parameters": [
-		  {
-			"$ref": "#/parameters/billingAccountIdParameter"
-		  },
-		  {
-			"$ref": "#/parameters/billingProfileIdParameter"
-		  },
-		  {
-			"$ref": "#/parameters/apiVersionParameter"
-		  }
-		],
-		"responses": {
-		  "200": {
-			"description": "OK. The request has succeeded.",
-			"schema": {
-			  "$ref": "#/definitions/Lots"
-			}
-		  },
-		  "default": {
-		    "description": "Error response describing why the operation failed.",
-			"schema": {
-			  "$ref": "#/definitions/ErrorResponse"
-			}
-		  }
-		},
-		"x-ms-pageable": {
-		  "nextLinkName": "nextLink"
-		}
-	  }
-	},
-	"/providers/Microsoft.Billing/billingAccounts/{billingAccountId}/billingProfiles/{billingProfileId}/providers/Microsoft.Consumption/credits/balanceSummary": {
-	  "get": {
-		"tags": [
-		  "Credits"
-		],
-		"operationId": "Credits_Get",
-		"description": "The credit summary by billingAccountId and billingProfileId.",
-		"externalDocs": {
-		  "url": "https://docs.microsoft.com/en-us/rest/api/consumption/"
-		},
-		"x-ms-examples": {
-		  "CreditSummaryByBillingProfile": {
-			"$ref": "./examples/CreditSummaryByBillingProfile.json"
-		  }
-		},
-		"parameters": [
-		  {
-			"$ref": "#/parameters/billingAccountIdParameter"
-		  },
-		  {
-			"$ref": "#/parameters/billingProfileIdParameter"
-   		  },
-		  {
-			"$ref": "#/parameters/apiVersionParameter"
-  		  }
-		],
-		"responses": {
-		  "200": {
-		    "description": "OK. The request has succeeded.",
-			"schema": {
-			  "$ref": "#/definitions/CreditSummary"
-			}
-		  },
-		  "default": {
-			"description": "Error response describing why the operation failed.",
-			"schema": {
-			  "$ref": "#/definitions/ErrorResponse"
-			}
-		  }
-		}
-	  }
-=======
     "/providers/Microsoft.Billing/billingAccounts/{billingAccountId}/billingProfiles/{billingProfileId}/providers/Microsoft.Consumption/events": {
       "get": {
         "tags": [
@@ -1707,7 +1568,6 @@
           }
         }
       }
->>>>>>> b60da392
     }
   },
   "definitions": {
@@ -4253,210 +4113,6 @@
     },
     "EventProperties": {
       "description": "The event properties.",
-<<<<<<< HEAD
-	  "properties": {
-		"transactionDate": {
-			"description": "Transaction date.",
-			"type": "string",
-			"format": "date-time",
-			"readOnly": true
-		},
-		"description": {
-			"description": "Transaction description.",
-			"type": "string",
-			"readOnly": true
-		},
-		"newCredit": {
-			"description": "New Credit.",
-			"readOnly": true,
-			"$ref": "#/definitions/amount"
-		},
-		"adjustments": {
-			"description": "Adjustments amount.",
-			"readOnly": true,
-			"$ref": "#/definitions/amount"
-		},
-		"creditExpired": {
-			"description": "Credit expired.",
-			"readOnly": true,
-			"$ref": "#/definitions/amount"
-		},
-		"charges": {
-			"description": "Charges amount.",
-			"readOnly": true,
-			"$ref": "#/definitions/amount"
-		},
-		"closedBalance": {
-			"description": "Closed balance.",
-			"readOnly": true,
-			"$ref": "#/definitions/amount"
-		},
-		"eventType": {
-			"description": "The type of event.",
-			"type": "string",
-			"enum": [
-				"SettledCharges",
-				"PendingCharges",
-				"PendingAdjustments",
-				"PendingNewCredit",
-				"PendingExpiredCredit",
-				"UnKnown",
-				"NewCredit"
-			],
-			"x-ms-enum": {
-				"name": "EventType",
-				"modelAsString": true
-			}
-		},
-		"invoiceNumber": {
-			"description": "Invoice number.",
-			"type": "string",
-			"readOnly": true
-		}
-	  }
-	},
-	"Lots": {
-	  "description": "Result of listing lot summary.",
-	  "properties": {
-		"value": {
-		  "description": "The list of lot summary.",
-			"type": "array",
-			"readOnly": true,
-			"items": {
-				"$ref": "#/definitions/LotSummary"
-		  }
-		},
-		"nextLink": {
-		  "description": "The link (url) to the next page of results.",
-			"type": "string",
-			"readOnly": true
-		}
-  	  }
-	},
-	"LotSummary": {
-	  "description": "A lot summary resource.",
-	  "type": "object",
-	  "allOf": [
-	    {
-		  "$ref": "#/definitions/Resource"
-	    }
-	  ],
-	  "properties": {
-	    "properties": {
-		  "x-ms-client-flatten": true,
-		    "$ref": "#/definitions/LotProperties",
-			"title": "Lot summary properties"
-		}
-	  }
-	},
-	"LotProperties": {
-	  "description": "The lot properties.",
-	  "properties": {
-		"originalAmount": {
-		  "description": "Original amount.",
-		  "readOnly": true,
-		  "$ref": "#/definitions/amount"
-		},
-		"closedBalance": {
-		  "description": "Closed balance.",
-		  "readOnly": true,
-		  "$ref": "#/definitions/amount"
-		},
-		"source": {
-		  "description": "Lot source.",
-	      "type": "string",
-		  "enum": [
-			"PurchasedCredit",
-			"PromotionalCredit"
-		  ],
-		  "x-ms-enum": {
-			"name": "LotSource",
-			"modelAsString": true
-		  },
-			"readOnly": true
-		},
-		"startDate": {
-		  "description": "Start date.",
-		  "type": "string",
-		  "format": "date-time",
-		  "readOnly": true
-		},
-		"expirationDate": {
-		  "description": "Expiration date.",
-		  "type": "string",
-		  "format": "date-time",
-		  "readOnly": true
-		},
-		"poNumber": {
-		  "description": "PO number.",
-		  "type": "string",
-		  "readOnly": true
-		}
-	  }
-	},
-	"CreditSummary": {
-	  "description": "A credit summary resource.",
-	  "type": "object",
-	  "allOf": [
-	    {
-		  "$ref": "#/definitions/Resource"
-		}
-	],
-	"properties": {
-	  "properties": {
-  	    "x-ms-client-flatten": true,
-		  "$ref": "#/definitions/CreditSummaryProperties",
-	      "title": "Credit summary properties"
-	    }
-	  }
-	},
-	"CreditSummaryProperties": {
-	  "description": "The properties of the credit summary.",
-	  "type": "object",
-	  "properties": {
-		"balanceSummary": {
-		  "description": "Summary of balances associated with this credit summary.",
-		  "readOnly": true,
-		  "$ref": "#/definitions/CreditBalanceSummary"
-		},
-		"pendingCreditAdjustments": {
-		  "description": "Pending credit adjustments.",
-		  "readOnly": true,
-		  "$ref": "#/definitions/amount"
-		},
-		"expiredCredit": {
-		  "description": "Expired credit.",
-		  "readOnly": true,
-		  "$ref": "#/definitions/amount"
-		},
-		"pendingEligibleCharges": {
-		  "description": "Pending eligible charges.",
-		  "readOnly": true,
-		  "$ref": "#/definitions/amount"
-		}
-	  }
-	},
-	"CreditBalanceSummary": {
-  	  "description": "Summary of credit balances.",
-	  "properties": {
-		"estimatedBalance": {
-		  "description": "Estimated balance.",
-		  "readOnly": true,
-		  "$ref": "#/definitions/amount"
-		},
-		"currentBalance": {
-		  "description": "Current balance.",
-		  "readOnly": true,
-		  "$ref": "#/definitions/amount"
-		}
-	  }
-	},
-	"amount": {
-	  "description": "The amount plus currency .",
-	  "properties": {
-	    "currency":{
-		  "readOnly": true,
-=======
       "properties": {
         "transactionDate": {
           "description": "Transaction date.",
@@ -4659,7 +4315,6 @@
       "properties": {
         "currency": {
           "readOnly": true,
->>>>>>> b60da392
           "type": "string",
           "description": "Amount currency."
         },

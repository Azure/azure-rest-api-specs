{
  "swagger": "2.0",
  "info": {
    "version": "2018-05-31",
    "title": "ConsumptionManagementClient",
    "description": "Consumption management client provides access to consumption resources for Azure Enterprise Subscriptions."
  },
  "host": "management.azure.com",
  "schemes": [
    "https"
  ],
  "consumes": [
    "application/json"
  ],
  "produces": [
    "application/json"
  ],
  "security": [
    {
      "azure_auth": [
        "user_impersonation"
      ]
    }
  ],
  "securityDefinitions": {
    "azure_auth": {
      "type": "oauth2",
      "authorizationUrl": "https://login.microsoftonline.com/common/oauth2/authorize",
      "flow": "implicit",
      "description": "Azure Active Directory OAuth2 Flow.",
      "scopes": {
        "user_impersonation": "impersonate your user account"
      }
    }
  },
  "paths": {
    "/subscriptions/{subscriptionId}/providers/Microsoft.Consumption/pricesheets/default": {
      "get": {
        "tags": [
          "PriceSheet"
        ],
        "operationId": "PriceSheet_Get",
        "description": "Gets the price sheet for a scope by subscriptionId. Price sheet is available via this API only for May 1, 2014 or later.",
        "externalDocs": {
          "url": "https://docs.microsoft.com/en-us/rest/api/consumption/"
        },
        "x-ms-examples": {
          "PriceSheet": {
            "$ref": "./examples/PriceSheet.json"
          }
        },
        "parameters": [
          {
            "name": "$expand",
            "description": "May be used to expand the properties/meterDetails within a price sheet. By default, these fields are not included when returning price sheet.",
            "in": "query",
            "required": false,
            "type": "string"
          },
          {
            "name": "$skiptoken",
            "description": "Skiptoken is only used if a previous operation returned a partial result. If a previous response contains a nextLink element, the value of the nextLink element will include a skiptoken parameter that specifies a starting point to use for subsequent calls.",
            "in": "query",
            "required": false,
            "type": "string"
          },
          {
            "name": "$top",
            "description": "May be used to limit the number of results to the top N results.",
            "in": "query",
            "required": false,
            "type": "integer",
            "minimum": 1,
            "maximum": 1000
          },
          {
            "$ref": "#/parameters/subscriptionIdParameter"
          },
          {
            "$ref": "#/parameters/apiVersionParameter"
          }
        ],
        "responses": {
          "200": {
            "description": "OK. The request has succeeded.",
            "schema": {
              "$ref": "#/definitions/PriceSheetResult"
            }
          },
          "default": {
          "description": "Error response describing why the operation failed.",
            "schema": {
              "$ref": "#/definitions/ErrorResponse"
            }
          }
        }
      }
    },
    "/subscriptions/{subscriptionId}/providers/Microsoft.Billing/billingPeriods/{billingPeriodName}/providers/Microsoft.Consumption/pricesheets/default": {
      "get": {
        "tags": [
          "PriceSheet"
        ],
        "operationId": "PriceSheet_GetByBillingPeriod",
        "description": "Get the price sheet for a scope by subscriptionId and billing period. Price sheet is available via this API only for May 1, 2014 or later.",
        "externalDocs": {
          "url": "https://docs.microsoft.com/en-us/rest/api/consumption/"
        },
        "x-ms-examples": {
          "PriceSheetForBillingPeriod": {
            "$ref": "./examples/PriceSheetForBillingPeriod.json"
          },
          "PriceSheetExpand": {
            "$ref": "./examples/PriceSheetExpand.json"
          }
        },
        "parameters": [
          {
            "name": "$expand",
            "description": "May be used to expand the properties/meterDetails within a price sheet. By default, these fields are not included when returning price sheet.",
            "in": "query",
            "required": false,
            "type": "string"
          },
          {
            "name": "$skiptoken",
            "description": "Skiptoken is only used if a previous operation returned a partial result. If a previous response contains a nextLink element, the value of the nextLink element will include a skiptoken parameter that specifies a starting point to use for subsequent calls.",
            "in": "query",
            "required": false,
            "type": "string"
          },
          {
            "name": "$top",
            "description": "May be used to limit the number of results to the top N results.",
            "in": "query",
            "required": false,
            "type": "integer",
            "minimum": 1,
            "maximum": 1000
          },
          {
            "$ref": "#/parameters/subscriptionIdParameter"
          },
          {
            "$ref": "#/parameters/apiVersionParameter"
          },
          {
            "$ref": "#/parameters/billingPeriodNameParameter"
          }
        ],
        "responses": {
          "200": {
            "description": "OK. The request has succeeded.",
            "schema": {
              "$ref": "#/definitions/PriceSheetResult"
            }
          },
          "default": {
            "description": "Error response describing why the operation failed.",
            "schema": {
              "$ref": "#/definitions/ErrorResponse"
            }
          }
        }
      }
    },
    "/subscriptions/{subscriptionId}/providers/Microsoft.Consumption/usageDetails": {
      "get": {
        "tags": [
          "UsageDetails"
        ],
        "operationId": "UsageDetails_List",
        "description": "Lists the usage details for a scope by current billing period. Usage details are available via this API only for May 1, 2014 or later.",
        "externalDocs": {
          "url": "https://docs.microsoft.com/en-us/rest/api/consumption/"
        },
        "x-ms-examples": {
          "UsageDetailsList": {
            "$ref": "./examples/UsageDetailsList.json"
          },
          "UsageDetailsListFilterByTag": {
            "$ref": "./examples/UsageDetailsListFilterByTag.json"
          },
          "UsageDetailsListGroupByTagDate": {
            "$ref": "./examples/UsageDetailsListGroupByTagDate.json"
          }
        },
        "parameters": [
          {
            "$ref": "#/parameters/subscriptionIdParameter"
          },
          {
            "name": "$expand",
            "description": "May be used to expand the properties/additionalProperties or properties/meterDetails within a list of usage details. By default, these fields are not included when listing usage details.",
            "in": "query",
            "required": false,
            "type": "string"
          },
          {
            "name": "$filter",
            "description": "May be used to filter usageDetails by properties/usageEnd (Utc time), properties/usageStart (Utc time), properties/resourceGroup, properties/instanceName, properties/instanceId or tags. The filter supports 'eq', 'lt', 'gt', 'le', 'ge', and 'and'. It does not currently support 'ne', 'or', or 'not'. Tag filter is a key value pair string where key and value is separated by a colon (:).",
            "in": "query",
            "required": false,
            "type": "string"
          },
          {
            "name": "$skiptoken",
            "description": "Skiptoken is only used if a previous operation returned a partial result. If a previous response contains a nextLink element, the value of the nextLink element will include a skiptoken parameter that specifies a starting point to use for subsequent calls.",
            "in": "query",
            "required": false,
            "type": "string"
          },
          {
            "name": "$top",
            "description": "May be used to limit the number of results to the most recent N usageDetails.",
            "in": "query",
            "required": false,
            "type": "integer",
            "minimum": 1,
            "maximum": 1000
          },
          {
            "name": "$apply",
            "description": "OData apply expression to aggregate usageDetails by tags or (tags and properties/usageStart)",
            "in": "query",
            "required": false,
            "type": "string",            
            "x-ms-parameter-location": "method",
            "x-ms-parameter-grouping": {
              "name": "QueryOptions"
            },
            "x-ms-client-name": "Apply"
          },
          {
            "$ref": "#/parameters/apiVersionParameter"
          }
        ],
        "responses": {
          "200": {
            "description": "OK. The request has succeeded.",
            "schema": {
              "$ref": "#/definitions/UsageDetailsListResult"
            }
          },
          "default": {
            "description": "Error response describing why the operation failed.",
            "schema": {
              "$ref": "#/definitions/ErrorResponse"
            }
          }
        },
        "x-ms-pageable": {
          "nextLinkName": "nextLink"
        }
      }
    },
    "/subscriptions/{subscriptionId}/providers/Microsoft.Billing/billingPeriods/{billingPeriodName}/providers/Microsoft.Consumption/usageDetails": {
      "get": {
        "tags": [
          "UsageDetails"
        ],
        "operationId": "UsageDetails_ListByBillingPeriod",
        "description": "Lists the usage details for a scope by billing period. Usage details are available via this API only for May 1, 2014 or later.",
        "externalDocs": {
          "url": "https://docs.microsoft.com/en-us/rest/api/consumption/"
        },
        "x-ms-examples": {
          "UsageDetailsListForBillingPeriod": {
            "$ref": "./examples/UsageDetailsListForBillingPeriod.json"
          },
          "UsageDetailsExpand": {
            "$ref": "./examples/UsageDetailsExpand.json"
          },
          "UsageDetailsListForBillingPeriodGroupByTag": {
            "$ref": "./examples/UsageDetailsListForBillingPeriodGroupByTag.json"
          }
        },
        "parameters": [
          {
            "$ref": "#/parameters/subscriptionIdParameter"
          },
          {
            "$ref": "#/parameters/billingPeriodNameParameter"
          },
          {
            "name": "$expand",
            "description": "May be used to expand the properties/additionalProperties or properties/meterDetails within a list of usage details. By default, these fields are not included when listing usage details.",
            "in": "query",
            "required": false,
            "type": "string"
          },
          {
            "name": "$filter",
            "description": "May be used to filter usageDetails by properties/usageEnd (Utc time), properties/usageStart (Utc time), properties/resourceGroup, properties/instanceName or properties/instanceId. The filter supports 'eq', 'lt', 'gt', 'le', 'ge', and 'and'. It does not currently support 'ne', 'or', or 'not'. Tag filter is a key value pair string where key and value is separated by a colon (:).",
            "in": "query",
            "required": false,
            "type": "string"
          },
          {
            "name": "$apply",
            "description": "OData apply expression to aggregate usageDetails by tags or (tags and properties/usageStart) for specified billing period",
            "in": "query",
            "required": false,
            "type": "string",            
            "x-ms-parameter-location": "method",
            "x-ms-parameter-grouping": {
              "name": "QueryOptions"
            },
            "x-ms-client-name": "Apply"
          },
          {
            "name": "$skiptoken",
            "description": "Skiptoken is only used if a previous operation returned a partial result. If a previous response contains a nextLink element, the value of the nextLink element will include a skiptoken parameter that specifies a starting point to use for subsequent calls.",
            "in": "query",
            "required": false,
            "type": "string"
          },
          {
            "name": "$top",
            "description": "May be used to limit the number of results to the most recent N usageDetails.",
            "in": "query",
            "required": false,
            "type": "integer",
            "minimum": 1,
            "maximum": 1000
          },
          {
            "$ref": "#/parameters/apiVersionParameter"
          }
        ],
        "responses": {
          "200": {
            "description": "OK. The request has succeeded.",
            "schema": {
              "$ref": "#/definitions/UsageDetailsListResult"
            }
          },
          "default": {
            "description": "Error response describing why the operation failed.",
            "schema": {
              "$ref": "#/definitions/ErrorResponse"
            }
          }
        },
        "x-ms-pageable": {
          "nextLinkName": "nextLink"
        }
      }
    },
    "/providers/Microsoft.Billing/billingAccounts/{billingAccountId}/providers/Microsoft.Consumption/usageDetails": {
      "get": {
        "tags": [
          "UsageDetails"
        ],
        "operationId": "UsageDetails_ListByBillingAccount",
        "description": "Lists the usage details by billingAccountId for a scope by current billing period. Usage details are available via this API only for May 1, 2014 or later.",
        "externalDocs": {
          "url": "https://docs.microsoft.com/en-us/rest/api/consumption/"
        },
        "x-ms-examples": {
          "UsageDetailsList": {
            "$ref": "./examples/UsageDetailsListByBillingAccount.json"
          }
        },
        "parameters": [
          {
            "$ref": "#/parameters/billingAccountIdParameter"
          },
          {
            "name": "$expand",
            "description": "May be used to expand the properties/additionalProperties or properties/meterDetails within a list of usage details. By default, these fields are not included when listing usage details.",
            "in": "query",
            "required": false,
            "type": "string"
          },
          {
            "name": "$filter",
            "description": "May be used to filter usageDetails by properties/usageEnd (Utc time), properties/usageStart (Utc time), properties/resourceGroup, properties/instanceName, properties/instanceId or tags. The filter supports 'eq', 'lt', 'gt', 'le', 'ge', and 'and'. It does not currently support 'ne', 'or', or 'not'. Tag filter is a key value pair string where key and value is separated by a colon (:).",
            "in": "query",
            "required": false,
            "type": "string"
          },
          {
            "name": "$skiptoken",
            "description": "Skiptoken is only used if a previous operation returned a partial result. If a previous response contains a nextLink element, the value of the nextLink element will include a skiptoken parameter that specifies a starting point to use for subsequent calls.",
            "in": "query",
            "required": false,
            "type": "string"
          },
          {
            "name": "$top",
            "description": "May be used to limit the number of results to the most recent N usageDetails.",
            "in": "query",
            "required": false,
            "type": "integer",
            "minimum": 1,
            "maximum": 1000
          },
          {
            "name": "$apply",
            "description": "OData apply expression to aggregate usageDetails by tags or (tags and properties/usageStart)",
            "in": "query",
            "required": false,
            "type": "string",            
            "x-ms-parameter-location": "method",
            "x-ms-parameter-grouping": {
              "name": "QueryOptions"
            },
            "x-ms-client-name": "Apply"
          },
          {
            "$ref": "#/parameters/apiVersionParameter"
          }
        ],
        "responses": {
          "200": {
            "description": "OK. The request has succeeded.",
            "schema": {
              "$ref": "#/definitions/UsageDetailsListResult"
            }
          },
          "default": {
            "description": "Error response describing why the operation failed.",
            "schema": {
              "$ref": "#/definitions/ErrorResponse"
            }
          }
        },
        "x-ms-pageable": {
          "nextLinkName": "nextLink"
        }
      }
    },
    "/providers/Microsoft.Billing/billingAccounts/{billingAccountId}/providers/Microsoft.Billing/billingPeriods/{billingPeriodName}/providers/Microsoft.Consumption/usageDetails": {
      "get": {
        "tags": [
          "UsageDetails"
        ],
        "operationId": "UsageDetails_ListForBillingPeriodByBillingAccount",
        "description": "Lists the usage details based on billingAccountId for a scope by billing period. Usage details are available via this API only for May 1, 2014 or later.",
        "externalDocs": {
          "url": "https://docs.microsoft.com/en-us/rest/api/consumption/"
        },
        "x-ms-examples": {
          "UsageDetailsListForBillingPeriod": {
            "$ref": "./examples/UsageDetailsListForBillingPeriodByBillingAccount.json"
          }
        },
        "parameters": [
          {
            "$ref": "#/parameters/billingAccountIdParameter"
          },
          {
            "$ref": "#/parameters/billingPeriodNameParameter"
          },
          {
            "name": "$expand",
            "description": "May be used to expand the properties/additionalProperties or properties/meterDetails within a list of usage details. By default, these fields are not included when listing usage details.",
            "in": "query",
            "required": false,
            "type": "string"
          },
          {
            "name": "$filter",
            "description": "May be used to filter usageDetails by properties/usageEnd (Utc time), properties/usageStart (Utc time), properties/resourceGroup, properties/instanceName or properties/instanceId. The filter supports 'eq', 'lt', 'gt', 'le', 'ge', and 'and'. It does not currently support 'ne', 'or', or 'not'. Tag filter is a key value pair string where key and value is separated by a colon (:).",
            "in": "query",
            "required": false,
            "type": "string"
          },
          {
            "name": "$apply",
            "description": "OData apply expression to aggregate usageDetails by tags or (tags and properties/usageStart) for specified billing period",
            "in": "query",
            "required": false,
            "type": "string",
            "x-ms-parameter-location": "method",
            "x-ms-parameter-grouping": {
              "name": "QueryOptions"
            },
            "x-ms-client-name": "Apply"
          },
          {
            "name": "$skiptoken",
            "description": "Skiptoken is only used if a previous operation returned a partial result. If a previous response contains a nextLink element, the value of the nextLink element will include a skiptoken parameter that specifies a starting point to use for subsequent calls.",
            "in": "query",
            "required": false,
            "type": "string"
          },
          {
            "name": "$top",
            "description": "May be used to limit the number of results to the most recent N usageDetails.",
            "in": "query",
            "required": false,
            "type": "integer",
            "minimum": 1,
            "maximum": 1000
          },
          {
            "$ref": "#/parameters/apiVersionParameter"
          }
        ],
        "responses": {
          "200": {
            "description": "OK. The request has succeeded.",
            "schema": {
              "$ref": "#/definitions/UsageDetailsListResult"
            }
          },
          "default": {
            "description": "Error response describing why the operation failed.",
            "schema": {
              "$ref": "#/definitions/ErrorResponse"
            }
          }
        },
        "x-ms-pageable": {
          "nextLinkName": "nextLink"
        }
      }
  },
    "/providers/Microsoft.Billing/departments/{departmentId}/providers/Microsoft.Consumption/usageDetails": {
      "get": {
        "tags": [
          "UsageDetails"
        ],
        "operationId": "UsageDetails_ListByDepartment",
        "description": "Lists the usage details by departmentId for a scope by current billing period. Usage details are available via this API only for May 1, 2014 or later.",
        "externalDocs": {
          "url": "https://docs.microsoft.com/en-us/rest/api/consumption/"
        },
        "x-ms-examples": {
          "UsageDetailsList": {
            "$ref": "./examples/UsageDetailsListByDepartment.json"
          }
        },
        "parameters": [
          {
            "$ref": "#/parameters/departmentIdParameter"
          },
          {
            "name": "$expand",
            "description": "May be used to expand the properties/additionalProperties or properties/meterDetails within a list of usage details. By default, these fields are not included when listing usage details.",
            "in": "query",
            "required": false,
            "type": "string"
          },
          {
            "name": "$filter",
            "description": "May be used to filter usageDetails by properties/usageEnd (Utc time), properties/usageStart (Utc time), properties/resourceGroup, properties/instanceName, properties/instanceId or tags. The filter supports 'eq', 'lt', 'gt', 'le', 'ge', and 'and'. It does not currently support 'ne', 'or', or 'not'. Tag filter is a key value pair string where key and value is separated by a colon (:).",
            "in": "query",
            "required": false,
            "type": "string"
          },
          {
            "name": "$skiptoken",
            "description": "Skiptoken is only used if a previous operation returned a partial result. If a previous response contains a nextLink element, the value of the nextLink element will include a skiptoken parameter that specifies a starting point to use for subsequent calls.",
            "in": "query",
            "required": false,
            "type": "string"
          },
          {
            "name": "$top",
            "description": "May be used to limit the number of results to the most recent N usageDetails.",
            "in": "query",
            "required": false,
            "type": "integer",
            "minimum": 1,
            "maximum": 1000
          },
          {
            "name": "$apply",
            "description": "OData apply expression to aggregate usageDetails by tags or (tags and properties/usageStart)",
            "in": "query",
            "required": false,
            "type": "string",            
            "x-ms-parameter-location": "method",
            "x-ms-parameter-grouping": {
              "name": "QueryOptions"
            },
            "x-ms-client-name": "Apply"
          },
          {
            "$ref": "#/parameters/apiVersionParameter"
          }
        ],
        "responses": {
          "200": {
            "description": "OK. The request has succeeded.",
            "schema": {
              "$ref": "#/definitions/UsageDetailsListResult"
            }
          },
          "default": {
            "description": "Error response describing why the operation failed.",
            "schema": {
              "$ref": "#/definitions/ErrorResponse"
            }
          }
        },
        "x-ms-pageable": {
          "nextLinkName": "nextLink"
        }
      }
    },
    "/providers/Microsoft.Billing/departments/{departmentId}/providers/Microsoft.Billing/billingPeriods/{billingPeriodName}/providers/Microsoft.Consumption/usageDetails": {
"get": {
        "tags": [
          "UsageDetails"
        ],
        "operationId": "UsageDetails_ListForBillingPeriodByDepartment",
        "description": "Lists the usage details based on departmentId for a scope by billing period. Usage details are available via this API only for May 1, 2014 or later.",
        "externalDocs": {
          "url": "https://docs.microsoft.com/en-us/rest/api/consumption/"
        },
        "x-ms-examples": {
          "UsageDetailsListForBillingPeriod": {
            "$ref": "./examples/UsageDetailsListForBillingPeriodByDepartment.json"
          }
        },
        "parameters": [
          {
            "$ref": "#/parameters/departmentIdParameter"
          },
          {
            "$ref": "#/parameters/billingPeriodNameParameter"
          },
          {
            "name": "$expand",
            "description": "May be used to expand the properties/additionalProperties or properties/meterDetails within a list of usage details. By default, these fields are not included when listing usage details.",
            "in": "query",
            "required": false,
            "type": "string"
          },
          {
            "name": "$filter",
            "description": "May be used to filter usageDetails by properties/usageEnd (Utc time), properties/usageStart (Utc time), properties/resourceGroup, properties/instanceName or properties/instanceId. The filter supports 'eq', 'lt', 'gt', 'le', 'ge', and 'and'. It does not currently support 'ne', 'or', or 'not'. Tag filter is a key value pair string where key and value is separated by a colon (:).",
            "in": "query",
            "required": false,
            "type": "string"
          },
          {
            "name": "$apply",
            "description": "OData apply expression to aggregate usageDetails by tags or (tags and properties/usageStart) for specified billing period",
            "in": "query",
            "required": false,
            "type": "string",            
            "x-ms-parameter-location": "method",
            "x-ms-parameter-grouping": {
              "name": "QueryOptions"
            },
            "x-ms-client-name": "Apply"
          },
          {
            "name": "$skiptoken",
            "description": "Skiptoken is only used if a previous operation returned a partial result. If a previous response contains a nextLink element, the value of the nextLink element will include a skiptoken parameter that specifies a starting point to use for subsequent calls.",
            "in": "query",
            "required": false,
            "type": "string"
          },
          {
            "name": "$top",
            "description": "May be used to limit the number of results to the most recent N usageDetails.",
            "in": "query",
            "required": false,
            "type": "integer",
            "minimum": 1,
            "maximum": 1000
          },
          {
            "$ref": "#/parameters/apiVersionParameter"
          }
        ],
        "responses": {
          "200": {
            "description": "OK. The request has succeeded.",
            "schema": {
              "$ref": "#/definitions/UsageDetailsListResult"
            }
          },
          "default": {
            "description": "Error response describing why the operation failed.",
            "schema": {
              "$ref": "#/definitions/ErrorResponse"
            }
          }
        },
        "x-ms-pageable": {
          "nextLinkName": "nextLink"
        }
      }
  },
    "/providers/Microsoft.Billing/enrollmentAccounts/{enrollmentAccountId}/providers/Microsoft.Consumption/usageDetails": {
      "get": {
        "tags": [
          "UsageDetails"
        ],
        "operationId": "UsageDetails_ListByEnrollmentAccount",
        "description": "Lists the usage details by enrollmentAccountId for a scope by current billing period. Usage details are available via this API only for May 1, 2014 or later.",
        "externalDocs": {
          "url": "https://docs.microsoft.com/en-us/rest/api/consumption/"
        },
        "x-ms-examples": {
          "UsageDetailsList": {
            "$ref": "./examples/UsageDetailsListByEnrollmentAccount.json"
          }
        },
        "parameters": [
          {
            "$ref": "#/parameters/enrollmentAccountIdParameter"
          },
          {
            "name": "$expand",
            "description": "May be used to expand the properties/additionalProperties or properties/meterDetails within a list of usage details. By default, these fields are not included when listing usage details.",
            "in": "query",
            "required": false,
            "type": "string"
          },
          {
            "name": "$filter",
            "description": "May be used to filter usageDetails by properties/usageEnd (Utc time), properties/usageStart (Utc time), properties/resourceGroup, properties/instanceName, properties/instanceId or tags. The filter supports 'eq', 'lt', 'gt', 'le', 'ge', and 'and'. It does not currently support 'ne', 'or', or 'not'. Tag filter is a key value pair string where key and value is separated by a colon (:).",
            "in": "query",
            "required": false,
            "type": "string"
          },
          {
            "name": "$skiptoken",
            "description": "Skiptoken is only used if a previous operation returned a partial result. If a previous response contains a nextLink element, the value of the nextLink element will include a skiptoken parameter that specifies a starting point to use for subsequent calls.",
            "in": "query",
            "required": false,
            "type": "string"
          },
          {
            "name": "$top",
            "description": "May be used to limit the number of results to the most recent N usageDetails.",
            "in": "query",
            "required": false,
            "type": "integer",
            "minimum": 1,
            "maximum": 1000
          },
          {
            "name": "$apply",
            "description": "OData apply expression to aggregate usageDetails by tags or (tags and properties/usageStart)",
            "in": "query",
            "required": false,
            "type": "string",            
            "x-ms-parameter-location": "method",
            "x-ms-parameter-grouping": {
              "name": "QueryOptions"
            },
            "x-ms-client-name": "Apply"
          },
          {
            "$ref": "#/parameters/apiVersionParameter"
          }
        ],
        "responses": {
          "200": {
            "description": "OK. The request has succeeded.",
            "schema": {
              "$ref": "#/definitions/UsageDetailsListResult"
            }
          },
          "default": {
            "description": "Error response describing why the operation failed.",
            "schema": {
              "$ref": "#/definitions/ErrorResponse"
            }
          }
        },
        "x-ms-pageable": {
          "nextLinkName": "nextLink"
        }
      }
    },
    "/providers/Microsoft.Billing/enrollmentAccounts/{enrollmentAccountId}/providers/Microsoft.Billing/billingPeriods/{billingPeriodName}/providers/Microsoft.Consumption/usageDetails": {
"get": {
        "tags": [
          "UsageDetails"
        ],
        "operationId": "UsageDetails_ListForBillingPeriodByEnrollmentAccount",
        "description": "Lists the usage details based on enrollmentAccountId for a scope by billing period. Usage details are available via this API only for May 1, 2014 or later.",
        "externalDocs": {
          "url": "https://docs.microsoft.com/en-us/rest/api/consumption/"
        },
        "x-ms-examples": {
          "UsageDetailsListForBillingPeriod": {
            "$ref": "./examples/UsageDetailsListForBillingPeriodByEnrollmentAccount.json"
          }
        },
        "parameters": [
          {
            "$ref": "#/parameters/enrollmentAccountIdParameter"
          },
          {
            "$ref": "#/parameters/billingPeriodNameParameter"
          },
          {
            "name": "$expand",
            "description": "May be used to expand the properties/additionalProperties or properties/meterDetails within a list of usage details. By default, these fields are not included when listing usage details.",
            "in": "query",
            "required": false,
            "type": "string"
          },
          {
            "name": "$filter",
            "description": "May be used to filter usageDetails by properties/usageEnd (Utc time), properties/usageStart (Utc time), properties/resourceGroup, properties/instanceName or properties/instanceId. The filter supports 'eq', 'lt', 'gt', 'le', 'ge', and 'and'. It does not currently support 'ne', 'or', or 'not'. Tag filter is a key value pair string where key and value is separated by a colon (:).",
            "in": "query",
            "required": false,
            "type": "string"
          },
          {
            "name": "$apply",
            "description": "OData apply expression to aggregate usageDetails by tags or (tags and properties/usageStart) for specified billing period",
            "in": "query",
            "required": false,
            "type": "string",            
            "x-ms-parameter-location": "method",
            "x-ms-parameter-grouping": {
              "name": "QueryOptions"
            },
            "x-ms-client-name": "Apply"
          },
          {
            "name": "$skiptoken",
            "description": "Skiptoken is only used if a previous operation returned a partial result. If a previous response contains a nextLink element, the value of the nextLink element will include a skiptoken parameter that specifies a starting point to use for subsequent calls.",
            "in": "query",
            "required": false,
            "type": "string"
          },
          {
            "name": "$top",
            "description": "May be used to limit the number of results to the most recent N usageDetails.",
            "in": "query",
            "required": false,
            "type": "integer",
            "minimum": 1,
            "maximum": 1000
          },
          {
            "$ref": "#/parameters/apiVersionParameter"
          }
        ],
        "responses": {
          "200": {
            "description": "OK. The request has succeeded.",
            "schema": {
              "$ref": "#/definitions/UsageDetailsListResult"
            }
          },
          "default": {
            "description": "Error response describing why the operation failed.",
            "schema": {
              "$ref": "#/definitions/ErrorResponse"
            }
          }
        },
        "x-ms-pageable": {
          "nextLinkName": "nextLink"
        }
      }
  },
    "/subscriptions/{subscriptionId}/providers/Microsoft.Consumption/forecasts": {
      "get": {
        "tags": [
          "Forecasts"
        ],
        "x-ms-odata": "#/definitions/Forecast",
        "operationId": "Forecasts_List",
        "description": "Lists the forecast charges by subscriptionId.",
        "externalDocs": {
          "url": "https://docs.microsoft.com/en-us/rest/api/consumption/"
        },
        "x-ms-examples": {
          "ForecastsList": {
            "$ref": "./examples/ForecastsList.json"
          },
          "ForecastsListFilterByGrain": {
            "$ref": "./examples/ForecastsListFilterByGrain.json"
          },
          "ForecastsListFilterByDates": {
            "$ref": "./examples/ForecastsListFilterByDates.json"
          }
        },
        "parameters": [
          {
            "name": "$filter",
            "description": "May be used to filter forecasts by properties/usageDate (Utc time), properties/chargeType or properties/grain. The filter supports 'eq', 'lt', 'gt', 'le', 'ge', and 'and'. It does not currently support 'ne', 'or', or 'not'.",
            "in": "query",
            "required": false,
            "type": "string"
          },
          {
            "$ref": "#/parameters/apiVersionParameter"
          },
          {
            "$ref": "#/parameters/subscriptionIdParameter"
          }
        ],
        "responses": {
          "200": {
            "description": "OK. The request has succeeded.",
            "schema": {
              "$ref": "#/definitions/ForecastsListResult"
            }
          },
          "default": {
            "description": "Error response describing why the operation failed.",
            "schema": {
              "$ref": "#/definitions/ErrorResponse"
            }
          }
        },
        "x-ms-pageable": {
          "nextLinkName": null
        }
      }
    },
    "/providers/Microsoft.Consumption/operations": {
      "get": {
        "tags": [
          "Operations"
        ],
        "operationId": "Operations_List",
        "description": "Lists all of the available consumption REST API operations.",
        "parameters": [
          {
            "$ref": "#/parameters/apiVersionParameter"
          }
        ],
        "responses": {
          "200": {
            "description": "OK. The request has succeeded.",
            "schema": {
              "$ref": "#/definitions/OperationListResult"
            }
          },
          "default": {
            "description": "Error response describing why the operation failed.",
            "schema": {
              "$ref": "#/definitions/ErrorResponse"
            }
          }
        },
        "x-ms-pageable": {
          "nextLinkName": "nextLink"
        }
      }
    },
    "/subscriptions/{subscriptionId}/providers/Microsoft.Consumption/reportconfigs": {
      "get": {
        "tags": [
          "Reports"
        ],
        "operationId": "ReportConfig_List",
        "description": "Lists all report configs for a subscription.",
        "externalDocs": {
          "url": "https://docs.microsoft.com/en-us/rest/api/consumption/"
        },
        "x-ms-examples": {
          "ReportConfigList": {
            "$ref": "./examples/ReportConfigList.json"
          }
        },
        "parameters": [
          {
            "$ref": "#/parameters/apiVersionParameter"
          },
          {
            "$ref": "#/parameters/subscriptionIdParameter"
          }
        ],
        "responses": {
          "200": {
            "description": "OK. The request has succeeded.",
            "schema": {
              "$ref": "#/definitions/ReportConfigListResult"
            }
          },
          "default": {
            "description": "Error response describing why the operation failed.",
            "schema": {
              "$ref": "#/definitions/ErrorResponse"
            }
          }
        }
      }
    },
    "/subscriptions/{subscriptionId}/resourceGroups/{resourceGroupName}/providers/Microsoft.Consumption/reportconfigs": {
      "get": {
        "tags": [
          "Reports"
        ],
        "operationId": "ReportConfig_ListByResourceGroupName",
        "description": "Lists all report configs for a resource group under a subscription.",
        "externalDocs": {
          "url": "https://docs.microsoft.com/en-us/rest/api/consumption/"
        },
        "x-ms-examples": {
          "ReportConfigList": {
            "$ref": "./examples/ReportConfigList.json"
          }
        },
        "parameters": [
          {
            "$ref": "#/parameters/apiVersionParameter"
          },
          {
            "$ref": "#/parameters/subscriptionIdParameter"
          },
          {
            "$ref": "#/parameters/resourceGroupNameParameter"
          }
        ],
        "responses": {
          "200": {
            "description": "OK. The request has succeeded.",
            "schema": {
              "$ref": "#/definitions/ReportConfigListResult"
            }
          },
          "default": {
            "description": "Error response describing why the operation failed.",
            "schema": {
              "$ref": "#/definitions/ErrorResponse"
            }
          }
        }
      }
    },
    "/subscriptions/{subscriptionId}/providers/Microsoft.Consumption/reportconfigs/{reportConfigName}": {
      "get": {
        "tags": [
          "Reports"
        ],
        "operationId": "ReportConfig_Get",
        "description": "Gets the report config for a subscription by report config name.",
        "externalDocs": {
          "url": "https://docs.microsoft.com/en-us/rest/api/consumption/"
        },
        "x-ms-examples": {
          "Report": {
            "$ref": "./examples/ReportConfig.json"
          }
        },
        "parameters": [
          {
            "$ref": "#/parameters/apiVersionParameter"
          },
          {
            "$ref": "#/parameters/subscriptionIdParameter"
          },
          {
            "$ref": "#/parameters/reportConfigNameParameter"
          }
        ],
        "responses": {
          "200": {
            "description": "OK. The request has succeeded.",
            "schema": {
              "$ref": "#/definitions/ReportConfig"
            }
          },
          "default": {
            "description": "Error response describing why the operation failed.",
            "schema": {
              "$ref": "#/definitions/ErrorResponse"
            }
          }
        }
      },
      "put": {
        "tags": [
          "Reports"
        ],
        "operationId": "ReportConfig_CreateOrUpdate",
        "description": "The operation to create or update a report config. Update operation requires latest eTag to be set in the request mandatorily. You may obtain the latest eTag by performing a get operation. Create operation does not require eTag.",
        "externalDocs": {
          "url": "https://docs.microsoft.com/en-us/rest/api/consumption/"
        },
        "x-ms-examples": {
          "CreateOrUpdateReport": {
            "$ref": "./examples/ReportConfigCreateOrUpdate.json"
          }
        },
        "parameters": [
          {
            "$ref": "#/parameters/apiVersionParameter"
          },
          {
            "$ref": "#/parameters/subscriptionIdParameter"
          },
          {
            "$ref": "#/parameters/reportConfigNameParameter"
          },
          {
            "name": "parameters",
            "in": "body",
            "required": true,
            "schema": {
              "$ref": "#/definitions/ReportConfig"
            },
            "description": "Parameters supplied to the CreateOrUpdate Report Config operation."
          }
        ],
        "responses": {
          "200": {
            "description": "OK. The request has succeeded.",
            "schema": {
              "$ref": "#/definitions/ReportConfig"
            }
          },
          "201": {
            "description": "Created.",
            "schema": {
              "$ref": "#/definitions/ReportConfig"
            }
          },
          "default": {
            "description": "Error response describing why the operation failed.",
            "schema": {
              "$ref": "#/definitions/ErrorResponse"
            }
          }
        }
      },
      "delete": {
        "tags": [
          "Reports"
        ],
        "operationId": "ReportConfig_Delete",
        "description": "The operation to delete a report.",
        "externalDocs": {
          "url": "https://docs.microsoft.com/en-us/rest/api/consumption/"
        },
        "x-ms-examples": {
          "DeleteReport": {
            "$ref": "./examples/ReportConfigDelete.json"
          }
        },
        "parameters": [
          {
            "$ref": "#/parameters/apiVersionParameter"
          },
          {
            "$ref": "#/parameters/subscriptionIdParameter"
          },
          {
            "$ref": "#/parameters/reportConfigNameParameter"
          }
        ],
        "responses": {
          "200": {
            "description": "OK. The request has succeeded."
          },
          "default": {
            "description": "Error response describing why the operation failed.",
            "schema": {
              "$ref": "#/definitions/ErrorResponse"
            }
          }
        }
      }
    },
    "/subscriptions/{subscriptionId}/resourceGroups/{resourceGroupName}/providers/Microsoft.Consumption/reportconfigs/{reportConfigName}": {
      "get": {
        "tags": [
          "Reports"
        ],
        "operationId": "ReportConfig_GetByResourceGroupName",
        "description": "Gets the report config for a resource group under a subscription by report config name.",
        "externalDocs": {
          "url": "https://docs.microsoft.com/en-us/rest/api/consumption/"
        },
        "x-ms-examples": {
          "ReportConfig": {
            "$ref": "./examples/ReportConfig.json"
          }
        },
        "parameters": [
          {
            "$ref": "#/parameters/apiVersionParameter"
          },
          {
            "$ref": "#/parameters/subscriptionIdParameter"
          },
          {
            "$ref": "#/parameters/resourceGroupNameParameter"
          },
          {
            "$ref": "#/parameters/reportConfigNameParameter"
          }
        ],
        "responses": {
          "200": {
            "description": "OK. The request has succeeded.",
            "schema": {
              "$ref": "#/definitions/ReportConfig"
            }
          },
          "default": {
            "description": "Error response describing why the operation failed.",
            "schema": {
              "$ref": "#/definitions/ErrorResponse"
            }
          }
        }
      },
      "put": {
        "tags": [
          "Reports"
        ],
        "operationId": "ReportConfig_CreateOrUpdateByResourceGroupName",
        "description": "The operation to create or update a report config. Update operation requires latest eTag to be set in the request mandatorily. You may obtain the latest eTag by performing a get operation. Create operation does not require eTag.",
        "externalDocs": {
          "url": "https://docs.microsoft.com/en-us/rest/api/consumption/"
        },
        "x-ms-examples": {
          "CreateOrUpdateReport": {
            "$ref": "./examples/ReportConfigCreateOrUpdate.json"
          }
        },
        "parameters": [
          {
            "$ref": "#/parameters/apiVersionParameter"
          },
          {
            "$ref": "#/parameters/subscriptionIdParameter"
          },
          {
            "$ref": "#/parameters/resourceGroupNameParameter"
          },
          {
            "$ref": "#/parameters/reportConfigNameParameter"
          },
          {
            "name": "parameters",
            "in": "body",
            "required": true,
            "schema": {
              "$ref": "#/definitions/ReportConfig"
            },
            "description": "Parameters supplied to the CreateOrUpdate Report Config operation."
          }
        ],
        "responses": {
          "200": {
            "description": "OK. The request has succeeded.",
            "schema": {
              "$ref": "#/definitions/ReportConfig"
            }
          },
          "201": {
            "description": "Created.",
            "schema": {
              "$ref": "#/definitions/ReportConfig"
            }
          },
          "default": {
            "description": "Error response describing why the operation failed.",
            "schema": {
              "$ref": "#/definitions/ErrorResponse"
            }
          }
        }
      },
      "delete": {
        "tags": [
          "Reports"
        ],
        "operationId": "ReportConfig_DeleteByResourceGroupName",
        "description": "The operation to delete a report config.",
        "externalDocs": {
          "url": "https://docs.microsoft.com/en-us/rest/api/consumption/"
        },
        "x-ms-examples": {
          "DeleteReport": {
            "$ref": "./examples/ReportConfigDelete.json"
          }
        },
        "parameters": [
          {
            "$ref": "#/parameters/apiVersionParameter"
          },
          {
            "$ref": "#/parameters/subscriptionIdParameter"
          },
          {
            "$ref": "#/parameters/resourceGroupNameParameter"
          },
          {
            "$ref": "#/parameters/reportConfigNameParameter"
          }
        ],
        "responses": {
          "200": {
            "description": "OK. The request has succeeded."
          },
          "default": {
            "description": "Error response describing why the operation failed.",
            "schema": {
              "$ref": "#/definitions/ErrorResponse"
            }
          }
        }
      }
    },
    "/providers/Microsoft.Billing/billingAccounts/{billingAccountId}/providers/Microsoft.Consumption/dimensions": {
      "get": {
        "tags": [
          "Dimensions"
        ],
        "x-ms-odata": "#/definitions/Dimension",
        "operationId": "BillingAccountDimensions_List",
        "description": "Lists the dimensions by billingAccount Id.",
        "externalDocs": {
          "url": "https://docs.microsoft.com/en-us/rest/api/consumption/"
        },
        "x-ms-examples": {
          "BillingAccountDimensionsList": {
            "$ref": "./examples/BillingAccountDimensionsList.json"
          },
          "BillingAccountDimensionsListExpandAndTop": {
            "$ref": "./examples/BillingAccountDimensionsListExpandAndTop.json"
          },
          "BillingAccountDimensionsListWithFilter": {
            "$ref": "./examples/BillingAccountDimensionsListWithFilter.json"
          }
        },
        "parameters": [
          {
            "$ref": "#/parameters/apiVersionParameter"
          },
          {
            "$ref": "#/parameters/billingAccountIdParameter"
          },
          {
            "name": "$filter",
            "description": "May be used to filter dimensions by properties/category, properties/usageStart, properties/usageEnd. Supported operators are 'eq','lt', 'gt', 'le', 'ge'.",
            "in": "query",
            "required": false,
            "type": "string"
          },
          {
            "name": "$expand",
            "description": "May be used to expand the properties/data within a dimension dategory. By default, data is not included when listing dimensions.",
            "in": "query",
            "required": false,
            "type": "string"
          },
          {
            "name": "$skiptoken",
            "description": "Skiptoken is only used if a previous operation returned a partial result. If a previous response contains a nextLink element, the value of the nextLink element will include a skiptoken parameter that specifies a starting point to use for subsequent calls.",
            "in": "query",
            "required": false,
            "type": "string"
          },
          {
            "name": "$top",
            "description": "May be used to limit the number of results to the most recent N dimension data.",
            "in": "query",
            "required": false,
            "type": "integer",
            "minimum": 1,
            "maximum": 1000
          }
        ],
        "responses": {
          "200": {
            "description": "OK. The request has succeeded.",
            "schema": {
              "$ref": "#/definitions/DimensionsListResult"
            }
          },
          "default": {
            "description": "Error response describing why the operation failed.",
            "schema": {
              "$ref": "#/definitions/ErrorResponse"
            }
          }
        },
        "x-ms-pageable": {
          "nextLinkName": null
        }
      }
    },
    "/subscriptions/{subscriptionId}/providers/Microsoft.Consumption/dimensions": {
      "get": {
        "tags": [
          "Dimensions"
        ],
        "x-ms-odata": "#/definitions/Dimension",
        "operationId": "SubscriptionDimensions_List",
        "description": "Lists the dimensions by subscription Id.",
        "externalDocs": {
          "url": "https://docs.microsoft.com/en-us/rest/api/consumption/"
        },
        "x-ms-examples": {
          "SubscriptionDimensionsList": {
            "$ref": "./examples/SubscriptionDimensionsList.json"
          }
        },
        "parameters": [
          {
            "$ref": "#/parameters/apiVersionParameter"
          },
          {
            "$ref": "#/parameters/subscriptionIdParameter"
          },
          {
            "name": "$filter",
            "description": "May be used to filter dimensions by properties/category, properties/usageStart, properties/usageEnd. Supported operators are 'eq','lt', 'gt', 'le', 'ge'.",
            "in": "query",
            "required": false,
            "type": "string"
          },
          {
            "name": "$expand",
            "description": "May be used to expand the properties/data within a dimension dategory. By default, data is not included when listing dimensions.",
            "in": "query",
            "required": false,
            "type": "string"
          },
          {
            "name": "$skiptoken",
            "description": "Skiptoken is only used if a previous operation returned a partial result. If a previous response contains a nextLink element, the value of the nextLink element will include a skiptoken parameter that specifies a starting point to use for subsequent calls.",
            "in": "query",
            "required": false,
            "type": "string"
          },
          {
            "name": "$top",
            "description": "May be used to limit the number of results to the most recent N dimension data.",
            "in": "query",
            "required": false,
            "type": "integer",
            "minimum": 1,
            "maximum": 1000
          }
        ],
        "responses": {
          "200": {
            "description": "OK. The request has succeeded.",
            "schema": {
              "$ref": "#/definitions/DimensionsListResult"
            }
          },
          "default": {
            "description": "Error response describing why the operation failed.",
            "schema": {
              "$ref": "#/definitions/ErrorResponse"
            }
          }
        },
        "x-ms-pageable": {
          "nextLinkName": null
        }
      }
    },
    "/subscriptions/{subscriptionId}/resourceGroups/{resourceGroupName}/providers/Microsoft.Consumption/dimensions": {
      "get": {
        "tags": [
          "Dimensions"
        ],
        "x-ms-odata": "#/definitions/Dimension",
        "operationId": "ResourceGroupDimensions_List",
        "description": "Lists the dimensions by resource group Id.",
        "externalDocs": {
          "url": "https://docs.microsoft.com/en-us/rest/api/consumption/"
        },
        "x-ms-examples": {
          "ResourceGroupDimensionsList": {
            "$ref": "./examples/ResourceGroupDimensionsList.json"
          }
        },
        "parameters": [
          {
            "$ref": "#/parameters/apiVersionParameter"
          },
          {
            "$ref": "#/parameters/subscriptionIdParameter"
          },
          {
            "$ref": "#/parameters/resourceGroupNameParameter"
          },
          {
            "name": "$filter",
            "description": "May be used to filter dimensions by properties/category, properties/usageStart, properties/usageEnd. Supported operators are 'eq','lt', 'gt', 'le', 'ge'.",
            "in": "query",
            "required": false,
            "type": "string"
          },
          {
            "name": "$expand",
            "description": "May be used to expand the properties/data within a dimension dategory. By default, data is not included when listing dimensions.",
            "in": "query",
            "required": false,
            "type": "string"
          },
          {
            "name": "$skiptoken",
            "description": "Skiptoken is only used if a previous operation returned a partial result. If a previous response contains a nextLink element, the value of the nextLink element will include a skiptoken parameter that specifies a starting point to use for subsequent calls.",
            "in": "query",
            "required": false,
            "type": "string"
          },
          {
            "name": "$top",
            "description": "May be used to limit the number of results to the most recent N dimension data.",
            "in": "query",
            "required": false,
            "type": "integer",
            "minimum": 1,
            "maximum": 1000
          }
        ],
        "responses": {
          "200": {
            "description": "OK. The request has succeeded.",
            "schema": {
              "$ref": "#/definitions/DimensionsListResult"
            }
          },
          "default": {
            "description": "Error response describing why the operation failed.",
            "schema": {
              "$ref": "#/definitions/ErrorResponse"
            }
          }
        },
        "x-ms-pageable": {
          "nextLinkName": null
        }
      }
    },
    "/subscriptions/{subscriptionId}/providers/Microsoft.Consumption/AnalyzeUsage": {
      "post": {
        "tags": [
          "UsageAnalysis"
        ],
        "operationId": "AnalyzeSubscriptionUsage",
        "description": "Lists the usage data for subscriptionId.",
        "externalDocs": {
          "url": "https://docs.microsoft.com/en-us/rest/api/consumption/"
        },
        "x-ms-examples": {
          "SubscriptionUsage": {
            "$ref": "./examples/SubscriptionUsage.json"
          }
        },
        "parameters": [
          {
            "$ref": "#/parameters/apiVersionParameter"
          },
          {
            "$ref": "#/parameters/subscriptionIdParameter"
          },
          {
            "name": "parameters",
            "in": "body",
            "required": true,
            "schema": {
              "$ref": "#/definitions/ReportConfigDefinition"
            },
            "description": "Parameters supplied to the CreateOrUpdate Report Config operation."
          }
        ],
        "responses": {
          "200": {
            "description": "OK. The request has succeeded.",
            "schema": {
              "$ref": "#/definitions/UsageAnalysisResult"
            }
          },
          "default": {
            "description": "Error response describing why the operation failed.",
            "schema": {
              "$ref": "#/definitions/ErrorResponse"
            }
          }
        },
        "x-ms-pageable": {
          "nextLinkName": null
        }
      }
    },
    "/subscriptions/{subscriptionId}/resourcegroups/{resourceGroupName}/providers/Microsoft.Consumption/AnalyzeUsage": {
      "post": {
        "tags": [
          "UsageAnalysis"
        ],
        "operationId": "AnalyzeResourceGroupUsage",
        "description": "Lists the usage data for subscriptionId and resource group.",
        "externalDocs": {
          "url": "https://docs.microsoft.com/en-us/rest/api/consumption/"
        },
        "x-ms-examples": {
          "ResourceGroupUsage": {
            "$ref": "./examples/ResourceGroupUsage.json"
          }
        },
        "parameters": [
          {
            "$ref": "#/parameters/apiVersionParameter"
          },
          {
            "$ref": "#/parameters/subscriptionIdParameter"
          },
          {
            "$ref": "#/parameters/resourceGroupNameParameter"
          },
          {
            "name": "parameters",
            "in": "body",
            "required": true,
            "schema": {
              "$ref": "#/definitions/ReportConfigDefinition"
            },
            "description": "Parameters supplied to the CreateOrUpdate Report Config operation."
          }
        ],
        "responses": {
          "200": {
            "description": "OK. The request has succeeded.",
            "schema": {
              "$ref": "#/definitions/UsageAnalysisResult"
            }
          },
          "default": {
            "description": "Error response describing why the operation failed.",
            "schema": {
              "$ref": "#/definitions/ErrorResponse"
            }
          }
        },
        "x-ms-pageable": {
          "nextLinkName": null
        }
      }
    },
    "/providers/Microsoft.Billing/billingAccounts/{billingAccountId}/providers/Microsoft.Consumption/AnalyzeUsage": {
      "post": {
        "tags": [
          "UsageAnalysis"
        ],
        "operationId": "AnalyzeBillingAccountUsage",
        "description": "Lists the usage data for billing account.",
        "externalDocs": {
          "url": "https://docs.microsoft.com/en-us/rest/api/consumption/"
        },
        "x-ms-examples": {
          "BillingAccountUsage": {
            "$ref": "./examples/BillingAccountUsage.json"
          }
        },
        "parameters": [
          {
            "$ref": "#/parameters/apiVersionParameter"
          },
          {
            "$ref": "#/parameters/billingAccountIdParameter"
          },
          {
            "name": "parameters",
            "in": "body",
            "required": true,
            "schema": {
              "$ref": "#/definitions/ReportConfigDefinition"
            },
            "description": "Parameters supplied to the CreateOrUpdate Report Config operation."
          }
        ],
        "responses": {
          "200": {
            "description": "OK. The request has succeeded.",
            "schema": {
              "$ref": "#/definitions/UsageAnalysisResult"
            }
          },
          "default": {
            "description": "Error response describing why the operation failed.",
            "schema": {
              "$ref": "#/definitions/ErrorResponse"
            }
          }
        },
        "x-ms-pageable": {
          "nextLinkName": null
        }
      }
    }
  },
  "definitions": {
    "ErrorDetails": {
      "description": "The details of the error.",
      "properties": {
        "code": {
          "description": "Error code.",
          "type": "string",
          "readOnly": true
        },
        "message": {
          "description": "Error message indicating why the operation failed.",
          "type": "string",
          "readOnly": true
        }
      }
    },
    "ErrorResponse": {
      "description": "Error response indicates that the service is not able to process the incoming request. The reason is provided in the error message.",
      "type": "object",
      "properties": {
        "error": {
          "description": "The details of the error.",
          "$ref": "#/definitions/ErrorDetails"
        }
      }
    },
    "Operation": {
      "description": "A Consumption REST API operation.",
      "type": "object",
      "properties": {
        "name": {
          "description": "Operation name: {provider}/{resource}/{operation}.",
          "type": "string",
          "readOnly": true
        },
        "display": {
          "description": "The object that represents the operation.",
          "properties": {
            "provider": {
              "description": "Service provider: Microsoft.Consumption.",
              "type": "string",
              "readOnly": true
            },
            "resource": {
              "description": "Resource on which the operation is performed: UsageDetail, etc.",
              "type": "string",
              "readOnly": true
            },
            "operation": {
              "description": "Operation type: Read, write, delete, etc.",
              "type": "string",
              "readOnly": true
            }
          }
        }
      }
    },
    "OperationListResult": {
      "description": "Result of listing consumption operations. It contains a list of operations and a URL link to get the next set of results.",
      "properties": {
        "value": {
          "description": "List of consumption operations supported by the Microsoft.Consumption resource provider.",
          "type": "array",
          "readOnly": true,
          "items": {
            "$ref": "#/definitions/Operation"
          }
        },
        "nextLink": {
          "description": "URL to get the next set of operation list results if there are any.",
          "type": "string",
          "readOnly": true
        }
      }
    },
    "Resource": {
      "description": "The Resource model definition.",
      "properties": {
        "id": {
          "readOnly": true,
          "type": "string",
          "description": "Resource Id."
        },
        "name": {
          "readOnly": true,
          "type": "string",
          "description": "Resource name."
        },
        "type": {
          "readOnly": true,
          "type": "string",
          "description": "Resource type."
        },
        "tags": {
          "readOnly": true,
          "type": "object",
          "additionalProperties": {
            "type": "string"
          },
          "description": "Resource tags."
        }
      },
      "x-ms-azure-resource": true
    },
    "Forecast": {
      "description": "A forecast resource.",
      "type": "object",
      "allOf": [
        {
          "$ref": "#/definitions/Resource"
        }
      ],
      "properties": {
        "properties": {
          "x-ms-client-flatten": true,
          "$ref": "#/definitions/ForecastProperties",
          "title": "Forecast properties"
        }
      }
    },
    "ForecastsListResult": {
      "description": "Result of listing forecasts. It contains a list of available forecasts.",
      "type": "object",
      "properties": {
        "value": {
          "description": "The list of forecasts.",
          "type": "array",
          "readOnly": true,
          "items": {
            "$ref": "#/definitions/Forecast"
          }
        }
      }
    },
    "ForecastProperties": {
      "description": "The properties of the forecast charge.",
      "type": "object",
      "properties": {
        "usageDate": {
          "description": "The usage date of the forecast.",
          "type": "string",
          "readOnly": true
        },
        "grain": {
          "description": "The granularity of forecast.",
          "type": "string",
          "enum": [
            "Daily",
            "Monthly",
            "Yearly"
          ],
          "x-ms-enum": {
            "name": "Grain",
            "modelAsString": true
          }
        },
        "charge": {
          "description": "The amount of charge",
          "type": "number",
          "format": "decimal",
          "readOnly": true
        },
        "currency": {
          "description": "The ISO currency in which the meter is charged, for example, USD.",
          "type": "string",
          "readOnly": true
        },
        "chargeType": {
          "description": "The type of the charge. Could be actual or forecast",
          "type": "string",
          "enum": [
            "Actual",
            "Forecast"
          ],
          "x-ms-enum": {
            "name": "ChargeType",
            "modelAsString": true
          }
        },
        "confidenceLevels": {
          "description": "The details about the forecast confidence levels. This is populated only when chargeType is Forecast.",
          "type": "array",
          "items": {
            "type": "object",
            "properties": {
              "percentage": {
                "description": "The percentage level of the confidence",
                "type": "number",
                "format": "decimal",
                "readOnly": true
              },
              "bound": {
                "description": "The boundary of the percentage, values could be 'Upper' or 'Lower'",
                "type": "string",
                "enum": [
                  "Upper",
                  "Lower"
                ],
                "x-ms-enum": {
                  "name": "Bound",
                  "modelAsString": true
                }
              },
              "value": {
                "description": "The amount of forecast within the percentage level",
                "type": "number",
                "format": "decimal",
                "readOnly": true
              }
            }
          },

          "readOnly": true
        }
      }
    },
    "ReportConfigListResult": {
      "description": "Result of listing report configs. It contains a list of available report configurations in the scope provided.",
      "properties": {
        "value": {
          "description": "The list of report configs.",
          "type": "array",
          "readOnly": true,
          "items": {
            "$ref": "#/definitions/ReportConfig"
          }
        }
      }
    },
    "ReportConfig": {
      "description": "A report config resource.",
      "type": "object",
      "allOf": [
        {
          "$ref": "#/definitions/Resource"
        }
      ],
      "properties": {
        "properties": {
          "x-ms-client-flatten": true,
          "$ref": "#/definitions/ReportConfigProperties",
          "title": "Report config properties"
        }
      }
    },
    "ReportConfigProperties": {
      "description": "The properties of the report config.",
      "properties": {
        "schedule": {
          "description": "Has schedule information for the report config.",
          "$ref": "#/definitions/ReportConfigSchedule"
        },
        "format": {
          "description": "The format of the report being delivered.",
          "type": "string",
          "enum": [
            "Csv"
          ],
          "x-ms-enum": {
            "name": "FormatType",
            "modelAsString": true
          }
        },
        "deliveryInfo": {
          "description": "Has delivery information for the report config.",
          "$ref": "#/definitions/ReportConfigDeliveryInfo"
        },
        "definition": {
          "description": "Has definition for the report config.",
          "$ref": "#/definitions/ReportConfigDefinition"
        }
      },
      "required": [
        "deliveryInfo",
        "definition"
      ]
    },
    "ReportConfigSchedule": {
      "description": "The schedule associated with a report config.",
      "properties": {
        "status": {
          "description": "The status of the schedule. Whether active or not. If inactive, the report's scheduled execution is paused.",
          "type": "string",
          "enum": [
            "Active",
            "Inactive"
          ],
          "x-ms-enum": {
            "name": "StatusType",
            "modelAsString": true
          }
        },
        "recurrence": {
          "description": "The schedule recurrence.",
          "type": "string",
          "enum": [
            "Daily",
            "Weekly",
            "Monthly",
            "Annually"
          ],
          "x-ms-enum": {
            "name": "RecurrenceType",
            "modelAsString": true
          }
        },
        "recurrencePeriod": {
          "description": "Has start and end date of the recurrence. The start date must be in future. If present, the end date must be greater than start date.",
          "$ref": "#/definitions/ReportConfigRecurrencePeriod"
        }
      },
      "required": [
        "recurrence",
        "recurrencePeriod"
      ]
    },
    "ReportConfigDeliveryInfo": {
      "description": "The delivery information associated with a report config.",
      "properties": {
        "destination": {
          "description": "Has destination for the report being delivered.",
          "$ref": "#/definitions/ReportConfigDeliveryDestination"
        }
      },
      "required": [
        "destination"
      ]
    },
    "ReportConfigDefinition":{
      "description": "The definition of a report config.",
      "properties": {
        "type": {
          "description": "The type of the report.",
          "type": "string",
          "enum": [
            "Usage"
          ],
          "x-ms-enum": {
            "name": "ReportType",
            "modelAsString": true
          }
        },
        "timeframe": {
          "description": "The time frame for pulling data for the report. If custom, then a specific time period must be provided.",
          "type": "string",
          "enum": [
            "WeekToDate",
            "MonthToDate",
            "YearToDate",
            "Custom"
          ],
          "x-ms-enum": {
            "name": "TimeframeType",
            "modelAsString": true
          }
        },
        "timePeriod": {
          "description": "Has time period for pulling data for the report.",
          "$ref": "#/definitions/ReportConfigTimePeriod"
        },
        "dataset": {
          "description": "Has definition for data in this report config.",
          "$ref": "#/definitions/ReportConfigDataset"
        }
      },
      "required": [
        "type",
        "timeframe"
      ]
    },
    "ReportConfigRecurrencePeriod": {
      "description": "The start and end date for recurrence schedule.",
      "properties": {
        "from": {
          "description": "The start date of recurrence.",
          "type": "string",
          "format": "date-time"
        },
        "to": {
          "description": "The end date of recurrence. If not provided, we default this to 10 years from the start date.",
          "type": "string",
          "format": "date-time"
        }
      },
      "required": [
        "from"
      ]
    },
    "ReportConfigDeliveryDestination": {
      "description": "The destination information for the delivery of the report.",
      "properties": {
        "resourceId": {
          "description": "The resource id of the storage account where reports will be delivered.",
          "type": "string"
        },
        "container": {
          "description": "The name of the container where reports will be uploaded.",
          "type": "string"
        },
        "rootFolderPath": {
          "description": "The name of the directory where reports will be uploaded.",
          "type": "string"
        }
      },
      "required": [
        "resourceId",
        "container"
      ]
    },
    "ReportConfigTimePeriod": {
      "description": "The start and end date for pulling data for the report.",
      "properties": {
        "from": {
          "description": "The start date to pull data from.",
          "type": "string",
          "format": "date-time"
        },
        "to": {
          "description": "The end date to pull data to.",
          "type": "string",
          "format": "date-time"
        }
      },
      "required": [
        "from",
        "to"
      ]
    },
    "ReportConfigDataset": {
      "description": "The definition of data present in the report.",
      "properties": {
        "granularity": {
          "description": "The granularity of rows in the report.",
          "type": "string",
          "enum": [
            "Daily"
          ],
          "x-ms-enum": {
            "name": "GranularityType",
            "modelAsString": true
          }
        },
        "configuration": {
          "description": "Has configuration information for the data in the report. The configuration will be ignored if aggregation and grouping are provided.",
          "$ref": "#/definitions/ReportConfigDatasetConfiguration"
        },
        "aggregation": {
          "type": "object",
          "description": "Dictionary of aggregation expression to use in the report. The key of each item in the dictionary is the alias for the aggregated column. Report can have upto 2 aggregation clauses.",
          "additionalProperties": {
            "type": "object",
            "$ref": "#/definitions/ReportConfigAggregation"
          },
          "maxItems": 2
        },
        "grouping": {
          "description": "Array of group by expression to use in the report. Report can have upto 2 group by clauses.",
          "type": "array",
          "items": {
            "$ref": "#/definitions/ReportConfigGrouping"
          },
          "maxItems": 2
        },
        "filter": {
          "type": "object",
          "description": "Has filter expression to use in the report.",
          "$ref": "#/definitions/ReportConfigFilter"
        }
      }
    },
    "ReportConfigDatasetConfiguration": {
      "description": "The configuration of dataset in the report.",
      "properties": {
        "columns": {
          "description": "Array of column names to be included in the report. Any valid report column name is allowed. If not provided, then report includes all columns.",
          "type": "array",
          "items": {
            "type": "string"
          }
        }
      }
    },
    "ReportConfigAggregation": {
      "description": "The aggregation expression to be used in the report.",
      "properties":{
        "name": {
          "description": "The name of the column to aggregate.",
          "type": "string"
        },
        "function": {
          "description": "The name of the aggregation function to use.",
          "type": "string",
          "enum": [
            "Sum"
          ],
          "x-ms-enum": {
            "name": "FunctionType",
            "modelAsString": true
          }
        }
<<<<<<< HEAD
      },
      "required": [
        "name",
        "function"
      ]
=======
      }        
>>>>>>> 1df63f98
    },
    "ReportConfigGrouping": {
      "description": "The group by expression to be used in the report.",
      "properties":{
        "columnType": {
          "description": "Has type of the column to group.",
          "$ref": "#/definitions/ReportConfigColumnType"
        },
        "name": {
          "description": "The name of the column to group.",
          "type": "string"
        }
      },
      "required": [
        "columnType",
        "name"
      ]
    },
    "ReportConfigFilter": {
      "description": "The filter expression to be used in the report.",
      "properties": { 
        "and": {
          "description": "The logical \"AND\" expression. Must have atleast 2 items.",
          "type": "array",
          "items": {
            "$ref": "#/definitions/ReportConfigFilter"
          },
          "minItems": 2
        },
        "or": {
          "description": "The logical \"OR\" expression. Must have atleast 2 items.",
          "type": "array",
          "items": {
            "$ref": "#/definitions/ReportConfigFilter"
          },
          "minItems": 2
        },
        "not": {
          "description": "The logical \"NOT\" expression.",
          "$ref": "#/definitions/ReportConfigFilter"
        },
        "dimension": {
          "description": "Has comparison expression for a dimension",
          "$ref": "#/definitions/ReportConfigComparisonExpression"
        },
        "tag": {
          "description": "Has comparison expression for a tag",
          "$ref": "#/definitions/ReportConfigComparisonExpression"
        }
      }
    },
    "ReportConfigColumnType": {
      "description": "The type of the column in the report.",
      "type": "string",
      "enum": [
        "Tag",
        "Dimension"
      ],
      "x-ms-enum": {
        "name": "ReportConfigColumnType",
        "modelAsString": true
      }
    },
    "ReportConfigComparisonExpression": {
      "description": "The comparison expression to be used in the report.",
      "properties":{
        "name": {
          "description": "The name of the column to use in comaprison.",
          "type": "string"
        },
        "operator": {
          "description": "The operator to use for comparison.",
          "type": "string",
          "enum": [
            "In"
          ],
          "x-ms-enum": {
          "name": "OperatorType",
          "modelAsString": true
          }
        },
        "values": {
          "description": "Array of values to use for comparison",
          "type": "array",
          "items": {
            "type": "string"
          },
          "minItems": 1
        }
      },
      "required": [
        "name",
        "operator",
        "values"
      ]
    },
<<<<<<< HEAD
    "DimensionsListResult": {
      "description": "Result of listing dimensions. It contains a list of available dimensions.",
      "type": "object",
      "properties": {
        "value": {
          "description": "The list of dimensions.",
          "type": "array",
          "readOnly": true,
          "items": {
            "$ref": "#/definitions/Dimension"
          }
        }
      }
    },
    "Dimension": {
=======
    "PriceSheetResult": {
      "description": "An pricesheet resource.",
      "type": "object",
      "allOf": [
        {
          "$ref": "#/definitions/Resource"
        }
      ],
      "properties": {
        "properties": {
          "x-ms-client-flatten": true,
          "$ref": "#/definitions/PriceSheetModel",
          "title": "Price sheet properties"
        }
      }
    },
    "PriceSheetModel": {
      "description": "price sheet result. It contains the pricesheet associated with billing period",
      "properties": {
        "pricesheets": {
          "description": "Price sheet",
          "type": "array",
          "readOnly": true,
          "items": {
            "$ref": "#/definitions/PriceSheetProperties"
          }
        },
        "nextLink": {
          "description": "The link (url) to the next page of results.",
          "type": "string",
          "readOnly": true
        }
      }
    },
    "PriceSheetProperties": {
      "description": "The properties of the price sheet.",
      "properties": {
        "billingPeriodId": {
          "description": "The id of the billing period resource that the usage belongs to.",
          "type": "string",
          "readOnly": true
        },
        "meterId": {
          "description": "The meter id (GUID)",
          "type": "string",
          "format":"uuid",
          "readOnly": true
        },
        "meterDetails": {
          "description": "The details about the meter. By default this is not populated, unless it's specified in $expand.",
          "$ref": "#/definitions/MeterDetails",
          "readOnly": true
        },
        "unitOfMeasure": {
          "description": "Unit of measure",
          "type": "string",
          "readOnly": true
        },
        "includedQuantity": {
          "description": "Included quality for an offer",
          "type": "number",
          "format": "decimal",
          "readOnly": true
        },
        "partNumber": {
          "description": "Part Number",
          "type": "string",
          "readOnly": true
        },
        "unitPrice": {
          "description": "Unit Price",
          "type": "number",
          "format": "decimal",
          "readOnly": true
        },
        "currencyCode": {
          "description": "Currency Code",
          "type": "string",
          "readOnly": true
        },        
        "offerId": {
          "description": "Offer Id",
          "type": "string",
          "readOnly": true
		    }
	    }
    },   
    "Forecast": {
      "description": "A forecast resource.",
>>>>>>> 1df63f98
      "type": "object",
      "allOf": [
        {
          "$ref": "#/definitions/Resource"
        }
      ],
      "properties": {
        "properties": {
          "x-ms-client-flatten": true,
          "$ref": "#/definitions/DimensionProperties",
          "title": "Dimension properties"
        }
      }
    },
<<<<<<< HEAD
    "DimensionProperties": {
      "type": "object",
      "properties": {
        "data": {
          "type": "array",
          "items": {
            "type": "string"
          }
        },
        "total": {
          "format": "int32",
          "type": "integer"
        },
        "category": {
          "type": "string"
        },
        "usageStart": {
          "format": "date-time",
          "type": "string"
        },
        "usageEnd": {
          "format": "date-time",
          "type": "string"
        },
        "nextLink": {
          "type": "string"
        }
      }
    },
    "UsageAnalysisResult": {
      "description": "Result of listing usages. It contains all columns listed under groupings and aggregation.",
=======
    "MeterDetails": {
      "description": "The properties of the meter detail.",
      "properties": {
        "meterName": {
          "description": "The name of the meter, within the given meter category",
          "type": "string",
          "readOnly": true
        },
        "meterCategory": {
          "description": "The category of the meter, for example, 'Cloud services', 'Networking', etc..",
          "type": "string",
          "readOnly": true
        },
        "meterSubCategory": {
          "description": "The subcategory of the meter, for example, 'A6 Cloud services', 'ExpressRoute (IXP)', etc..",
          "type": "string",
          "readOnly": true
        },
        "unit": {
          "description": "The unit in which the meter consumption is charged, for example, 'Hours', 'GB', etc.",
          "type": "string",
          "readOnly": true
        },
        "meterLocation": {
          "description": "The location in which the Azure service is available.",
          "type": "string",
          "readOnly": true
        },
        "totalIncludedQuantity": {
          "description": "The total included quantity associated with the offer.",
          "type": "number",
          "format": "decimal",
          "readOnly": true
        },
        "pretaxStandardRate": {
          "description": "The pretax listing price.",
          "type": "number",
          "format": "decimal",
          "readOnly": true
        }
      }
    },
    "UsageDetail": {
      "description": "An usage detail resource.",
      "type": "object",
      "allOf": [
        {
          "$ref": "#/definitions/Resource"
        }
      ],
      "properties": {
        "properties": {
          "x-ms-client-flatten": true,
          "$ref": "#/definitions/UsageDetailProperties",
          "title": "Usage detail properties"
        }
      }
    },
    "UsageDetailsListResult": {
      "description": "Result of listing usage details. It contains a list of available usage details in reverse chronological order by billing period.",
      "properties": {
        "value": {
          "description": "The list of usage details.",
          "type": "array",
          "readOnly": true,
          "items": {
            "$ref": "#/definitions/UsageDetail"
          }
        },
        "nextLink": {
          "description": "The link (url) to the next page of results.",
          "type": "string",
          "readOnly": true
        }
      }
    },
    "UsageDetailProperties": {
      "description": "The properties of the usage detail.",
      "properties": {
        "billingPeriodId": {
          "description": "The id of the billing period resource that the usage belongs to.",
          "type": "string",
          "readOnly": true
        },
        "invoiceId": {
          "description": "The id of the invoice resource that the usage belongs to.",
          "type": "string",
          "readOnly": true
        },
        "usageStart": {
          "description": "The start of the date time range covered by the usage detail.",
          "type": "string",
          "format": "date-time",
          "readOnly": true
        },
        "usageEnd": {
          "description": "The end of the date time range covered by the usage detail.",
          "type": "string",
          "format": "date-time",
          "readOnly": true
        },
        "instanceName": {
          "description": "The name of the resource instance that the usage is about.",
          "type": "string",
          "readOnly": true
        },
        "instanceId": {
          "description": "The uri of the resource instance that the usage is about.",
          "type": "string",
          "readOnly": true
        },
        "instanceLocation": {
          "description": "The location of the resource instance that the usage is about.",
          "type": "string",
          "readOnly": true
        },
        "currency": {
          "description": "The ISO currency in which the meter is charged, for example, USD.",
          "type": "string",
          "readOnly": true
        },
        "usageQuantity": {
          "description": "The quantity of usage.",
          "type": "number",
          "format": "decimal",
          "readOnly": true
        },
        "billableQuantity": {
          "description": "The billable usage quantity.",
          "type": "number",
          "format": "decimal",
          "readOnly": true
        },
        "pretaxCost": {
          "description": "The amount of cost before tax.",
          "type": "number",
          "format": "decimal",
          "readOnly": true
        },
        "isEstimated": {
          "description": "The estimated usage is subject to change.",
          "type": "boolean",
          "readOnly": true
        },
        "meterId": {
          "description": "The meter id (GUID).",
          "type": "string",
          "format":"uuid",
          "readOnly": true
        },
        "meterDetails": {
          "description": "The details about the meter. By default this is not populated, unless it's specified in $expand.",
          "$ref": "#/definitions/MeterDetails",
          "readOnly": true
        },
        "subscriptionGuid": {
          "description": "Subscription guid.",
          "type": "string",
          "format":"uuid",
          "readOnly": true
        },
        "subscriptionName": {
          "description": "Subscription name.",
          "type": "string",
          "readOnly": true
        },
        "accountName": {
          "description": "Account name.",
          "type": "string",
          "readOnly": true
        },
        "departmentName": {
          "description": "Department name.",
          "type": "string",
          "readOnly": true
        },
        "product": {
          "description": "Product name.",
          "type": "string",
          "readOnly": true
        },
        "consumedService": {
          "description": "Consumed service name.",
          "type": "string",
          "readOnly": true
        },
        "costCenter": {
          "description": "The cost center of this department if it is a department and a costcenter exists",
          "type": "string",
          "readOnly": true
        },
        "partNumber": {
          "description": "Part Number",
          "type": "string",
          "readOnly": true
        },
        "resourceGuid": {
          "description": "Resource Guid",
          "type": "string",
          "readOnly": true
        },
        "offerId": {
          "description": "Offer Id",
          "type": "string",
          "readOnly": true
        },
        "chargesBilledSeparately": {
          "description": "Charges billed separately",
          "type": "boolean",
          "readOnly": true
        },
        "additionalProperties": {
          "description": "Additional details of this usage item. By default this is not populated, unless it's specified in $expand.",
          "type": "string",
          "readOnly": true
        }
      }
    },
    "ForecastsListResult": {
      "description": "Result of listing forecasts. It contains a list of available forecasts.",
>>>>>>> 1df63f98
      "type": "object",
      "properties": {
        "value": {
          "description": "The list of usage data.",
          "type": "array",
          "readOnly": true,
          "items": {
            "$ref": "#/definitions/UsageAnalysis"
          }
        }
      }
    },
    "UsageAnalysis": {
      "type": "object",
      "allOf": [
        {
          "$ref": "#/definitions/Resource"
        }
      ],
      "properties": {
        "properties": {
          "x-ms-client-flatten": true,
          "$ref": "#/definitions/UsageAnalysisProperties",
          "title": "Usage analysis properties"
        }
      }
    },
    "UsageAnalysisProperties": {
      "type": "object",
      "properties": {
        "nextLink": {
          "type": "string"
        },
        "columns": {
          "description": "Array of columns",
          "type": "array",
          "items": {
            "$ref": "#/definitions/UsageAnalysisColumn"
          }
        },
        "rows": {
          "type": "array",
          "items": {
            "type": "array",
            "items": {}
          }
        }
      }
    },
    "UsageAnalysisColumn":{
      "type": "object",
      "properties": {
        "name": {
          "type": "string"
        },
        "type": {
          "type": "string"
        }
      }
    }
  },
  "parameters": {
    "apiVersionParameter": {
      "name": "api-version",
      "in": "query",
      "required": true,
      "type": "string",
      "description": "Version of the API to be used with the client request. The current version is 2018-05-31."
    },
    "subscriptionIdParameter": {
      "name": "subscriptionId",
      "in": "path",
      "description": "Azure Subscription ID.",
      "required": true,
      "type": "string"
    },
<<<<<<< HEAD
    "resourceGroupNameParameter": {
      "name": "resourceGroupName",
      "in": "path",
      "description": "Azure Resource Group Name.",
=======
    "billingPeriodNameParameter": {
      "name": "billingPeriodName",
      "in": "path",
      "description": "Billing Period Name.",
>>>>>>> 1df63f98
      "required": true,
      "type": "string",
      "x-ms-parameter-location": "method"
    },
<<<<<<< HEAD
    "reportConfigNameParameter": {
      "name": "reportConfigName",
      "in": "path",
      "description": "Report Config Name.",
=======
    "billingAccountIdParameter": {
      "name": "billingAccountId",
      "in": "path",
      "description": "BillingAccount ID",
>>>>>>> 1df63f98
      "required": true,
      "type": "string",
      "x-ms-parameter-location": "method"
    },
<<<<<<< HEAD
    "billingAccountIdParameter": {
      "name": "billingAccountId",
      "in": "path",
      "description": "BillingAccount ID",
=======
	 "departmentIdParameter": {
      "name": "departmentId",
      "in": "path",
      "description": "Department ID",
      "required": true,
      "type": "string",
      "x-ms-parameter-location": "method"
    },
	 "enrollmentAccountIdParameter": {
      "name": "enrollmentAccountId",
      "in": "path",
      "description": "EnrollmentAccount ID",
>>>>>>> 1df63f98
      "required": true,
      "type": "string",
      "x-ms-parameter-location": "method"
    }
  }
}<|MERGE_RESOLUTION|>--- conflicted
+++ resolved
@@ -517,7 +517,7 @@
           "nextLinkName": "nextLink"
         }
       }
-  },
+    },
     "/providers/Microsoft.Billing/departments/{departmentId}/providers/Microsoft.Consumption/usageDetails": {
       "get": {
         "tags": [
@@ -688,7 +688,7 @@
           "nextLinkName": "nextLink"
         }
       }
-  },
+    },
     "/providers/Microsoft.Billing/enrollmentAccounts/{enrollmentAccountId}/providers/Microsoft.Consumption/usageDetails": {
       "get": {
         "tags": [
@@ -859,7 +859,7 @@
           "nextLinkName": "nextLink"
         }
       }
-  },
+    },
     "/subscriptions/{subscriptionId}/providers/Microsoft.Consumption/forecasts": {
       "get": {
         "tags": [
@@ -1745,7 +1745,7 @@
             }
           }
         }
-      }
+      }        
     },
     "OperationListResult": {
       "description": "Result of listing consumption operations. It contains a list of operations and a URL link to get the next set of results.",
@@ -1794,6 +1794,93 @@
       },
       "x-ms-azure-resource": true
     },
+    "PriceSheetResult": {
+      "description": "An pricesheet resource.",
+      "type": "object",
+      "allOf": [
+        {
+          "$ref": "#/definitions/Resource"
+        }
+      ],
+      "properties": {
+        "properties": {
+          "x-ms-client-flatten": true,
+          "$ref": "#/definitions/PriceSheetModel",
+          "title": "Price sheet properties"
+        }
+      }
+    },
+    "PriceSheetModel": {
+      "description": "price sheet result. It contains the pricesheet associated with billing period",
+      "properties": {
+        "pricesheets": {
+          "description": "Price sheet",
+          "type": "array",
+          "readOnly": true,
+          "items": {
+            "$ref": "#/definitions/PriceSheetProperties"
+          }
+        },
+        "nextLink": {
+          "description": "The link (url) to the next page of results.",
+          "type": "string",
+          "readOnly": true
+        }
+      }
+    },
+    "PriceSheetProperties": {
+      "description": "The properties of the price sheet.",
+      "properties": {
+        "billingPeriodId": {
+          "description": "The id of the billing period resource that the usage belongs to.",
+          "type": "string",
+          "readOnly": true
+        },
+        "meterId": {
+          "description": "The meter id (GUID)",
+          "type": "string",
+          "format":"uuid",
+          "readOnly": true
+        },
+        "meterDetails": {
+          "description": "The details about the meter. By default this is not populated, unless it's specified in $expand.",
+          "$ref": "#/definitions/MeterDetails",
+          "readOnly": true
+        },
+        "unitOfMeasure": {
+          "description": "Unit of measure",
+          "type": "string",
+          "readOnly": true
+        },
+        "includedQuantity": {
+          "description": "Included quality for an offer",
+          "type": "number",
+          "format": "decimal",
+          "readOnly": true
+        },
+        "partNumber": {
+          "description": "Part Number",
+          "type": "string",
+          "readOnly": true
+        },
+        "unitPrice": {
+          "description": "Unit Price",
+          "type": "number",
+          "format": "decimal",
+          "readOnly": true
+        },
+        "currencyCode": {
+          "description": "Currency Code",
+          "type": "string",
+          "readOnly": true
+        },        
+        "offerId": {
+          "description": "Offer Id",
+          "type": "string",
+          "readOnly": true
+		    }
+	    }
+    },   
     "Forecast": {
       "description": "A forecast resource.",
       "type": "object",
@@ -1807,6 +1894,224 @@
           "x-ms-client-flatten": true,
           "$ref": "#/definitions/ForecastProperties",
           "title": "Forecast properties"
+        }
+      }
+    },
+    "MeterDetails": {
+      "description": "The properties of the meter detail.",
+      "properties": {
+        "meterName": {
+          "description": "The name of the meter, within the given meter category",
+          "type": "string",
+          "readOnly": true
+        },
+        "meterCategory": {
+          "description": "The category of the meter, for example, 'Cloud services', 'Networking', etc..",
+          "type": "string",
+          "readOnly": true
+        },
+        "meterSubCategory": {
+          "description": "The subcategory of the meter, for example, 'A6 Cloud services', 'ExpressRoute (IXP)', etc..",
+          "type": "string",
+          "readOnly": true
+        },
+        "unit": {
+          "description": "The unit in which the meter consumption is charged, for example, 'Hours', 'GB', etc.",
+          "type": "string",
+          "readOnly": true
+        },
+        "meterLocation": {
+          "description": "The location in which the Azure service is available.",
+          "type": "string",
+          "readOnly": true
+        },
+        "totalIncludedQuantity": {
+          "description": "The total included quantity associated with the offer.",
+          "type": "number",
+          "format": "decimal",
+          "readOnly": true
+        },
+        "pretaxStandardRate": {
+          "description": "The pretax listing price.",
+          "type": "number",
+          "format": "decimal",
+          "readOnly": true
+        }
+      }
+    },
+    "UsageDetail": {
+      "description": "An usage detail resource.",
+      "type": "object",
+      "allOf": [
+        {
+          "$ref": "#/definitions/Resource"
+        }
+      ],
+      "properties": {
+        "properties": {
+          "x-ms-client-flatten": true,
+          "$ref": "#/definitions/UsageDetailProperties",
+          "title": "Usage detail properties"
+        }
+      }
+    },
+    "UsageDetailsListResult": {
+      "description": "Result of listing usage details. It contains a list of available usage details in reverse chronological order by billing period.",
+      "properties": {
+        "value": {
+          "description": "The list of usage details.",
+          "type": "array",
+          "readOnly": true,
+          "items": {
+            "$ref": "#/definitions/UsageDetail"
+          }
+        },
+        "nextLink": {
+          "description": "The link (url) to the next page of results.",
+          "type": "string",
+          "readOnly": true
+        }
+      }
+    },
+    "UsageDetailProperties": {
+      "description": "The properties of the usage detail.",
+      "properties": {
+        "billingPeriodId": {
+          "description": "The id of the billing period resource that the usage belongs to.",
+          "type": "string",
+          "readOnly": true
+        },
+        "invoiceId": {
+          "description": "The id of the invoice resource that the usage belongs to.",
+          "type": "string",
+          "readOnly": true
+        },
+        "usageStart": {
+          "description": "The start of the date time range covered by the usage detail.",
+          "type": "string",
+          "format": "date-time",
+          "readOnly": true
+        },
+        "usageEnd": {
+          "description": "The end of the date time range covered by the usage detail.",
+          "type": "string",
+          "format": "date-time",
+          "readOnly": true
+        },
+        "instanceName": {
+          "description": "The name of the resource instance that the usage is about.",
+          "type": "string",
+          "readOnly": true
+        },
+        "instanceId": {
+          "description": "The uri of the resource instance that the usage is about.",
+          "type": "string",
+          "readOnly": true
+        },
+        "instanceLocation": {
+          "description": "The location of the resource instance that the usage is about.",
+          "type": "string",
+          "readOnly": true
+        },
+        "currency": {
+          "description": "The ISO currency in which the meter is charged, for example, USD.",
+          "type": "string",
+          "readOnly": true
+        },
+        "usageQuantity": {
+          "description": "The quantity of usage.",
+          "type": "number",
+          "format": "decimal",
+          "readOnly": true
+        },
+        "billableQuantity": {
+          "description": "The billable usage quantity.",
+          "type": "number",
+          "format": "decimal",
+          "readOnly": true
+        },
+        "pretaxCost": {
+          "description": "The amount of cost before tax.",
+          "type": "number",
+          "format": "decimal",
+          "readOnly": true
+        },
+        "isEstimated": {
+          "description": "The estimated usage is subject to change.",
+          "type": "boolean",
+          "readOnly": true
+        },
+        "meterId": {
+          "description": "The meter id (GUID).",
+          "type": "string",
+          "format":"uuid",
+          "readOnly": true
+        },
+        "meterDetails": {
+          "description": "The details about the meter. By default this is not populated, unless it's specified in $expand.",
+          "$ref": "#/definitions/MeterDetails",
+          "readOnly": true
+        },
+        "subscriptionGuid": {
+          "description": "Subscription guid.",
+          "type": "string",
+          "format":"uuid",
+          "readOnly": true
+        },
+        "subscriptionName": {
+          "description": "Subscription name.",
+          "type": "string",
+          "readOnly": true
+        },
+        "accountName": {
+          "description": "Account name.",
+          "type": "string",
+          "readOnly": true
+        },
+        "departmentName": {
+          "description": "Department name.",
+          "type": "string",
+          "readOnly": true
+        },
+        "product": {
+          "description": "Product name.",
+          "type": "string",
+          "readOnly": true
+        },
+        "consumedService": {
+          "description": "Consumed service name.",
+          "type": "string",
+          "readOnly": true
+        },
+        "costCenter": {
+          "description": "The cost center of this department if it is a department and a costcenter exists",
+          "type": "string",
+          "readOnly": true
+        },
+        "partNumber": {
+          "description": "Part Number",
+          "type": "string",
+          "readOnly": true
+        },
+        "resourceGuid": {
+          "description": "Resource Guid",
+          "type": "string",
+          "readOnly": true
+        },
+        "offerId": {
+          "description": "Offer Id",
+          "type": "string",
+          "readOnly": true
+        },
+        "chargesBilledSeparately": {
+          "description": "Charges billed separately",
+          "type": "boolean",
+          "readOnly": true
+        },
+        "additionalProperties": {
+          "description": "Additional details of this usage item. By default this is not populated, unless it's specified in $expand.",
+          "type": "string",
+          "readOnly": true
         }
       }
     },
@@ -2190,15 +2495,11 @@
             "modelAsString": true
           }
         }
-<<<<<<< HEAD
       },
       "required": [
         "name",
         "function"
       ]
-=======
-      }        
->>>>>>> 1df63f98
     },
     "ReportConfigGrouping": {
       "description": "The group by expression to be used in the report.",
@@ -2295,7 +2596,6 @@
         "values"
       ]
     },
-<<<<<<< HEAD
     "DimensionsListResult": {
       "description": "Result of listing dimensions. It contains a list of available dimensions.",
       "type": "object",
@@ -2311,9 +2611,6 @@
       }
     },
     "Dimension": {
-=======
-    "PriceSheetResult": {
-      "description": "An pricesheet resource.",
       "type": "object",
       "allOf": [
         {
@@ -2323,100 +2620,11 @@
       "properties": {
         "properties": {
           "x-ms-client-flatten": true,
-          "$ref": "#/definitions/PriceSheetModel",
-          "title": "Price sheet properties"
-        }
-      }
-    },
-    "PriceSheetModel": {
-      "description": "price sheet result. It contains the pricesheet associated with billing period",
-      "properties": {
-        "pricesheets": {
-          "description": "Price sheet",
-          "type": "array",
-          "readOnly": true,
-          "items": {
-            "$ref": "#/definitions/PriceSheetProperties"
-          }
-        },
-        "nextLink": {
-          "description": "The link (url) to the next page of results.",
-          "type": "string",
-          "readOnly": true
-        }
-      }
-    },
-    "PriceSheetProperties": {
-      "description": "The properties of the price sheet.",
-      "properties": {
-        "billingPeriodId": {
-          "description": "The id of the billing period resource that the usage belongs to.",
-          "type": "string",
-          "readOnly": true
-        },
-        "meterId": {
-          "description": "The meter id (GUID)",
-          "type": "string",
-          "format":"uuid",
-          "readOnly": true
-        },
-        "meterDetails": {
-          "description": "The details about the meter. By default this is not populated, unless it's specified in $expand.",
-          "$ref": "#/definitions/MeterDetails",
-          "readOnly": true
-        },
-        "unitOfMeasure": {
-          "description": "Unit of measure",
-          "type": "string",
-          "readOnly": true
-        },
-        "includedQuantity": {
-          "description": "Included quality for an offer",
-          "type": "number",
-          "format": "decimal",
-          "readOnly": true
-        },
-        "partNumber": {
-          "description": "Part Number",
-          "type": "string",
-          "readOnly": true
-        },
-        "unitPrice": {
-          "description": "Unit Price",
-          "type": "number",
-          "format": "decimal",
-          "readOnly": true
-        },
-        "currencyCode": {
-          "description": "Currency Code",
-          "type": "string",
-          "readOnly": true
-        },        
-        "offerId": {
-          "description": "Offer Id",
-          "type": "string",
-          "readOnly": true
-		    }
-	    }
-    },   
-    "Forecast": {
-      "description": "A forecast resource.",
->>>>>>> 1df63f98
-      "type": "object",
-      "allOf": [
-        {
-          "$ref": "#/definitions/Resource"
-        }
-      ],
-      "properties": {
-        "properties": {
-          "x-ms-client-flatten": true,
           "$ref": "#/definitions/DimensionProperties",
           "title": "Dimension properties"
         }
       }
     },
-<<<<<<< HEAD
     "DimensionProperties": {
       "type": "object",
       "properties": {
@@ -2448,228 +2656,6 @@
     },
     "UsageAnalysisResult": {
       "description": "Result of listing usages. It contains all columns listed under groupings and aggregation.",
-=======
-    "MeterDetails": {
-      "description": "The properties of the meter detail.",
-      "properties": {
-        "meterName": {
-          "description": "The name of the meter, within the given meter category",
-          "type": "string",
-          "readOnly": true
-        },
-        "meterCategory": {
-          "description": "The category of the meter, for example, 'Cloud services', 'Networking', etc..",
-          "type": "string",
-          "readOnly": true
-        },
-        "meterSubCategory": {
-          "description": "The subcategory of the meter, for example, 'A6 Cloud services', 'ExpressRoute (IXP)', etc..",
-          "type": "string",
-          "readOnly": true
-        },
-        "unit": {
-          "description": "The unit in which the meter consumption is charged, for example, 'Hours', 'GB', etc.",
-          "type": "string",
-          "readOnly": true
-        },
-        "meterLocation": {
-          "description": "The location in which the Azure service is available.",
-          "type": "string",
-          "readOnly": true
-        },
-        "totalIncludedQuantity": {
-          "description": "The total included quantity associated with the offer.",
-          "type": "number",
-          "format": "decimal",
-          "readOnly": true
-        },
-        "pretaxStandardRate": {
-          "description": "The pretax listing price.",
-          "type": "number",
-          "format": "decimal",
-          "readOnly": true
-        }
-      }
-    },
-    "UsageDetail": {
-      "description": "An usage detail resource.",
-      "type": "object",
-      "allOf": [
-        {
-          "$ref": "#/definitions/Resource"
-        }
-      ],
-      "properties": {
-        "properties": {
-          "x-ms-client-flatten": true,
-          "$ref": "#/definitions/UsageDetailProperties",
-          "title": "Usage detail properties"
-        }
-      }
-    },
-    "UsageDetailsListResult": {
-      "description": "Result of listing usage details. It contains a list of available usage details in reverse chronological order by billing period.",
-      "properties": {
-        "value": {
-          "description": "The list of usage details.",
-          "type": "array",
-          "readOnly": true,
-          "items": {
-            "$ref": "#/definitions/UsageDetail"
-          }
-        },
-        "nextLink": {
-          "description": "The link (url) to the next page of results.",
-          "type": "string",
-          "readOnly": true
-        }
-      }
-    },
-    "UsageDetailProperties": {
-      "description": "The properties of the usage detail.",
-      "properties": {
-        "billingPeriodId": {
-          "description": "The id of the billing period resource that the usage belongs to.",
-          "type": "string",
-          "readOnly": true
-        },
-        "invoiceId": {
-          "description": "The id of the invoice resource that the usage belongs to.",
-          "type": "string",
-          "readOnly": true
-        },
-        "usageStart": {
-          "description": "The start of the date time range covered by the usage detail.",
-          "type": "string",
-          "format": "date-time",
-          "readOnly": true
-        },
-        "usageEnd": {
-          "description": "The end of the date time range covered by the usage detail.",
-          "type": "string",
-          "format": "date-time",
-          "readOnly": true
-        },
-        "instanceName": {
-          "description": "The name of the resource instance that the usage is about.",
-          "type": "string",
-          "readOnly": true
-        },
-        "instanceId": {
-          "description": "The uri of the resource instance that the usage is about.",
-          "type": "string",
-          "readOnly": true
-        },
-        "instanceLocation": {
-          "description": "The location of the resource instance that the usage is about.",
-          "type": "string",
-          "readOnly": true
-        },
-        "currency": {
-          "description": "The ISO currency in which the meter is charged, for example, USD.",
-          "type": "string",
-          "readOnly": true
-        },
-        "usageQuantity": {
-          "description": "The quantity of usage.",
-          "type": "number",
-          "format": "decimal",
-          "readOnly": true
-        },
-        "billableQuantity": {
-          "description": "The billable usage quantity.",
-          "type": "number",
-          "format": "decimal",
-          "readOnly": true
-        },
-        "pretaxCost": {
-          "description": "The amount of cost before tax.",
-          "type": "number",
-          "format": "decimal",
-          "readOnly": true
-        },
-        "isEstimated": {
-          "description": "The estimated usage is subject to change.",
-          "type": "boolean",
-          "readOnly": true
-        },
-        "meterId": {
-          "description": "The meter id (GUID).",
-          "type": "string",
-          "format":"uuid",
-          "readOnly": true
-        },
-        "meterDetails": {
-          "description": "The details about the meter. By default this is not populated, unless it's specified in $expand.",
-          "$ref": "#/definitions/MeterDetails",
-          "readOnly": true
-        },
-        "subscriptionGuid": {
-          "description": "Subscription guid.",
-          "type": "string",
-          "format":"uuid",
-          "readOnly": true
-        },
-        "subscriptionName": {
-          "description": "Subscription name.",
-          "type": "string",
-          "readOnly": true
-        },
-        "accountName": {
-          "description": "Account name.",
-          "type": "string",
-          "readOnly": true
-        },
-        "departmentName": {
-          "description": "Department name.",
-          "type": "string",
-          "readOnly": true
-        },
-        "product": {
-          "description": "Product name.",
-          "type": "string",
-          "readOnly": true
-        },
-        "consumedService": {
-          "description": "Consumed service name.",
-          "type": "string",
-          "readOnly": true
-        },
-        "costCenter": {
-          "description": "The cost center of this department if it is a department and a costcenter exists",
-          "type": "string",
-          "readOnly": true
-        },
-        "partNumber": {
-          "description": "Part Number",
-          "type": "string",
-          "readOnly": true
-        },
-        "resourceGuid": {
-          "description": "Resource Guid",
-          "type": "string",
-          "readOnly": true
-        },
-        "offerId": {
-          "description": "Offer Id",
-          "type": "string",
-          "readOnly": true
-        },
-        "chargesBilledSeparately": {
-          "description": "Charges billed separately",
-          "type": "boolean",
-          "readOnly": true
-        },
-        "additionalProperties": {
-          "description": "Additional details of this usage item. By default this is not populated, unless it's specified in $expand.",
-          "type": "string",
-          "readOnly": true
-        }
-      }
-    },
-    "ForecastsListResult": {
-      "description": "Result of listing forecasts. It contains a list of available forecasts.",
->>>>>>> 1df63f98
       "type": "object",
       "properties": {
         "value": {
@@ -2746,42 +2732,30 @@
       "required": true,
       "type": "string"
     },
-<<<<<<< HEAD
     "resourceGroupNameParameter": {
       "name": "resourceGroupName",
       "in": "path",
       "description": "Azure Resource Group Name.",
-=======
+      "required": true,
+      "type": "string",
+      "x-ms-parameter-location": "method"
+    },
     "billingPeriodNameParameter": {
       "name": "billingPeriodName",
       "in": "path",
       "description": "Billing Period Name.",
->>>>>>> 1df63f98
       "required": true,
       "type": "string",
       "x-ms-parameter-location": "method"
     },
-<<<<<<< HEAD
-    "reportConfigNameParameter": {
-      "name": "reportConfigName",
-      "in": "path",
-      "description": "Report Config Name.",
-=======
     "billingAccountIdParameter": {
       "name": "billingAccountId",
       "in": "path",
       "description": "BillingAccount ID",
->>>>>>> 1df63f98
       "required": true,
       "type": "string",
       "x-ms-parameter-location": "method"
     },
-<<<<<<< HEAD
-    "billingAccountIdParameter": {
-      "name": "billingAccountId",
-      "in": "path",
-      "description": "BillingAccount ID",
-=======
 	 "departmentIdParameter": {
       "name": "departmentId",
       "in": "path",
@@ -2794,7 +2768,14 @@
       "name": "enrollmentAccountId",
       "in": "path",
       "description": "EnrollmentAccount ID",
->>>>>>> 1df63f98
+      "required": true,
+      "type": "string",
+      "x-ms-parameter-location": "method"
+    },
+    "reportConfigNameParameter": {
+      "name": "reportConfigName",
+      "in": "path",
+      "description": "Report Config Name.",
       "required": true,
       "type": "string",
       "x-ms-parameter-location": "method"

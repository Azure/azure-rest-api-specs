--- conflicted
+++ resolved
@@ -14,13 +14,8 @@
     emitter-output-dir: "{output-dir}/{service-dir}/{namespace}"
     flavor: azure
     clear-output-folder: true
-<<<<<<< HEAD
     model-namespace: true
-    namespace: "{package-dir}"
-=======
-    model-namespace: false
     namespace: "Azure.ResourceManager.StorageMover"
->>>>>>> 4bf96d0b
   "@azure-tools/typespec-python":
     package-dir: "azure-mgmt-storagemover"
     namespace: "azure.mgmt.storagemover"

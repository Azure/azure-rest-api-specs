parameters:
  "service-dir":
    default: "sdk/storagemover"
  "csharp-service-dir":
    default: "{output-dir}/sdk/storagemover"
emit:
  - "@azure-tools/typespec-autorest"
options:
  "@azure-tools/typespec-autorest":
    omit-unreachable-types: true
    emitter-output-dir: "{project-root}/.."
    azure-resource-provider-folder: "resource-manager"
    output-file: "{azure-resource-provider-folder}/{service-name}/{version-status}/{version}/storagemover.json"
    examples-dir: "{project-root}/examples"
  "@azure-tools/typespec-csharp":
    emitter-output-dir: "{csharp-service-dir}/{namespace}"
    flavor: azure
    clear-output-folder: true
<<<<<<< HEAD
    model-namespace: true
    namespace: "Azure.ResourceManager.StorageMover"
=======
    model-namespace: false
    namespace: "{package-dir}"
>>>>>>> 229c0f0c
  "@azure-tools/typespec-python":
    package-dir: "azure-mgmt-storagemover"
    namespace: "azure.mgmt.storagemover"
    generate-test: true
    generate-sample: true
    flavor: "azure"
  "@azure-tools/typespec-java":
    package-dir: "azure-resourcemanager-storagemover"
    namespace: "com.azure.resourcemanager.storagemover"
    service-name: "StorageMover" # human-readable service name, whitespace allowed
    flavor: azure
  "@azure-tools/typespec-ts":
    service-dir: sdk/storagemover
    package-dir: "arm-storagemover"
    is-modular-library: true
    flavor: "azure"
    experimental-extensible-enums: true
    package-details:
      name: "@azure/arm-storagemover"
  "@azure-tools/typespec-go":
    service-dir: "sdk/resourcemanager/storagemover"
    package-dir: "armstoragemover"
    module: "github.com/Azure/azure-sdk-for-go/{service-dir}/{package-dir}"
    fix-const-stuttering: true
    flavor: "azure"
    generate-samples: true
    generate-fakes: true
    head-as-boolean: true
    inject-spans: true
linter:
  extends:
    - "@azure-tools/typespec-azure-rulesets/resource-manager"<|MERGE_RESOLUTION|>--- conflicted
+++ resolved
@@ -16,13 +16,8 @@
     emitter-output-dir: "{csharp-service-dir}/{namespace}"
     flavor: azure
     clear-output-folder: true
-<<<<<<< HEAD
-    model-namespace: true
+    model-namespace: false
     namespace: "Azure.ResourceManager.StorageMover"
-=======
-    model-namespace: false
-    namespace: "{package-dir}"
->>>>>>> 229c0f0c
   "@azure-tools/typespec-python":
     package-dir: "azure-mgmt-storagemover"
     namespace: "azure.mgmt.storagemover"

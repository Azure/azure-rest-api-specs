--- conflicted
+++ resolved
@@ -95,7 +95,6 @@
   @added(QuantumWorkspaceAPIVersion.v2025_09_01_preview)
   @visibility(Lifecycle.Read, Lifecycle.Create, Lifecycle.Update)
   tags?: string[];
-<<<<<<< HEAD
 
   /** Resource consumption metrics containing provider-specific usage data such as execution time, quantum shots consumed etc. */
   @added(QuantumWorkspaceAPIVersion.v2025_09_01_preview)
@@ -105,18 +104,4 @@
 
 /** Resource usage metrics represented as key-value pairs. Keys are provider-defined metric names (e.g. "standardMinutes", "shots") and values are the corresponding consumption amounts. The specific metrics available depend on the quantum provider and target used. */
 @added(QuantumWorkspaceAPIVersion.v2025_09_01_preview)
-model Usage is Record<float64>;
-
-/** Job priority levels. */
-@added(QuantumWorkspaceAPIVersion.v2025_09_01_preview)
-union Priority {
-  string,
-
-  /** The job's base priority. */
-  Basic: "Basic",
-
-  /** The job's priority is elevated. */
-  High: "High",
-=======
->>>>>>> bdd94b3a
-}+model Usage is Record<float64>;
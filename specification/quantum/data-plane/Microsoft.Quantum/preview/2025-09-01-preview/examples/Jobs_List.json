{
  "operationId": "Jobs_List",
  "title": "List jobs in a workspace.",
  "parameters": {
    "api-version": "2025-09-01-preview",
    "resourceGroupName": "my-resource-group",
    "subscriptionId": "00000000-0000-0000-0000-000000000001",
    "workspaceName": "my-workspace",
    "skip": 100,
    "top": 100,
    "filter": "provider eq microsoft",
    "orderby": "orderbytime"
  },
  "responses": {
    "200": {
      "body": {
        "value": [
          {
            "name": "my-job",
            "id": "00000000-0000-0000-0000-000000000002",
            "itemType": "Job",
            "jobType": "QuantumComputing",
            "beginExecutionTime": "2020-09-30T23:59:02.3737928+00:00",
            "cancellationTime": null,
            "containerUri": "https://storage.blob.core.windows.net/job-00000000-0000-0000-0000-000000000002?sv=2019-02-02&sr=c&sig=SANITIZED&se=2020-10-01T11%3A57%3A01Z&sp=rcw",
            "creationTime": "2020-09-30T23:57:02.3737928+00:00",
            "endExecutionTime": null,
            "errorData": null,
            "inputDataFormat": "qir.v1",
            "inputDataUri": "https://storage.blob.core.windows.net/job-00000000-0000-0000-0000-000000000002/inputData?sv=2019-02-02&sr=b&sig=SANITIZED&se=2020-10-01T11%3A57%3A01Z&sp=rcw",
            "inputParams": {},
            "metadata": {},
            "outputDataFormat": "microsoft.resource-estimates.v1",
            "outputDataUri": "https://storage.blob.core.windows.net/job-00000000-0000-0000-0000-000000000002/rawOutputData?sv=2019-02-02&sr=c&sig=SANITIZED&se=2020-10-01T11%3A57%3A01Z&sp=rcw",
            "providerId": "microsoft-qc",
            "status": "Executing",
            "target": "microsoft.estimator",
            "tags": [
              "tag1",
              "tag_2"
            ],
<<<<<<< HEAD
            "priority": "Normal",
            "usage": {
              "standardMinutes": 7
            }
=======
            "priority": "Standard"
>>>>>>> bdd94b3a
          },
          {
            "name": "my-job-2",
            "id": "00000000-0000-0000-0000-000000000003",
            "itemType": "Job",
            "jobType": "QuantumComputing",
            "beginExecutionTime": null,
            "cancellationTime": null,
            "containerUri": "https://storage.blob.core.windows.net/job-00000000-0000-0000-0000-000000000003?sv=2019-02-02&sr=c&sig=SANITIZED&se=2020-10-01T11%3A57%3A01Z&sp=rcw",
            "creationTime": "2020-09-30T23:57:02.3737928+00:00",
            "endExecutionTime": null,
            "errorData": null,
            "inputDataFormat": "qir.v1",
            "inputDataUri": "https://storage.blob.core.windows.net/job-00000000-0000-0000-0000-000000000003/inputData?sv=2019-02-02&sr=b&sig=SANITIZED&se=2020-10-01T11%3A57%3A01Z&sp=rcw",
            "inputParams": {},
            "metadata": {},
            "outputDataFormat": "microsoft.resource-estimates.v1",
            "outputDataUri": "https://storage.blob.core.windows.net/job-00000000-0000-0000-0000-000000000003/rawOutputData?sv=2019-02-02&sr=c&sig=SANITIZED&se=2020-10-01T11%3A57%3A01Z&sp=rcw",
            "providerId": "microsoft-qc",
            "status": "Waiting",
            "target": "microsoft.estimator",
            "tags": [
              "tag1",
              "tag_2"
            ],
            "usage": null
          }
        ],
        "nextLink": null
      }
    }
  }
}<|MERGE_RESOLUTION|>--- conflicted
+++ resolved
@@ -39,14 +39,10 @@
               "tag1",
               "tag_2"
             ],
-<<<<<<< HEAD
-            "priority": "Normal",
+            "priority": "Standard",
             "usage": {
               "standardMinutes": 7
             }
-=======
-            "priority": "Standard"
->>>>>>> bdd94b3a
           },
           {
             "name": "my-job-2",

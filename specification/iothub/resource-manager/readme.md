--- conflicted
+++ resolved
@@ -251,8 +251,6 @@
     after_scripts:
       - bundle install && rake arm:regen_all_profiles['azure_mgmt_iot_hub']
   - repo: azure-resource-manager-schemas
-    after_scripts:
-      - node sdkauto_afterscript.js iothub/resource-manager
 ```
 
 ## C#
@@ -279,12 +277,4 @@
 
 ## Java
 
-<<<<<<< HEAD
-See configuration in [readme.java.md](./readme.go.md)
-
-## AzureResourceSchema
-
-See configuration in [readme.azureresourceschema.md](./readme.azureresourceschema.md)
-=======
-See configuration in [readme.java.md](./readme.go.md)
->>>>>>> c7616be7
+See configuration in [readme.java.md](./readme.go.md)
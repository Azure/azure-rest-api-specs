# IotHub

> see https://aka.ms/autorest

This is the AutoRest configuration file for IotHub.

---

## Getting Started

To build the SDK for IotHub, simply [Install AutoRest](https://aka.ms/autorest/install) and in this folder, run:

> `autorest`

To see additional help and options, run:

> `autorest --help`

---

## Configuration

### Basic Information

These are the global settings for the IotHub API.

``` yaml
openapi-type: arm
<<<<<<< HEAD
tag: package-preview-2021-03
```


=======
tag: package-2021-03
```


### Tag: package-2021-03

These settings apply only when `--tag=package-2021-03` is specified on the command line.

```yaml $(tag) == 'package-2021-03'
input-file:
  - Microsoft.Devices/stable/2021-03-31/iothub.json
```
>>>>>>> 7d4caa5e
### Tag: package-preview-2021-03

These settings apply only when `--tag=package-preview-2021-03` is specified on the command line.

<<<<<<< HEAD
```yaml $(tag) == 'package-preview-2021-03'
input-file:
  - Microsoft.Devices/preview/2021-03-03-preview/iothub.json
```
=======
``` yaml $(tag) == 'package-preview-2021-03'
input-file:
  - Microsoft.Devices/preview/2021-03-03-preview/iothub.json
```

>>>>>>> 7d4caa5e
### Tag: package-preview-2021-02

These settings apply only when `--tag=package-preview-2021-02` is specified on the command line.

``` yaml $(tag) == 'package-preview-2021-02'
input-file:
  - Microsoft.Devices/preview/2021-02-01-preview/iothub.json
```

### Tag: package-2020-08-31

These settings apply only when `--tag=package-2020-08-31` is specified on the command line.

``` yaml $(tag) == 'package-2020-08-31'
input-file:
  - Microsoft.Devices/stable/2020-08-31/iothub.json
```

### Tag: package-preview-2020-08-31

These settings apply only when `--tag=package-preview-2020-08-31` is specified on the command line.

``` yaml $(tag) == 'package-preview-2020-08-31'
input-file:
  - Microsoft.Devices/preview/2020-08-31-preview/iothub.json
```

### Tag: package-2020-08

These settings apply only when `--tag=package-2020-08` is specified on the command line.

``` yaml $(tag) == 'package-2020-08'
input-file:
  - Microsoft.Devices/stable/2020-08-01/iothub.json
```

### Tag: package-preview-2020-07

These settings apply only when `--tag=package-preview-2020-07` is specified on the command line.

``` yaml $(tag) == 'package-preview-2020-07'
input-file:
  - Microsoft.Devices/preview/2020-07-10-preview/iothub.json
```

### Tag: package-2020-06

These settings apply only when `--tag=package-2020-06` is specified on the command line.

``` yaml $(tag) == 'package-2020-06'
input-file:
  - Microsoft.Devices/stable/2020-06-15/iothub.json
```

### Tag: package-2020-04

These settings apply only when `--tag=package-2020-04` is specified on the command line.

``` yaml $(tag) == 'package-2020-04'
input-file:
  - Microsoft.Devices/stable/2020-04-01/iothub.json
```

### Tag: package-2020-03

These settings apply only when `--tag=package-2020-03` is specified on the command line.

``` yaml $(tag) == 'package-2020-03'
input-file:
  - Microsoft.Devices/stable/2020-03-01/iothub.json
```

### Tag: package-2019-11

These settings apply only when `--tag=package-2019-11` is specified on the command line.

``` yaml $(tag) == 'package-2019-11'
input-file:
  - Microsoft.Devices/stable/2019-11-04/iothub.json
```

### Tag: package-preview-2019-07

These settings apply only when `--tag=package-preview-2019-07` is specified on the command line.

``` yaml $(tag) == 'package-preview-2019-07'
input-file:
  - Microsoft.Devices/preview/2019-07-01-preview/iothub.json
```

### Tag: package-2019-03

These settings apply only when `--tag=package-2019-03` is specified on the command line.

``` yaml $(tag) == 'package-2019-03'
input-file:
  - Microsoft.Devices/stable/2019-03-22/iothub.json
```

### Tag: package-preview-2019-03

These settings apply only when `--tag=package-preview-2019-03` is specified on the command line.

``` yaml $(tag) == 'package-preview-2019-03'
input-file:
  - Microsoft.Devices/preview/2019-03-22-preview/iothub.json
```

### Tag: package-2018-12-preview

These settings apply only when `--tag=package-2018-12-preview` is specified on the command line.

``` yaml $(tag) == 'package-2018-12-preview'
input-file:
- Microsoft.Devices/preview/2018-12-01-preview/iothub.json
```

### Tag: package-2018-04

These settings apply only when `--tag=package-2018-04` is specified on the command line.

``` yaml $(tag) == 'package-2018-04'
input-file:
- Microsoft.Devices/stable/2018-04-01/iothub.json
```

### Tag: package-2018-01

These settings apply only when `--tag=package-2018-01` is specified on the command line.

``` yaml $(tag) == 'package-2018-01'
input-file:
- Microsoft.Devices/stable/2018-01-22/iothub.json
```

### Tag: package-2017-07

These settings apply only when `--tag=package-2017-07` is specified on the command line.

``` yaml $(tag) == 'package-2017-07'
input-file:
- Microsoft.Devices/stable/2017-07-01/iothub.json
```

### Tag: package-2017-01

These settings apply only when `--tag=package-2017-01` is specified on the command line.

``` yaml $(tag) == 'package-2017-01'
input-file:
- Microsoft.Devices/stable/2017-01-19/iothub.json
```

### Tag: package-2016-02

These settings apply only when `--tag=package-2016-02` is specified on the command line.

``` yaml $(tag) == 'package-2016-02'
input-file:
- Microsoft.Devices/stable/2016-02-03/iothub.json
```

### Tag: profile-hybrid-2020-09-01

These settings apply only when `--tag=profile-hybrid-2020-09-01` is specified on the command line.

``` yaml $(tag) == 'profile-hybrid-2020-09-01'
input-file:
- Microsoft.Devices/preview/2019-07-01-preview/iothub.json
```

---

# Code Generation

## Swagger to SDK

This section describes what SDK should be generated by the automatic system.
This is not used by Autorest itself.

``` yaml $(swagger-to-sdk)
swagger-to-sdk:
  - repo: azure-sdk-for-net
  - repo: azure-sdk-for-python
    after_scripts:
      - python ./scripts/multiapi_init_gen.py azure-mgmt-iothub
  - repo: azure-sdk-for-python-track2
  - repo: azure-sdk-for-java
  - repo: azure-sdk-for-go
  - repo: azure-sdk-for-js
  - repo: azure-sdk-for-node
  - repo: azure-sdk-for-ruby
    after_scripts:
      - bundle install && rake arm:regen_all_profiles['azure_mgmt_iot_hub']
  - repo: azure-resource-manager-schemas
```

## C#

These settings apply only when `--csharp` is specified on the command line.
Please also specify `--csharp-sdks-folder=<path to "SDKs" directory of your azure-sdk-for-net clone>`.

``` yaml $(csharp)
csharp:
  azure-arm: true
  license-header: MICROSOFT_MIT_NO_VERSION
  namespace: Microsoft.Azure.Management.IotHub
  output-folder: $(csharp-sdks-folder)/iothub/Microsoft.Azure.Management.IotHub/src/Generated
  clear-output-folder: true
```

## Python

See configuration in [readme.python.md](./readme.python.md)

## Go

See configuration in [readme.go.md](./readme.go.md)

## Java

See configuration in [readme.java.md](./readme.go.md)

<<<<<<< HEAD
## AzureResourceSchema

See configuration in [readme.azureresourceschema.md](./readme.azureresourceschema.md)
=======
>>>>>>> 7d4caa5e
<|MERGE_RESOLUTION|>--- conflicted
+++ resolved
@@ -26,12 +26,6 @@
 
 ``` yaml
 openapi-type: arm
-<<<<<<< HEAD
-tag: package-preview-2021-03
-```
-
-
-=======
 tag: package-2021-03
 ```
 
@@ -44,23 +38,15 @@
 input-file:
   - Microsoft.Devices/stable/2021-03-31/iothub.json
 ```
->>>>>>> 7d4caa5e
 ### Tag: package-preview-2021-03
 
 These settings apply only when `--tag=package-preview-2021-03` is specified on the command line.
 
-<<<<<<< HEAD
-```yaml $(tag) == 'package-preview-2021-03'
+``` yaml $(tag) == 'package-preview-2021-03'
 input-file:
   - Microsoft.Devices/preview/2021-03-03-preview/iothub.json
 ```
-=======
-``` yaml $(tag) == 'package-preview-2021-03'
-input-file:
-  - Microsoft.Devices/preview/2021-03-03-preview/iothub.json
-```
-
->>>>>>> 7d4caa5e
+
 ### Tag: package-preview-2021-02
 
 These settings apply only when `--tag=package-preview-2021-02` is specified on the command line.
@@ -284,9 +270,3 @@
 
 See configuration in [readme.java.md](./readme.go.md)
 
-<<<<<<< HEAD
-## AzureResourceSchema
-
-See configuration in [readme.azureresourceschema.md](./readme.azureresourceschema.md)
-=======
->>>>>>> 7d4caa5e

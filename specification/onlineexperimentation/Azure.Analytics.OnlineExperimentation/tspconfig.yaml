--- conflicted
+++ resolved
@@ -21,10 +21,6 @@
     module: "github.com/Azure/azure-sdk-for-go/{service-dir}/azonlineexperimentation"
     service-dir: "sdk/analytics"
     emitter-output-dir: "{output-dir}/{service-dir}/azonlineexperimentation"
-<<<<<<< HEAD
-    module-version: "0.0.1"
-=======
->>>>>>> 498a7d2a
     generate-fakes: true
     inject-spans: true
     single-client: true

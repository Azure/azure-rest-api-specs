--- conflicted
+++ resolved
@@ -28,11 +28,7 @@
 title: Data Protection Client
 description: Open API 2.0 Specs for Azure Data Protection service
 openapi-type: arm
-<<<<<<< HEAD
 tag: package-2023-11
-=======
-tag: package-2023-08
->>>>>>> 42e2c0bc
 csharp-sdks-folder: ./Generated/CSharp
 python-sdks-folder: ./Generated/Python
 go-sdk-folder: ./Generated/Golang
@@ -55,7 +51,6 @@
 ```
 
 
-<<<<<<< HEAD
 ### Tag: package-2023-11
 
 These settings apply only when `--tag=package-2023-11` is specified on the command line.
@@ -64,7 +59,7 @@
 input-file:
   - Microsoft.DataProtection/stable/2023-11-01/dataprotection.json
 ```
-=======
+
 ### Tag: package-2023-08
 
 These settings apply only when `--tag=package-2023-08` is specified on the command line.
@@ -74,7 +69,6 @@
   - Microsoft.DataProtection/stable/2023-08-01/dataprotection.json
 ```
 
->>>>>>> 42e2c0bc
 ### Tag: package-preview-2023-08
 
 These settings apply only when `--tag=package-preview-2023-08` is specified on the command line.

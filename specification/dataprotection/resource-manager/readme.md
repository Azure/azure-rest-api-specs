--- conflicted
+++ resolved
@@ -28,11 +28,7 @@
 title: Data Protection Client
 description: Open API 2.0 Specs for Azure Data Protection service
 openapi-type: arm
-<<<<<<< HEAD
-tag: package-2023-05
-=======
 tag: package-2024-03
->>>>>>> 3e81da30
 csharp-sdks-folder: ./Generated/CSharp
 python-sdks-folder: ./Generated/Python
 go-sdk-folder: ./Generated/Golang
@@ -53,8 +49,6 @@
 message-format: json
 ```
 
-<<<<<<< HEAD
-=======
 ### Tag: package-preview-2024-02
 
 These settings apply only when `--tag=package-preview-2024-02` is specified on the command line.
@@ -115,7 +109,6 @@
   - Microsoft.DataProtection/preview/2023-06-01-preview/dataprotection.json
 ```
 
->>>>>>> 3e81da30
 ### Tag: package-2023-05
 
 These settings apply only when `--tag=package-2023-05` is specified on the command line.

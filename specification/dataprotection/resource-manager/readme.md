--- conflicted
+++ resolved
@@ -28,11 +28,7 @@
 title: Data Protection Client
 description: Open API 2.0 Specs for Azure Data Protection service
 openapi-type: arm
-<<<<<<< HEAD
 tag: package-preview-2023-06
-=======
-tag: package-2023-05
->>>>>>> c78b5d8b
 csharp-sdks-folder: ./Generated/CSharp
 python-sdks-folder: ./Generated/Python
 go-sdk-folder: ./Generated/Golang
@@ -50,6 +46,15 @@
 message-format: json
 ```
 
+
+### Tag: package-preview-2023-06
+
+These settings apply only when `--tag=package-preview-2023-06` is specified on the command line.
+
+```yaml $(tag) == 'package-preview-2023-06'
+input-file:
+  - Microsoft.DataProtection/preview/2023-06-01-preview/dataprotection.json
+```
 ### Tag: package-2023-05
 
 These settings apply only when `--tag=package-2023-05` is specified on the command line.
@@ -57,15 +62,6 @@
 ``` yaml $(tag) == 'package-2023-05'
 input-file:
 - Microsoft.DataProtection/stable/2023-05-01/dataprotection.json
-```
-
-### Tag: package-preview-2023-06
-
-These settings apply only when `--tag=package-preview-2023-06` is specified on the command line.
-
-```yaml $(tag) == 'package-preview-2023-06'
-input-file:
-  - Microsoft.DataProtection/preview/2023-06-01-preview/dataprotection.json
 ```
 ### Tag: package-preview-2023-04
 

--- conflicted
+++ resolved
@@ -28,11 +28,7 @@
 title: Data Protection Client
 description: Open API 2.0 Specs for Azure Data Protection service
 openapi-type: arm
-<<<<<<< HEAD
 tag: package-2023-11
-=======
-tag: package-preview-2023-08
->>>>>>> b13bd252
 csharp-sdks-folder: ./Generated/CSharp
 python-sdks-folder: ./Generated/Python
 go-sdk-folder: ./Generated/Golang
@@ -55,7 +51,6 @@
 ```
 
 
-<<<<<<< HEAD
 ### Tag: package-2023-11
 
 These settings apply only when `--tag=package-2023-11` is specified on the command line.
@@ -63,7 +58,7 @@
 ```yaml $(tag) == 'package-2023-11'
 input-file:
   - Microsoft.DataProtection/stable/2023-11-01/dataprotection.json
-=======
+```
 ### Tag: package-preview-2023-08
 
 These settings apply only when `--tag=package-preview-2023-08` is specified on the command line.
@@ -71,7 +66,6 @@
 ```yaml $(tag) == 'package-preview-2023-08'
 input-file:
   - Microsoft.DataProtection/preview/2023-08-01-preview/dataprotection.json
->>>>>>> b13bd252
 ```
 ### Tag: package-preview-2023-06
 

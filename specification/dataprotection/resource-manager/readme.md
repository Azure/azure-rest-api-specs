--- conflicted
+++ resolved
@@ -28,11 +28,7 @@
 title: Data Protection Client
 description: Open API 2.0 Specs for Azure Data Protection service
 openapi-type: arm
-<<<<<<< HEAD
 tag: package-2022-12
-=======
-tag: package-preview-2022-11
->>>>>>> d6b9d9d7
 csharp-sdks-folder: ./Generated/CSharp
 python-sdks-folder: ./Generated/Python
 go-sdk-folder: ./Generated/Golang
@@ -50,7 +46,6 @@
 message-format: json
 ```
 
-<<<<<<< HEAD
 ### Tag: package-2022-12
 
 These settings apply only when `--tag=package-2022-12` is specified on the command line.
@@ -60,7 +55,6 @@
 - Microsoft.DataProtection/stable/2022-12-01/dataprotection.json
 ```
 
-=======
 
 ### Tag: package-preview-2022-11
 
@@ -70,7 +64,6 @@
 input-file:
   - Microsoft.DataProtection/preview/2022-11-01-preview/dataprotection.json
 ```
->>>>>>> d6b9d9d7
 ### Tag: package-2022-10-preview
 
 These settings apply only when `--tag=package-2022-10-preview` is specified on the command line.

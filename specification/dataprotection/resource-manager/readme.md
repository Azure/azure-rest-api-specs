# DataProtection

> see https://aka.ms/autorest

This is the AutoRest configuration file for DataProtection.

---

## Getting Started

To build the SDK for DataProtection, simply [Install AutoRest](https://aka.ms/autorest/install) and in this folder, run:

> `autorest`

To see additional help and options, run:

> `autorest --help`

---

## Configuration

### Basic Information

These are the global settings for the DataProtection API.

``` yaml
title: Data Protection Client
description: Open API 2.0 Specs for Azure Data Protection service
openapi-type: arm
<<<<<<< HEAD
tag: package-preview-2023-06
=======
tag: package-2023-11
>>>>>>> c2934630
csharp-sdks-folder: ./Generated/CSharp
python-sdks-folder: ./Generated/Python
go-sdk-folder: ./Generated/Golang
license-header: MICROSOFT_MIT
suppressions:
    - code: ResourceNameRestriction
      reason: BackupInstance Resource is created by DPP Service, so regex wont add much value here.
    
```

### Validations

Run validations when `--validate` is specified on command line

``` yaml $(validate)
azure-validator: true
model-validator: true
semantic-validator: true
message-format: json
```


<<<<<<< HEAD
=======
### Tag: package-2023-11

These settings apply only when `--tag=package-2023-11` is specified on the command line.

```yaml $(tag) == 'package-2023-11'
input-file:
  - Microsoft.DataProtection/stable/2023-11-01/dataprotection.json
```

### Tag: package-2023-08

These settings apply only when `--tag=package-2023-08` is specified on the command line.

```yaml $(tag) == 'package-2023-08'
input-file:
  - Microsoft.DataProtection/stable/2023-08-01/dataprotection.json
```

### Tag: package-preview-2023-08

These settings apply only when `--tag=package-preview-2023-08` is specified on the command line.

```yaml $(tag) == 'package-preview-2023-08'
input-file:
  - Microsoft.DataProtection/preview/2023-08-01-preview/dataprotection.json
```

>>>>>>> c2934630
### Tag: package-preview-2023-06

These settings apply only when `--tag=package-preview-2023-06` is specified on the command line.

<<<<<<< HEAD
```yaml $(tag) == 'package-preview-2023-06'
input-file:
  - Microsoft.DataProtection/preview/2023-06-01-preview/dataprotection.json
```
=======
``` yaml $(tag) == 'package-preview-2023-06'
input-file:
  - Microsoft.DataProtection/preview/2023-06-01-preview/dataprotection.json
```

>>>>>>> c2934630
### Tag: package-2023-05

These settings apply only when `--tag=package-2023-05` is specified on the command line.

``` yaml $(tag) == 'package-2023-05'
input-file:
- Microsoft.DataProtection/stable/2023-05-01/dataprotection.json
```

### Tag: package-preview-2023-04

These settings apply only when `--tag=package-preview-2023-04` is specified on the command line.

``` yaml $(tag) == 'package-preview-2023-04'
input-file:
  - Microsoft.DataProtection/preview/2023-04-01-preview/dataprotection.json
```

### Tag: package-2023-01

These settings apply only when `--tag=package-2023-01` is specified on the command line.

``` yaml $(tag) == 'package-2023-01'
input-file:
- Microsoft.DataProtection/stable/2023-01-01/dataprotection.json
```

### Tag: package-2022-12

These settings apply only when `--tag=package-2022-12` is specified on the command line.

``` yaml $(tag) == 'package-2022-12'
input-file:
- Microsoft.DataProtection/stable/2022-12-01/dataprotection.json
```

### Tag: package-preview-2022-11

These settings apply only when `--tag=package-preview-2022-11` is specified on the command line.

``` yaml $(tag) == 'package-preview-2022-11'
input-file:
  - Microsoft.DataProtection/preview/2022-11-01-preview/dataprotection.json
```

### Tag: package-2022-10-preview

These settings apply only when `--tag=package-2022-10-preview` is specified on the command line.

``` yaml $(tag) == 'package-2022-10-preview'
input-file:
- Microsoft.DataProtection/preview/2022-10-01-preview/dataprotection.json
```

### Tag: package-preview-2022-09

These settings apply only when `--tag=package-preview-2022-09` is specified on the command line.

``` yaml $(tag) == 'package-preview-2022-09'
input-file:
  - Microsoft.DataProtection/preview/2022-09-01-preview/dataprotection.json
```

### Tag: package-2022-05

These settings apply only when `--tag=package-2022-05` is specified on the command line.

``` yaml $(tag) == 'package-2022-05'
input-file:
  - Microsoft.DataProtection/stable/2022-05-01/dataprotection.json
```

### Tag: package-2022-04

These settings apply only when `--tag=package-2022-04` is specified on the command line.

``` yaml $(tag) == 'package-2022-04'
input-file:
  - Microsoft.DataProtection/stable/2022-04-01/dataprotection.json
```

### Tag: package-preview-2022-03

These settings apply only when `--tag=package-preview-2022-03` is specified on the command line.

``` yaml $(tag) == 'package-preview-2022-03'
input-file:
  - Microsoft.DataProtection/preview/2022-03-31-preview/dataprotection.json
```

### Tag: package-preview-2022-02

These settings apply only when `--tag=package-preview-2022-02` is specified on the command line.

``` yaml $(tag) == 'package-preview-2022-02'
input-file:
  - Microsoft.DataProtection/preview/2022-02-01-preview/dataprotection.json
```

### Tag: package-2022-01

These settings apply only when `--tag=package-2022-01` is specified on the command line.

``` yaml $(tag) == 'package-2022-01'
input-file:
  - Microsoft.DataProtection/stable/2022-01-01/dataprotection.json
```

### Tag: package-2021-10-preview

These settings apply only when `--tag=package-2021-10-preview` is specified on the command line.

``` yaml $(tag) == 'package-2021-10-preview'
input-file:
- Microsoft.DataProtection/preview/2021-10-01-preview/dataprotection.json
```

### Tag: package-2021-07

These settings apply only when `--tag=package-2021-07` is specified on the command line.

``` yaml $(tag) == 'package-2021-07'
input-file:
- Microsoft.DataProtection/stable/2021-07-01/dataprotection.json
```

### Tag: package-2021-01

These settings apply only when `--tag=package-2021-01` is specified on the command line.

``` yaml $(tag) == 'package-2021-01'
input-file:
- Microsoft.DataProtection/stable/2021-01-01/dataprotection.json
```

### Tag: package-2021-02-preview

These settings apply only when `--tag=package-2021-02-preview` is specified on the command line.

``` yaml $(tag) == 'package-2021-02-preview'
input-file:
- Microsoft.DataProtection/preview/2021-02-01-preview/dataprotection.json
```

### Tag: package-2021-06-preview

These settings apply only when `--tag=package-2021-06-preview` is specified on the command line.

``` yaml $(tag) == 'package-2021-06-preview'
input-file:
- Microsoft.DataProtection/preview/2021-06-01-preview/dataprotection.json
```

### Tag: package-2021-12-preview

These settings apply only when `--tag=package-2021-12-preview` is specified on the command line.

``` yaml $(tag) == 'package-2021-12-preview'
input-file:
- Microsoft.DataProtection/preview/2021-12-01-preview/dataprotection.json
```

### Tag: package-2022-03

These settings apply only when `--tag=package-2022-03` is specified on the command line.

``` yaml $(tag) == 'package-2022-03'
input-file:
- Microsoft.DataProtection/stable/2022-03-01/dataprotection.json
```

---

# Code Generation

## Swagger to SDK

This section describes what SDK should be generated by the automatic system.
This is not used by Autorest itself.

``` yaml $(swagger-to-sdk)
swagger-to-sdk:
  - repo: azure-sdk-for-net-track2
  - repo: azure-sdk-for-python-track2
  - repo: azure-sdk-for-java
  - repo: azure-sdk-for-go
  - repo: azure-sdk-for-js
  - repo: azure-sdk-for-node
  - repo: azure-sdk-for-ruby
    after_scripts:
      - bundle install && rake arm:regen_all_profiles['azure_mgmt_data_protection']
  - repo: azure-powershell
```

## C#

These settings apply only when `--csharp` is specified on the command line.
Please also specify `--csharp-sdks-folder=<path to "SDKs" directory of your azure-sdk-for-net clone>`.

``` yaml $(csharp)
csharp:
  azure-arm: true
  payload-flattening-threshold: 1
  license-header: MICROSOFT_MIT_NO_VERSION
  namespace: Microsoft.Azure.Management.DataProtection
  output-folder: $(csharp-sdks-folder)/dataprotection/Microsoft.Azure.Management.DataProtection/src/Generated
  clear-output-folder: true
```

## Python

See configuration in [readme.python.md](./readme.python.md)

## Go

See configuration in [readme.go.md](./readme.go.md)

## Java

See configuration in [readme.java.md](./readme.java.md)<|MERGE_RESOLUTION|>--- conflicted
+++ resolved
@@ -28,11 +28,7 @@
 title: Data Protection Client
 description: Open API 2.0 Specs for Azure Data Protection service
 openapi-type: arm
-<<<<<<< HEAD
-tag: package-preview-2023-06
-=======
 tag: package-2023-11
->>>>>>> c2934630
 csharp-sdks-folder: ./Generated/CSharp
 python-sdks-folder: ./Generated/Python
 go-sdk-folder: ./Generated/Golang
@@ -55,8 +51,6 @@
 ```
 
 
-<<<<<<< HEAD
-=======
 ### Tag: package-2023-11
 
 These settings apply only when `--tag=package-2023-11` is specified on the command line.
@@ -84,23 +78,15 @@
   - Microsoft.DataProtection/preview/2023-08-01-preview/dataprotection.json
 ```
 
->>>>>>> c2934630
 ### Tag: package-preview-2023-06
 
 These settings apply only when `--tag=package-preview-2023-06` is specified on the command line.
 
-<<<<<<< HEAD
-```yaml $(tag) == 'package-preview-2023-06'
+``` yaml $(tag) == 'package-preview-2023-06'
 input-file:
   - Microsoft.DataProtection/preview/2023-06-01-preview/dataprotection.json
 ```
-=======
-``` yaml $(tag) == 'package-preview-2023-06'
-input-file:
-  - Microsoft.DataProtection/preview/2023-06-01-preview/dataprotection.json
-```
-
->>>>>>> c2934630
+
 ### Tag: package-2023-05
 
 These settings apply only when `--tag=package-2023-05` is specified on the command line.

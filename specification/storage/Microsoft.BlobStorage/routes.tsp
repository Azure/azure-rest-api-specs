--- conflicted
+++ resolved
@@ -49,11 +49,7 @@
     TParams extends TypeSpec.Reflection.Model | void,
     TResponse extends TypeSpec.Reflection.Model | void,
     TError = StorageError
-  >(
-    ...ApiVersionHeader,
-    ...TParams,
-    ...ClientRequestIdHeader,
-  ): (TResponse & {
+  >(...ApiVersionHeader, ...TParams, ...ClientRequestIdHeader): (TResponse & {
     ...ApiVersionHeader;
     ...RequestIdResponseHeader;
     ...ClientRequestIdHeader;
@@ -738,14 +734,9 @@
         ...ImmutabilityPolicyExpiresOnResponseHeader;
         ...ImmutabilityPolicyModeResponseHeader;
         ...LegalHoldResponseHeader;
-<<<<<<< HEAD
         ...StructuredBodyTypeResponseHeaderPrivate;
         ...StructuredContentLengthResponseHeaderPrivate;
-=======
-        ...StructuredBodyTypeResponseHeader;
-        ...StructuredContentLengthResponseHeader;
         ...ApiVersionHeader;
->>>>>>> 578ab294
       }) | (BodyParameter & {
         #suppress "@azure-tools/typespec-azure-core/no-closed-literal-union" "Following standard pattern"
         @statusCode statusCode: 206;
@@ -796,14 +787,9 @@
         ...ImmutabilityPolicyExpiresOnResponseHeader;
         ...ImmutabilityPolicyModeResponseHeader;
         ...LegalHoldResponseHeader;
-<<<<<<< HEAD
         ...StructuredBodyTypeResponseHeaderPrivate;
         ...StructuredContentLengthResponseHeaderPrivate;
-=======
-        ...StructuredBodyTypeResponseHeader;
-        ...StructuredContentLengthResponseHeader;
         ...ApiVersionHeader;
->>>>>>> 578ab294
       }) | StorageError;
 
       /** The Get Properties operation returns all user-defined metadata, standard HTTP properties, and system properties for the blob. It does not return the content of the blob. */

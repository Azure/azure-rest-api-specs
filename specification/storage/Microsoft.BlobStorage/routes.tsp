--- conflicted
+++ resolved
@@ -1481,12 +1481,7 @@
             ...LastModifiedResponseHeader;
             ...ContentMd5ResponseHeader;
             ...VersionIdResponseHeader;
-<<<<<<< HEAD
-            ...IsServerEncryptedResponseHeader;
-=======
-            ...DateResponseHeader;
             ...RequestServerEncryptedResponseHeader;
->>>>>>> fef06be6
             ...EncryptionKeySha256ResponseHeader;
             ...EncryptionScopeResponseHeader;
           }
@@ -1825,12 +1820,7 @@
             ...LastModifiedResponseHeader;
             ...ContentMd5ResponseHeader;
             ...VersionIdResponseHeader;
-<<<<<<< HEAD
-            ...IsServerEncryptedResponseHeader;
-=======
-            ...DateResponseHeader;
             ...RequestServerEncryptedResponseHeader;
->>>>>>> fef06be6
             ...EncryptionKeySha256ResponseHeader;
             ...EncryptionScopeResponseHeader;
           }

import "@typespec/rest";
import "@typespec/versioning";
import "@azure-tools/typespec-azure-core";
import "@typespec/http";
import "./models.tsp";

namespace Storage.Blob;

using TypeSpec.Http;
using TypeSpec.Rest;
using TypeSpec.Versioning;
using Azure.Core;
using Azure.ClientGenerator.Core;

alias ApiVersionHeader = {
  /** Specifies the version of the operation to use for this request. */
  @apiVersion
  @header("x-ms-version")
  version: string;
};

/** Azure Storage Blob basic operation template */
#suppress "@azure-tools/typespec-azure-core/operation-missing-api-version" "Existing API. Storage API version parameter pre-dates current guidance."
op StorageOperation<
  TParams extends TypeSpec.Reflection.Model | void,
  TResponse extends TypeSpec.Reflection.Model | void,
  MediaType extends string = "application/xml",
  TError = StorageError
>(
  /** Content-Type header */
  #suppress "@typespec/http/content-type-ignored" "Template for existing API"
  @header("Content-Type")
  contentType: MediaType,

  ...ApiVersionHeader,
  ...TParams,
  ...ClientRequestIdHeader,
): (TResponse & {
  /** Content-Type header */
  #suppress "@typespec/http/content-type-ignored" "Template for existing API"
  @header("Content-Type")
  contentType: MediaType;

  ...RequestIdResponseHeader;
  ...ClientRequestIdHeader;
}) | TError;

#suppress "@azure-tools/typespec-azure-core/operation-missing-api-version" "Existing API. Storage API version parameter pre-dates current guidance."
interface Service {
  /** Sets properties for a storage account's Blob service endpoint, including properties for Storage Analytics and CORS (Cross-Origin Resource Sharing) rules */
  #suppress "@azure-tools/typespec-azure-core/use-standard-operations" "Existing API"
  #suppress "@azure-tools/typespec-azure-core/no-response-body" "Existing API"
  @put
  @route("/?restype=service&comp=properties")
  setProperties is StorageOperation<
    TimeoutParameter & StorageServiceProperties,
    {
      @statusCode statusCode: 202;
    }
  >;

  /** Retrieves properties of a storage account's Blob service, including properties for Storage Analytics and CORS (Cross-Origin Resource Sharing) rules. */
  #suppress "@azure-tools/typespec-azure-core/use-standard-operations" "Existing API"
  @get
  @route("/?restype=service&comp=properties")
  getProperties is StorageOperation<TimeoutParameter, StorageServiceProperties>;

  /** Retrieves statistics related to replication for the Blob service. It is only available on the secondary location endpoint when read-access geo-redundant replication is enabled for the storage account. */
  #suppress "@azure-tools/typespec-azure-core/use-standard-operations" "Existing API"
  @get
  @route("/?restype=service&comp=stats")
  getStatistics is StorageOperation<
    TimeoutParameter,
    DateResponseHeader & StorageServiceStats
  >;

  /** Retrieves a user delegation key for the Blob service. This is only a valid operation when using bearer token authentication. */
  #suppress "@azure-tools/typespec-azure-core/use-standard-operations" "Existing API"
  @post
  @route("/?restype=service&comp=userdelegationkey")
  getUserDelegationKey is StorageOperation<
    KeyInfo & TimeoutParameter,
    UserDelegationKey & DateResponseHeader
  >;

  /** Returns the sku name and account kind. */
  #suppress "@azure-tools/typespec-azure-core/use-standard-operations" "Existing API"
  #suppress "@azure-tools/typespec-azure-core/no-response-body" "Existing API"
  @get
  @route("/?restype=account&comp=properties")
  getAccountInfo is StorageOperation<
    TimeoutParameter,
    {
      ...DateResponseHeader;
      ...SkuNameResponseHeader;
      ...AccountKindResponseHeader;

      /** Version 2019-07-07 and newer. Indicates if the account has a hierarchical namespace enabled. */
      @header("x-ms-is-hns-enabled")
      isHierarchicalNamespaceEnabled?: boolean;
    }
  >;

  /** The Batch operation allows multiple API calls to be embedded into a single HTTP request. */
  #suppress "@azure-tools/typespec-azure-core/use-standard-operations" "Existing API"
  #suppress "@azure-tools/typespec-azure-core/no-response-body" "Existing API"
  @post
  @route("/?comp=batch")
  submitBatch(
    /** Required. The value of this header must be multipart/mixed with a batch boundary. Example header value: multipart/mixed; boundary=batch_<GUID> */
    @header("Content-Type")
    multipartContentType: "multipart/mixed",

    ...ApiVersionHeader,
    ...TimeoutParameter,
    ...ClientRequestIdHeader,
    ...ContentLengthParameter,
    ...BodyParameter,
  ): (BodyParameter & {
    /** The media type of the body of the response. For batch requests, this is multipart/mixed; boundary=batchresponse_GUID */
    #suppress "@typespec/http/content-type-ignored" "Template for existing API"
    @header("Content-Type")
    contentType: "multipart/mixed";

    ...RequestIdResponseHeader;
    ...ClientRequestIdHeader;
  }) | StorageError;

  /** The Filter Blobs operation enables callers to list blobs across all containers whose tags match a given search expression. */
  #suppress "@azure-tools/typespec-azure-core/use-standard-operations" "Existing API"
  #suppress "@azure-tools/typespec-azure-core/use-standard-names" "Existing API"
  @get
  @route("/?comp=blobs")
  filterBlobs is StorageOperation<
    {
      ...TimeoutParameter;
      ...FilterBlobsWhereParameter;
      ...MarkerParameter;
      ...MaxResultsParameter;
      ...FilterBlobsIncludeParameter;
    },
    DateResponseHeader & FilterBlobSegment
  >;
}

#suppress "@azure-tools/typespec-azure-core/operation-missing-api-version" "Existing API. Storage API version parameter pre-dates current guidance."
interface Container {
  /** Creates a new container under the specified account. If the container with the same name already exists, the operation fails. */
  #suppress "@azure-tools/typespec-azure-core/use-standard-operations" "Existing API"
  #suppress "@azure-tools/typespec-azure-core/no-response-body" "Existing API"
  @put
  @route("/{containerName}?restype=container")
  create is StorageOperation<
    {
      ...ContainerNamePathParameter;
      ...TimeoutParameter;
      ...MetadataHeaders;
      ...BlobPublicAccess;

      /** Optional.  Version 2019-07-07 and later.  Specifies the default encryption scope to set on the container and use for all future writes. */
      @header("x-ms-default-encryption-scope") defaultEncryptionScope?: string;

      ...DenyEncryptionScopeOverride;
    },
    {
      @statusCode statusCode: 201;
      ...EtagResponseHeader;
      ...LastModifiedResponseHeader;
      ...DateResponseHeader;
    }
  >;

  /** returns all user-defined metadata and system properties for the specified container. The data returned does not include the container's list of blobs */
  #suppress "@azure-tools/typespec-azure-core/use-standard-operations" "Existing API"
  #suppress "@azure-tools/typespec-azure-core/no-response-body" "Existing API"
  @get
  @route("/{containerName}?restype=container")
  getProperties is StorageOperation<
    {
      ...ContainerNamePathParameter;
      ...TimeoutParameter;
      ...LeaseIdOptionalParameter;
    },
    {
      ...MetadataHeaders;
      ...EtagResponseHeader;
      ...LastModifiedResponseHeader;
      ...DateResponseHeader;
      ...LeaseDurationHeader;
      ...LeaseStateResponseHeader;
      ...LeaseStatusResponseHeader;
      ...BlobPublicAccess;

      /** Indicates whether the container has an immutability policy set on it. */
      @header("x-ms-has-immutability-policy")
      hasImmutabilityPolicy?: boolean;

      /** Indicates whether the container has a legal hold. */
      @header("x-ms-has-legal-hold")
      hasLegalHold?: boolean;

      /** The default encryption scope for the container. */
      @header("x-ms-default-encryption-scope")
      defaultEncryptionScope?: string;

      ...DenyEncryptionScopeOverride;

      /** Indicates whether version level worm is enabled on a container */
      @header("x-ms-immutable-storage-with-versioning-enabled")
      isImmutableStorageWithVersioningEnabled?: boolean;
    }
  >;

  /** operation marks the specified container for deletion. The container and any blobs contained within it are later deleted during garbage collection */
  #suppress "@azure-tools/typespec-azure-core/use-standard-operations" "Existing API"
  #suppress "@azure-tools/typespec-azure-core/no-response-body" "Existing API"
  @delete
  @route("/{containerName}?restype=container")
  delete is StorageOperation<
    {
      ...ContainerNamePathParameter;
      ...TimeoutParameter;
      ...LeaseIdOptionalParameter;
      ...IfModifiedSinceParameter;
      ...IfUnmodifiedSinceParameter;
    },
    {
      @statusCode statusCode: 202;
      ...DateResponseHeader;
    }
  >;

  /** operation sets one or more user-defined name-value pairs for the specified container. */
  #suppress "@azure-tools/typespec-azure-core/use-standard-operations" "Existing API"
  #suppress "@azure-tools/typespec-azure-core/no-response-body" "Existing API"
  #suppress "@azure-tools/typespec-azure-core/use-standard-names" "Existing API"
  @put
  @route("/{containerName}?restype=container&comp=metadata")
  setMetadata is StorageOperation<
    {
      ...ContainerNamePathParameter;
      ...TimeoutParameter;
      ...LeaseIdOptionalParameter;
      ...MetadataHeaders;
      ...IfModifiedSinceParameter;
    },
    {
      ...EtagResponseHeader;
      ...LastModifiedResponseHeader;
      ...DateResponseHeader;
    }
  >;

  /** gets the permissions for the specified container. The permissions indicate whether container data may be accessed publicly. */
  #suppress "@azure-tools/typespec-azure-core/use-standard-operations" "Existing API"
  @get
  @route("/{containerName}?restype=container&comp=acl")
  getAccessPolicy is StorageOperation<
    {
      ...ContainerNamePathParameter;
      ...TimeoutParameter;
      ...LeaseIdOptionalParameter;
    },
    {
      @body body: SignedIdentifiers;
      ...BlobPublicAccess;
      ...EtagResponseHeader;
      ...LastModifiedResponseHeader;
      ...DateResponseHeader;
    }
  >;

  /** sets the permissions for the specified container. The permissions indicate whether blobs in a container may be accessed publicly. */
  #suppress "@azure-tools/typespec-azure-core/use-standard-operations" "Existing API"
  #suppress "@azure-tools/typespec-azure-core/no-response-body" "Existing API"
  #suppress "@azure-tools/typespec-azure-core/use-standard-names" "Existing API"
  @put
  @route("/{containerName}?restype=container&comp=acl")
  setAccessPolicy is StorageOperation<
    {
      ...ContainerNamePathParameter;

      /** The access control list for the container. */
      #suppress "@azure-tools/typespec-azure-core/request-body-problem" "Existing API"
      @body
      containerAcl: SignedIdentifiers;

      ...TimeoutParameter;
      ...LeaseIdOptionalParameter;
      ...BlobPublicAccess;
      ...IfModifiedSinceParameter;
      ...IfUnmodifiedSinceParameter;
    },
    {
      ...EtagResponseHeader;
      ...LastModifiedResponseHeader;
      ...DateResponseHeader;
    }
  >;

  /** Restores a previously-deleted container. */
  #suppress "@azure-tools/typespec-azure-core/use-standard-operations" "Existing API"
  #suppress "@azure-tools/typespec-azure-core/no-response-body" "Existing API"
  #suppress "@azure-tools/typespec-azure-core/use-standard-names" "Existing API"
  @put
  @route("/{containerName}?restype=container&comp=undelete")
  restore is StorageOperation<
    {
      ...ContainerNamePathParameter;

      /** Optional.  Version 2019-12-12 and later.  Specifies the name of the deleted container to restore. */
      @header("x-ms-deleted-container-name")
      deletedContainerName?: string;

      /** Optional.  Version 2019-12-12 and later.  Specifies the version of the deleted container to restore. */
      @header("x-ms-deleted-container-version")
      deletedContainerVersion?: string;

      ...TimeoutParameter;
    },
    {
      @statusCode statusCode: 201;
      ...DateResponseHeader;
    }
  >;

  /** Renames an existing container. */
  #suppress "@azure-tools/typespec-azure-core/use-standard-operations" "Existing API"
  #suppress "@azure-tools/typespec-azure-core/no-response-body" "Existing API"
  #suppress "@azure-tools/typespec-azure-core/use-standard-names" "Existing API"
  @put
  @route("/{containerName}?restype=container&comp=rename")
  rename is StorageOperation<
    {
      ...ContainerNamePathParameter;

      /** Required.  Specifies the name of the container to rename. */
      @header("x-ms-source-container-name")
      sourceContainerName: string;

      /** A lease ID for the source path. If specified, the source path must have an active lease and the lease ID must match. */
      @header("x-ms-source-lease-id")
      sourceLeaseId?: string;

      ...TimeoutParameter;
    },
    DateResponseHeader
  >;

  /** The Batch operation allows multiple API calls to be embedded into a single HTTP request. */
  #suppress "@azure-tools/typespec-azure-core/use-standard-operations" "Existing API"
  #suppress "@azure-tools/typespec-azure-core/no-response-body" "Existing API"
  @post
  @route("/{containerName}?restype=container&comp=batch")
  submitBatch(
    ...ContainerNamePathParameter,

    /** The batch request content */
    ...BodyParameter,

    /** Required. The value of this header must be multipart/mixed with a batch boundary. Example header value: multipart/mixed; boundary=batch_<GUID> */
    @header("Content-Type")
    multipartContentType: "multipart/mixed",

    ...ContentLengthParameter,
    ...TimeoutParameter,
    ...ApiVersionHeader,
    ...ClientRequestIdHeader,
  ): ({
    @statusCode statusCode: 202;

    /** Required. The value of this header must be multipart/mixed with a batch boundary. Example header value: multipart/mixed; boundary=batch_<GUID> */
    @header("Content-Type")
    multipartContentType: "multipart/mixed";

    ...RequestIdResponseHeader;
  } & BodyParameter) | StorageError;

  /** The Filter Blobs operation enables callers to list blobs in a container whose tags match a given search expression.  Filter blobs searches within the given container. */
  #suppress "@azure-tools/typespec-azure-core/use-standard-operations" "Existing API"
  #suppress "@azure-tools/typespec-azure-core/use-standard-names" "Existing API"
  @get
  @route("/{containerName}?restype=container&comp=blobs")
  filterBlobs is StorageOperation<
    {
      ...ContainerNamePathParameter;
      ...TimeoutParameter;
      ...FilterBlobsWhereParameter;
      ...MarkerParameter;
      ...MaxResultsParameter;
      ...FilterBlobsIncludeParameter;
    },
    DateResponseHeader & FilterBlobSegment
  >;

  /** The Acquire Lease operation requests a new lease on a container. The lease lock duration can be 15 to 60 seconds, or can be infinite. */
  #suppress "@azure-tools/typespec-azure-core/use-standard-operations" "Existing API"
  #suppress "@azure-tools/typespec-azure-core/no-response-body" "Existing API"
  #suppress "@azure-tools/typespec-azure-core/use-standard-names" "Existing API"
  @put
  @route("/{containerName}?comp=lease&restype=container&acquire")
  acquireLease is StorageOperation<
    {
      ...ContainerNamePathParameter;
      ...LeaseDurationHeader;
      ...TimeoutParameter;
      ...ProposedLeaseIdOptionalParameter;
      ...IfModifiedSinceParameter;
      ...IfUnmodifiedSinceParameter;
    },
    {
      @statusCode statusCode: 201;
      ...LeaseIdResponseHeader;
      ...EtagResponseHeader;
      ...LastModifiedResponseHeader;
      ...DateResponseHeader;
    }
  >;

  /** The Release Lease operation frees the lease if it's no longer needed, so that another client can immediately acquire a lease against the container. */
  #suppress "@azure-tools/typespec-azure-core/use-standard-operations" "Existing API"
  #suppress "@azure-tools/typespec-azure-core/no-response-body" "Existing API"
  #suppress "@azure-tools/typespec-azure-core/use-standard-names" "Existing API"
  @put
  @route("/{containerName}?comp=lease&restype=container&release")
  releaseLease is StorageOperation<
    {
      ...ContainerNamePathParameter;
      ...LeaseIdRequiredParameter;
      ...TimeoutParameter;
      ...IfModifiedSinceParameter;
      ...IfUnmodifiedSinceParameter;
    },
    {
      ...EtagResponseHeader;
      ...LastModifiedResponseHeader;
      ...DateResponseHeader;
    }
  >;

  /** The Renew Lease operation renews an existing lease. */
  #suppress "@azure-tools/typespec-azure-core/use-standard-operations" "Existing API"
  #suppress "@azure-tools/typespec-azure-core/no-response-body" "Existing API"
  #suppress "@azure-tools/typespec-azure-core/use-standard-names" "Existing API"
  @put
  @route("/{containerName}?comp=lease&restype=container&renew")
  renewLease is StorageOperation<
    {
      ...ContainerNamePathParameter;
      ...LeaseIdRequiredParameter;
      ...TimeoutParameter;
      ...IfModifiedSinceParameter;
      ...IfUnmodifiedSinceParameter;
    },
    {
      ...LeaseIdResponseHeader;
      ...EtagResponseHeader;
      ...LastModifiedResponseHeader;
      ...DateResponseHeader;
    }
  >;

  /** The Break Lease operation ends a lease and ensures that another client can't acquire a new lease until the current lease period has expired. */
  #suppress "@azure-tools/typespec-azure-core/use-standard-operations" "Existing API"
  #suppress "@azure-tools/typespec-azure-core/no-response-body" "Existing API"
  @put
  @route("/{containerName}?comp=lease&restype=container&break")
  breakLease is StorageOperation<
    {
      ...ContainerNamePathParameter;
      ...TimeoutParameter;
      ...IfModifiedSinceParameter;
      ...IfUnmodifiedSinceParameter;
      ...LeaseBreakPeriodParameter;
    },
    {
      @statusCode statusCode: 202;
      ...LeaseTimeResponseHeader;
      ...EtagResponseHeader;
      ...LastModifiedResponseHeader;
      ...LeaseIdResponseHeader;
      ...DateResponseHeader;
    }
  >;

  /** The Change Lease operation is used to change the ID of an existing lease. */
  #suppress "@azure-tools/typespec-azure-core/use-standard-operations" "Existing API"
  #suppress "@azure-tools/typespec-azure-core/no-response-body" "Existing API"
  #suppress "@azure-tools/typespec-azure-core/use-standard-names" "Existing API"
  @put
  @route("/{containerName}?comp=lease&restype=container&change")
  changeLease is StorageOperation<
    {
      ...ContainerNamePathParameter;
      ...LeaseIdRequiredParameter;
      ...ProposedLeaseIdRequiredParameter;
      ...TimeoutParameter;
      ...IfModifiedSinceParameter;
      ...IfUnmodifiedSinceParameter;
    },
    {
      ...LeaseIdResponseHeader;
      ...EtagResponseHeader;
      ...LastModifiedResponseHeader;
      ...DateResponseHeader;
    }
  >;

<<<<<<< HEAD
=======
  /** The List Blobs operation returns a list of the blobs under the specified container. */
  #suppress "@azure-tools/typespec-azure-core/use-standard-operations" "Existing API"
  #suppress "@azure-tools/typespec-azure-core/use-standard-names" "Existing API"
  @get
  @route("/{containerName}?restype=container&comp=list&flat")
  listBlobFlatSegment is StorageOperation<
    {
      ...ContainerNamePathParameter;
      ...PrefixParameter;
      ...MarkerParameter;
      ...MaxResultsParameter;
      ...ListBlobsIncludeParameter;
      ...TimeoutParameter;
    },
    ListBlobsFlatSegmentResponse & DateResponseHeader
  >;

  /** The List Blobs operation returns a list of the blobs under the specified container. A delimiter can be used to traverse a virtual hierarchy of blobs as though it were a file system. */
  #suppress "@azure-tools/typespec-azure-core/use-standard-operations" "Existing API"
  #suppress "@azure-tools/typespec-azure-core/use-standard-names" "Existing API"
  @get
  @route("/{containerName}?restype=container&comp=list&hierarchy")
  listBlobHierarchySegment is StorageOperation<
    {
      ...ContainerNamePathParameter;

      /** When the request includes this parameter, the operation returns a BlobPrefix element in the response body that acts as a placeholder for all blobs whose names begin with the same substring up to the appearance of the delimiter character. The delimiter may be a single character or a string. */
      @query delimiter: string;

      ...PrefixParameter;
      ...MarkerParameter;
      ...MaxResultsParameter;
      ...ListBlobsIncludeParameter;
      ...TimeoutParameter;
    },
    ListBlobsHierarchySegmentResponse & DateResponseHeader
  >;

>>>>>>> 09821274
  /** Returns the sku name and account kind */
  #suppress "@azure-tools/typespec-azure-core/use-standard-operations" "Existing API"
  #suppress "@azure-tools/typespec-azure-core/no-response-body" "Existing API"
  @get
  @route("/{containerName}?restype=account&comp=properties")
  getAccountInfo is StorageOperation<
    {
      ...ContainerNamePathParameter;
      ...TimeoutParameter;
    },
    {
      ...DateResponseHeader;
      ...SkuNameResponseHeader;
      ...AccountKindResponseHeader;
      ...IsHierarchicalNamespaceEnabled;
    }
  >;
}

#suppress "@azure-tools/typespec-azure-core/operation-missing-api-version" "Existing API. Storage API version parameter pre-dates current guidance."
interface Blob {
  /** The Download operation reads or downloads a blob from the system, including its metadata and properties. You can also call Download to read a snapshot. */
  #suppress "@azure-tools/typespec-azure-core/use-standard-operations" "Existing API"
  #suppress "@azure-tools/typespec-azure-core/no-response-body" "Existing API"
  #suppress "@azure-tools/typespec-azure-core/use-standard-names" "Existing API"
  @get
  @route("/{containerName}/{blob}")
  download(
    ...ApiVersionHeader,
    ...ClientRequestIdHeader,
    ...ContainerNamePathParameter,
    ...BlobPathParameter,
    ...SnapshotParameter,
    ...VersionIdParameter,
    ...TimeoutParameter,
    ...RangeParameter,
    ...LeaseIdOptionalParameter,

    /** When set to true and specified together with the Range, the service returns the MD5 hash for the range, as long as the range is less than or equal to 4 MB in size. */
    @header("x-ms-range-get-content-md5")
    rangeGetContentMd5?: boolean,

    /** Optional.  When this header is set to true and specified together with the Range header, the service returns the CRC64 hash for the range, as long as the range is less than or equal to 4 MB in size. */
    @header("x-ms-range-get-content-crc64")
    rangeGetContentCrc64?: boolean,

    /** Specifies the response content should be returned as a structured message and specifies the message schema version and properties. */
    @header("x-ms-structured-body")
    structuredBodyType?: string,

    ...EncryptionKeyParameter,
    ...EncryptionKeySha256Parameter,
    ...EncryptionAlgorithmParameter,
    ...IfTagsParameter,
    ...ConditionalRequestHeaders,
  ): (BodyParameter & {
    /** The media type of the body of the response. */
    @header("Content-Type")
    contentType: "application/octet-stream";

    ...RequestIdResponseHeader;
    ...ClientRequestIdHeader;
    ...MetadataHeaders;
    ...ObjectReplicationHeaders;
    ...LastModifiedResponseHeader;
    ...CreationTimeResponseHeader;
    ...ObjectReplicationPolicyIdResponseHeader;
    ...ContentLengthResponseHeader;
    ...ContentRangeResponseHeader;
    ...EtagResponseHeader;
    ...ContentMd5ResponseHeader;
    ...ContentEncodingResponseParameter;
    ...CacheControlResponseHeader;
    ...ContentDispositionResponseHeader;
    ...ContentLanguageResponseHeader;
    ...BlobSequenceNumberResponseHeader;
    ...BlobTypeResponseHeader;
    ...CopyCompletionTimeResponseHeader;
    ...CopyStatusDescriptionResponseHeader;
    ...CopyIdResponseHeader;
    ...CopyProgressResponseHeader;
    ...CopyStatusResponseHeader;
    ...CopySourceResponseHeader;
    ...LeaseDurationHeader;
    ...LeaseStateResponseHeader;
    ...LeaseStatusResponseHeader;
    ...VersionIdResponseHeader;
    ...IsCurrentVersionResponseHeader;
    ...AcceptRangesResponseHeader;
    ...DateResponseHeader;
    ...BlobCommittedBlockCountResponseHeader;
    ...IsServerEncryptedResponseHeader;
    ...EncryptionKeySha256ResponseHeader;
    ...EncryptionScopeResponseHeader;
    ...BlobContentMd5ResponseHeader;
    ...TagCountResponseHeader;
    ...IsSealedResponseHeader;
    ...LastAccessedResponseHeader;
    ...ImmutabilityPolicyExpiresOnResponseHeader;
    ...ImmutabilityPolicyModeResponseHeader;
    ...LegalHoldResponseHeader;
    ...StructuredBodyTypeResponseHeader;
    ...StructuredContentLengthResponseHeader;
  }) | (BodyParameter & {
    #suppress "@azure-tools/typespec-azure-core/no-closed-literal-union" "Following standard pattern"
    @statusCode statusCode: 206;

    /** The media type of the body of the response. */
    @header("Content-Type")
    contentType: "application/octet-stream";

    ...RequestIdResponseHeader;
    ...ClientRequestIdHeader;
    ...MetadataHeaders;
    ...ObjectReplicationHeaders;
    ...LastModifiedResponseHeader;
    ...CreationTimeResponseHeader;
    ...ObjectReplicationPolicyIdResponseHeader;
    ...ContentLengthResponseHeader;
    ...ContentRangeResponseHeader;
    ...EtagResponseHeader;
    ...ContentMd5ResponseHeader;
    ...ContentEncodingResponseParameter;
    ...CacheControlResponseHeader;
    ...ContentDispositionResponseHeader;
    ...ContentLanguageResponseHeader;
    ...BlobSequenceNumberResponseHeader;
    ...BlobTypeResponseHeader;
    ...ContentCrc64ResponseHeader;
    ...CopyCompletionTimeResponseHeader;
    ...CopyStatusDescriptionResponseHeader;
    ...CopyIdResponseHeader;
    ...CopyProgressResponseHeader;
    ...CopyStatusResponseHeader;
    ...CopySourceResponseHeader;
    ...LeaseDurationHeader;
    ...LeaseStateResponseHeader;
    ...LeaseStatusResponseHeader;
    ...VersionIdResponseHeader;
    ...IsCurrentVersionResponseHeader;
    ...AcceptRangesResponseHeader;
    ...DateResponseHeader;
    ...BlobCommittedBlockCountResponseHeader;
    ...IsServerEncryptedResponseHeader;
    ...EncryptionKeySha256ResponseHeader;
    ...EncryptionScopeResponseHeader;
    ...BlobContentMd5ResponseHeader;
    ...TagCountResponseHeader;
    ...IsSealedResponseHeader;
    ...LastAccessedResponseHeader;
    ...ImmutabilityPolicyExpiresOnResponseHeader;
    ...ImmutabilityPolicyModeResponseHeader;
    ...LegalHoldResponseHeader;
    ...StructuredBodyTypeResponseHeader;
    ...StructuredContentLengthResponseHeader;
  }) | StorageError;

  /** The Get Properties operation returns all user-defined metadata, standard HTTP properties, and system properties for the blob. It does not return the content of the blob. */
  #suppress "@azure-tools/typespec-azure-core/use-standard-operations" "Existing API"
  #suppress "@azure-tools/typespec-azure-core/no-response-body" "Existing API"
  @head
  @route("/{containerName}/{blob}")
  getProperties is StorageOperation<
    {
      ...ContainerNamePathParameter;
      ...BlobPathParameter;
      ...SnapshotParameter;
      ...VersionIdParameter;
      ...TimeoutParameter;
      ...LeaseIdOptionalParameter;
      ...EncryptionKeyParameter;
      ...EncryptionKeySha256Parameter;
      ...EncryptionAlgorithmParameter;
      ...ConditionalRequestHeaders;
      ...IfTagsParameter;
    },
    {
      ...MetadataHeaders;
      ...ObjectReplicationHeaders;
      ...LastModifiedResponseHeader;
      ...CreationTimeResponseHeader;
      ...ObjectReplicationPolicyIdResponseHeader;
      ...BlobTypeResponseHeader;
      ...CopyCompletionTimeResponseHeader;
      ...CopyStatusDescriptionResponseHeader;
      ...CopyIdResponseHeader;
      ...CopyProgressResponseHeader;
      ...CopyStatusResponseHeader;
      ...CopySourceResponseHeader;

      /** Included if the blob is incremental copy blob. */
      @header("x-ms-incremental-copy")
      isIncrementalCopy?: boolean;

      /** Included if the blob is incremental copy blob or incremental copy snapshot, if x-ms-copy-status is success. Snapshot time of the last successful incremental copy snapshot for this blob. */
      @header("x-ms-copy-destination-snapshot")
      destinationSnapshot?: string;

      ...LeaseDurationHeader;
      ...LeaseStateResponseHeader;
      ...LeaseStatusResponseHeader;
      ...ContentLengthResponseHeader;
      ...EtagResponseHeader;
      ...ContentMd5ResponseHeader;
      ...ContentEncodingResponseParameter;
      ...ContentDispositionResponseHeader;
      ...ContentLanguageResponseHeader;
      ...CacheControlResponseHeader;
      ...BlobSequenceNumberResponseHeader;
      ...DateResponseHeader;
      ...AcceptRangesResponseHeader;
      ...BlobCommittedBlockCountResponseHeader;
      ...IsServerEncryptedResponseHeader;
      ...EncryptionKeySha256ResponseHeader;
      ...EncryptionScopeResponseHeader;
      ...AccessTierOptional;

      /** For page blobs on a premium storage account only. If the access tier is not explicitly set on the blob, the tier is inferred based on its content length and this header will be returned with true value. */
      @header("x-ms-access-tier-inferred")
      accessTierInferred?: boolean;

      /** For blob storage LRS accounts, valid values are rehydrate-pending-to-hot/rehydrate-pending-to-cool. If the blob is being rehydrated and is not complete then this header is returned indicating that rehydrate is pending and also tells the destination tier. */
      @header("x-ms-archive-status")
      archiveStatus?: ArchiveStatus;

      /** The time the tier was changed on the object. This is only returned if the tier on the block blob was ever set. */
      #suppress "@azure-tools/typespec-azure-core/known-encoding" "Existing API"
      @encode("date-time-rfc1123")
      @header("x-ms-access-tier-change-time")
      accessTierChangeTime?: string;

      ...VersionIdResponseHeader;
      ...IsCurrentVersionResponseHeader;
      ...TagCountResponseHeader;
      ...ExpiryTimeHeader;
      ...IsSealedResponseHeader;
      ...RehydratePriorityHeader;
      ...LastAccessedResponseHeader;
      ...ImmutabilityPolicyExpiresOnResponseHeader;
      ...ImmutabilityPolicyModeResponseHeader;
      ...LegalHoldResponseHeader;
    },
    "application/octet-stream"
  >;

  /** If the storage account's soft delete feature is disabled then, when a blob is deleted, it is permanently removed from the storage account. If the storage account's soft delete feature is enabled, then, when a blob is deleted, it is marked for deletion and becomes inaccessible immediately. However, the blob service retains the blob or snapshot for the number of days specified by the DeleteRetentionPolicy section of [Storage service properties] (Set-Blob-Service-Properties.md). After the specified number of days has passed, the blob's data is permanently removed from the storage account. Note that you continue to be charged for the soft-deleted blob's storage until it is permanently removed. Use the List Blobs API and specify the \"include=deleted\" query parameter to discover which blobs and snapshots have been soft deleted. You can then use the Undelete Blob API to restore a soft-deleted blob. All other operations on a soft-deleted blob or snapshot causes the service to return an HTTP status code of 404 (ResourceNotFound). */
  #suppress "@azure-tools/typespec-azure-core/use-standard-operations" "Existing API"
  #suppress "@azure-tools/typespec-azure-core/no-response-body" "Existing API"
  @delete
  @route("/{containerName}/{blob}")
  delete is StorageOperation<
    {
      ...ContainerNamePathParameter;
      ...BlobPathParameter;
      ...SnapshotParameter;
      ...VersionIdParameter;
      ...TimeoutParameter;
      ...LeaseIdOptionalParameter;

      /** Required if the blob has associated snapshots. Specify one of the following two options: include: Delete the base blob and all of its snapshots. only: Delete only the blob's snapshots and not the blob itself */
      @header("x-ms-delete-snapshots")
      deleteSnapshots?: DeleteSnapshotsOptionType;

      ...ConditionalRequestHeaders;
      ...IfTagsParameter;

      /** Optional.  Only possible value is 'permanent', which specifies to permanently delete a blob if blob soft delete is enabled. */
      @query
      @clientName("blobDeleteType")
      deletetype?: BlobDeleteType;
    },
    {
      @statusCode statusCode: 202;
      ...DateResponseHeader;
    }
  >;

  /** Undelete a blob that was previously soft deleted */
  #suppress "@azure-tools/typespec-azure-core/use-standard-operations" "Existing API"
  #suppress "@azure-tools/typespec-azure-core/use-standard-names" "Existing API"
  #suppress "@azure-tools/typespec-azure-core/no-response-body" "Existing API"
  @put
  @route("/{containerName}/{blob}?comp=undelete")
  undelete is StorageOperation<
    {
      ...ContainerNamePathParameter;
      ...BlobPathParameter;
      ...TimeoutParameter;
    },
    DateResponseHeader
  >;

  /** Set the expiration time of a blob */
  #suppress "@azure-tools/typespec-azure-core/use-standard-operations" "Existing API"
  #suppress "@azure-tools/typespec-azure-core/use-standard-names" "Existing API"
  #suppress "@azure-tools/typespec-azure-core/no-response-body" "Existing API"
  @put
  @route("/{containerName}/{blob}?comp=expiry")
  setExpiry is StorageOperation<
    {
      ...ContainerNamePathParameter;
      ...BlobPathParameter;
      ...TimeoutParameter;
      ...BlobExpiryOptionsParameter;
      ...ExpiryTimeHeader;
    },
    {
      ...EtagResponseHeader;
      ...LastModifiedResponseHeader;
      ...DateResponseHeader;
    }
  >;

  /** The Set HTTP Headers operation sets system properties on the blob. */
  #suppress "@azure-tools/typespec-azure-core/use-standard-operations" "Existing API"
  #suppress "@azure-tools/typespec-azure-core/no-response-body" "Existing API"
  #suppress "@azure-tools/typespec-azure-core/use-standard-names" "Existing API"
  @put
  @route("/{containerName}/{blob}?comp=properties&SetHTTPHeaders")
  setHttpHeaders is StorageOperation<
    {
      ...ContainerNamePathParameter;
      ...BlobPathParameter;
      ...TimeoutParameter;
      ...BlobCacheControlParameter;
      ...BlobContentTypeParameter;
      ...BlobContentMd5Parameter;
      ...BlobContentEncodingParameter;
      ...BlobContentLanguageParameter;
      ...LeaseIdOptionalParameter;
      ...BlobContentDispositionParameter;
      ...ConditionalRequestHeaders;
      ...IfTagsParameter;
    },
    {
      ...EtagResponseHeader;
      ...LastModifiedResponseHeader;
      ...BlobSequenceNumberResponseHeader;
      ...DateResponseHeader;
    }
  >;

  /** Set the immutability policy of a blob */
  #suppress "@azure-tools/typespec-azure-core/use-standard-operations" "Existing API"
  #suppress "@azure-tools/typespec-azure-core/no-response-body" "Existing API"
  #suppress "@azure-tools/typespec-azure-core/use-standard-names" "Existing API"
  @put
  @route("/{containerName}/{blob}?comp=immutabilityPolicies")
  setImmutabilityPolicy is StorageOperation<
    {
      ...ContainerNamePathParameter;
      ...BlobPathParameter;
      ...TimeoutParameter;
      ...IfUnmodifiedSinceParameter;
      ...ImmutabilityPolicyExpiryParameter;
      ...ImmutabilityPolicyModeParameter;
      ...SnapshotParameter;
      ...VersionIdParameter;
    },
    {
      ...DateResponseHeader;
      ...ImmutabilityPolicyExpiryResponseHeader;
      ...ImmutabilityPolicyModeResponseHeader;
    }
  >;

  /** The Delete Immutability Policy operation deletes the immutability policy on the blob. */
  #suppress "@azure-tools/typespec-azure-core/use-standard-operations" "Existing API"
  #suppress "@azure-tools/typespec-azure-core/no-response-body" "Existing API"
  @delete
  @route("/{containerName}/{blob}?comp=immutabilityPolicies")
  deleteImmutabilityPolicy is StorageOperation<
    {
      ...ContainerNamePathParameter;
      ...BlobPathParameter;
      ...TimeoutParameter;
      ...SnapshotParameter;
      ...VersionIdParameter;
    },
    DateResponseHeader
  >;

  /** The Set Legal Hold operation sets a legal hold on the blob. */
  #suppress "@azure-tools/typespec-azure-core/use-standard-operations" "Existing API"
  #suppress "@azure-tools/typespec-azure-core/no-response-body" "Existing API"
  #suppress "@azure-tools/typespec-azure-core/use-standard-names" "Existing API"
  @put
  @route("/{containerName}/{blob}?comp=legalhold")
  setLegalHold is StorageOperation<
    {
      ...ContainerNamePathParameter;
      ...BlobPathParameter;
      ...TimeoutParameter;
      ...LegalHoldRequiredParameter;
      ...SnapshotParameter;
      ...VersionIdParameter;
    },
    {
      ...DateResponseHeader;
      ...LegalHoldResponseHeader;
    }
  >;

  /** The Set Metadata operation sets user-defined metadata for the specified blob as one or more name-value pairs. */
  #suppress "@azure-tools/typespec-azure-core/use-standard-operations" "Existing API"
  #suppress "@azure-tools/typespec-azure-core/no-response-body" "Existing API"
  #suppress "@azure-tools/typespec-azure-core/use-standard-names" "Existing API"
  @put
  @route("/{containerName}/{blob}?comp=metadata")
  setMetadata is StorageOperation<
    {
      ...ContainerNamePathParameter;
      ...BlobPathParameter;
      ...TimeoutParameter;
      ...MetadataHeaders;
      ...LeaseIdOptionalParameter;
      ...EncryptionKeyParameter;
      ...EncryptionKeySha256Parameter;
      ...EncryptionAlgorithmParameter;
      ...EncryptionScopeParameter;
      ...ConditionalRequestHeaders;
      ...IfTagsParameter;
    },
    {
      ...EtagResponseHeader;
      ...LastModifiedResponseHeader;
      ...VersionIdResponseHeader;
      ...DateResponseHeader;
      ...IsServerEncryptedResponseHeader;
      ...EncryptionKeySha256ResponseHeader;
      ...EncryptionScopeResponseHeader;
    }
  >;

  /** The Acquire Lease operation requests a new lease on a blob. The lease lock duration can be 15 to 60 seconds, or can be infinite. */
  #suppress "@azure-tools/typespec-azure-core/use-standard-operations" "Existing API"
  #suppress "@azure-tools/typespec-azure-core/no-response-body" "Existing API"
  #suppress "@azure-tools/typespec-azure-core/use-standard-names" "Existing API"
  @put
  @route("/{containerName}/{blob}?comp=lease&acquire")
  acquireLease is StorageOperation<
    {
      ...ContainerNamePathParameter;
      ...BlobPathParameter;
      ...TimeoutParameter;
      ...LeaseDurationHeader;
      ...ProposedLeaseIdOptionalParameter;
      ...ConditionalRequestHeaders;
      ...IfTagsParameter;
    },
    {
      @statusCode statusCode: 201;
      ...EtagResponseHeader;
      ...LastModifiedResponseHeader;
      ...DateResponseHeader;
      ...LeaseIdResponseHeader;
    }
  >;

  /** The Release Lease operation frees the lease if it's no longer needed, so that another client can immediately acquire a lease against the blob. */
  #suppress "@azure-tools/typespec-azure-core/use-standard-operations" "Existing API"
  #suppress "@azure-tools/typespec-azure-core/no-response-body" "Existing API"
  #suppress "@azure-tools/typespec-azure-core/use-standard-names" "Existing API"
  @put
  @route("/{containerName}/{blob}?comp=lease&release")
  releaseLease is StorageOperation<
    {
      ...ContainerNamePathParameter;
      ...BlobPathParameter;
      ...TimeoutParameter;
      ...LeaseIdRequiredParameter;
      ...ConditionalRequestHeaders;
      ...IfTagsParameter;
    },
    {
      ...EtagResponseHeader;
      ...LastModifiedResponseHeader;
      ...DateResponseHeader;
    }
  >;

  /** The Renew Lease operation renews an existing lease. */
  #suppress "@azure-tools/typespec-azure-core/use-standard-operations" "Existing API"
  #suppress "@azure-tools/typespec-azure-core/no-response-body" "Existing API"
  #suppress "@azure-tools/typespec-azure-core/use-standard-names" "Existing API"
  @put
  @route("/{containerName}/{blob}?comp=lease&renew")
  renewLease is StorageOperation<
    {
      ...ContainerNamePathParameter;
      ...BlobPathParameter;
      ...TimeoutParameter;
      ...LeaseIdRequiredParameter;
      ...ConditionalRequestHeaders;
      ...IfTagsParameter;
    },
    {
      ...EtagResponseHeader;
      ...LastModifiedResponseHeader;
      ...DateResponseHeader;
      ...LeaseIdResponseHeader;
    }
  >;

  /** The Change Lease operation is used to change the ID of an existing lease. */
  #suppress "@azure-tools/typespec-azure-core/use-standard-operations" "Existing API"
  #suppress "@azure-tools/typespec-azure-core/no-response-body" "Existing API"
  #suppress "@azure-tools/typespec-azure-core/use-standard-names" "Existing API"
  @put
  @route("/{containerName}/{blob}?comp=lease&change")
  changeLease is StorageOperation<
    {
      ...ContainerNamePathParameter;
      ...BlobPathParameter;
      ...TimeoutParameter;
      ...LeaseIdRequiredParameter;
      ...ProposedLeaseIdOptionalParameter;
      ...ConditionalRequestHeaders;
      ...IfTagsParameter;
    },
    {
      ...EtagResponseHeader;
      ...LastModifiedResponseHeader;
      ...DateResponseHeader;
      ...LeaseIdResponseHeader;
    }
  >;

  /** The Break Lease operation ends a lease and ensures that another client can't acquire a new lease until the current lease period has expired. */
  #suppress "@azure-tools/typespec-azure-core/use-standard-operations" "Existing API"
  #suppress "@azure-tools/typespec-azure-core/no-response-body" "Existing API"
  @put
  @route("/{containerName}/{blob}?comp=lease&break")
  breakLease is StorageOperation<
    {
      ...ContainerNamePathParameter;
      ...BlobPathParameter;
      ...TimeoutParameter;
      ...LeaseBreakPeriodParameter;
      ...ConditionalRequestHeaders;
      ...IfTagsParameter;
    },
    {
      @statusCode statusCode: 202;
      ...EtagResponseHeader;
      ...LastModifiedResponseHeader;
      ...DateResponseHeader;
      ...LeaseTimeResponseHeader;
    }
  >;

  /** The Create Snapshot operation creates a read-only snapshot of a blob */
  #suppress "@azure-tools/typespec-azure-core/use-standard-operations" "Existing API"
  #suppress "@azure-tools/typespec-azure-core/no-response-body" "Existing API"
  @put
  @route("/{containerName}/{blob}?comp=snapshot")
  createSnapshot is StorageOperation<
    {
      ...ContainerNamePathParameter;
      ...BlobPathParameter;
      ...TimeoutParameter;
      ...MetadataHeaders;
      ...EncryptionKeyParameter;
      ...EncryptionKeySha256Parameter;
      ...EncryptionAlgorithmParameter;
      ...EncryptionScopeParameter;
      ...ConditionalRequestHeaders;
      ...IfTagsParameter;
      ...LeaseIdOptionalParameter;
    },
    {
      @statusCode statusCode: 201;

      /** Uniquely identifies the snapshot and indicates the snapshot version. It may be used in subsequent requests to access the snapshot. */
      @header("x-ms-snapshot")
      snapshot?: string;

      ...EtagResponseHeader;
      ...LastModifiedResponseHeader;
      ...VersionIdResponseHeader;
      ...DateResponseHeader;
      ...IsServerEncryptedResponseHeader;
    }
  >;

  /** The Start Copy From URL operation copies a blob or an internet resource to a new blob. */
  #suppress "@azure-tools/typespec-azure-core/use-standard-operations" "Existing API"
  #suppress "@azure-tools/typespec-azure-core/no-response-body" "Existing API"
  @put
  @route("/{containerName}/{blob}?comp=copy")
  startCopyFromUrl is StorageOperation<
    {
      ...ContainerNamePathParameter;
      ...BlobPathParameter;
      ...TimeoutParameter;
      ...MetadataHeaders;
      ...AccessTierOptional;
      ...RehydratePriorityHeader;
      ...SourceIfModifiedSinceParameter;
      ...SourceIfUnmodifiedSinceParameter;
      ...SourceIfMatchParameter;
      ...SourceIfNoneMatchParameter;
      ...SourceIfTagsParameter;
      ...ConditionalRequestHeaders;
      ...IfTagsParameter;
      ...CopySourceParameter;
      ...LeaseIdOptionalParameter;
      ...BlobTagsHeaderParameter;

      /** Overrides the sealed state of the destination blob.  Service version 2019-12-12 and newer. */
      @header("x-ms-seal-blob")
      sealBlob?: boolean;

      ...ImmutabilityPolicyExpiryParameter;
      ...ImmutabilityPolicyModeParameter;
      ...LegalHoldOptionalParameter;
    },
    {
      @statusCode statusCode: 202;
      ...EtagResponseHeader;
      ...LastModifiedResponseHeader;
      ...VersionIdResponseHeader;
      ...DateResponseHeader;
      ...CopyIdResponseHeader;
      ...CopyStatusResponseHeader;
    }
  >;

  /** The Copy From URL operation copies a blob or an internet resource to a new blob. It will not return a response until the copy is complete. */
  #suppress "@azure-tools/typespec-azure-core/use-standard-operations" "Existing API"
  #suppress "@azure-tools/typespec-azure-core/no-response-body" "Existing API"
  @put
  @route("/{containerName}/{blob}?comp=copy&sync")
  copyFromUrl is StorageOperation<
    {
      ...ContainerNamePathParameter;
      ...BlobPathParameter;
      ...TimeoutParameter;
      ...MetadataHeaders;
      ...AccessTierOptional;
      ...SourceIfModifiedSinceParameter;
      ...SourceIfUnmodifiedSinceParameter;
      ...SourceIfMatchParameter;
      ...SourceIfNoneMatchParameter;
      ...ConditionalRequestHeaders;
      ...IfTagsParameter;
      ...CopySourceParameter;
      ...LeaseIdOptionalParameter;
      ...SourceContentMd5Parameter;
      ...BlobTagsHeaderParameter;
      ...ImmutabilityPolicyExpiryParameter;
      ...ImmutabilityPolicyModeParameter;
      ...LegalHoldOptionalParameter;
      ...CopySourceAuthorizationParameter;
      ...EncryptionScopeParameter;
      ...CopySourceTagsParameter;
    },
    {
      @statusCode statusCode: 202;
      ...EtagResponseHeader;
      ...LastModifiedResponseHeader;
      ...VersionIdResponseHeader;
      ...DateResponseHeader;
      ...CopyIdResponseHeader;
      ...CopyStatusResponseHeader;
      ...ContentMd5ResponseHeader;
      ...ContentCrc64ResponseHeader;
      ...EncryptionScopeResponseHeader;
    }
  >;

  /** The Abort Copy From URL operation aborts a pending Copy From URL operation, and leaves a destination blob with zero length and full metadata. */
  #suppress "@azure-tools/typespec-azure-core/use-standard-operations" "Existing API"
  @put
  @route("/{containerName}/{blob}?comp=copy&copyid")
  abortCopyFromUrl is StorageOperation<
    {
      ...ContainerNamePathParameter;
      ...BlobPathParameter;
      ...TimeoutParameter;

      /** The copy identifier provided in the x-ms-copy-id header of the original Copy Blob operation. */
      @clientName("copyId")
      @query
      copyid: string;

      ...LeaseIdOptionalParameter;
    },
    {
      @statusCode statusCode: 204;
      ...DateResponseHeader;
    }
  >;

  /** The Set Tier operation sets the tier on a block blob. The operation is allowed on a page blob or block blob, but not on an append blob. A block blob's tier determines Hot/Cool/Archive storage type. This operation does not update the blob's ETag. */
  #suppress "@azure-tools/typespec-azure-core/use-standard-operations" "Existing API"
  #suppress "@azure-tools/typespec-azure-core/no-response-body" "Existing API"
  #suppress "@azure-tools/typespec-azure-core/use-standard-names" "Existing API"
  @put
  @route("/{containerName}/{blob}?comp=tier")
  setTier is StorageOperation<
    {
      ...ContainerNamePathParameter;
      ...BlobPathParameter;
      ...SnapshotParameter;
      ...VersionIdParameter;
      ...TimeoutParameter;

      /** Indicates the tier to be set on the blob. */
      @header("x-ms-access-tier")
      tier: AccessTier;

      ...RehydratePriorityHeader;
      ...LeaseIdOptionalParameter;
      ...IfTagsParameter;
    },
    {
      #suppress "@azure-tools/typespec-azure-core/no-closed-literal-union" "Following standard pattern"
      @statusCode statusCode: 200 | 202;
    }
  >;

  /** Returns the sku name and account kind */
  #suppress "@azure-tools/typespec-azure-core/use-standard-operations" "Existing API"
  #suppress "@azure-tools/typespec-azure-core/no-response-body" "Existing API"
  @get
  @route("/{containerName}/{blob}?restype=account&comp=properties&blob")
  getAccountInfo is StorageOperation<
    {
      ...ContainerNamePathParameter;
      ...BlobPathParameter;
      ...TimeoutParameter;
    },
    {
      ...DateResponseHeader;
      ...AccountKindResponseHeader;
      ...SkuNameResponseHeader;
      ...IsHierarchicalNamespaceEnabled;
    }
  >;

  /** The Query operation enables users to select/project on blob data by providing simple query expressions. */
  #suppress "@azure-tools/typespec-azure-core/use-standard-operations" "Existing API"
  #suppress "@azure-tools/typespec-azure-core/byos" "Existing API"
  @post
  @route("/{containerName}/{blob}?comp=query")
  query is StorageOperation<
    {
      ...ContainerNamePathParameter;
      ...BlobPathParameter;

      /** The query request */
      @body
      queryRequest: QueryRequest;

      ...SnapshotParameter;
      ...TimeoutParameter;
      ...LeaseIdOptionalParameter;
      ...EncryptionKeyParameter;
      ...EncryptionKeySha256Parameter;
      ...EncryptionAlgorithmParameter;
      ...ConditionalRequestHeaders;
      ...IfTagsParameter;
    },
    BodyParameter & {
      #suppress "@azure-tools/typespec-azure-core/no-closed-literal-union" "Following standard pattern"
      @statusCode statusCode: 200 | 206;
      ...MetadataHeaders;
      ...LastModifiedResponseHeader;
      ...ContentLengthResponseHeader;
      ...ContentRangeResponseHeader;
      ...EtagResponseHeader;
      ...ContentMd5ResponseHeader;
      ...ContentEncodingResponseParameter;
      ...CacheControlResponseHeader;
      ...ContentDispositionResponseHeader;
      ...ContentLanguageResponseHeader;
      ...BlobSequenceNumberResponseHeader;
      ...BlobTypeResponseHeader;
      ...ContentCrc64ResponseHeader;
      ...CopyCompletionTimeResponseHeader;
      ...CopyStatusDescriptionResponseHeader;
      ...CopyIdResponseHeader;
      ...CopyProgressResponseHeader;
      ...CopySourceResponseHeader;
      ...CopyStatusResponseHeader;
      ...LeaseDurationHeader;
      ...LeaseStateResponseHeader;
      ...LeaseStatusResponseHeader;
      ...AcceptRangesResponseHeader;
      ...DateResponseHeader;
      ...BlobCommittedBlockCountResponseHeader;
      ...IsServerEncryptedResponseHeader;
      ...EncryptionKeySha256ResponseHeader;
      ...EncryptionScopeResponseHeader;
      ...BlobContentMd5ResponseHeader;
    }
  >;

  /** The Get Blob Tags operation enables users to get tags on a blob. */
  #suppress "@azure-tools/typespec-azure-core/use-standard-operations" "Existing API"
  @get
  @route("/{containerName}/{blob}?comp=tags")
  getTags is StorageOperation<
    {
      ...ContainerNamePathParameter;
      ...BlobPathParameter;
      ...TimeoutParameter;
      ...SnapshotParameter;
      ...VersionIdParameter;
      ...LeaseIdOptionalParameter;
      ...IfTagsParameter;
    },
    BlobTags & DateResponseHeader
  >;

  /** The Set Tags operation enables users to set tags on a blob. */
  #suppress "@azure-tools/typespec-azure-core/use-standard-operations" "Existing API"
  @put
  @route("/{containerName}/{blob}?comp=tags")
  setTags is StorageOperation<
    {
      ...ContainerNamePathParameter;
      ...BlobPathParameter;
      ...TimeoutParameter;
      ...VersionIdParameter;
      ...ContentMd5Parameter;
      ...ContentCrc64Parameter;
      ...IfTagsParameter;
      ...LeaseIdOptionalParameter;

      /** The blob tags. */
      @body
      tags: BlobTags;
    },
    {
      @statusCode statusCode: 204;
      ...DateResponseHeader;
    }
  >;
}

#suppress "@azure-tools/typespec-azure-core/operation-missing-api-version" "Existing API. Storage API version parameter pre-dates current guidance."
interface PageBlob {
  /** The Create operation creates a new page blob. */
  #suppress "@azure-tools/typespec-azure-core/use-standard-operations" "Existing API"
  #suppress "@azure-tools/typespec-azure-core/no-response-body" "Existing API"
  @put
  @route("/{containerName}/{blob}?PageBlob")
  create is StorageOperation<
    {
      ...MetadataHeaders;
      ...ContainerNamePathParameter;
      ...BlobPathParameter;
      ...TimeoutParameter;
      ...ContentLengthParameter;

      /** Optional. Indicates the tier to be set on the page blob. */
      @header("x-ms-access-tier")
      tier?: PremiumPageBlobAccessTier;

      ...BlobContentTypeParameter;
      ...BlobContentEncodingParameter;
      ...BlobContentLanguageParameter;
      ...BlobContentMd5Parameter;
      ...BlobCacheControlParameter;
      ...LeaseIdOptionalParameter;
      ...BlobContentDispositionParameter;
      ...EncryptionKeyParameter;
      ...EncryptionKeySha256Parameter;
      ...EncryptionAlgorithmParameter;
      ...EncryptionScopeParameter;
      ...ConditionalRequestHeaders;
      ...IfTagsParameter;
      ...BlobContentLengthRequired;
      ...BlobSequenceNumberParameter;
      ...BlobTagsHeaderParameter;
      ...ImmutabilityPolicyExpiryParameter;
      ...ImmutabilityPolicyModeParameter;
      ...LegalHoldOptionalParameter;
    },
    {
      @statusCode statusCode: 201;
      ...EtagResponseHeader;
      ...LastModifiedResponseHeader;
      ...ContentMd5ResponseHeader;
      ...VersionIdResponseHeader;
      ...DateResponseHeader;
      ...IsServerEncryptedResponseHeader;
      ...EncryptionKeySha256ResponseHeader;
      ...EncryptionScopeResponseHeader;
    },
    "application/octet-stream"
  >;

  /** The Upload Pages operation writes a range of pages to a page blob */
  #suppress "@azure-tools/typespec-azure-core/use-standard-operations" "Existing API"
  #suppress "@azure-tools/typespec-azure-core/no-response-body" "Existing API"
  #suppress "@azure-tools/typespec-azure-core/use-standard-names" "Existing API"
  #suppress "@azure-tools/typespec-azure-core/byos" "Existing API"
  @put
  @route("/{containerName}/{blob}?comp=page&update")
  uploadPages is StorageOperation<
    {
      ...ContainerNamePathParameter;
      ...BlobPathParameter;

      /** The data to upload. */
      ...BodyParameter;

      ...ContentLengthParameter;
      ...ContentMd5Parameter;
      ...ContentCrc64Parameter;
      ...TimeoutParameter;
      ...RangeParameter;
      ...LeaseIdOptionalParameter;
      ...EncryptionKeyParameter;
      ...EncryptionKeySha256Parameter;
      ...EncryptionAlgorithmParameter;
      ...EncryptionScopeParameter;
      ...IfSequenceNumberLessThanOrEqualToParameter;
      ...IfSequenceNumberLessThanParameter;
      ...IfSequenceNumberEqualToParameter;
      ...ConditionalRequestHeaders;
      ...IfTagsParameter;
      ...StructuredBodyPut;
      ...StructuredContentLengthParameter;
    },
    {
      @statusCode statusCode: 201;
      ...EtagResponseHeader;
      ...LastModifiedResponseHeader;
      ...ContentMd5ResponseHeader;
      ...ContentCrc64ResponseHeader;
      ...BlobSequenceNumberResponseHeader;
      ...DateResponseHeader;
      ...IsServerEncryptedResponseHeader;
      ...EncryptionKeySha256ResponseHeader;
      ...EncryptionScopeResponseHeader;
      ...StructuredBodyTypeResponseHeader;
    },
    "application/octet-stream"
  >;

  /** The Clear Pages operation clears a range of pages from a page blob */
  #suppress "@azure-tools/typespec-azure-core/use-standard-operations" "Existing API"
  #suppress "@azure-tools/typespec-azure-core/no-response-body" "Existing API"
  #suppress "@azure-tools/typespec-azure-core/use-standard-names" "Existing API"
  @put
  @route("/{containerName}/{blob}?comp=page&clear")
  clearPages is StorageOperation<
    {
      ...ContainerNamePathParameter;
      ...BlobPathParameter;
      ...ContentLengthParameter;
      ...TimeoutParameter;
      ...RangeParameter;
      ...LeaseIdOptionalParameter;
      ...EncryptionKeyParameter;
      ...EncryptionKeySha256Parameter;
      ...EncryptionAlgorithmParameter;
      ...EncryptionScopeParameter;
      ...IfSequenceNumberLessThanOrEqualToParameter;
      ...IfSequenceNumberLessThanParameter;
      ...IfSequenceNumberEqualToParameter;
      ...ConditionalRequestHeaders;
      ...IfTagsParameter;
    },
    {
      @statusCode statusCode: 201;
      ...EtagResponseHeader;
      ...LastModifiedResponseHeader;
      ...ContentMd5ResponseHeader;
      ...ContentCrc64ResponseHeader;
      ...BlobSequenceNumberResponseHeader;
      ...DateResponseHeader;
    },
    "application/octet-stream"
  >;

  /** The Upload Pages operation writes a range of pages to a page blob where the contents are read from a URL. */
  #suppress "@azure-tools/typespec-azure-core/use-standard-operations" "Existing API"
  #suppress "@azure-tools/typespec-azure-core/use-standard-names" "Existing API"
  #suppress "@azure-tools/typespec-azure-core/no-response-body" "Existing API"
  @put
  @route("/{containerName}/{blob}?comp=page&update&fromUrl")
  uploadPagesFromUrl is StorageOperation<
    {
      ...ContainerNamePathParameter;
      ...BlobPathParameter;
      ...SourceUrlParameter;

      /** Bytes of source data in the specified range. The length of this range should match the ContentLength header and x-ms-range/Range destination range header. */
      @header("x-ms-source-range")
      sourceRange: string;

      ...SourceContentMd5Parameter;
      ...SourceContentCrc64Parameter;
      ...ContentLengthParameter;
      ...TimeoutParameter;

      /** Bytes of source data in the specified range. The length of this range should match the ContentLength header and x-ms-range/Range destination range header. */
      @header("x-ms-range")
      range: string;

      ...EncryptionKeyParameter;
      ...EncryptionKeySha256Parameter;
      ...EncryptionAlgorithmParameter;
      ...EncryptionScopeParameter;
      ...LeaseIdOptionalParameter;
      ...IfSequenceNumberLessThanOrEqualToParameter;
      ...IfSequenceNumberLessThanParameter;
      ...IfSequenceNumberEqualToParameter;
      ...ConditionalRequestHeaders;
      ...IfTagsParameter;
      ...SourceIfModifiedSinceParameter;
      ...SourceIfUnmodifiedSinceParameter;
      ...SourceIfMatchParameter;
      ...SourceIfNoneMatchParameter;
      ...CopySourceAuthorizationParameter;
    },
    {
      @statusCode statusCode: 201;
      ...EtagResponseHeader;
      ...LastModifiedResponseHeader;
      ...ContentMd5ResponseHeader;
      ...ContentCrc64ResponseHeader;
      ...BlobSequenceNumberResponseHeader;
      ...DateResponseHeader;
      ...IsServerEncryptedResponseHeader;
      ...EncryptionKeySha256ResponseHeader;
      ...EncryptionScopeResponseHeader;
    },
    "application/octet-stream"
  >;

  /** The Resize operation increases the size of the page blob to the specified size. */
  #suppress "@azure-tools/typespec-azure-core/use-standard-operations" "Existing API"
  #suppress "@azure-tools/typespec-azure-core/no-response-body" "Existing API"
  #suppress "@azure-tools/typespec-azure-core/use-standard-names" "Existing API"
  @put
  @route("/{containerName}/{blob}?comp=properties&Resize")
  resize is StorageOperation<
    {
      ...ContainerNamePathParameter;
      ...BlobPathParameter;
      ...TimeoutParameter;
      ...LeaseIdOptionalParameter;
      ...EncryptionKeyParameter;
      ...EncryptionKeySha256Parameter;
      ...EncryptionAlgorithmParameter;
      ...EncryptionScopeParameter;
      ...ConditionalRequestHeaders;
      ...IfTagsParameter;
      ...BlobContentLengthRequired;
    },
    {
      ...EtagResponseHeader;
      ...LastModifiedResponseHeader;
      ...BlobSequenceNumberResponseHeader;
      ...DateResponseHeader;
    }
  >;

  /** The Update Sequence Number operation sets the blob's sequence number. The operation will fail if the specified sequence number is less than the current sequence number of the blob. */
  #suppress "@azure-tools/typespec-azure-core/use-standard-operations" "Existing API"
  #suppress "@azure-tools/typespec-azure-core/no-response-body" "Existing API"
  #suppress "@azure-tools/typespec-azure-core/use-standard-names" "Existing API"
  @put
  @route("/{containerName}/{blob}?comp=properties&UpdateSequenceNumber")
  updateSequenceNumber is StorageOperation<
    {
      ...ContainerNamePathParameter;
      ...BlobPathParameter;
      ...TimeoutParameter;
      ...LeaseIdOptionalParameter;
      ...ConditionalRequestHeaders;
      ...IfTagsParameter;
      ...SequenceNumberActionParameter;
      ...SequenceNumberParameter;
    },
    {
      ...EtagResponseHeader;
      ...LastModifiedResponseHeader;
      ...BlobSequenceNumberResponseHeader;
      ...DateResponseHeader;
    }
  >;

  /** The Copy Incremental operation copies a snapshot of the source page blob to a destination page blob. The snapshot is copied such that only the differential changes between the previously copied snapshot are transferred to the destination. The copied snapshots are complete copies of the original snapshot and can be read or copied from as usual. This API is supported since REST version 2016-05-31. */
  #suppress "@azure-tools/typespec-azure-core/use-standard-operations" "Existing API"
  #suppress "@azure-tools/typespec-azure-core/no-response-body" "Existing API"
  @put
  @route("/{containerName}/{blob}?comp=incrementalcopy")
  copyIncremental is StorageOperation<
    {
      ...ContainerNamePathParameter;
      ...BlobPathParameter;
      ...TimeoutParameter;
      ...ConditionalRequestHeaders;
      ...IfTagsParameter;
      ...CopySourceParameter;
    },
    {
      @statusCode statusCode: 202;
      ...EtagResponseHeader;
      ...LastModifiedResponseHeader;
      ...DateResponseHeader;
      ...CopyIdResponseHeader;
      ...CopyStatusResponseHeader;
    }
  >;
}

#suppress "@azure-tools/typespec-azure-core/operation-missing-api-version" "Existing API. Storage API version parameter pre-dates current guidance."
interface AppendBlob {
  /** The Create operation creates a new append blob. */
  #suppress "@azure-tools/typespec-azure-core/use-standard-operations" "Existing API"
  #suppress "@azure-tools/typespec-azure-core/no-response-body" "Existing API"
  @put
  @route("/{containerName}/{blob}?AppendBlob")
  create is StorageOperation<
    {
      ...MetadataHeaders;
      ...ContainerNamePathParameter;
      ...BlobPathParameter;
      ...TimeoutParameter;
      ...ContentLengthParameter;
      ...BlobContentTypeParameter;
      ...BlobContentEncodingParameter;
      ...BlobContentLanguageParameter;
      ...BlobContentMd5Parameter;
      ...BlobCacheControlParameter;
      ...LeaseIdOptionalParameter;
      ...BlobContentDispositionParameter;
      ...EncryptionKeyParameter;
      ...EncryptionKeySha256Parameter;
      ...EncryptionAlgorithmParameter;
      ...EncryptionScopeParameter;
      ...ConditionalRequestHeaders;
      ...IfTagsParameter;
      ...BlobTagsHeaderParameter;
      ...ImmutabilityPolicyExpiryParameter;
      ...ImmutabilityPolicyModeParameter;
      ...LegalHoldOptionalParameter;
    },
    {
      @statusCode statusCode: 201;
      ...EtagResponseHeader;
      ...LastModifiedResponseHeader;
      ...ContentMd5ResponseHeader;
      ...VersionIdResponseHeader;
      ...DateResponseHeader;
      ...IsServerEncryptedResponseHeader;
      ...EncryptionKeySha256ResponseHeader;
      ...EncryptionScopeResponseHeader;
    },
    "application/octet-stream"
  >;

  /** The Append Block operation commits a new block of data to the end of an append blob. */
  #suppress "@azure-tools/typespec-azure-core/use-standard-operations" "Existing API"
  #suppress "@azure-tools/typespec-azure-core/no-response-body" "Existing API"
  #suppress "@azure-tools/typespec-azure-core/use-standard-names" "Existing API"
  @put
  @route("/{containerName}/{blob}?comp=appendblock")
  appendBlock is StorageOperation<
    {
      ...ContainerNamePathParameter;
      ...BlobPathParameter;

      /** The data to upload. */
      ...BodyParameter;

      ...TimeoutParameter;
      ...ContentLengthParameter;
      ...ContentMd5Parameter;
      ...ContentCrc64Parameter;
      ...LeaseIdOptionalParameter;
      ...BlobConditionMaxSizeParameter;
      ...BlobConditionAppendPosParameter;
      ...EncryptionKeyParameter;
      ...EncryptionKeySha256Parameter;
      ...EncryptionAlgorithmParameter;
      ...EncryptionScopeParameter;
      ...ConditionalRequestHeaders;
      ...IfTagsParameter;
      ...StructuredBodyPut;
      ...StructuredContentLengthParameter;
    },
    {
      @statusCode statusCode: 201;
      ...EtagResponseHeader;
      ...LastModifiedResponseHeader;
      ...ContentMd5ResponseHeader;
      ...ContentCrc64ResponseHeader;
      ...DateResponseHeader;
      ...BlobAppendOffsetResponseHeader;
      ...BlobCommittedBlockCountResponseHeader;
      ...IsServerEncryptedResponseHeader;
      ...EncryptionKeySha256ResponseHeader;
      ...EncryptionScopeResponseHeader;
      ...StructuredBodyTypeResponseHeader;
    }
  >;

  /** The Append Block From URL operation creates a new block to be committed as part of an append blob where the contents are read from a URL. */
  #suppress "@azure-tools/typespec-azure-core/use-standard-operations" "Existing API"
  #suppress "@azure-tools/typespec-azure-core/no-response-body" "Existing API"
  #suppress "@azure-tools/typespec-azure-core/use-standard-names" "Existing API"
  @put
  @route("/{containerName}/{blob}?comp=appendblock&fromUrl")
  appendBlockFromUrl is StorageOperation<
    {
      ...ContainerNamePathParameter;
      ...BlobPathParameter;
      ...SourceUrlParameter;
      ...SourceRangeParameter;
      ...SourceContentMd5Parameter;
      ...SourceContentCrc64Parameter;
      ...TimeoutParameter;
      ...ContentLengthParameter;
      ...ContentMd5Parameter;
      ...EncryptionKeyParameter;
      ...EncryptionKeySha256Parameter;
      ...EncryptionAlgorithmParameter;
      ...EncryptionScopeParameter;
      ...LeaseIdOptionalParameter;
      ...BlobConditionMaxSizeParameter;
      ...BlobConditionAppendPosParameter;
      ...ConditionalRequestHeaders;
      ...IfTagsParameter;
      ...SourceIfModifiedSinceParameter;
      ...SourceIfUnmodifiedSinceParameter;
      ...SourceIfMatchParameter;
      ...SourceIfNoneMatchParameter;
      ...CopySourceAuthorizationParameter;
    },
    {
      @statusCode statusCode: 201;
      ...EtagResponseHeader;
      ...LastModifiedResponseHeader;
      ...ContentMd5ResponseHeader;
      ...ContentCrc64ResponseHeader;
      ...DateResponseHeader;
      ...BlobAppendOffsetResponseHeader;
      ...BlobCommittedBlockCountResponseHeader;
      ...IsServerEncryptedResponseHeader;
      ...EncryptionKeySha256ResponseHeader;
      ...EncryptionScopeResponseHeader;
    }
  >;

  /** The Seal operation seals the Append Blob to make it read-only. Seal is supported only on version 2019-12-12 version or later. */
  #suppress "@azure-tools/typespec-azure-core/use-standard-operations" "Existing API"
  #suppress "@azure-tools/typespec-azure-core/no-response-body" "Existing API"
  #suppress "@azure-tools/typespec-azure-core/use-standard-names" "Existing API"
  @put
  @route("/{containerName}/{blob}?comp=seal")
  seal is StorageOperation<
    {
      ...ContainerNamePathParameter;
      ...BlobPathParameter;
      ...TimeoutParameter;
      ...LeaseIdOptionalParameter;
      ...ConditionalRequestHeaders;
      ...BlobConditionAppendPosParameter;
    },
    {
      ...EtagResponseHeader;
      ...LastModifiedResponseHeader;
      ...DateResponseHeader;
      ...IsSealedResponseHeader;
    }
  >;
}

#suppress "@azure-tools/typespec-azure-core/operation-missing-api-version" "Existing API. Storage API version parameter pre-dates current guidance."
interface BlockBlob {
  /** The Upload Block Blob operation updates the content of an existing block blob. Updating an existing block blob overwrites any existing metadata on the blob. Partial updates are not supported with Put Blob; the content of the existing blob is overwritten with the content of the new blob. To perform a partial update of the content of a block blob, use the Put Block List operation. */
  #suppress "@azure-tools/typespec-azure-core/use-standard-operations" "Existing API"
  #suppress "@azure-tools/typespec-azure-core/no-response-body" "Existing API"
  #suppress "@azure-tools/typespec-azure-core/use-standard-names" "Existing API"
  #suppress "@azure-tools/typespec-azure-core/byos" "Existing API"
  @put
  @route("/{containerName}/{blob}?BlockBlob")
  upload is StorageOperation<
    {
      ...MetadataHeaders;
      ...ContainerNamePathParameter;
      ...BlobPathParameter;
      ...BodyParameter;
      ...TimeoutParameter;
      ...ContentMd5Parameter;
      ...ContentLengthParameter;
      ...BlobContentTypeParameter;
      ...BlobContentEncodingParameter;
      ...BlobContentLanguageParameter;
      ...BlobContentMd5Parameter;
      ...BlobCacheControlParameter;
      ...LeaseIdOptionalParameter;
      ...BlobContentDispositionParameter;
      ...EncryptionKeyParameter;
      ...EncryptionKeySha256Parameter;
      ...EncryptionAlgorithmParameter;
      ...EncryptionScopeParameter;
      ...AccessTierOptional;
      ...ConditionalRequestHeaders;
      ...IfTagsParameter;
      ...BlobTagsHeaderParameter;
      ...ImmutabilityPolicyExpiryParameter;
      ...ImmutabilityPolicyModeParameter;
      ...LegalHoldOptionalParameter;
      ...ContentCrc64Parameter;
      ...StructuredBodyPut;
      ...StructuredContentLengthParameter;
    },
    {
      @statusCode statusCode: 201;
      ...EtagResponseHeader;
      ...LastModifiedResponseHeader;
      ...ContentMd5ResponseHeader;
      ...VersionIdResponseHeader;
      ...DateResponseHeader;
      ...IsServerEncryptedResponseHeader;
      ...EncryptionKeySha256ResponseHeader;
      ...EncryptionScopeResponseHeader;
      ...StructuredBodyTypeResponseHeader;
    },
    "application/octet-stream"
  >;

  /** The Put Blob from URL operation creates a new Block Blob where the contents of the blob are read from a given URL.  This API is supported beginning with the 2020-04-08 version. Partial updates are not supported with Put Blob from URL; the content of an existing blob is overwritten with the content of the new blob.  To perform partial updates to a block blob’s contents using a source URL, use the Put Block from URL API in conjunction with Put Block List. */
  #suppress "@azure-tools/typespec-azure-core/use-standard-operations" "Existing API"
  #suppress "@azure-tools/typespec-azure-core/no-response-body" "Existing API"
  #suppress "@azure-tools/typespec-azure-core/use-standard-names" "Existing API"
  @put
  @route("/{containerName}/{blob}?BlockBlob&fromUrl")
  putBlobFromUrl is StorageOperation<
    {
      ...MetadataHeaders;
      ...ContainerNamePathParameter;
      ...BlobPathParameter;
      ...TimeoutParameter;
      ...ContentMd5Parameter;
      ...ContentLengthParameter;
      ...BlobContentTypeParameter;
      ...BlobContentEncodingParameter;
      ...BlobContentLanguageParameter;
      ...BlobContentMd5Parameter;
      ...BlobCacheControlParameter;
      ...LeaseIdOptionalParameter;
      ...BlobContentDispositionParameter;
      ...EncryptionKeyParameter;
      ...EncryptionKeySha256Parameter;
      ...EncryptionAlgorithmParameter;
      ...EncryptionScopeParameter;
      ...AccessTierOptional;
      ...ConditionalRequestHeaders;
      ...IfTagsParameter;
      ...SourceIfModifiedSinceParameter;
      ...SourceIfUnmodifiedSinceParameter;
      ...SourceIfMatchParameter;
      ...SourceIfNoneMatchParameter;
      ...SourceIfTagsParameter;
      ...SourceContentMd5Parameter;
      ...BlobTagsHeaderParameter;
      ...CopySourceParameter;
      ...CopySourceBlobPropertiesParameter;
      ...CopySourceAuthorizationParameter;
      ...CopySourceTagsParameter;
    },
    {
      @statusCode statusCode: 201;
      ...EtagResponseHeader;
      ...LastModifiedResponseHeader;
      ...ContentMd5ResponseHeader;
      ...VersionIdResponseHeader;
      ...DateResponseHeader;
      ...IsServerEncryptedResponseHeader;
      ...EncryptionKeySha256ResponseHeader;
      ...EncryptionScopeResponseHeader;
    },
    "application/octet-stream"
  >;

  /** The Stage Block operation creates a new block to be committed as part of a blob */
  #suppress "@azure-tools/typespec-azure-core/use-standard-operations" "Existing API"
  #suppress "@azure-tools/typespec-azure-core/no-response-body" "Existing API"
  #suppress "@azure-tools/typespec-azure-core/use-standard-names" "Existing API"
  #suppress "@azure-tools/typespec-azure-core/byos" "Existing API"
  @put
  @route("/{containerName}/{blob}?comp=block")
  stageBlock is StorageOperation<
    {
      ...ContainerNamePathParameter;
      ...BlobPathParameter;
      ...BlockIdParameter;
      ...ContentLengthParameter;
      ...ContentMd5Parameter;
      ...ContentCrc64Parameter;
      ...BodyParameter;
      ...TimeoutParameter;
      ...LeaseIdOptionalParameter;
      ...EncryptionKeyParameter;
      ...EncryptionKeySha256Parameter;
      ...EncryptionAlgorithmParameter;
      ...EncryptionScopeParameter;
      ...StructuredBodyPut;
      ...StructuredContentLengthParameter;
    },
    {
      @statusCode statusCode: 201;
      ...DateResponseHeader;
      ...ContentMd5ResponseHeader;
      ...ContentCrc64ResponseHeader;
      ...IsServerEncryptedResponseHeader;
      ...EncryptionKeySha256ResponseHeader;
      ...EncryptionScopeResponseHeader;
      ...StructuredBodyTypeResponseHeader;
    },
    "application/octet-stream"
  >;

  /** The Stage Block From URL operation creates a new block to be committed as part of a blob where the contents are read from a URL. */
  #suppress "@azure-tools/typespec-azure-core/use-standard-operations" "Existing API"
  #suppress "@azure-tools/typespec-azure-core/no-response-body" "Existing API"
  #suppress "@azure-tools/typespec-azure-core/use-standard-names" "Existing API"
  @put
  @route("/{containerName}/{blob}?comp=block&fromURL")
  stageBlockFromUrl is StorageOperation<
    {
      ...ContainerNamePathParameter;
      ...BlobPathParameter;
      ...BlockIdParameter;
      ...ContentLengthParameter;
      ...SourceUrlParameter;
      ...SourceRangeParameter;
      ...SourceContentMd5Parameter;
      ...SourceContentCrc64Parameter;
      ...TimeoutParameter;
      ...EncryptionKeyParameter;
      ...EncryptionKeySha256Parameter;
      ...EncryptionAlgorithmParameter;
      ...EncryptionScopeParameter;
      ...LeaseIdOptionalParameter;
      ...SourceIfModifiedSinceParameter;
      ...SourceIfUnmodifiedSinceParameter;
      ...SourceIfMatchParameter;
      ...SourceIfNoneMatchParameter;
      ...CopySourceAuthorizationParameter;
    },
    {
      @statusCode statusCode: 201;
      ...DateResponseHeader;
      ...ContentMd5ResponseHeader;
      ...ContentCrc64ResponseHeader;
      ...IsServerEncryptedResponseHeader;
      ...EncryptionKeySha256ResponseHeader;
      ...EncryptionScopeResponseHeader;
    }
  >;

  /** The Commit Block List operation writes a blob by specifying the list of block IDs that make up the blob. In order to be written as part of a blob, a block must have been successfully written to the server in a prior Put Block operation. You can call Put Block List to update a blob by uploading only those blocks that have changed, then committing the new and existing blocks together. You can do this by specifying whether to commit a block from the committed block list or from the uncommitted block list, or to commit the most recently uploaded version of the block, whichever list it may belong to. */
  #suppress "@azure-tools/typespec-azure-core/use-standard-operations" "Existing API"
  #suppress "@azure-tools/typespec-azure-core/no-response-body" "Existing API"
  #suppress "@azure-tools/typespec-azure-core/use-standard-names" "Existing API"
  @put
  @route("/{containerName}/{blob}?comp=blocklist")
  commitBlockList is StorageOperation<
    {
      ...ContainerNamePathParameter;
      ...BlobPathParameter;
      ...TimeoutParameter;
      ...BlobCacheControlParameter;
      ...BlobContentTypeParameter;
      ...BlobContentEncodingParameter;
      ...BlobContentLanguageParameter;
      ...BlobContentMd5Parameter;
      ...ContentMd5Parameter;
      ...ContentCrc64Parameter;
      ...MetadataHeaders;
      ...LeaseIdOptionalParameter;
      ...BlobContentDispositionParameter;
      ...EncryptionKeyParameter;
      ...EncryptionKeySha256Parameter;
      ...EncryptionAlgorithmParameter;
      ...EncryptionScopeParameter;
      ...AccessTierOptional;
      ...ConditionalRequestHeaders;
      ...IfTagsParameter;

      /** Blob Blocks. */
      @body blocks: BlockLookupList;

      ...BlobTagsHeaderParameter;
      ...ImmutabilityPolicyExpiryParameter;
      ...ImmutabilityPolicyModeParameter;
      ...LegalHoldOptionalParameter;
    },
    {
      @statusCode statusCode: 201;
      ...EtagResponseHeader;
      ...LastModifiedResponseHeader;
      ...ContentMd5ResponseHeader;
      ...ContentCrc64ResponseHeader;
      ...VersionIdResponseHeader;
      ...DateResponseHeader;
      ...IsServerEncryptedResponseHeader;
      ...EncryptionKeySha256ResponseHeader;
      ...EncryptionScopeResponseHeader;
    }
  >;

  /** The Get Block List operation retrieves the list of blocks that have been uploaded as part of a block blob. */
  #suppress "@azure-tools/typespec-azure-core/use-standard-operations" "Existing API"
  @get
  @route("/{containerName}/{blob}?comp=blocklist")
  getBlockList is StorageOperation<
    {
      ...ContainerNamePathParameter;
      ...BlobPathParameter;
      ...SnapshotParameter;

      /** Specifies whether to return the list of committed blocks, the list of uncommitted blocks, or both lists together. */
      @query
      @clientName("listType")
      blocklisttype: BlockListType;

      ...TimeoutParameter;
      ...LeaseIdOptionalParameter;
      ...IfTagsParameter;
    },
    BlockLookupList & {
      ...LastModifiedResponseHeader;
      ...EtagResponseHeader;
      ...BlobContentLengthRequired;
      ...DateResponseHeader;
    }
  >;
}<|MERGE_RESOLUTION|>--- conflicted
+++ resolved
@@ -506,47 +506,6 @@
     }
   >;
 
-<<<<<<< HEAD
-=======
-  /** The List Blobs operation returns a list of the blobs under the specified container. */
-  #suppress "@azure-tools/typespec-azure-core/use-standard-operations" "Existing API"
-  #suppress "@azure-tools/typespec-azure-core/use-standard-names" "Existing API"
-  @get
-  @route("/{containerName}?restype=container&comp=list&flat")
-  listBlobFlatSegment is StorageOperation<
-    {
-      ...ContainerNamePathParameter;
-      ...PrefixParameter;
-      ...MarkerParameter;
-      ...MaxResultsParameter;
-      ...ListBlobsIncludeParameter;
-      ...TimeoutParameter;
-    },
-    ListBlobsFlatSegmentResponse & DateResponseHeader
-  >;
-
-  /** The List Blobs operation returns a list of the blobs under the specified container. A delimiter can be used to traverse a virtual hierarchy of blobs as though it were a file system. */
-  #suppress "@azure-tools/typespec-azure-core/use-standard-operations" "Existing API"
-  #suppress "@azure-tools/typespec-azure-core/use-standard-names" "Existing API"
-  @get
-  @route("/{containerName}?restype=container&comp=list&hierarchy")
-  listBlobHierarchySegment is StorageOperation<
-    {
-      ...ContainerNamePathParameter;
-
-      /** When the request includes this parameter, the operation returns a BlobPrefix element in the response body that acts as a placeholder for all blobs whose names begin with the same substring up to the appearance of the delimiter character. The delimiter may be a single character or a string. */
-      @query delimiter: string;
-
-      ...PrefixParameter;
-      ...MarkerParameter;
-      ...MaxResultsParameter;
-      ...ListBlobsIncludeParameter;
-      ...TimeoutParameter;
-    },
-    ListBlobsHierarchySegmentResponse & DateResponseHeader
-  >;
-
->>>>>>> 09821274
   /** Returns the sku name and account kind */
   #suppress "@azure-tools/typespec-azure-core/use-standard-operations" "Existing API"
   #suppress "@azure-tools/typespec-azure-core/no-response-body" "Existing API"

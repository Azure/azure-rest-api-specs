--- conflicted
+++ resolved
@@ -2323,7 +2323,6 @@
   pageWrite: TPageWrite;
 };
 
-<<<<<<< HEAD
 alias IfBlobMatchHeader = {
   /** Specify an ETag value to operate only on blobs with a matching value. */
   @added(Versions.v2026_02_06)
@@ -2352,11 +2351,11 @@
   @header("x-ms-blob-if-unmodified-since")
   @encode("rfc7231")
   ifUnmodifiedSince?: utcDateTime;
-=======
+};
+
 alias ListBlobsStartFrom = {
   /** Specifies the relative path to list paths from. For non-recursive list, only one entity level is supported; For recursive list, multiple entity levels are supported. (Inclusive) */
   @added(Versions.v2026_02_06)
   @query
   startFrom?: string;
->>>>>>> d6dd3684
 };
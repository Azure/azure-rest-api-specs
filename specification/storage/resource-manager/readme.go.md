## Go

These settings apply only when `--go` is specified on the command line.

``` yaml $(go)
go:
  license-header: MICROSOFT_MIT_NO_VERSION
  namespace: storage
  clear-output-folder: true
```

### Go multi-api

``` yaml $(go) && $(multiapi)
batch:
<<<<<<< HEAD
=======
  - tag: package-2021-04
>>>>>>> 7d4caa5e
  - tag: package-2021-02
  - tag: package-2021-01
  - tag: package-2020-08-preview
  - tag: package-2019-06
  - tag: package-2019-04
  - tag: package-2018-11
  - tag: package-2018-07
  - tag: package-2018-03
  - tag: package-2018-02
  - tag: package-2017-10
  - tag: package-2017-06
  - tag: package-2016-12
  - tag: package-2016-05
  - tag: package-2016-01
  - tag: package-2015-06
  - tag: package-2015-05-preview
```

<<<<<<< HEAD
=======
### Tag: package-2021-04 and go

These settings apply only when `--tag=package-2021-04 --go` is specified on the command line.
Please also specify `--go-sdk-folder=<path to the root directory of your azure-sdk-for-go clone>`.

``` yaml $(tag) == 'package-2021-04' && $(go)
output-folder: $(go-sdk-folder)/services/$(namespace)/mgmt/2021-04-01/$(namespace)
```

>>>>>>> 7d4caa5e
### Tag: package-2021-02 and go

These settings apply only when `--tag=package-2021-02 --go` is specified on the command line.
Please also specify `--go-sdk-folder=<path to the root directory of your azure-sdk-for-go clone>`.

``` yaml $(tag) == 'package-2021-02' && $(go)
output-folder: $(go-sdk-folder)/services/$(namespace)/mgmt/2021-02-01/$(namespace)
```

### Tag: package-2021-01 and go

These settings apply only when `--tag=package-2021-01 --go` is specified on the command line.
Please also specify `--go-sdk-folder=<path to the root directory of your azure-sdk-for-go clone>`.

``` yaml $(tag) == 'package-2021-01' && $(go)
output-folder: $(go-sdk-folder)/services/$(namespace)/mgmt/2021-01-01/$(namespace)
```

### Tag: package-2020-08-preview and go

These settings apply only when `--tag=package-2020-08-preview --go` is specified on the command line.
Please also specify `--go-sdk-folder=<path to the root directory of your azure-sdk-for-go clone>`.

``` yaml $(tag) == 'package-2020-08-preview' && $(go)
output-folder: $(go-sdk-folder)/services/preview/$(namespace)/mgmt/2020-08-01-preview/$(namespace)
```

### Tag: package-2019-06 and go

These settings apply only when `--tag=package-2019-06 --go` is specified on the command line.
Please also specify `--go-sdk-folder=<path to the root directory of your azure-sdk-for-go clone>`.

``` yaml $(tag) == 'package-2019-06' && $(go)
output-folder: $(go-sdk-folder)/services/$(namespace)/mgmt/2019-06-01/$(namespace)
```

### Tag: package-2019-04 and go

These settings apply only when `--tag=package-2019-04 --go` is specified on the command line.
Please also specify `--go-sdk-folder=<path to the root directory of your azure-sdk-for-go clone>`.

``` yaml $(tag) == 'package-2019-04' && $(go)
output-folder: $(go-sdk-folder)/services/$(namespace)/mgmt/2019-04-01/$(namespace)
```

### Tag: package-2018-11 and go

These settings apply only when `--tag=package-2018-11 --go` is specified on the command line.
Please also specify `--go-sdk-folder=<path to the root directory of your azure-sdk-for-go clone>`.

``` yaml $(tag) == 'package-2018-11' && $(go)
output-folder: $(go-sdk-folder)/services/$(namespace)/mgmt/2018-11-01/$(namespace)
```

### Tag: package-2018-07 and go

These settings apply only when `--tag=package-2018-07 --go` is specified on the command line.
Please also specify `--go-sdk-folder=<path to the root directory of your azure-sdk-for-go clone>`.

``` yaml $(tag) == 'package-2018-07' && $(go)
output-folder: $(go-sdk-folder)/services/preview/$(namespace)/mgmt/2018-07-01-preview/$(namespace)
```

### Tag: package-2018-03 and go

These settings apply only when `--tag=package-2018-03 --go` is specified on the command line.
Please also specify `--go-sdk-folder=<path to the root directory of your azure-sdk-for-go clone>`.

``` yaml $(tag) == 'package-2018-03' && $(go)
output-folder: $(go-sdk-folder)/services/preview/$(namespace)/mgmt/2018-03-01-preview/$(namespace)
```

### Tag: package-2018-02 and go

These settings apply only when `--tag=package-2018-02 --go` is specified on the command line.
Please also specify `--go-sdk-folder=<path to the root directory of your azure-sdk-for-go clone>`.

``` yaml $(tag) == 'package-2018-02' && $(go)
output-folder: $(go-sdk-folder)/services/$(namespace)/mgmt/2018-02-01/$(namespace)
```

### Tag: package-2017-10 and go

These settings apply only when `--tag=package-2017-10 --go` is specified on the command line.
Please also specify `--go-sdk-folder=<path to the root directory of your azure-sdk-for-go clone>`.

``` yaml $(tag) == 'package-2017-10' && $(go)
output-folder: $(go-sdk-folder)/services/$(namespace)/mgmt/2017-10-01/$(namespace)
```

### Tag: package-2017-06 and go

These settings apply only when `--tag=package-2017-06 --go` is specified on the command line.
Please also specify `--go-sdk-folder=<path to the root directory of your azure-sdk-for-go clone>`.

``` yaml $(tag) == 'package-2017-06' && $(go)
output-folder: $(go-sdk-folder)/services/$(namespace)/mgmt/2017-06-01/$(namespace)
```

### Tag: package-2016-12 and go

These settings apply only when `--tag=package-2016-12 --go` is specified on the command line.
Please also specify `--go-sdk-folder=<path to the root directory of your azure-sdk-for-go clone>`.

``` yaml $(tag) == 'package-2016-12' && $(go)
output-folder: $(go-sdk-folder)/services/$(namespace)/mgmt/2016-12-01/$(namespace)
```

### Tag: package-2016-05 and go

These settings apply only when `--tag=package-2016-05 --go` is specified on the command line.
Please also specify `--go-sdk-folder=<path to the root directory of your azure-sdk-for-go clone>`.

``` yaml $(tag) == 'package-2016-05' && $(go)
output-folder: $(go-sdk-folder)/services/$(namespace)/mgmt/2016-05-01/$(namespace)
```

### Tag: package-2016-01 and go

These settings apply only when `--tag=package-2016-01 --go` is specified on the command line.
Please also specify `--go-sdk-folder=<path to the root directory of your azure-sdk-for-go clone>`.

``` yaml $(tag) == 'package-2016-01' && $(go)
output-folder: $(go-sdk-folder)/services/$(namespace)/mgmt/2016-01-01/$(namespace)
```

### Tag: package-2015-06 and go

These settings apply only when `--tag=package-2015-06 --go` is specified on the command line.
Please also specify `--go-sdk-folder=<path to the root directory of your azure-sdk-for-go clone>`.

``` yaml $(tag) == 'package-2015-06' && $(go)
output-folder: $(go-sdk-folder)/services/$(namespace)/mgmt/2015-06-15/$(namespace)
```

### Tag: package-2015-05-preview and go

These settings apply only when `--tag=package-2015-05-preview --go` is specified on the command line.
Please also specify `--go-sdk-folder=<path to the root directory of your azure-sdk-for-go clone>`.

``` yaml $(tag) == 'package-2015-05-preview' && $(go)
output-folder: $(go-sdk-folder)/services/preview/$(namespace)/mgmt/2015-05-01-preview/$(namespace)
```<|MERGE_RESOLUTION|>--- conflicted
+++ resolved
@@ -13,10 +13,7 @@
 
 ``` yaml $(go) && $(multiapi)
 batch:
-<<<<<<< HEAD
-=======
   - tag: package-2021-04
->>>>>>> 7d4caa5e
   - tag: package-2021-02
   - tag: package-2021-01
   - tag: package-2020-08-preview
@@ -35,8 +32,6 @@
   - tag: package-2015-05-preview
 ```
 
-<<<<<<< HEAD
-=======
 ### Tag: package-2021-04 and go
 
 These settings apply only when `--tag=package-2021-04 --go` is specified on the command line.
@@ -46,7 +41,6 @@
 output-folder: $(go-sdk-folder)/services/$(namespace)/mgmt/2021-04-01/$(namespace)
 ```
 
->>>>>>> 7d4caa5e
 ### Tag: package-2021-02 and go
 
 These settings apply only when `--tag=package-2021-02 --go` is specified on the command line.

## Python

These settings apply only when `--python` is specified on the command line.

``` yaml
azure-arm: true
license-header: MICROSOFT_MIT_NO_VERSION
package-name: azure-mgmt-storage
package-version: 1.0.0b1
no-namespace-folders: true
modelerfour:
  lenient-model-deduplication: true
```

### Python multi-api

Generate all API versions currently shipped for this package

```yaml $(multiapi)
clear-output-folder: true
batch:
<<<<<<< HEAD
=======
  - tag: package-2021-04
>>>>>>> 7d4caa5e
  - tag: package-2021-02
  - tag: package-2021-01
  - tag: package-2020-08-preview
  - tag: package-2019-06
  - tag: package-2019-04
  - tag: package-2018-11
  - tag: package-2018-07
  - tag: package-2018-03
  - tag: package-2018-02
  - tag: package-2017-10
  - tag: package-2017-06
  - tag: package-2016-12
  - tag: package-2016-01
  - tag: package-2015-06
  - multiapiscript: true
```

``` yaml $(multiapiscript)
output-folder: $(python-sdks-folder)/storage/azure-mgmt-storage/azure/mgmt/storage/
clear-output-folder: false
perform-load: false
```

<<<<<<< HEAD
=======
### Tag: package-2021-04 and python

These settings apply only when `--tag=package-2021-04 --python` is specified on the command line.
Please also specify `--python-sdks-folder=<path to the root directory of your azure-sdk-for-python clone>`.

``` yaml $(tag) == 'package-2021-04'
namespace: azure.mgmt.storage.v2021_04_01
output-folder: $(python-sdks-folder)/storage/azure-mgmt-storage/azure/mgmt/storage/v2021_04_01
```
>>>>>>> 7d4caa5e
### Tag: package-2021-02 and python

These settings apply only when `--tag=package-2021-02 --python` is specified on the command line.
Please also specify `--python-sdks-folder=<path to the root directory of your azure-sdk-for-python clone>`.

``` yaml $(tag) == 'package-2021-02'
namespace: azure.mgmt.storage.v2021_02_01
output-folder: $(python-sdks-folder)/storage/azure-mgmt-storage/azure/mgmt/storage/v2021_02_01
```
### Tag: package-2021-01 and python

These settings apply only when `--tag=package-2021-01 --python` is specified on the command line.
Please also specify `--python-sdks-folder=<path to the root directory of your azure-sdk-for-python clone>`.

``` yaml $(tag) == 'package-2021-01'
namespace: azure.mgmt.storage.v2021_01_01
output-folder: $(python-sdks-folder)/storage/azure-mgmt-storage/azure/mgmt/storage/v2021_01_01
```
### Tag: package-2020-08-preview and python

These settings apply only when `--tag=package-2020-08-preview --python` is specified on the command line.
Please also specify `--python-sdks-folder=<path to the root directory of your azure-sdk-for-python clone>`.

``` yaml $(tag) == 'package-2020-08-preview'
namespace: azure.mgmt.storage.v2020_08_01_preview
output-folder: $(python-sdks-folder)/storage/azure-mgmt-storage/azure/mgmt/storage/v2020_08_01_preview
```
### Tag: package-2019-06 and python

These settings apply only when `--tag=package-2019-06 --python` is specified on the command line.
Please also specify `--python-sdks-folder=<path to the root directory of your azure-sdk-for-python clone>`.

``` yaml $(tag) == 'package-2019-06'
namespace: azure.mgmt.storage.v2019_06_01
output-folder: $(python-sdks-folder)/storage/azure-mgmt-storage/azure/mgmt/storage/v2019_06_01
```
### Tag: package-2019-04 and python

These settings apply only when `--tag=package-2019-04 --python` is specified on the command line.
Please also specify `--python-sdks-folder=<path to the root directory of your azure-sdk-for-python clone>`.

``` yaml $(tag) == 'package-2019-04'
namespace: azure.mgmt.storage.v2019_04_01
output-folder: $(python-sdks-folder)/storage/azure-mgmt-storage/azure/mgmt/storage/v2019_04_01
```

### Tag: package-2018-11 and python

These settings apply only when `--tag=package-2018-11 --python` is specified on the command line.
Please also specify `--python-sdks-folder=<path to the root directory of your azure-sdk-for-python clone>`.

``` yaml $(tag) == 'package-2018-11'
namespace: azure.mgmt.storage.v2018_11_01
output-folder: $(python-sdks-folder)/storage/azure-mgmt-storage/azure/mgmt/storage/v2018_11_01
```

### Tag: package-2018-07 and python

These settings apply only when `--tag=package-2018-07 --python` is specified on the command line.
Please also specify `--python-sdks-folder=<path to the root directory of your azure-sdk-for-python clone>`.

``` yaml $(tag) == 'package-2018-07'
namespace: azure.mgmt.storage.v2018_07_01
output-folder: $(python-sdks-folder)/storage/azure-mgmt-storage/azure/mgmt/storage/v2018_07_01
```

### Tag: package-2018-03 and python

These settings apply only when `--tag=package-2018-03 --python` is specified on the command line.
Please also specify `--python-sdks-folder=<path to the root directory of your azure-sdk-for-python clone>`.

``` yaml $(tag) == 'package-2018-03'
namespace: azure.mgmt.storage.v2018_03_01_preview
output-folder: $(python-sdks-folder)/storage/azure-mgmt-storage/azure/mgmt/storage/v2018_03_01_preview
```

### Tag: package-2018-02 and python

These settings apply only when `--tag=package-2018-02 --python` is specified on the command line.
Please also specify `--python-sdks-folder=<path to the root directory of your azure-sdk-for-python clone>`.

``` yaml $(tag) == 'package-2018-02'
namespace: azure.mgmt.storage.v2018_02_01
output-folder: $(python-sdks-folder)/storage/azure-mgmt-storage/azure/mgmt/storage/v2018_02_01
```

### Tag: package-2017-10 and python

These settings apply only when `--tag=package-2017-10 --python` is specified on the command line.
Please also specify `--python-sdks-folder=<path to the root directory of your azure-sdk-for-python clone>`.

``` yaml $(tag) == 'package-2017-10'
namespace: azure.mgmt.storage.v2017_10_01
output-folder: $(python-sdks-folder)/storage/azure-mgmt-storage/azure/mgmt/storage/v2017_10_01
```

### Tag: package-2017-06 and python

These settings apply only when `--tag=package-2017-06 --python` is specified on the command line.
Please also specify `--python-sdks-folder=<path to the root directory of your azure-sdk-for-python clone>`.

``` yaml $(tag) == 'package-2017-06'
namespace: azure.mgmt.storage.v2017_06_01
output-folder: $(python-sdks-folder)/storage/azure-mgmt-storage/azure/mgmt/storage/v2017_06_01
```

### Tag: package-2016-12 and python

These settings apply only when `--tag=package-2016-12 --python` is specified on the command line.
Please also specify `--python-sdks-folder=<path to the root directory of your azure-sdk-for-python clone>`.

``` yaml $(tag) == 'package-2016-12'
namespace: azure.mgmt.storage.v2016_12_01
output-folder: $(python-sdks-folder)/storage/azure-mgmt-storage/azure/mgmt/storage/v2016_12_01
```

### Tag: package-2016-01 and python

These settings apply only when `--tag=package-2016-01 --python` is specified on the command line.
Please also specify `--python-sdks-folder=<path to the root directory of your azure-sdk-for-python clone>`.

``` yaml $(tag) == 'package-2016-01'
namespace: azure.mgmt.storage.v2016_01_01
output-folder: $(python-sdks-folder)/storage/azure-mgmt-storage/azure/mgmt/storage/v2016_01_01
```

### Tag: package-2015-06 and python

These settings apply only when `--tag=package-2015-06 --python` is specified on the command line.
Please also specify `--python-sdks-folder=<path to the root directory of your azure-sdk-for-python clone>`.

``` yaml $(tag) == 'package-2015-06'
namespace: azure.mgmt.storage.v2015_06_15
output-folder: $(python-sdks-folder)/storage/azure-mgmt-storage/azure/mgmt/storage/v2015_06_15
```<|MERGE_RESOLUTION|>--- conflicted
+++ resolved
@@ -19,10 +19,7 @@
 ```yaml $(multiapi)
 clear-output-folder: true
 batch:
-<<<<<<< HEAD
-=======
   - tag: package-2021-04
->>>>>>> 7d4caa5e
   - tag: package-2021-02
   - tag: package-2021-01
   - tag: package-2020-08-preview
@@ -46,8 +43,6 @@
 perform-load: false
 ```
 
-<<<<<<< HEAD
-=======
 ### Tag: package-2021-04 and python
 
 These settings apply only when `--tag=package-2021-04 --python` is specified on the command line.
@@ -57,7 +52,6 @@
 namespace: azure.mgmt.storage.v2021_04_01
 output-folder: $(python-sdks-folder)/storage/azure-mgmt-storage/azure/mgmt/storage/v2021_04_01
 ```
->>>>>>> 7d4caa5e
 ### Tag: package-2021-02 and python
 
 These settings apply only when `--tag=package-2021-02 --python` is specified on the command line.

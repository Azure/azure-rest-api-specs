## Python

These settings apply only when `--python` is specified on the command line.

``` yaml
azure-arm: true
license-header: MICROSOFT_MIT_NO_VERSION
package-name: azure-mgmt-storage
package-version: 22.0.0
no-namespace-folders: true
modelerfour:
  lenient-model-deduplication: true
```

### Python multi-api

Generate all API versions currently shipped for this package

```yaml $(python)
multiapi: true
default-api-version: "2023-01-01"
clear-output-folder: true
batch:
  - tag: package-2023-01
  - tag: package-2022-09
  - tag: package-2022-05
  - tag: package-2021-09
  - tag: package-2021-08
  - tag: package-2021-06
  - tag: package-2021-04
  - tag: package-2021-02
  - tag: package-2021-01
  - tag: package-2020-08-preview
  - tag: package-2019-06
  - tag: package-2019-04
  - tag: package-2018-11
  - tag: package-2018-07-only
  - tag: package-2018-03-preview-only
  - tag: package-2018-02
  - tag: package-2017-10
  - tag: package-2017-06
  - tag: package-2016-12
  - tag: package-2016-01
  - tag: package-2015-06
  - multiapiscript: true
```

``` yaml $(multiapiscript)
output-folder: $(python-sdks-folder)/storage/azure-mgmt-storage/azure/mgmt/storage/
clear-output-folder: false
perform-load: false
```
<<<<<<< HEAD

=======
>>>>>>> b8691fbf
### Tag: package-2023-01 and python

These settings apply only when `--tag=package-2023-01 --python` is specified on the command line.
Please also specify `--python-sdks-folder=<path to the root directory of your azure-sdk-for-python clone>`.

``` yaml $(tag) == 'package-2023-01'
namespace: azure.mgmt.storage.v2023_01_01
output-folder: $(python-sdks-folder)/storage/azure-mgmt-storage/azure/mgmt/storage/v2023_01_01
```

### Tag: package-2022-09 and python

These settings apply only when `--tag=package-2022-09 --python` is specified on the command line.
Please also specify `--python-sdks-folder=<path to the root directory of your azure-sdk-for-python clone>`.

``` yaml $(tag) == 'package-2022-09'
namespace: azure.mgmt.storage.v2022_09_01
output-folder: $(python-sdks-folder)/storage/azure-mgmt-storage/azure/mgmt/storage/v2022_09_01
```

### Tag: package-2022-05 and python

These settings apply only when `--tag=package-2022-05 --python` is specified on the command line.
Please also specify `--python-sdks-folder=<path to the root directory of your azure-sdk-for-python clone>`.

``` yaml $(tag) == 'package-2022-05'
namespace: azure.mgmt.storage.v2022_05_01
output-folder: $(python-sdks-folder)/storage/azure-mgmt-storage/azure/mgmt/storage/v2022_05_01
```

### Tag: package-2021-09 and python

These settings apply only when `--tag=package-2021-09 --python` is specified on the command line.
Please also specify `--python-sdks-folder=<path to the root directory of your azure-sdk-for-python clone>`.

``` yaml $(tag) == 'package-2021-09'
namespace: azure.mgmt.storage.v2021_09_01
output-folder: $(python-sdks-folder)/storage/azure-mgmt-storage/azure/mgmt/storage/v2021_09_01
```

### Tag: package-2021-08 and python

These settings apply only when `--tag=package-2021-08 --python` is specified on the command line.
Please also specify `--python-sdks-folder=<path to the root directory of your azure-sdk-for-python clone>`.

``` yaml $(tag) == 'package-2021-08'
namespace: azure.mgmt.storage.v2021_08_01
output-folder: $(python-sdks-folder)/storage/azure-mgmt-storage/azure/mgmt/storage/v2021_08_01
```

### Tag: package-2021-06 and python

These settings apply only when `--tag=package-2021-06 --python` is specified on the command line.
Please also specify `--python-sdks-folder=<path to the root directory of your azure-sdk-for-python clone>`.

``` yaml $(tag) == 'package-2021-06'
namespace: azure.mgmt.storage.v2021_06_01
output-folder: $(python-sdks-folder)/storage/azure-mgmt-storage/azure/mgmt/storage/v2021_06_01
```
### Tag: package-2021-04 and python

These settings apply only when `--tag=package-2021-04 --python` is specified on the command line.
Please also specify `--python-sdks-folder=<path to the root directory of your azure-sdk-for-python clone>`.

``` yaml $(tag) == 'package-2021-04'
namespace: azure.mgmt.storage.v2021_04_01
output-folder: $(python-sdks-folder)/storage/azure-mgmt-storage/azure/mgmt/storage/v2021_04_01
```
### Tag: package-2021-02 and python

These settings apply only when `--tag=package-2021-02 --python` is specified on the command line.
Please also specify `--python-sdks-folder=<path to the root directory of your azure-sdk-for-python clone>`.

``` yaml $(tag) == 'package-2021-02'
namespace: azure.mgmt.storage.v2021_02_01
output-folder: $(python-sdks-folder)/storage/azure-mgmt-storage/azure/mgmt/storage/v2021_02_01
```
### Tag: package-2021-01 and python

These settings apply only when `--tag=package-2021-01 --python` is specified on the command line.
Please also specify `--python-sdks-folder=<path to the root directory of your azure-sdk-for-python clone>`.

``` yaml $(tag) == 'package-2021-01'
namespace: azure.mgmt.storage.v2021_01_01
output-folder: $(python-sdks-folder)/storage/azure-mgmt-storage/azure/mgmt/storage/v2021_01_01
```
### Tag: package-2020-08-preview and python

These settings apply only when `--tag=package-2020-08-preview --python` is specified on the command line.
Please also specify `--python-sdks-folder=<path to the root directory of your azure-sdk-for-python clone>`.

``` yaml $(tag) == 'package-2020-08-preview'
namespace: azure.mgmt.storage.v2020_08_01_preview
output-folder: $(python-sdks-folder)/storage/azure-mgmt-storage/azure/mgmt/storage/v2020_08_01_preview
```
### Tag: package-2019-06 and python

These settings apply only when `--tag=package-2019-06 --python` is specified on the command line.
Please also specify `--python-sdks-folder=<path to the root directory of your azure-sdk-for-python clone>`.

``` yaml $(tag) == 'package-2019-06'
namespace: azure.mgmt.storage.v2019_06_01
output-folder: $(python-sdks-folder)/storage/azure-mgmt-storage/azure/mgmt/storage/v2019_06_01
```
### Tag: package-2019-04 and python

These settings apply only when `--tag=package-2019-04 --python` is specified on the command line.
Please also specify `--python-sdks-folder=<path to the root directory of your azure-sdk-for-python clone>`.

``` yaml $(tag) == 'package-2019-04'
namespace: azure.mgmt.storage.v2019_04_01
output-folder: $(python-sdks-folder)/storage/azure-mgmt-storage/azure/mgmt/storage/v2019_04_01
```

### Tag: package-2018-11 and python

These settings apply only when `--tag=package-2018-11 --python` is specified on the command line.
Please also specify `--python-sdks-folder=<path to the root directory of your azure-sdk-for-python clone>`.

``` yaml $(tag) == 'package-2018-11'
namespace: azure.mgmt.storage.v2018_11_01
output-folder: $(python-sdks-folder)/storage/azure-mgmt-storage/azure/mgmt/storage/v2018_11_01
```

### Tag: package-2018-07-only and python

These settings apply only when `--tag=package-2018-07-only --python` is specified on the command line.
Please also specify `--python-sdks-folder=<path to the root directory of your azure-sdk-for-python clone>`.

``` yaml $(tag) == 'package-2018-07-only'
namespace: azure.mgmt.storage.v2018_07_01
output-folder: $(python-sdks-folder)/storage/azure-mgmt-storage/azure/mgmt/storage/v2018_07_01
```

### Tag: package-2018-03-preview-only and python

These settings apply only when `--tag=package-2018-03-preview-only --python` is specified on the command line.
Please also specify `--python-sdks-folder=<path to the root directory of your azure-sdk-for-python clone>`.

``` yaml $(tag) == 'package-2018-03-preview-only'
namespace: azure.mgmt.storage.v2018_03_01_preview
output-folder: $(python-sdks-folder)/storage/azure-mgmt-storage/azure/mgmt/storage/v2018_03_01_preview
```

### Tag: package-2018-02 and python

These settings apply only when `--tag=package-2018-02 --python` is specified on the command line.
Please also specify `--python-sdks-folder=<path to the root directory of your azure-sdk-for-python clone>`.

``` yaml $(tag) == 'package-2018-02'
namespace: azure.mgmt.storage.v2018_02_01
output-folder: $(python-sdks-folder)/storage/azure-mgmt-storage/azure/mgmt/storage/v2018_02_01
```

### Tag: package-2017-10 and python

These settings apply only when `--tag=package-2017-10 --python` is specified on the command line.
Please also specify `--python-sdks-folder=<path to the root directory of your azure-sdk-for-python clone>`.

``` yaml $(tag) == 'package-2017-10'
namespace: azure.mgmt.storage.v2017_10_01
output-folder: $(python-sdks-folder)/storage/azure-mgmt-storage/azure/mgmt/storage/v2017_10_01
```

### Tag: package-2017-06 and python

These settings apply only when `--tag=package-2017-06 --python` is specified on the command line.
Please also specify `--python-sdks-folder=<path to the root directory of your azure-sdk-for-python clone>`.

``` yaml $(tag) == 'package-2017-06'
namespace: azure.mgmt.storage.v2017_06_01
output-folder: $(python-sdks-folder)/storage/azure-mgmt-storage/azure/mgmt/storage/v2017_06_01
```

### Tag: package-2016-12 and python

These settings apply only when `--tag=package-2016-12 --python` is specified on the command line.
Please also specify `--python-sdks-folder=<path to the root directory of your azure-sdk-for-python clone>`.

``` yaml $(tag) == 'package-2016-12'
namespace: azure.mgmt.storage.v2016_12_01
output-folder: $(python-sdks-folder)/storage/azure-mgmt-storage/azure/mgmt/storage/v2016_12_01
```

### Tag: package-2016-01 and python

These settings apply only when `--tag=package-2016-01 --python` is specified on the command line.
Please also specify `--python-sdks-folder=<path to the root directory of your azure-sdk-for-python clone>`.

``` yaml $(tag) == 'package-2016-01'
namespace: azure.mgmt.storage.v2016_01_01
output-folder: $(python-sdks-folder)/storage/azure-mgmt-storage/azure/mgmt/storage/v2016_01_01
```

### Tag: package-2015-06 and python

These settings apply only when `--tag=package-2015-06 --python` is specified on the command line.
Please also specify `--python-sdks-folder=<path to the root directory of your azure-sdk-for-python clone>`.

``` yaml $(tag) == 'package-2015-06'
namespace: azure.mgmt.storage.v2015_06_15
output-folder: $(python-sdks-folder)/storage/azure-mgmt-storage/azure/mgmt/storage/v2015_06_15
```

``` yaml $(python)
directive:
  - from: swagger-document
    where: $.definitions.LeaseContainerRequest
    transform: $['properties']['action']['x-ms-enum']['name'] = 'LeaseContainerRequestEnum'
```<|MERGE_RESOLUTION|>--- conflicted
+++ resolved
@@ -50,10 +50,6 @@
 clear-output-folder: false
 perform-load: false
 ```
-<<<<<<< HEAD
-
-=======
->>>>>>> b8691fbf
 ### Tag: package-2023-01 and python
 
 These settings apply only when `--tag=package-2023-01 --python` is specified on the command line.

{
  "parameters": {
    "accountName": "sto1590",
    "api-version": "2024-01-01",
    "monitor": "true",
    "resourceGroupName": "res9290",
    "subscriptionId": "{subscription-id}"
  },
  "responses": {
    "200": {
      "body": {
        "nextLink": "https://sto1590endpoint/subscriptions/{subscription-id}/resourceGroups/res9290/providers/Microsoft.Storage/storageAccounts/sto1590/fileServices/default/shares?api-version=2022-09-01&$maxpagesize=2&$skipToken=/sto1590/share5103",
        "value": [
          {
            "name": "share1644",
            "type": "Microsoft.Storage/storageAccounts/fileServices/shares",
            "etag": "\"0x8D589847D51C7DE\"",
            "id": "/subscriptions/{subscription-id}/resourceGroups/res9290/providers/Microsoft.Storage/storageAccounts/sto1590/fileServices/default/shares/share1644",
            "properties": {
<<<<<<< HEAD
=======
              "lastModifiedTime": "2024-10-25T01:50:50.0000000Z",
              "shareQuota": 100,
              "provisionedIops": 5000,
              "provisionedBandwidthMibps": 200,
>>>>>>> ff6f078d
              "includedBurstIops": 15000,
              "lastModifiedTime": "2019-05-14T08:20:47Z",
              "maxBurstCreditsForIops": 36000000,
<<<<<<< HEAD
              "nextAllowedProvisionedBandwidthDowngradeTime": "2024-07-12T16:29:22Z",
              "nextAllowedProvisionedIopsDowngradeTime": "2024-07-12T16:29:22Z",
              "nextAllowedQuotaDowngradeTime": "2024-07-12T16:29:22Z",
              "provisionedBandwidthMibps": 200,
              "provisionedIops": 5000,
              "shareQuota": 100
=======
              "nextAllowedQuotaDowngradeTime": "Sat, 26 Oct 2024 01:50:50 GMT",
              "nextAllowedProvisionedIopsDowngradeTime": "Fri, 25 Oct 2024 01:48:09 GMT",
              "nextAllowedProvisionedBandwidthDowngradeTime": "Fri, 25 Oct 2024 01:48:09 GMT"
>>>>>>> ff6f078d
            }
          },
          {
            "name": "share4052",
            "type": "Microsoft.Storage/storageAccounts/fileServices/shares",
            "etag": "\"0x8D589847DAB5AF9\"",
            "id": "/subscriptions/{subscription-id}/resourceGroups/res9290/providers/Microsoft.Storage/storageAccounts/sto1590/fileServices/default/shares/share4052",
            "properties": {
<<<<<<< HEAD
=======
              "lastModifiedTime": "2024-10-25T01:50:50.0000000Z",
              "shareQuota": 100,
              "provisionedIops": 5000,
              "provisionedBandwidthMibps": 200,
>>>>>>> ff6f078d
              "includedBurstIops": 15000,
              "lastModifiedTime": "2019-05-14T08:20:47Z",
              "maxBurstCreditsForIops": 36000000,
<<<<<<< HEAD
              "nextAllowedProvisionedBandwidthDowngradeTime": "2024-07-12T16:29:22Z",
              "nextAllowedProvisionedIopsDowngradeTime": "2024-07-12T16:29:22Z",
              "nextAllowedQuotaDowngradeTime": "2024-07-12T16:29:22Z",
              "provisionedBandwidthMibps": 200,
              "provisionedIops": 5000,
              "shareQuota": 100
=======
              "nextAllowedQuotaDowngradeTime": "Sat, 26 Oct 2024 01:50:50 GMT",
              "nextAllowedProvisionedIopsDowngradeTime": "Fri, 25 Oct 2024 01:48:09 GMT",
              "nextAllowedProvisionedBandwidthDowngradeTime": "Fri, 25 Oct 2024 01:48:09 GMT"
>>>>>>> ff6f078d
            }
          }
        ]
      }
    }
  },
  "operationId": "FileShares_List",
  "title": "ListSharesProvisionedV2"
}<|MERGE_RESOLUTION|>--- conflicted
+++ resolved
@@ -17,28 +17,16 @@
             "etag": "\"0x8D589847D51C7DE\"",
             "id": "/subscriptions/{subscription-id}/resourceGroups/res9290/providers/Microsoft.Storage/storageAccounts/sto1590/fileServices/default/shares/share1644",
             "properties": {
-<<<<<<< HEAD
-=======
               "lastModifiedTime": "2024-10-25T01:50:50.0000000Z",
               "shareQuota": 100,
               "provisionedIops": 5000,
               "provisionedBandwidthMibps": 200,
->>>>>>> ff6f078d
-              "includedBurstIops": 15000,
-              "lastModifiedTime": "2019-05-14T08:20:47Z",
-              "maxBurstCreditsForIops": 36000000,
-<<<<<<< HEAD
               "nextAllowedProvisionedBandwidthDowngradeTime": "2024-07-12T16:29:22Z",
               "nextAllowedProvisionedIopsDowngradeTime": "2024-07-12T16:29:22Z",
               "nextAllowedQuotaDowngradeTime": "2024-07-12T16:29:22Z",
               "provisionedBandwidthMibps": 200,
               "provisionedIops": 5000,
               "shareQuota": 100
-=======
-              "nextAllowedQuotaDowngradeTime": "Sat, 26 Oct 2024 01:50:50 GMT",
-              "nextAllowedProvisionedIopsDowngradeTime": "Fri, 25 Oct 2024 01:48:09 GMT",
-              "nextAllowedProvisionedBandwidthDowngradeTime": "Fri, 25 Oct 2024 01:48:09 GMT"
->>>>>>> ff6f078d
             }
           },
           {
@@ -47,28 +35,16 @@
             "etag": "\"0x8D589847DAB5AF9\"",
             "id": "/subscriptions/{subscription-id}/resourceGroups/res9290/providers/Microsoft.Storage/storageAccounts/sto1590/fileServices/default/shares/share4052",
             "properties": {
-<<<<<<< HEAD
-=======
               "lastModifiedTime": "2024-10-25T01:50:50.0000000Z",
               "shareQuota": 100,
               "provisionedIops": 5000,
               "provisionedBandwidthMibps": 200,
->>>>>>> ff6f078d
-              "includedBurstIops": 15000,
-              "lastModifiedTime": "2019-05-14T08:20:47Z",
-              "maxBurstCreditsForIops": 36000000,
-<<<<<<< HEAD
               "nextAllowedProvisionedBandwidthDowngradeTime": "2024-07-12T16:29:22Z",
               "nextAllowedProvisionedIopsDowngradeTime": "2024-07-12T16:29:22Z",
               "nextAllowedQuotaDowngradeTime": "2024-07-12T16:29:22Z",
               "provisionedBandwidthMibps": 200,
               "provisionedIops": 5000,
               "shareQuota": 100
-=======
-              "nextAllowedQuotaDowngradeTime": "Sat, 26 Oct 2024 01:50:50 GMT",
-              "nextAllowedProvisionedIopsDowngradeTime": "Fri, 25 Oct 2024 01:48:09 GMT",
-              "nextAllowedProvisionedBandwidthDowngradeTime": "Fri, 25 Oct 2024 01:48:09 GMT"
->>>>>>> ff6f078d
             }
           }
         ]

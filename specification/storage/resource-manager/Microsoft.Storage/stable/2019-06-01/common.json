--- conflicted
+++ resolved
@@ -85,8 +85,7 @@
           "description": "Indicates the number of days that the deleted item should be retained. The minimum specified value can be 1 and the maximum value can be 365."
         }
       },
-<<<<<<< HEAD
-      "description": "The blob service properties for soft delete."
+      "description": "The service properties for soft delete."
     },
     "Sku": {
       "properties": {
@@ -132,9 +131,6 @@
         "name": "SkuTier",
         "modelAsString": false
       }
-=======
-      "description": "The service properties for soft delete."
->>>>>>> c42f3f34
     }
   }
 }
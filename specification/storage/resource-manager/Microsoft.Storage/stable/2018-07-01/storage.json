--- conflicted
+++ resolved
@@ -1457,17 +1457,16 @@
            "x-ms-client-name": "IsHnsEnabled",
            "description": "Account HierarchicalNamespace enabled if sets to true."
         },
-<<<<<<< HEAD
         "geoReplicationStats": {
           "$ref": "#/definitions/GeoReplicationStats",
           "x-ms-client-name": "GeoReplicationStats",
           "description": "Geo Replication Stats",
-=======
+          "readOnly": true
+        },
         "failoverInProgress": {
           "type": "boolean",
-          "x-ms-client-name": "FailoverInProgress ",
+          "x-ms-client-name": "FailoverInProgress",
           "description": "If the failover is in progress, the value will be true, otherwise, it will be null.",
->>>>>>> 90db24cb
           "readOnly": true
         }
       },

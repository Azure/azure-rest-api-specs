--- conflicted
+++ resolved
@@ -139,7 +139,6 @@
   - stable/2025-11-05/generated_blob.json
 ```
 
-<<<<<<< HEAD
 ### Tag: package-2026-02-tsp
 
 These settings apply only when `--tag=package-2026-02-tsp` is specified on the command line.
@@ -147,15 +146,15 @@
 ```yaml $(tag) == 'package-2026-02-tsp'
 input-file:
   - stable/2026-02-06/generated_blob.json
-=======
+```
+
 ### Tag: package-2026-02
 
 These settings apply only when `--tag=package-2026-02` is specified on the command line.
 
-``` yaml $(tag) == 'package-2026-02'
-input-file:
-- stable/2026-02-06/blob.json
->>>>>>> 6267b648
+```yaml $(tag) == 'package-2026-02'
+input-file:
+  - stable/2026-02-06/blob.json
 ```
 
 ### Suppression

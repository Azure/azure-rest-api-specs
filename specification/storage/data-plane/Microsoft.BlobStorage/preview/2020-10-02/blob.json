{
  "swagger": "2.0",
  "info": {
    "title": "Azure Blob Storage",
    "version": "2020-10-02",
    "x-ms-code-generation-settings": {
      "header": "MIT",
      "strictSpecAdherence": false
    }
  },
  "x-ms-parameterized-host": {
    "hostTemplate": "{url}",
    "useSchemePrefix": false,
    "positionInOperation": "first",
    "parameters": [
      {
        "$ref": "#/parameters/Url"
      }
    ]
  },
  "schemes": [
    "https"
  ],
  "consumes": [
    "application/xml"
  ],
  "produces": [
    "application/xml"
  ],
  "paths": {},
  "x-ms-paths": {
    "/?restype=service&comp=properties": {
      "put": {
        "tags": [
          "service"
        ],
        "operationId": "Service_SetProperties",
        "description": "Sets properties for a storage account's Blob service endpoint, including properties for Storage Analytics and CORS (Cross-Origin Resource Sharing) rules",
        "parameters": [
          {
            "$ref": "#/parameters/StorageServiceProperties"
          },
          {
            "$ref": "#/parameters/Timeout"
          },
          {
            "$ref": "#/parameters/ApiVersionParameter"
          },
          {
            "$ref": "#/parameters/ClientRequestId"
          }
        ],
        "responses": {
          "202": {
            "description": "Success (Accepted)",
            "headers": {
              "x-ms-client-request-id": {
                "x-ms-client-name": "ClientRequestId",
                "type": "string",
                "description": "If a client request id header is sent in the request, this header will be present in the response with the same value."
              },
              "x-ms-request-id": {
                "x-ms-client-name": "RequestId",
                "type": "string",
                "description": "This header uniquely identifies the request that was made and can be used for troubleshooting the request."
              },
              "x-ms-version": {
                "x-ms-client-name": "Version",
                "type": "string",
                "description": "Indicates the version of the Blob service used to execute the request. This header is returned for requests made against version 2009-09-19 and above."
              }
            }
          },
          "default": {
            "description": "Failure",
            "headers": {
              "x-ms-error-code": {
                "x-ms-client-name": "ErrorCode",
                "type": "string"
              }
            },
            "schema": {
              "$ref": "#/definitions/StorageError"
            }
          }
        }
      },
      "get": {
        "tags": [
          "service"
        ],
        "operationId": "Service_GetProperties",
        "description": "gets the properties of a storage account's Blob service, including properties for Storage Analytics and CORS (Cross-Origin Resource Sharing) rules.",
        "parameters": [
          {
            "$ref": "#/parameters/Timeout"
          },
          {
            "$ref": "#/parameters/ApiVersionParameter"
          },
          {
            "$ref": "#/parameters/ClientRequestId"
          }
        ],
        "responses": {
          "200": {
            "description": "Success.",
            "headers": {
              "x-ms-client-request-id": {
                "x-ms-client-name": "ClientRequestId",
                "type": "string",
                "description": "If a client request id header is sent in the request, this header will be present in the response with the same value."
              },
              "x-ms-request-id": {
                "x-ms-client-name": "RequestId",
                "type": "string",
                "description": "This header uniquely identifies the request that was made and can be used for troubleshooting the request."
              },
              "x-ms-version": {
                "x-ms-client-name": "Version",
                "type": "string",
                "description": "Indicates the version of the Blob service used to execute the request. This header is returned for requests made against version 2009-09-19 and above."
              }
            },
            "schema": {
              "$ref": "#/definitions/StorageServiceProperties"
            }
          },
          "default": {
            "description": "Failure",
            "headers": {
              "x-ms-error-code": {
                "x-ms-client-name": "ErrorCode",
                "type": "string"
              }
            },
            "schema": {
              "$ref": "#/definitions/StorageError"
            }
          }
        }
      },
      "parameters": [
        {
          "name": "restype",
          "description": "restype",
          "in": "query",
          "required": true,
          "type": "string",
          "enum": [
            "service"
          ]
        },
        {
          "name": "comp",
          "description": "comp",
          "in": "query",
          "required": true,
          "type": "string",
          "enum": [
            "properties"
          ]
        }
      ]
    },
    "/?restype=service&comp=stats": {
      "get": {
        "tags": [
          "service"
        ],
        "operationId": "Service_GetStatistics",
        "description": "Retrieves statistics related to replication for the Blob service. It is only available on the secondary location endpoint when read-access geo-redundant replication is enabled for the storage account.",
        "parameters": [
          {
            "$ref": "#/parameters/Timeout"
          },
          {
            "$ref": "#/parameters/ApiVersionParameter"
          },
          {
            "$ref": "#/parameters/ClientRequestId"
          }
        ],
        "responses": {
          "200": {
            "description": "Success.",
            "headers": {
              "x-ms-client-request-id": {
                "x-ms-client-name": "ClientRequestId",
                "type": "string",
                "description": "If a client request id header is sent in the request, this header will be present in the response with the same value."
              },
              "x-ms-request-id": {
                "x-ms-client-name": "RequestId",
                "type": "string",
                "description": "This header uniquely identifies the request that was made and can be used for troubleshooting the request."
              },
              "x-ms-version": {
                "x-ms-client-name": "Version",
                "type": "string",
                "description": "Indicates the version of the Blob service used to execute the request. This header is returned for requests made against version 2009-09-19 and above."
              },
              "Date": {
                "type": "string",
                "format": "date-time-rfc1123",
                "description": "UTC date/time value generated by the service that indicates the time at which the response was initiated"
              }
            },
            "schema": {
              "$ref": "#/definitions/StorageServiceStats"
            }
          },
          "default": {
            "description": "Failure",
            "headers": {
              "x-ms-error-code": {
                "x-ms-client-name": "ErrorCode",
                "type": "string"
              }
            },
            "schema": {
              "$ref": "#/definitions/StorageError"
            }
          }
        }
      },
      "parameters": [
        {
          "name": "restype",
          "description": "restype",
          "in": "query",
          "required": true,
          "type": "string",
          "enum": [
            "service"
          ]
        },
        {
          "name": "comp",
          "description": "comp",
          "in": "query",
          "required": true,
          "type": "string",
          "enum": [
            "stats"
          ]
        }
      ]
    },
    "/?comp=list": {
      "get": {
        "tags": [
          "service"
        ],
        "operationId": "Service_ListContainersSegment",
        "description": "The List Containers Segment operation returns a list of the containers under the specified account",
        "parameters": [
          {
            "$ref": "#/parameters/Prefix"
          },
          {
            "$ref": "#/parameters/Marker"
          },
          {
            "$ref": "#/parameters/MaxResults"
          },
          {
            "$ref": "#/parameters/ListContainersInclude"
          },
          {
            "$ref": "#/parameters/Timeout"
          },
          {
            "$ref": "#/parameters/ApiVersionParameter"
          },
          {
            "$ref": "#/parameters/ClientRequestId"
          }
        ],
        "responses": {
          "200": {
            "description": "Success.",
            "headers": {
              "x-ms-client-request-id": {
                "x-ms-client-name": "ClientRequestId",
                "type": "string",
                "description": "If a client request id header is sent in the request, this header will be present in the response with the same value."
              },
              "x-ms-request-id": {
                "x-ms-client-name": "RequestId",
                "type": "string",
                "description": "This header uniquely identifies the request that was made and can be used for troubleshooting the request."
              },
              "x-ms-version": {
                "x-ms-client-name": "Version",
                "type": "string",
                "description": "Indicates the version of the Blob service used to execute the request. This header is returned for requests made against version 2009-09-19 and above."
              }
            },
            "schema": {
              "$ref": "#/definitions/ListContainersSegmentResponse"
            }
          },
          "default": {
            "description": "Failure",
            "headers": {
              "x-ms-error-code": {
                "x-ms-client-name": "ErrorCode",
                "type": "string"
              }
            },
            "schema": {
              "$ref": "#/definitions/StorageError"
            }
          }
        },
        "x-ms-pageable": {
          "nextLinkName": "NextMarker"
        }
      },
      "parameters": [
        {
          "name": "comp",
          "description": "comp",
          "in": "query",
          "required": true,
          "type": "string",
          "enum": [
            "list"
          ]
        }
      ]
    },
    "/?restype=service&comp=userdelegationkey": {
      "post": {
        "tags": [
          "service"
        ],
        "operationId": "Service_GetUserDelegationKey",
        "description": "Retrieves a user delegation key for the Blob service. This is only a valid operation when using bearer token authentication.",
        "parameters": [
          {
            "$ref": "#/parameters/KeyInfo"
          },
          {
            "$ref": "#/parameters/Timeout"
          },
          {
            "$ref": "#/parameters/ApiVersionParameter"
          },
          {
            "$ref": "#/parameters/ClientRequestId"
          }
        ],
        "responses": {
          "200": {
            "description": "Success.",
            "headers": {
              "x-ms-client-request-id": {
                "x-ms-client-name": "ClientRequestId",
                "type": "string",
                "description": "If a client request id header is sent in the request, this header will be present in the response with the same value."
              },
              "x-ms-request-id": {
                "x-ms-client-name": "RequestId",
                "type": "string",
                "description": "This header uniquely identifies the request that was made and can be used for troubleshooting the request."
              },
              "x-ms-version": {
                "x-ms-client-name": "Version",
                "type": "string",
                "description": "Indicates the version of the Blob service used to execute the request. This header is returned for requests made against version 2009-09-19 and above."
              },
              "Date": {
                "type": "string",
                "format": "date-time-rfc1123",
                "description": "UTC date/time value generated by the service that indicates the time at which the response was initiated"
              }
            },
            "schema": {
              "$ref": "#/definitions/UserDelegationKey"
            }
          },
          "default": {
            "description": "Failure",
            "headers": {
              "x-ms-error-code": {
                "x-ms-client-name": "ErrorCode",
                "type": "string"
              }
            },
            "schema": {
              "$ref": "#/definitions/StorageError"
            }
          }
        }
      },
      "parameters": [
        {
          "name": "restype",
          "description": "restype",
          "in": "query",
          "required": true,
          "type": "string",
          "enum": [
            "service"
          ]
        },
        {
          "name": "comp",
          "description": "comp",
          "in": "query",
          "required": true,
          "type": "string",
          "enum": [
            "userdelegationkey"
          ]
        }
      ]
    },
    "/?restype=account&comp=properties": {
      "get": {
        "tags": [
          "service"
        ],
        "operationId": "Service_GetAccountInfo",
        "description": "Returns the sku name and account kind ",
        "parameters": [
          {
            "$ref": "#/parameters/ApiVersionParameter"
          }
        ],
        "responses": {
          "200": {
            "description": "Success (OK)",
            "headers": {
              "x-ms-client-request-id": {
                "x-ms-client-name": "ClientRequestId",
                "type": "string",
                "description": "If a client request id header is sent in the request, this header will be present in the response with the same value."
              },
              "x-ms-request-id": {
                "x-ms-client-name": "RequestId",
                "type": "string",
                "description": "This header uniquely identifies the request that was made and can be used for troubleshooting the request."
              },
              "x-ms-version": {
                "x-ms-client-name": "Version",
                "type": "string",
                "description": "Indicates the version of the Blob service used to execute the request. This header is returned for requests made against version 2009-09-19 and above."
              },
              "Date": {
                "type": "string",
                "format": "date-time-rfc1123",
                "description": "UTC date/time value generated by the service that indicates the time at which the response was initiated"
              },
              "x-ms-sku-name": {
                "x-ms-client-name": "SkuName",
                "type": "string",
                "enum": [
                  "Standard_LRS",
                  "Standard_GRS",
                  "Standard_RAGRS",
                  "Standard_ZRS",
                  "Premium_LRS"
                ],
                "x-ms-enum": {
                  "name": "SkuName",
                  "modelAsString": false
                },
                "description": "Identifies the sku name of the account"
              },
              "x-ms-account-kind": {
                "x-ms-client-name": "AccountKind",
                "type": "string",
                "enum": [
                  "Storage",
                  "BlobStorage",
                  "StorageV2",
                  "FileStorage",
                  "BlockBlobStorage"
                ],
                "x-ms-enum": {
                  "name": "AccountKind",
                  "modelAsString": false
                },
                "description": "Identifies the account kind"
              },
              "x-ms-is-hns-enabled": {
                "x-ms-client-name": "IsHierarchicalNamespaceEnabled",
                "type": "boolean",
                "description": "Version 2019-07-07 and newer. Indicates if the account has a hierarchical namespace enabled."
              }
            }
          },
          "default": {
            "description": "Failure",
            "headers": {
              "x-ms-error-code": {
                "x-ms-client-name": "ErrorCode",
                "type": "string"
              }
            },
            "schema": {
              "$ref": "#/definitions/StorageError"
            }
          }
        }
      },
      "parameters": [
        {
          "name": "restype",
          "description": "restype",
          "in": "query",
          "required": true,
          "type": "string",
          "enum": [
            "account"
          ]
        },
        {
          "name": "comp",
          "description": "comp",
          "in": "query",
          "required": true,
          "type": "string",
          "enum": [
            "properties"
          ]
        }
      ]
    },
    "/?comp=batch": {
      "post": {
        "tags": [
          "service"
        ],
        "operationId": "Service_SubmitBatch",
        "description": "The Batch operation allows multiple API calls to be embedded into a single HTTP request.",
        "parameters": [
          {
            "$ref": "#/parameters/Body"
          },
          {
            "$ref": "#/parameters/ContentLength"
          },
          {
            "$ref": "#/parameters/MultipartContentType"
          },
          {
            "$ref": "#/parameters/Timeout"
          },
          {
            "$ref": "#/parameters/ApiVersionParameter"
          },
          {
            "$ref": "#/parameters/ClientRequestId"
          }
        ],
        "responses": {
          "200": {
            "description": "Success.",
            "headers": {
              "Content-Type": {
                "type": "string",
                "description": "The media type of the body of the response. For batch requests, this is multipart/mixed; boundary=batchresponse_GUID"
              },
              "x-ms-request-id": {
                "x-ms-client-name": "RequestId",
                "type": "string",
                "description": "This header uniquely identifies the request that was made and can be used for troubleshooting the request."
              },
              "x-ms-version": {
                "x-ms-client-name": "Version",
                "type": "string",
                "description": "Indicates the version of the Blob service used to execute the request. This header is returned for requests made against version 2009-09-19 and above."
              }
            },
            "schema": {
              "type": "object",
              "format": "file"
            }
          },
          "default": {
            "description": "Failure",
            "headers": {
              "x-ms-error-code": {
                "x-ms-client-name": "ErrorCode",
                "type": "string"
              }
            },
            "schema": {
              "$ref": "#/definitions/StorageError"
            }
          }
        }
      },
      "parameters": [
        {
          "name": "comp",
          "description": "comp",
          "in": "query",
          "required": true,
          "type": "string",
          "enum": [
            "batch"
          ]
        }
      ]
    },
    "/?comp=blobs": {
      "get": {
        "tags": [
          "service"
        ],
        "operationId": "Service_FilterBlobs",
        "description": "The Filter Blobs operation enables callers to list blobs across all containers whose tags match a given search expression.  Filter blobs searches across all containers within a storage account but can be scoped within the expression to a single container.",
        "parameters": [
          {
            "$ref": "#/parameters/Timeout"
          },
          {
            "$ref": "#/parameters/ApiVersionParameter"
          },
          {
            "$ref": "#/parameters/ClientRequestId"
          },
          {
            "$ref": "#/parameters/FilterBlobsWhere"
          },
          {
            "$ref": "#/parameters/Marker"
          },
          {
            "$ref": "#/parameters/MaxResults"
          }
        ],
        "responses": {
          "200": {
            "description": "Success",
            "headers": {
              "x-ms-client-request-id": {
                "x-ms-client-name": "ClientRequestId",
                "type": "string",
                "description": "If a client request id header is sent in the request, this header will be present in the response with the same value."
              },
              "x-ms-request-id": {
                "x-ms-client-name": "RequestId",
                "type": "string",
                "description": "This header uniquely identifies the request that was made and can be used for troubleshooting the request."
              },
              "x-ms-version": {
                "x-ms-client-name": "Version",
                "type": "string",
                "description": "Indicates the version of the Blob service used to execute the request. This header is returned for requests made against version 2009-09-19 and above."
              },
              "Date": {
                "type": "string",
                "format": "date-time-rfc1123",
                "description": "UTC date/time value generated by the service that indicates the time at which the response was initiated"
              }
            },
            "schema": {
              "$ref": "#/definitions/FilterBlobSegment"
            }
          },
          "default": {
            "description": "Failure",
            "headers": {
              "x-ms-error-code": {
                "x-ms-client-name": "ErrorCode",
                "type": "string"
              }
            },
            "schema": {
              "$ref": "#/definitions/StorageError"
            }
          }
        }
      },
      "parameters": [
        {
          "name": "comp",
          "description": "comp",
          "in": "query",
          "required": true,
          "type": "string",
          "enum": [
            "blobs"
          ]
        }
      ]
    },
    "/{containerName}?restype=container": {
      "put": {
        "tags": [
          "container"
        ],
        "operationId": "Container_Create",
        "description": "creates a new container under the specified account. If the container with the same name already exists, the operation fails",
        "parameters": [
          {
            "$ref": "#/parameters/Timeout"
          },
          {
            "$ref": "#/parameters/Metadata"
          },
          {
            "$ref": "#/parameters/BlobPublicAccess"
          },
          {
            "$ref": "#/parameters/ApiVersionParameter"
          },
          {
            "$ref": "#/parameters/ClientRequestId"
          },
          {
            "$ref": "#/parameters/DefaultEncryptionScope"
          },
          {
            "$ref": "#/parameters/DenyEncryptionScopeOverride"
          }
        ],
        "responses": {
          "201": {
            "description": "Success, Container created.",
            "headers": {
              "ETag": {
                "type": "string",
                "description": "The ETag contains a value that you can use to perform operations conditionally. If the request version is 2011-08-18 or newer, the ETag value will be in quotes."
              },
              "Last-Modified": {
                "type": "string",
                "format": "date-time-rfc1123",
                "description": "Returns the date and time the container was last modified. Any operation that modifies the blob, including an update of the blob's metadata or properties, changes the last-modified time of the blob."
              },
              "x-ms-client-request-id": {
                "x-ms-client-name": "ClientRequestId",
                "type": "string",
                "description": "If a client request id header is sent in the request, this header will be present in the response with the same value."
              },
              "x-ms-request-id": {
                "x-ms-client-name": "RequestId",
                "type": "string",
                "description": "This header uniquely identifies the request that was made and can be used for troubleshooting the request."
              },
              "x-ms-version": {
                "x-ms-client-name": "Version",
                "type": "string",
                "description": "Indicates the version of the Blob service used to execute the request. This header is returned for requests made against version 2009-09-19 and above."
              },
              "Date": {
                "type": "string",
                "format": "date-time-rfc1123",
                "description": "UTC date/time value generated by the service that indicates the time at which the response was initiated"
              }
            },
            "schema": {
              "$ref": "#/definitions/SuccessResponse"
            }
          },
          "default": {
            "description": "Failure",
            "headers": {
              "x-ms-error-code": {
                "x-ms-client-name": "ErrorCode",
                "type": "string"
              }
            },
            "schema": {
              "$ref": "#/definitions/StorageError"
            }
          }
        }
      },
      "get": {
        "tags": [
          "container"
        ],
        "operationId": "Container_GetProperties",
        "description": "returns all user-defined metadata and system properties for the specified container. The data returned does not include the container's list of blobs",
        "parameters": [
          {
            "$ref": "#/parameters/Timeout"
          },
          {
            "$ref": "#/parameters/LeaseIdOptional"
          },
          {
            "$ref": "#/parameters/ApiVersionParameter"
          },
          {
            "$ref": "#/parameters/ClientRequestId"
          }
        ],
        "responses": {
          "200": {
            "description": "Success",
            "headers": {
              "x-ms-meta": {
                "type": "string",
                "x-ms-client-name": "Metadata",
                "x-ms-header-collection-prefix": "x-ms-meta-"
              },
              "ETag": {
                "type": "string",
                "description": "The ETag contains a value that you can use to perform operations conditionally. If the request version is 2011-08-18 or newer, the ETag value will be in quotes."
              },
              "Last-Modified": {
                "type": "string",
                "format": "date-time-rfc1123",
                "description": "Returns the date and time the container was last modified. Any operation that modifies the blob, including an update of the blob's metadata or properties, changes the last-modified time of the blob."
              },
              "x-ms-lease-duration": {
                "x-ms-client-name": "LeaseDuration",
                "description": "When a blob is leased, specifies whether the lease is of infinite or fixed duration.",
                "type": "string",
                "enum": [
                  "infinite",
                  "fixed"
                ],
                "x-ms-enum": {
                  "name": "LeaseDurationType",
                  "modelAsString": false
                }
              },
              "x-ms-lease-state": {
                "x-ms-client-name": "LeaseState",
                "description": "Lease state of the blob.",
                "type": "string",
                "enum": [
                  "available",
                  "leased",
                  "expired",
                  "breaking",
                  "broken"
                ],
                "x-ms-enum": {
                  "name": "LeaseStateType",
                  "modelAsString": false
                }
              },
              "x-ms-lease-status": {
                "x-ms-client-name": "LeaseStatus",
                "description": "The current lease status of the blob.",
                "type": "string",
                "enum": [
                  "locked",
                  "unlocked"
                ],
                "x-ms-enum": {
                  "name": "LeaseStatusType",
                  "modelAsString": false
                }
              },
              "x-ms-client-request-id": {
                "x-ms-client-name": "ClientRequestId",
                "type": "string",
                "description": "If a client request id header is sent in the request, this header will be present in the response with the same value."
              },
              "x-ms-request-id": {
                "x-ms-client-name": "RequestId",
                "type": "string",
                "description": "This header uniquely identifies the request that was made and can be used for troubleshooting the request."
              },
              "x-ms-version": {
                "x-ms-client-name": "Version",
                "type": "string",
                "description": "Indicates the version of the Blob service used to execute the request. This header is returned for requests made against version 2009-09-19 and above."
              },
              "Date": {
                "type": "string",
                "format": "date-time-rfc1123",
                "description": "UTC date/time value generated by the service that indicates the time at which the response was initiated"
              },
              "x-ms-blob-public-access": {
                "x-ms-client-name": "BlobPublicAccess",
                "description": "Indicated whether data in the container may be accessed publicly and the level of access",
                "type": "string",
                "enum": [
                  "container",
                  "blob"
                ],
                "x-ms-enum": {
                  "name": "PublicAccessType",
                  "modelAsString": true
                }
              },
              "x-ms-has-immutability-policy": {
                "x-ms-client-name": "HasImmutabilityPolicy",
                "description": "Indicates whether the container has an immutability policy set on it.",
                "type": "boolean"
              },
              "x-ms-has-legal-hold": {
                "x-ms-client-name": "HasLegalHold",
                "description": "Indicates whether the container has a legal hold.",
                "type": "boolean"
              },
              "x-ms-default-encryption-scope": {
                "x-ms-client-name": "DefaultEncryptionScope",
                "description": "The default encryption scope for the container.",
                "type": "string"
              },
              "x-ms-deny-encryption-scope-override": {
                "x-ms-client-name": "DenyEncryptionScopeOverride",
                "description": "Indicates whether the container's default encryption scope can be overriden.",
                "type": "boolean"
              },
              "x-ms-immutable-storage-with-versioning-enabled": {
                "x-ms-client-name": "IsImmutableStorageWithVersioningEnabled",
                "description": "Indicates whether version level worm is enabled on a container.",
                "type": "boolean"
              }
            }
          },
          "default": {
            "description": "Failure",
            "headers": {
              "x-ms-error-code": {
                "x-ms-client-name": "ErrorCode",
                "type": "string"
              }
            },
            "schema": {
              "$ref": "#/definitions/StorageError"
            }
          }
        }
      },
      "delete": {
        "tags": [
          "container"
        ],
        "operationId": "Container_Delete",
        "description": "operation marks the specified container for deletion. The container and any blobs contained within it are later deleted during garbage collection",
        "parameters": [
          {
            "$ref": "#/parameters/Timeout"
          },
          {
            "$ref": "#/parameters/LeaseIdOptional"
          },
          {
            "$ref": "#/parameters/IfModifiedSince"
          },
          {
            "$ref": "#/parameters/IfUnmodifiedSince"
          },
          {
            "$ref": "#/parameters/ApiVersionParameter"
          },
          {
            "$ref": "#/parameters/ClientRequestId"
          }
        ],
        "responses": {
          "202": {
            "description": "Accepted",
            "headers": {
              "x-ms-client-request-id": {
                "x-ms-client-name": "ClientRequestId",
                "type": "string",
                "description": "If a client request id header is sent in the request, this header will be present in the response with the same value."
              },
              "x-ms-request-id": {
                "x-ms-client-name": "RequestId",
                "type": "string",
                "description": "This header uniquely identifies the request that was made and can be used for troubleshooting the request."
              },
              "x-ms-version": {
                "x-ms-client-name": "Version",
                "type": "string",
                "description": "Indicates the version of the Blob service used to execute the request. This header is returned for requests made against version 2009-09-19 and above."
              },
              "Date": {
                "type": "string",
                "format": "date-time-rfc1123",
                "description": "UTC date/time value generated by the service that indicates the time at which the response was initiated"
              }
            }
          },
          "default": {
            "description": "Failure",
            "headers": {
              "x-ms-error-code": {
                "x-ms-client-name": "ErrorCode",
                "type": "string"
              }
            },
            "schema": {
              "$ref": "#/definitions/StorageError"
            }
          }
        }
      },
      "parameters": [
		    {
		      "$ref": "#/parameters/ContainerName"
		    },
        {
          "name": "restype",
          "description": "restype",
          "in": "query",
          "required": true,
          "type": "string",
          "enum": [
            "container"
          ]
        }
      ]
    },
    "/{containerName}?restype=container&comp=metadata": {
      "put": {
        "tags": [
          "container"
        ],
        "operationId": "Container_SetMetadata",
        "description": "operation sets one or more user-defined name-value pairs for the specified container.",
        "parameters": [
          {
            "$ref": "#/parameters/Timeout"
          },
          {
            "$ref": "#/parameters/LeaseIdOptional"
          },
          {
            "$ref": "#/parameters/Metadata"
          },
          {
            "$ref": "#/parameters/IfModifiedSince"
          },
          {
            "$ref": "#/parameters/ApiVersionParameter"
          },
          {
            "$ref": "#/parameters/ClientRequestId"
          }
        ],
        "responses": {
          "200": {
            "description": "Success",
            "headers": {
              "ETag": {
                "type": "string",
                "description": "The ETag contains a value that you can use to perform operations conditionally. If the request version is 2011-08-18 or newer, the ETag value will be in quotes."
              },
              "Last-Modified": {
                "type": "string",
                "format": "date-time-rfc1123",
                "description": "Returns the date and time the container was last modified. Any operation that modifies the blob, including an update of the blob's metadata or properties, changes the last-modified time of the blob."
              },
              "x-ms-client-request-id": {
                "x-ms-client-name": "ClientRequestId",
                "type": "string",
                "description": "If a client request id header is sent in the request, this header will be present in the response with the same value."
              },
              "x-ms-request-id": {
                "x-ms-client-name": "RequestId",
                "type": "string",
                "description": "This header uniquely identifies the request that was made and can be used for troubleshooting the request."
              },
              "x-ms-version": {
                "x-ms-client-name": "Version",
                "type": "string",
                "description": "Indicates the version of the Blob service used to execute the request. This header is returned for requests made against version 2009-09-19 and above."
              },
              "Date": {
                "type": "string",
                "format": "date-time-rfc1123",
                "description": "UTC date/time value generated by the service that indicates the time at which the response was initiated"
              }
            },
            "schema": {
              "$ref": "#/definitions/SuccessResponse"
            }
          },
          "default": {
            "description": "Failure",
            "headers": {
              "x-ms-error-code": {
                "x-ms-client-name": "ErrorCode",
                "type": "string"
              }
            },
            "schema": {
              "$ref": "#/definitions/StorageError"
            }
          }
        }
      },
      "parameters": [
	  	  {
		      "$ref": "#/parameters/ContainerName"
		    },
        {
          "name": "restype",
          "description": "restype",
          "in": "query",
          "required": true,
          "type": "string",
          "enum": [
            "container"
          ]
        },
        {
          "name": "comp",
          "description": "comp",
          "in": "query",
          "required": true,
          "type": "string",
          "enum": [
            "metadata"
          ]
        }
      ]
    },
    "/{containerName}?restype=container&comp=acl": {
      "get": {
        "tags": [
          "container"
        ],
        "operationId": "Container_GetAccessPolicy",
        "description": "gets the permissions for the specified container. The permissions indicate whether container data may be accessed publicly.",
        "parameters": [
          {
            "$ref": "#/parameters/Timeout"
          },
          {
            "$ref": "#/parameters/LeaseIdOptional"
          },
          {
            "$ref": "#/parameters/ApiVersionParameter"
          },
          {
            "$ref": "#/parameters/ClientRequestId"
          }
        ],
        "responses": {
          "200": {
            "description": "Success",
            "headers": {
              "x-ms-blob-public-access": {
                "x-ms-client-name": "BlobPublicAccess",
                "description": "Indicated whether data in the container may be accessed publicly and the level of access",
                "type": "string",
                "enum": [
                  "container",
                  "blob"
                ],
                "x-ms-enum": {
                  "name": "PublicAccessType",
                  "modelAsString": true
                }
              },
              "ETag": {
                "type": "string",
                "description": "The ETag contains a value that you can use to perform operations conditionally. If the request version is 2011-08-18 or newer, the ETag value will be in quotes."
              },
              "Last-Modified": {
                "type": "string",
                "format": "date-time-rfc1123",
                "description": "Returns the date and time the container was last modified. Any operation that modifies the blob, including an update of the blob's metadata or properties, changes the last-modified time of the blob."
              },
              "x-ms-client-request-id": {
                "x-ms-client-name": "ClientRequestId",
                "type": "string",
                "description": "If a client request id header is sent in the request, this header will be present in the response with the same value."
              },
              "x-ms-request-id": {
                "x-ms-client-name": "RequestId",
                "type": "string",
                "description": "This header uniquely identifies the request that was made and can be used for troubleshooting the request."
              },
              "x-ms-version": {
                "x-ms-client-name": "Version",
                "type": "string",
                "description": "Indicates the version of the Blob service used to execute the request. This header is returned for requests made against version 2009-09-19 and above."
              },
              "Date": {
                "type": "string",
                "format": "date-time-rfc1123",
                "description": "UTC date/time value generated by the service that indicates the time at which the response was initiated"
              }
            },
            "schema": {
              "$ref": "#/definitions/SignedIdentifiers"
            }
          },
          "default": {
            "description": "Failure",
            "headers": {
              "x-ms-error-code": {
                "x-ms-client-name": "ErrorCode",
                "type": "string"
              }
            },
            "schema": {
              "$ref": "#/definitions/StorageError"
            }
          }
        }
      },
      "put": {
        "tags": [
          "container"
        ],
        "operationId": "Container_SetAccessPolicy",
        "description": "sets the permissions for the specified container. The permissions indicate whether blobs in a container may be accessed publicly.",
        "parameters": [
          {
            "$ref": "#/parameters/ContainerAcl"
          },
          {
            "$ref": "#/parameters/Timeout"
          },
          {
            "$ref": "#/parameters/LeaseIdOptional"
          },
          {
            "$ref": "#/parameters/BlobPublicAccess"
          },
          {
            "$ref": "#/parameters/IfModifiedSince"
          },
          {
            "$ref": "#/parameters/IfUnmodifiedSince"
          },
          {
            "$ref": "#/parameters/ApiVersionParameter"
          },
          {
            "$ref": "#/parameters/ClientRequestId"
          }
        ],
        "responses": {
          "200": {
            "description": "Success.",
            "headers": {
              "ETag": {
                "type": "string",
                "description": "The ETag contains a value that you can use to perform operations conditionally. If the request version is 2011-08-18 or newer, the ETag value will be in quotes."
              },
              "Last-Modified": {
                "type": "string",
                "format": "date-time-rfc1123",
                "description": "Returns the date and time the container was last modified. Any operation that modifies the blob, including an update of the blob's metadata or properties, changes the last-modified time of the blob."
              },
              "x-ms-client-request-id": {
                "x-ms-client-name": "ClientRequestId",
                "type": "string",
                "description": "If a client request id header is sent in the request, this header will be present in the response with the same value."
              },
              "x-ms-request-id": {
                "x-ms-client-name": "RequestId",
                "type": "string",
                "description": "This header uniquely identifies the request that was made and can be used for troubleshooting the request."
              },
              "x-ms-version": {
                "x-ms-client-name": "Version",
                "type": "string",
                "description": "Indicates the version of the Blob service used to execute the request. This header is returned for requests made against version 2009-09-19 and above."
              },
              "Date": {
                "type": "string",
                "format": "date-time-rfc1123",
                "description": "UTC date/time value generated by the service that indicates the time at which the response was initiated"
              }
            },
            "schema": {
              "$ref": "#/definitions/SuccessResponse"
            }
          },
          "default": {
            "description": "Failure",
            "headers": {
              "x-ms-error-code": {
                "x-ms-client-name": "ErrorCode",
                "type": "string"
              }
            },
            "schema": {
              "$ref": "#/definitions/StorageError"
            }
          }
        }
      },
      "parameters": [
	  	  {
		      "$ref": "#/parameters/ContainerName"
		    },
        {
          "name": "restype",
          "description": "restype",
          "in": "query",
          "required": true,
          "type": "string",
          "enum": [
            "container"
          ]
        },
        {
          "name": "comp",
          "description": "comp",
          "in": "query",
          "required": true,
          "type": "string",
          "enum": [
            "acl"
          ]
        }
      ]
    },
    "/{containerName}?restype=container&comp=undelete": {
      "put": {
        "tags": [
          "container"
        ],
        "operationId": "Container_Restore",
        "description": "Restores a previously-deleted container.",
        "parameters": [
          {
            "$ref": "#/parameters/Timeout"
          },
                    {
            "$ref": "#/parameters/ApiVersionParameter"
          },
          {
            "$ref": "#/parameters/ClientRequestId"
          },
          {
            "$ref": "#/parameters/DeletedContainerName"
          },
          {
            "$ref": "#/parameters/DeletedContainerVersion"
          }
        ],
        "responses": {
          "201": {
            "description": "Created.",
            "headers": {
              "x-ms-client-request-id": {
                "x-ms-client-name": "ClientRequestId",
                "type": "string",
                "description": "If a client request id header is sent in the request, this header will be present in the response with the same value."
              },
              "x-ms-request-id": {
                "x-ms-client-name": "RequestId",
                "type": "string",
                "description": "This header uniquely identifies the request that was made and can be used for troubleshooting the request."
              },
              "x-ms-version": {
                "x-ms-client-name": "Version",
                "type": "string",
                "description": "Indicates the version of the Blob service used to execute the request. This header is returned for requests made against version 2009-09-19 and above."
              },
              "Date": {
                "type": "string",
                "format": "date-time-rfc1123",
                "description": "UTC date/time value generated by the service that indicates the time at which the response was initiated"
              }
            },
            "schema": {
              "$ref": "#/definitions/SuccessResponse"
            }
          },
          "default": {
            "description": "Failure",
            "headers": {
              "x-ms-error-code": {
                "x-ms-client-name": "ErrorCode",
                "type": "string"
              }
            },
            "schema": {
              "$ref": "#/definitions/StorageError"
            }
          }
        }
      },
      "parameters": [
	  	  {
		      "$ref": "#/parameters/ContainerName"
		    },
        {
          "name": "restype",
          "description": "restype",
          "in": "query",
          "required": true,
          "type": "string",
          "enum": [
            "container"
          ]
        },
        {
          "name": "comp",
          "description": "comp",
          "in": "query",
          "required": true,
          "type": "string",
          "enum": [
            "undelete"
          ]
        }
      ]
    },
    "/{containerName}?restype=container&comp=rename": {
      "put": {
        "tags": [
          "container"
        ],
        "operationId": "Container_Rename",
        "description": "Renames an existing container.",
        "parameters": [
          {
            "$ref": "#/parameters/Timeout"
          },
          {
            "$ref": "#/parameters/ApiVersionParameter"
          },
          {
            "$ref": "#/parameters/ClientRequestId"
          },
          {
            "$ref": "#/parameters/SourceContainerName"
          },
          {
            "$ref": "#/parameters/SourceLeaseId"
          }
        ],
        "responses": {
          "200": {
            "description": "Created.",
            "headers": {
              "x-ms-client-request-id": {
                "x-ms-client-name": "ClientRequestId",
                "type": "string",
                "description": "If a client request id header is sent in the request, this header will be present in the response with the same value."
              },
              "x-ms-request-id": {
                "x-ms-client-name": "RequestId",
                "type": "string",
                "description": "This header uniquely identifies the request that was made and can be used for troubleshooting the request."
              },
              "x-ms-version": {
                "x-ms-client-name": "Version",
                "type": "string",
                "description": "Indicates the version of the Blob service used to execute the request. This header is returned for requests made against version 2009-09-19 and above."
              },
              "Date": {
                "type": "string",
                "format": "date-time-rfc1123",
                "description": "UTC date/time value generated by the service that indicates the time at which the response was initiated"
              }
            },
            "schema": {
              "$ref": "#/definitions/SuccessResponse"
            }
          },
          "default": {
            "description": "Failure",
            "headers": {
              "x-ms-error-code": {
                "x-ms-client-name": "ErrorCode",
                "type": "string"
              }
            },
            "schema": {
              "$ref": "#/definitions/StorageError"
            }
          }
        }
      },
      "parameters": [
	  	  {
		      "$ref": "#/parameters/ContainerName"
		    },
        {
          "name": "restype",
          "description": "restype",
          "in": "query",
          "required": true,
          "type": "string",
          "enum": [
            "container"
          ]
        },
        {
          "name": "comp",
          "description": "comp",
          "in": "query",
          "required": true,
          "type": "string",
          "enum": [
            "rename"
          ]
        }
      ]
    },
    "/{containerName}?restype=container&comp=batch": {
      "post": {
        "tags": [
          "container"
        ],
        "operationId": "Container_SubmitBatch",
        "description": "The Batch operation allows multiple API calls to be embedded into a single HTTP request.",
        "parameters": [
          {
            "$ref": "#/parameters/Body"
          },
          {
            "$ref": "#/parameters/ContentLength"
          },
          {
            "$ref": "#/parameters/MultipartContentType"
          },
          {
            "$ref": "#/parameters/Timeout"
          },
          {
            "$ref": "#/parameters/ApiVersionParameter"
          },
          {
            "$ref": "#/parameters/ClientRequestId"
          }
        ],
        "responses": {
          "202": {
            "description": "Success.",
            "headers": {
              "Content-Type": {
                "type": "string",
                "description": "The media type of the body of the response. For batch requests, this is multipart/mixed; boundary=batchresponse_GUID"
              },
              "x-ms-request-id": {
                "x-ms-client-name": "RequestId",
                "type": "string",
                "description": "This header uniquely identifies the request that was made and can be used for troubleshooting the request."
              },
              "x-ms-version": {
                "x-ms-client-name": "Version",
                "type": "string",
                "description": "Indicates the version of the Blob service used to execute the request. This header is returned for requests made against version 2009-09-19 and above."
              }
            },
            "schema": {
              "type": "object",
              "format": "file"
            }
          },
          "default": {
            "description": "Failure",
            "headers": {
              "x-ms-error-code": {
                "x-ms-client-name": "ErrorCode",
                "type": "string"
              }
            },
            "schema": {
              "$ref": "#/definitions/StorageError"
            }
          }
        }
      },
      "parameters": [
	  	  {
		      "$ref": "#/parameters/ContainerName"
		    },
        {
          "name": "restype",
          "description": "restype",
          "in": "query",
          "required": true,
          "type": "string",
          "enum": [
            "container"
          ]
        },
        {
          "name": "comp",
          "description": "comp",
          "in": "query",
          "required": true,
          "type": "string",
          "enum": [
            "batch"
          ]
        }
      ]
    },
    "/{containerName}?comp=lease&restype=container&acquire": {
      "put": {
        "tags": [
          "container"
        ],
        "operationId": "Container_AcquireLease",
        "description": "[Update] establishes and manages a lock on a container for delete operations. The lock duration can be 15 to 60 seconds, or can be infinite",
        "parameters": [
          {
            "$ref": "#/parameters/Timeout"
          },
          {
            "$ref": "#/parameters/LeaseDuration"
          },
          {
            "$ref": "#/parameters/ProposedLeaseIdOptional"
          },
          {
            "$ref": "#/parameters/IfModifiedSince"
          },
          {
            "$ref": "#/parameters/IfUnmodifiedSince"
          },
          {
            "$ref": "#/parameters/ApiVersionParameter"
          },
          {
            "$ref": "#/parameters/ClientRequestId"
          }
        ],
        "responses": {
          "201": {
            "description": "The Acquire operation completed successfully.",
            "headers": {
              "ETag": {
                "type": "string",
                "description": "The ETag contains a value that you can use to perform operations conditionally. If the request version is 2011-08-18 or newer, the ETag value will be in quotes."
              },
              "Last-Modified": {
                "type": "string",
                "format": "date-time-rfc1123",
                "description": "Returns the date and time the container was last modified. Any operation that modifies the blob, including an update of the blob's metadata or properties, changes the last-modified time of the blob."
              },
              "x-ms-lease-id": {
                "x-ms-client-name": "LeaseId",
                "type": "string",
                "description": "Uniquely identifies a container's lease"
              },
              "x-ms-client-request-id": {
                "x-ms-client-name": "ClientRequestId",
                "type": "string",
                "description": "If a client request id header is sent in the request, this header will be present in the response with the same value."
              },
              "x-ms-request-id": {
                "x-ms-client-name": "RequestId",
                "type": "string",
                "description": "This header uniquely identifies the request that was made and can be used for troubleshooting the request."
              },
              "x-ms-version": {
                "x-ms-client-name": "Version",
                "type": "string",
                "description": "Indicates the version of the Blob service used to execute the request. This header is returned for requests made against version 2009-09-19 and above."
              },
              "Date": {
                "type": "string",
                "format": "date-time-rfc1123",
                "description": "UTC date/time value generated by the service that indicates the time at which the response was initiated"
              }
            },
            "schema": {
              "$ref": "#/definitions/SuccessResponse"
            }
          },
          "default": {
            "description": "Failure",
            "headers": {
              "x-ms-error-code": {
                "x-ms-client-name": "ErrorCode",
                "type": "string"
              }
            },
            "schema": {
              "$ref": "#/definitions/StorageError"
            }
          }
        }
      },
      "parameters": [
	  	  {
		      "$ref": "#/parameters/ContainerName"
		    },
        {
          "name": "comp",
          "description": "comp",
          "in": "query",
          "required": true,
          "type": "string",
          "enum": [
            "lease"
          ]
        },
        {
          "name": "restype",
          "description": "restype",
          "in": "query",
          "required": true,
          "type": "string",
          "enum": [
            "container"
          ]
        },
        {
          "name": "x-ms-lease-action",
          "x-ms-client-name": "action",
          "in": "header",
          "required": true,
          "type": "string",
          "enum": [
            "acquire"
          ],
          "x-ms-enum": {
            "name": "LeaseAction",
            "modelAsString": false
          },
          "x-ms-parameter-location": "method",
          "description": "Describes what lease action to take."
        }
      ]
    },
    "/{containerName}?comp=lease&restype=container&release": {
      "put": {
        "tags": [
          "container"
        ],
        "operationId": "Container_ReleaseLease",
        "description": "[Update] establishes and manages a lock on a container for delete operations. The lock duration can be 15 to 60 seconds, or can be infinite",
        "parameters": [
          {
            "$ref": "#/parameters/Timeout"
          },
          {
            "$ref": "#/parameters/LeaseIdRequired"
          },
          {
            "$ref": "#/parameters/IfModifiedSince"
          },
          {
            "$ref": "#/parameters/IfUnmodifiedSince"
          },
          {
            "$ref": "#/parameters/ApiVersionParameter"
          },
          {
            "$ref": "#/parameters/ClientRequestId"
          }
        ],
        "responses": {
          "200": {
            "description": "The Release operation completed successfully.",
            "headers": {
              "ETag": {
                "type": "string",
                "description": "The ETag contains a value that you can use to perform operations conditionally. If the request version is 2011-08-18 or newer, the ETag value will be in quotes."
              },
              "Last-Modified": {
                "type": "string",
                "format": "date-time-rfc1123",
                "description": "Returns the date and time the container was last modified. Any operation that modifies the blob, including an update of the blob's metadata or properties, changes the last-modified time of the blob."
              },
              "x-ms-client-request-id": {
                "x-ms-client-name": "ClientRequestId",
                "type": "string",
                "description": "If a client request id header is sent in the request, this header will be present in the response with the same value."
              },
              "x-ms-request-id": {
                "x-ms-client-name": "RequestId",
                "type": "string",
                "description": "This header uniquely identifies the request that was made and can be used for troubleshooting the request."
              },
              "x-ms-version": {
                "x-ms-client-name": "Version",
                "type": "string",
                "description": "Indicates the version of the Blob service used to execute the request. This header is returned for requests made against version 2009-09-19 and above."
              },
              "Date": {
                "type": "string",
                "format": "date-time-rfc1123",
                "description": "UTC date/time value generated by the service that indicates the time at which the response was initiated"
              }
            },
            "schema": {
              "$ref": "#/definitions/SuccessResponse"
            }
          },
          "default": {
            "description": "Failure",
            "headers": {
              "x-ms-error-code": {
                "x-ms-client-name": "ErrorCode",
                "type": "string"
              }
            },
            "schema": {
              "$ref": "#/definitions/StorageError"
            }
          }
        }
      },
      "parameters": [
	  	  {
		      "$ref": "#/parameters/ContainerName"
		    },
        {
          "name": "comp",
          "description": "comp",
          "in": "query",
          "required": true,
          "type": "string",
          "enum": [
            "lease"
          ]
        },
        {
          "name": "restype",
          "description": "restype",
          "in": "query",
          "required": true,
          "type": "string",
          "enum": [
            "container"
          ]
        },
        {
          "name": "x-ms-lease-action",
          "x-ms-client-name": "action",
          "in": "header",
          "required": true,
          "type": "string",
          "enum": [
            "release"
          ],
          "x-ms-enum": {
            "name": "LeaseAction",
            "modelAsString": false
          },
          "x-ms-parameter-location": "method",
          "description": "Describes what lease action to take."
        }
      ]
    },
    "/{containerName}?comp=lease&restype=container&renew": {
      "put": {
        "tags": [
          "container"
        ],
        "operationId": "Container_RenewLease",
        "description": "[Update] establishes and manages a lock on a container for delete operations. The lock duration can be 15 to 60 seconds, or can be infinite",
        "parameters": [
          {
            "$ref": "#/parameters/Timeout"
          },
          {
            "$ref": "#/parameters/LeaseIdRequired"
          },
          {
            "$ref": "#/parameters/IfModifiedSince"
          },
          {
            "$ref": "#/parameters/IfUnmodifiedSince"
          },
          {
            "$ref": "#/parameters/ApiVersionParameter"
          },
          {
            "$ref": "#/parameters/ClientRequestId"
          }
        ],
        "responses": {
          "200": {
            "description": "The Renew operation completed successfully.",
            "headers": {
              "ETag": {
                "type": "string",
                "description": "The ETag contains a value that you can use to perform operations conditionally. If the request version is 2011-08-18 or newer, the ETag value will be in quotes."
              },
              "Last-Modified": {
                "type": "string",
                "format": "date-time-rfc1123",
                "description": "Returns the date and time the container was last modified. Any operation that modifies the blob, including an update of the blob's metadata or properties, changes the last-modified time of the blob."
              },
              "x-ms-lease-id": {
                "x-ms-client-name": "LeaseId",
                "type": "string",
                "description": "Uniquely identifies a container's lease"
              },
              "x-ms-client-request-id": {
                "x-ms-client-name": "ClientRequestId",
                "type": "string",
                "description": "If a client request id header is sent in the request, this header will be present in the response with the same value."
              },
              "x-ms-request-id": {
                "x-ms-client-name": "RequestId",
                "type": "string",
                "description": "This header uniquely identifies the request that was made and can be used for troubleshooting the request."
              },
              "x-ms-version": {
                "x-ms-client-name": "Version",
                "type": "string",
                "description": "Indicates the version of the Blob service used to execute the request. This header is returned for requests made against version 2009-09-19 and above."
              },
              "Date": {
                "type": "string",
                "format": "date-time-rfc1123",
                "description": "UTC date/time value generated by the service that indicates the time at which the response was initiated"
              }
            },
            "schema": {
              "$ref": "#/definitions/SuccessResponse"
            }
          },
          "default": {
            "description": "Failure",
            "headers": {
              "x-ms-error-code": {
                "x-ms-client-name": "ErrorCode",
                "type": "string"
              }
            },
            "schema": {
              "$ref": "#/definitions/StorageError"
            }
          }
        }
      },
      "parameters": [
	  	  {
		      "$ref": "#/parameters/ContainerName"
		    },
        {
          "name": "comp",
          "description": "comp",
          "in": "query",
          "required": true,
          "type": "string",
          "enum": [
            "lease"
          ]
        },
        {
          "name": "restype",
          "description": "restype",
          "in": "query",
          "required": true,
          "type": "string",
          "enum": [
            "container"
          ]
        },
        {
          "name": "x-ms-lease-action",
          "x-ms-client-name": "action",
          "in": "header",
          "required": true,
          "type": "string",
          "enum": [
            "renew"
          ],
          "x-ms-enum": {
            "name": "LeaseAction",
            "modelAsString": false
          },
          "x-ms-parameter-location": "method",
          "description": "Describes what lease action to take."
        }
      ]
    },
    "/{containerName}?comp=lease&restype=container&break": {
      "put": {
        "tags": [
          "container"
        ],
        "operationId": "Container_BreakLease",
        "description": "[Update] establishes and manages a lock on a container for delete operations. The lock duration can be 15 to 60 seconds, or can be infinite",
        "parameters": [
          {
            "$ref": "#/parameters/Timeout"
          },
          {
            "$ref": "#/parameters/LeaseBreakPeriod"
          },
          {
            "$ref": "#/parameters/IfModifiedSince"
          },
          {
            "$ref": "#/parameters/IfUnmodifiedSince"
          },
          {
            "$ref": "#/parameters/ApiVersionParameter"
          },
          {
            "$ref": "#/parameters/ClientRequestId"
          }
        ],
        "responses": {
          "202": {
            "description": "The Break operation completed successfully.",
            "headers": {
              "ETag": {
                "type": "string",
                "description": "The ETag contains a value that you can use to perform operations conditionally. If the request version is 2011-08-18 or newer, the ETag value will be in quotes."
              },
              "Last-Modified": {
                "type": "string",
                "format": "date-time-rfc1123",
                "description": "Returns the date and time the container was last modified. Any operation that modifies the blob, including an update of the blob's metadata or properties, changes the last-modified time of the blob."
              },
              "x-ms-lease-time": {
                "x-ms-client-name": "LeaseTime",
                "type": "integer",
                "description": "Approximate time remaining in the lease period, in seconds."
              },
              "x-ms-client-request-id": {
                "x-ms-client-name": "ClientRequestId",
                "type": "string",
                "description": "If a client request id header is sent in the request, this header will be present in the response with the same value."
              },
              "x-ms-request-id": {
                "x-ms-client-name": "RequestId",
                "type": "string",
                "description": "This header uniquely identifies the request that was made and can be used for troubleshooting the request."
              },
              "x-ms-version": {
                "x-ms-client-name": "Version",
                "type": "string",
                "description": "Indicates the version of the Blob service used to execute the request. This header is returned for requests made against version 2009-09-19 and above."
              },
              "Date": {
                "type": "string",
                "format": "date-time-rfc1123",
                "description": "UTC date/time value generated by the service that indicates the time at which the response was initiated"
              }
            }
          },
          "default": {
            "description": "Failure",
            "headers": {
              "x-ms-error-code": {
                "x-ms-client-name": "ErrorCode",
                "type": "string"
              }
            },
            "schema": {
              "$ref": "#/definitions/StorageError"
            }
          }
        }
      },
      "parameters": [
	  	  {
		      "$ref": "#/parameters/ContainerName"
		    },
        {
          "name": "comp",
          "description": "comp",
          "in": "query",
          "required": true,
          "type": "string",
          "enum": [
            "lease"
          ]
        },
        {
          "name": "restype",
          "description": "restype",
          "in": "query",
          "required": true,
          "type": "string",
          "enum": [
            "container"
          ]
        },
        {
          "name": "x-ms-lease-action",
          "x-ms-client-name": "action",
          "in": "header",
          "required": true,
          "type": "string",
          "enum": [
            "break"
          ],
          "x-ms-enum": {
            "name": "LeaseAction",
            "modelAsString": false
          },
          "x-ms-parameter-location": "method",
          "description": "Describes what lease action to take."
        }
      ]
    },
    "/{containerName}?comp=lease&restype=container&change": {
      "put": {
        "tags": [
          "container"
        ],
        "operationId": "Container_ChangeLease",
        "description": "[Update] establishes and manages a lock on a container for delete operations. The lock duration can be 15 to 60 seconds, or can be infinite",
        "parameters": [
          {
            "$ref": "#/parameters/Timeout"
          },
          {
            "$ref": "#/parameters/LeaseIdRequired"
          },
          {
            "$ref": "#/parameters/ProposedLeaseIdRequired"
          },
          {
            "$ref": "#/parameters/IfModifiedSince"
          },
          {
            "$ref": "#/parameters/IfUnmodifiedSince"
          },
          {
            "$ref": "#/parameters/ApiVersionParameter"
          },
          {
            "$ref": "#/parameters/ClientRequestId"
          }
        ],
        "responses": {
          "200": {
            "description": "The Change operation completed successfully.",
            "headers": {
              "ETag": {
                "type": "string",
                "description": "The ETag contains a value that you can use to perform operations conditionally. If the request version is 2011-08-18 or newer, the ETag value will be in quotes."
              },
              "Last-Modified": {
                "type": "string",
                "format": "date-time-rfc1123",
                "description": "Returns the date and time the container was last modified. Any operation that modifies the blob, including an update of the blob's metadata or properties, changes the last-modified time of the blob."
              },
              "x-ms-lease-id": {
                "x-ms-client-name": "LeaseId",
                "type": "string",
                "description": "Uniquely identifies a container's lease"
              },
              "x-ms-client-request-id": {
                "x-ms-client-name": "ClientRequestId",
                "type": "string",
                "description": "If a client request id header is sent in the request, this header will be present in the response with the same value."
              },
              "x-ms-request-id": {
                "x-ms-client-name": "RequestId",
                "type": "string",
                "description": "This header uniquely identifies the request that was made and can be used for troubleshooting the request."
              },
              "x-ms-version": {
                "x-ms-client-name": "Version",
                "type": "string",
                "description": "Indicates the version of the Blob service used to execute the request. This header is returned for requests made against version 2009-09-19 and above."
              },
              "Date": {
                "type": "string",
                "format": "date-time-rfc1123",
                "description": "UTC date/time value generated by the service that indicates the time at which the response was initiated"
              }
            },
            "schema": {
              "$ref": "#/definitions/SuccessResponse"
            }
          },
          "default": {
            "description": "Failure",
            "headers": {
              "x-ms-error-code": {
                "x-ms-client-name": "ErrorCode",
                "type": "string"
              }
            },
            "schema": {
              "$ref": "#/definitions/StorageError"
            }
          }
        }
      },
      "parameters": [
	  	  {
		      "$ref": "#/parameters/ContainerName"
		    },
        {
          "name": "comp",
          "description": "comp",
          "in": "query",
          "required": true,
          "type": "string",
          "enum": [
            "lease"
          ]
        },
        {
          "name": "restype",
          "description": "restype",
          "in": "query",
          "required": true,
          "type": "string",
          "enum": [
            "container"
          ]
        },
        {
          "name": "x-ms-lease-action",
          "x-ms-client-name": "action",
          "in": "header",
          "required": true,
          "type": "string",
          "enum": [
            "change"
          ],
          "x-ms-enum": {
            "name": "LeaseAction",
            "modelAsString": false
          },
          "x-ms-parameter-location": "method",
          "description": "Describes what lease action to take."
        }
      ]
    },
    "/{containerName}?restype=container&comp=list&flat": {
      "get": {
        "tags": [
          "containers"
        ],
        "operationId": "Container_ListBlobFlatSegment",
        "description": "[Update] The List Blobs operation returns a list of the blobs under the specified container",
        "parameters": [
          {
            "$ref": "#/parameters/Prefix"
          },
          {
            "$ref": "#/parameters/Marker"
          },
          {
            "$ref": "#/parameters/MaxResults"
          },
          {
            "$ref": "#/parameters/ListBlobsInclude"
          },
          {
            "$ref": "#/parameters/Timeout"
          },
          {
            "$ref": "#/parameters/ApiVersionParameter"
          },
          {
            "$ref": "#/parameters/ClientRequestId"
          }
        ],
        "responses": {
          "200": {
            "description": "Success.",
            "headers": {
              "Content-Type": {
                "type": "string",
                "description": "The media type of the body of the response. For List Blobs this is 'application/xml'"
              },
              "x-ms-client-request-id": {
                "x-ms-client-name": "ClientRequestId",
                "type": "string",
                "description": "If a client request id header is sent in the request, this header will be present in the response with the same value."
              },
              "x-ms-request-id": {
                "x-ms-client-name": "RequestId",
                "type": "string",
                "description": "This header uniquely identifies the request that was made and can be used for troubleshooting the request."
              },
              "x-ms-version": {
                "x-ms-client-name": "Version",
                "type": "string",
                "description": "Indicates the version of the Blob service used to execute the request. This header is returned for requests made against version 2009-09-19 and above."
              },
              "Date": {
                "type": "string",
                "format": "date-time-rfc1123",
                "description": "UTC date/time value generated by the service that indicates the time at which the response was initiated"
              }
            },
            "schema": {
              "$ref": "#/definitions/ListBlobsFlatSegmentResponse"
            }
          },
          "default": {
            "description": "Failure",
            "headers": {
              "x-ms-error-code": {
                "x-ms-client-name": "ErrorCode",
                "type": "string"
              }
            },
            "schema": {
              "$ref": "#/definitions/StorageError"
            }
          }
        },
        "x-ms-pageable": {
          "nextLinkName": "NextMarker"
        }
      },
      "parameters": [
	  	  {
		      "$ref": "#/parameters/ContainerName"
		    },
        {
          "name": "restype",
          "description": "restype",
          "in": "query",
          "required": true,
          "type": "string",
          "enum": [
            "container"
          ]
        },
        {
          "name": "comp",
          "description": "comp",
          "in": "query",
          "required": true,
          "type": "string",
          "enum": [
            "list"
          ]
        }
      ]
    },
    "/{containerName}?restype=container&comp=list&hierarchy": {
      "get": {
        "tags": [
          "containers"
        ],
        "operationId": "Container_ListBlobHierarchySegment",
        "description": "[Update] The List Blobs operation returns a list of the blobs under the specified container",
        "parameters": [
          {
            "$ref": "#/parameters/Prefix"
          },
          {
            "$ref": "#/parameters/Delimiter"
          },
          {
            "$ref": "#/parameters/Marker"
          },
          {
            "$ref": "#/parameters/MaxResults"
          },
          {
            "$ref": "#/parameters/ListBlobsInclude"
          },
          {
            "$ref": "#/parameters/Timeout"
          },
          {
            "$ref": "#/parameters/ApiVersionParameter"
          },
          {
            "$ref": "#/parameters/ClientRequestId"
          }
        ],
        "responses": {
          "200": {
            "description": "Success.",
            "headers": {
              "Content-Type": {
                "type": "string",
                "description": "The media type of the body of the response. For List Blobs this is 'application/xml'"
              },
              "x-ms-client-request-id": {
                "x-ms-client-name": "ClientRequestId",
                "type": "string",
                "description": "If a client request id header is sent in the request, this header will be present in the response with the same value."
              },
              "x-ms-request-id": {
                "x-ms-client-name": "RequestId",
                "type": "string",
                "description": "This header uniquely identifies the request that was made and can be used for troubleshooting the request."
              },
              "x-ms-version": {
                "x-ms-client-name": "Version",
                "type": "string",
                "description": "Indicates the version of the Blob service used to execute the request. This header is returned for requests made against version 2009-09-19 and above."
              },
              "Date": {
                "type": "string",
                "format": "date-time-rfc1123",
                "description": "UTC date/time value generated by the service that indicates the time at which the response was initiated"
              }
            },
            "schema": {
              "$ref": "#/definitions/ListBlobsHierarchySegmentResponse"
            }
          },
          "default": {
            "description": "Failure",
            "headers": {
              "x-ms-error-code": {
                "x-ms-client-name": "ErrorCode",
                "type": "string"
              }
            },
            "schema": {
              "$ref": "#/definitions/StorageError"
            }
          }
        },
        "x-ms-pageable": {
          "nextLinkName": "NextMarker"
        }
      },
      "parameters": [
        {
		      "$ref": "#/parameters/ContainerName"
		    },
        {
          "name": "restype",
          "description": "restype",
          "in": "query",
          "required": true,
          "type": "string",
          "enum": [
            "container"
          ]
        },
        {
          "name": "comp",
          "description": "comp",
          "in": "query",
          "required": true,
          "type": "string",
          "enum": [
            "list"
          ]
        }
      ]
    },
    "/{containerName}?restype=account&comp=properties": {
      "get": {
        "tags": [
          "container"
        ],
        "operationId": "Container_GetAccountInfo",
        "description": "Returns the sku name and account kind ",
        "parameters": [
          {
            "$ref": "#/parameters/ApiVersionParameter"
          }
        ],
        "responses": {
          "200": {
            "description": "Success (OK)",
            "headers": {
              "x-ms-client-request-id": {
                "x-ms-client-name": "ClientRequestId",
                "type": "string",
                "description": "If a client request id header is sent in the request, this header will be present in the response with the same value."
              },
              "x-ms-request-id": {
                "x-ms-client-name": "RequestId",
                "type": "string",
                "description": "This header uniquely identifies the request that was made and can be used for troubleshooting the request."
              },
              "x-ms-version": {
                "x-ms-client-name": "Version",
                "type": "string",
                "description": "Indicates the version of the Blob service used to execute the request. This header is returned for requests made against version 2009-09-19 and above."
              },
              "Date": {
                "type": "string",
                "format": "date-time-rfc1123",
                "description": "UTC date/time value generated by the service that indicates the time at which the response was initiated"
              },
              "x-ms-sku-name": {
                "x-ms-client-name": "SkuName",
                "type": "string",
                "enum": [
                  "Standard_LRS",
                  "Standard_GRS",
                  "Standard_RAGRS",
                  "Standard_ZRS",
                  "Premium_LRS"
                ],
                "x-ms-enum": {
                  "name": "SkuName",
                  "modelAsString": false
                },
                "description": "Identifies the sku name of the account"
              },
              "x-ms-account-kind": {
                "x-ms-client-name": "AccountKind",
                "type": "string",
                "enum": [
                  "Storage",
                  "BlobStorage",
                  "StorageV2",
                  "FileStorage",
                  "BlockBlobStorage"
                ],
                "x-ms-enum": {
                  "name": "AccountKind",
                  "modelAsString": false
                },
                "description": "Identifies the account kind"
              }
            }
          },
          "default": {
            "description": "Failure",
            "headers": {
              "x-ms-error-code": {
                "x-ms-client-name": "ErrorCode",
                "type": "string"
              }
            },
            "schema": {
              "$ref": "#/definitions/StorageError"
            }
          }
        }
      },
      "parameters": [
	  	  {
		      "$ref": "#/parameters/ContainerName"
		    },
        {
          "name": "restype",
          "description": "restype",
          "in": "query",
          "required": true,
          "type": "string",
          "enum": [
            "account"
          ]
        },
        {
          "name": "comp",
          "description": "comp",
          "in": "query",
          "required": true,
          "type": "string",
          "enum": [
            "properties"
          ]
        }
      ]
    },
    "/{containerName}/{blob}": {
      "get": {
        "tags": [
          "blob"
        ],
        "operationId": "Blob_Download",
        "description": "The Download operation reads or downloads a blob from the system, including its metadata and properties. You can also call Download to read a snapshot.",
        "parameters": [
          {
            "$ref": "#/parameters/Snapshot"
          },
          {
            "$ref": "#/parameters/VersionId"
          },
          {
            "$ref": "#/parameters/Timeout"
          },
          {
            "$ref": "#/parameters/Range"
          },
          {
            "$ref": "#/parameters/LeaseIdOptional"
          },
          {
            "$ref": "#/parameters/GetRangeContentMD5"
          },
          {
            "$ref": "#/parameters/GetRangeContentCRC64"
          },
          {
            "$ref": "#/parameters/EncryptionKey"
          },
          {
            "$ref": "#/parameters/EncryptionKeySha256"
          },
          {
            "$ref": "#/parameters/EncryptionAlgorithm"
          },
          {
            "$ref": "#/parameters/IfModifiedSince"
          },
          {
            "$ref": "#/parameters/IfUnmodifiedSince"
          },
          {
            "$ref": "#/parameters/IfMatch"
          },
          {
            "$ref": "#/parameters/IfNoneMatch"
          },
          {
            "$ref": "#/parameters/IfTags"
          },
          {
            "$ref": "#/parameters/ApiVersionParameter"
          },
          {
            "$ref": "#/parameters/ClientRequestId"
          }
        ],
        "responses": {
          "200": {
            "description": "Returns the content of the entire blob.",
            "headers": {
              "Last-Modified": {
                "type": "string",
                "format": "date-time-rfc1123",
                "description": "Returns the date and time the container was last modified. Any operation that modifies the blob, including an update of the blob's metadata or properties, changes the last-modified time of the blob."
              },
              "x-ms-meta": {
                "type": "string",
                "x-ms-client-name": "Metadata",
                "x-ms-header-collection-prefix": "x-ms-meta-"
              },
              "x-ms-or-policy-id": {
                "x-ms-client-name": "ObjectReplicationPolicyId",
                "type": "string",
                "description": "Optional. Only valid when Object Replication is enabled for the storage container and on the destination blob of the replication."
              },
              "x-ms-or": {
                "type": "string",
                "x-ms-client-name": "ObjectReplicationRules",
                "x-ms-header-collection-prefix": "x-ms-or-",
                "description": "Optional. Only valid when Object Replication is enabled for the storage container and on the source blob of the replication. When retrieving this header, it will return the header with the policy id and rule id (e.g. x-ms-or-policyid_ruleid), and the value will be the status of the replication (e.g. complete, failed)."
              },
              "Content-Length": {
                "type": "integer",
                "format": "int64",
                "description": "The number of bytes present in the response body."
              },
              "Content-Type": {
                "type": "string",
                "description": "The media type of the body of the response. For Download Blob this is 'application/octet-stream'"
              },
              "Content-Range": {
                "type": "string",
                "description": "Indicates the range of bytes returned in the event that the client requested a subset of the blob by setting the 'Range' request header."
              },
              "ETag": {
                "type": "string",
                "description": "The ETag contains a value that you can use to perform operations conditionally. If the request version is 2011-08-18 or newer, the ETag value will be in quotes."
              },
              "Content-MD5": {
                "type": "string",
                "format": "byte",
                "description": "If the blob has an MD5 hash and this operation is to read the full blob, this response header is returned so that the client can check for message content integrity."
              },
              "Content-Encoding": {
                "type": "string",
                "description": "This header returns the value that was specified for the Content-Encoding request header"
              },
              "Cache-Control": {
                "type": "string",
                "description": "This header is returned if it was previously specified for the blob."
              },
              "Content-Disposition": {
                "type": "string",
                "description": "This header returns the value that was specified for the 'x-ms-blob-content-disposition' header. The Content-Disposition response header field conveys additional information about how to process the response payload, and also can be used to attach additional metadata. For example, if set to attachment, it indicates that the user-agent should not display the response, but instead show a Save As dialog with a filename other than the blob name specified."
              },
              "Content-Language": {
                "type": "string",
                "description": "This header returns the value that was specified for the Content-Language request header."
              },
              "x-ms-blob-sequence-number": {
                "x-ms-client-name": "BlobSequenceNumber",
                "type": "integer",
                "format": "int64",
                "description": "The current sequence number for a page blob. This header is not returned for block blobs or append blobs"
              },
              "x-ms-blob-type": {
                "x-ms-client-name": "BlobType",
                "description": "The blob's type.",
                "type": "string",
                "enum": [
                  "BlockBlob",
                  "PageBlob",
                  "AppendBlob"
                ],
                "x-ms-enum": {
                  "name": "BlobType",
                  "modelAsString": false
                }
              },
              "x-ms-copy-completion-time": {
                "x-ms-client-name": "CopyCompletionTime",
                "type": "string",
                "format": "date-time-rfc1123",
                "description": "Conclusion time of the last attempted Copy Blob operation where this blob was the destination blob. This value can specify the time of a completed, aborted, or failed copy attempt. This header does not appear if a copy is pending, if this blob has never been the destination in a Copy Blob operation, or if this blob has been modified after a concluded Copy Blob operation using Set Blob Properties, Put Blob, or Put Block List."
              },
              "x-ms-copy-status-description": {
                "x-ms-client-name": "CopyStatusDescription",
                "type": "string",
                "description": "Only appears when x-ms-copy-status is failed or pending. Describes the cause of the last fatal or non-fatal copy operation failure. This header does not appear if this blob has never been the destination in a Copy Blob operation, or if this blob has been modified after a concluded Copy Blob operation using Set Blob Properties, Put Blob, or Put Block List"
              },
              "x-ms-copy-id": {
                "x-ms-client-name": "CopyId",
                "type": "string",
                "description": "String identifier for this copy operation. Use with Get Blob Properties to check the status of this copy operation, or pass to Abort Copy Blob to abort a pending copy."
              },
              "x-ms-copy-progress": {
                "x-ms-client-name": "CopyProgress",
                "type": "string",
                "description": "Contains the number of bytes copied and the total bytes in the source in the last attempted Copy Blob operation where this blob was the destination blob. Can show between 0 and Content-Length bytes copied. This header does not appear if this blob has never been the destination in a Copy Blob operation, or if this blob has been modified after a concluded Copy Blob operation using Set Blob Properties, Put Blob, or Put Block List"
              },
              "x-ms-copy-source": {
                "x-ms-client-name": "CopySource",
                "type": "string",
                "description": "URL up to 2 KB in length that specifies the source blob or file used in the last attempted Copy Blob operation where this blob was the destination blob. This header does not appear if this blob has never been the destination in a Copy Blob operation, or if this blob has been modified after a concluded Copy Blob operation using Set Blob Properties, Put Blob, or Put Block List."
              },
              "x-ms-copy-status": {
                "x-ms-client-name": "CopyStatus",
                "description": "State of the copy operation identified by x-ms-copy-id.",
                "type": "string",
                "enum": [
                  "pending",
                  "success",
                  "aborted",
                  "failed"
                ],
                "x-ms-enum": {
                  "name": "CopyStatusType",
                  "modelAsString": false
                }
              },
              "x-ms-lease-duration": {
                "x-ms-client-name": "LeaseDuration",
                "description": "When a blob is leased, specifies whether the lease is of infinite or fixed duration.",
                "type": "string",
                "enum": [
                  "infinite",
                  "fixed"
                ],
                "x-ms-enum": {
                  "name": "LeaseDurationType",
                  "modelAsString": false
                }
              },
              "x-ms-lease-state": {
                "x-ms-client-name": "LeaseState",
                "description": "Lease state of the blob.",
                "type": "string",
                "enum": [
                  "available",
                  "leased",
                  "expired",
                  "breaking",
                  "broken"
                ],
                "x-ms-enum": {
                  "name": "LeaseStateType",
                  "modelAsString": false
                }
              },
              "x-ms-lease-status": {
                "x-ms-client-name": "LeaseStatus",
                "description": "The current lease status of the blob.",
                "type": "string",
                "enum": [
                  "locked",
                  "unlocked"
                ],
                "x-ms-enum": {
                  "name": "LeaseStatusType",
                  "modelAsString": false
                }
              },
              "x-ms-client-request-id": {
                "x-ms-client-name": "ClientRequestId",
                "type": "string",
                "description": "If a client request id header is sent in the request, this header will be present in the response with the same value."
              },
              "x-ms-request-id": {
                "x-ms-client-name": "RequestId",
                "type": "string",
                "description": "This header uniquely identifies the request that was made and can be used for troubleshooting the request."
              },
              "x-ms-version": {
                "x-ms-client-name": "Version",
                "type": "string",
                "description": "Indicates the version of the Blob service used to execute the request. This header is returned for requests made against version 2009-09-19 and above."
              },
              "x-ms-version-id": {
                "x-ms-client-name": "VersionId",
                "type": "string",
                "description": "A DateTime value returned by the service that uniquely identifies the blob. The value of this header indicates the blob version, and may be used in subsequent requests to access this version of the blob."
              },
              "x-ms-is-current-version": {
                "x-ms-client-name": "IsCurrentVersion",
                "type": "boolean",
                "description": "The value of this header indicates whether version of this blob is a current version, see also x-ms-version-id header."
              },
              "Accept-Ranges": {
                "type": "string",
                "description": "Indicates that the service supports requests for partial blob content."
              },
              "Date": {
                "type": "string",
                "format": "date-time-rfc1123",
                "description": "UTC date/time value generated by the service that indicates the time at which the response was initiated"
              },
              "x-ms-blob-committed-block-count": {
                "x-ms-client-name": "BlobCommittedBlockCount",
                "type": "integer",
                "description": "The number of committed blocks present in the blob. This header is returned only for append blobs."
              },
              "x-ms-server-encrypted": {
                "x-ms-client-name": "IsServerEncrypted",
                "type": "boolean",
                "description": "The value of this header is set to true if the blob data and application metadata are completely encrypted using the specified algorithm. Otherwise, the value is set to false (when the blob is unencrypted, or if only parts of the blob/application metadata are encrypted)."
              },
              "x-ms-encryption-key-sha256": {
                "x-ms-client-name": "EncryptionKeySha256",
                "type": "string",
                "description": "The SHA-256 hash of the encryption key used to encrypt the blob. This header is only returned when the blob was encrypted with a customer-provided key."
              },
              "x-ms-encryption-scope": {
                "x-ms-client-name": "EncryptionScope",
                "type": "string",
                "description": "Returns the name of the encryption scope used to encrypt the blob contents and application metadata.  Note that the absence of this header implies use of the default account encryption scope."
              },
              "x-ms-blob-content-md5": {
                "x-ms-client-name": "BlobContentMD5",
                "type": "string",
                "format": "byte",
                "description": "If the blob has a MD5 hash, and if request contains range header (Range or x-ms-range), this response header is returned with the value of the whole blob's MD5 value. This value may or may not be equal to the value returned in Content-MD5 header, with the latter calculated from the requested range"
              },
              "x-ms-tag-count": {
                "x-ms-client-name": "TagCount",
                "type": "integer",
                "format": "int64",
                "description": "The number of tags associated with the blob"
              },
              "x-ms-blob-sealed": {
                "x-ms-client-name": "IsSealed",
                "type": "boolean",
                "description": "If this blob has been sealed"
              },
              "x-ms-last-access-time": {
                "x-ms-client-name": "LastAccessed",
                "type": "string",
                "format": "date-time-rfc1123",
                "description": "UTC date/time value generated by the service that indicates the time at which the blob was last read or written to"
              },
              "x-ms-immutability-policy-until-date": {
                "x-ms-client-name": "ImmutabilityPolicyExpiresOn",
                "type": "string",
                "format": "date-time-rfc1123",
                "description": "UTC date/time value generated by the service that indicates the time at which the blob immutability policy will expire."
              },
              "x-ms-immutability-policy-mode": {
                "x-ms-client-name": "ImmutabilityPolicyMode",
                "type": "string",
                "enum": [
                  "Mutable",
                  "Unlocked",
                  "Locked"
                ],
                "x-ms-enum": {
                  "name": "BlobImmutabilityPolicyMode",
                  "modelAsString": false
                },
                "description": "Indicates immutability policy mode."
              },
              "x-ms-legal-hold": {
                "x-ms-client-name": "LegalHold",
                "type": "boolean",
                "description": "Indicates if a legal hold is present on the blob."
              }
            },
            "schema": {
              "type": "object",
              "format": "file"
            }
          },
          "206": {
            "description": "Returns the content of a specified range of the blob.",
            "headers": {
              "Last-Modified": {
                "type": "string",
                "format": "date-time-rfc1123",
                "description": "Returns the date and time the container was last modified. Any operation that modifies the blob, including an update of the blob's metadata or properties, changes the last-modified time of the blob."
              },
              "x-ms-meta": {
                "type": "string",
                "x-ms-client-name": "Metadata",
                "x-ms-header-collection-prefix": "x-ms-meta-"
              },
              "x-ms-or-policy-id": {
                "x-ms-client-name": "ObjectReplicationPolicyId",
                "type": "string",
                "description": "Optional. Only valid when Object Replication is enabled for the storage container and on the destination blob of the replication."
              },
              "x-ms-or": {
                "type": "string",
                "x-ms-client-name": "ObjectReplicationRules",
                "x-ms-header-collection-prefix": "x-ms-or-",
                "description": "Optional. Only valid when Object Replication is enabled for the storage container and on the source blob of the replication. When retrieving this header, it will return the header with the policy id and rule id (e.g. x-ms-or-policyid_ruleid), and the value will be the status of the replication (e.g. complete, failed)."
              },
              "Content-Length": {
                "type": "integer",
                "format": "int64",
                "description": "The number of bytes present in the response body."
              },
              "Content-Type": {
                "type": "string",
                "description": "The media type of the body of the response. For Download Blob this is 'application/octet-stream'"
              },
              "Content-Range": {
                "type": "string",
                "description": "Indicates the range of bytes returned in the event that the client requested a subset of the blob by setting the 'Range' request header."
              },
              "ETag": {
                "type": "string",
                "description": "The ETag contains a value that you can use to perform operations conditionally. If the request version is 2011-08-18 or newer, the ETag value will be in quotes."
              },
              "Content-MD5": {
                "type": "string",
                "format": "byte",
                "description": "If the blob has an MD5 hash and this operation is to read the full blob, this response header is returned so that the client can check for message content integrity."
              },
              "Content-Encoding": {
                "type": "string",
                "description": "This header returns the value that was specified for the Content-Encoding request header"
              },
              "Cache-Control": {
                "type": "string",
                "description": "This header is returned if it was previously specified for the blob."
              },
              "Content-Disposition": {
                "type": "string",
                "description": "This header returns the value that was specified for the 'x-ms-blob-content-disposition' header. The Content-Disposition response header field conveys additional information about how to process the response payload, and also can be used to attach additional metadata. For example, if set to attachment, it indicates that the user-agent should not display the response, but instead show a Save As dialog with a filename other than the blob name specified."
              },
              "Content-Language": {
                "type": "string",
                "description": "This header returns the value that was specified for the Content-Language request header."
              },
              "x-ms-blob-sequence-number": {
                "x-ms-client-name": "BlobSequenceNumber",
                "type": "integer",
                "format": "int64",
                "description": "The current sequence number for a page blob. This header is not returned for block blobs or append blobs"
              },
              "x-ms-blob-type": {
                "x-ms-client-name": "BlobType",
                "description": "The blob's type.",
                "type": "string",
                "enum": [
                  "BlockBlob",
                  "PageBlob",
                  "AppendBlob"
                ],
                "x-ms-enum": {
                  "name": "BlobType",
                  "modelAsString": false
                }
              },
              "x-ms-content-crc64": {
                "x-ms-client-name": "ContentCrc64",
                "type": "string",
                "format": "byte",
                "description": "If the request is to read a specified range and the x-ms-range-get-content-crc64 is set to true, then the request returns a crc64 for the range, as long as the range size is less than or equal to 4 MB. If both x-ms-range-get-content-crc64 & x-ms-range-get-content-md5 is specified in the same request, it will fail with 400(Bad Request)"
              },
              "x-ms-copy-completion-time": {
                "x-ms-client-name": "CopyCompletionTime",
                "type": "string",
                "format": "date-time-rfc1123",
                "description": "Conclusion time of the last attempted Copy Blob operation where this blob was the destination blob. This value can specify the time of a completed, aborted, or failed copy attempt. This header does not appear if a copy is pending, if this blob has never been the destination in a Copy Blob operation, or if this blob has been modified after a concluded Copy Blob operation using Set Blob Properties, Put Blob, or Put Block List."
              },
              "x-ms-copy-status-description": {
                "x-ms-client-name": "CopyStatusDescription",
                "type": "string",
                "description": "Only appears when x-ms-copy-status is failed or pending. Describes the cause of the last fatal or non-fatal copy operation failure. This header does not appear if this blob has never been the destination in a Copy Blob operation, or if this blob has been modified after a concluded Copy Blob operation using Set Blob Properties, Put Blob, or Put Block List"
              },
              "x-ms-copy-id": {
                "x-ms-client-name": "CopyId",
                "type": "string",
                "description": "String identifier for this copy operation. Use with Get Blob Properties to check the status of this copy operation, or pass to Abort Copy Blob to abort a pending copy."
              },
              "x-ms-copy-progress": {
                "x-ms-client-name": "CopyProgress",
                "type": "string",
                "description": "Contains the number of bytes copied and the total bytes in the source in the last attempted Copy Blob operation where this blob was the destination blob. Can show between 0 and Content-Length bytes copied. This header does not appear if this blob has never been the destination in a Copy Blob operation, or if this blob has been modified after a concluded Copy Blob operation using Set Blob Properties, Put Blob, or Put Block List"
              },
              "x-ms-copy-source": {
                "x-ms-client-name": "CopySource",
                "type": "string",
                "description": "URL up to 2 KB in length that specifies the source blob or file used in the last attempted Copy Blob operation where this blob was the destination blob. This header does not appear if this blob has never been the destination in a Copy Blob operation, or if this blob has been modified after a concluded Copy Blob operation using Set Blob Properties, Put Blob, or Put Block List."
              },
              "x-ms-copy-status": {
                "x-ms-client-name": "CopyStatus",
                "description": "State of the copy operation identified by x-ms-copy-id.",
                "type": "string",
                "enum": [
                  "pending",
                  "success",
                  "aborted",
                  "failed"
                ],
                "x-ms-enum": {
                  "name": "CopyStatusType",
                  "modelAsString": false
                }
              },
              "x-ms-lease-duration": {
                "x-ms-client-name": "LeaseDuration",
                "description": "When a blob is leased, specifies whether the lease is of infinite or fixed duration.",
                "type": "string",
                "enum": [
                  "infinite",
                  "fixed"
                ],
                "x-ms-enum": {
                  "name": "LeaseDurationType",
                  "modelAsString": false
                }
              },
              "x-ms-lease-state": {
                "x-ms-client-name": "LeaseState",
                "description": "Lease state of the blob.",
                "type": "string",
                "enum": [
                  "available",
                  "leased",
                  "expired",
                  "breaking",
                  "broken"
                ],
                "x-ms-enum": {
                  "name": "LeaseStateType",
                  "modelAsString": false
                }
              },
              "x-ms-lease-status": {
                "x-ms-client-name": "LeaseStatus",
                "description": "The current lease status of the blob.",
                "type": "string",
                "enum": [
                  "locked",
                  "unlocked"
                ],
                "x-ms-enum": {
                  "name": "LeaseStatusType",
                  "modelAsString": false
                }
              },
              "x-ms-client-request-id": {
                "x-ms-client-name": "ClientRequestId",
                "type": "string",
                "description": "If a client request id header is sent in the request, this header will be present in the response with the same value."
              },
              "x-ms-request-id": {
                "x-ms-client-name": "RequestId",
                "type": "string",
                "description": "This header uniquely identifies the request that was made and can be used for troubleshooting the request."
              },
              "x-ms-version": {
                "x-ms-client-name": "Version",
                "type": "string",
                "description": "Indicates the version of the Blob service used to execute the request. This header is returned for requests made against version 2009-09-19 and above."
              },
              "x-ms-version-id": {
                "x-ms-client-name": "VersionId",
                "type": "string",
                "description": "A DateTime value returned by the service that uniquely identifies the blob. The value of this header indicates the blob version, and may be used in subsequent requests to access this version of the blob."
              },
              "x-ms-is-current-version": {
                "x-ms-client-name": "IsCurrentVersion",
                "type": "boolean",
                "description": "The value of this header indicates whether version of this blob is a current version, see also x-ms-version-id header."
              },
              "Accept-Ranges": {
                "type": "string",
                "description": "Indicates that the service supports requests for partial blob content."
              },
              "Date": {
                "type": "string",
                "format": "date-time-rfc1123",
                "description": "UTC date/time value generated by the service that indicates the time at which the response was initiated"
              },
              "x-ms-blob-committed-block-count": {
                "x-ms-client-name": "BlobCommittedBlockCount",
                "type": "integer",
                "description": "The number of committed blocks present in the blob. This header is returned only for append blobs."
              },
              "x-ms-server-encrypted": {
                "x-ms-client-name": "IsServerEncrypted",
                "type": "boolean",
                "description": "The value of this header is set to true if the blob data and application metadata are completely encrypted using the specified algorithm. Otherwise, the value is set to false (when the blob is unencrypted, or if only parts of the blob/application metadata are encrypted)."
              },
              "x-ms-encryption-key-sha256": {
                "x-ms-client-name": "EncryptionKeySha256",
                "type": "string",
                "description": "The SHA-256 hash of the encryption key used to encrypt the blob. This header is only returned when the blob was encrypted with a customer-provided key."
              },
              "x-ms-encryption-scope": {
                "x-ms-client-name": "EncryptionScope",
                "type": "string",
                "description": "Returns the name of the encryption scope used to encrypt the blob contents and application metadata.  Note that the absence of this header implies use of the default account encryption scope."
              },
              "x-ms-blob-content-md5": {
                "x-ms-client-name": "BlobContentMD5",
                "type": "string",
                "format": "byte",
                "description": "If the blob has a MD5 hash, and if request contains range header (Range or x-ms-range), this response header is returned with the value of the whole blob's MD5 value. This value may or may not be equal to the value returned in Content-MD5 header, with the latter calculated from the requested range"
              },
              "x-ms-tag-count": {
                "x-ms-client-name": "TagCount",
                "type": "integer",
                "format": "int64",
                "description": "The number of tags associated with the blob"
              },
              "x-ms-blob-sealed": {
                "x-ms-client-name": "IsSealed",
                "type": "boolean",
                "description": "If this blob has been sealed"
              },
              "x-ms-last-access-time": {
                "x-ms-client-name": "LastAccessed",
                "type": "string",
                "format": "date-time-rfc1123",
                "description": "UTC date/time value generated by the service that indicates the time at which the blob was last read or written to"
              },
              "x-ms-immutability-policy-until-date": {
                "x-ms-client-name": "ImmutabilityPolicyExpiresOn",
                "type": "string",
                "format": "date-time-rfc1123",
                "description": "UTC date/time value generated by the service that indicates the time at which the blob immutability policy will expire."
              },
              "x-ms-immutability-policy-mode": {
                "x-ms-client-name": "ImmutabilityPolicyMode",
                "type": "string",
                "description": "Indicates immutability policy mode."
              },
              "x-ms-legal-hold": {
                "x-ms-client-name": "LegalHold",
                "type": "boolean",
                "description": "Indicates if a legal hold is present on the blob."
              }
            },
            "schema": {
              "type": "object",
              "format": "file"
            }
          },
          "default": {
            "description": "Failure",
            "headers": {
              "x-ms-error-code": {
                "x-ms-client-name": "ErrorCode",
                "type": "string"
              }
            },
            "schema": {
              "$ref": "#/definitions/StorageError"
            }
          }
        }
      },
      "head": {
        "tags": [
          "blob"
        ],
        "operationId": "Blob_GetProperties",
        "description": "The Get Properties operation returns all user-defined metadata, standard HTTP properties, and system properties for the blob. It does not return the content of the blob.",
        "parameters": [
          {
            "$ref": "#/parameters/Snapshot"
          },
          {
            "$ref": "#/parameters/VersionId"
          },
          {
            "$ref": "#/parameters/Timeout"
          },
          {
            "$ref": "#/parameters/LeaseIdOptional"
          },
          {
            "$ref": "#/parameters/EncryptionKey"
          },
          {
            "$ref": "#/parameters/EncryptionKeySha256"
          },
          {
            "$ref": "#/parameters/EncryptionAlgorithm"
          },
          {
            "$ref": "#/parameters/IfModifiedSince"
          },
          {
            "$ref": "#/parameters/IfUnmodifiedSince"
          },
          {
            "$ref": "#/parameters/IfMatch"
          },
          {
            "$ref": "#/parameters/IfNoneMatch"
          },
          {
            "$ref": "#/parameters/IfTags"
          },
          {
            "$ref": "#/parameters/ApiVersionParameter"
          },
          {
            "$ref": "#/parameters/ClientRequestId"
          }
        ],
        "responses": {
          "200": {
            "description": "Returns the properties of the blob.",
            "headers": {
              "Last-Modified": {
                "type": "string",
                "format": "date-time-rfc1123",
                "description": "Returns the date and time the blob was last modified. Any operation that modifies the blob, including an update of the blob's metadata or properties, changes the last-modified time of the blob."
              },
              "x-ms-creation-time": {
                "x-ms-client-name": "CreationTime",
                "type": "string",
                "format": "date-time-rfc1123",
                "description": "Returns the date and time the blob was created."
              },
              "x-ms-meta": {
                "type": "string",
                "x-ms-client-name": "Metadata",
                "x-ms-header-collection-prefix": "x-ms-meta-"
              },
              "x-ms-or-policy-id": {
                "x-ms-client-name": "ObjectReplicationPolicyId",
                "type": "string",
                "description": "Optional. Only valid when Object Replication is enabled for the storage container and on the destination blob of the replication."
              },
              "x-ms-or": {
                "type": "string",
                "x-ms-client-name": "ObjectReplicationRules",
                "x-ms-header-collection-prefix": "x-ms-or-",
                "description": "Optional. Only valid when Object Replication is enabled for the storage container and on the source blob of the replication. When retrieving this header, it will return the header with the policy id and rule id (e.g. x-ms-or-policyid_ruleid), and the value will be the status of the replication (e.g. complete, failed)."
              },
              "x-ms-blob-type": {
                "x-ms-client-name": "BlobType",
                "description": "The blob's type.",
                "type": "string",
                "enum": [
                  "BlockBlob",
                  "PageBlob",
                  "AppendBlob"
                ],
                "x-ms-enum": {
                  "name": "BlobType",
                  "modelAsString": false
                }
              },
              "x-ms-copy-completion-time": {
                "x-ms-client-name": "CopyCompletionTime",
                "type": "string",
                "format": "date-time-rfc1123",
                "description": "Conclusion time of the last attempted Copy Blob operation where this blob was the destination blob. This value can specify the time of a completed, aborted, or failed copy attempt. This header does not appear if a copy is pending, if this blob has never been the destination in a Copy Blob operation, or if this blob has been modified after a concluded Copy Blob operation using Set Blob Properties, Put Blob, or Put Block List."
              },
              "x-ms-copy-status-description": {
                "x-ms-client-name": "CopyStatusDescription",
                "type": "string",
                "description": "Only appears when x-ms-copy-status is failed or pending. Describes the cause of the last fatal or non-fatal copy operation failure. This header does not appear if this blob has never been the destination in a Copy Blob operation, or if this blob has been modified after a concluded Copy Blob operation using Set Blob Properties, Put Blob, or Put Block List"
              },
              "x-ms-copy-id": {
                "x-ms-client-name": "CopyId",
                "type": "string",
                "description": "String identifier for this copy operation. Use with Get Blob Properties to check the status of this copy operation, or pass to Abort Copy Blob to abort a pending copy."
              },
              "x-ms-copy-progress": {
                "x-ms-client-name": "CopyProgress",
                "type": "string",
                "description": "Contains the number of bytes copied and the total bytes in the source in the last attempted Copy Blob operation where this blob was the destination blob. Can show between 0 and Content-Length bytes copied. This header does not appear if this blob has never been the destination in a Copy Blob operation, or if this blob has been modified after a concluded Copy Blob operation using Set Blob Properties, Put Blob, or Put Block List"
              },
              "x-ms-copy-source": {
                "x-ms-client-name": "CopySource",
                "type": "string",
                "description": "URL up to 2 KB in length that specifies the source blob or file used in the last attempted Copy Blob operation where this blob was the destination blob. This header does not appear if this blob has never been the destination in a Copy Blob operation, or if this blob has been modified after a concluded Copy Blob operation using Set Blob Properties, Put Blob, or Put Block List."
              },
              "x-ms-copy-status": {
                "x-ms-client-name": "CopyStatus",
                "description": "State of the copy operation identified by x-ms-copy-id.",
                "type": "string",
                "enum": [
                  "pending",
                  "success",
                  "aborted",
                  "failed"
                ],
                "x-ms-enum": {
                  "name": "CopyStatusType",
                  "modelAsString": false
                }
              },
              "x-ms-incremental-copy": {
                "x-ms-client-name": "IsIncrementalCopy",
                "type": "boolean",
                "description": "Included if the blob is incremental copy blob."
              },
              "x-ms-copy-destination-snapshot": {
                "x-ms-client-name": "DestinationSnapshot",
                "type": "string",
                "description": "Included if the blob is incremental copy blob or incremental copy snapshot, if x-ms-copy-status is success. Snapshot time of the last successful incremental copy snapshot for this blob."
              },
              "x-ms-lease-duration": {
                "x-ms-client-name": "LeaseDuration",
                "description": "When a blob is leased, specifies whether the lease is of infinite or fixed duration.",
                "type": "string",
                "enum": [
                  "infinite",
                  "fixed"
                ],
                "x-ms-enum": {
                  "name": "LeaseDurationType",
                  "modelAsString": false
                }
              },
              "x-ms-lease-state": {
                "x-ms-client-name": "LeaseState",
                "description": "Lease state of the blob.",
                "type": "string",
                "enum": [
                  "available",
                  "leased",
                  "expired",
                  "breaking",
                  "broken"
                ],
                "x-ms-enum": {
                  "name": "LeaseStateType",
                  "modelAsString": false
                }
              },
              "x-ms-lease-status": {
                "x-ms-client-name": "LeaseStatus",
                "description": "The current lease status of the blob.",
                "type": "string",
                "enum": [
                  "locked",
                  "unlocked"
                ],
                "x-ms-enum": {
                  "name": "LeaseStatusType",
                  "modelAsString": false
                }
              },
              "Content-Length": {
                "type": "integer",
                "format": "int64",
                "description": "The number of bytes present in the response body."
              },
              "Content-Type": {
                "type": "string",
                "description": "The content type specified for the blob. The default content type is 'application/octet-stream'"
              },
              "ETag": {
                "type": "string",
<<<<<<< HEAD
=======
                "format": "etag",
>>>>>>> b50bcdde
                "description": "The ETag contains a value that you can use to perform operations conditionally. If the request version is 2011-08-18 or newer, the ETag value will be in quotes."
              },
              "Content-MD5": {
                "type": "string",
                "format": "byte",
                "description": "If the blob has an MD5 hash and this operation is to read the full blob, this response header is returned so that the client can check for message content integrity."
              },
              "Content-Encoding": {
                "type": "string",
                "description": "This header returns the value that was specified for the Content-Encoding request header"
              },
              "Content-Disposition": {
                "type": "string",
                "description": "This header returns the value that was specified for the 'x-ms-blob-content-disposition' header. The Content-Disposition response header field conveys additional information about how to process the response payload, and also can be used to attach additional metadata. For example, if set to attachment, it indicates that the user-agent should not display the response, but instead show a Save As dialog with a filename other than the blob name specified."
              },
              "Content-Language": {
                "type": "string",
                "description": "This header returns the value that was specified for the Content-Language request header."
              },
              "Cache-Control": {
                "type": "string",
                "description": "This header is returned if it was previously specified for the blob."
              },
              "x-ms-blob-sequence-number": {
                "x-ms-client-name": "BlobSequenceNumber",
                "type": "integer",
                "format": "int64",
                "description": "The current sequence number for a page blob. This header is not returned for block blobs or append blobs"
              },
<<<<<<< HEAD
=======
              "x-ms-client-request-id": {
                "x-ms-client-name": "ClientRequestId",
                "type": "string",
                "description": "If a client request id header is sent in the request, this header will be present in the response with the same value."
              },
              "x-ms-request-id": {
                "x-ms-client-name": "RequestId",
                "type": "string",
                "description": "This header uniquely identifies the request that was made and can be used for troubleshooting the request."
              },
              "x-ms-version": {
                "x-ms-client-name": "Version",
                "type": "string",
                "description": "Indicates the version of the Blob service used to execute the request. This header is returned for requests made against version 2009-09-19 and above."
              },
              "Date": {
                "type": "string",
                "format": "date-time-rfc1123",
                "description": "UTC date/time value generated by the service that indicates the time at which the response was initiated"
              },
              "Accept-Ranges": {
                "type": "string",
                "description": "Indicates that the service supports requests for partial blob content."
              },
              "x-ms-blob-committed-block-count": {
                "x-ms-client-name": "BlobCommittedBlockCount",
                "type": "integer",
                "description": "The number of committed blocks present in the blob. This header is returned only for append blobs."
              },
              "x-ms-server-encrypted": {
                "x-ms-client-name": "IsServerEncrypted",
                "type": "boolean",
                "description": "The value of this header is set to true if the blob data and application metadata are completely encrypted using the specified algorithm. Otherwise, the value is set to false (when the blob is unencrypted, or if only parts of the blob/application metadata are encrypted)."
              },
              "x-ms-encryption-key-sha256": {
                "x-ms-client-name": "EncryptionKeySha256",
                "type": "string",
                "description": "The SHA-256 hash of the encryption key used to encrypt the metadata. This header is only returned when the metadata was encrypted with a customer-provided key."
              },
              "x-ms-encryption-scope": {
                "x-ms-client-name": "EncryptionScope",
                "type": "string",
                "description": "Returns the name of the encryption scope used to encrypt the blob contents and application metadata.  Note that the absence of this header implies use of the default account encryption scope."
              },
              "x-ms-access-tier": {
                "x-ms-client-name": "AccessTier",
                "type": "string",
                "description": "The tier of page blob on a premium storage account or tier of block blob on blob storage LRS accounts. For a list of allowed premium page blob tiers, see https://docs.microsoft.com/en-us/azure/virtual-machines/windows/premium-storage#features. For blob storage LRS accounts, valid values are Hot/Cool/Archive."
              },
              "x-ms-access-tier-inferred": {
                "x-ms-client-name": "AccessTierInferred",
                "type": "boolean",
                "description": "For page blobs on a premium storage account only. If the access tier is not explicitly set on the blob, the tier is inferred based on its content length and this header will be returned with true value."
              },
              "x-ms-archive-status": {
                "x-ms-client-name": "ArchiveStatus",
                "type": "string",
                "description": "For blob storage LRS accounts, valid values are rehydrate-pending-to-hot/rehydrate-pending-to-cool. If the blob is being rehydrated and is not complete then this header is returned indicating that rehydrate is pending and also tells the destination tier."
              },
              "x-ms-access-tier-change-time": {
                "x-ms-client-name": "AccessTierChangeTime",
                "type": "string",
                "format": "date-time-rfc1123",
                "description": "The time the tier was changed on the object. This is only returned if the tier on the block blob was ever set."
              },
              "x-ms-version-id": {
                "x-ms-client-name": "VersionId",
                "type": "string",
                "description": "A DateTime value returned by the service that uniquely identifies the blob. The value of this header indicates the blob version, and may be used in subsequent requests to access this version of the blob."
              },
              "x-ms-is-current-version": {
                "x-ms-client-name": "IsCurrentVersion",
                "type": "boolean",
                "description": "The value of this header indicates whether version of this blob is a current version, see also x-ms-version-id header."
              },
              "x-ms-tag-count": {
                "x-ms-client-name": "TagCount",
                "type": "integer",
                "format": "int64",
                "description": "The number of tags associated with the blob"
              },
              "x-ms-expiry-time": {
                "x-ms-client-name": "ExpiresOn",
                "type": "string",
                "format": "date-time-rfc1123",
                "description": "The time this blob will expire."
              },
              "x-ms-blob-sealed": {
                "x-ms-client-name": "IsSealed",
                "type": "boolean",
                "description": "If this blob has been sealed"
              },
              "x-ms-rehydrate-priority": {
                "x-ms-client-name": "RehydratePriority",
                "description": "If an object is in rehydrate pending state then this header is returned with priority of rehydrate. Valid values are High and Standard.",
                "type": "string"
              },
              "x-ms-last-access-time": {
                "x-ms-client-name": "LastAccessed",
                "type": "string",
                "format": "date-time-rfc1123",
                "description": "UTC date/time value generated by the service that indicates the time at which the blob was last read or written to"
              },
              "x-ms-immutability-policy-until-date": {
                "x-ms-client-name": "ImmutabilityPolicyExpiresOn",
                "type": "string",
                "format": "date-time-rfc1123",
                "description": "UTC date/time value generated by the service that indicates the time at which the blob immutability policy will expire."
              },
              "x-ms-immutability-policy-mode": {
                "x-ms-client-name": "ImmutabilityPolicyMode",
                "type": "string",
                "enum": [
                  "Mutable",
                  "Unlocked",
                  "Locked"
                ],
                "x-ms-enum": {
                  "name": "BlobImmutabilityPolicyMode",
                  "modelAsString": false
                },
                "description": "Indicates immutability policy mode."
              },
              "x-ms-legal-hold": {
                "x-ms-client-name": "LegalHold",
                "type": "boolean",
                "description": "Indicates if a legal hold is present on the blob."
              }
            }
          },
          "default": {
            "description": "Failure",
            "headers": {
              "x-ms-error-code": {
                "x-ms-client-name": "ErrorCode",
                "type": "string"
              }
            },
            "schema": {
              "$ref": "#/definitions/StorageError"
            }
          }
        }
      },
      "delete": {
        "tags": [
          "blob"
        ],
        "operationId": "Blob_Delete",
        "description": "If the storage account's soft delete feature is disabled then, when a blob is deleted, it is permanently removed from the storage account. If the storage account's soft delete feature is enabled, then, when a blob is deleted, it is marked for deletion and becomes inaccessible immediately. However, the blob service retains the blob or snapshot for the number of days specified by the DeleteRetentionPolicy section of [Storage service properties] (Set-Blob-Service-Properties.md). After the specified number of days has passed, the blob's data is permanently removed from the storage account. Note that you continue to be charged for the soft-deleted blob's storage until it is permanently removed. Use the List Blobs API and specify the \"include=deleted\" query parameter to discover which blobs and snapshots have been soft deleted. You can then use the Undelete Blob API to restore a soft-deleted blob. All other operations on a soft-deleted blob or snapshot causes the service to return an HTTP status code of 404 (ResourceNotFound).",
        "parameters": [
          {
            "$ref": "#/parameters/Snapshot"
          },
          {
            "$ref": "#/parameters/VersionId"
          },
          {
            "$ref": "#/parameters/Timeout"
          },
          {
            "$ref": "#/parameters/LeaseIdOptional"
          },
          {
            "$ref": "#/parameters/DeleteSnapshots"
          },
          {
            "$ref": "#/parameters/IfModifiedSince"
          },
          {
            "$ref": "#/parameters/IfUnmodifiedSince"
          },
          {
            "$ref": "#/parameters/IfMatch"
          },
          {
            "$ref": "#/parameters/IfNoneMatch"
          },
          {
            "$ref": "#/parameters/IfTags"
          },
          {
            "$ref": "#/parameters/ApiVersionParameter"
          },
          {
            "$ref": "#/parameters/ClientRequestId"
          },
          {
            "$ref": "#/parameters/BlobDeleteType"
          }
        ],
        "responses": {
          "202": {
            "description": "The delete request was accepted and the blob will be deleted.",
            "headers": {
>>>>>>> b50bcdde
              "x-ms-client-request-id": {
                "x-ms-client-name": "ClientRequestId",
                "type": "string",
                "description": "If a client request id header is sent in the request, this header will be present in the response with the same value."
              },
              "x-ms-request-id": {
                "x-ms-client-name": "RequestId",
                "type": "string",
                "description": "This header uniquely identifies the request that was made and can be used for troubleshooting the request."
              },
              "x-ms-version": {
                "x-ms-client-name": "Version",
                "type": "string",
                "description": "Indicates the version of the Blob service used to execute the request. This header is returned for requests made against version 2009-09-19 and above."
              },
              "Date": {
                "type": "string",
                "format": "date-time-rfc1123",
                "description": "UTC date/time value generated by the service that indicates the time at which the response was initiated"
              },
              "Accept-Ranges": {
                "type": "string",
                "description": "Indicates that the service supports requests for partial blob content."
              },
              "x-ms-blob-committed-block-count": {
                "x-ms-client-name": "BlobCommittedBlockCount",
                "type": "integer",
                "description": "The number of committed blocks present in the blob. This header is returned only for append blobs."
              },
              "x-ms-server-encrypted": {
                "x-ms-client-name": "IsServerEncrypted",
                "type": "boolean",
                "description": "The value of this header is set to true if the blob data and application metadata are completely encrypted using the specified algorithm. Otherwise, the value is set to false (when the blob is unencrypted, or if only parts of the blob/application metadata are encrypted)."
              },
              "x-ms-encryption-key-sha256": {
                "x-ms-client-name": "EncryptionKeySha256",
                "type": "string",
                "description": "The SHA-256 hash of the encryption key used to encrypt the metadata. This header is only returned when the metadata was encrypted with a customer-provided key."
              },
              "x-ms-encryption-scope": {
                "x-ms-client-name": "EncryptionScope",
                "type": "string",
                "description": "Returns the name of the encryption scope used to encrypt the blob contents and application metadata.  Note that the absence of this header implies use of the default account encryption scope."
              },
              "x-ms-access-tier": {
                "x-ms-client-name": "AccessTier",
                "type": "string",
                "description": "The tier of page blob on a premium storage account or tier of block blob on blob storage LRS accounts. For a list of allowed premium page blob tiers, see https://docs.microsoft.com/en-us/azure/virtual-machines/windows/premium-storage#features. For blob storage LRS accounts, valid values are Hot/Cool/Archive."
              },
              "x-ms-access-tier-inferred": {
                "x-ms-client-name": "AccessTierInferred",
                "type": "boolean",
                "description": "For page blobs on a premium storage account only. If the access tier is not explicitly set on the blob, the tier is inferred based on its content length and this header will be returned with true value."
              },
              "x-ms-archive-status": {
                "x-ms-client-name": "ArchiveStatus",
                "type": "string",
                "description": "For blob storage LRS accounts, valid values are rehydrate-pending-to-hot/rehydrate-pending-to-cool. If the blob is being rehydrated and is not complete then this header is returned indicating that rehydrate is pending and also tells the destination tier."
              },
              "x-ms-access-tier-change-time": {
                "x-ms-client-name": "AccessTierChangeTime",
                "type": "string",
                "format": "date-time-rfc1123",
                "description": "The time the tier was changed on the object. This is only returned if the tier on the block blob was ever set."
              },
              "x-ms-version-id": {
                "x-ms-client-name": "VersionId",
                "type": "string",
                "description": "A DateTime value returned by the service that uniquely identifies the blob. The value of this header indicates the blob version, and may be used in subsequent requests to access this version of the blob."
              },
              "x-ms-is-current-version": {
                "x-ms-client-name": "IsCurrentVersion",
                "type": "boolean",
                "description": "The value of this header indicates whether version of this blob is a current version, see also x-ms-version-id header."
              },
              "x-ms-tag-count": {
                "x-ms-client-name": "TagCount",
                "type": "integer",
                "format": "int64",
                "description": "The number of tags associated with the blob"
              },
              "x-ms-expiry-time": {
                "x-ms-client-name": "ExpiresOn",
                "type": "string",
                "format": "date-time-rfc1123",
                "description": "The time this blob will expire."
              },
              "x-ms-blob-sealed": {
                "x-ms-client-name": "IsSealed",
                "type": "boolean",
                "description": "If this blob has been sealed"
              },
              "x-ms-rehydrate-priority": {
                "x-ms-client-name": "RehydratePriority",
                "description": "If an object is in rehydrate pending state then this header is returned with priority of rehydrate. Valid values are High and Standard.",
                "type": "string"
              },
              "x-ms-last-access-time": {
                "x-ms-client-name": "LastAccessed",
                "type": "string",
                "format": "date-time-rfc1123",
                "description": "UTC date/time value generated by the service that indicates the time at which the blob was last read or written to"
              },
              "x-ms-immutability-policy-until-date": {
                "x-ms-client-name": "ImmutabilityPolicyExpiresOn",
                "type": "string",
                "format": "date-time-rfc1123",
                "description": "UTC date/time value generated by the service that indicates the time at which the blob immutability policy will expire."
              },
              "x-ms-immutability-policy-mode": {
                "x-ms-client-name": "ImmutabilityPolicyMode",
                "type": "string",
                "enum": [
                  "Unlocked",
                  "Locked",
                  "Mutable"
                ],
                "x-ms-enum": {
                  "name": "BlobImmutabilityPolicyMode",
                  "modelAsString": false
                },
                "description": "Indicates immutability policy mode."
              },
              "x-ms-legal-hold": {
                "x-ms-client-name": "LegalHold",
                "type": "boolean",
                "description": "Indicates if a legal hold is present on the blob."
              }
            }
          },
          "default": {
            "description": "Failure",
            "headers": {
              "x-ms-error-code": {
                "x-ms-client-name": "ErrorCode",
                "type": "string"
              }
            },
            "schema": {
              "$ref": "#/definitions/StorageError"
            }
          }
        }
      },
      "delete": {
        "tags": [
          "blob"
        ],
        "operationId": "Blob_Delete",
        "description": "If the storage account's soft delete feature is disabled then, when a blob is deleted, it is permanently removed from the storage account. If the storage account's soft delete feature is enabled, then, when a blob is deleted, it is marked for deletion and becomes inaccessible immediately. However, the blob service retains the blob or snapshot for the number of days specified by the DeleteRetentionPolicy section of [Storage service properties] (Set-Blob-Service-Properties.md). After the specified number of days has passed, the blob's data is permanently removed from the storage account. Note that you continue to be charged for the soft-deleted blob's storage until it is permanently removed. Use the List Blobs API and specify the \"include=deleted\" query parameter to discover which blobs and snapshots have been soft deleted. You can then use the Undelete Blob API to restore a soft-deleted blob. All other operations on a soft-deleted blob or snapshot causes the service to return an HTTP status code of 404 (ResourceNotFound).",
        "parameters": [
          {
            "$ref": "#/parameters/Snapshot"
          },
          {
            "$ref": "#/parameters/VersionId"
          },
          {
            "$ref": "#/parameters/Timeout"
          },
          {
            "$ref": "#/parameters/LeaseIdOptional"
          },
          {
            "$ref": "#/parameters/DeleteSnapshots"
          },
          {
            "$ref": "#/parameters/IfModifiedSince"
          },
          {
            "$ref": "#/parameters/IfUnmodifiedSince"
          },
          {
            "$ref": "#/parameters/IfMatch"
          },
          {
            "$ref": "#/parameters/IfNoneMatch"
          },
          {
            "$ref": "#/parameters/IfTags"
          },
          {
            "$ref": "#/parameters/ApiVersionParameter"
          },
          {
            "$ref": "#/parameters/ClientRequestId"
          },
          {
            "$ref": "#/parameters/BlobDeleteType"
          }
        ],
        "responses": {
          "202": {
            "description": "The delete request was accepted and the blob will be deleted.",
            "headers": {
              "x-ms-client-request-id": {
                "x-ms-client-name": "ClientRequestId",
                "type": "string",
                "description": "If a client request id header is sent in the request, this header will be present in the response with the same value."
              },
              "x-ms-request-id": {
                "x-ms-client-name": "RequestId",
                "type": "string",
                "description": "This header uniquely identifies the request that was made and can be used for troubleshooting the request."
              },
              "x-ms-version": {
                "x-ms-client-name": "Version",
                "type": "string",
                "description": "Indicates the version of the Blob service used to execute the request. This header is returned for requests made against version 2009-09-19 and above."
              },
              "Date": {
                "type": "string",
                "format": "date-time-rfc1123",
                "description": "UTC date/time value generated by the service that indicates the time at which the response was initiated"
              }
            }
          },
          "default": {
            "description": "Failure",
            "headers": {
              "x-ms-error-code": {
                "x-ms-client-name": "ErrorCode",
                "type": "string"
              }
            },
            "schema": {
              "$ref": "#/definitions/StorageError"
            }
          }
        }
      },
      "parameters": [
	  	  {
		      "$ref": "#/parameters/ContainerName"
		    },
		    {
		      "$ref": "#/parameters/Blob"
		    }
      ]
    },
    "/{containerName}/{blob}?PageBlob": {
      "put": {
        "tags": [
          "blob"
        ],
        "operationId": "PageBlob_Create",
        "description": "The Create operation creates a new page blob.",
        "consumes": [
          "application/octet-stream"
        ],
        "parameters": [
          {
            "$ref": "#/parameters/Timeout"
          },
          {
            "$ref": "#/parameters/ContentLength"
          },
          {
            "$ref": "#/parameters/PremiumPageBlobAccessTierOptional"
          },
          {
            "$ref": "#/parameters/BlobContentType"
          },
          {
            "$ref": "#/parameters/BlobContentEncoding"
          },
          {
            "$ref": "#/parameters/BlobContentLanguage"
          },
          {
            "$ref": "#/parameters/BlobContentMD5"
          },
          {
            "$ref": "#/parameters/BlobCacheControl"
          },
          {
            "$ref": "#/parameters/Metadata"
          },
          {
            "$ref": "#/parameters/LeaseIdOptional"
          },
          {
            "$ref": "#/parameters/BlobContentDisposition"
          },
          {
            "$ref": "#/parameters/EncryptionKey"
          },
          {
            "$ref": "#/parameters/EncryptionKeySha256"
          },
          {
            "$ref": "#/parameters/EncryptionAlgorithm"
          },
          {
            "$ref": "#/parameters/EncryptionScope"
          },
          {
            "$ref": "#/parameters/IfModifiedSince"
          },
          {
            "$ref": "#/parameters/IfUnmodifiedSince"
          },
          {
            "$ref": "#/parameters/IfMatch"
          },
          {
            "$ref": "#/parameters/IfNoneMatch"
          },
          {
            "$ref": "#/parameters/IfTags"
          },
          {
            "$ref": "#/parameters/BlobContentLengthRequired"
          },
          {
            "$ref": "#/parameters/BlobSequenceNumber"
          },
          {
            "$ref": "#/parameters/ApiVersionParameter"
          },
          {
            "$ref": "#/parameters/ClientRequestId"
          },
          {
            "$ref": "#/parameters/BlobTagsHeader"
          },
          {
            "$ref": "#/parameters/ImmutabilityPolicyExpiry"
          },
          {
            "$ref": "#/parameters/ImmutabilityPolicyMode"
          },
          {
            "$ref": "#/parameters/LegalHoldOptional"
          }
        ],
        "responses": {
          "201": {
            "description": "The blob was created.",
            "headers": {
              "ETag": {
                "type": "string",
                "description": "The ETag contains a value that you can use to perform operations conditionally. If the request version is 2011-08-18 or newer, the ETag value will be in quotes."
              },
              "Last-Modified": {
                "type": "string",
                "format": "date-time-rfc1123",
                "description": "Returns the date and time the container was last modified. Any operation that modifies the blob, including an update of the blob's metadata or properties, changes the last-modified time of the blob."
              },
              "Content-MD5": {
                "type": "string",
                "format": "byte",
                "description": "If the blob has an MD5 hash and this operation is to read the full blob, this response header is returned so that the client can check for message content integrity."
              },
              "x-ms-client-request-id": {
                "x-ms-client-name": "ClientRequestId",
                "type": "string",
                "description": "If a client request id header is sent in the request, this header will be present in the response with the same value."
              },
              "x-ms-request-id": {
                "x-ms-client-name": "RequestId",
                "type": "string",
                "description": "This header uniquely identifies the request that was made and can be used for troubleshooting the request."
              },
              "x-ms-version": {
                "x-ms-client-name": "Version",
                "type": "string",
                "description": "Indicates the version of the Blob service used to execute the request. This header is returned for requests made against version 2009-09-19 and above."
              },
              "x-ms-version-id": {
                "x-ms-client-name": "VersionId",
                "type": "string",
                "description": "A DateTime value returned by the service that uniquely identifies the blob. The value of this header indicates the blob version, and may be used in subsequent requests to access this version of the blob."
              },
              "Date": {
                "type": "string",
                "format": "date-time-rfc1123",
                "description": "UTC date/time value generated by the service that indicates the time at which the response was initiated"
              },
              "x-ms-request-server-encrypted": {
                "x-ms-client-name": "IsServerEncrypted",
                "type": "boolean",
                "description": "The value of this header is set to true if the contents of the request are successfully encrypted using the specified algorithm, and false otherwise."
              },
              "x-ms-encryption-key-sha256": {
                "x-ms-client-name": "EncryptionKeySha256",
                "type": "string",
                "description": "The SHA-256 hash of the encryption key used to encrypt the blob. This header is only returned when the blob was encrypted with a customer-provided key."
              },
              "x-ms-encryption-scope": {
                "x-ms-client-name": "EncryptionScope",
                "type": "string",
                "description": "Returns the name of the encryption scope used to encrypt the blob contents and application metadata.  Note that the absence of this header implies use of the default account encryption scope."
              }
            }
          },
          "default": {
            "description": "Failure",
            "headers": {
              "x-ms-error-code": {
                "x-ms-client-name": "ErrorCode",
                "type": "string"
              }
            },
            "schema": {
              "$ref": "#/definitions/StorageError"
            }
          }
        }
      },
      "parameters": [
	  	  {
		      "$ref": "#/parameters/ContainerName"
		    },
		    {
		      "$ref": "#/parameters/Blob"
		    },
        {
          "name": "x-ms-blob-type",
          "x-ms-client-name": "blobType",
          "in": "header",
          "required": true,
          "x-ms-parameter-location": "method",
          "description": "Specifies the type of blob to create: block blob, page blob, or append blob.",
          "type": "string",
          "enum": [
            "PageBlob"
          ],
          "x-ms-enum": {
            "name": "BlobType",
            "modelAsString": false
          }
        }
      ]
    },
    "/{containerName}/{blob}?AppendBlob": {
      "put": {
        "tags": [
          "blob"
        ],
        "operationId": "AppendBlob_Create",
        "description": "The Create Append Blob operation creates a new append blob.",
        "consumes": [
          "application/octet-stream"
        ],
        "parameters": [
          {
            "$ref": "#/parameters/Timeout"
          },
          {
            "$ref": "#/parameters/ContentLength"
          },
          {
            "$ref": "#/parameters/BlobContentType"
          },
          {
            "$ref": "#/parameters/BlobContentEncoding"
          },
          {
            "$ref": "#/parameters/BlobContentLanguage"
          },
          {
            "$ref": "#/parameters/BlobContentMD5"
          },
          {
            "$ref": "#/parameters/BlobCacheControl"
          },
          {
            "$ref": "#/parameters/Metadata"
          },
          {
            "$ref": "#/parameters/LeaseIdOptional"
          },
          {
            "$ref": "#/parameters/BlobContentDisposition"
          },
          {
            "$ref": "#/parameters/EncryptionKey"
          },
          {
            "$ref": "#/parameters/EncryptionKeySha256"
          },
          {
            "$ref": "#/parameters/EncryptionAlgorithm"
          },
          {
            "$ref": "#/parameters/EncryptionScope"
          },
          {
            "$ref": "#/parameters/IfModifiedSince"
          },
          {
            "$ref": "#/parameters/IfUnmodifiedSince"
          },
          {
            "$ref": "#/parameters/IfMatch"
          },
          {
            "$ref": "#/parameters/IfNoneMatch"
          },
          {
            "$ref": "#/parameters/IfTags"
          },
          {
            "$ref": "#/parameters/ApiVersionParameter"
          },
          {
            "$ref": "#/parameters/ClientRequestId"
          },
          {
            "$ref": "#/parameters/BlobTagsHeader"
          },
          {
            "$ref": "#/parameters/ImmutabilityPolicyExpiry"
          },
          {
            "$ref": "#/parameters/ImmutabilityPolicyMode"
          },
          {
            "$ref": "#/parameters/LegalHoldOptional"
          }
        ],
        "responses": {
          "201": {
            "description": "The blob was created.",
            "headers": {
              "ETag": {
                "type": "string",
                "description": "The ETag contains a value that you can use to perform operations conditionally. If the request version is 2011-08-18 or newer, the ETag value will be in quotes."
              },
              "Last-Modified": {
                "type": "string",
                "format": "date-time-rfc1123",
                "description": "Returns the date and time the container was last modified. Any operation that modifies the blob, including an update of the blob's metadata or properties, changes the last-modified time of the blob."
              },
              "Content-MD5": {
                "type": "string",
                "format": "byte",
                "description": "If the blob has an MD5 hash and this operation is to read the full blob, this response header is returned so that the client can check for message content integrity."
              },
              "x-ms-client-request-id": {
                "x-ms-client-name": "ClientRequestId",
                "type": "string",
                "description": "If a client request id header is sent in the request, this header will be present in the response with the same value."
              },
              "x-ms-request-id": {
                "x-ms-client-name": "RequestId",
                "type": "string",
                "description": "This header uniquely identifies the request that was made and can be used for troubleshooting the request."
              },
              "x-ms-version": {
                "x-ms-client-name": "Version",
                "type": "string",
                "description": "Indicates the version of the Blob service used to execute the request. This header is returned for requests made against version 2009-09-19 and above."
              },
              "x-ms-version-id": {
                "x-ms-client-name": "VersionId",
                "type": "string",
                "description": "A DateTime value returned by the service that uniquely identifies the blob. The value of this header indicates the blob version, and may be used in subsequent requests to access this version of the blob."
              },
              "Date": {
                "type": "string",
                "format": "date-time-rfc1123",
                "description": "UTC date/time value generated by the service that indicates the time at which the response was initiated"
              },
              "x-ms-request-server-encrypted": {
                "x-ms-client-name": "IsServerEncrypted",
                "type": "boolean",
                "description": "The value of this header is set to true if the contents of the request are successfully encrypted using the specified algorithm, and false otherwise."
              },
              "x-ms-encryption-key-sha256": {
                "x-ms-client-name": "EncryptionKeySha256",
                "type": "string",
                "description": "The SHA-256 hash of the encryption key used to encrypt the blob. This header is only returned when the blob was encrypted with a customer-provided key."
              },
              "x-ms-encryption-scope": {
                "x-ms-client-name": "EncryptionScope",
                "type": "string",
                "description": "Returns the name of the encryption scope used to encrypt the blob contents and application metadata.  Note that the absence of this header implies use of the default account encryption scope."
              }
            }
          },
          "default": {
            "description": "Failure",
            "headers": {
              "x-ms-error-code": {
                "x-ms-client-name": "ErrorCode",
                "type": "string"
              }
            },
            "schema": {
              "$ref": "#/definitions/StorageError"
            }
          }
        }
      },
      "parameters": [
	  	  {
		      "$ref": "#/parameters/ContainerName"
		    },
		    {
		      "$ref": "#/parameters/Blob"
		    },
        {
          "name": "x-ms-blob-type",
          "x-ms-client-name": "blobType",
          "in": "header",
          "required": true,
          "x-ms-parameter-location": "method",
          "description": "Specifies the type of blob to create: block blob, page blob, or append blob.",
          "type": "string",
          "enum": [
            "AppendBlob"
          ],
          "x-ms-enum": {
            "name": "BlobType",
            "modelAsString": false
          }
        }
      ]
    },
    "/{containerName}/{blob}?BlockBlob": {
      "put": {
        "tags": [
          "blob"
        ],
        "operationId": "BlockBlob_Upload",
        "description": "The Upload Block Blob operation updates the content of an existing block blob. Updating an existing block blob overwrites any existing metadata on the blob. Partial updates are not supported with Put Blob; the content of the existing blob is overwritten with the content of the new blob. To perform a partial update of the content of a block blob, use the Put Block List operation.",
        "consumes": [
          "application/octet-stream"
        ],
        "parameters": [
          {
            "$ref": "#/parameters/Body"
          },
          {
            "$ref": "#/parameters/Timeout"
          },
          {
            "$ref": "#/parameters/ContentMD5"
          },
          {
            "$ref": "#/parameters/ContentLength"
          },
          {
            "$ref": "#/parameters/BlobContentType"
          },
          {
            "$ref": "#/parameters/BlobContentEncoding"
          },
          {
            "$ref": "#/parameters/BlobContentLanguage"
          },
          {
            "$ref": "#/parameters/BlobContentMD5"
          },
          {
            "$ref": "#/parameters/BlobCacheControl"
          },
          {
            "$ref": "#/parameters/Metadata"
          },
          {
            "$ref": "#/parameters/LeaseIdOptional"
          },
          {
            "$ref": "#/parameters/BlobContentDisposition"
          },
          {
            "$ref": "#/parameters/EncryptionKey"
          },
          {
            "$ref": "#/parameters/EncryptionKeySha256"
          },
          {
            "$ref": "#/parameters/EncryptionAlgorithm"
          },
          {
            "$ref": "#/parameters/EncryptionScope"
          },
          {
            "$ref": "#/parameters/AccessTierOptional"
          },
          {
            "$ref": "#/parameters/IfModifiedSince"
          },
          {
            "$ref": "#/parameters/IfUnmodifiedSince"
          },
          {
            "$ref": "#/parameters/IfMatch"
          },
          {
            "$ref": "#/parameters/IfNoneMatch"
          },
          {
            "$ref": "#/parameters/IfTags"
          },
          {
            "$ref": "#/parameters/ApiVersionParameter"
          },
          {
            "$ref": "#/parameters/ClientRequestId"
          },
          {
            "$ref": "#/parameters/BlobTagsHeader"
          },
          {
            "$ref": "#/parameters/ImmutabilityPolicyExpiry"
          },
          {
            "$ref": "#/parameters/ImmutabilityPolicyMode"
          },
          {
            "$ref": "#/parameters/LegalHoldOptional"
          }
        ],
        "responses": {
          "201": {
            "description": "The blob was updated.",
            "headers": {
              "ETag": {
                "type": "string",
                "description": "The ETag contains a value that you can use to perform operations conditionally. If the request version is 2011-08-18 or newer, the ETag value will be in quotes."
              },
              "Last-Modified": {
                "type": "string",
                "format": "date-time-rfc1123",
                "description": "Returns the date and time the container was last modified. Any operation that modifies the blob, including an update of the blob's metadata or properties, changes the last-modified time of the blob."
              },
              "Content-MD5": {
                "type": "string",
                "format": "byte",
                "description": "If the blob has an MD5 hash and this operation is to read the full blob, this response header is returned so that the client can check for message content integrity."
              },
              "x-ms-client-request-id": {
                "x-ms-client-name": "ClientRequestId",
                "type": "string",
                "description": "If a client request id header is sent in the request, this header will be present in the response with the same value."
              },
              "x-ms-request-id": {
                "x-ms-client-name": "RequestId",
                "type": "string",
                "description": "This header uniquely identifies the request that was made and can be used for troubleshooting the request."
              },
              "x-ms-version": {
                "x-ms-client-name": "Version",
                "type": "string",
                "description": "Indicates the version of the Blob service used to execute the request. This header is returned for requests made against version 2009-09-19 and above."
              },
              "x-ms-version-id": {
                "x-ms-client-name": "VersionId",
                "type": "string",
                "description": "A DateTime value returned by the service that uniquely identifies the blob. The value of this header indicates the blob version, and may be used in subsequent requests to access this version of the blob."
              },
              "Date": {
                "type": "string",
                "format": "date-time-rfc1123",
                "description": "UTC date/time value generated by the service that indicates the time at which the response was initiated"
              },
              "x-ms-request-server-encrypted": {
                "x-ms-client-name": "IsServerEncrypted",
                "type": "boolean",
                "description": "The value of this header is set to true if the contents of the request are successfully encrypted using the specified algorithm, and false otherwise."
              },
              "x-ms-encryption-key-sha256": {
                "x-ms-client-name": "EncryptionKeySha256",
                "type": "string",
                "description": "The SHA-256 hash of the encryption key used to encrypt the blob. This header is only returned when the blob was encrypted with a customer-provided key."
              },
              "x-ms-encryption-scope": {
                "x-ms-client-name": "EncryptionScope",
                "type": "string",
                "description": "Returns the name of the encryption scope used to encrypt the blob contents and application metadata.  Note that the absence of this header implies use of the default account encryption scope."
              }
            }
          },
          "default": {
            "description": "Failure",
            "headers": {
              "x-ms-error-code": {
                "x-ms-client-name": "ErrorCode",
                "type": "string"
              }
            },
            "schema": {
              "$ref": "#/definitions/StorageError"
            }
          }
        }
      },
      "parameters": [
	  	  {
		      "$ref": "#/parameters/ContainerName"
		    },
		    {
		      "$ref": "#/parameters/Blob"
		    },
        {
          "name": "x-ms-blob-type",
          "x-ms-client-name": "blobType",
          "in": "header",
          "required": true,
          "x-ms-parameter-location": "method",
          "description": "Specifies the type of blob to create: block blob, page blob, or append blob.",
          "type": "string",
          "enum": [
            "BlockBlob"
          ],
          "x-ms-enum": {
            "name": "BlobType",
            "modelAsString": false
          }
        }
      ]
    },
    "/{containerName}/{blob}?BlockBlob&fromUrl": {
      "put": {
        "tags": [
          "blob"
        ],
        "operationId": "BlockBlob_PutBlobFromUrl",
        "description": "The Put Blob from URL operation creates a new Block Blob where the contents of the blob are read from a given URL.  This API is supported beginning with the 2020-04-08 version. Partial updates are not supported with Put Blob from URL; the content of an existing blob is overwritten with the content of the new blob.  To perform partial updates to a block blob’s contents using a source URL, use the Put Block from URL API in conjunction with Put Block List.",
        "consumes": [
          "application/octet-stream"
        ],
        "parameters": [
          {
            "$ref": "#/parameters/Timeout"
          },
          {
            "$ref": "#/parameters/ContentMD5"
          },
          {
            "$ref": "#/parameters/ContentLength"
          },
          {
            "$ref": "#/parameters/BlobContentType"
          },
          {
            "$ref": "#/parameters/BlobContentEncoding"
          },
          {
            "$ref": "#/parameters/BlobContentLanguage"
          },
          {
            "$ref": "#/parameters/BlobContentMD5"
          },
          {
            "$ref": "#/parameters/BlobCacheControl"
          },
          {
            "$ref": "#/parameters/Metadata"
          },
          {
            "$ref": "#/parameters/LeaseIdOptional"
          },
          {
            "$ref": "#/parameters/BlobContentDisposition"
          },
          {
            "$ref": "#/parameters/EncryptionKey"
          },
          {
            "$ref": "#/parameters/EncryptionKeySha256"
          },
          {
            "$ref": "#/parameters/EncryptionAlgorithm"
          },
          {
            "$ref": "#/parameters/EncryptionScope"
          },
          {
            "$ref": "#/parameters/AccessTierOptional"
          },
          {
            "$ref": "#/parameters/IfModifiedSince"
          },
          {
            "$ref": "#/parameters/IfUnmodifiedSince"
          },
          {
            "$ref": "#/parameters/IfMatch"
          },
          {
            "$ref": "#/parameters/IfNoneMatch"
          },
          {
            "$ref": "#/parameters/IfTags"
          },
          {
            "$ref": "#/parameters/SourceIfModifiedSince"
          },
          {
            "$ref": "#/parameters/SourceIfUnmodifiedSince"
          },
          {
            "$ref": "#/parameters/SourceIfMatch"
          },
          {
            "$ref": "#/parameters/SourceIfNoneMatch"
          },
          {
            "$ref": "#/parameters/SourceIfTags"
          },
          {
            "$ref": "#/parameters/ApiVersionParameter"
          },
          {
            "$ref": "#/parameters/ClientRequestId"
          },
          {
            "$ref": "#/parameters/SourceContentMD5"
          },
          {
            "$ref": "#/parameters/BlobTagsHeader"
          },
          {
            "$ref": "#/parameters/CopySource"
          },
          {
            "$ref": "#/parameters/CopySourceBlobProperties"
          },
          {
            "$ref": "#/parameters/CopySourceAuthorization"
          }
        ],
        "responses": {
          "201": {
            "description": "The blob was updated.",
            "headers": {
              "ETag": {
                "type": "string",
                "description": "The ETag contains a value that you can use to perform operations conditionally. If the request version is 2011-08-18 or newer, the ETag value will be in quotes."
              },
              "Last-Modified": {
                "type": "string",
                "format": "date-time-rfc1123",
                "description": "Returns the date and time the container was last modified. Any operation that modifies the blob, including an update of the blob's metadata or properties, changes the last-modified time of the blob."
              },
              "Content-MD5": {
                "type": "string",
                "format": "byte",
                "description": "If the blob has an MD5 hash and this operation is to read the full blob, this response header is returned so that the client can check for message content integrity."
              },
              "x-ms-client-request-id": {
                "x-ms-client-name": "ClientRequestId",
                "type": "string",
                "description": "If a client request id header is sent in the request, this header will be present in the response with the same value."
              },
              "x-ms-request-id": {
                "x-ms-client-name": "RequestId",
                "type": "string",
                "description": "This header uniquely identifies the request that was made and can be used for troubleshooting the request."
              },
              "x-ms-version": {
                "x-ms-client-name": "Version",
                "type": "string",
                "description": "Indicates the version of the Blob service used to execute the request. This header is returned for requests made against version 2009-09-19 and above."
              },
              "x-ms-version-id": {
                "x-ms-client-name": "VersionId",
                "type": "string",
                "description": "A DateTime value returned by the service that uniquely identifies the blob. The value of this header indicates the blob version, and may be used in subsequent requests to access this version of the blob."
              },
              "Date": {
                "type": "string",
                "format": "date-time-rfc1123",
                "description": "UTC date/time value generated by the service that indicates the time at which the response was initiated"
              },
              "x-ms-request-server-encrypted": {
                "x-ms-client-name": "IsServerEncrypted",
                "type": "boolean",
                "description": "The value of this header is set to true if the contents of the request are successfully encrypted using the specified algorithm, and false otherwise."
              },
              "x-ms-encryption-key-sha256": {
                "x-ms-client-name": "EncryptionKeySha256",
                "type": "string",
                "description": "The SHA-256 hash of the encryption key used to encrypt the blob. This header is only returned when the blob was encrypted with a customer-provided key."
              },
              "x-ms-encryption-scope": {
                "x-ms-client-name": "EncryptionScope",
                "type": "string",
                "description": "Returns the name of the encryption scope used to encrypt the blob contents and application metadata.  Note that the absence of this header implies use of the default account encryption scope."
              }
            }
          },
          "default": {
            "description": "Failure",
            "headers": {
              "x-ms-error-code": {
                "x-ms-client-name": "ErrorCode",
                "type": "string"
              }
            },
            "schema": {
              "$ref": "#/definitions/StorageError"
            }
          }
        }
      },
      "parameters": [
	  	  {
		      "$ref": "#/parameters/ContainerName"
		    },
		    {
		      "$ref": "#/parameters/Blob"
		    },
        {
          "name": "x-ms-blob-type",
          "x-ms-client-name": "blobType",
          "in": "header",
          "required": true,
          "x-ms-parameter-location": "method",
          "description": "Specifies the type of blob to create: block blob, page blob, or append blob.",
          "type": "string",
          "enum": [
            "BlockBlob"
          ],
          "x-ms-enum": {
            "name": "BlobType",
            "modelAsString": false
          }
        }
      ]
    },
    "/{containerName}/{blob}?comp=undelete": {
      "put": {
        "tags": [
          "blob"
        ],
        "operationId": "Blob_Undelete",
        "description": "Undelete a blob that was previously soft deleted",
        "parameters": [
          {
            "$ref": "#/parameters/Timeout"
          },
          {
            "$ref": "#/parameters/ApiVersionParameter"
          },
          {
            "$ref": "#/parameters/ClientRequestId"
          }
        ],
        "responses": {
          "200": {
            "description": "The blob was undeleted successfully.",
            "headers": {
              "x-ms-client-request-id": {
                "x-ms-client-name": "ClientRequestId",
                "type": "string",
                "description": "If a client request id header is sent in the request, this header will be present in the response with the same value."
              },
              "x-ms-request-id": {
                "x-ms-client-name": "RequestId",
                "type": "string",
                "description": "This header uniquely identifies the request that was made and can be used for troubleshooting the request."
              },
              "x-ms-version": {
                "x-ms-client-name": "Version",
                "type": "string",
                "description": "Indicates the version of the Blob service used to execute the request. This header is returned for requests made against version 2009-09-19 and above."
              },
              "Date": {
                "type": "string",
                "format": "date-time-rfc1123",
                "description": "UTC date/time value generated by the service that indicates the time at which the response was initiated."
              }
            }
          },
          "default": {
            "description": "Failure",
            "headers": {
              "x-ms-error-code": {
                "x-ms-client-name": "ErrorCode",
                "type": "string"
              }
            },
            "schema": {
              "$ref": "#/definitions/StorageError"
            }
          }
        }
      },
      "parameters": [
	  	  {
		      "$ref": "#/parameters/ContainerName"
		    },
		    {
		      "$ref": "#/parameters/Blob"
		    },
        {
          "name": "comp",
          "description": "comp",
          "in": "query",
          "required": true,
          "type": "string",
          "enum": [
            "undelete"
          ]
        }
      ]
    },
    "/{containerName}/{blob}?comp=expiry": {
      "put": {
        "tags": [
          "blob"
        ],
        "operationId": "Blob_SetExpiry",
        "description": "Sets the time a blob will expire and be deleted.",
        "parameters": [
          {
            "$ref": "#/parameters/Timeout"
          },
          {
            "$ref": "#/parameters/ApiVersionParameter"
          },
          {
            "$ref": "#/parameters/ClientRequestId"
          },
          {
            "$ref": "#/parameters/BlobExpiryOptions"
          },
          {
            "$ref": "#/parameters/BlobExpiryTime"
          }
        ],
        "responses": {
          "200": {
            "description": "The blob expiry was set successfully.",
            "headers": {
              "ETag": {
                "type": "string",
                "description": "The ETag contains a value that you can use to perform operations conditionally. If the request version is 2011-08-18 or newer, the ETag value will be in quotes."
              },
              "Last-Modified": {
                "type": "string",
                "format": "date-time-rfc1123",
                "description": "Returns the date and time the container was last modified. Any operation that modifies the blob, including an update of the blob's metadata or properties, changes the last-modified time of the blob."
              },
              "x-ms-client-request-id": {
                "x-ms-client-name": "ClientRequestId",
                "type": "string",
                "description": "If a client request id header is sent in the request, this header will be present in the response with the same value."
              },
              "x-ms-request-id": {
                "x-ms-client-name": "RequestId",
                "type": "string",
                "description": "This header uniquely identifies the request that was made and can be used for troubleshooting the request."
              },
              "x-ms-version": {
                "x-ms-client-name": "Version",
                "type": "string",
                "description": "Indicates the version of the Blob service used to execute the request. This header is returned for requests made against version 2009-09-19 and above."
              },
              "Date": {
                "type": "string",
                "format": "date-time-rfc1123",
                "description": "UTC date/time value generated by the service that indicates the time at which the response was initiated."
              }
            }
          },
          "default": {
            "description": "Failure",
            "headers": {
              "x-ms-error-code": {
                "x-ms-client-name": "ErrorCode",
                "type": "string"
              }
            },
            "schema": {
              "$ref": "#/definitions/StorageError"
            }
          }
        }
      },
      "parameters": [
	  	  {
		      "$ref": "#/parameters/ContainerName"
		    },
		    {
		      "$ref": "#/parameters/Blob"
		    },
        {
          "name": "comp",
          "description": "comp",
          "in": "query",
          "required": true,
          "type": "string",
          "enum": [
            "expiry"
          ]
        }
      ]
    },
    "/{containerName}/{blob}?comp=properties&SetHTTPHeaders": {
      "put": {
        "tags": [
          "blob"
        ],
        "operationId": "Blob_SetHTTPHeaders",
        "description": "The Set HTTP Headers operation sets system properties on the blob",
        "parameters": [
          {
            "$ref": "#/parameters/Timeout"
          },
          {
            "$ref": "#/parameters/BlobCacheControl"
          },
          {
            "$ref": "#/parameters/BlobContentType"
          },
          {
            "$ref": "#/parameters/BlobContentMD5"
          },
          {
            "$ref": "#/parameters/BlobContentEncoding"
          },
          {
            "$ref": "#/parameters/BlobContentLanguage"
          },
          {
            "$ref": "#/parameters/LeaseIdOptional"
          },
          {
            "$ref": "#/parameters/IfModifiedSince"
          },
          {
            "$ref": "#/parameters/IfUnmodifiedSince"
          },
          {
            "$ref": "#/parameters/IfMatch"
          },
          {
            "$ref": "#/parameters/IfNoneMatch"
          },
          {
            "$ref": "#/parameters/IfTags"
          },
          {
            "$ref": "#/parameters/BlobContentDisposition"
          },
          {
            "$ref": "#/parameters/ApiVersionParameter"
          },
          {
            "$ref": "#/parameters/ClientRequestId"
          }
        ],
        "responses": {
          "200": {
            "description": "The properties were set successfully.",
            "headers": {
              "ETag": {
                "type": "string",
                "description": "The ETag contains a value that you can use to perform operations conditionally. If the request version is 2011-08-18 or newer, the ETag value will be in quotes."
              },
              "Last-Modified": {
                "type": "string",
                "format": "date-time-rfc1123",
                "description": "Returns the date and time the container was last modified. Any operation that modifies the blob, including an update of the blob's metadata or properties, changes the last-modified time of the blob."
              },
              "x-ms-blob-sequence-number": {
                "x-ms-client-name": "BlobSequenceNumber",
                "type": "integer",
                "format": "int64",
                "description": "The current sequence number for a page blob. This header is not returned for block blobs or append blobs"
              },
              "x-ms-client-request-id": {
                "x-ms-client-name": "ClientRequestId",
                "type": "string",
                "description": "If a client request id header is sent in the request, this header will be present in the response with the same value."
              },
              "x-ms-request-id": {
                "x-ms-client-name": "RequestId",
                "type": "string",
                "description": "This header uniquely identifies the request that was made and can be used for troubleshooting the request."
              },
              "x-ms-version": {
                "x-ms-client-name": "Version",
                "type": "string",
                "description": "Indicates the version of the Blob service used to execute the request. This header is returned for requests made against version 2009-09-19 and above."
              },
              "Date": {
                "type": "string",
                "format": "date-time-rfc1123",
                "description": "UTC date/time value generated by the service that indicates the time at which the response was initiated"
              }
            }
          },
          "default": {
            "description": "Failure",
            "headers": {
              "x-ms-error-code": {
                "x-ms-client-name": "ErrorCode",
                "type": "string"
              }
            },
            "schema": {
              "$ref": "#/definitions/StorageError"
            }
          }
        }
      },
      "parameters": [
	  	  {
		      "$ref": "#/parameters/ContainerName"
		    },
		    {
		      "$ref": "#/parameters/Blob"
		    },
        {
          "name": "comp",
          "description": "comp",
          "in": "query",
          "required": true,
          "type": "string",
          "enum": [
            "properties"
          ]
        }
      ]
    },
    "/{containerName}/{blob}?comp=immutabilityPolicies": {
      "put": {
        "tags": [
          "blob"
        ],
        "operationId": "Blob_SetImmutabilityPolicy",
        "description": "The Set Immutability Policy operation sets the immutability policy on the blob",
        "parameters": [
          {
            "$ref": "#/parameters/Timeout"
          },
          {
            "$ref": "#/parameters/ApiVersionParameter"
          },
          {
            "$ref": "#/parameters/ClientRequestId"
          },
          {
            "$ref": "#/parameters/IfUnmodifiedSince"
          },
          {
            "$ref": "#/parameters/ImmutabilityPolicyExpiry"
          },
          {
            "$ref": "#/parameters/ImmutabilityPolicyMode"
          }
        ],
        "responses": {
          "200": {
            "description": "The immutability policy was successfully set.",
            "headers": {
              "x-ms-client-request-id": {
                "x-ms-client-name": "ClientRequestId",
                "type": "string",
                "description": "If a client request id header is sent in the request, this header will be present in the response with the same value."
              },
              "x-ms-request-id": {
                "x-ms-client-name": "RequestId",
                "type": "string",
                "description": "This header uniquely identifies the request that was made and can be used for troubleshooting the request."
              },
              "x-ms-version": {
                "x-ms-client-name": "Version",
                "type": "string",
                "description": "Indicates the version of the Blob service used to execute the request. This header is returned for requests made against version 2009-09-19 and above."
              },
              "Date": {
                "type": "string",
                "format": "date-time-rfc1123",
                "description": "UTC date/time value generated by the service that indicates the time at which the response was initiated"
              },
              "x-ms-immutability-policy-until-date": {
                "x-ms-client-name": "ImmutabilityPolicyExpiry",
                "type": "string",
                "format": "date-time-rfc1123",
                "description": "Indicates the time the immutability policy will expire."
              },
              "x-ms-immutability-policy-mode": {
                "x-ms-client-name": "ImmutabilityPolicyMode",
                "type": "string",
                "enum": [
                  "Mutable",
                  "Unlocked",
                  "Locked"
                ],
                "x-ms-enum": {
                  "name": "BlobImmutabilityPolicyMode",
                  "modelAsString": false
                },
                "description": "Indicates immutability policy mode."
              }
            }
          },
          "default": {
            "description": "Failure",
            "headers": {
              "x-ms-error-code": {
                "x-ms-client-name": "ErrorCode",
                "type": "string"
              }
            },
            "schema": {
              "$ref": "#/definitions/StorageError"
            }
          }
        }
      },
      "delete": {
        "tags": [
          "blob"
        ],
        "operationId": "Blob_DeleteImmutabilityPolicy",
        "description": "The Delete Immutability Policy operation deletes the immutability policy on the blob",
        "parameters": [
          {
            "$ref": "#/parameters/Timeout"
          },
          {
            "$ref": "#/parameters/ApiVersionParameter"
          },
          {
            "$ref": "#/parameters/ClientRequestId"
          }
        ],
        "responses": {
          "200": {
            "description": "The delete immutability policy request was accepted and the immutability policy will be deleted.",
            "headers": {
              "x-ms-client-request-id": {
                "x-ms-client-name": "ClientRequestId",
                "type": "string",
                "description": "If a client request id header is sent in the request, this header will be present in the response with the same value."
              },
              "x-ms-request-id": {
                "x-ms-client-name": "RequestId",
                "type": "string",
                "description": "This header uniquely identifies the request that was made and can be used for troubleshooting the request."
              },
              "x-ms-version": {
                "x-ms-client-name": "Version",
                "type": "string",
                "description": "Indicates the version of the Blob service used to execute the request. This header is returned for requests made against version 2009-09-19 and above."
              },
              "Date": {
                "type": "string",
                "format": "date-time-rfc1123",
                "description": "UTC date/time value generated by the service that indicates the time at which the response was initiated"
              }
            }
          },
          "default": {
            "description": "Failure",
            "headers": {
              "x-ms-error-code": {
                "x-ms-client-name": "ErrorCode",
                "type": "string"
              }
            },
            "schema": {
              "$ref": "#/definitions/StorageError"
            }
          }
        }
      },
      "parameters": [
	  	  {
		      "$ref": "#/parameters/ContainerName"
		    },
		    {
		      "$ref": "#/parameters/Blob"
		    },
        {
          "name": "comp",
          "description": "comp",
          "in": "query",
          "required": true,
          "type": "string",
          "enum": [
            "immutabilityPolicies"
          ]
        }
      ]
    },
    "/{containerName}/{blob}?comp=legalhold": {
      "put": {
        "tags": [
          "blob"
        ],
        "operationId": "Blob_SetLegalHold",
        "description": "The Set Legal Hold operation sets a legal hold on the blob.",
        "parameters": [
          {
            "$ref": "#/parameters/Timeout"
          },
          {
            "$ref": "#/parameters/ApiVersionParameter"
          },
          {
            "$ref": "#/parameters/ClientRequestId"
          },
          {
            "$ref": "#/parameters/LegalHoldRequired"
          }
        ],
        "responses": {
          "200": {
            "description": "The legal hold was successfully set on the blob.",
            "headers": {
              "x-ms-client-request-id": {
                "x-ms-client-name": "ClientRequestId",
                "type": "string",
                "description": "If a client request id header is sent in the request, this header will be present in the response with the same value."
              },
              "x-ms-request-id": {
                "x-ms-client-name": "RequestId",
                "type": "string",
                "description": "This header uniquely identifies the request that was made and can be used for troubleshooting the request."
              },
              "x-ms-version": {
                "x-ms-client-name": "Version",
                "type": "string",
                "description": "Indicates the version of the Blob service used to execute the request. This header is returned for requests made against version 2009-09-19 and above."
              },
              "Date": {
                "type": "string",
                "format": "date-time-rfc1123",
                "description": "UTC date/time value generated by the service that indicates the time at which the response was initiated"
              },
              "x-ms-legal-hold": {
                "x-ms-client-name": "LegalHold",
                "type": "boolean",
                "description": "Indicates if the blob has a legal hold."
              }
            }
          },
          "default": {
            "description": "Failure",
            "headers": {
              "x-ms-error-code": {
                "x-ms-client-name": "ErrorCode",
                "type": "string"
              }
            },
            "schema": {
              "$ref": "#/definitions/StorageError"
            }
          }
        }
      },
      "parameters": [
	  	  {
		      "$ref": "#/parameters/ContainerName"
		    },
		    {
		      "$ref": "#/parameters/Blob"
		    },
        {
          "name": "comp",
          "description": "comp",
          "in": "query",
          "required": true,
          "type": "string",
          "enum": [
            "legalhold"
          ]
        }
      ]
    },
    "/{containerName}/{blob}?comp=metadata": {
      "put": {
        "tags": [
          "blob"
        ],
        "operationId": "Blob_SetMetadata",
        "description": "The Set Blob Metadata operation sets user-defined metadata for the specified blob as one or more name-value pairs",
        "parameters": [
          {
            "$ref": "#/parameters/Timeout"
          },
          {
            "$ref": "#/parameters/Metadata"
          },
          {
            "$ref": "#/parameters/LeaseIdOptional"
          },
          {
            "$ref": "#/parameters/EncryptionKey"
          },
          {
            "$ref": "#/parameters/EncryptionKeySha256"
          },
          {
            "$ref": "#/parameters/EncryptionAlgorithm"
          },
          {
            "$ref": "#/parameters/EncryptionScope"
          },
          {
            "$ref": "#/parameters/IfModifiedSince"
          },
          {
            "$ref": "#/parameters/IfUnmodifiedSince"
          },
          {
            "$ref": "#/parameters/IfMatch"
          },
          {
            "$ref": "#/parameters/IfNoneMatch"
          },
          {
            "$ref": "#/parameters/IfTags"
          },
          {
            "$ref": "#/parameters/ApiVersionParameter"
          },
          {
            "$ref": "#/parameters/ClientRequestId"
          }
        ],
        "responses": {
          "200": {
            "description": "The metadata was set successfully.",
            "headers": {
              "ETag": {
                "type": "string",
                "description": "The ETag contains a value that you can use to perform operations conditionally. If the request version is 2011-08-18 or newer, the ETag value will be in quotes."
              },
              "Last-Modified": {
                "type": "string",
                "format": "date-time-rfc1123",
                "description": "Returns the date and time the container was last modified. Any operation that modifies the blob, including an update of the blob's metadata or properties, changes the last-modified time of the blob."
              },
              "x-ms-client-request-id": {
                "x-ms-client-name": "ClientRequestId",
                "type": "string",
                "description": "If a client request id header is sent in the request, this header will be present in the response with the same value."
              },
              "x-ms-request-id": {
                "x-ms-client-name": "RequestId",
                "type": "string",
                "description": "This header uniquely identifies the request that was made and can be used for troubleshooting the request."
              },
              "x-ms-version": {
                "x-ms-client-name": "Version",
                "type": "string",
                "description": "Indicates the version of the Blob service used to execute the request. This header is returned for requests made against version 2009-09-19 and above."
              },
              "x-ms-version-id": {
                "x-ms-client-name": "VersionId",
                "type": "string",
                "description": "A DateTime value returned by the service that uniquely identifies the blob. The value of this header indicates the blob version, and may be used in subsequent requests to access this version of the blob."
              },
              "Date": {
                "type": "string",
                "format": "date-time-rfc1123",
                "description": "UTC date/time value generated by the service that indicates the time at which the response was initiated"
              },
              "x-ms-request-server-encrypted": {
                "x-ms-client-name": "IsServerEncrypted",
                "type": "boolean",
                "description": "The value of this header is set to true if the contents of the request are successfully encrypted using the specified algorithm, and false otherwise."
              },
              "x-ms-encryption-key-sha256": {
                "x-ms-client-name": "EncryptionKeySha256",
                "type": "string",
                "description": "The SHA-256 hash of the encryption key used to encrypt the metadata. This header is only returned when the metadata was encrypted with a customer-provided key."
              },
              "x-ms-encryption-scope": {
                "x-ms-client-name": "EncryptionScope",
                "type": "string",
                "description": "Returns the name of the encryption scope used to encrypt the blob contents and application metadata.  Note that the absence of this header implies use of the default account encryption scope."
              }
            }
          },
          "default": {
            "description": "Failure",
            "headers": {
              "x-ms-error-code": {
                "x-ms-client-name": "ErrorCode",
                "type": "string"
              }
            },
            "schema": {
              "$ref": "#/definitions/StorageError"
            }
          }
        }
      },
      "parameters": [
	  	  {
		      "$ref": "#/parameters/ContainerName"
		    },
		    {
		      "$ref": "#/parameters/Blob"
		    },
        {
          "name": "comp",
          "description": "comp",
          "in": "query",
          "required": true,
          "type": "string",
          "enum": [
            "metadata"
          ]
        }
      ]
    },
    "/{containerName}/{blob}?comp=lease&acquire": {
      "put": {
        "tags": [
          "blob"
        ],
        "operationId": "Blob_AcquireLease",
        "description": "[Update] The Lease Blob operation establishes and manages a lock on a blob for write and delete operations",
        "parameters": [
          {
            "$ref": "#/parameters/Timeout"
          },
          {
            "$ref": "#/parameters/LeaseDuration"
          },
          {
            "$ref": "#/parameters/ProposedLeaseIdOptional"
          },
          {
            "$ref": "#/parameters/IfModifiedSince"
          },
          {
            "$ref": "#/parameters/IfUnmodifiedSince"
          },
          {
            "$ref": "#/parameters/IfMatch"
          },
          {
            "$ref": "#/parameters/IfNoneMatch"
          },
          {
            "$ref": "#/parameters/IfTags"
          },
          {
            "$ref": "#/parameters/ApiVersionParameter"
          },
          {
            "$ref": "#/parameters/ClientRequestId"
          }
        ],
        "responses": {
          "201": {
            "description": "The Acquire operation completed successfully.",
            "headers": {
              "ETag": {
                "type": "string",
                "description": "The ETag contains a value that you can use to perform operations conditionally. If the request version is 2011-08-18 or newer, the ETag value will be in quotes."
              },
              "Last-Modified": {
                "type": "string",
                "format": "date-time-rfc1123",
                "description": "Returns the date and time the blob was last modified. Any operation that modifies the blob, including an update of the blob's metadata or properties, changes the last-modified time of the blob."
              },
              "x-ms-lease-id": {
                "x-ms-client-name": "LeaseId",
                "type": "string",
                "description": "Uniquely identifies a blobs's lease"
              },
              "x-ms-client-request-id": {
                "x-ms-client-name": "ClientRequestId",
                "type": "string",
                "description": "If a client request id header is sent in the request, this header will be present in the response with the same value."
              },
              "x-ms-request-id": {
                "x-ms-client-name": "RequestId",
                "type": "string",
                "description": "This header uniquely identifies the request that was made and can be used for troubleshooting the request."
              },
              "x-ms-version": {
                "x-ms-client-name": "Version",
                "type": "string",
                "description": "Indicates the version of the Blob service used to execute the request. This header is returned for requests made against version 2009-09-19 and above."
              },
              "Date": {
                "type": "string",
                "format": "date-time-rfc1123",
                "description": "UTC date/time value generated by the service that indicates the time at which the response was initiated"
              }
            }
          },
          "default": {
            "description": "Failure",
            "headers": {
              "x-ms-error-code": {
                "x-ms-client-name": "ErrorCode",
                "type": "string"
              }
            },
            "schema": {
              "$ref": "#/definitions/StorageError"
            }
          }
        }
      },
      "parameters": [
		    {
          "$ref": "#/parameters/ContainerName"
        },
		    {
		      "$ref": "#/parameters/Blob"
		    },
        {
          "name": "comp",
          "description": "comp",
          "in": "query",
          "required": true,
          "type": "string",
          "enum": [
            "lease"
          ]
        },
        {
          "name": "x-ms-lease-action",
          "x-ms-client-name": "action",
          "in": "header",
          "required": true,
          "type": "string",
          "enum": [
            "acquire"
          ],
          "x-ms-enum": {
            "name": "LeaseAction",
            "modelAsString": false
          },
          "x-ms-parameter-location": "method",
          "description": "Describes what lease action to take."
        }
      ]
    },
    "/{containerName}/{blob}?comp=lease&release": {
      "put": {
        "tags": [
          "blob"
        ],
        "operationId": "Blob_ReleaseLease",
        "description": "[Update] The Lease Blob operation establishes and manages a lock on a blob for write and delete operations",
        "parameters": [
          {
            "$ref": "#/parameters/Timeout"
          },
          {
            "$ref": "#/parameters/LeaseIdRequired"
          },
          {
            "$ref": "#/parameters/IfModifiedSince"
          },
          {
            "$ref": "#/parameters/IfUnmodifiedSince"
          },
          {
            "$ref": "#/parameters/IfMatch"
          },
          {
            "$ref": "#/parameters/IfNoneMatch"
          },
          {
            "$ref": "#/parameters/IfTags"
          },
          {
            "$ref": "#/parameters/ApiVersionParameter"
          },
          {
            "$ref": "#/parameters/ClientRequestId"
          }
        ],
        "responses": {
          "200": {
            "description": "The Release operation completed successfully.",
            "headers": {
              "ETag": {
                "type": "string",
                "description": "The ETag contains a value that you can use to perform operations conditionally. If the request version is 2011-08-18 or newer, the ETag value will be in quotes."
              },
              "Last-Modified": {
                "type": "string",
                "format": "date-time-rfc1123",
                "description": "Returns the date and time the blob was last modified. Any operation that modifies the blob, including an update of the blob's metadata or properties, changes the last-modified time of the blob."
              },
              "x-ms-client-request-id": {
                "x-ms-client-name": "ClientRequestId",
                "type": "string",
                "description": "If a client request id header is sent in the request, this header will be present in the response with the same value."
              },
              "x-ms-request-id": {
                "x-ms-client-name": "RequestId",
                "type": "string",
                "description": "This header uniquely identifies the request that was made and can be used for troubleshooting the request."
              },
              "x-ms-version": {
                "x-ms-client-name": "Version",
                "type": "string",
                "description": "Indicates the version of the Blob service used to execute the request. This header is returned for requests made against version 2009-09-19 and above."
              },
              "Date": {
                "type": "string",
                "format": "date-time-rfc1123",
                "description": "UTC date/time value generated by the service that indicates the time at which the response was initiated"
              }
            }
          },
          "default": {
            "description": "Failure",
            "headers": {
              "x-ms-error-code": {
                "x-ms-client-name": "ErrorCode",
                "type": "string"
              }
            },
            "schema": {
              "$ref": "#/definitions/StorageError"
            }
          }
        }
      },
      "parameters": [
		    {
		      "$ref": "#/parameters/ContainerName"
		    },
		    {
		      "$ref": "#/parameters/Blob"
		    },
        {
          "name": "comp",
          "description": "comp",
          "in": "query",
          "required": true,
          "type": "string",
          "enum": [
            "lease"
          ]
        },
        {
          "name": "x-ms-lease-action",
          "x-ms-client-name": "action",
          "in": "header",
          "required": true,
          "type": "string",
          "enum": [
            "release"
          ],
          "x-ms-enum": {
            "name": "LeaseAction",
            "modelAsString": false
          },
          "x-ms-parameter-location": "method",
          "description": "Describes what lease action to take."
        }
      ]
    },
    "/{containerName}/{blob}?comp=lease&renew": {
      "put": {
        "tags": [
          "blob"
        ],
        "operationId": "Blob_RenewLease",
        "description": "[Update] The Lease Blob operation establishes and manages a lock on a blob for write and delete operations",
        "parameters": [
          {
            "$ref": "#/parameters/Timeout"
          },
          {
            "$ref": "#/parameters/LeaseIdRequired"
          },
          {
            "$ref": "#/parameters/IfModifiedSince"
          },
          {
            "$ref": "#/parameters/IfUnmodifiedSince"
          },
          {
            "$ref": "#/parameters/IfMatch"
          },
          {
            "$ref": "#/parameters/IfNoneMatch"
          },
          {
            "$ref": "#/parameters/IfTags"
          },
          {
            "$ref": "#/parameters/ApiVersionParameter"
          },
          {
            "$ref": "#/parameters/ClientRequestId"
          }
        ],
        "responses": {
          "200": {
            "description": "The Renew operation completed successfully.",
            "headers": {
              "ETag": {
                "type": "string",
                "description": "The ETag contains a value that you can use to perform operations conditionally. If the request version is 2011-08-18 or newer, the ETag value will be in quotes."
              },
              "Last-Modified": {
                "type": "string",
                "format": "date-time-rfc1123",
                "description": "Returns the date and time the blob was last modified. Any operation that modifies the blob, including an update of the blob's metadata or properties, changes the last-modified time of the blob."
              },
              "x-ms-lease-id": {
                "x-ms-client-name": "LeaseId",
                "type": "string",
                "description": "Uniquely identifies a blobs's lease"
              },
              "x-ms-client-request-id": {
                "x-ms-client-name": "ClientRequestId",
                "type": "string",
                "description": "If a client request id header is sent in the request, this header will be present in the response with the same value."
              },
              "x-ms-request-id": {
                "x-ms-client-name": "RequestId",
                "type": "string",
                "description": "This header uniquely identifies the request that was made and can be used for troubleshooting the request."
              },
              "x-ms-version": {
                "x-ms-client-name": "Version",
                "type": "string",
                "description": "Indicates the version of the Blob service used to execute the request. This header is returned for requests made against version 2009-09-19 and above."
              },
              "Date": {
                "type": "string",
                "format": "date-time-rfc1123",
                "description": "UTC date/time value generated by the service that indicates the time at which the response was initiated"
              }
            }
          },
          "default": {
            "description": "Failure",
            "headers": {
              "x-ms-error-code": {
                "x-ms-client-name": "ErrorCode",
                "type": "string"
              }
            },
            "schema": {
              "$ref": "#/definitions/StorageError"
            }
          }
        }
      },
      "parameters": [
		    {
		      "$ref": "#/parameters/ContainerName"
		    },
		    {
		      "$ref": "#/parameters/Blob"
		    },
        {
          "name": "comp",
          "description": "comp",
          "in": "query",
          "required": true,
          "type": "string",
          "enum": [
            "lease"
          ]
        },
        {
          "name": "x-ms-lease-action",
          "x-ms-client-name": "action",
          "in": "header",
          "required": true,
          "type": "string",
          "enum": [
            "renew"
          ],
          "x-ms-enum": {
            "name": "LeaseAction",
            "modelAsString": false
          },
          "x-ms-parameter-location": "method",
          "description": "Describes what lease action to take."
        }
      ]
    },
    "/{containerName}/{blob}?comp=lease&change": {
      "put": {
        "tags": [
          "blob"
        ],
        "operationId": "Blob_ChangeLease",
        "description": "[Update] The Lease Blob operation establishes and manages a lock on a blob for write and delete operations",
        "parameters": [
          {
            "$ref": "#/parameters/Timeout"
          },
          {
            "$ref": "#/parameters/LeaseIdRequired"
          },
          {
            "$ref": "#/parameters/ProposedLeaseIdRequired"
          },
          {
            "$ref": "#/parameters/IfModifiedSince"
          },
          {
            "$ref": "#/parameters/IfUnmodifiedSince"
          },
          {
            "$ref": "#/parameters/IfMatch"
          },
          {
            "$ref": "#/parameters/IfNoneMatch"
          },
          {
            "$ref": "#/parameters/IfTags"
          },
          {
            "$ref": "#/parameters/ApiVersionParameter"
          },
          {
            "$ref": "#/parameters/ClientRequestId"
          }
        ],
        "responses": {
          "200": {
            "description": "The Change operation completed successfully.",
            "headers": {
              "ETag": {
                "type": "string",
                "description": "The ETag contains a value that you can use to perform operations conditionally. If the request version is 2011-08-18 or newer, the ETag value will be in quotes."
              },
              "Last-Modified": {
                "type": "string",
                "format": "date-time-rfc1123",
                "description": "Returns the date and time the blob was last modified. Any operation that modifies the blob, including an update of the blob's metadata or properties, changes the last-modified time of the blob."
              },
              "x-ms-client-request-id": {
                "x-ms-client-name": "ClientRequestId",
                "type": "string",
                "description": "If a client request id header is sent in the request, this header will be present in the response with the same value."
              },
              "x-ms-request-id": {
                "x-ms-client-name": "RequestId",
                "type": "string",
                "description": "This header uniquely identifies the request that was made and can be used for troubleshooting the request."
              },
              "x-ms-lease-id": {
                "x-ms-client-name": "LeaseId",
                "type": "string",
                "description": "Uniquely identifies a blobs's lease"
              },
              "x-ms-version": {
                "x-ms-client-name": "Version",
                "type": "string",
                "description": "Indicates the version of the Blob service used to execute the request. This header is returned for requests made against version 2009-09-19 and above."
              },
              "Date": {
                "type": "string",
                "format": "date-time-rfc1123",
                "description": "UTC date/time value generated by the service that indicates the time at which the response was initiated"
              }
            }
          },
          "default": {
            "description": "Failure",
            "headers": {
              "x-ms-error-code": {
                "x-ms-client-name": "ErrorCode",
                "type": "string"
              }
            },
            "schema": {
              "$ref": "#/definitions/StorageError"
            }
          }
        }
      },
      "parameters": [
		    {
		      "$ref": "#/parameters/ContainerName"
		    },
		    {
		      "$ref": "#/parameters/Blob"
		    },
        {
          "name": "comp",
          "description": "comp",
          "in": "query",
          "required": true,
          "type": "string",
          "enum": [
            "lease"
          ]
        },
        {
          "name": "x-ms-lease-action",
          "x-ms-client-name": "action",
          "in": "header",
          "required": true,
          "type": "string",
          "enum": [
            "change"
          ],
          "x-ms-enum": {
            "name": "LeaseAction",
            "modelAsString": false
          },
          "x-ms-parameter-location": "method",
          "description": "Describes what lease action to take."
        }
      ]
    },
    "/{containerName}/{blob}?comp=lease&break": {
      "put": {
        "tags": [
          "blob"
        ],
        "operationId": "Blob_BreakLease",
        "description": "[Update] The Lease Blob operation establishes and manages a lock on a blob for write and delete operations",
        "parameters": [
          {
            "$ref": "#/parameters/Timeout"
          },
          {
            "$ref": "#/parameters/LeaseBreakPeriod"
          },
          {
            "$ref": "#/parameters/IfModifiedSince"
          },
          {
            "$ref": "#/parameters/IfUnmodifiedSince"
          },
          {
            "$ref": "#/parameters/IfMatch"
          },
          {
            "$ref": "#/parameters/IfNoneMatch"
          },
          {
            "$ref": "#/parameters/IfTags"
          },
          {
            "$ref": "#/parameters/ApiVersionParameter"
          },
          {
            "$ref": "#/parameters/ClientRequestId"
          }
        ],
        "responses": {
          "202": {
            "description": "The Break operation completed successfully.",
            "headers": {
              "ETag": {
                "type": "string",
                "description": "The ETag contains a value that you can use to perform operations conditionally. If the request version is 2011-08-18 or newer, the ETag value will be in quotes."
              },
              "Last-Modified": {
                "type": "string",
                "format": "date-time-rfc1123",
                "description": "Returns the date and time the blob was last modified. Any operation that modifies the blob, including an update of the blob's metadata or properties, changes the last-modified time of the blob."
              },
              "x-ms-lease-time": {
                "x-ms-client-name": "LeaseTime",
                "type": "integer",
                "description": "Approximate time remaining in the lease period, in seconds."
              },
              "x-ms-client-request-id": {
                "x-ms-client-name": "ClientRequestId",
                "type": "string",
                "description": "If a client request id header is sent in the request, this header will be present in the response with the same value."
              },
              "x-ms-request-id": {
                "x-ms-client-name": "RequestId",
                "type": "string",
                "description": "This header uniquely identifies the request that was made and can be used for troubleshooting the request."
              },
              "x-ms-version": {
                "x-ms-client-name": "Version",
                "type": "string",
                "description": "Indicates the version of the Blob service used to execute the request. This header is returned for requests made against version 2009-09-19 and above."
              },
              "Date": {
                "type": "string",
                "format": "date-time-rfc1123",
                "description": "UTC date/time value generated by the service that indicates the time at which the response was initiated"
              }
            }
          },
          "default": {
            "description": "Failure",
            "headers": {
              "x-ms-error-code": {
                "x-ms-client-name": "ErrorCode",
                "type": "string"
              }
            },
            "schema": {
              "$ref": "#/definitions/StorageError"
            }
          }
        }
      },
      "parameters": [
		    {
		      "$ref": "#/parameters/ContainerName"
		    },
		    {
		      "$ref": "#/parameters/Blob"
		    },
        {
          "name": "comp",
          "description": "comp",
          "in": "query",
          "required": true,
          "type": "string",
          "enum": [
            "lease"
          ]
        },
        {
          "name": "x-ms-lease-action",
          "x-ms-client-name": "action",
          "in": "header",
          "required": true,
          "type": "string",
          "enum": [
            "break"
          ],
          "x-ms-enum": {
            "name": "LeaseAction",
            "modelAsString": false
          },
          "x-ms-parameter-location": "method",
          "description": "Describes what lease action to take."
        }
      ]
    },
    "/{containerName}/{blob}?comp=snapshot": {
      "put": {
        "tags": [
          "blob"
        ],
        "operationId": "Blob_CreateSnapshot",
        "description": "The Create Snapshot operation creates a read-only snapshot of a blob",
        "parameters": [
          {
            "$ref": "#/parameters/Timeout"
          },
          {
            "$ref": "#/parameters/Metadata"
          },
          {
            "$ref": "#/parameters/EncryptionKey"
          },
          {
            "$ref": "#/parameters/EncryptionKeySha256"
          },
          {
            "$ref": "#/parameters/EncryptionAlgorithm"
          },
          {
            "$ref": "#/parameters/EncryptionScope"
          },
          {
            "$ref": "#/parameters/IfModifiedSince"
          },
          {
            "$ref": "#/parameters/IfUnmodifiedSince"
          },
          {
            "$ref": "#/parameters/IfMatch"
          },
          {
            "$ref": "#/parameters/IfNoneMatch"
          },
          {
            "$ref": "#/parameters/IfTags"
          },
          {
            "$ref": "#/parameters/LeaseIdOptional"
          },
          {
            "$ref": "#/parameters/ApiVersionParameter"
          },
          {
            "$ref": "#/parameters/ClientRequestId"
          }
        ],
        "responses": {
          "201": {
            "description": "The snaptshot was taken successfully.",
            "headers": {
              "x-ms-snapshot": {
                "x-ms-client-name": "Snapshot",
                "type": "string",
                "description": "Uniquely identifies the snapshot and indicates the snapshot version. It may be used in subsequent requests to access the snapshot"
              },
              "ETag": {
                "type": "string",
                "description": "The ETag contains a value that you can use to perform operations conditionally. If the request version is 2011-08-18 or newer, the ETag value will be in quotes."
              },
              "Last-Modified": {
                "type": "string",
                "format": "date-time-rfc1123",
                "description": "Returns the date and time the container was last modified. Any operation that modifies the blob, including an update of the blob's metadata or properties, changes the last-modified time of the blob."
              },
              "x-ms-client-request-id": {
                "x-ms-client-name": "ClientRequestId",
                "type": "string",
                "description": "If a client request id header is sent in the request, this header will be present in the response with the same value."
              },
              "x-ms-request-id": {
                "x-ms-client-name": "RequestId",
                "type": "string",
                "description": "This header uniquely identifies the request that was made and can be used for troubleshooting the request."
              },
              "x-ms-version": {
                "x-ms-client-name": "Version",
                "type": "string",
                "description": "Indicates the version of the Blob service used to execute the request. This header is returned for requests made against version 2009-09-19 and above."
              },
              "x-ms-version-id": {
                "x-ms-client-name": "VersionId",
                "type": "string",
                "description": "A DateTime value returned by the service that uniquely identifies the blob. The value of this header indicates the blob version, and may be used in subsequent requests to access this version of the blob."
              },
              "Date": {
                "type": "string",
                "format": "date-time-rfc1123",
                "description": "UTC date/time value generated by the service that indicates the time at which the response was initiated"
              },
              "x-ms-request-server-encrypted": {
                "x-ms-client-name": "IsServerEncrypted",
                "type": "boolean",
                "description": "True if the contents of the request are successfully encrypted using the specified algorithm, and false otherwise. For a snapshot request, this header is set to true when metadata was provided in the request and encrypted with a customer-provided key."
              }
            }
          },
          "default": {
            "description": "Failure",
            "headers": {
              "x-ms-error-code": {
                "x-ms-client-name": "ErrorCode",
                "type": "string"
              }
            },
            "schema": {
              "$ref": "#/definitions/StorageError"
            }
          }
        }
      },
      "parameters": [
		    {
		      "$ref": "#/parameters/ContainerName"
		    },
		    {
		      "$ref": "#/parameters/Blob"
		    },
        {
          "name": "comp",
          "description": "comp",
          "in": "query",
          "required": true,
          "type": "string",
          "enum": [
            "snapshot"
          ]
        }
      ]
    },
    "/{containerName}/{blob}?comp=copy": {
      "put": {
        "tags": [
          "blob"
        ],
        "operationId": "Blob_StartCopyFromURL",
        "description": "The Start Copy From URL operation copies a blob or an internet resource to a new blob.",
        "parameters": [
          {
            "$ref": "#/parameters/Timeout"
          },
          {
            "$ref": "#/parameters/Metadata"
          },
          {
            "$ref": "#/parameters/AccessTierOptional"
          },
          {
            "$ref": "#/parameters/RehydratePriority"
          },
          {
            "$ref": "#/parameters/SourceIfModifiedSince"
          },
          {
            "$ref": "#/parameters/SourceIfUnmodifiedSince"
          },
          {
            "$ref": "#/parameters/SourceIfMatch"
          },
          {
            "$ref": "#/parameters/SourceIfNoneMatch"
          },
          {
            "$ref": "#/parameters/SourceIfTags"
          },
          {
            "$ref": "#/parameters/IfModifiedSince"
          },
          {
            "$ref": "#/parameters/IfUnmodifiedSince"
          },
          {
            "$ref": "#/parameters/IfMatch"
          },
          {
            "$ref": "#/parameters/IfNoneMatch"
          },
          {
            "$ref": "#/parameters/IfTags"
          },
          {
            "$ref": "#/parameters/CopySource"
          },
          {
            "$ref": "#/parameters/LeaseIdOptional"
          },
          {
            "$ref": "#/parameters/ApiVersionParameter"
          },
          {
            "$ref": "#/parameters/ClientRequestId"
          },
          {
            "$ref": "#/parameters/BlobTagsHeader"
          },
          {
            "$ref": "#/parameters/SealBlob"
          },
          {
            "$ref": "#/parameters/ImmutabilityPolicyExpiry"
          },
          {
            "$ref": "#/parameters/ImmutabilityPolicyMode"
          },
          {
            "$ref": "#/parameters/LegalHoldOptional"
          }
        ],
        "responses": {
          "202": {
            "description": "The copy blob has been accepted with the specified copy status.",
            "headers": {
              "ETag": {
                "type": "string",
                "description": "The ETag contains a value that you can use to perform operations conditionally. If the request version is 2011-08-18 or newer, the ETag value will be in quotes."
              },
              "Last-Modified": {
                "type": "string",
                "format": "date-time-rfc1123",
                "description": "Returns the date and time the container was last modified. Any operation that modifies the blob, including an update of the blob's metadata or properties, changes the last-modified time of the blob."
              },
              "x-ms-client-request-id": {
                "x-ms-client-name": "ClientRequestId",
                "type": "string",
                "description": "If a client request id header is sent in the request, this header will be present in the response with the same value."
              },
              "x-ms-request-id": {
                "x-ms-client-name": "RequestId",
                "type": "string",
                "description": "This header uniquely identifies the request that was made and can be used for troubleshooting the request."
              },
              "x-ms-version": {
                "x-ms-client-name": "Version",
                "type": "string",
                "description": "Indicates the version of the Blob service used to execute the request. This header is returned for requests made against version 2009-09-19 and above."
              },
              "x-ms-version-id": {
                "x-ms-client-name": "VersionId",
                "type": "string",
                "description": "A DateTime value returned by the service that uniquely identifies the blob. The value of this header indicates the blob version, and may be used in subsequent requests to access this version of the blob."
              },
              "Date": {
                "type": "string",
                "format": "date-time-rfc1123",
                "description": "UTC date/time value generated by the service that indicates the time at which the response was initiated"
              },
              "x-ms-copy-id": {
                "x-ms-client-name": "CopyId",
                "type": "string",
                "description": "String identifier for this copy operation. Use with Get Blob Properties to check the status of this copy operation, or pass to Abort Copy Blob to abort a pending copy."
              },
              "x-ms-copy-status": {
                "x-ms-client-name": "CopyStatus",
                "description": "State of the copy operation identified by x-ms-copy-id.",
                "type": "string",
                "enum": [
                  "pending",
                  "success",
                  "aborted",
                  "failed"
                ],
                "x-ms-enum": {
                  "name": "CopyStatusType",
                  "modelAsString": false
                }
              }
            }
          },
          "default": {
            "description": "Failure",
            "headers": {
              "x-ms-error-code": {
                "x-ms-client-name": "ErrorCode",
                "type": "string"
              }
            },
            "schema": {
              "$ref": "#/definitions/StorageError"
            }
          }
        }
      },
      "parameters": [
		    {
		      "$ref": "#/parameters/ContainerName"
		    },
		    {
		      "$ref": "#/parameters/Blob"
		    }
		  ]
    },
    "/{containerName}/{blob}?comp=copy&sync": {
      "put": {
        "tags": [
          "blob"
        ],
        "operationId": "Blob_CopyFromURL",
        "description": "The Copy From URL operation copies a blob or an internet resource to a new blob. It will not return a response until the copy is complete.",
        "parameters": [
          {
            "$ref": "#/parameters/Timeout"
          },
          {
            "$ref": "#/parameters/Metadata"
          },
          {
            "$ref": "#/parameters/AccessTierOptional"
          },
          {
            "$ref": "#/parameters/SourceIfModifiedSince"
          },
          {
            "$ref": "#/parameters/SourceIfUnmodifiedSince"
          },
          {
            "$ref": "#/parameters/SourceIfMatch"
          },
          {
            "$ref": "#/parameters/SourceIfNoneMatch"
          },
          {
            "$ref": "#/parameters/IfModifiedSince"
          },
          {
            "$ref": "#/parameters/IfUnmodifiedSince"
          },
          {
            "$ref": "#/parameters/IfMatch"
          },
          {
            "$ref": "#/parameters/IfNoneMatch"
          },
          {
            "$ref": "#/parameters/IfTags"
          },
          {
            "$ref": "#/parameters/CopySource"
          },
          {
            "$ref": "#/parameters/LeaseIdOptional"
          },
          {
            "$ref": "#/parameters/ApiVersionParameter"
          },
          {
            "$ref": "#/parameters/ClientRequestId"
          },
          {
            "$ref": "#/parameters/SourceContentMD5"
          },
          {
            "$ref": "#/parameters/BlobTagsHeader"
          },
          {
            "$ref": "#/parameters/ImmutabilityPolicyExpiry"
          },
          {
            "$ref": "#/parameters/ImmutabilityPolicyMode"
          },
          {
            "$ref": "#/parameters/LegalHoldOptional"
          },
          {
            "$ref": "#/parameters/CopySourceAuthorization"
          }
        ],
        "responses": {
          "202": {
            "description": "The copy has completed.",
            "headers": {
              "ETag": {
                "type": "string",
                "description": "The ETag contains a value that you can use to perform operations conditionally. If the request version is 2011-08-18 or newer, the ETag value will be in quotes."
              },
              "Last-Modified": {
                "type": "string",
                "format": "date-time-rfc1123",
                "description": "Returns the date and time the container was last modified. Any operation that modifies the blob, including an update of the blob's metadata or properties, changes the last-modified time of the blob."
              },
              "x-ms-client-request-id": {
                "x-ms-client-name": "ClientRequestId",
                "type": "string",
                "description": "If a client request id header is sent in the request, this header will be present in the response with the same value."
              },
              "x-ms-request-id": {
                "x-ms-client-name": "RequestId",
                "type": "string",
                "description": "This header uniquely identifies the request that was made and can be used for troubleshooting the request."
              },
              "x-ms-version": {
                "x-ms-client-name": "Version",
                "type": "string",
                "description": "Indicates the version of the Blob service used to execute the request. This header is returned for requests made against version 2009-09-19 and above."
              },
              "x-ms-version-id": {
                "x-ms-client-name": "VersionId",
                "type": "string",
                "description": "A DateTime value returned by the service that uniquely identifies the blob. The value of this header indicates the blob version, and may be used in subsequent requests to access this version of the blob."
              },
              "Date": {
                "type": "string",
                "format": "date-time-rfc1123",
                "description": "UTC date/time value generated by the service that indicates the time at which the response was initiated"
              },
              "x-ms-copy-id": {
                "x-ms-client-name": "CopyId",
                "type": "string",
                "description": "String identifier for this copy operation."
              },
              "x-ms-copy-status": {
                "x-ms-client-name": "CopyStatus",
                "description": "State of the copy operation identified by x-ms-copy-id.",
                "type": "string",
                "enum": [
                  "success"
                ],
                "x-ms-enum": {
                  "name": "SyncCopyStatusType",
                  "modelAsString": false
                }
              },
              "Content-MD5": {
                "type": "string",
                "format": "byte",
                "description": "This response header is returned so that the client can check for the integrity of the copied content. This header is only returned if the source content MD5 was specified."
              },
              "x-ms-content-crc64": {
                "type": "string",
                "format": "byte",
                "description": "This response header is returned so that the client can check for the integrity of the copied content."
              }
            }
          },
          "default": {
            "description": "Failure",
            "headers": {
              "x-ms-error-code": {
                "x-ms-client-name": "ErrorCode",
                "type": "string"
              }
            },
            "schema": {
              "$ref": "#/definitions/StorageError"
            }
          }
        }
      },
      "parameters": [
		    {
		      "$ref": "#/parameters/ContainerName"
		    },
		    {
		      "$ref": "#/parameters/Blob"
		    },
        {
          "name": "x-ms-requires-sync",
          "description": "This header indicates that this is a synchronous Copy Blob From URL instead of a Asynchronous Copy Blob.",
          "in": "header",
          "required": true,
          "type": "string",
          "enum": [
            "true"
          ]
        }
      ]
    },
    "/{containerName}/{blob}?comp=copy&copyid={CopyId}": {
      "put": {
        "tags": [
          "blob"
        ],
        "operationId": "Blob_AbortCopyFromURL",
        "description": "The Abort Copy From URL operation aborts a pending Copy From URL operation, and leaves a destination blob with zero length and full metadata.",
        "parameters": [
          {
            "$ref": "#/parameters/Timeout"
          },
          {
            "$ref": "#/parameters/LeaseIdOptional"
          },
          {
            "$ref": "#/parameters/ApiVersionParameter"
          },
          {
            "$ref": "#/parameters/ClientRequestId"
          }
        ],
        "responses": {
          "204": {
            "description": "The delete request was accepted and the blob will be deleted.",
            "headers": {
              "x-ms-client-request-id": {
                "x-ms-client-name": "ClientRequestId",
                "type": "string",
                "description": "If a client request id header is sent in the request, this header will be present in the response with the same value."
              },
              "x-ms-request-id": {
                "x-ms-client-name": "RequestId",
                "type": "string",
                "description": "This header uniquely identifies the request that was made and can be used for troubleshooting the request."
              },
              "x-ms-version": {
                "x-ms-client-name": "Version",
                "type": "string",
                "description": "Indicates the version of the Blob service used to execute the request. This header is returned for requests made against version 2009-09-19 and above."
              },
              "Date": {
                "type": "string",
                "format": "date-time-rfc1123",
                "description": "UTC date/time value generated by the service that indicates the time at which the response was initiated"
              }
            }
          },
          "default": {
            "description": "Failure",
            "headers": {
              "x-ms-error-code": {
                "x-ms-client-name": "ErrorCode",
                "type": "string"
              }
            },
            "schema": {
              "$ref": "#/definitions/StorageError"
            }
          }
        }
      },
      "parameters": [
		    {
		      "$ref": "#/parameters/ContainerName"
		    },
		    {
		      "$ref": "#/parameters/Blob"
		    },
        {
		      "$ref": "#/parameters/CopyId"
		    },
        {
          "name": "comp",
          "description": "comp",
          "in": "query",
          "required": true,
          "type": "string",
          "enum": [
            "copy"
          ]
        },
        {
          "name": "x-ms-copy-action",
          "description": "Copy action.",
          "x-ms-client-name": "copyActionAbortConstant",
          "in": "header",
          "required": true,
          "type": "string",
          "enum": [
            "abort"
          ],
          "x-ms-parameter-location": "method"
        }
      ]
    },
    "/{containerName}/{blob}?comp=tier": {
      "put": {
        "tags": [
          "blobs"
        ],
        "operationId": "Blob_SetTier",
        "description": "The Set Tier operation sets the tier on a blob. The operation is allowed on a page blob in a premium storage account and on a block blob in a blob storage account (locally redundant storage only). A premium page blob's tier determines the allowed size, IOPS, and bandwidth of the blob. A block blob's tier determines Hot/Cool/Archive storage type. This operation does not update the blob's ETag.",
        "parameters": [
          {
            "$ref": "#/parameters/Snapshot"
          },
          {
            "$ref": "#/parameters/VersionId"
          },
          {
            "$ref": "#/parameters/Timeout"
          },
          {
            "$ref": "#/parameters/AccessTierRequired"
          },
          {
            "$ref": "#/parameters/RehydratePriority"
          },
          {
            "$ref": "#/parameters/ApiVersionParameter"
          },
          {
            "$ref": "#/parameters/ClientRequestId"
          },
          {
            "$ref": "#/parameters/LeaseIdOptional"
          },
          {
            "$ref": "#/parameters/IfTags"
          }
        ],
        "responses": {
          "200": {
            "description": "The new tier will take effect immediately.",
            "headers": {
              "x-ms-client-request-id": {
                "x-ms-client-name": "ClientRequestId",
                "type": "string",
                "description": "If a client request id header is sent in the request, this header will be present in the response with the same value."
              },
              "x-ms-request-id": {
                "x-ms-client-name": "RequestId",
                "type": "string",
                "description": "This header uniquely identifies the request that was made and can be used for troubleshooting the request."
              },
              "x-ms-version": {
                "x-ms-client-name": "Version",
                "type": "string",
                "description": "Indicates the version of the Blob service used to execute the request. This header is returned for requests made against version 2009-09-19 and newer."
              }
            }
          },
          "202": {
            "description": "The transition to the new tier is pending.",
            "headers": {
              "x-ms-client-request-id": {
                "x-ms-client-name": "ClientRequestId",
                "type": "string",
                "description": "If a client request id header is sent in the request, this header will be present in the response with the same value."
              },
              "x-ms-request-id": {
                "x-ms-client-name": "RequestId",
                "type": "string",
                "description": "This header uniquely identifies the request that was made and can be used for troubleshooting the request."
              },
              "x-ms-version": {
                "x-ms-client-name": "Version",
                "type": "string",
                "description": "Indicates the version of the Blob service used to execute the request. This header is returned for requests made against version 2009-09-19 and newer."
              }
            }
          },
          "default": {
            "description": "Failure",
            "headers": {
              "x-ms-error-code": {
                "x-ms-client-name": "ErrorCode",
                "type": "string"
              }
            },
            "schema": {
              "$ref": "#/definitions/StorageError"
            }
          }
        }
      },
      "parameters": [
		    {
		      "$ref": "#/parameters/ContainerName"
		    },
		    {
		      "$ref": "#/parameters/Blob"
		    },
        {
          "name": "comp",
          "description": "comp",
          "in": "query",
          "required": true,
          "type": "string",
          "enum": [
            "tier"
          ]
        }
      ]
    },
    "/{containerName}/{blob}?restype=account&comp=properties": {
      "get": {
        "tags": [
          "blob"
        ],
        "operationId": "Blob_GetAccountInfo",
        "description": "Returns the sku name and account kind ",
        "parameters": [
          {
            "$ref": "#/parameters/ApiVersionParameter"
          }
        ],
        "responses": {
          "200": {
            "description": "Success (OK)",
            "headers": {
              "x-ms-client-request-id": {
                "x-ms-client-name": "ClientRequestId",
                "type": "string",
                "description": "If a client request id header is sent in the request, this header will be present in the response with the same value."
              },
              "x-ms-request-id": {
                "x-ms-client-name": "RequestId",
                "type": "string",
                "description": "This header uniquely identifies the request that was made and can be used for troubleshooting the request."
              },
              "x-ms-version": {
                "x-ms-client-name": "Version",
                "type": "string",
                "description": "Indicates the version of the Blob service used to execute the request. This header is returned for requests made against version 2009-09-19 and above."
              },
              "Date": {
                "type": "string",
                "format": "date-time-rfc1123",
                "description": "UTC date/time value generated by the service that indicates the time at which the response was initiated"
              },
              "x-ms-sku-name": {
                "x-ms-client-name": "SkuName",
                "type": "string",
                "enum": [
                  "Standard_LRS",
                  "Standard_GRS",
                  "Standard_RAGRS",
                  "Standard_ZRS",
                  "Premium_LRS"
                ],
                "x-ms-enum": {
                  "name": "SkuName",
                  "modelAsString": false
                },
                "description": "Identifies the sku name of the account"
              },
              "x-ms-account-kind": {
                "x-ms-client-name": "AccountKind",
                "type": "string",
                "enum": [
                  "Storage",
                  "BlobStorage",
                  "StorageV2",
                  "FileStorage",
                  "BlockBlobStorage"
                ],
                "x-ms-enum": {
                  "name": "AccountKind",
                  "modelAsString": false
                },
                "description": "Identifies the account kind"
              }
            }
          },
          "default": {
            "description": "Failure",
            "headers": {
              "x-ms-error-code": {
                "x-ms-client-name": "ErrorCode",
                "type": "string"
              }
            },
            "schema": {
              "$ref": "#/definitions/StorageError"
            }
          }
        }
      },
      "parameters": [
		    {
		      "$ref": "#/parameters/ContainerName"
		    },
		    {
		      "$ref": "#/parameters/Blob"
		    },
        {
          "name": "restype",
          "description": "restype",
          "in": "query",
          "required": true,
          "type": "string",
          "enum": [
            "account"
          ]
        },
        {
          "name": "comp",
          "description": "comp",
          "in": "query",
          "required": true,
          "type": "string",
          "enum": [
            "properties"
          ]
        }
      ]
    },
    "/{containerName}/{blob}?comp=block": {
      "put": {
        "tags": [
          "blockblob"
        ],
        "operationId": "BlockBlob_StageBlock",
        "description": "The Stage Block operation creates a new block to be committed as part of a blob",
        "consumes": [
          "application/octet-stream"
        ],
        "parameters": [
          {
            "$ref": "#/parameters/BlockId"
          },
          {
            "$ref": "#/parameters/ContentLength"
          },
          {
            "$ref": "#/parameters/ContentMD5"
          },
          {
            "$ref": "#/parameters/ContentCrc64"
          },
          {
            "$ref": "#/parameters/Body"
          },
          {
            "$ref": "#/parameters/Timeout"
          },
          {
            "$ref": "#/parameters/LeaseIdOptional"
          },
          {
            "$ref": "#/parameters/EncryptionKey"
          },
          {
            "$ref": "#/parameters/EncryptionKeySha256"
          },
          {
            "$ref": "#/parameters/EncryptionAlgorithm"
          },
          {
            "$ref": "#/parameters/EncryptionScope"
          },
          {
            "$ref": "#/parameters/ApiVersionParameter"
          },
          {
            "$ref": "#/parameters/ClientRequestId"
          }
        ],
        "responses": {
          "201": {
            "description": "The block was created.",
            "headers": {
              "Content-MD5": {
                "type": "string",
                "format": "byte",
                "description": "This header is returned so that the client can check for message content integrity. The value of this header is computed by the Blob service; it is not necessarily the same value specified in the request headers."
              },
              "x-ms-client-request-id": {
                "x-ms-client-name": "ClientRequestId",
                "type": "string",
                "description": "If a client request id header is sent in the request, this header will be present in the response with the same value."
              },
              "x-ms-request-id": {
                "x-ms-client-name": "RequestId",
                "type": "string",
                "description": "This header uniquely identifies the request that was made and can be used for troubleshooting the request."
              },
              "x-ms-version": {
                "x-ms-client-name": "Version",
                "type": "string",
                "description": "Indicates the version of the Blob service used to execute the request. This header is returned for requests made against version 2009-09-19 and above."
              },
              "Date": {
                "type": "string",
                "format": "date-time-rfc1123",
                "description": "UTC date/time value generated by the service that indicates the time at which the response was initiated"
              },
              "x-ms-content-crc64": {
                "type": "string",
                "format": "byte",
                "description": "This header is returned so that the client can check for message content integrity. The value of this header is computed by the Blob service; it is not necessarily the same value specified in the request headers."
              },
              "x-ms-request-server-encrypted": {
                "x-ms-client-name": "IsServerEncrypted",
                "type": "boolean",
                "description": "The value of this header is set to true if the contents of the request are successfully encrypted using the specified algorithm, and false otherwise."
              },
              "x-ms-encryption-key-sha256": {
                "x-ms-client-name": "EncryptionKeySha256",
                "type": "string",
                "description": "The SHA-256 hash of the encryption key used to encrypt the block. This header is only returned when the block was encrypted with a customer-provided key."
              },
              "x-ms-encryption-scope": {
                "x-ms-client-name": "EncryptionScope",
                "type": "string",
                "description": "Returns the name of the encryption scope used to encrypt the blob contents and application metadata.  Note that the absence of this header implies use of the default account encryption scope."
              }
            }
          },
          "default": {
            "description": "Failure",
            "headers": {
              "x-ms-error-code": {
                "x-ms-client-name": "ErrorCode",
                "type": "string"
              }
            },
            "schema": {
              "$ref": "#/definitions/StorageError"
            }
          }
        }
      },
      "parameters": [
		    {
		      "$ref": "#/parameters/ContainerName"
		    },
		    {
		      "$ref": "#/parameters/Blob"
		    },
        {
          "name": "comp",
          "description": "comp",
          "in": "query",
          "required": true,
          "type": "string",
          "enum": [
            "block"
          ]
        }
      ]
    },
    "/{containerName}/{blob}?comp=block&fromURL": {
      "put": {
        "tags": [
          "blockblob"
        ],
        "operationId": "BlockBlob_StageBlockFromURL",
        "description": "The Stage Block operation creates a new block to be committed as part of a blob where the contents are read from a URL.",
        "parameters": [
          {
            "$ref": "#/parameters/BlockId"
          },
          {
            "$ref": "#/parameters/ContentLength"
          },
          {
            "$ref": "#/parameters/SourceUrl"
          },
          {
            "$ref": "#/parameters/SourceRange"
          },
          {
            "$ref": "#/parameters/SourceContentMD5"
          },
          {
            "$ref": "#/parameters/SourceContentCRC64"
          },
          {
            "$ref": "#/parameters/Timeout"
          },
          {
            "$ref": "#/parameters/EncryptionKey"
          },
          {
            "$ref": "#/parameters/EncryptionKeySha256"
          },
          {
            "$ref": "#/parameters/EncryptionAlgorithm"
          },
          {
            "$ref": "#/parameters/EncryptionScope"
          },
          {
            "$ref": "#/parameters/LeaseIdOptional"
          },
           {
            "$ref": "#/parameters/SourceIfModifiedSince"
          },
          {
            "$ref": "#/parameters/SourceIfUnmodifiedSince"
          },
          {
            "$ref": "#/parameters/SourceIfMatch"
          },
          {
            "$ref": "#/parameters/SourceIfNoneMatch"
          },
          {
            "$ref": "#/parameters/ApiVersionParameter"
          },
          {
            "$ref": "#/parameters/ClientRequestId"
          },
          {
            "$ref": "#/parameters/CopySourceAuthorization"
          }
        ],
        "responses": {
          "201": {
            "description": "The block was created.",
            "headers": {
              "Content-MD5": {
                "type": "string",
                "format": "byte",
                "description": "This header is returned so that the client can check for message content integrity. The value of this header is computed by the Blob service; it is not necessarily the same value specified in the request headers."
              },
              "x-ms-content-crc64": {
                "type": "string",
                "format": "byte",
                "description": "This header is returned so that the client can check for message content integrity. The value of this header is computed by the Blob service; it is not necessarily the same value specified in the request headers."
              },
              "x-ms-client-request-id": {
                "x-ms-client-name": "ClientRequestId",
                "type": "string",
                "description": "If a client request id header is sent in the request, this header will be present in the response with the same value."
              },
              "x-ms-request-id": {
                "x-ms-client-name": "RequestId",
                "type": "string",
                "description": "This header uniquely identifies the request that was made and can be used for troubleshooting the request."
              },
              "x-ms-version": {
                "x-ms-client-name": "Version",
                "type": "string",
                "description": "Indicates the version of the Blob service used to execute the request. This header is returned for requests made against version 2009-09-19 and above."
              },
              "Date": {
                "type": "string",
                "format": "date-time-rfc1123",
                "description": "UTC date/time value generated by the service that indicates the time at which the response was initiated"
              },
              "x-ms-request-server-encrypted": {
                "x-ms-client-name": "IsServerEncrypted",
                "type": "boolean",
                "description": "The value of this header is set to true if the contents of the request are successfully encrypted using the specified algorithm, and false otherwise."
              },
              "x-ms-encryption-key-sha256": {
                "x-ms-client-name": "EncryptionKeySha256",
                "type": "string",
                "description": "The SHA-256 hash of the encryption key used to encrypt the block. This header is only returned when the block was encrypted with a customer-provided key."
              },
              "x-ms-encryption-scope": {
                "x-ms-client-name": "EncryptionScope",
                "type": "string",
                "description": "Returns the name of the encryption scope used to encrypt the blob contents and application metadata.  Note that the absence of this header implies use of the default account encryption scope."
              }
            }
          },
          "default": {
            "description": "Failure",
            "headers": {
              "x-ms-error-code": {
                "x-ms-client-name": "ErrorCode",
                "type": "string"
              }
            },
            "schema": {
              "$ref": "#/definitions/StorageError"
            }
          }
        }
      },
      "parameters": [
		    {
		      "$ref": "#/parameters/ContainerName"
		    },
		    {
		      "$ref": "#/parameters/Blob"
		    },
        {
          "name": "comp",
          "description": "comp",
          "in": "query",
          "required": true,
          "type": "string",
          "enum": [
            "block"
          ]
        }
      ]
    },
    "/{containerName}/{blob}?comp=blocklist": {
      "put": {
        "tags": [
          "blockblob"
        ],
        "operationId": "BlockBlob_CommitBlockList",
        "description": "The Commit Block List operation writes a blob by specifying the list of block IDs that make up the blob. In order to be written as part of a blob, a block must have been successfully written to the server in a prior Put Block operation. You can call Put Block List to update a blob by uploading only those blocks that have changed, then committing the new and existing blocks together. You can do this by specifying whether to commit a block from the committed block list or from the uncommitted block list, or to commit the most recently uploaded version of the block, whichever list it may belong to.",
        "parameters": [
          {
            "$ref": "#/parameters/Timeout"
          },
          {
            "$ref": "#/parameters/BlobCacheControl"
          },
          {
            "$ref": "#/parameters/BlobContentType"
          },
          {
            "$ref": "#/parameters/BlobContentEncoding"
          },
          {
            "$ref": "#/parameters/BlobContentLanguage"
          },
          {
            "$ref": "#/parameters/BlobContentMD5"
          },
          {
            "$ref": "#/parameters/ContentMD5"
          },
          {
            "$ref": "#/parameters/ContentCrc64"
          },
          {
            "$ref": "#/parameters/Metadata"
          },
          {
            "$ref": "#/parameters/LeaseIdOptional"
          },
          {
            "$ref": "#/parameters/BlobContentDisposition"
          },
          {
            "$ref": "#/parameters/EncryptionKey"
          },
          {
            "$ref": "#/parameters/EncryptionKeySha256"
          },
          {
            "$ref": "#/parameters/EncryptionAlgorithm"
          },
          {
            "$ref": "#/parameters/EncryptionScope"
          },
          {
            "$ref": "#/parameters/AccessTierOptional"
          },
          {
            "$ref": "#/parameters/IfModifiedSince"
          },
          {
            "$ref": "#/parameters/IfUnmodifiedSince"
          },
          {
            "$ref": "#/parameters/IfMatch"
          },
          {
            "$ref": "#/parameters/IfNoneMatch"
          },
          {
            "$ref": "#/parameters/IfTags"
          },
          {
            "name": "blocks",
            "description": "Blob Blocks.",
            "in": "body",
            "required": true,
            "schema": {
              "$ref": "#/definitions/BlockLookupList"
            }
          },
          {
            "$ref": "#/parameters/ApiVersionParameter"
          },
          {
            "$ref": "#/parameters/ClientRequestId"
          },
          {
            "$ref": "#/parameters/BlobTagsHeader"
          },
          {
            "$ref": "#/parameters/ImmutabilityPolicyExpiry"
          },
          {
            "$ref": "#/parameters/ImmutabilityPolicyMode"
          },
          {
            "$ref": "#/parameters/LegalHoldOptional"
          }
        ],
        "responses": {
          "201": {
            "description": "The block list was recorded.",
            "headers": {
              "ETag": {
                "type": "string",
                "description": "The ETag contains a value that you can use to perform operations conditionally. If the request version is 2011-08-18 or newer, the ETag value will be in quotes."
              },
              "Last-Modified": {
                "type": "string",
                "format": "date-time-rfc1123",
                "description": "Returns the date and time the container was last modified. Any operation that modifies the blob, including an update of the blob's metadata or properties, changes the last-modified time of the blob."
              },
              "Content-MD5": {
                "type": "string",
                "format": "byte",
                "description": "This header is returned so that the client can check for message content integrity. This header refers to the content of the request, meaning, in this case, the list of blocks, and not the content of the blob itself."
              },
              "x-ms-content-crc64": {
                "type": "string",
                "format": "byte",
                "description": "This header is returned so that the client can check for message content integrity. This header refers to the content of the request, meaning, in this case, the list of blocks, and not the content of the blob itself."
              },
              "x-ms-client-request-id": {
                "x-ms-client-name": "ClientRequestId",
                "type": "string",
                "description": "If a client request id header is sent in the request, this header will be present in the response with the same value."
              },
              "x-ms-request-id": {
                "x-ms-client-name": "RequestId",
                "type": "string",
                "description": "This header uniquely identifies the request that was made and can be used for troubleshooting the request."
              },
              "x-ms-version": {
                "x-ms-client-name": "Version",
                "type": "string",
                "description": "Indicates the version of the Blob service used to execute the request. This header is returned for requests made against version 2009-09-19 and above."
              },
              "x-ms-version-id": {
                "x-ms-client-name": "VersionId",
                "type": "string",
                "description": "A DateTime value returned by the service that uniquely identifies the blob. The value of this header indicates the blob version, and may be used in subsequent requests to access this version of the blob."
              },
              "Date": {
                "type": "string",
                "format": "date-time-rfc1123",
                "description": "UTC date/time value generated by the service that indicates the time at which the response was initiated"
              },
              "x-ms-request-server-encrypted": {
                "x-ms-client-name": "IsServerEncrypted",
                "type": "boolean",
                "description": "The value of this header is set to true if the contents of the request are successfully encrypted using the specified algorithm, and false otherwise."
              },
              "x-ms-encryption-key-sha256": {
                "x-ms-client-name": "EncryptionKeySha256",
                "type": "string",
                "description": "The SHA-256 hash of the encryption key used to encrypt the blob. This header is only returned when the blob was encrypted with a customer-provided key."
              },
              "x-ms-encryption-scope": {
                "x-ms-client-name": "EncryptionScope",
                "type": "string",
                "description": "Returns the name of the encryption scope used to encrypt the blob contents and application metadata.  Note that the absence of this header implies use of the default account encryption scope."
              }
            }
          },
          "default": {
            "description": "Failure",
            "headers": {
              "x-ms-error-code": {
                "x-ms-client-name": "ErrorCode",
                "type": "string"
              }
            },
            "schema": {
              "$ref": "#/definitions/StorageError"
            }
          }
        }
      },
      "get": {
        "tags": [
          "blockblob"
        ],
        "operationId": "BlockBlob_GetBlockList",
        "description": "The Get Block List operation retrieves the list of blocks that have been uploaded as part of a block blob",
        "parameters": [
          {
            "$ref": "#/parameters/Snapshot"
          },
          {
            "$ref": "#/parameters/BlockListType"
          },
          {
            "$ref": "#/parameters/Timeout"
          },
          {
            "$ref": "#/parameters/LeaseIdOptional"
          },
          {
            "$ref": "#/parameters/IfTags"
          },
          {
            "$ref": "#/parameters/ApiVersionParameter"
          },
          {
            "$ref": "#/parameters/ClientRequestId"
          }
        ],
        "responses": {
          "200": {
            "description": "The page range was written.",
            "headers": {
              "Last-Modified": {
                "type": "string",
                "format": "date-time-rfc1123",
                "description": "Returns the date and time the container was last modified. Any operation that modifies the blob, including an update of the blob's metadata or properties, changes the last-modified time of the blob."
              },
              "ETag": {
                "type": "string",
                "description": "The ETag contains a value that you can use to perform operations conditionally. If the request version is 2011-08-18 or newer, the ETag value will be in quotes."
              },
              "Content-Type": {
                "type": "string",
                "description": "The media type of the body of the response. For Get Block List this is 'application/xml'"
              },
              "x-ms-blob-content-length": {
                "x-ms-client-name": "BlobContentLength",
                "type": "integer",
                "format": "int64",
                "description": "The size of the blob in bytes."
              },
              "x-ms-client-request-id": {
                "x-ms-client-name": "ClientRequestId",
                "type": "string",
                "description": "If a client request id header is sent in the request, this header will be present in the response with the same value."
              },
              "x-ms-request-id": {
                "x-ms-client-name": "RequestId",
                "type": "string",
                "description": "This header uniquely identifies the request that was made and can be used for troubleshooting the request."
              },
              "x-ms-version": {
                "x-ms-client-name": "Version",
                "type": "string",
                "description": "Indicates the version of the Blob service used to execute the request. This header is returned for requests made against version 2009-09-19 and above."
              },
              "Date": {
                "type": "string",
                "format": "date-time-rfc1123",
                "description": "UTC date/time value generated by the service that indicates the time at which the response was initiated"
              }
            },
            "schema": {
              "$ref": "#/definitions/BlockList"
            }
          },
          "default": {
            "description": "Failure",
            "headers": {
              "x-ms-error-code": {
                "x-ms-client-name": "ErrorCode",
                "type": "string"
              }
            },
            "schema": {
              "$ref": "#/definitions/StorageError"
            }
          }
        }
      },
      "parameters": [
		    {
		      "$ref": "#/parameters/ContainerName"
		    },
		    {
		      "$ref": "#/parameters/Blob"
		    },
        {
          "name": "comp",
          "description": "comp",
          "in": "query",
          "required": true,
          "type": "string",
          "enum": [
            "blocklist"
          ]
        }
      ]
    },
    "/{containerName}/{blob}?comp=page&update": {
      "put": {
        "tags": [
          "pageblob"
        ],
        "operationId": "PageBlob_UploadPages",
        "description": "The Upload Pages operation writes a range of pages to a page blob",
        "consumes": [
          "application/octet-stream"
        ],
        "parameters": [
          {
            "$ref": "#/parameters/Body"
          },
          {
            "$ref": "#/parameters/ContentLength"
          },
          {
            "$ref": "#/parameters/ContentMD5"
          },
          {
            "$ref": "#/parameters/ContentCrc64"
          },
          {
            "$ref": "#/parameters/Timeout"
          },
          {
            "$ref": "#/parameters/Range"
          },
          {
            "$ref": "#/parameters/LeaseIdOptional"
          },
          {
            "$ref": "#/parameters/EncryptionKey"
          },
          {
            "$ref": "#/parameters/EncryptionKeySha256"
          },
          {
            "$ref": "#/parameters/EncryptionAlgorithm"
          },
          {
            "$ref": "#/parameters/EncryptionScope"
          },
          {
            "$ref": "#/parameters/IfSequenceNumberLessThanOrEqualTo"
          },
          {
            "$ref": "#/parameters/IfSequenceNumberLessThan"
          },
          {
            "$ref": "#/parameters/IfSequenceNumberEqualTo"
          },
          {
            "$ref": "#/parameters/IfModifiedSince"
          },
          {
            "$ref": "#/parameters/IfUnmodifiedSince"
          },
          {
            "$ref": "#/parameters/IfMatch"
          },
          {
            "$ref": "#/parameters/IfNoneMatch"
          },
          {
            "$ref": "#/parameters/IfTags"
          },
          {
            "$ref": "#/parameters/ApiVersionParameter"
          },
          {
            "$ref": "#/parameters/ClientRequestId"
          }
        ],
        "responses": {
          "201": {
            "description": "The page range was written.",
            "headers": {
              "ETag": {
                "type": "string",
                "description": "The ETag contains a value that you can use to perform operations conditionally. If the request version is 2011-08-18 or newer, the ETag value will be in quotes."
              },
              "Last-Modified": {
                "type": "string",
                "format": "date-time-rfc1123",
                "description": "Returns the date and time the container was last modified. Any operation that modifies the blob, including an update of the blob's metadata or properties, changes the last-modified time of the blob."
              },
              "Content-MD5": {
                "type": "string",
                "format": "byte",
                "description": "If the blob has an MD5 hash and this operation is to read the full blob, this response header is returned so that the client can check for message content integrity."
              },
              "x-ms-content-crc64": {
                "type": "string",
                "format": "byte",
                "description": "This header is returned so that the client can check for message content integrity. The value of this header is computed by the Blob service; it is not necessarily the same value specified in the request headers."
              },
              "x-ms-blob-sequence-number": {
                "x-ms-client-name": "BlobSequenceNumber",
                "type": "integer",
                "format": "int64",
                "description": "The current sequence number for the page blob."
              },
              "x-ms-client-request-id": {
                "x-ms-client-name": "ClientRequestId",
                "type": "string",
                "description": "If a client request id header is sent in the request, this header will be present in the response with the same value."
              },
              "x-ms-request-id": {
                "x-ms-client-name": "RequestId",
                "type": "string",
                "description": "This header uniquely identifies the request that was made and can be used for troubleshooting the request."
              },
              "x-ms-version": {
                "x-ms-client-name": "Version",
                "type": "string",
                "description": "Indicates the version of the Blob service used to execute the request. This header is returned for requests made against version 2009-09-19 and above."
              },
              "Date": {
                "type": "string",
                "format": "date-time-rfc1123",
                "description": "UTC date/time value generated by the service that indicates the time at which the response was initiated"
              },
              "x-ms-request-server-encrypted": {
                "x-ms-client-name": "IsServerEncrypted",
                "type": "boolean",
                "description": "The value of this header is set to true if the contents of the request are successfully encrypted using the specified algorithm, and false otherwise."
              },
              "x-ms-encryption-key-sha256": {
                "x-ms-client-name": "EncryptionKeySha256",
                "type": "string",
                "description": "The SHA-256 hash of the encryption key used to encrypt the pages. This header is only returned when the pages were encrypted with a customer-provided key."
              },
              "x-ms-encryption-scope": {
                "x-ms-client-name": "EncryptionScope",
                "type": "string",
                "description": "Returns the name of the encryption scope used to encrypt the blob contents and application metadata.  Note that the absence of this header implies use of the default account encryption scope."
              }
            }
          },
          "default": {
            "description": "Failure",
            "headers": {
              "x-ms-error-code": {
                "x-ms-client-name": "ErrorCode",
                "type": "string"
              }
            },
            "schema": {
              "$ref": "#/definitions/StorageError"
            }
          }
        }
      },
      "parameters": [
		    {
		      "$ref": "#/parameters/ContainerName"
		    },
		    {
		      "$ref": "#/parameters/Blob"
		    },
        {
          "name": "comp",
          "description": "comp",
          "in": "query",
          "required": true,
          "type": "string",
          "enum": [
            "page"
          ]
        },
        {
          "name": "x-ms-page-write",
          "x-ms-client-name": "pageWrite",
          "in": "header",
          "required": true,
          "x-ms-parameter-location": "method",
          "description": "Required. You may specify one of the following options:\n  - Update: Writes the bytes specified by the request body into the specified range. The Range and Content-Length headers must match to perform the update.\n  - Clear: Clears the specified range and releases the space used in storage for that range. To clear a range, set the Content-Length header to zero, and the Range header to a value that indicates the range to clear, up to maximum blob size.",
          "type": "string",
          "enum": [
            "update"
          ],
          "x-ms-enum": {
            "name": "PageWriteType",
            "modelAsString": false
          }
        }
      ]
    },
    "/{containerName}/{blob}?comp=page&clear": {
      "put": {
        "tags": [
          "pageblob"
        ],
        "operationId": "PageBlob_ClearPages",
        "description": "The Clear Pages operation clears a set of pages from a page blob",
        "consumes": [
          "application/octet-stream"
        ],
        "parameters": [
          {
            "$ref": "#/parameters/ContentLength"
          },
          {
            "$ref": "#/parameters/Timeout"
          },
          {
            "$ref": "#/parameters/Range"
          },
          {
            "$ref": "#/parameters/LeaseIdOptional"
          },
          {
            "$ref": "#/parameters/EncryptionKey"
          },
          {
            "$ref": "#/parameters/EncryptionKeySha256"
          },
          {
            "$ref": "#/parameters/EncryptionAlgorithm"
          },
          {
            "$ref": "#/parameters/EncryptionScope"
          },
          {
            "$ref": "#/parameters/IfSequenceNumberLessThanOrEqualTo"
          },
          {
            "$ref": "#/parameters/IfSequenceNumberLessThan"
          },
          {
            "$ref": "#/parameters/IfSequenceNumberEqualTo"
          },
          {
            "$ref": "#/parameters/IfModifiedSince"
          },
          {
            "$ref": "#/parameters/IfUnmodifiedSince"
          },
          {
            "$ref": "#/parameters/IfMatch"
          },
          {
            "$ref": "#/parameters/IfNoneMatch"
          },
          {
            "$ref": "#/parameters/IfTags"
          },
          {
            "$ref": "#/parameters/ApiVersionParameter"
          },
          {
            "$ref": "#/parameters/ClientRequestId"
          }
        ],
        "responses": {
          "201": {
            "description": "The page range was cleared.",
            "headers": {
              "ETag": {
                "type": "string",
                "description": "The ETag contains a value that you can use to perform operations conditionally. If the request version is 2011-08-18 or newer, the ETag value will be in quotes."
              },
              "Last-Modified": {
                "type": "string",
                "format": "date-time-rfc1123",
                "description": "Returns the date and time the container was last modified. Any operation that modifies the blob, including an update of the blob's metadata or properties, changes the last-modified time of the blob."
              },
              "Content-MD5": {
                "type": "string",
                "format": "byte",
                "description": "If the blob has an MD5 hash and this operation is to read the full blob, this response header is returned so that the client can check for message content integrity."
              },
              "x-ms-content-crc64": {
                "type": "string",
                "format": "byte",
                "description": "This header is returned so that the client can check for message content integrity. The value of this header is computed by the Blob service; it is not necessarily the same value specified in the request headers."
              },
              "x-ms-blob-sequence-number": {
                "x-ms-client-name": "BlobSequenceNumber",
                "type": "integer",
                "format": "int64",
                "description": "The current sequence number for the page blob."
              },
              "x-ms-client-request-id": {
                "x-ms-client-name": "ClientRequestId",
                "type": "string",
                "description": "If a client request id header is sent in the request, this header will be present in the response with the same value."
              },
              "x-ms-request-id": {
                "x-ms-client-name": "RequestId",
                "type": "string",
                "description": "This header uniquely identifies the request that was made and can be used for troubleshooting the request."
              },
              "x-ms-version": {
                "x-ms-client-name": "Version",
                "type": "string",
                "description": "Indicates the version of the Blob service used to execute the request. This header is returned for requests made against version 2009-09-19 and above."
              },
              "Date": {
                "type": "string",
                "format": "date-time-rfc1123",
                "description": "UTC date/time value generated by the service that indicates the time at which the response was initiated"
              }
            }
          },
          "default": {
            "description": "Failure",
            "headers": {
              "x-ms-error-code": {
                "x-ms-client-name": "ErrorCode",
                "type": "string"
              }
            },
            "schema": {
              "$ref": "#/definitions/StorageError"
            }
          }
        }
      },
      "parameters": [
		    {
		      "$ref": "#/parameters/ContainerName"
		    },
		    {
		      "$ref": "#/parameters/Blob"
		    },
        {
          "name": "comp",
          "description": "comp",
          "in": "query",
          "required": true,
          "type": "string",
          "enum": [
            "page"
          ]
        },
        {
          "name": "x-ms-page-write",
          "x-ms-client-name": "pageWrite",
          "in": "header",
          "required": true,
          "x-ms-parameter-location": "method",
          "description": "Required. You may specify one of the following options:\n  - Update: Writes the bytes specified by the request body into the specified range. The Range and Content-Length headers must match to perform the update.\n  - Clear: Clears the specified range and releases the space used in storage for that range. To clear a range, set the Content-Length header to zero, and the Range header to a value that indicates the range to clear, up to maximum blob size.",
          "type": "string",
          "enum": [
            "clear"
          ],
          "x-ms-enum": {
            "name": "PageWriteType",
            "modelAsString": false
          }
        }
      ]
    },
    "/{containerName}/{blob}?comp=page&update&fromUrl": {
      "put": {
        "tags": [
          "pageblob"
        ],
        "operationId": "PageBlob_UploadPagesFromURL",
        "description": "The Upload Pages operation writes a range of pages to a page blob where the contents are read from a URL",
        "consumes": [
          "application/octet-stream"
        ],
        "parameters": [
          {
            "$ref": "#/parameters/SourceUrl"
          },
          {
            "$ref": "#/parameters/SourceRangeRequiredPutPageFromUrl"
          },
          {
            "$ref": "#/parameters/SourceContentMD5"
          },
          {
            "$ref": "#/parameters/SourceContentCRC64"
          },
          {
            "$ref": "#/parameters/ContentLength"
          },
          {
            "$ref": "#/parameters/Timeout"
          },
          {
            "$ref": "#/parameters/RangeRequiredPutPageFromUrl"
          },
          {
            "$ref": "#/parameters/EncryptionKey"
          },
          {
            "$ref": "#/parameters/EncryptionKeySha256"
          },
          {
            "$ref": "#/parameters/EncryptionAlgorithm"
          },
          {
            "$ref": "#/parameters/EncryptionScope"
          },
          {
            "$ref": "#/parameters/LeaseIdOptional"
          },
          {
            "$ref": "#/parameters/IfSequenceNumberLessThanOrEqualTo"
          },
          {
            "$ref": "#/parameters/IfSequenceNumberLessThan"
          },
          {
            "$ref": "#/parameters/IfSequenceNumberEqualTo"
          },
          {
            "$ref": "#/parameters/IfModifiedSince"
          },
          {
            "$ref": "#/parameters/IfUnmodifiedSince"
          },
          {
            "$ref": "#/parameters/IfMatch"
          },
          {
            "$ref": "#/parameters/IfNoneMatch"
          },
          {
            "$ref": "#/parameters/IfTags"
          },
          {
            "$ref": "#/parameters/SourceIfModifiedSince"
          },
          {
            "$ref": "#/parameters/SourceIfUnmodifiedSince"
          },
          {
            "$ref": "#/parameters/SourceIfMatch"
          },
          {
            "$ref": "#/parameters/SourceIfNoneMatch"
          },
          {
            "$ref": "#/parameters/ApiVersionParameter"
          },
          {
            "$ref": "#/parameters/ClientRequestId"
          },
          {
            "$ref": "#/parameters/CopySourceAuthorization"
          }
        ],
        "responses": {
          "201": {
            "description": "The page range was written.",
            "headers": {
              "ETag": {
                "type": "string",
                "description": "The ETag contains a value that you can use to perform operations conditionally. If the request version is 2011-08-18 or newer, the ETag value will be in quotes."
              },
              "Last-Modified": {
                "type": "string",
                "format": "date-time-rfc1123",
                "description": "Returns the date and time the container was last modified. Any operation that modifies the blob, including an update of the blob's metadata or properties, changes the last-modified time of the blob."
              },
              "Content-MD5": {
                "type": "string",
                "format": "byte",
                "description": "If the blob has an MD5 hash and this operation is to read the full blob, this response header is returned so that the client can check for message content integrity."
              },
              "x-ms-content-crc64": {
                "type": "string",
                "format": "byte",
                "description": "This header is returned so that the client can check for message content integrity. The value of this header is computed by the Blob service; it is not necessarily the same value specified in the request headers."
              },
              "x-ms-blob-sequence-number": {
                "x-ms-client-name": "BlobSequenceNumber",
                "type": "integer",
                "format": "int64",
                "description": "The current sequence number for the page blob."
              },
              "x-ms-request-id": {
                "x-ms-client-name": "RequestId",
                "type": "string",
                "description": "This header uniquely identifies the request that was made and can be used for troubleshooting the request."
              },
              "x-ms-version": {
                "x-ms-client-name": "Version",
                "type": "string",
                "description": "Indicates the version of the Blob service used to execute the request. This header is returned for requests made against version 2009-09-19 and above."
              },
              "Date": {
                "type": "string",
                "format": "date-time-rfc1123",
                "description": "UTC date/time value generated by the service that indicates the time at which the response was initiated"
              },
              "x-ms-request-server-encrypted": {
                "x-ms-client-name": "IsServerEncrypted",
                "type": "boolean",
                "description": "The value of this header is set to true if the contents of the request are successfully encrypted using the specified algorithm, and false otherwise."
              },
              "x-ms-encryption-key-sha256": {
                "x-ms-client-name": "EncryptionKeySha256",
                "type": "string",
                "description": "The SHA-256 hash of the encryption key used to encrypt the blob. This header is only returned when the blob was encrypted with a customer-provided key."
              },
              "x-ms-encryption-scope": {
                "x-ms-client-name": "EncryptionScope",
                "type": "string",
                "description": "Returns the name of the encryption scope used to encrypt the blob contents and application metadata.  Note that the absence of this header implies use of the default account encryption scope."
              }
            }
          },
          "default": {
            "description": "Failure",
            "headers": {
              "x-ms-error-code": {
                "x-ms-client-name": "ErrorCode",
                "type": "string"
              }
            },
            "schema": {
              "$ref": "#/definitions/StorageError"
            }
          }
        }
      },
      "parameters": [
		    {
		      "$ref": "#/parameters/ContainerName"
		    },
		    {
		      "$ref": "#/parameters/Blob"
		    },
        {
          "name": "comp",
          "description": "comp",
          "in": "query",
          "required": true,
          "type": "string",
          "enum": [
            "page"
          ]
        },
        {
          "name": "x-ms-page-write",
          "x-ms-client-name": "pageWrite",
          "in": "header",
          "required": true,
          "x-ms-parameter-location": "method",
          "description": "Required. You may specify one of the following options:\n  - Update: Writes the bytes specified by the request body into the specified range. The Range and Content-Length headers must match to perform the update.\n  - Clear: Clears the specified range and releases the space used in storage for that range. To clear a range, set the Content-Length header to zero, and the Range header to a value that indicates the range to clear, up to maximum blob size.",
          "type": "string",
          "enum": [
            "update"
          ],
          "x-ms-enum": {
            "name": "PageWriteType",
            "modelAsString": false
          }
        }
      ]
    },
    "/{containerName}/{blob}?comp=pagelist": {
      "get": {
        "tags": [
          "pageblob"
        ],
        "operationId": "PageBlob_GetPageRanges",
        "description": "The Get Page Ranges operation returns the list of valid page ranges for a page blob or snapshot of a page blob",
        "parameters": [
          {
            "$ref": "#/parameters/Snapshot"
          },
          {
            "$ref": "#/parameters/Timeout"
          },
          {
            "$ref": "#/parameters/Range"
          },
          {
            "$ref": "#/parameters/LeaseIdOptional"
          },
          {
            "$ref": "#/parameters/IfModifiedSince"
          },
          {
            "$ref": "#/parameters/IfUnmodifiedSince"
          },
          {
            "$ref": "#/parameters/IfMatch"
          },
          {
            "$ref": "#/parameters/IfNoneMatch"
          },
          {
            "$ref": "#/parameters/IfTags"
          },
          {
            "$ref": "#/parameters/ApiVersionParameter"
          },
          {
            "$ref": "#/parameters/ClientRequestId"
          }
        ],
        "responses": {
          "200": {
            "description": "Information on the page blob was found.",
            "headers": {
              "Last-Modified": {
                "type": "string",
                "format": "date-time-rfc1123",
                "description": "Returns the date and time the container was last modified. Any operation that modifies the blob, including an update of the blob's metadata or properties, changes the last-modified time of the blob."
              },
              "ETag": {
                "type": "string",
                "description": "The ETag contains a value that you can use to perform operations conditionally. If the request version is 2011-08-18 or newer, the ETag value will be in quotes."
              },
              "x-ms-blob-content-length": {
                "x-ms-client-name": "BlobContentLength",
                "type": "integer",
                "format": "int64",
                "description": "The size of the blob in bytes."
              },
              "x-ms-client-request-id": {
                "x-ms-client-name": "ClientRequestId",
                "type": "string",
                "description": "If a client request id header is sent in the request, this header will be present in the response with the same value."
              },
              "x-ms-request-id": {
                "x-ms-client-name": "RequestId",
                "type": "string",
                "description": "This header uniquely identifies the request that was made and can be used for troubleshooting the request."
              },
              "x-ms-version": {
                "x-ms-client-name": "Version",
                "type": "string",
                "description": "Indicates the version of the Blob service used to execute the request. This header is returned for requests made against version 2009-09-19 and above."
              },
              "Date": {
                "type": "string",
                "format": "date-time-rfc1123",
                "description": "UTC date/time value generated by the service that indicates the time at which the response was initiated"
              }
            },
            "schema": {
              "$ref": "#/definitions/PageList"
            }
          },
          "default": {
            "description": "Failure",
            "headers": {
              "x-ms-error-code": {
                "x-ms-client-name": "ErrorCode",
                "type": "string"
              }
            },
            "schema": {
              "$ref": "#/definitions/StorageError"
            }
          }
        }
      },
      "parameters": [
		    {
		      "$ref": "#/parameters/ContainerName"
		    },
		    {
		      "$ref": "#/parameters/Blob"
		    },
        {
          "name": "comp",
          "description": "comp",
          "in": "query",
          "required": true,
          "type": "string",
          "enum": [
            "pagelist"
          ]
        }
      ]
    },
    "/{containerName}/{blob}?comp=pagelist&diff": {
      "get": {
        "tags": [
          "pageblob"
        ],
        "operationId": "PageBlob_GetPageRangesDiff",
        "description": "The Get Page Ranges Diff operation returns the list of valid page ranges for a page blob that were changed between target blob and previous snapshot.",
        "parameters": [
          {
            "$ref": "#/parameters/Snapshot"
          },
          {
            "$ref": "#/parameters/Timeout"
          },
          {
            "$ref": "#/parameters/PrevSnapshot"
          },
          {
            "$ref": "#/parameters/PrevSnapshotUrl"
          },
          {
            "$ref": "#/parameters/Range"
          },
          {
            "$ref": "#/parameters/LeaseIdOptional"
          },
          {
            "$ref": "#/parameters/IfModifiedSince"
          },
          {
            "$ref": "#/parameters/IfUnmodifiedSince"
          },
          {
            "$ref": "#/parameters/IfMatch"
          },
          {
            "$ref": "#/parameters/IfNoneMatch"
          },
          {
            "$ref": "#/parameters/IfTags"
          },
          {
            "$ref": "#/parameters/ApiVersionParameter"
          },
          {
            "$ref": "#/parameters/ClientRequestId"
          }
        ],
        "responses": {
          "200": {
            "description": "Information on the page blob was found.",
            "headers": {
              "Last-Modified": {
                "type": "string",
                "format": "date-time-rfc1123",
                "description": "Returns the date and time the container was last modified. Any operation that modifies the blob, including an update of the blob's metadata or properties, changes the last-modified time of the blob."
              },
              "ETag": {
                "type": "string",
                "description": "The ETag contains a value that you can use to perform operations conditionally. If the request version is 2011-08-18 or newer, the ETag value will be in quotes."
              },
              "x-ms-blob-content-length": {
                "x-ms-client-name": "BlobContentLength",
                "type": "integer",
                "format": "int64",
                "description": "The size of the blob in bytes."
              },
              "x-ms-client-request-id": {
                "x-ms-client-name": "ClientRequestId",
                "type": "string",
                "description": "If a client request id header is sent in the request, this header will be present in the response with the same value."
              },
              "x-ms-request-id": {
                "x-ms-client-name": "RequestId",
                "type": "string",
                "description": "This header uniquely identifies the request that was made and can be used for troubleshooting the request."
              },
              "x-ms-version": {
                "x-ms-client-name": "Version",
                "type": "string",
                "description": "Indicates the version of the Blob service used to execute the request. This header is returned for requests made against version 2009-09-19 and above."
              },
              "Date": {
                "type": "string",
                "format": "date-time-rfc1123",
                "description": "UTC date/time value generated by the service that indicates the time at which the response was initiated"
              }
            },
            "schema": {
              "$ref": "#/definitions/PageList"
            }
          },
          "default": {
            "description": "Failure",
            "headers": {
              "x-ms-error-code": {
                "x-ms-client-name": "ErrorCode",
                "type": "string"
              }
            },
            "schema": {
              "$ref": "#/definitions/StorageError"
            }
          }
        }
      },
      "parameters": [
		    {
		      "$ref": "#/parameters/ContainerName"
		    },
		    {
		      "$ref": "#/parameters/Blob"
		    },
        {
          "name": "comp",
          "description": "comp",
          "in": "query",
          "required": true,
          "type": "string",
          "enum": [
            "pagelist"
          ]
        }
      ]
    },
    "/{containerName}/{blob}?comp=properties&Resize": {
      "put": {
        "tags": [
          "pageblob"
        ],
        "operationId": "PageBlob_Resize",
        "description": "Resize the Blob",
        "parameters": [
          {
            "$ref": "#/parameters/Timeout"
          },
          {
            "$ref": "#/parameters/LeaseIdOptional"
          },
          {
            "$ref": "#/parameters/EncryptionKey"
          },
          {
            "$ref": "#/parameters/EncryptionKeySha256"
          },
          {
            "$ref": "#/parameters/EncryptionAlgorithm"
          },
          {
            "$ref": "#/parameters/EncryptionScope"
          },
          {
            "$ref": "#/parameters/IfModifiedSince"
          },
          {
            "$ref": "#/parameters/IfUnmodifiedSince"
          },
          {
            "$ref": "#/parameters/IfMatch"
          },
          {
            "$ref": "#/parameters/IfNoneMatch"
          },
          {
            "$ref": "#/parameters/IfTags"
          },
          {
            "$ref": "#/parameters/BlobContentLengthRequired"
          },
          {
            "$ref": "#/parameters/ApiVersionParameter"
          },
          {
            "$ref": "#/parameters/ClientRequestId"
          }
        ],
        "responses": {
          "200": {
            "description": "The Blob was resized successfully",
            "headers": {
              "ETag": {
                "type": "string",
                "description": "The ETag contains a value that you can use to perform operations conditionally. If the request version is 2011-08-18 or newer, the ETag value will be in quotes."
              },
              "Last-Modified": {
                "type": "string",
                "format": "date-time-rfc1123",
                "description": "Returns the date and time the container was last modified. Any operation that modifies the blob, including an update of the blob's metadata or properties, changes the last-modified time of the blob."
              },
              "x-ms-blob-sequence-number": {
                "x-ms-client-name": "BlobSequenceNumber",
                "type": "integer",
                "format": "int64",
                "description": "The current sequence number for a page blob. This header is not returned for block blobs or append blobs"
              },
              "x-ms-client-request-id": {
                "x-ms-client-name": "ClientRequestId",
                "type": "string",
                "description": "If a client request id header is sent in the request, this header will be present in the response with the same value."
              },
              "x-ms-request-id": {
                "x-ms-client-name": "RequestId",
                "type": "string",
                "description": "This header uniquely identifies the request that was made and can be used for troubleshooting the request."
              },
              "x-ms-version": {
                "x-ms-client-name": "Version",
                "type": "string",
                "description": "Indicates the version of the Blob service used to execute the request. This header is returned for requests made against version 2009-09-19 and above."
              },
              "Date": {
                "type": "string",
                "format": "date-time-rfc1123",
                "description": "UTC date/time value generated by the service that indicates the time at which the response was initiated"
              }
            }
          },
          "default": {
            "description": "Failure",
            "headers": {
              "x-ms-error-code": {
                "x-ms-client-name": "ErrorCode",
                "type": "string"
              }
            },
            "schema": {
              "$ref": "#/definitions/StorageError"
            }
          }
        }
      },
      "parameters": [
		    {
		      "$ref": "#/parameters/ContainerName"
		    },
		    {
		      "$ref": "#/parameters/Blob"
		    },
        {
          "name": "comp",
          "description": "comp",
          "in": "query",
          "required": true,
          "type": "string",
          "enum": [
            "properties"
          ]
        }
      ]
    },
    "/{containerName}/{blob}?comp=properties&UpdateSequenceNumber": {
      "put": {
        "tags": [
          "pageblob"
        ],
        "operationId": "PageBlob_UpdateSequenceNumber",
        "description": "Update the sequence number of the blob",
        "parameters": [
          {
            "$ref": "#/parameters/Timeout"
          },
          {
            "$ref": "#/parameters/LeaseIdOptional"
          },
          {
            "$ref": "#/parameters/IfModifiedSince"
          },
          {
            "$ref": "#/parameters/IfUnmodifiedSince"
          },
          {
            "$ref": "#/parameters/IfMatch"
          },
          {
            "$ref": "#/parameters/IfNoneMatch"
          },
          {
            "$ref": "#/parameters/IfTags"
          },
          {
            "$ref": "#/parameters/SequenceNumberAction"
          },
          {
            "$ref": "#/parameters/BlobSequenceNumber"
          },
          {
            "$ref": "#/parameters/ApiVersionParameter"
          },
          {
            "$ref": "#/parameters/ClientRequestId"
          }
        ],
        "responses": {
          "200": {
            "description": "The sequence numbers were updated successfully.",
            "headers": {
              "ETag": {
                "type": "string",
                "description": "The ETag contains a value that you can use to perform operations conditionally. If the request version is 2011-08-18 or newer, the ETag value will be in quotes."
              },
              "Last-Modified": {
                "type": "string",
                "format": "date-time-rfc1123",
                "description": "Returns the date and time the container was last modified. Any operation that modifies the blob, including an update of the blob's metadata or properties, changes the last-modified time of the blob."
              },
              "x-ms-blob-sequence-number": {
                "x-ms-client-name": "BlobSequenceNumber",
                "type": "integer",
                "format": "int64",
                "description": "The current sequence number for a page blob. This header is not returned for block blobs or append blobs"
              },
              "x-ms-client-request-id": {
                "x-ms-client-name": "ClientRequestId",
                "type": "string",
                "description": "If a client request id header is sent in the request, this header will be present in the response with the same value."
              },
              "x-ms-request-id": {
                "x-ms-client-name": "RequestId",
                "type": "string",
                "description": "This header uniquely identifies the request that was made and can be used for troubleshooting the request."
              },
              "x-ms-version": {
                "x-ms-client-name": "Version",
                "type": "string",
                "description": "Indicates the version of the Blob service used to execute the request. This header is returned for requests made against version 2009-09-19 and above."
              },
              "Date": {
                "type": "string",
                "format": "date-time-rfc1123",
                "description": "UTC date/time value generated by the service that indicates the time at which the response was initiated"
              }
            }
          },
          "default": {
            "description": "Failure",
            "headers": {
              "x-ms-error-code": {
                "x-ms-client-name": "ErrorCode",
                "type": "string"
              }
            },
            "schema": {
              "$ref": "#/definitions/StorageError"
            }
          }
        }
      },
      "parameters": [
		    {
		      "$ref": "#/parameters/ContainerName"
		    },
		    {
		      "$ref": "#/parameters/Blob"
		    },
        {
          "name": "comp",
          "description": "comp",
          "in": "query",
          "required": true,
          "type": "string",
          "enum": [
            "properties"
          ]
        }
      ]
    },
    "/{containerName}/{blob}?comp=incrementalcopy": {
      "put": {
        "tags": [
          "pageblob"
        ],
        "operationId": "PageBlob_CopyIncremental",
        "description": "The Copy Incremental operation copies a snapshot of the source page blob to a destination page blob. The snapshot is copied such that only the differential changes between the previously copied snapshot are transferred to the destination. The copied snapshots are complete copies of the original snapshot and can be read or copied from as usual. This API is supported since REST version 2016-05-31.",
        "parameters": [
          {
            "$ref": "#/parameters/Timeout"
          },
          {
            "$ref": "#/parameters/IfModifiedSince"
          },
          {
            "$ref": "#/parameters/IfUnmodifiedSince"
          },
          {
            "$ref": "#/parameters/IfMatch"
          },
          {
            "$ref": "#/parameters/IfNoneMatch"
          },
          {
            "$ref": "#/parameters/IfTags"
          },
          {
            "$ref": "#/parameters/CopySource"
          },
          {
            "$ref": "#/parameters/ApiVersionParameter"
          },
          {
            "$ref": "#/parameters/ClientRequestId"
          }
        ],
        "responses": {
          "202": {
            "description": "The blob was copied.",
            "headers": {
              "ETag": {
                "type": "string",
                "description": "The ETag contains a value that you can use to perform operations conditionally. If the request version is 2011-08-18 or newer, the ETag value will be in quotes."
              },
              "Last-Modified": {
                "type": "string",
                "format": "date-time-rfc1123",
                "description": "Returns the date and time the container was last modified. Any operation that modifies the blob, including an update of the blob's metadata or properties, changes the last-modified time of the blob."
              },
              "x-ms-client-request-id": {
                "x-ms-client-name": "ClientRequestId",
                "type": "string",
                "description": "If a client request id header is sent in the request, this header will be present in the response with the same value."
              },
              "x-ms-request-id": {
                "x-ms-client-name": "RequestId",
                "type": "string",
                "description": "This header uniquely identifies the request that was made and can be used for troubleshooting the request."
              },
              "x-ms-version": {
                "x-ms-client-name": "Version",
                "type": "string",
                "description": "Indicates the version of the Blob service used to execute the request. This header is returned for requests made against version 2009-09-19 and above."
              },
              "Date": {
                "type": "string",
                "format": "date-time-rfc1123",
                "description": "UTC date/time value generated by the service that indicates the time at which the response was initiated"
              },
              "x-ms-copy-id": {
                "x-ms-client-name": "CopyId",
                "type": "string",
                "description": "String identifier for this copy operation. Use with Get Blob Properties to check the status of this copy operation, or pass to Abort Copy Blob to abort a pending copy."
              },
              "x-ms-copy-status": {
                "x-ms-client-name": "CopyStatus",
                "description": "State of the copy operation identified by x-ms-copy-id.",
                "type": "string",
                "enum": [
                  "pending",
                  "success",
                  "aborted",
                  "failed"
                ],
                "x-ms-enum": {
                  "name": "CopyStatusType",
                  "modelAsString": false
                }
              }
            }
          },
          "default": {
            "description": "Failure",
            "headers": {
              "x-ms-error-code": {
                "x-ms-client-name": "ErrorCode",
                "type": "string"
              }
            },
            "schema": {
              "$ref": "#/definitions/StorageError"
            }
          }
        }
      },
      "parameters": [
		    {
		      "$ref": "#/parameters/ContainerName"
		    },
		    {
		      "$ref": "#/parameters/Blob"
		    },
        {
          "name": "comp",
          "description": "comp",
          "in": "query",
          "required": true,
          "type": "string",
          "enum": [
            "incrementalcopy"
          ]
        }
      ]
    },
    "/{containerName}/{blob}?comp=appendblock": {
      "put": {
        "tags": [
          "appendblob"
        ],
        "consumes": [
          "application/octet-stream"
        ],
        "operationId": "AppendBlob_AppendBlock",
        "description": "The Append Block operation commits a new block of data to the end of an existing append blob. The Append Block operation is permitted only if the blob was created with x-ms-blob-type set to AppendBlob. Append Block is supported only on version 2015-02-21 version or later.",
        "parameters": [
          {
            "$ref": "#/parameters/Body"
          },
          {
            "$ref": "#/parameters/Timeout"
          },
          {
            "$ref": "#/parameters/ContentLength"
          },
          {
            "$ref": "#/parameters/ContentMD5"
          },
          {
            "$ref": "#/parameters/ContentCrc64"
          },
          {
            "$ref": "#/parameters/LeaseIdOptional"
          },
          {
            "$ref": "#/parameters/BlobConditionMaxSize"
          },
          {
            "$ref": "#/parameters/BlobConditionAppendPos"
          },
          {
            "$ref": "#/parameters/EncryptionKey"
          },
          {
            "$ref": "#/parameters/EncryptionKeySha256"
          },
          {
            "$ref": "#/parameters/EncryptionAlgorithm"
          },
          {
            "$ref": "#/parameters/EncryptionScope"
          },
          {
            "$ref": "#/parameters/IfModifiedSince"
          },
          {
            "$ref": "#/parameters/IfUnmodifiedSince"
          },
          {
            "$ref": "#/parameters/IfMatch"
          },
          {
            "$ref": "#/parameters/IfNoneMatch"
          },
          {
            "$ref": "#/parameters/IfTags"
          },
          {
            "$ref": "#/parameters/ApiVersionParameter"
          },
          {
            "$ref": "#/parameters/ClientRequestId"
          }
        ],
        "responses": {
          "201": {
            "description": "The block was created.",
            "headers": {
              "ETag": {
                "type": "string",
                "description": "The ETag contains a value that you can use to perform operations conditionally. If the request version is 2011-08-18 or newer, the ETag value will be in quotes."
              },
              "Last-Modified": {
                "type": "string",
                "format": "date-time-rfc1123",
                "description": "Returns the date and time the container was last modified. Any operation that modifies the blob, including an update of the blob's metadata or properties, changes the last-modified time of the blob."
              },
              "Content-MD5": {
                "type": "string",
                "format": "byte",
                "description": "If the blob has an MD5 hash and this operation is to read the full blob, this response header is returned so that the client can check for message content integrity."
              },
              "x-ms-content-crc64": {
                "type": "string",
                "format": "byte",
                "description": "This header is returned so that the client can check for message content integrity. The value of this header is computed by the Blob service; it is not necessarily the same value specified in the request headers."
              },
              "x-ms-client-request-id": {
                "x-ms-client-name": "ClientRequestId",
                "type": "string",
                "description": "If a client request id header is sent in the request, this header will be present in the response with the same value."
              },
              "x-ms-request-id": {
                "x-ms-client-name": "RequestId",
                "type": "string",
                "description": "This header uniquely identifies the request that was made and can be used for troubleshooting the request."
              },
              "x-ms-version": {
                "x-ms-client-name": "Version",
                "type": "string",
                "description": "Indicates the version of the Blob service used to execute the request. This header is returned for requests made against version 2009-09-19 and above."
              },
              "Date": {
                "type": "string",
                "format": "date-time-rfc1123",
                "description": "UTC date/time value generated by the service that indicates the time at which the response was initiated"
              },
              "x-ms-blob-append-offset": {
                "x-ms-client-name": "BlobAppendOffset",
                "type": "string",
                "description": "This response header is returned only for append operations. It returns the offset at which the block was committed, in bytes."
              },
              "x-ms-blob-committed-block-count": {
                "x-ms-client-name": "BlobCommittedBlockCount",
                "type": "integer",
                "description": "The number of committed blocks present in the blob. This header is returned only for append blobs."
              },
              "x-ms-request-server-encrypted": {
                "x-ms-client-name": "IsServerEncrypted",
                "type": "boolean",
                "description": "The value of this header is set to true if the contents of the request are successfully encrypted using the specified algorithm, and false otherwise."
              },
              "x-ms-encryption-key-sha256": {
                "x-ms-client-name": "EncryptionKeySha256",
                "type": "string",
                "description": "The SHA-256 hash of the encryption key used to encrypt the block. This header is only returned when the block was encrypted with a customer-provided key."
              },
              "x-ms-encryption-scope": {
                "x-ms-client-name": "EncryptionScope",
                "type": "string",
                "description": "Returns the name of the encryption scope used to encrypt the blob contents and application metadata.  Note that the absence of this header implies use of the default account encryption scope."
              }
            }
          },
          "default": {
            "description": "Failure",
            "headers": {
              "x-ms-error-code": {
                "x-ms-client-name": "ErrorCode",
                "type": "string"
              }
            },
            "schema": {
              "$ref": "#/definitions/StorageError"
            }
          }
        }
      },
      "parameters": [
		    {
		      "$ref": "#/parameters/ContainerName"
		    },
		    {
		      "$ref": "#/parameters/Blob"
		    },
        {
          "name": "comp",
          "description": "comp",
          "in": "query",
          "required": true,
          "type": "string",
          "enum": [
            "appendblock"
          ]
        }
      ]
    },
    "/{containerName}/{blob}?comp=appendblock&fromUrl": {
      "put": {
        "tags": [
          "appendblob"
        ],
        "operationId": "AppendBlob_AppendBlockFromUrl",
        "description": "The Append Block operation commits a new block of data to the end of an existing append blob where the contents are read from a source url. The Append Block operation is permitted only if the blob was created with x-ms-blob-type set to AppendBlob. Append Block is supported only on version 2015-02-21 version or later.",
        "parameters": [
          {
            "$ref": "#/parameters/SourceUrl"
          },
          {
            "$ref": "#/parameters/SourceRange"
          },
          {
            "$ref": "#/parameters/SourceContentMD5"
          },
          {
            "$ref": "#/parameters/SourceContentCRC64"
          },
          {
            "$ref": "#/parameters/Timeout"
          },
          {
            "$ref": "#/parameters/ContentLength"
          },
          {
            "$ref": "#/parameters/ContentMD5"
          },
          {
            "$ref": "#/parameters/EncryptionKey"
          },
          {
            "$ref": "#/parameters/EncryptionKeySha256"
          },
          {
            "$ref": "#/parameters/EncryptionAlgorithm"
          },
          {
            "$ref": "#/parameters/EncryptionScope"
          },
          {
            "$ref": "#/parameters/LeaseIdOptional"
          },
          {
            "$ref": "#/parameters/BlobConditionMaxSize"
          },
          {
            "$ref": "#/parameters/BlobConditionAppendPos"
          },
          {
            "$ref": "#/parameters/IfModifiedSince"
          },
          {
            "$ref": "#/parameters/IfUnmodifiedSince"
          },
          {
            "$ref": "#/parameters/IfMatch"
          },
          {
            "$ref": "#/parameters/IfNoneMatch"
          },
          {
            "$ref": "#/parameters/IfTags"
          },
          {
            "$ref": "#/parameters/SourceIfModifiedSince"
          },
          {
            "$ref": "#/parameters/SourceIfUnmodifiedSince"
          },
          {
            "$ref": "#/parameters/SourceIfMatch"
          },
          {
            "$ref": "#/parameters/SourceIfNoneMatch"
          },
          {
            "$ref": "#/parameters/ApiVersionParameter"
          },
          {
            "$ref": "#/parameters/ClientRequestId"
          },
          {
            "$ref": "#/parameters/CopySourceAuthorization"
          }
        ],
        "responses": {
          "201": {
            "description": "The block was created.",
            "headers": {
              "ETag": {
                "type": "string",
                "description": "The ETag contains a value that you can use to perform operations conditionally. If the request version is 2011-08-18 or newer, the ETag value will be in quotes."
              },
              "Last-Modified": {
                "type": "string",
                "format": "date-time-rfc1123",
                "description": "Returns the date and time the container was last modified. Any operation that modifies the blob, including an update of the blob's metadata or properties, changes the last-modified time of the blob."
              },
              "Content-MD5": {
                "type": "string",
                "format": "byte",
                "description": "If the blob has an MD5 hash and this operation is to read the full blob, this response header is returned so that the client can check for message content integrity."
              },
              "x-ms-content-crc64": {
                "type": "string",
                "format": "byte",
                "description": "This header is returned so that the client can check for message content integrity. The value of this header is computed by the Blob service; it is not necessarily the same value specified in the request headers."
              },
              "x-ms-request-id": {
                "x-ms-client-name": "RequestId",
                "type": "string",
                "description": "This header uniquely identifies the request that was made and can be used for troubleshooting the request."
              },
              "x-ms-version": {
                "x-ms-client-name": "Version",
                "type": "string",
                "description": "Indicates the version of the Blob service used to execute the request. This header is returned for requests made against version 2009-09-19 and above."
              },
              "Date": {
                "type": "string",
                "format": "date-time-rfc1123",
                "description": "UTC date/time value generated by the service that indicates the time at which the response was initiated"
              },
              "x-ms-blob-append-offset": {
                "x-ms-client-name": "BlobAppendOffset",
                "type": "string",
                "description": "This response header is returned only for append operations. It returns the offset at which the block was committed, in bytes."
              },
              "x-ms-blob-committed-block-count": {
                "x-ms-client-name": "BlobCommittedBlockCount",
                "type": "integer",
                "description": "The number of committed blocks present in the blob. This header is returned only for append blobs."
              },
              "x-ms-encryption-key-sha256": {
                "x-ms-client-name": "EncryptionKeySha256",
                "type": "string",
                "description": "The SHA-256 hash of the encryption key used to encrypt the block. This header is only returned when the block was encrypted with a customer-provided key."
              },
              "x-ms-encryption-scope": {
                "x-ms-client-name": "EncryptionScope",
                "type": "string",
                "description": "Returns the name of the encryption scope used to encrypt the blob contents and application metadata.  Note that the absence of this header implies use of the default account encryption scope."
              },
              "x-ms-request-server-encrypted": {
                "x-ms-client-name": "IsServerEncrypted",
                "type": "boolean",
                "description": "The value of this header is set to true if the contents of the request are successfully encrypted using the specified algorithm, and false otherwise."
              }
            }
          },
          "default": {
            "description": "Failure",
            "headers": {
              "x-ms-error-code": {
                "x-ms-client-name": "ErrorCode",
                "type": "string"
              }
            },
            "schema": {
              "$ref": "#/definitions/StorageError"
            }
          }
        }
      },
      "parameters": [
		    {
		      "$ref": "#/parameters/ContainerName"
		    },
		    {
		      "$ref": "#/parameters/Blob"
		    },
        {
          "name": "comp",
          "description": "comp",
          "in": "query",
          "required": true,
          "type": "string",
          "enum": [
            "appendblock"
          ]
        }
      ]
    },
    "/{containerName}/{blob}?comp=seal": {
      "put": {
        "tags": [
          "appendblob"
        ],
        "operationId": "AppendBlob_Seal",
        "description": "The Seal operation seals the Append Blob to make it read-only. Seal is supported only on version 2019-12-12 version or later.",
        "parameters": [
          {
            "$ref": "#/parameters/Timeout"
          },
          {
            "$ref": "#/parameters/ApiVersionParameter"
          },
          {
            "$ref": "#/parameters/ClientRequestId"
          },
          {
            "$ref": "#/parameters/LeaseIdOptional"
          },
          {
            "$ref": "#/parameters/IfModifiedSince"
          },
          {
            "$ref": "#/parameters/IfUnmodifiedSince"
          },
          {
            "$ref": "#/parameters/IfMatch"
          },
          {
            "$ref": "#/parameters/IfNoneMatch"
          },
          {
            "$ref": "#/parameters/BlobConditionAppendPos"
          }
        ],
        "responses": {
          "200": {
            "description": "The blob was sealed.",
            "headers": {
              "ETag": {
                "type": "string",
                "description": "The ETag contains a value that you can use to perform operations conditionally. If the request version is 2011-08-18 or newer, the ETag value will be in quotes."
              },
              "Last-Modified": {
                "type": "string",
                "format": "date-time-rfc1123",
                "description": "Returns the date and time the container was last modified. Any operation that modifies the blob, including an update of the blob's metadata or properties, changes the last-modified time of the blob."
              },
              "x-ms-client-request-id": {
                "x-ms-client-name": "ClientRequestId",
                "type": "string",
                "description": "If a client request id header is sent in the request, this header will be present in the response with the same value."
              },
              "x-ms-request-id": {
                "x-ms-client-name": "RequestId",
                "type": "string",
                "description": "This header uniquely identifies the request that was made and can be used for troubleshooting the request."
              },
              "x-ms-version": {
                "x-ms-client-name": "Version",
                "type": "string",
                "description": "Indicates the version of the Blob service used to execute the request. This header is returned for requests made against version 2009-09-19 and above."
              },
              "Date": {
                "type": "string",
                "format": "date-time-rfc1123",
                "description": "UTC date/time value generated by the service that indicates the time at which the response was initiated"
              },
              "x-ms-blob-sealed": {
                "x-ms-client-name": "IsSealed",
                "type": "boolean",
                "description": "If this blob has been sealed"
              }
            }
          },
          "default": {
            "description": "Failure",
            "headers": {
              "x-ms-error-code": {
                "x-ms-client-name": "ErrorCode",
                "type": "string"
              }
            },
            "schema": {
              "$ref": "#/definitions/StorageError"
            }
          }
        }
      },
      "parameters": [
		    {
		      "$ref": "#/parameters/ContainerName"
		    },
		    {
		      "$ref": "#/parameters/Blob"
		    },
        {
          "name": "comp",
          "description": "comp",
          "in": "query",
          "required": true,
          "type": "string",
          "enum": [
            "seal"
          ]
        }
      ]
    },
    "/{containerName}/{blob}?comp=query": {
      "post": {
        "tags": [
          "blob"
        ],
        "operationId": "Blob_Query",
        "description": "The Query operation enables users to select/project on blob data by providing simple query expressions.",
        "parameters": [
          {
            "$ref": "#/parameters/QueryRequest"
          },
          {
            "$ref": "#/parameters/Snapshot"
          },
          {
            "$ref": "#/parameters/Timeout"
          },
          {
            "$ref": "#/parameters/LeaseIdOptional"
          },
          {
            "$ref": "#/parameters/EncryptionKey"
          },
          {
            "$ref": "#/parameters/EncryptionKeySha256"
          },
          {
            "$ref": "#/parameters/EncryptionAlgorithm"
          },
          {
            "$ref": "#/parameters/IfModifiedSince"
          },
          {
            "$ref": "#/parameters/IfUnmodifiedSince"
          },
          {
            "$ref": "#/parameters/IfMatch"
          },
          {
            "$ref": "#/parameters/IfNoneMatch"
          },
          {
            "$ref": "#/parameters/IfTags"
          },
          {
            "$ref": "#/parameters/ApiVersionParameter"
          },
          {
            "$ref": "#/parameters/ClientRequestId"
          }
        ],
        "responses": {
          "200": {
            "description": "Returns the content of the entire blob.",
            "headers": {
              "Last-Modified": {
                "type": "string",
                "format": "date-time-rfc1123",
                "description": "Returns the date and time the container was last modified. Any operation that modifies the blob, including an update of the blob's metadata or properties, changes the last-modified time of the blob."
              },
              "x-ms-meta": {
                "type": "string",
                "x-ms-client-name": "Metadata",
                "x-ms-header-collection-prefix": "x-ms-meta-"
              },
              "Content-Length": {
                "type": "integer",
                "format": "int64",
                "description": "The number of bytes present in the response body."
              },
              "Content-Type": {
                "type": "string",
                "description": "The media type of the body of the response. For Download Blob this is 'application/octet-stream'"
              },
              "Content-Range": {
                "type": "string",
                "description": "Indicates the range of bytes returned in the event that the client requested a subset of the blob by setting the 'Range' request header."
              },
              "ETag": {
                "type": "string",
                "description": "The ETag contains a value that you can use to perform operations conditionally. If the request version is 2011-08-18 or newer, the ETag value will be in quotes."
              },
              "Content-MD5": {
                "type": "string",
                "format": "byte",
                "description": "If the blob has an MD5 hash and this operation is to read the full blob, this response header is returned so that the client can check for message content integrity."
              },
              "Content-Encoding": {
                "type": "string",
                "description": "This header returns the value that was specified for the Content-Encoding request header"
              },
              "Cache-Control": {
                "type": "string",
                "description": "This header is returned if it was previously specified for the blob."
              },
              "Content-Disposition": {
                "type": "string",
                "description": "This header returns the value that was specified for the 'x-ms-blob-content-disposition' header. The Content-Disposition response header field conveys additional information about how to process the response payload, and also can be used to attach additional metadata. For example, if set to attachment, it indicates that the user-agent should not display the response, but instead show a Save As dialog with a filename other than the blob name specified."
              },
              "Content-Language": {
                "type": "string",
                "description": "This header returns the value that was specified for the Content-Language request header."
              },
              "x-ms-blob-sequence-number": {
                "x-ms-client-name": "BlobSequenceNumber",
                "type": "integer",
                "format": "int64",
                "description": "The current sequence number for a page blob. This header is not returned for block blobs or append blobs"
              },
              "x-ms-blob-type": {
                "x-ms-client-name": "BlobType",
                "description": "The blob's type.",
                "type": "string",
                "enum": [
                  "BlockBlob",
                  "PageBlob",
                  "AppendBlob"
                ],
                "x-ms-enum": {
                  "name": "BlobType",
                  "modelAsString": false
                }
              },
              "x-ms-copy-completion-time": {
                "x-ms-client-name": "CopyCompletionTime",
                "type": "string",
                "format": "date-time-rfc1123",
                "description": "Conclusion time of the last attempted Copy Blob operation where this blob was the destination blob. This value can specify the time of a completed, aborted, or failed copy attempt. This header does not appear if a copy is pending, if this blob has never been the destination in a Copy Blob operation, or if this blob has been modified after a concluded Copy Blob operation using Set Blob Properties, Put Blob, or Put Block List."
              },
              "x-ms-copy-status-description": {
                "x-ms-client-name": "CopyStatusDescription",
                "type": "string",
                "description": "Only appears when x-ms-copy-status is failed or pending. Describes the cause of the last fatal or non-fatal copy operation failure. This header does not appear if this blob has never been the destination in a Copy Blob operation, or if this blob has been modified after a concluded Copy Blob operation using Set Blob Properties, Put Blob, or Put Block List"
              },
              "x-ms-copy-id": {
                "x-ms-client-name": "CopyId",
                "type": "string",
                "description": "String identifier for this copy operation. Use with Get Blob Properties to check the status of this copy operation, or pass to Abort Copy Blob to abort a pending copy."
              },
              "x-ms-copy-progress": {
                "x-ms-client-name": "CopyProgress",
                "type": "string",
                "description": "Contains the number of bytes copied and the total bytes in the source in the last attempted Copy Blob operation where this blob was the destination blob. Can show between 0 and Content-Length bytes copied. This header does not appear if this blob has never been the destination in a Copy Blob operation, or if this blob has been modified after a concluded Copy Blob operation using Set Blob Properties, Put Blob, or Put Block List"
              },
              "x-ms-copy-source": {
                "x-ms-client-name": "CopySource",
                "type": "string",
                "description": "URL up to 2 KB in length that specifies the source blob or file used in the last attempted Copy Blob operation where this blob was the destination blob. This header does not appear if this blob has never been the destination in a Copy Blob operation, or if this blob has been modified after a concluded Copy Blob operation using Set Blob Properties, Put Blob, or Put Block List."
              },
              "x-ms-copy-status": {
                "x-ms-client-name": "CopyStatus",
                "description": "State of the copy operation identified by x-ms-copy-id.",
                "type": "string",
                "enum": [
                  "pending",
                  "success",
                  "aborted",
                  "failed"
                ],
                "x-ms-enum": {
                  "name": "CopyStatusType",
                  "modelAsString": false
                }
              },
              "x-ms-lease-duration": {
                "x-ms-client-name": "LeaseDuration",
                "description": "When a blob is leased, specifies whether the lease is of infinite or fixed duration.",
                "type": "string",
                "enum": [
                  "infinite",
                  "fixed"
                ],
                "x-ms-enum": {
                  "name": "LeaseDurationType",
                  "modelAsString": false
                }
              },
              "x-ms-lease-state": {
                "x-ms-client-name": "LeaseState",
                "description": "Lease state of the blob.",
                "type": "string",
                "enum": [
                  "available",
                  "leased",
                  "expired",
                  "breaking",
                  "broken"
                ],
                "x-ms-enum": {
                  "name": "LeaseStateType",
                  "modelAsString": false
                }
              },
              "x-ms-lease-status": {
                "x-ms-client-name": "LeaseStatus",
                "description": "The current lease status of the blob.",
                "type": "string",
                "enum": [
                  "locked",
                  "unlocked"
                ],
                "x-ms-enum": {
                  "name": "LeaseStatusType",
                  "modelAsString": false
                }
              },
              "x-ms-client-request-id": {
                "x-ms-client-name": "ClientRequestId",
                "type": "string",
                "description": "If a client request id header is sent in the request, this header will be present in the response with the same value."
              },
              "x-ms-request-id": {
                "x-ms-client-name": "RequestId",
                "type": "string",
                "description": "This header uniquely identifies the request that was made and can be used for troubleshooting the request."
              },
              "x-ms-version": {
                "x-ms-client-name": "Version",
                "type": "string",
                "description": "Indicates the version of the Blob service used to execute the request. This header is returned for requests made against version 2009-09-19 and above."
              },
              "Accept-Ranges": {
                "type": "string",
                "description": "Indicates that the service supports requests for partial blob content."
              },
              "Date": {
                "type": "string",
                "format": "date-time-rfc1123",
                "description": "UTC date/time value generated by the service that indicates the time at which the response was initiated"
              },
              "x-ms-blob-committed-block-count": {
                "x-ms-client-name": "BlobCommittedBlockCount",
                "type": "integer",
                "description": "The number of committed blocks present in the blob. This header is returned only for append blobs."
              },
              "x-ms-server-encrypted": {
                "x-ms-client-name": "IsServerEncrypted",
                "type": "boolean",
                "description": "The value of this header is set to true if the blob data and application metadata are completely encrypted using the specified algorithm. Otherwise, the value is set to false (when the blob is unencrypted, or if only parts of the blob/application metadata are encrypted)."
              },
              "x-ms-encryption-key-sha256": {
                "x-ms-client-name": "EncryptionKeySha256",
                "type": "string",
                "description": "The SHA-256 hash of the encryption key used to encrypt the blob. This header is only returned when the blob was encrypted with a customer-provided key."
              },
              "x-ms-encryption-scope": {
                "x-ms-client-name": "EncryptionScope",
                "type": "string",
                "description": "Returns the name of the encryption scope used to encrypt the blob contents and application metadata.  Note that the absence of this header implies use of the default account encryption scope."
              },
              "x-ms-blob-content-md5": {
                "x-ms-client-name": "BlobContentMD5",
                "type": "string",
                "format": "byte",
                "description": "If the blob has a MD5 hash, and if request contains range header (Range or x-ms-range), this response header is returned with the value of the whole blob's MD5 value. This value may or may not be equal to the value returned in Content-MD5 header, with the latter calculated from the requested range"
              }
            },
            "schema": {
              "type": "object",
              "format": "file"
            }
          },
          "206": {
            "description": "Returns the content of a specified range of the blob.",
            "headers": {
              "Last-Modified": {
                "type": "string",
                "format": "date-time-rfc1123",
                "description": "Returns the date and time the container was last modified. Any operation that modifies the blob, including an update of the blob's metadata or properties, changes the last-modified time of the blob."
              },
              "x-ms-meta": {
                "type": "string",
                "x-ms-client-name": "Metadata",
                "x-ms-header-collection-prefix": "x-ms-meta-"
              },
              "Content-Length": {
                "type": "integer",
                "format": "int64",
                "description": "The number of bytes present in the response body."
              },
              "Content-Type": {
                "type": "string",
                "description": "The media type of the body of the response. For Download Blob this is 'application/octet-stream'"
              },
              "Content-Range": {
                "type": "string",
                "description": "Indicates the range of bytes returned in the event that the client requested a subset of the blob by setting the 'Range' request header."
              },
              "ETag": {
                "type": "string",
                "description": "The ETag contains a value that you can use to perform operations conditionally. If the request version is 2011-08-18 or newer, the ETag value will be in quotes."
              },
              "Content-MD5": {
                "type": "string",
                "format": "byte",
                "description": "If the blob has an MD5 hash and this operation is to read the full blob, this response header is returned so that the client can check for message content integrity."
              },
              "Content-Encoding": {
                "type": "string",
                "description": "This header returns the value that was specified for the Content-Encoding request header"
              },
              "Cache-Control": {
                "type": "string",
                "description": "This header is returned if it was previously specified for the blob."
              },
              "Content-Disposition": {
                "type": "string",
                "description": "This header returns the value that was specified for the 'x-ms-blob-content-disposition' header. The Content-Disposition response header field conveys additional information about how to process the response payload, and also can be used to attach additional metadata. For example, if set to attachment, it indicates that the user-agent should not display the response, but instead show a Save As dialog with a filename other than the blob name specified."
              },
              "Content-Language": {
                "type": "string",
                "description": "This header returns the value that was specified for the Content-Language request header."
              },
              "x-ms-blob-sequence-number": {
                "x-ms-client-name": "BlobSequenceNumber",
                "type": "integer",
                "format": "int64",
                "description": "The current sequence number for a page blob. This header is not returned for block blobs or append blobs"
              },
              "x-ms-blob-type": {
                "x-ms-client-name": "BlobType",
                "description": "The blob's type.",
                "type": "string",
                "enum": [
                  "BlockBlob",
                  "PageBlob",
                  "AppendBlob"
                ],
                "x-ms-enum": {
                  "name": "BlobType",
                  "modelAsString": false
                }
              },
              "x-ms-content-crc64": {
                "x-ms-client-name": "ContentCrc64",
                "type": "string",
                "format": "byte",
                "description": "If the request is to read a specified range and the x-ms-range-get-content-crc64 is set to true, then the request returns a crc64 for the range, as long as the range size is less than or equal to 4 MB. If both x-ms-range-get-content-crc64 and x-ms-range-get-content-md5 is specified in the same request, it will fail with 400(Bad Request)"
              },
              "x-ms-copy-completion-time": {
                "x-ms-client-name": "CopyCompletionTime",
                "type": "string",
                "format": "date-time-rfc1123",
                "description": "Conclusion time of the last attempted Copy Blob operation where this blob was the destination blob. This value can specify the time of a completed, aborted, or failed copy attempt. This header does not appear if a copy is pending, if this blob has never been the destination in a Copy Blob operation, or if this blob has been modified after a concluded Copy Blob operation using Set Blob Properties, Put Blob, or Put Block List."
              },
              "x-ms-copy-status-description": {
                "x-ms-client-name": "CopyStatusDescription",
                "type": "string",
                "description": "Only appears when x-ms-copy-status is failed or pending. Describes the cause of the last fatal or non-fatal copy operation failure. This header does not appear if this blob has never been the destination in a Copy Blob operation, or if this blob has been modified after a concluded Copy Blob operation using Set Blob Properties, Put Blob, or Put Block List"
              },
              "x-ms-copy-id": {
                "x-ms-client-name": "CopyId",
                "type": "string",
                "description": "String identifier for this copy operation. Use with Get Blob Properties to check the status of this copy operation, or pass to Abort Copy Blob to abort a pending copy."
              },
              "x-ms-copy-progress": {
                "x-ms-client-name": "CopyProgress",
                "type": "string",
                "description": "Contains the number of bytes copied and the total bytes in the source in the last attempted Copy Blob operation where this blob was the destination blob. Can show between 0 and Content-Length bytes copied. This header does not appear if this blob has never been the destination in a Copy Blob operation, or if this blob has been modified after a concluded Copy Blob operation using Set Blob Properties, Put Blob, or Put Block List"
              },
              "x-ms-copy-source": {
                "x-ms-client-name": "CopySource",
                "type": "string",
                "description": "URL up to 2 KB in length that specifies the source blob or file used in the last attempted Copy Blob operation where this blob was the destination blob. This header does not appear if this blob has never been the destination in a Copy Blob operation, or if this blob has been modified after a concluded Copy Blob operation using Set Blob Properties, Put Blob, or Put Block List."
              },
              "x-ms-copy-status": {
                "x-ms-client-name": "CopyStatus",
                "description": "State of the copy operation identified by x-ms-copy-id.",
                "type": "string",
                "enum": [
                  "pending",
                  "success",
                  "aborted",
                  "failed"
                ],
                "x-ms-enum": {
                  "name": "CopyStatusType",
                  "modelAsString": false
                }
              },
              "x-ms-lease-duration": {
                "x-ms-client-name": "LeaseDuration",
                "description": "When a blob is leased, specifies whether the lease is of infinite or fixed duration.",
                "type": "string",
                "enum": [
                  "infinite",
                  "fixed"
                ],
                "x-ms-enum": {
                  "name": "LeaseDurationType",
                  "modelAsString": false
                }
              },
              "x-ms-lease-state": {
                "x-ms-client-name": "LeaseState",
                "description": "Lease state of the blob.",
                "type": "string",
                "enum": [
                  "available",
                  "leased",
                  "expired",
                  "breaking",
                  "broken"
                ],
                "x-ms-enum": {
                  "name": "LeaseStateType",
                  "modelAsString": false
                }
              },
              "x-ms-lease-status": {
                "x-ms-client-name": "LeaseStatus",
                "description": "The current lease status of the blob.",
                "type": "string",
                "enum": [
                  "locked",
                  "unlocked"
                ],
                "x-ms-enum": {
                  "name": "LeaseStatusType",
                  "modelAsString": false
                }
              },
              "x-ms-client-request-id": {
                "x-ms-client-name": "ClientRequestId",
                "type": "string",
                "description": "If a client request id header is sent in the request, this header will be present in the response with the same value."
              },
              "x-ms-request-id": {
                "x-ms-client-name": "RequestId",
                "type": "string",
                "description": "This header uniquely identifies the request that was made and can be used for troubleshooting the request."
              },
              "x-ms-version": {
                "x-ms-client-name": "Version",
                "type": "string",
                "description": "Indicates the version of the Blob service used to execute the request. This header is returned for requests made against version 2009-09-19 and above."
              },
              "Accept-Ranges": {
                "type": "string",
                "description": "Indicates that the service supports requests for partial blob content."
              },
              "Date": {
                "type": "string",
                "format": "date-time-rfc1123",
                "description": "UTC date/time value generated by the service that indicates the time at which the response was initiated"
              },
              "x-ms-blob-committed-block-count": {
                "x-ms-client-name": "BlobCommittedBlockCount",
                "type": "integer",
                "description": "The number of committed blocks present in the blob. This header is returned only for append blobs."
              },
              "x-ms-server-encrypted": {
                "x-ms-client-name": "IsServerEncrypted",
                "type": "boolean",
                "description": "The value of this header is set to true if the blob data and application metadata are completely encrypted using the specified algorithm. Otherwise, the value is set to false (when the blob is unencrypted, or if only parts of the blob/application metadata are encrypted)."
              },
              "x-ms-encryption-key-sha256": {
                "x-ms-client-name": "EncryptionKeySha256",
                "type": "string",
                "description": "The SHA-256 hash of the encryption key used to encrypt the blob. This header is only returned when the blob was encrypted with a customer-provided key."
              },
              "x-ms-encryption-scope": {
                "x-ms-client-name": "EncryptionScope",
                "type": "string",
                "description": "Returns the name of the encryption scope used to encrypt the blob contents and application metadata.  Note that the absence of this header implies use of the default account encryption scope."
              },
              "x-ms-blob-content-md5": {
                "x-ms-client-name": "BlobContentMD5",
                "type": "string",
                "format": "byte",
                "description": "If the blob has a MD5 hash, and if request contains range header (Range or x-ms-range), this response header is returned with the value of the whole blob's MD5 value. This value may or may not be equal to the value returned in Content-MD5 header, with the latter calculated from the requested range"
              }
            },
            "schema": {
              "type": "object",
              "format": "file"
            }
          },
          "default": {
            "description": "Failure",
            "headers": {
              "x-ms-error-code": {
                "x-ms-client-name": "ErrorCode",
                "type": "string"
              }
            },
            "schema": {
              "$ref": "#/definitions/StorageError"
            }
          }
        }
      },
      "parameters": [
		    {
		      "$ref": "#/parameters/ContainerName"
		    },
		    {
		      "$ref": "#/parameters/Blob"
		    },
        {
          "name": "comp",
          "description": "comp",
          "in": "query",
          "required": true,
          "type": "string",
          "enum": [
            "query"
          ]
        }
      ]
    },
    "/{containerName}/{blob}?comp=tags": {
      "get": {
        "tags": [
          "blob"
        ],
        "operationId": "Blob_GetTags",
        "description": "The Get Tags operation enables users to get the tags associated with a blob.",
        "parameters": [
          {
            "$ref": "#/parameters/Timeout"
          },
          {
            "$ref": "#/parameters/ApiVersionParameter"
          },
          {
            "$ref": "#/parameters/ClientRequestId"
          },
          {
            "$ref": "#/parameters/Snapshot"
          },
          {
            "$ref": "#/parameters/VersionId"
          },
          {
            "$ref": "#/parameters/IfTags"
          },
          {
            "$ref": "#/parameters/LeaseIdOptional"
          }
        ],
        "responses": {
          "200": {
            "description": "Retrieved blob tags",
            "headers": {
              "x-ms-client-request-id": {
                "x-ms-client-name": "ClientRequestId",
                "type": "string",
                "description": "If a client request id header is sent in the request, this header will be present in the response with the same value."
              },
              "x-ms-request-id": {
                "x-ms-client-name": "RequestId",
                "type": "string",
                "description": "This header uniquely identifies the request that was made and can be used for troubleshooting the request."
              },
              "x-ms-version": {
                "x-ms-client-name": "Version",
                "type": "string",
                "description": "Indicates the version of the Blob service used to execute the request. This header is returned for requests made against version 2009-09-19 and above."
              },
              "Date": {
                "type": "string",
                "format": "date-time-rfc1123",
                "description": "UTC date/time value generated by the service that indicates the time at which the response was initiated"
              }
            },
            "schema": {
              "$ref": "#/definitions/BlobTags"
            }
          },
          "default": {
            "description": "Failure",
            "headers": {
              "x-ms-error-code": {
                "x-ms-client-name": "ErrorCode",
                "type": "string"
                }
            },
            "schema": {
              "$ref": "#/definitions/StorageError"
            }
          }
        }
      },
      "put": {
        "tags": [
          "blob"
        ],
        "operationId": "Blob_SetTags",
        "description": "The Set Tags operation enables users to set tags on a blob.",
        "parameters": [
          {
            "$ref": "#/parameters/ApiVersionParameter"
          },
          {
            "$ref": "#/parameters/Timeout"
          },
          {
            "$ref": "#/parameters/VersionId"
          },
          {
            "$ref": "#/parameters/ContentMD5"
          },
          {
            "$ref": "#/parameters/ContentCrc64"
          },
          {
            "$ref": "#/parameters/ClientRequestId"
          },
          {
            "$ref": "#/parameters/IfTags"
          },
          {
            "$ref": "#/parameters/LeaseIdOptional"
          },
          {
            "$ref": "#/parameters/BlobTagsBody"
          }
        ],
        "responses": {
          "204": {
            "description": "The tags were applied to the blob",
            "headers": {
              "x-ms-client-request-id": {
                "x-ms-client-name": "ClientRequestId",
                "type": "string",
                "description": "If a client request id header is sent in the request, this header will be present in the response with the same value."
              },
              "x-ms-request-id": {
                "x-ms-client-name": "RequestId",
                "type": "string",
                "description": "This header uniquely identifies the request that was made and can be used for troubleshooting the request."
              },
              "x-ms-version": {
                "x-ms-client-name": "Version",
                "type": "string",
                "description": "Indicates the version of the Blob service used to execute the request. This header is returned for requests made against version 2009-09-19 and above."
              },
              "Date": {
                "type": "string",
                "format": "date-time-rfc1123",
                "description": "UTC date/time value generated by the service that indicates the time at which the response was initiated"
              }
            }
          },
          "default": {
            "description": "Failure",
            "headers": {
              "x-ms-error-code": {
                "x-ms-client-name": "ErrorCode",
                "type": "string"
              }
            },
            "schema": {
              "$ref": "#/definitions/StorageError"
            }
          }
        }
      },
      "parameters": [
		    {
		      "$ref": "#/parameters/ContainerName"
		    },
		    {
		      "$ref": "#/parameters/Blob"
		    },
        {
          "name": "comp",
          "description": "comp",
          "in": "query",
          "required": true,
          "type": "string",
          "enum": [
            "tags"
          ]
        }
      ]
    }
  },
  "definitions": {
    "SuccessResponse": {
      "type": "object",
      "description": "Success"
    },
    "KeyInfo": {
      "type": "object",
      "required": [
        "Start",
        "Expiry"
      ],
      "description": "Key information",
      "properties": {
        "Start": {
          "description": "The date-time the key is active in ISO 8601 UTC time",
          "type": "string"
        },
        "Expiry": {
          "description": "The date-time the key expires in ISO 8601 UTC time",
          "type": "string"
        }
      }
    },
    "UserDelegationKey": {
      "type": "object",
      "required": [
        "SignedOid",
        "SignedTid",
        "SignedStart",
        "SignedExpiry",
        "SignedService",
        "SignedVersion",
        "Value"
      ],
      "description": "A user delegation key",
      "properties": {
        "SignedOid": {
          "description": "The Azure Active Directory object ID in GUID format.",
          "type": "string"
        },
        "SignedTid": {
          "description": "The Azure Active Directory tenant ID in GUID format",
          "type": "string"
        },
        "SignedStart": {
          "description": "The date-time the key is active",
          "type": "string",
          "format": "date-time"
        },
        "SignedExpiry": {
          "description": "The date-time the key expires",
          "type": "string",
          "format": "date-time"
        },
        "SignedService": {
          "description": "Abbreviation of the Azure Storage service that accepts the key",
          "type": "string"
        },
        "SignedVersion": {
          "description": "The service version that created the key",
          "type": "string"
        },
        "Value": {
          "description": "The key as a base64 string",
          "type": "string"
        }
      }
    },
    "PublicAccessType": {
      "type": "string",
      "enum": [
        "container",
        "blob"
      ],
      "x-ms-enum": {
        "name": "PublicAccessType",
        "modelAsString": true
      }
    },
    "CopyStatus": {
      "type": "string",
      "enum": [
        "pending",
        "success",
        "aborted",
        "failed"
      ],
      "x-ms-enum": {
        "name": "CopyStatusType",
        "modelAsString": false
      }
    },
    "LeaseDuration": {
      "type": "string",
      "enum": [
        "infinite",
        "fixed"
      ],
      "x-ms-enum": {
        "name": "LeaseDurationType",
        "modelAsString": false
      }
    },
    "LeaseState": {
      "type": "string",
      "enum": [
        "available",
        "leased",
        "expired",
        "breaking",
        "broken"
      ],
      "x-ms-enum": {
        "name": "LeaseStateType",
        "modelAsString": false
      }
    },
    "LeaseStatus": {
      "type": "string",
      "enum": [
        "locked",
        "unlocked"
      ],
      "x-ms-enum": {
        "name": "LeaseStatusType",
        "modelAsString": false
      }
    },
    "StorageError": {
      "type": "object",
      "properties": {
        "Message": {
          "type": "string"
        }
      }
    },
    "AccessPolicy": {
      "type": "object",
      "description": "An Access policy",
      "properties": {
        "Start": {
          "description": "the date-time the policy is active",
          "type": "string",
          "format": "date-time"
        },
        "Expiry": {
          "description": "the date-time the policy expires",
          "type": "string",
          "format": "date-time"
        },
        "Permission": {
          "description": "the permissions for the acl policy",
          "type": "string"
        }
      }
    },
    "AccessTier": {
      "type": "string",
      "enum": [
        "P4",
        "P6",
        "P10",
        "P15",
        "P20",
        "P30",
        "P40",
        "P50",
        "P60",
        "P70",
        "P80",
        "Hot",
        "Cool",
        "Archive"
      ],
      "x-ms-enum": {
        "name": "AccessTier",
        "modelAsString": true
      }
    },
    "ArchiveStatus": {
      "type": "string",
      "enum": [
        "rehydrate-pending-to-hot",
        "rehydrate-pending-to-cool"
      ],
      "x-ms-enum": {
        "name": "ArchiveStatus",
        "modelAsString": true
      }
    },
    "BlobItemInternal": {
      "xml": {
        "name": "Blob"
      },
      "description": "An Azure Storage blob",
      "type": "object",
      "required": [
        "Name",
        "Deleted",
        "Snapshot",
        "Properties"
      ],
      "properties": {
        "Name": {
          "type": "string"
        },
        "Deleted": {
          "type": "boolean"
        },
        "Snapshot": {
          "type": "string"
        },
        "VersionId": {
          "type": "string"
        },
        "IsCurrentVersion": {
          "type": "boolean"
        },
        "Properties": {
          "$ref": "#/definitions/BlobPropertiesInternal"
        },
        "Metadata": {
          "$ref": "#/definitions/BlobMetadata"
        },
        "BlobTags": {
          "$ref": "#/definitions/BlobTags"
        },
        "ObjectReplicationMetadata": {
          "$ref": "#/definitions/ObjectReplicationMetadata"
        },
        "HasVersionsOnly": {
          "type": "boolean"
        }
      }
    },
    "BlobPropertiesInternal": {
      "xml": {
        "name": "Properties"
      },
      "description": "Properties of a blob",
      "type": "object",
      "required": [
        "Etag",
        "Last-Modified"
      ],
      "properties": {
        "Creation-Time": {
          "type": "string",
          "format": "date-time-rfc1123"
        },
        "Last-Modified": {
          "type": "string",
          "format": "date-time-rfc1123"
        },
        "Etag": {
          "type": "string"
        },
        "Content-Length": {
          "type": "integer",
          "format": "int64",
          "description": "Size in bytes"
        },
        "Content-Type": {
          "type": "string"
        },
        "Content-Encoding": {
          "type": "string"
        },
        "Content-Language": {
          "type": "string"
        },
        "Content-MD5": {
          "type": "string",
          "format": "byte"
        },
        "Content-Disposition": {
          "type": "string"
        },
        "Cache-Control": {
          "type": "string"
        },
        "x-ms-blob-sequence-number": {
          "x-ms-client-name": "blobSequenceNumber",
          "type": "integer",
          "format": "int64"
        },
        "BlobType": {
          "type": "string",
          "enum": [
            "BlockBlob",
            "PageBlob",
            "AppendBlob"
          ],
          "x-ms-enum": {
            "name": "BlobType",
            "modelAsString": false
          }
        },
        "LeaseStatus": {
          "$ref": "#/definitions/LeaseStatus"
        },
        "LeaseState": {
          "$ref": "#/definitions/LeaseState"
        },
        "LeaseDuration": {
          "$ref": "#/definitions/LeaseDuration"
        },
        "CopyId": {
          "type": "string"
        },
        "CopyStatus": {
          "$ref": "#/definitions/CopyStatus"
        },
        "CopySource": {
          "type": "string"
        },
        "CopyProgress": {
          "type": "string"
        },
        "CopyCompletionTime": {
          "type": "string",
          "format": "date-time-rfc1123"
        },
        "CopyStatusDescription": {
          "type": "string"
        },
        "ServerEncrypted": {
          "type": "boolean"
        },
        "IncrementalCopy": {
          "type": "boolean"
        },
        "DestinationSnapshot": {
          "type": "string"
        },
        "DeletedTime": {
          "type": "string",
          "format": "date-time-rfc1123"
        },
        "RemainingRetentionDays": {
          "type": "integer"
        },
        "AccessTier": {
          "$ref": "#/definitions/AccessTier"
        },
        "AccessTierInferred": {
          "type": "boolean"
        },
        "ArchiveStatus": {
          "$ref": "#/definitions/ArchiveStatus"
        },
        "CustomerProvidedKeySha256": {
          "type": "string"
        },
        "EncryptionScope": {
          "type": "string",
          "description": "The name of the encryption scope under which the blob is encrypted."
        },
        "AccessTierChangeTime": {
          "type": "string",
          "format": "date-time-rfc1123"
        },
        "TagCount": {
          "type": "integer"
        },
        "Expiry-Time": {
          "x-ms-client-name": "ExpiresOn",
          "type": "string",
          "format": "date-time-rfc1123"
        },
        "Sealed": {
          "x-ms-client-name": "IsSealed",
          "type": "boolean"
        },
        "RehydratePriority": {
          "$ref": "#/definitions/RehydratePriority"
        },
        "LastAccessTime": {
          "x-ms-client-name": "LastAccessedOn",
          "type": "string",
          "format": "date-time-rfc1123"
        },
        "ImmutabilityPolicyUntilDate": {
          "x-ms-client-name": "ImmutabilityPolicyExpiresOn",
          "type": "string",
          "format": "date-time-rfc1123"
        },
        "ImmutabilityPolicyMode": {
          "type": "string",
          "enum": [
            "Mutable",
            "Unlocked",
            "Locked"
          ],
          "x-ms-enum": {
             "name": "BlobImmutabilityPolicyMode",
             "modelAsString": false
          }
        },
        "LegalHold": {
          "type": "boolean"
        }
      }
    },
    "ListBlobsFlatSegmentResponse": {
      "xml": {
        "name": "EnumerationResults"
      },
      "description": "An enumeration of blobs",
      "type": "object",
      "required": [
        "ServiceEndpoint",
        "ContainerName",
        "Segment"
      ],
      "properties": {
        "ServiceEndpoint": {
          "type": "string",
          "xml": {
            "attribute": true
          }
        },
        "ContainerName": {
          "type": "string",
          "xml": {
            "attribute": true
          }
        },
        "Prefix": {
          "type": "string"
        },
        "Marker": {
          "type": "string"
        },
        "MaxResults": {
          "type": "integer"
        },
        "Segment": {
          "$ref": "#/definitions/BlobFlatListSegment"
        },
        "NextMarker": {
          "type": "string"
        }
      }
    },
    "ListBlobsHierarchySegmentResponse": {
      "xml": {
        "name": "EnumerationResults"
      },
      "description": "An enumeration of blobs",
      "type": "object",
      "required": [
        "ServiceEndpoint",
        "ContainerName",
        "Segment"
      ],
      "properties": {
        "ServiceEndpoint": {
          "type": "string",
          "xml": {
            "attribute": true
          }
        },
        "ContainerName": {
          "type": "string",
          "xml": {
            "attribute": true
          }
        },
        "Prefix": {
          "type": "string"
        },
        "Marker": {
          "type": "string"
        },
        "MaxResults": {
          "type": "integer"
        },
        "Delimiter": {
          "type": "string"
        },
        "Segment": {
          "$ref": "#/definitions/BlobHierarchyListSegment"
        },
        "NextMarker": {
          "type": "string"
        }
      }
    },
    "BlobFlatListSegment": {
      "xml": {
        "name": "Blobs"
      },
      "required": [
        "BlobItems"
      ],
      "type": "object",
      "properties": {
        "BlobItems": {
          "type": "array",
          "items": {
            "$ref": "#/definitions/BlobItemInternal"
          }
        }
      }
    },
    "BlobHierarchyListSegment": {
      "xml": {
        "name": "Blobs"
      },
      "type": "object",
      "required": [
        "BlobItems"
      ],
      "properties": {
        "BlobPrefixes": {
          "type": "array",
          "items": {
            "$ref": "#/definitions/BlobPrefix"
          }
        },
        "BlobItems": {
          "type": "array",
          "items": {
            "$ref": "#/definitions/BlobItemInternal"
          }
        }
      }
    },
    "BlobPrefix": {
      "type": "object",
      "required": [
        "Name"
      ],
      "properties": {
        "Name": {
          "type": "string"
        }
      }
    },
    "BlobTag": {
      "xml": {
        "name": "Tag"
      },
      "type": "object",
      "required": [
        "Key",
        "Value"
      ],
      "properties": {
        "Key": {
          "type": "string"
        },
        "Value": {
          "type": "string"
        }
      }
    },
    "BlobTags": {
      "type": "object",
      "xml": {
        "name": "Tags"
      },
      "description": "Blob tags",
      "required": [
        "BlobTagSet"
      ],
      "properties": {
        "BlobTagSet": {
          "xml": {
            "wrapped": true,
            "name": "TagSet"
          },
          "type": "array",
          "items": {
            "$ref": "#/definitions/BlobTag"
          }
        }
      }
    },
    "Block": {
      "type": "object",
      "required": [
        "Name",
        "Size"
      ],
      "description": "Represents a single block in a block blob.  It describes the block's ID and size.",
      "properties": {
        "Name": {
          "description": "The base64 encoded block ID.",
          "type": "string"
        },
        "Size": {
          "description": "The block size in bytes.",
          "type": "integer",
          "format": "int64"
        }
      }
    },
    "BlockList": {
      "type": "object",
      "properties": {
        "CommittedBlocks": {
          "xml": {
            "wrapped": true
          },
          "type": "array",
          "items": {
            "$ref": "#/definitions/Block"
          }
        },
        "UncommittedBlocks": {
          "xml": {
            "wrapped": true
          },
          "type": "array",
          "items": {
            "$ref": "#/definitions/Block"
          }
        }
      }
    },
    "BlockLookupList": {
      "type": "object",
      "properties": {
        "Committed": {
          "type": "array",
          "items": {
            "type": "string",
            "xml": {
              "name": "Committed"
            }
          }
        },
        "Uncommitted": {
          "type": "array",
          "items": {
            "type": "string",
            "xml": {
              "name": "Uncommitted"
            }
          }
        },
        "Latest": {
          "type": "array",
          "items": {
            "type": "string",
            "xml": {
              "name": "Latest"
            }
          }
        }
      },
      "xml": {
        "name": "BlockList"
      }
    },
    "ContainerItem": {
      "xml": {
        "name": "Container"
      },
      "type": "object",
      "required": [
        "Name",
        "Properties"
      ],
      "description": "An Azure Storage container",
      "properties": {
        "Name": {
          "type": "string"
        },
        "Deleted": {
          "type": "boolean"
        },
        "Version": {
          "type": "string"
        },
        "Properties": {
          "$ref": "#/definitions/ContainerProperties"
        },
        "Metadata": {
          "$ref": "#/definitions/ContainerMetadata"
        }
      }
    },
    "ContainerProperties": {
      "type": "object",
      "required": [
        "Last-Modified",
        "Etag"
      ],
      "description": "Properties of a container",
      "properties": {
        "Last-Modified": {
          "type": "string",
          "format": "date-time-rfc1123"
        },
        "Etag": {
          "type": "string"
        },
        "LeaseStatus": {
          "$ref": "#/definitions/LeaseStatus"
        },
        "LeaseState": {
          "$ref": "#/definitions/LeaseState"
        },
        "LeaseDuration": {
          "$ref": "#/definitions/LeaseDuration"
        },
        "PublicAccess": {
          "$ref": "#/definitions/PublicAccessType"
        },
        "HasImmutabilityPolicy": {
          "type": "boolean"
        },
        "HasLegalHold": {
          "type": "boolean"
        },
        "DefaultEncryptionScope": {
          "type": "string"
        },
        "DenyEncryptionScopeOverride": {
          "type": "boolean",
          "x-ms-client-name": "PreventEncryptionScopeOverride"
        },
        "DeletedTime": {
          "type": "string",
          "format": "date-time-rfc1123"
        },
        "RemainingRetentionDays": {
          "type": "integer"
        },
        "ImmutableStorageWithVersioningEnabled": {
          "x-ms-client-name": "IsImmutableStorageWithVersioningEnabled",
          "type": "boolean",
          "description": "Indicates if version level worm is enabled on this container."
        }
      }
    },
    "DelimitedTextConfiguration": {
      "xml": {
        "name": "DelimitedTextConfiguration"
      },
      "description": "Groups the settings used for interpreting the blob data if the blob is delimited text formatted.",
      "type": "object",
      "properties": {
        "ColumnSeparator": {
          "type": "string",
          "description": "The string used to separate columns.",
          "xml": {
            "name": "ColumnSeparator"
          }
        },
        "FieldQuote": {
          "type": "string",
          "description": "The string used to quote a specific field.",
          "xml": {
            "name": "FieldQuote"
          }
        },
        "RecordSeparator": {
          "type": "string",
          "description": "The string used to separate records.",
          "xml": {
            "name": "RecordSeparator"
          }
        },
        "EscapeChar": {
          "type": "string",
          "description": "The string used as an escape character.",
          "xml": {
            "name": "EscapeChar"
          }
        },
        "HeadersPresent": {
          "type": "boolean",
          "description": "Represents whether the data has headers.",
          "xml": {
            "name": "HasHeaders"
          }
        }
      }
    },
    "JsonTextConfiguration": {
      "xml": {
        "name": "JsonTextConfiguration"
      },
      "description": "json text configuration",
      "type": "object",
      "properties": {
        "RecordSeparator": {
          "type": "string",
          "description": "The string used to separate records.",
          "xml": {
            "name": "RecordSeparator"
          }
        }
      }
    },
    "ArrowConfiguration" : {
      "xml": {
        "name": "ArrowConfiguration"
      },
      "description": "Groups the settings used for formatting the response if the response should be Arrow formatted.",
      "type": "object",
      "required": [
        "Schema"
      ],
      "properties": {
        "Schema": {
          "type": "array",
          "items": {
            "$ref": "#/definitions/ArrowField"
          },
          "xml": {
            "wrapped": true,
            "name": "Schema"
          }
        }
      }
    },
    "ParquetConfiguration": {
      "xml": {
        "name": "ParquetTextConfiguration"
      },
      "description": "parquet configuration",
      "type": "object"
    },
    "ArrowField": {
      "xml": {
        "name": "Field"
      },
      "description": "Groups settings regarding specific field of an arrow schema",
      "type": "object",
      "required": [
        "Type"
      ],
      "properties": {
        "Type": {
          "type": "string"
        },
        "Name": {
          "type": "string"
        },
        "Precision": {
          "type": "integer"
        },
        "Scale": {
          "type": "integer"
        }
      }
    },
    "ListContainersSegmentResponse": {
      "xml": {
        "name": "EnumerationResults"
      },
      "description": "An enumeration of containers",
      "type": "object",
      "required": [
        "ServiceEndpoint",
        "ContainerItems"
      ],
      "properties": {
        "ServiceEndpoint": {
          "type": "string",
          "xml": {
            "attribute": true
          }
        },
        "Prefix": {
          "type": "string"
        },
        "Marker": {
          "type": "string"
        },
        "MaxResults": {
          "type": "integer"
        },
        "ContainerItems": {
          "xml": {
            "wrapped": true,
            "name": "Containers"
          },
          "type": "array",
          "items": {
            "$ref": "#/definitions/ContainerItem"
          }
        },
        "NextMarker": {
          "type": "string"
        }
      }
    },
    "CorsRule": {
      "description": "CORS is an HTTP feature that enables a web application running under one domain to access resources in another domain. Web browsers implement a security restriction known as same-origin policy that prevents a web page from calling APIs in a different domain; CORS provides a secure way to allow one domain (the origin domain) to call APIs in another domain",
      "type": "object",
      "required": [
        "AllowedOrigins",
        "AllowedMethods",
        "AllowedHeaders",
        "ExposedHeaders",
        "MaxAgeInSeconds"
      ],
      "properties": {
        "AllowedOrigins": {
          "description": "The origin domains that are permitted to make a request against the storage service via CORS. The origin domain is the domain from which the request originates. Note that the origin must be an exact case-sensitive match with the origin that the user age sends to the service. You can also use the wildcard character '*' to allow all origin domains to make requests via CORS.",
          "type": "string"
        },
        "AllowedMethods": {
          "description": "The methods (HTTP request verbs) that the origin domain may use for a CORS request. (comma separated)",
          "type": "string"
        },
        "AllowedHeaders": {
          "description": "the request headers that the origin domain may specify on the CORS request.",
          "type": "string"
        },
        "ExposedHeaders": {
          "description": "The response headers that may be sent in the response to the CORS request and exposed by the browser to the request issuer",
          "type": "string"
        },
        "MaxAgeInSeconds": {
          "description": "The maximum amount time that a browser should cache the preflight OPTIONS request.",
          "type": "integer",
          "minimum": 0
        }
      }
    },
    "ErrorCode": {
      "description": "Error codes returned by the service",
      "type": "string",
      "enum": [
        "AccountAlreadyExists",
        "AccountBeingCreated",
        "AccountIsDisabled",
        "AuthenticationFailed",
        "AuthorizationFailure",
        "ConditionHeadersNotSupported",
        "ConditionNotMet",
        "EmptyMetadataKey",
        "InsufficientAccountPermissions",
        "InternalError",
        "InvalidAuthenticationInfo",
        "InvalidHeaderValue",
        "InvalidHttpVerb",
        "InvalidInput",
        "InvalidMd5",
        "InvalidMetadata",
        "InvalidQueryParameterValue",
        "InvalidRange",
        "InvalidResourceName",
        "InvalidUri",
        "InvalidXmlDocument",
        "InvalidXmlNodeValue",
        "Md5Mismatch",
        "MetadataTooLarge",
        "MissingContentLengthHeader",
        "MissingRequiredQueryParameter",
        "MissingRequiredHeader",
        "MissingRequiredXmlNode",
        "MultipleConditionHeadersNotSupported",
        "OperationTimedOut",
        "OutOfRangeInput",
        "OutOfRangeQueryParameterValue",
        "RequestBodyTooLarge",
        "ResourceTypeMismatch",
        "RequestUrlFailedToParse",
        "ResourceAlreadyExists",
        "ResourceNotFound",
        "ServerBusy",
        "UnsupportedHeader",
        "UnsupportedXmlNode",
        "UnsupportedQueryParameter",
        "UnsupportedHttpVerb",
        "AppendPositionConditionNotMet",
        "BlobAlreadyExists",
        "BlobImmutableDueToPolicy",
        "BlobNotFound",
        "BlobOverwritten",
        "BlobTierInadequateForContentLength",
        "BlobUsesCustomerSpecifiedEncryption",
        "BlockCountExceedsLimit",
        "BlockListTooLong",
        "CannotChangeToLowerTier",
        "CannotVerifyCopySource",
        "ContainerAlreadyExists",
        "ContainerBeingDeleted",
        "ContainerDisabled",
        "ContainerNotFound",
        "ContentLengthLargerThanTierLimit",
        "CopyAcrossAccountsNotSupported",
        "CopyIdMismatch",
        "FeatureVersionMismatch",
        "IncrementalCopyBlobMismatch",
        "IncrementalCopyOfEralierVersionSnapshotNotAllowed",
        "IncrementalCopySourceMustBeSnapshot",
        "InfiniteLeaseDurationRequired",
        "InvalidBlobOrBlock",
        "InvalidBlobTier",
        "InvalidBlobType",
        "InvalidBlockId",
        "InvalidBlockList",
        "InvalidOperation",
        "InvalidPageRange",
        "InvalidSourceBlobType",
        "InvalidSourceBlobUrl",
        "InvalidVersionForPageBlobOperation",
        "LeaseAlreadyPresent",
        "LeaseAlreadyBroken",
        "LeaseIdMismatchWithBlobOperation",
        "LeaseIdMismatchWithContainerOperation",
        "LeaseIdMismatchWithLeaseOperation",
        "LeaseIdMissing",
        "LeaseIsBreakingAndCannotBeAcquired",
        "LeaseIsBreakingAndCannotBeChanged",
        "LeaseIsBrokenAndCannotBeRenewed",
        "LeaseLost",
        "LeaseNotPresentWithBlobOperation",
        "LeaseNotPresentWithContainerOperation",
        "LeaseNotPresentWithLeaseOperation",
        "MaxBlobSizeConditionNotMet",
        "NoAuthenticationInformation",
        "NoPendingCopyOperation",
        "OperationNotAllowedOnIncrementalCopyBlob",
        "PendingCopyOperation",
        "PreviousSnapshotCannotBeNewer",
        "PreviousSnapshotNotFound",
        "PreviousSnapshotOperationNotSupported",
        "SequenceNumberConditionNotMet",
        "SequenceNumberIncrementTooLarge",
        "SnapshotCountExceeded",
        "SnaphotOperationRateExceeded",
        "SnapshotsPresent",
        "SourceConditionNotMet",
        "SystemInUse",
        "TargetConditionNotMet",
        "UnauthorizedBlobOverwrite",
        "BlobBeingRehydrated",
        "BlobArchived",
        "BlobNotArchived",
        "AuthorizationSourceIPMismatch",
        "AuthorizationProtocolMismatch",
        "AuthorizationPermissionMismatch",
        "AuthorizationServiceMismatch",
        "AuthorizationResourceTypeMismatch"
      ],
      "x-ms-enum": {
        "name": "StorageErrorCode",
        "modelAsString": true
      }
    },
    "FilterBlobItem": {
      "xml": {
        "name": "Blob"
      },
      "description": "Blob info from a Filter Blobs API call",
      "type": "object",
      "required": [
        "Name",
        "ContainerName",
        "Tags"
      ],
      "properties": {
        "Name": {
          "type": "string"
        },
        "ContainerName": {
          "type": "string"
        },
        "Tags": {
          "$ref": "#/definitions/BlobTags"
        }
      }
    },
    "FilterBlobSegment": {
      "description": "The result of a Filter Blobs API call",
      "xml": {
        "name": "EnumerationResults"
      },
      "type": "object",
      "required": [
        "ServiceEndpoint",
        "Where",
        "Blobs"
      ],
      "properties": {
        "ServiceEndpoint": {
          "type": "string",
          "xml": {
            "attribute": true
          }
        },
        "Where": {
          "type": "string"
        },
        "Blobs": {
          "xml": {
            "name": "Blobs",
            "wrapped": true
          },
          "type": "array",
          "items": {
            "$ref": "#/definitions/FilterBlobItem"
          }
        },
        "NextMarker": {
          "type": "string"
        }
      }
    },
    "GeoReplication": {
      "description": "Geo-Replication information for the Secondary Storage Service",
      "type": "object",
      "required": [
        "Status",
        "LastSyncTime"
      ],
      "properties": {
        "Status": {
          "description": "The status of the secondary location",
          "type": "string",
          "enum": [
            "live",
            "bootstrap",
            "unavailable"
          ],
          "x-ms-enum": {
            "name": "GeoReplicationStatusType",
            "modelAsString": true
          }
        },
        "LastSyncTime": {
          "description": "A GMT date/time value, to the second. All primary writes preceding this value are guaranteed to be available for read operations at the secondary. Primary writes after this point in time may or may not be available for reads.",
          "type": "string",
          "format": "date-time-rfc1123"
        }
      }
    },
    "Logging": {
      "description": "Azure Analytics Logging settings.",
      "type": "object",
      "required": [
        "Version",
        "Delete",
        "Read",
        "Write",
        "RetentionPolicy"
      ],
      "properties": {
        "Version": {
          "description": "The version of Storage Analytics to configure.",
          "type": "string"
        },
        "Delete": {
          "description": "Indicates whether all delete requests should be logged.",
          "type": "boolean"
        },
        "Read": {
          "description": "Indicates whether all read requests should be logged.",
          "type": "boolean"
        },
        "Write": {
          "description": "Indicates whether all write requests should be logged.",
          "type": "boolean"
        },
        "RetentionPolicy": {
          "$ref": "#/definitions/RetentionPolicy"
        }
      }
    },
    "ContainerMetadata": {
      "type": "object",
      "xml": {
        "name": "Metadata"
      },
      "additionalProperties": {
        "type": "string"
      }
    },
    "BlobMetadata": {
      "type": "object",
      "xml": {
        "name": "Metadata"
      },
      "properties": {
        "Encrypted": {
          "type": "string",
          "xml": {
            "attribute": true
          }
        }
      },
      "additionalProperties": {
        "type": "string"
      }
    },
    "ObjectReplicationMetadata": {
      "type": "object",
      "xml": {
        "name": "OrMetadata"
      },
      "additionalProperties": {
        "type": "string"
      }
    },
    "Metrics": {
      "description": "a summary of request statistics grouped by API in hour or minute aggregates for blobs",
      "required": [
        "Enabled"
      ],
      "properties": {
        "Version": {
          "description": "The version of Storage Analytics to configure.",
          "type": "string"
        },
        "Enabled": {
          "description": "Indicates whether metrics are enabled for the Blob service.",
          "type": "boolean"
        },
        "IncludeAPIs": {
          "description": "Indicates whether metrics should generate summary statistics for called API operations.",
          "type": "boolean"
        },
        "RetentionPolicy": {
          "$ref": "#/definitions/RetentionPolicy"
        }
      }
    },
    "PageList": {
      "description": "the list of pages",
      "type": "object",
      "properties": {
        "PageRange": {
          "type": "array",
          "items": {
            "$ref": "#/definitions/PageRange"
          }
        },
        "ClearRange": {
          "type": "array",
          "items": {
            "$ref": "#/definitions/ClearRange"
          }
        }
      }
    },
    "PageRange": {
      "type": "object",
      "required": [
        "Start",
        "End"
      ],
      "properties": {
        "Start": {
          "type": "integer",
          "format": "int64",
          "xml": {
            "name": "Start"
          }
        },
        "End": {
          "type": "integer",
          "format": "int64",
          "xml": {
            "name": "End"
          }
        }
      },
      "xml": {
        "name": "PageRange"
      }
    },
    "ClearRange": {
      "type": "object",
      "required": [
        "Start",
        "End"
      ],
      "properties": {
        "Start": {
          "type": "integer",
          "format": "int64",
          "xml": {
            "name": "Start"
          }
        },
        "End": {
          "type": "integer",
          "format": "int64",
          "xml": {
            "name": "End"
          }
        }
      },
      "xml": {
        "name": "ClearRange"
      }
    },
    "QueryRequest": {
      "description": "Groups the set of query request settings.",
      "type": "object",
      "required": [
        "QueryType",
        "Expression"
      ],
      "properties": {
        "QueryType": {
          "type": "string",
          "description": "Required. The type of the provided query expression.",
          "xml": {
            "name": "QueryType"
          },
          "enum": [
            "SQL"
          ]
        },
        "Expression": {
          "type": "string",
          "description": "The query expression in SQL. The maximum size of the query expression is 256KiB.",
          "xml": {
            "name": "Expression"
          }
        },
        "InputSerialization": {
          "$ref": "#/definitions/QuerySerialization",
          "xml": {
            "name": "InputSerialization"
          }
        },
        "OutputSerialization": {
          "$ref": "#/definitions/QuerySerialization",
          "xml": {
            "name": "OutputSerialization"
          }
        }
      },
      "xml": {
        "name": "QueryRequest"
      }
    },
    "QueryFormat": {
      "type": "object",
      "required": [
        "Type"
      ],
      "properties": {
        "Type": {
          "$ref": "#/definitions/QueryType"
        },
        "DelimitedTextConfiguration": {
          "$ref": "#/definitions/DelimitedTextConfiguration"
        },
        "JsonTextConfiguration": {
          "$ref": "#/definitions/JsonTextConfiguration"
        },
        "ArrowConfiguration": {
          "$ref": "#/definitions/ArrowConfiguration"
        },
        "ParquetTextConfiguration": {
          "$ref": "#/definitions/ParquetConfiguration"
        }
      }
    },
    "QuerySerialization": {
      "type": "object",
      "required": [
        "Format"
      ],
      "properties": {
        "Format": {
          "$ref": "#/definitions/QueryFormat",
          "xml": {
            "name": "Format"
          }
        }
      }
    },
    "QueryType": {
      "type": "string",
      "description": "The quick query format type.",
      "enum": [
        "delimited",
        "json",
        "arrow",
        "parquet"
      ],
      "x-ms-enum": {
        "name": "QueryFormatType",
        "modelAsString": false
      },
      "xml": {
        "name": "Type"
      }
    },
    "RehydratePriority": {
      "description": "If an object is in rehydrate pending state then this header is returned with priority of rehydrate. Valid values are High and Standard.",
      "type": "string",
      "enum": [
        "High",
        "Standard"
      ],
      "x-ms-enum": {
        "name": "RehydratePriority",
        "modelAsString": true
      },
      "xml": {
        "name": "RehydratePriority"
      }
    },
    "RetentionPolicy": {
      "description": "the retention policy which determines how long the associated data should persist",
      "type": "object",
      "required": [
        "Enabled"
      ],
      "properties": {
        "Enabled": {
          "description": "Indicates whether a retention policy is enabled for the storage service",
          "type": "boolean"
        },
        "Days": {
          "description": "Indicates the number of days that metrics or logging or soft-deleted data should be retained. All data older than this value will be deleted",
          "type": "integer",
          "minimum": 1
        },
        "AllowPermanentDelete": {
          "description": "Indicates whether permanent delete is allowed on this storage account.",
          "type": "boolean"
        }
      }
    },
    "SignedIdentifier": {
      "xml": {
        "name": "SignedIdentifier"
      },
      "description": "signed identifier",
      "type": "object",
      "required": [
        "Id",
        "AccessPolicy"
      ],
      "properties": {
        "Id": {
          "type": "string",
          "description": "a unique id"
        },
        "AccessPolicy": {
          "$ref": "#/definitions/AccessPolicy"
        }
      }
    },
    "SignedIdentifiers": {
      "description": "a collection of signed identifiers",
      "type": "array",
      "items": {
        "$ref": "#/definitions/SignedIdentifier"
      },
      "xml": {
        "wrapped": true,
        "name": "SignedIdentifiers"
      }
    },
    "StaticWebsite": {
      "description": "The properties that enable an account to host a static website",
      "type": "object",
      "required": [
        "Enabled"
      ],
      "properties": {
        "Enabled": {
          "description": "Indicates whether this account is hosting a static website",
          "type": "boolean"
        },
        "IndexDocument": {
          "description": "The default name of the index page under each directory",
          "type": "string"
        },
        "ErrorDocument404Path": {
          "description": "The absolute path of the custom 404 page",
          "type": "string"
        },
        "DefaultIndexDocumentPath": {
          "description": "Absolute path of the default index page",
          "type": "string"
        }
      }
    },
    "StorageServiceProperties": {
      "description": "Storage Service Properties.",
      "type": "object",
      "properties": {
        "Logging": {
          "$ref": "#/definitions/Logging"
        },
        "HourMetrics": {
          "$ref": "#/definitions/Metrics"
        },
        "MinuteMetrics": {
          "$ref": "#/definitions/Metrics"
        },
        "Cors": {
          "description": "The set of CORS rules.",
          "type": "array",
          "items": {
            "$ref": "#/definitions/CorsRule"
          },
          "xml": {
            "wrapped": true
          }
        },
        "DefaultServiceVersion": {
          "description": "The default version to use for requests to the Blob service if an incoming request's version is not specified. Possible values include version 2008-10-27 and all more recent versions",
          "type": "string"
        },
        "DeleteRetentionPolicy": {
          "$ref": "#/definitions/RetentionPolicy"
        },
        "StaticWebsite": {
          "$ref": "#/definitions/StaticWebsite"
        }
      }
    },
    "StorageServiceStats": {
      "description": "Stats for the storage service.",
      "type": "object",
      "properties": {
        "GeoReplication": {
          "$ref": "#/definitions/GeoReplication"
        }
      }
    }
  },
  "parameters": {
    "Url": {
      "name": "url",
      "description": "The URL of the service account, container, or blob that is the target of the desired operation.",
      "x-ms-parameter-location": "client",
      "required": true,
      "type": "string",
      "in": "path",
      "x-ms-skip-url-encoding": true
    },
    "ApiVersionParameter": {
      "name": "x-ms-version",
      "x-ms-parameter-location": "client",
      "x-ms-client-name": "version",
      "in": "header",
      "required": true,
      "type": "string",
      "description": "Specifies the version of the operation to use for this request.",
      "enum": [
        "2020-10-02"
      ]
    },
    "Blob": {
      "name": "blob",
      "in": "path",
      "required": true,
      "type": "string",
      "pattern": "^[a-zA-Z0-9]+(?:/[a-zA-Z0-9]+)*(?:\\.[a-zA-Z0-9]+){0,1}$",
      "minLength": 1,
      "maxLength": 1024,
      "x-ms-parameter-location": "method",
      "description": "The blob name."
    },
    "BlobCacheControl": {
      "name": "x-ms-blob-cache-control",
      "x-ms-client-name": "blobCacheControl",
      "in": "header",
      "required": false,
      "type": "string",
      "x-ms-parameter-location": "method",
      "x-ms-parameter-grouping": {
        "name": "blob-HTTP-headers"
      },
      "description": "Optional. Sets the blob's cache control. If specified, this property is stored with the blob and returned with a read request."
    },
    "BlobConditionAppendPos": {
      "name": "x-ms-blob-condition-appendpos",
      "x-ms-client-name": "appendPosition",
      "in": "header",
      "required": false,
      "type": "integer",
      "format": "int64",
      "x-ms-parameter-location": "method",
      "x-ms-parameter-grouping": {
        "name": "append-position-access-conditions"
      },
      "description": "Optional conditional header, used only for the Append Block operation. A number indicating the byte offset to compare. Append Block will succeed only if the append position is equal to this number. If it is not, the request will fail with the AppendPositionConditionNotMet error (HTTP status code 412 - Precondition Failed)."
    },
    "BlobConditionMaxSize": {
      "name": "x-ms-blob-condition-maxsize",
      "x-ms-client-name": "maxSize",
      "in": "header",
      "required": false,
      "type": "integer",
      "format": "int64",
      "x-ms-parameter-location": "method",
      "x-ms-parameter-grouping": {
        "name": "append-position-access-conditions"
      },
      "description": "Optional conditional header. The max length in bytes permitted for the append blob. If the Append Block operation would cause the blob to exceed that limit or if the blob size is already greater than the value specified in this header, the request will fail with MaxBlobSizeConditionNotMet error (HTTP status code 412 - Precondition Failed)."
    },
    "BlobPublicAccess": {
      "name": "x-ms-blob-public-access",
      "x-ms-client-name": "access",
      "in": "header",
      "required": false,
      "x-ms-parameter-location": "method",
      "description": "Specifies whether data in the container may be accessed publicly and the level of access",
      "type": "string",
      "enum": [
        "container",
        "blob"
      ],
      "x-ms-enum": {
        "name": "PublicAccessType",
        "modelAsString": true
      }
    },
    "BlobTagsBody" : {
      "name": "Tags",
      "in": "body",
      "schema": {
        "$ref": "#/definitions/BlobTags"
      },
      "x-ms-parameter-location": "method",
      "description": "Blob tags"
    },
    "BlobTagsHeader": {
      "name": "x-ms-tags",
      "x-ms-client-name": "BlobTagsString",
      "in": "header",
      "required": false,
      "type": "string",
      "x-ms-parameter-location": "method",
      "description": "Optional.  Used to set blob tags in various blob operations."
    },
    "AccessTierRequired": {
      "name": "x-ms-access-tier",
      "x-ms-client-name": "tier",
      "in": "header",
      "required": true,
      "type": "string",
      "enum": [
        "P4",
        "P6",
        "P10",
        "P15",
        "P20",
        "P30",
        "P40",
        "P50",
        "P60",
        "P70",
        "P80",
        "Hot",
        "Cool",
        "Archive"
      ],
      "x-ms-enum": {
        "name": "AccessTier",
        "modelAsString": true
      },
      "x-ms-parameter-location": "method",
      "description": "Indicates the tier to be set on the blob."
    },
    "AccessTierOptional": {
      "name": "x-ms-access-tier",
      "x-ms-client-name": "tier",
      "in": "header",
      "required": false,
      "type": "string",
      "enum": [
        "P4",
        "P6",
        "P10",
        "P15",
        "P20",
        "P30",
        "P40",
        "P50",
        "P60",
        "P70",
        "P80",
        "Hot",
        "Cool",
        "Archive"
      ],
      "x-ms-enum": {
        "name": "AccessTier",
        "modelAsString": true
      },
      "x-ms-parameter-location": "method",
      "description": "Optional. Indicates the tier to be set on the blob."
    },
    "PremiumPageBlobAccessTierOptional": {
      "name": "x-ms-access-tier",
      "x-ms-client-name": "tier",
      "in": "header",
      "required": false,
      "type": "string",
      "enum": [
        "P4",
        "P6",
        "P10",
        "P15",
        "P20",
        "P30",
        "P40",
        "P50",
        "P60",
        "P70",
        "P80"
      ],
      "x-ms-enum": {
        "name": "PremiumPageBlobAccessTier",
        "modelAsString": true
      },
      "x-ms-parameter-location": "method",
      "description": "Optional. Indicates the tier to be set on the page blob."
    },
    "RehydratePriority": {
      "name": "x-ms-rehydrate-priority",
      "x-ms-client-name": "rehydratePriority",
      "in": "header",
      "required": false,
      "type": "string",
      "enum": [
        "High",
        "Standard"
      ],
      "x-ms-enum": {
        "name": "RehydratePriority",
        "modelAsString": true
      },
      "x-ms-parameter-location": "method",
      "description": "Optional: Indicates the priority with which to rehydrate an archived blob."
    },
    "BlobContentDisposition": {
      "name": "x-ms-blob-content-disposition",
      "x-ms-client-name": "blobContentDisposition",
      "in": "header",
      "required": false,
      "type": "string",
      "x-ms-parameter-location": "method",
      "x-ms-parameter-grouping": {
        "name": "blob-HTTP-headers"
      },
      "description": "Optional. Sets the blob's Content-Disposition header."
    },
    "BlobContentEncoding": {
      "name": "x-ms-blob-content-encoding",
      "x-ms-client-name": "blobContentEncoding",
      "in": "header",
      "required": false,
      "type": "string",
      "x-ms-parameter-location": "method",
      "x-ms-parameter-grouping": {
        "name": "blob-HTTP-headers"
      },
      "description": "Optional. Sets the blob's content encoding. If specified, this property is stored with the blob and returned with a read request."
    },
    "BlobContentLanguage": {
      "name": "x-ms-blob-content-language",
      "x-ms-client-name": "blobContentLanguage",
      "in": "header",
      "required": false,
      "type": "string",
      "x-ms-parameter-location": "method",
      "x-ms-parameter-grouping": {
        "name": "blob-HTTP-headers"
      },
      "description": "Optional. Set the blob's content language. If specified, this property is stored with the blob and returned with a read request."
    },
    "BlobContentLengthOptional": {
      "name": "x-ms-blob-content-length",
      "x-ms-client-name": "blobContentLength",
      "in": "header",
      "required": false,
      "type": "integer",
      "format": "int64",
      "x-ms-parameter-location": "method",
      "description": "This header specifies the maximum size for the page blob, up to 1 TB. The page blob size must be aligned to a 512-byte boundary."
    },
    "BlobContentLengthRequired": {
      "name": "x-ms-blob-content-length",
      "x-ms-client-name": "blobContentLength",
      "in": "header",
      "required": true,
      "type": "integer",
      "format": "int64",
      "x-ms-parameter-location": "method",
      "description": "This header specifies the maximum size for the page blob, up to 1 TB. The page blob size must be aligned to a 512-byte boundary."
    },
    "BlobContentMD5": {
      "name": "x-ms-blob-content-md5",
      "x-ms-client-name": "blobContentMD5",
      "in": "header",
      "required": false,
      "type": "string",
      "format": "byte",
      "x-ms-parameter-location": "method",
      "x-ms-parameter-grouping": {
        "name": "blob-HTTP-headers"
      },
      "description": "Optional. An MD5 hash of the blob content. Note that this hash is not validated, as the hashes for the individual blocks were validated when each was uploaded."
    },
    "BlobContentType": {
      "name": "x-ms-blob-content-type",
      "x-ms-client-name": "blobContentType",
      "in": "header",
      "required": false,
      "type": "string",
      "x-ms-parameter-location": "method",
      "x-ms-parameter-grouping": {
        "name": "blob-HTTP-headers"
      },
      "description": "Optional. Sets the blob's content type. If specified, this property is stored with the blob and returned with a read request."
    },
    "BlobDeleteType": {
      "name": "deletetype",
      "x-ms-client-name": "blobDeleteType",
      "in": "query",
      "required": false,
      "type": "string",
      "enum": [
        "Permanent"
      ],
      "x-ms-enum": {
        "name": "BlobDeleteType",
        "modelAsString": false
      },
      "x-ms-parameter-location": "method",
      "description": "Optional.  Only possible value is 'permanent', which specifies to permanently delete a blob if blob soft delete is enabled."
    },
    "BlobExpiryOptions": {
      "name": "x-ms-expiry-option",
      "x-ms-client-name": "ExpiryOptions",
      "in": "header",
      "required": true,
      "type": "string",
      "enum": [
        "NeverExpire",
        "RelativeToCreation",
        "RelativeToNow",
        "Absolute"
      ],
      "x-ms-enum": {
        "name": "BlobExpiryOptions",
        "modelAsString": true
      },
      "x-ms-parameter-location": "method",
      "description": "Required. Indicates mode of the expiry time"
    },
    "BlobExpiryTime": {
      "name": "x-ms-expiry-time",
      "x-ms-client-name": "ExpiresOn",
      "in": "header",
      "required": false,
      "type": "string",
      "x-ms-parameter-location": "method",
      "description": "The time to set the blob to expiry"
    },
    "BlobSequenceNumber": {
      "name": "x-ms-blob-sequence-number",
      "x-ms-client-name": "blobSequenceNumber",
      "in": "header",
      "required": false,
      "type": "integer",
      "format": "int64",
      "default": 0,
      "x-ms-parameter-location": "method",
      "description": "Set for page blobs only. The sequence number is a user-controlled value that you can use to track requests. The value of the sequence number must be between 0 and 2^63 - 1."
    },
    "BlockId": {
      "name": "blockid",
      "x-ms-client-name": "blockId",
      "in": "query",
      "type": "string",
      "required": true,
      "x-ms-parameter-location": "method",
      "description": "A valid Base64 string value that identifies the block. Prior to encoding, the string must be less than or equal to 64 bytes in size. For a given blob, the length of the value specified for the blockid parameter must be the same size for each block."
    },
    "BlockListType": {
      "name": "blocklisttype",
      "x-ms-client-name": "listType",
      "in": "query",
      "required": true,
      "default": "committed",
      "x-ms-parameter-location": "method",
      "description": "Specifies whether to return the list of committed blocks, the list of uncommitted blocks, or both lists together.",
      "type": "string",
      "enum": [
        "committed",
        "uncommitted",
        "all"
      ],
      "x-ms-enum": {
        "name": "BlockListType",
        "modelAsString": false
      }
    },
    "Body": {
      "name": "body",
      "in": "body",
      "required": true,
      "schema": {
        "type": "object",
        "format": "file"
      },
      "x-ms-parameter-location": "method",
      "description": "Initial data"
    },
    "ContainerAcl": {
      "name": "containerAcl",
      "in": "body",
      "schema": {
        "$ref": "#/definitions/SignedIdentifiers"
      },
      "x-ms-parameter-location": "method",
      "description": "the acls for the container"
    },
    "CopyId": {
      "name": "CopyId",
      "in": "query",
      "required": true,
      "type": "string",
      "x-ms-parameter-location": "method",
      "description": "The copy identifier provided in the x-ms-copy-id header of the original Copy Blob operation."
    },
    "ClientRequestId": {
      "name": "x-ms-client-request-id",
      "x-ms-client-name": "requestId",
      "in": "header",
      "required": false,
      "type": "string",
      "x-ms-parameter-location": "method",
      "description": "Provides a client-generated, opaque value with a 1 KB character limit that is recorded in the analytics logs when storage analytics logging is enabled."
    },
    "ContainerName": {
      "name": "containerName",
      "in": "path",
      "required": true,
      "type": "string",
      "x-ms-parameter-location": "method",
      "description": "The container name."
    },
    "ContentCrc64": {
      "name": "x-ms-content-crc64",
      "x-ms-client-name": "transactionalContentCrc64",
      "in": "header",
      "required": false,
      "type": "string",
      "format": "byte",
      "x-ms-parameter-location": "method",
      "description": "Specify the transactional crc64 for the body, to be validated by the service."
    },
    "ContentLength": {
      "name": "Content-Length",
      "in": "header",
      "required": true,
      "type": "integer",
      "format": "int64",
      "x-ms-parameter-location": "method",
      "description": "The length of the request."
    },
    "ContentMD5": {
      "name": "Content-MD5",
      "x-ms-client-name": "transactionalContentMD5",
      "in": "header",
      "required": false,
      "type": "string",
      "format": "byte",
      "x-ms-parameter-location": "method",
      "description": "Specify the transactional md5 for the body, to be validated by the service."
    },
    "CopySource": {
      "name": "x-ms-copy-source",
      "x-ms-client-name": "copySource",
      "in": "header",
      "required": true,
      "type": "string",
      "x-ms-parameter-location": "method",
      "description": "Specifies the name of the source page blob snapshot. This value is a URL of up to 2 KB in length that specifies a page blob snapshot. The value should be URL-encoded as it would appear in a request URI. The source blob must either be public or must be authenticated via a shared access signature."
    },
    "CopySourceAuthorization": {
      "name": "x-ms-copy-source-authorization",
      "x-ms-client-name": "copySourceAuthorization",
      "in": "header",
      "required": false,
      "type": "string",
      "x-ms-parameter-location": "method",
      "description": "Only Bearer type is supported. Credentials should be a valid OAuth access token to copy source."
    },
    "CopySourceBlobProperties": {
      "name": "x-ms-copy-source-blob-properties",
      "x-ms-client-name": "copySourceBlobProperties",
      "in": "header",
      "required": false,
      "type": "boolean",
      "x-ms-parameter-location": "method",
      "description": "Optional, default is true.  Indicates if properties from the source blob should be copied."
    },
    "DeleteSnapshots": {
      "name": "x-ms-delete-snapshots",
      "x-ms-client-name": "deleteSnapshots",
      "description": "Required if the blob has associated snapshots. Specify one of the following two options: include: Delete the base blob and all of its snapshots. only: Delete only the blob's snapshots and not the blob itself",
      "x-ms-parameter-location": "method",
      "in": "header",
      "required": false,
      "type": "string",
      "enum": [
        "include",
        "only"
      ],
      "x-ms-enum": {
        "name": "DeleteSnapshotsOptionType",
        "modelAsString": false
      }
    },
    "Delimiter": {
      "name": "delimiter",
      "description": "When the request includes this parameter, the operation returns a BlobPrefix element in the response body that acts as a placeholder for all blobs whose names begin with the same substring up to the appearance of the delimiter character. The delimiter may be a single character or a string.",
      "type": "string",
      "x-ms-parameter-location": "method",
      "in": "query",
      "required": true
    },
    "EncryptionKey": {
      "name": "x-ms-encryption-key",
      "x-ms-client-name": "encryptionKey",
      "type": "string",
      "in": "header",
      "required": false,
      "x-ms-parameter-location": "method",
      "x-ms-parameter-grouping": {
        "name": "cpk-info"
      },
      "description": "Optional. Specifies the encryption key to use to encrypt the data provided in the request. If not specified, encryption is performed with the root account encryption key.  For more information, see Encryption at Rest for Azure Storage Services."
    },
    "EncryptionKeySha256": {
      "name": "x-ms-encryption-key-sha256",
      "x-ms-client-name": "encryptionKeySha256",
      "type": "string",
      "in": "header",
      "required": false,
      "x-ms-parameter-location": "method",
      "x-ms-parameter-grouping": {
        "name": "cpk-info"
      },
      "description": "The SHA-256 hash of the provided encryption key. Must be provided if the x-ms-encryption-key header is provided."
    },
    "EncryptionAlgorithm": {
      "name": "x-ms-encryption-algorithm",
      "x-ms-client-name": "encryptionAlgorithm",
      "type": "string",
      "in": "header",
      "required": false,
      "enum": [
        "AES256"
      ],
      "x-ms-enum": {
        "name": "EncryptionAlgorithmType",
        "modelAsString": false
      },
      "x-ms-parameter-location": "method",
      "x-ms-parameter-grouping": {
        "name": "cpk-info"
      },
      "description": "The algorithm used to produce the encryption key hash. Currently, the only accepted value is \"AES256\". Must be provided if the x-ms-encryption-key header is provided."
    },
    "EncryptionScope": {
      "name": "x-ms-encryption-scope",
      "x-ms-client-name": "encryptionScope",
      "type": "string",
      "in": "header",
      "required": false,
      "x-ms-parameter-location": "method",
      "x-ms-parameter-grouping": {
        "name": "cpk-scope-info"
      },
      "description": "Optional. Version 2019-07-07 and later.  Specifies the name of the encryption scope to use to encrypt the data provided in the request. If not specified, encryption is performed with the default account encryption scope.  For more information, see Encryption at Rest for Azure Storage Services."
    },
    "DefaultEncryptionScope": {
      "name": "x-ms-default-encryption-scope",
      "x-ms-client-name": "DefaultEncryptionScope",
      "type": "string",
      "in": "header",
      "required": false,
      "x-ms-parameter-location": "method",
      "x-ms-parameter-grouping": {
        "name": "container-cpk-scope-info"
      },
      "description": "Optional.  Version 2019-07-07 and later.  Specifies the default encryption scope to set on the container and use for all future writes."
    },
    "DeletedContainerName": {
      "name": "x-ms-deleted-container-name",
      "x-ms-client-name": "DeletedContainerName",
      "type": "string",
      "in": "header",
      "required": false,
      "x-ms-parameter-location": "method",
      "description": "Optional.  Version 2019-12-12 and later.  Specifies the name of the deleted container to restore."
    },
    "DeletedContainerVersion": {
      "name": "x-ms-deleted-container-version",
      "x-ms-client-name": "DeletedContainerVersion",
      "type": "string",
      "in": "header",
      "required": false,
      "x-ms-parameter-location": "method",
      "description": "Optional.  Version 2019-12-12 and later.  Specifies the version of the deleted container to restore."
    },
    "DenyEncryptionScopeOverride": {
      "name": "x-ms-deny-encryption-scope-override",
      "x-ms-client-name": "PreventEncryptionScopeOverride",
      "type": "boolean",
      "in": "header",
      "required": false,
      "x-ms-parameter-location": "method",
      "x-ms-parameter-grouping": {
        "name": "container-cpk-scope-info"
      },
      "description": "Optional.  Version 2019-07-07 and newer.  If true, prevents any request from specifying a different encryption scope than the scope set on the container."
    },
    "FilterBlobsWhere": {
      "name": "where",
      "in": "query",
      "required": false,
      "type": "string",
      "description": "Filters the results to return only to return only blobs whose tags match the specified expression.",
      "x-ms-parameter-location": "method"
    },
    "GetRangeContentMD5": {
      "name": "x-ms-range-get-content-md5",
      "x-ms-client-name": "rangeGetContentMD5",
      "in": "header",
      "required": false,
      "type": "boolean",
      "x-ms-parameter-location": "method",
      "description": "When set to true and specified together with the Range, the service returns the MD5 hash for the range, as long as the range is less than or equal to 4 MB in size."
    },
    "GetRangeContentCRC64": {
      "name": "x-ms-range-get-content-crc64",
      "x-ms-client-name": "rangeGetContentCRC64",
      "in": "header",
      "required": false,
      "type": "boolean",
      "x-ms-parameter-location": "method",
      "description": "When set to true and specified together with the Range, the service returns the CRC64 hash for the range, as long as the range is less than or equal to 4 MB in size."
    },
    "IfMatch": {
      "name": "If-Match",
      "x-ms-client-name": "ifMatch",
      "in": "header",
      "required": false,
      "type": "string",
      "x-ms-parameter-location": "method",
      "x-ms-parameter-grouping": {
        "name": "modified-access-conditions"
      },
      "description": "Specify an ETag value to operate only on blobs with a matching value."
    },
    "IfModifiedSince": {
      "name": "If-Modified-Since",
      "x-ms-client-name": "ifModifiedSince",
      "in": "header",
      "required": false,
      "type": "string",
      "format": "date-time-rfc1123",
      "x-ms-parameter-location": "method",
      "x-ms-parameter-grouping": {
        "name": "modified-access-conditions"
      },
      "description": "Specify this header value to operate only on a blob if it has been modified since the specified date/time."
    },
    "IfNoneMatch": {
      "name": "If-None-Match",
      "x-ms-client-name": "ifNoneMatch",
      "in": "header",
      "required": false,
      "type": "string",
      "x-ms-parameter-location": "method",
      "x-ms-parameter-grouping": {
        "name": "modified-access-conditions"
      },
      "description": "Specify an ETag value to operate only on blobs without a matching value."
    },
    "IfUnmodifiedSince": {
      "name": "If-Unmodified-Since",
      "x-ms-client-name": "ifUnmodifiedSince",
      "in": "header",
      "required": false,
      "type": "string",
      "format": "date-time-rfc1123",
      "x-ms-parameter-location": "method",
      "x-ms-parameter-grouping": {
        "name": "modified-access-conditions"
      },
      "description": "Specify this header value to operate only on a blob if it has not been modified since the specified date/time."
    },
    "IfSequenceNumberEqualTo": {
      "name": "x-ms-if-sequence-number-eq",
      "x-ms-client-name": "ifSequenceNumberEqualTo",
      "in": "header",
      "required": false,
      "type": "integer",
      "format": "int64",
      "x-ms-parameter-location": "method",
      "x-ms-parameter-grouping": {
        "name": "sequence-number-access-conditions"
      },
      "description": "Specify this header value to operate only on a blob if it has the specified sequence number."
    },
    "IfSequenceNumberLessThan": {
      "name": "x-ms-if-sequence-number-lt",
      "x-ms-client-name": "ifSequenceNumberLessThan",
      "in": "header",
      "required": false,
      "type": "integer",
      "format": "int64",
      "x-ms-parameter-location": "method",
      "x-ms-parameter-grouping": {
        "name": "sequence-number-access-conditions"
      },
      "description": "Specify this header value to operate only on a blob if it has a sequence number less than the specified."
    },
    "IfSequenceNumberLessThanOrEqualTo": {
      "name": "x-ms-if-sequence-number-le",
      "x-ms-client-name": "ifSequenceNumberLessThanOrEqualTo",
      "in": "header",
      "required": false,
      "type": "integer",
      "format": "int64",
      "x-ms-parameter-location": "method",
      "x-ms-parameter-grouping": {
        "name": "sequence-number-access-conditions"
      },
      "description": "Specify this header value to operate only on a blob if it has a sequence number less than or equal to the specified."
    },
    "IfTags": {
      "name": "x-ms-if-tags",
      "x-ms-client-name": "ifTags",
      "in": "header",
      "required": false,
      "type": "string",
      "x-ms-parameter-location": "method",
      "x-ms-parameter-grouping": {
        "name": "modified-access-conditions"
      },
      "description": "Specify a SQL where clause on blob tags to operate only on blobs with a matching value."
    },
    "ImmutabilityPolicyExpiry": {
      "name": "x-ms-immutability-policy-until-date",
      "x-ms-client-name": "immutabilityPolicyExpiry",
      "in": "header",
      "required": false,
      "type": "string",
      "format": "date-time-rfc1123",
      "x-ms-parameter-location": "method",
      "description": "Specifies the date time when the blobs immutability policy is set to expire."
    },
    "ImmutabilityPolicyMode": {
      "name": "x-ms-immutability-policy-mode",
      "x-ms-client-name": "immutabilityPolicyMode",
      "in": "header",
      "required": false,
      "type": "string",
      "enum": [
        "Unlocked",
        "Locked"
      ],
      "x-ms-enum": {
        "name": "BlobImmutabilityPolicyMode",
        "modelAsString": false
      },
      "x-ms-parameter-location": "method",
      "description": "Specifies the immutability policy mode to set on the blob."
    },
    "KeyInfo": {
      "description": "Key information",
      "name": "KeyInfo",
      "in": "body",
      "x-ms-parameter-location": "method",
      "required": true,
      "schema": {
        "$ref": "#/definitions/KeyInfo"
      }
    },
    "ListBlobsInclude": {
      "name": "include",
      "in": "query",
      "required": false,
      "type": "array",
      "collectionFormat": "csv",
      "items": {
        "type": "string",
        "enum": [
          "copy",
          "deleted",
          "metadata",
          "snapshots",
          "uncommittedblobs",
          "versions",
          "tags",
          "immutabilitypolicy",
          "legalhold",
          "deletedwithversions"
        ],
        "x-ms-enum": {
          "name": "ListBlobsIncludeItem",
          "modelAsString": false
        }
      },
      "x-ms-parameter-location": "method",
      "description": "Include this parameter to specify one or more datasets to include in the response."
    },
    "ListContainersInclude": {
      "name": "include",
      "in": "query",
      "required": false,
      "type": "array",
      "collectionFormat": "csv",
      "items": {
        "type" : "string",
        "enum": [
          "metadata",
          "deleted"
        ],
        "x-ms-enum": {
          "name": "ListContainersIncludeType",
          "modelAsString": false
        }
      },
      "x-ms-parameter-location": "method",
      "description": "Include this parameter to specify that the container's metadata be returned as part of the response body."
    },
    "LeaseBreakPeriod": {
      "name": "x-ms-lease-break-period",
      "x-ms-client-name": "breakPeriod",
      "in": "header",
      "required": false,
      "type": "integer",
      "x-ms-parameter-location": "method",
      "description": "For a break operation, proposed duration the lease should continue before it is broken, in seconds, between 0 and 60. This break period is only used if it is shorter than the time remaining on the lease. If longer, the time remaining on the lease is used. A new lease will not be available before the break period has expired, but the lease may be held for longer than the break period. If this header does not appear with a break operation, a fixed-duration lease breaks after the remaining lease period elapses, and an infinite lease breaks immediately."
    },
    "LeaseDuration": {
      "name": "x-ms-lease-duration",
      "x-ms-client-name": "duration",
      "in": "header",
      "required": false,
      "type": "integer",
      "x-ms-parameter-location": "method",
      "description": "Specifies the duration of the lease, in seconds, or negative one (-1) for a lease that never expires. A non-infinite lease can be between 15 and 60 seconds. A lease duration cannot be changed using renew or change."
    },
    "LeaseIdOptional": {
      "name": "x-ms-lease-id",
      "x-ms-client-name": "leaseId",
      "in": "header",
      "required": false,
      "type": "string",
      "x-ms-parameter-location": "method",
      "x-ms-parameter-grouping": {
        "name": "lease-access-conditions"
      },
      "description": "If specified, the operation only succeeds if the resource's lease is active and matches this ID."
    },
    "LeaseIdRequired": {
      "name": "x-ms-lease-id",
      "x-ms-client-name": "leaseId",
      "in": "header",
      "required": true,
      "type": "string",
      "x-ms-parameter-location": "method",
      "description": "Specifies the current lease ID on the resource."
    },
    "LegalHoldOptional": {
      "name": "x-ms-legal-hold",
      "x-ms-client-name": "legalHold",
      "in": "header",
      "required": false,
      "type": "boolean",
      "x-ms-parameter-location": "method",
      "description": "Specified if a legal hold should be set on the blob."
    },
    "LegalHoldRequired": {
      "name": "x-ms-legal-hold",
      "x-ms-client-name": "legalHold",
      "in": "header",
      "required": true,
      "type": "boolean",
      "x-ms-parameter-location": "method",
      "description": "Specified if a legal hold should be set on the blob."
    },
    "Marker": {
      "name": "marker",
      "in": "query",
      "required": false,
      "type": "string",
      "description": "A string value that identifies the portion of the list of containers to be returned with the next listing operation. The operation returns the NextMarker value within the response body if the listing operation did not return all containers remaining to be listed with the current page. The NextMarker value can be used as the value for the marker parameter in a subsequent call to request the next page of list items. The marker value is opaque to the client.",
      "x-ms-parameter-location": "method"
    },
    "MaxResults": {
      "name": "maxresults",
      "in": "query",
      "required": false,
      "type": "integer",
      "minimum": 1,
      "x-ms-parameter-location": "method",
      "description": "Specifies the maximum number of containers to return. If the request does not specify maxresults, or specifies a value greater than 5000, the server will return up to 5000 items. Note that if the listing operation crosses a partition boundary, then the service will return a continuation token for retrieving the remainder of the results. For this reason, it is possible that the service will return fewer results than specified by maxresults, or than the default of 5000."
    },
    "Metadata": {
      "name": "x-ms-meta",
      "x-ms-client-name": "metadata",
      "in": "header",
      "required": false,
      "type": "string",
      "x-ms-parameter-location": "method",
      "description": "Optional. Specifies a user-defined name-value pair associated with the blob. If no name-value pairs are specified, the operation will copy the metadata from the source blob or file to the destination blob. If one or more name-value pairs are specified, the destination blob is created with the specified metadata, and metadata is not copied from the source blob or file. Note that beginning with version 2009-09-19, metadata names must adhere to the naming rules for C# identifiers. See Naming and Referencing Containers, Blobs, and Metadata for more information.",
      "x-ms-header-collection-prefix": "x-ms-meta-"
    },
    "MultipartContentType": {
      "name": "Content-Type",
      "x-ms-client-name": "multipartContentType",
      "in": "header",
      "required": true,
      "type": "string",
      "x-ms-parameter-location": "method",
      "description": "Required. The value of this header must be multipart/mixed with a batch boundary. Example header value: multipart/mixed; boundary=batch_<GUID>"
    },
    "ObjectReplicationPolicyId": {
      "name": "x-ms-or-policy-id",
      "x-ms-client-name": "objectReplicationPolicyId",
      "in": "header",
      "required": false,
      "type": "string",
      "x-ms-parameter-location": "method",
      "description": "Optional. Only valid when Object Replication is enabled for the storage container and on the destination blob of the replication."
    },
    "ObjectReplicationRules": {
      "name": "x-ms-or",
      "x-ms-client-name": "ObjectReplicationRules",
      "in": "header",
      "required": false,
      "type": "string",
      "x-ms-parameter-location": "method",
      "description": "Optional. Only valid when Object Replication is enabled for the storage container and on the source blob of the replication. When retrieving this header, it will return the header with the policy id and rule id (e.g. x-ms-or-policyid_ruleid), and the value will be the status of the replication (e.g. complete, failed).",
      "x-ms-header-collection-prefix": "x-ms-or-"
    },
    "Prefix": {
      "name": "prefix",
      "in": "query",
      "required": false,
      "type": "string",
      "description": "Filters the results to return only containers whose name begins with the specified prefix.",
      "x-ms-parameter-location": "method"
    },
    "PrevSnapshot": {
      "name": "prevsnapshot",
      "in": "query",
      "required": false,
      "type": "string",
      "x-ms-parameter-location": "method",
      "description": "Optional in version 2015-07-08 and newer. The prevsnapshot parameter is a DateTime value that specifies that the response will contain only pages that were changed between target blob and previous snapshot. Changed pages include both updated and cleared pages. The target blob may be a snapshot, as long as the snapshot specified by prevsnapshot is the older of the two. Note that incremental snapshots are currently supported only for blobs created on or after January 1, 2016."
    },
    "PrevSnapshotUrl": {
      "name": "x-ms-previous-snapshot-url",
      "x-ms-client-name": "prevSnapshotUrl",
      "in": "header",
      "required": false,
      "type": "string",
      "x-ms-parameter-location": "method",
      "description": "Optional. This header is only supported in service versions 2019-04-19 and after and specifies the URL of a previous snapshot of the target blob. The response will only contain pages that were changed between the target blob and its previous snapshot."
    },
    "ProposedLeaseIdOptional": {
      "name": "x-ms-proposed-lease-id",
      "x-ms-client-name": "proposedLeaseId",
      "in": "header",
      "required": false,
      "type": "string",
      "x-ms-parameter-location": "method",
      "description": "Proposed lease ID, in a GUID string format. The Blob service returns 400 (Invalid request) if the proposed lease ID is not in the correct format. See Guid Constructor (String) for a list of valid GUID string formats."
    },
    "ProposedLeaseIdRequired": {
      "name": "x-ms-proposed-lease-id",
      "x-ms-client-name": "proposedLeaseId",
      "in": "header",
      "required": true,
      "type": "string",
      "x-ms-parameter-location": "method",
      "description": "Proposed lease ID, in a GUID string format. The Blob service returns 400 (Invalid request) if the proposed lease ID is not in the correct format. See Guid Constructor (String) for a list of valid GUID string formats."
    },
    "QueryRequest": {
      "name": "queryRequest",
      "in": "body",
      "x-ms-parameter-location": "client",
      "schema": {
        "$ref": "#/definitions/QueryRequest"
      },
      "description": "the query request"
    },
    "Range": {
      "name": "x-ms-range",
      "x-ms-client-name": "range",
      "in": "header",
      "required": false,
      "type": "string",
      "x-ms-parameter-location": "method",
      "description": "Return only the bytes of the blob in the specified range."
    },
    "RangeRequiredPutPageFromUrl": {
      "name": "x-ms-range",
      "x-ms-client-name": "range",
      "in": "header",
      "required": true,
      "type": "string",
      "x-ms-parameter-location": "method",
      "description": "The range of bytes to which the source range would be written. The range should be 512 aligned and range-end is required."
    },
    "SequenceNumberAction": {
      "name": "x-ms-sequence-number-action",
      "x-ms-client-name": "sequenceNumberAction",
      "in": "header",
      "required": true,
      "x-ms-parameter-location": "method",
      "description": "Required if the x-ms-blob-sequence-number header is set for the request. This property applies to page blobs only. This property indicates how the service should modify the blob's sequence number",
      "type": "string",
      "enum": [
        "max",
        "update",
        "increment"
      ],
      "x-ms-enum": {
        "name": "SequenceNumberActionType",
        "modelAsString": false
      }
    },
    "Snapshot": {
      "name": "snapshot",
      "in": "query",
      "required": false,
      "type": "string",
      "x-ms-parameter-location": "method",
      "description": "The snapshot parameter is an opaque DateTime value that, when present, specifies the blob snapshot to retrieve. For more information on working with blob snapshots, see <a href=\"https://docs.microsoft.com/en-us/rest/api/storageservices/fileservices/creating-a-snapshot-of-a-blob\">Creating a Snapshot of a Blob.</a>"
    },
    "VersionId": {
      "name": "versionid",
      "x-ms-client-name": "versionId",
      "in": "query",
      "required": false,
      "type": "string",
      "x-ms-parameter-location": "method",
      "description": "The version id parameter is an opaque DateTime value that, when present, specifies the version of the blob to operate on. It's for service version 2019-10-10 and newer."
    },
    "SealBlob": {
      "name": "x-ms-seal-blob",
      "x-ms-client-name": "SealBlob",
      "in": "header",
      "required": false,
      "type": "boolean",
      "x-ms-parameter-location": "method",
      "description": "Overrides the sealed state of the destination blob.  Service version 2019-12-12 and newer."
    },
    "SourceContainerName": {
      "name": "x-ms-source-container-name",
      "x-ms-client-name": "SourceContainerName",
      "type": "string",
      "in": "header",
      "required": true,
      "x-ms-parameter-location": "method",
      "description": "Required.  Specifies the name of the container to rename."
    },
    "SourceContentMD5": {
      "name": "x-ms-source-content-md5",
      "x-ms-client-name": "sourceContentMD5",
      "in": "header",
      "required": false,
      "type": "string",
      "format": "byte",
      "x-ms-parameter-location": "method",
      "description": "Specify the md5 calculated for the range of bytes that must be read from the copy source."
    },
    "SourceContentCRC64": {
      "name": "x-ms-source-content-crc64",
      "x-ms-client-name": "sourceContentcrc64",
      "in": "header",
      "required": false,
      "type": "string",
      "format": "byte",
      "x-ms-parameter-location": "method",
      "description": "Specify the crc64 calculated for the range of bytes that must be read from the copy source."
    },
    "SourceRange": {
      "name": "x-ms-source-range",
      "x-ms-client-name": "sourceRange",
      "in": "header",
      "required": false,
      "type": "string",
      "x-ms-parameter-location": "method",
      "description": "Bytes of source data in the specified range."
    },
    "SourceRangeRequiredPutPageFromUrl": {
      "name": "x-ms-source-range",
      "x-ms-client-name": "sourceRange",
      "in": "header",
      "required": true,
      "type": "string",
      "x-ms-parameter-location": "method",
      "description": "Bytes of source data in the specified range. The length of this range should match the ContentLength header and x-ms-range/Range destination range header."
    },
    "SourceIfMatch": {
      "name": "x-ms-source-if-match",
      "x-ms-client-name": "sourceIfMatch",
      "in": "header",
      "required": false,
      "type": "string",
      "x-ms-parameter-location": "method",
      "x-ms-parameter-grouping": {
        "name": "source-modified-access-conditions"
      },
      "description": "Specify an ETag value to operate only on blobs with a matching value."
    },
    "SourceIfModifiedSince": {
      "name": "x-ms-source-if-modified-since",
      "x-ms-client-name": "sourceIfModifiedSince",
      "in": "header",
      "required": false,
      "type": "string",
      "format": "date-time-rfc1123",
      "x-ms-parameter-location": "method",
      "x-ms-parameter-grouping": {
        "name": "source-modified-access-conditions"
      },
      "description": "Specify this header value to operate only on a blob if it has been modified since the specified date/time."
    },
    "SourceIfNoneMatch": {
      "name": "x-ms-source-if-none-match",
      "x-ms-client-name": "sourceIfNoneMatch",
      "in": "header",
      "required": false,
      "type": "string",
      "x-ms-parameter-location": "method",
      "x-ms-parameter-grouping": {
        "name": "source-modified-access-conditions"
      },
      "description": "Specify an ETag value to operate only on blobs without a matching value."
    },
    "SourceIfUnmodifiedSince": {
      "name": "x-ms-source-if-unmodified-since",
      "x-ms-client-name": "sourceIfUnmodifiedSince",
      "in": "header",
      "required": false,
      "type": "string",
      "format": "date-time-rfc1123",
      "x-ms-parameter-location": "method",
      "x-ms-parameter-grouping": {
        "name": "source-modified-access-conditions"
      },
      "description": "Specify this header value to operate only on a blob if it has not been modified since the specified date/time."
    },
    "SourceLeaseId": {
      "name": "x-ms-source-lease-id",
      "x-ms-client-name": "sourceLeaseId",
      "in": "header",
      "required": false,
      "type": "string",
      "x-ms-parameter-location": "method",
      "description": "A lease ID for the source path. If specified, the source path must have an active lease and the lease ID must match."
    },
    "SourceIfTags": {
      "name": "x-ms-source-if-tags",
      "x-ms-client-name": "sourceIfTags",
      "in": "header",
      "required": false,
      "type": "string",
      "x-ms-parameter-location": "method",
      "x-ms-parameter-grouping": {
        "name": "source-modified-access-conditions"
      },
      "description": "Specify a SQL where clause on blob tags to operate only on blobs with a matching value."
    },
    "SourceUrl": {
      "name": "x-ms-copy-source",
      "x-ms-client-name": "sourceUrl",
      "in": "header",
      "required": true,
      "type": "string",
      "x-ms-parameter-location": "method",
      "description": "Specify a URL to the copy source."
    },
    "StorageServiceProperties": {
      "name": "StorageServiceProperties",
      "in": "body",
      "required": true,
      "schema": {
        "$ref": "#/definitions/StorageServiceProperties"
      },
      "x-ms-parameter-location": "method",
      "description": "The StorageService properties."
    },
    "Timeout": {
      "name": "timeout",
      "in": "query",
      "required": false,
      "type": "integer",
      "minimum": 0,
      "x-ms-parameter-location": "method",
      "description": "The timeout parameter is expressed in seconds. For more information, see <a href=\"https://docs.microsoft.com/en-us/rest/api/storageservices/fileservices/setting-timeouts-for-blob-service-operations\">Setting Timeouts for Blob Service Operations.</a>"
    }
  }
}<|MERGE_RESOLUTION|>--- conflicted
+++ resolved
@@ -3357,10 +3357,6 @@
               },
               "ETag": {
                 "type": "string",
-<<<<<<< HEAD
-=======
-                "format": "etag",
->>>>>>> b50bcdde
                 "description": "The ETag contains a value that you can use to perform operations conditionally. If the request version is 2011-08-18 or newer, the ETag value will be in quotes."
               },
               "Content-MD5": {
@@ -3390,8 +3386,6 @@
                 "format": "int64",
                 "description": "The current sequence number for a page blob. This header is not returned for block blobs or append blobs"
               },
-<<<<<<< HEAD
-=======
               "x-ms-client-request-id": {
                 "x-ms-client-name": "ClientRequestId",
                 "type": "string",
@@ -3587,7 +3581,6 @@
           "202": {
             "description": "The delete request was accepted and the blob will be deleted.",
             "headers": {
->>>>>>> b50bcdde
               "x-ms-client-request-id": {
                 "x-ms-client-name": "ClientRequestId",
                 "type": "string",

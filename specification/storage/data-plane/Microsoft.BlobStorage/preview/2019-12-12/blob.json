{
  "swagger": "2.0",
  "info": {
    "title": "Azure Blob Storage",
    "version": "2019-12-12",
    "x-ms-code-generation-settings": {
      "header": "MIT",
      "strictSpecAdherence": false
    }
  },
  "x-ms-parameterized-host": {
    "hostTemplate": "{url}",
    "useSchemePrefix": false,
    "positionInOperation": "first",
    "parameters": [
      {
        "$ref": "#/parameters/Url"
      }
    ]
  },
  "securityDefinitions": {
    "blob_shared_key": {
      "type": "apiKey",
      "name": "Authorization",
      "in": "header"
    }
  },
  "schemes": [
    "https"
  ],
  "consumes": [
    "application/xml"
  ],
  "produces": [
    "application/xml"
  ],
  "paths": {},
  "x-ms-paths": {
    "/?restype=service&comp=properties": {
      "put": {
        "tags": [
          "service"
        ],
        "operationId": "Service_SetProperties",
        "description": "Sets properties for a storage account's Blob service endpoint, including properties for Storage Analytics and CORS (Cross-Origin Resource Sharing) rules",
        "parameters": [
          {
            "$ref": "#/parameters/StorageServiceProperties"
          },
          {
            "$ref": "#/parameters/Timeout"
          },
          {
            "$ref": "#/parameters/ApiVersionParameter"
          },
          {
            "$ref": "#/parameters/ClientRequestId"
          }
        ],
        "responses": {
          "202": {
            "description": "Success (Accepted)",
            "headers": {
              "x-ms-client-request-id": {
                "x-ms-client-name": "ClientRequestId",
                "type": "string",
                "description": "If a client request id header is sent in the request, this header will be present in the response with the same value."
              },
              "x-ms-request-id": {
                "x-ms-client-name": "RequestId",
                "type": "string",
                "description": "This header uniquely identifies the request that was made and can be used for troubleshooting the request."
              },
              "x-ms-version": {
                "x-ms-client-name": "Version",
                "type": "string",
                "description": "Indicates the version of the Blob service used to execute the request. This header is returned for requests made against version 2009-09-19 and above."
              }
            }
          },
          "default": {
            "description": "Failure",
            "headers": {
              "x-ms-error-code": {
                "x-ms-client-name": "ErrorCode",
                "type": "string"
              }
            },
            "schema": {
              "$ref": "#/definitions/StorageError"
            }
          }
        }
      },
      "get": {
        "tags": [
          "service"
        ],
        "operationId": "Service_GetProperties",
        "description": "gets the properties of a storage account's Blob service, including properties for Storage Analytics and CORS (Cross-Origin Resource Sharing) rules.",
        "parameters": [
          {
            "$ref": "#/parameters/Timeout"
          },
          {
            "$ref": "#/parameters/ApiVersionParameter"
          },
          {
            "$ref": "#/parameters/ClientRequestId"
          }
        ],
        "responses": {
          "200": {
            "description": "Success.",
            "headers": {
              "x-ms-client-request-id": {
                "x-ms-client-name": "ClientRequestId",
                "type": "string",
                "description": "If a client request id header is sent in the request, this header will be present in the response with the same value."
              },
              "x-ms-request-id": {
                "x-ms-client-name": "RequestId",
                "type": "string",
                "description": "This header uniquely identifies the request that was made and can be used for troubleshooting the request."
              },
              "x-ms-version": {
                "x-ms-client-name": "Version",
                "type": "string",
                "description": "Indicates the version of the Blob service used to execute the request. This header is returned for requests made against version 2009-09-19 and above."
              }
            },
            "schema": {
              "$ref": "#/definitions/StorageServiceProperties"
            }
          },
          "default": {
            "description": "Failure",
            "headers": {
              "x-ms-error-code": {
                "x-ms-client-name": "ErrorCode",
                "type": "string"
              }
            },
            "schema": {
              "$ref": "#/definitions/StorageError"
            }
          }
        }
      },
      "parameters": [
        {
          "name": "restype",
          "in": "query",
          "required": true,
          "type": "string",
          "enum": [
            "service"
          ]
        },
        {
          "name": "comp",
          "in": "query",
          "required": true,
          "type": "string",
          "enum": [
            "properties"
          ]
        }
      ]
    },
    "/?restype=service&comp=stats": {
      "get": {
        "tags": [
          "service"
        ],
        "operationId": "Service_GetStatistics",
        "description": "Retrieves statistics related to replication for the Blob service. It is only available on the secondary location endpoint when read-access geo-redundant replication is enabled for the storage account.",
        "parameters": [
          {
            "$ref": "#/parameters/Timeout"
          },
          {
            "$ref": "#/parameters/ApiVersionParameter"
          },
          {
            "$ref": "#/parameters/ClientRequestId"
          }
        ],
        "responses": {
          "200": {
            "description": "Success.",
            "headers": {
              "x-ms-client-request-id": {
                "x-ms-client-name": "ClientRequestId",
                "type": "string",
                "description": "If a client request id header is sent in the request, this header will be present in the response with the same value."
              },
              "x-ms-request-id": {
                "x-ms-client-name": "RequestId",
                "type": "string",
                "description": "This header uniquely identifies the request that was made and can be used for troubleshooting the request."
              },
              "x-ms-version": {
                "x-ms-client-name": "Version",
                "type": "string",
                "description": "Indicates the version of the Blob service used to execute the request. This header is returned for requests made against version 2009-09-19 and above."
              },
              "Date": {
                "type": "string",
                "format": "date-time-rfc1123",
                "description": "UTC date/time value generated by the service that indicates the time at which the response was initiated"
              }
            },
            "schema": {
              "$ref": "#/definitions/StorageServiceStats"
            }
          },
          "default": {
            "description": "Failure",
            "headers": {
              "x-ms-error-code": {
                "x-ms-client-name": "ErrorCode",
                "type": "string"
              }
            },
            "schema": {
              "$ref": "#/definitions/StorageError"
            }
          }
        }
      },
      "parameters": [
        {
          "name": "restype",
          "in": "query",
          "required": true,
          "type": "string",
          "enum": [
            "service"
          ]
        },
        {
          "name": "comp",
          "in": "query",
          "required": true,
          "type": "string",
          "enum": [
            "stats"
          ]
        }
      ]
    },
    "/?comp=list": {
      "get": {
        "tags": [
          "service"
        ],
        "operationId": "Service_ListContainersSegment",
        "description": "The List Containers Segment operation returns a list of the containers under the specified account",
        "parameters": [
          {
            "$ref": "#/parameters/Prefix"
          },
          {
            "$ref": "#/parameters/Marker"
          },
          {
            "$ref": "#/parameters/MaxResults"
          },
          {
            "$ref": "#/parameters/ListContainersInclude"
          },
          {
            "$ref": "#/parameters/Timeout"
          },
          {
            "$ref": "#/parameters/ApiVersionParameter"
          },
          {
            "$ref": "#/parameters/ClientRequestId"
          }
        ],
        "responses": {
          "200": {
            "description": "Success.",
            "headers": {
              "x-ms-client-request-id": {
                "x-ms-client-name": "ClientRequestId",
                "type": "string",
                "description": "If a client request id header is sent in the request, this header will be present in the response with the same value."
              },
              "x-ms-request-id": {
                "x-ms-client-name": "RequestId",
                "type": "string",
                "description": "This header uniquely identifies the request that was made and can be used for troubleshooting the request."
              },
              "x-ms-version": {
                "x-ms-client-name": "Version",
                "type": "string",
                "description": "Indicates the version of the Blob service used to execute the request. This header is returned for requests made against version 2009-09-19 and above."
              }
            },
            "schema": {
              "$ref": "#/definitions/ListContainersSegmentResponse"
            }
          },
          "default": {
            "description": "Failure",
            "headers": {
              "x-ms-error-code": {
                "x-ms-client-name": "ErrorCode",
                "type": "string"
              }
            },
            "schema": {
              "$ref": "#/definitions/StorageError"
            }
          }
        },
        "x-ms-pageable": {
          "nextLinkName": "NextMarker"
        }
      },
      "parameters": [
        {
          "name": "comp",
          "in": "query",
          "required": true,
          "type": "string",
          "enum": [
            "list"
          ]
        }
      ]
    },
    "/?restype=service&comp=userdelegationkey": {
      "post": {
        "tags": [
          "service"
        ],
        "operationId": "Service_GetUserDelegationKey",
        "description": "Retrieves a user delegation key for the Blob service. This is only a valid operation when using bearer token authentication.",
        "parameters": [
          {
            "$ref": "#/parameters/KeyInfo"
          },
          {
            "$ref": "#/parameters/Timeout"
          },
          {
            "$ref": "#/parameters/ApiVersionParameter"
          },
          {
            "$ref": "#/parameters/ClientRequestId"
          }
        ],
        "responses": {
          "200": {
            "description": "Success.",
            "headers": {
              "x-ms-client-request-id": {
                "x-ms-client-name": "ClientRequestId",
                "type": "string",
                "description": "If a client request id header is sent in the request, this header will be present in the response with the same value."
              },
              "x-ms-request-id": {
                "x-ms-client-name": "RequestId",
                "type": "string",
                "description": "This header uniquely identifies the request that was made and can be used for troubleshooting the request."
              },
              "x-ms-version": {
                "x-ms-client-name": "Version",
                "type": "string",
                "description": "Indicates the version of the Blob service used to execute the request. This header is returned for requests made against version 2009-09-19 and above."
              },
              "Date": {
                "type": "string",
                "format": "date-time-rfc1123",
                "description": "UTC date/time value generated by the service that indicates the time at which the response was initiated"
              }
            },
            "schema": {
              "$ref": "#/definitions/UserDelegationKey"
            }
          },
          "default": {
            "description": "Failure",
            "headers": {
              "x-ms-error-code": {
                "x-ms-client-name": "ErrorCode",
                "type": "string"
              }
            },
            "schema": {
              "$ref": "#/definitions/StorageError"
            }
          }
        }
      },
      "parameters": [
        {
          "name": "restype",
          "in": "query",
          "required": true,
          "type": "string",
          "enum": [
            "service"
          ]
        },
        {
          "name": "comp",
          "in": "query",
          "required": true,
          "type": "string",
          "enum": [
            "userdelegationkey"
          ]
        }
      ]
    },
    "/?restype=account&comp=properties": {
      "get": {
        "tags": [
          "service"
        ],
        "operationId": "Service_GetAccountInfo",
        "description": "Returns the sku name and account kind ",
        "parameters": [
          {
            "$ref": "#/parameters/ApiVersionParameter"
          }
        ],
        "responses": {
          "200": {
            "description": "Success (OK)",
            "headers": {
              "x-ms-client-request-id": {
                "x-ms-client-name": "ClientRequestId",
                "type": "string",
                "description": "If a client request id header is sent in the request, this header will be present in the response with the same value."
              },
              "x-ms-request-id": {
                "x-ms-client-name": "RequestId",
                "type": "string",
                "description": "This header uniquely identifies the request that was made and can be used for troubleshooting the request."
              },
              "x-ms-version": {
                "x-ms-client-name": "Version",
                "type": "string",
                "description": "Indicates the version of the Blob service used to execute the request. This header is returned for requests made against version 2009-09-19 and above."
              },
              "Date": {
                "type": "string",
                "format": "date-time-rfc1123",
                "description": "UTC date/time value generated by the service that indicates the time at which the response was initiated"
              },
              "x-ms-sku-name": {
                "x-ms-client-name": "SkuName",
                "type": "string",
                "enum": [
                  "Standard_LRS",
                  "Standard_GRS",
                  "Standard_RAGRS",
                  "Standard_ZRS",
                  "Premium_LRS"
                ],
                "x-ms-enum": {
                  "name": "SkuName",
                  "modelAsString": false
                },
                "description": "Identifies the sku name of the account"
              },
              "x-ms-account-kind": {
                "x-ms-client-name": "AccountKind",
                "type": "string",
                "enum": [
                  "Storage",
                  "BlobStorage",
                  "StorageV2"
                ],
                "x-ms-enum": {
                  "name": "AccountKind",
                  "modelAsString": false
                },
                "description": "Identifies the account kind"
              }
            }
          },
          "default": {
            "description": "Failure",
            "headers": {
              "x-ms-error-code": {
                "x-ms-client-name": "ErrorCode",
                "type": "string"
              }
            },
            "schema": {
              "$ref": "#/definitions/StorageError"
            }
          }
        }
      },
      "parameters": [
        {
          "name": "restype",
          "in": "query",
          "required": true,
          "type": "string",
          "enum": [
            "account"
          ]
        },
        {
          "name": "comp",
          "in": "query",
          "required": true,
          "type": "string",
          "enum": [
            "properties"
          ]
        }
      ]
    },
    "/?comp=batch": {
      "post": {
        "tags": [
          "service"
        ],
        "operationId": "Service_SubmitBatch",
        "description": "The Batch operation allows multiple API calls to be embedded into a single HTTP request.",
        "parameters": [
          {
            "$ref": "#/parameters/Body"
          },
          {
            "$ref": "#/parameters/ContentLength"
          },
          {
            "$ref": "#/parameters/MultipartContentType"
          },
          {
            "$ref": "#/parameters/Timeout"
          },
          {
            "$ref": "#/parameters/ApiVersionParameter"
          },
          {
            "$ref": "#/parameters/ClientRequestId"
          }
        ],
        "responses": {
          "200": {
            "description": "Success.",
            "headers": {
              "Content-Type": {
                "type": "string",
                "description": "The media type of the body of the response. For batch requests, this is multipart/mixed; boundary=batchresponse_GUID"
              },
              "x-ms-request-id": {
                "x-ms-client-name": "RequestId",
                "type": "string",
                "description": "This header uniquely identifies the request that was made and can be used for troubleshooting the request."
              },
              "x-ms-version": {
                "x-ms-client-name": "Version",
                "type": "string",
                "description": "Indicates the version of the Blob service used to execute the request. This header is returned for requests made against version 2009-09-19 and above."
              }
            },
            "schema": {
              "type": "object",
              "format": "file"
            }
          },
          "default": {
            "description": "Failure",
            "headers": {
              "x-ms-error-code": {
                "x-ms-client-name": "ErrorCode",
                "type": "string"
              }
            },
            "schema": {
              "$ref": "#/definitions/StorageError"
            }
          }
        }
      },
      "parameters": [
        {
          "name": "comp",
          "in": "query",
          "required": true,
          "type": "string",
          "enum": [
            "batch"
          ]
        }
      ]
    },
    "/?comp=blobs": {
      "get": {
        "tags": [
          "service"
        ],
        "operationId": "Service_FilterBlobs",
        "description": "The Filter Blobs operation enables callers to list blobs across all containers whose tags match a given search expression.  Filter blobs searches across all containers within a storage account but can be scoped within the expression to a single container.",
        "parameters": [
          {
            "$ref": "#/parameters/Timeout"
          },
          {
            "$ref": "#/parameters/ApiVersionParameter"
          },
          {
            "$ref": "#/parameters/ClientRequestId"
          },
          {
            "$ref": "#/parameters/FilterBlobsWhere"
          },
          {
            "$ref": "#/parameters/Marker"
          },
          {
            "$ref": "#/parameters/MaxResults"
          }
        ],
        "responses": {
          "200": {
            "description": "Success",
            "headers": {
              "x-ms-client-request-id": {
                "x-ms-client-name": "ClientRequestId",
                "type": "string",
                "description": "If a client request id header is sent in the request, this header will be present in the response with the same value."
              },
              "x-ms-request-id": {
                "x-ms-client-name": "RequestId",
                "type": "string",
                "description": "This header uniquely identifies the request that was made and can be used for troubleshooting the request."
              },
              "x-ms-version": {
                "x-ms-client-name": "Version",
                "type": "string",
                "description": "Indicates the version of the Blob service used to execute the request. This header is returned for requests made against version 2009-09-19 and above."
              },
              "Date": {
                "type": "string",
                "format": "date-time-rfc1123",
                "description": "UTC date/time value generated by the service that indicates the time at which the response was initiated"
              }
            },
            "schema": {
              "$ref": "#/definitions/FilterBlobSegment"
            }
          },
          "default": {
            "description": "Failure",
            "headers": {
              "x-ms-error-code": {
                "x-ms-client-name": "ErrorCode",
                "type": "string"
              }
            },
            "schema": {
              "$ref": "#/definitions/StorageError"
            }
          }
        }
      },
      "parameters": [
        {
          "name": "comp",
          "in": "query",
          "required": true,
          "type": "string",
          "enum": [
            "blobs"
          ]
        }
      ]
    },
    "/{containerName}?restype=container": {
      "put": {
        "tags": [
          "container"
        ],
        "operationId": "Container_Create",
        "description": "creates a new container under the specified account. If the container with the same name already exists, the operation fails",
        "parameters": [
          {
            "$ref": "#/parameters/Timeout"
          },
          {
            "$ref": "#/parameters/Metadata"
          },
          {
            "$ref": "#/parameters/BlobPublicAccess"
          },
          {
            "$ref": "#/parameters/ApiVersionParameter"
          },
          {
            "$ref": "#/parameters/ClientRequestId"
          },
          {
            "$ref": "#/parameters/DefaultEncryptionScope"
          },
          {
            "$ref": "#/parameters/DenyEncryptionScopeOverride"
          }
        ],
        "responses": {
          "201": {
            "description": "Success, Container created.",
            "headers": {
              "ETag": {
                "type": "string",
                "format": "etag",
                "description": "The ETag contains a value that you can use to perform operations conditionally. If the request version is 2011-08-18 or newer, the ETag value will be in quotes."
              },
              "Last-Modified": {
                "type": "string",
                "format": "date-time-rfc1123",
                "description": "Returns the date and time the container was last modified. Any operation that modifies the blob, including an update of the blob's metadata or properties, changes the last-modified time of the blob."
              },
              "x-ms-client-request-id": {
                "x-ms-client-name": "ClientRequestId",
                "type": "string",
                "description": "If a client request id header is sent in the request, this header will be present in the response with the same value."
              },
              "x-ms-request-id": {
                "x-ms-client-name": "RequestId",
                "type": "string",
                "description": "This header uniquely identifies the request that was made and can be used for troubleshooting the request."
              },
              "x-ms-version": {
                "x-ms-client-name": "Version",
                "type": "string",
                "description": "Indicates the version of the Blob service used to execute the request. This header is returned for requests made against version 2009-09-19 and above."
              },
              "Date": {
                "type": "string",
                "format": "date-time-rfc1123",
                "description": "UTC date/time value generated by the service that indicates the time at which the response was initiated"
              }
            }
          },
          "default": {
            "description": "Failure",
            "headers": {
              "x-ms-error-code": {
                "x-ms-client-name": "ErrorCode",
                "type": "string"
              }
            },
            "schema": {
              "$ref": "#/definitions/StorageError"
            }
          }
        }
      },
      "get": {
        "tags": [
          "container"
        ],
        "operationId": "Container_GetProperties",
        "description": "returns all user-defined metadata and system properties for the specified container. The data returned does not include the container's list of blobs",
        "parameters": [
          {
            "$ref": "#/parameters/Timeout"
          },
          {
            "$ref": "#/parameters/LeaseIdOptional"
          },
          {
            "$ref": "#/parameters/ApiVersionParameter"
          },
          {
            "$ref": "#/parameters/ClientRequestId"
          }
        ],
        "responses": {
          "200": {
            "description": "Success",
            "headers": {
              "x-ms-meta": {
                "type": "string",
                "x-ms-client-name": "Metadata",
                "x-ms-header-collection-prefix": "x-ms-meta-"
              },
              "ETag": {
                "type": "string",
                "format": "etag",
                "description": "The ETag contains a value that you can use to perform operations conditionally. If the request version is 2011-08-18 or newer, the ETag value will be in quotes."
              },
              "Last-Modified": {
                "type": "string",
                "format": "date-time-rfc1123",
                "description": "Returns the date and time the container was last modified. Any operation that modifies the blob, including an update of the blob's metadata or properties, changes the last-modified time of the blob."
              },
              "x-ms-lease-duration": {
                "x-ms-client-name": "LeaseDuration",
                "description": "When a blob is leased, specifies whether the lease is of infinite or fixed duration.",
                "type": "string",
                "enum": [
                  "infinite",
                  "fixed"
                ],
                "x-ms-enum": {
                  "name": "LeaseDurationType",
                  "modelAsString": false
                }
              },
              "x-ms-lease-state": {
                "x-ms-client-name": "LeaseState",
                "description": "Lease state of the blob.",
                "type": "string",
                "enum": [
                  "available",
                  "leased",
                  "expired",
                  "breaking",
                  "broken"
                ],
                "x-ms-enum": {
                  "name": "LeaseStateType",
                  "modelAsString": false
                }
              },
              "x-ms-lease-status": {
                "x-ms-client-name": "LeaseStatus",
                "description": "The current lease status of the blob.",
                "type": "string",
                "enum": [
                  "locked",
                  "unlocked"
                ],
                "x-ms-enum": {
                  "name": "LeaseStatusType",
                  "modelAsString": false
                }
              },
              "x-ms-client-request-id": {
                "x-ms-client-name": "ClientRequestId",
                "type": "string",
                "description": "If a client request id header is sent in the request, this header will be present in the response with the same value."
              },
              "x-ms-request-id": {
                "x-ms-client-name": "RequestId",
                "type": "string",
                "description": "This header uniquely identifies the request that was made and can be used for troubleshooting the request."
              },
              "x-ms-version": {
                "x-ms-client-name": "Version",
                "type": "string",
                "description": "Indicates the version of the Blob service used to execute the request. This header is returned for requests made against version 2009-09-19 and above."
              },
              "Date": {
                "type": "string",
                "format": "date-time-rfc1123",
                "description": "UTC date/time value generated by the service that indicates the time at which the response was initiated"
              },
              "x-ms-blob-public-access": {
                "x-ms-client-name": "BlobPublicAccess",
                "description": "Indicated whether data in the container may be accessed publicly and the level of access",
                "type": "string",
                "enum": [
                  "container",
                  "blob"
                ],
                "x-ms-enum": {
                  "name": "PublicAccessType",
                  "modelAsString": true
                }
              },
              "x-ms-has-immutability-policy": {
                "x-ms-client-name": "HasImmutabilityPolicy",
                "description": "Indicates whether the container has an immutability policy set on it.",
                "type": "boolean"
              },
              "x-ms-has-legal-hold": {
                "x-ms-client-name": "HasLegalHold",
                "description": "Indicates whether the container has a legal hold.",
                "type": "boolean"
              },
              "x-ms-default-encryption-scope": {
                "x-ms-client-name": "DefaultEncryptionScope",
                "description": "The default encryption scope for the container.",
                "type": "string"
              },
              "x-ms-deny-encryption-scope-override": {
                "x-ms-client-name": "DenyEncryptionScopeOverride",
                "description": "Indicates whether the container's default encryption scope can be overriden.",
                "type": "boolean"
              }
            }
          },
          "default": {
            "description": "Failure",
            "headers": {
              "x-ms-error-code": {
                "x-ms-client-name": "ErrorCode",
                "type": "string"
              }
            },
            "schema": {
              "$ref": "#/definitions/StorageError"
            }
          }
        }
      },
      "delete": {
        "tags": [
          "container"
        ],
        "operationId": "Container_Delete",
        "description": "operation marks the specified container for deletion. The container and any blobs contained within it are later deleted during garbage collection",
        "parameters": [
          {
            "$ref": "#/parameters/Timeout"
          },
          {
            "$ref": "#/parameters/LeaseIdOptional"
          },
          {
            "$ref": "#/parameters/IfModifiedSince"
          },
          {
            "$ref": "#/parameters/IfUnmodifiedSince"
          },
          {
            "$ref": "#/parameters/ApiVersionParameter"
          },
          {
            "$ref": "#/parameters/ClientRequestId"
          }
        ],
        "responses": {
          "202": {
            "description": "Accepted",
            "headers": {
              "x-ms-client-request-id": {
                "x-ms-client-name": "ClientRequestId",
                "type": "string",
                "description": "If a client request id header is sent in the request, this header will be present in the response with the same value."
              },
              "x-ms-request-id": {
                "x-ms-client-name": "RequestId",
                "type": "string",
                "description": "This header uniquely identifies the request that was made and can be used for troubleshooting the request."
              },
              "x-ms-version": {
                "x-ms-client-name": "Version",
                "type": "string",
                "description": "Indicates the version of the Blob service used to execute the request. This header is returned for requests made against version 2009-09-19 and above."
              },
              "Date": {
                "type": "string",
                "format": "date-time-rfc1123",
                "description": "UTC date/time value generated by the service that indicates the time at which the response was initiated"
              }
            }
          },
          "default": {
            "description": "Failure",
            "headers": {
              "x-ms-error-code": {
                "x-ms-client-name": "ErrorCode",
                "type": "string"
              }
            },
            "schema": {
              "$ref": "#/definitions/StorageError"
            }
          }
        }
      },
      "parameters": [
        {
          "name": "restype",
          "in": "query",
          "required": true,
          "type": "string",
          "enum": [
            "container"
          ]
        }
      ]
    },
    "/{containerName}?restype=container&comp=metadata": {
      "put": {
        "tags": [
          "container"
        ],
        "operationId": "Container_SetMetadata",
        "description": "operation sets one or more user-defined name-value pairs for the specified container.",
        "parameters": [
          {
            "$ref": "#/parameters/Timeout"
          },
          {
            "$ref": "#/parameters/LeaseIdOptional"
          },
          {
            "$ref": "#/parameters/Metadata"
          },
          {
            "$ref": "#/parameters/IfModifiedSince"
          },
          {
            "$ref": "#/parameters/ApiVersionParameter"
          },
          {
            "$ref": "#/parameters/ClientRequestId"
          }
        ],
        "responses": {
          "200": {
            "description": "Success",
            "headers": {
              "ETag": {
                "type": "string",
                "format": "etag",
                "description": "The ETag contains a value that you can use to perform operations conditionally. If the request version is 2011-08-18 or newer, the ETag value will be in quotes."
              },
              "Last-Modified": {
                "type": "string",
                "format": "date-time-rfc1123",
                "description": "Returns the date and time the container was last modified. Any operation that modifies the blob, including an update of the blob's metadata or properties, changes the last-modified time of the blob."
              },
              "x-ms-client-request-id": {
                "x-ms-client-name": "ClientRequestId",
                "type": "string",
                "description": "If a client request id header is sent in the request, this header will be present in the response with the same value."
              },
              "x-ms-request-id": {
                "x-ms-client-name": "RequestId",
                "type": "string",
                "description": "This header uniquely identifies the request that was made and can be used for troubleshooting the request."
              },
              "x-ms-version": {
                "x-ms-client-name": "Version",
                "type": "string",
                "description": "Indicates the version of the Blob service used to execute the request. This header is returned for requests made against version 2009-09-19 and above."
              },
              "Date": {
                "type": "string",
                "format": "date-time-rfc1123",
                "description": "UTC date/time value generated by the service that indicates the time at which the response was initiated"
              }
            }
          },
          "default": {
            "description": "Failure",
            "headers": {
              "x-ms-error-code": {
                "x-ms-client-name": "ErrorCode",
                "type": "string"
              }
            },
            "schema": {
              "$ref": "#/definitions/StorageError"
            }
          }
        }
      },
      "parameters": [
        {
          "name": "restype",
          "in": "query",
          "required": true,
          "type": "string",
          "enum": [
            "container"
          ]
        },
        {
          "name": "comp",
          "in": "query",
          "required": true,
          "type": "string",
          "enum": [
            "metadata"
          ]
        }
      ]
    },
    "/{containerName}?restype=container&comp=acl": {
      "get": {
        "tags": [
          "container"
        ],
        "operationId": "Container_GetAccessPolicy",
        "description": "gets the permissions for the specified container. The permissions indicate whether container data may be accessed publicly.",
        "parameters": [
          {
            "$ref": "#/parameters/Timeout"
          },
          {
            "$ref": "#/parameters/LeaseIdOptional"
          },
          {
            "$ref": "#/parameters/ApiVersionParameter"
          },
          {
            "$ref": "#/parameters/ClientRequestId"
          }
        ],
        "responses": {
          "200": {
            "description": "Success",
            "headers": {
              "x-ms-blob-public-access": {
                "x-ms-client-name": "BlobPublicAccess",
                "description": "Indicated whether data in the container may be accessed publicly and the level of access",
                "type": "string",
                "enum": [
                  "container",
                  "blob"
                ],
                "x-ms-enum": {
                  "name": "PublicAccessType",
                  "modelAsString": true
                }
              },
              "ETag": {
                "type": "string",
                "format": "etag",
                "description": "The ETag contains a value that you can use to perform operations conditionally. If the request version is 2011-08-18 or newer, the ETag value will be in quotes."
              },
              "Last-Modified": {
                "type": "string",
                "format": "date-time-rfc1123",
                "description": "Returns the date and time the container was last modified. Any operation that modifies the blob, including an update of the blob's metadata or properties, changes the last-modified time of the blob."
              },
              "x-ms-client-request-id": {
                "x-ms-client-name": "ClientRequestId",
                "type": "string",
                "description": "If a client request id header is sent in the request, this header will be present in the response with the same value."
              },
              "x-ms-request-id": {
                "x-ms-client-name": "RequestId",
                "type": "string",
                "description": "This header uniquely identifies the request that was made and can be used for troubleshooting the request."
              },
              "x-ms-version": {
                "x-ms-client-name": "Version",
                "type": "string",
                "description": "Indicates the version of the Blob service used to execute the request. This header is returned for requests made against version 2009-09-19 and above."
              },
              "Date": {
                "type": "string",
                "format": "date-time-rfc1123",
                "description": "UTC date/time value generated by the service that indicates the time at which the response was initiated"
              }
            },
            "schema": {
              "$ref": "#/definitions/SignedIdentifiers"
            }
          },
          "default": {
            "description": "Failure",
            "headers": {
              "x-ms-error-code": {
                "x-ms-client-name": "ErrorCode",
                "type": "string"
              }
            },
            "schema": {
              "$ref": "#/definitions/StorageError"
            }
          }
        }
      },
      "put": {
        "tags": [
          "container"
        ],
        "operationId": "Container_SetAccessPolicy",
        "description": "sets the permissions for the specified container. The permissions indicate whether blobs in a container may be accessed publicly.",
        "parameters": [
          {
            "$ref": "#/parameters/ContainerAcl"
          },
          {
            "$ref": "#/parameters/Timeout"
          },
          {
            "$ref": "#/parameters/LeaseIdOptional"
          },
          {
            "$ref": "#/parameters/BlobPublicAccess"
          },
          {
            "$ref": "#/parameters/IfModifiedSince"
          },
          {
            "$ref": "#/parameters/IfUnmodifiedSince"
          },
          {
            "$ref": "#/parameters/ApiVersionParameter"
          },
          {
            "$ref": "#/parameters/ClientRequestId"
          }
        ],
        "responses": {
          "200": {
            "description": "Success.",
            "headers": {
              "ETag": {
                "type": "string",
                "format": "etag",
                "description": "The ETag contains a value that you can use to perform operations conditionally. If the request version is 2011-08-18 or newer, the ETag value will be in quotes."
              },
              "Last-Modified": {
                "type": "string",
                "format": "date-time-rfc1123",
                "description": "Returns the date and time the container was last modified. Any operation that modifies the blob, including an update of the blob's metadata or properties, changes the last-modified time of the blob."
              },
              "x-ms-client-request-id": {
                "x-ms-client-name": "ClientRequestId",
                "type": "string",
                "description": "If a client request id header is sent in the request, this header will be present in the response with the same value."
              },
              "x-ms-request-id": {
                "x-ms-client-name": "RequestId",
                "type": "string",
                "description": "This header uniquely identifies the request that was made and can be used for troubleshooting the request."
              },
              "x-ms-version": {
                "x-ms-client-name": "Version",
                "type": "string",
                "description": "Indicates the version of the Blob service used to execute the request. This header is returned for requests made against version 2009-09-19 and above."
              },
              "Date": {
                "type": "string",
                "format": "date-time-rfc1123",
                "description": "UTC date/time value generated by the service that indicates the time at which the response was initiated"
              }
            }
          },
          "default": {
            "description": "Failure",
            "headers": {
              "x-ms-error-code": {
                "x-ms-client-name": "ErrorCode",
                "type": "string"
              }
            },
            "schema": {
              "$ref": "#/definitions/StorageError"
            }
          }
        }
      },
      "parameters": [
        {
          "name": "restype",
          "in": "query",
          "required": true,
          "type": "string",
          "enum": [
            "container"
          ]
        },
        {
          "name": "comp",
          "in": "query",
          "required": true,
          "type": "string",
          "enum": [
            "acl"
          ]
        }
      ]
    },
    "/{containerName}?restype=container&comp=undelete": {
      "put": {
        "tags": [
          "container"
        ],
        "operationId": "Container_Restore",
        "description": "Restores a previously-deleted container.",
        "parameters": [
          {
            "$ref": "#/parameters/Timeout"
          },
                    {
            "$ref": "#/parameters/ApiVersionParameter"
          },
          {
            "$ref": "#/parameters/ClientRequestId"
          },
          {
            "$ref": "#/parameters/DeletedContainerName"
          },
          {
            "$ref": "#/parameters/DeletedContainerVersion"
          }
        ],
        "responses": {
          "201": {
            "description": "Created.",
            "headers": {
              "x-ms-client-request-id": {
                "x-ms-client-name": "ClientRequestId",
                "type": "string",
                "description": "If a client request id header is sent in the request, this header will be present in the response with the same value."
              },
              "x-ms-request-id": {
                "x-ms-client-name": "RequestId",
                "type": "string",
                "description": "This header uniquely identifies the request that was made and can be used for troubleshooting the request."
              },
              "x-ms-version": {
                "x-ms-client-name": "Version",
                "type": "string",
                "description": "Indicates the version of the Blob service used to execute the request. This header is returned for requests made against version 2009-09-19 and above."
              },
              "Date": {
                "type": "string",
                "format": "date-time-rfc1123",
                "description": "UTC date/time value generated by the service that indicates the time at which the response was initiated"
              }
            }
          },
          "default": {
            "description": "Failure",
            "headers": {
              "x-ms-error-code": {
                "x-ms-client-name": "ErrorCode",
                "type": "string"
              }
            },
            "schema": {
              "$ref": "#/definitions/StorageError"
            }
          }
        }
      },
      "parameters": [
        {
          "name": "restype",
          "in": "query",
          "required": true,
          "type": "string",
          "enum": [
            "container"
          ]
        },
        {
          "name": "comp",
          "in": "query",
          "required": true,
          "type": "string",
          "enum": [
            "undelete"
          ]
        }
      ]
    },
    "/{containerName}?comp=lease&restype=container&acquire": {
      "put": {
        "tags": [
          "container"
        ],
        "operationId": "Container_AcquireLease",
        "description": "[Update] establishes and manages a lock on a container for delete operations. The lock duration can be 15 to 60 seconds, or can be infinite",
        "parameters": [
          {
            "$ref": "#/parameters/Timeout"
          },
          {
            "$ref": "#/parameters/LeaseDuration"
          },
          {
            "$ref": "#/parameters/ProposedLeaseIdOptional"
          },
          {
            "$ref": "#/parameters/IfModifiedSince"
          },
          {
            "$ref": "#/parameters/IfUnmodifiedSince"
          },
          {
            "$ref": "#/parameters/ApiVersionParameter"
          },
          {
            "$ref": "#/parameters/ClientRequestId"
          }
        ],
        "responses": {
          "201": {
            "description": "The Acquire operation completed successfully.",
            "headers": {
              "ETag": {
                "type": "string",
                "format": "etag",
                "description": "The ETag contains a value that you can use to perform operations conditionally. If the request version is 2011-08-18 or newer, the ETag value will be in quotes."
              },
              "Last-Modified": {
                "type": "string",
                "format": "date-time-rfc1123",
                "description": "Returns the date and time the container was last modified. Any operation that modifies the blob, including an update of the blob's metadata or properties, changes the last-modified time of the blob."
              },
              "x-ms-lease-id": {
                "x-ms-client-name": "LeaseId",
                "type": "string",
                "description": "Uniquely identifies a container's lease"
              },
              "x-ms-client-request-id": {
                "x-ms-client-name": "ClientRequestId",
                "type": "string",
                "description": "If a client request id header is sent in the request, this header will be present in the response with the same value."
              },
              "x-ms-request-id": {
                "x-ms-client-name": "RequestId",
                "type": "string",
                "description": "This header uniquely identifies the request that was made and can be used for troubleshooting the request."
              },
              "x-ms-version": {
                "x-ms-client-name": "Version",
                "type": "string",
                "description": "Indicates the version of the Blob service used to execute the request. This header is returned for requests made against version 2009-09-19 and above."
              },
              "Date": {
                "type": "string",
                "format": "date-time-rfc1123",
                "description": "UTC date/time value generated by the service that indicates the time at which the response was initiated"
              }
            }
          },
          "default": {
            "description": "Failure",
            "headers": {
              "x-ms-error-code": {
                "x-ms-client-name": "ErrorCode",
                "type": "string"
              }
            },
            "schema": {
              "$ref": "#/definitions/StorageError"
            }
          }
        }
      },
      "parameters": [
        {
          "name": "comp",
          "in": "query",
          "required": true,
          "type": "string",
          "enum": [
            "lease"
          ]
        },
        {
          "name": "restype",
          "in": "query",
          "required": true,
          "type": "string",
          "enum": [
            "container"
          ]
        },
        {
          "name": "x-ms-lease-action",
          "x-ms-client-name": "action",
          "in": "header",
          "required": true,
          "type": "string",
          "enum": [
            "acquire"
          ],
          "x-ms-enum": {
            "name": "LeaseAction",
            "modelAsString": false
          },
          "x-ms-parameter-location": "method",
          "description": "Describes what lease action to take."
        }
      ]
    },
    "/{containerName}?comp=lease&restype=container&release": {
      "put": {
        "tags": [
          "container"
        ],
        "operationId": "Container_ReleaseLease",
        "description": "[Update] establishes and manages a lock on a container for delete operations. The lock duration can be 15 to 60 seconds, or can be infinite",
        "parameters": [
          {
            "$ref": "#/parameters/Timeout"
          },
          {
            "$ref": "#/parameters/LeaseIdRequired"
          },
          {
            "$ref": "#/parameters/IfModifiedSince"
          },
          {
            "$ref": "#/parameters/IfUnmodifiedSince"
          },
          {
            "$ref": "#/parameters/ApiVersionParameter"
          },
          {
            "$ref": "#/parameters/ClientRequestId"
          }
        ],
        "responses": {
          "200": {
            "description": "The Release operation completed successfully.",
            "headers": {
              "ETag": {
                "type": "string",
                "format": "etag",
                "description": "The ETag contains a value that you can use to perform operations conditionally. If the request version is 2011-08-18 or newer, the ETag value will be in quotes."
              },
              "Last-Modified": {
                "type": "string",
                "format": "date-time-rfc1123",
                "description": "Returns the date and time the container was last modified. Any operation that modifies the blob, including an update of the blob's metadata or properties, changes the last-modified time of the blob."
              },
              "x-ms-client-request-id": {
                "x-ms-client-name": "ClientRequestId",
                "type": "string",
                "description": "If a client request id header is sent in the request, this header will be present in the response with the same value."
              },
              "x-ms-request-id": {
                "x-ms-client-name": "RequestId",
                "type": "string",
                "description": "This header uniquely identifies the request that was made and can be used for troubleshooting the request."
              },
              "x-ms-version": {
                "x-ms-client-name": "Version",
                "type": "string",
                "description": "Indicates the version of the Blob service used to execute the request. This header is returned for requests made against version 2009-09-19 and above."
              },
              "Date": {
                "type": "string",
                "format": "date-time-rfc1123",
                "description": "UTC date/time value generated by the service that indicates the time at which the response was initiated"
              }
            }
          },
          "default": {
            "description": "Failure",
            "headers": {
              "x-ms-error-code": {
                "x-ms-client-name": "ErrorCode",
                "type": "string"
              }
            },
            "schema": {
              "$ref": "#/definitions/StorageError"
            }
          }
        }
      },
      "parameters": [
        {
          "name": "comp",
          "in": "query",
          "required": true,
          "type": "string",
          "enum": [
            "lease"
          ]
        },
        {
          "name": "restype",
          "in": "query",
          "required": true,
          "type": "string",
          "enum": [
            "container"
          ]
        },
        {
          "name": "x-ms-lease-action",
          "x-ms-client-name": "action",
          "in": "header",
          "required": true,
          "type": "string",
          "enum": [
            "release"
          ],
          "x-ms-enum": {
            "name": "LeaseAction",
            "modelAsString": false
          },
          "x-ms-parameter-location": "method",
          "description": "Describes what lease action to take."
        }
      ]
    },
    "/{containerName}?comp=lease&restype=container&renew": {
      "put": {
        "tags": [
          "container"
        ],
        "operationId": "Container_RenewLease",
        "description": "[Update] establishes and manages a lock on a container for delete operations. The lock duration can be 15 to 60 seconds, or can be infinite",
        "parameters": [
          {
            "$ref": "#/parameters/Timeout"
          },
          {
            "$ref": "#/parameters/LeaseIdRequired"
          },
          {
            "$ref": "#/parameters/IfModifiedSince"
          },
          {
            "$ref": "#/parameters/IfUnmodifiedSince"
          },
          {
            "$ref": "#/parameters/ApiVersionParameter"
          },
          {
            "$ref": "#/parameters/ClientRequestId"
          }
        ],
        "responses": {
          "200": {
            "description": "The Renew operation completed successfully.",
            "headers": {
              "ETag": {
                "type": "string",
                "format": "etag",
                "description": "The ETag contains a value that you can use to perform operations conditionally. If the request version is 2011-08-18 or newer, the ETag value will be in quotes."
              },
              "Last-Modified": {
                "type": "string",
                "format": "date-time-rfc1123",
                "description": "Returns the date and time the container was last modified. Any operation that modifies the blob, including an update of the blob's metadata or properties, changes the last-modified time of the blob."
              },
              "x-ms-lease-id": {
                "x-ms-client-name": "LeaseId",
                "type": "string",
                "description": "Uniquely identifies a container's lease"
              },
              "x-ms-client-request-id": {
                "x-ms-client-name": "ClientRequestId",
                "type": "string",
                "description": "If a client request id header is sent in the request, this header will be present in the response with the same value."
              },
              "x-ms-request-id": {
                "x-ms-client-name": "RequestId",
                "type": "string",
                "description": "This header uniquely identifies the request that was made and can be used for troubleshooting the request."
              },
              "x-ms-version": {
                "x-ms-client-name": "Version",
                "type": "string",
                "description": "Indicates the version of the Blob service used to execute the request. This header is returned for requests made against version 2009-09-19 and above."
              },
              "Date": {
                "type": "string",
                "format": "date-time-rfc1123",
                "description": "UTC date/time value generated by the service that indicates the time at which the response was initiated"
              }
            }
          },
          "default": {
            "description": "Failure",
            "headers": {
              "x-ms-error-code": {
                "x-ms-client-name": "ErrorCode",
                "type": "string"
              }
            },
            "schema": {
              "$ref": "#/definitions/StorageError"
            }
          }
        }
      },
      "parameters": [
        {
          "name": "comp",
          "in": "query",
          "required": true,
          "type": "string",
          "enum": [
            "lease"
          ]
        },
        {
          "name": "restype",
          "in": "query",
          "required": true,
          "type": "string",
          "enum": [
            "container"
          ]
        },
        {
          "name": "x-ms-lease-action",
          "x-ms-client-name": "action",
          "in": "header",
          "required": true,
          "type": "string",
          "enum": [
            "renew"
          ],
          "x-ms-enum": {
            "name": "LeaseAction",
            "modelAsString": false
          },
          "x-ms-parameter-location": "method",
          "description": "Describes what lease action to take."
        }
      ]
    },
    "/{containerName}?comp=lease&restype=container&break": {
      "put": {
        "tags": [
          "container"
        ],
        "operationId": "Container_BreakLease",
        "description": "[Update] establishes and manages a lock on a container for delete operations. The lock duration can be 15 to 60 seconds, or can be infinite",
        "parameters": [
          {
            "$ref": "#/parameters/Timeout"
          },
          {
            "$ref": "#/parameters/LeaseBreakPeriod"
          },
          {
            "$ref": "#/parameters/IfModifiedSince"
          },
          {
            "$ref": "#/parameters/IfUnmodifiedSince"
          },
          {
            "$ref": "#/parameters/ApiVersionParameter"
          },
          {
            "$ref": "#/parameters/ClientRequestId"
          }
        ],
        "responses": {
          "202": {
            "description": "The Break operation completed successfully.",
            "headers": {
              "ETag": {
                "type": "string",
                "format": "etag",
                "description": "The ETag contains a value that you can use to perform operations conditionally. If the request version is 2011-08-18 or newer, the ETag value will be in quotes."
              },
              "Last-Modified": {
                "type": "string",
                "format": "date-time-rfc1123",
                "description": "Returns the date and time the container was last modified. Any operation that modifies the blob, including an update of the blob's metadata or properties, changes the last-modified time of the blob."
              },
              "x-ms-lease-time": {
                "x-ms-client-name": "LeaseTime",
                "type": "integer",
                "description": "Approximate time remaining in the lease period, in seconds."
              },
              "x-ms-client-request-id": {
                "x-ms-client-name": "ClientRequestId",
                "type": "string",
                "description": "If a client request id header is sent in the request, this header will be present in the response with the same value."
              },
              "x-ms-request-id": {
                "x-ms-client-name": "RequestId",
                "type": "string",
                "description": "This header uniquely identifies the request that was made and can be used for troubleshooting the request."
              },
              "x-ms-version": {
                "x-ms-client-name": "Version",
                "type": "string",
                "description": "Indicates the version of the Blob service used to execute the request. This header is returned for requests made against version 2009-09-19 and above."
              },
              "Date": {
                "type": "string",
                "format": "date-time-rfc1123",
                "description": "UTC date/time value generated by the service that indicates the time at which the response was initiated"
              }
            }
          },
          "default": {
            "description": "Failure",
            "headers": {
              "x-ms-error-code": {
                "x-ms-client-name": "ErrorCode",
                "type": "string"
              }
            },
            "schema": {
              "$ref": "#/definitions/StorageError"
            }
          }
        }
      },
      "parameters": [
        {
          "name": "comp",
          "in": "query",
          "required": true,
          "type": "string",
          "enum": [
            "lease"
          ]
        },
        {
          "name": "restype",
          "in": "query",
          "required": true,
          "type": "string",
          "enum": [
            "container"
          ]
        },
        {
          "name": "x-ms-lease-action",
          "x-ms-client-name": "action",
          "in": "header",
          "required": true,
          "type": "string",
          "enum": [
            "break"
          ],
          "x-ms-enum": {
            "name": "LeaseAction",
            "modelAsString": false
          },
          "x-ms-parameter-location": "method",
          "description": "Describes what lease action to take."
        }
      ]
    },
    "/{containerName}?comp=lease&restype=container&change": {
      "put": {
        "tags": [
          "container"
        ],
        "operationId": "Container_ChangeLease",
        "description": "[Update] establishes and manages a lock on a container for delete operations. The lock duration can be 15 to 60 seconds, or can be infinite",
        "parameters": [
          {
            "$ref": "#/parameters/Timeout"
          },
          {
            "$ref": "#/parameters/LeaseIdRequired"
          },
          {
            "$ref": "#/parameters/ProposedLeaseIdRequired"
          },
          {
            "$ref": "#/parameters/IfModifiedSince"
          },
          {
            "$ref": "#/parameters/IfUnmodifiedSince"
          },
          {
            "$ref": "#/parameters/ApiVersionParameter"
          },
          {
            "$ref": "#/parameters/ClientRequestId"
          }
        ],
        "responses": {
          "200": {
            "description": "The Change operation completed successfully.",
            "headers": {
              "ETag": {
                "type": "string",
                "format": "etag",
                "description": "The ETag contains a value that you can use to perform operations conditionally. If the request version is 2011-08-18 or newer, the ETag value will be in quotes."
              },
              "Last-Modified": {
                "type": "string",
                "format": "date-time-rfc1123",
                "description": "Returns the date and time the container was last modified. Any operation that modifies the blob, including an update of the blob's metadata or properties, changes the last-modified time of the blob."
              },
              "x-ms-lease-id": {
                "x-ms-client-name": "LeaseId",
                "type": "string",
                "description": "Uniquely identifies a container's lease"
              },
              "x-ms-client-request-id": {
                "x-ms-client-name": "ClientRequestId",
                "type": "string",
                "description": "If a client request id header is sent in the request, this header will be present in the response with the same value."
              },
              "x-ms-request-id": {
                "x-ms-client-name": "RequestId",
                "type": "string",
                "description": "This header uniquely identifies the request that was made and can be used for troubleshooting the request."
              },
              "x-ms-version": {
                "x-ms-client-name": "Version",
                "type": "string",
                "description": "Indicates the version of the Blob service used to execute the request. This header is returned for requests made against version 2009-09-19 and above."
              },
              "Date": {
                "type": "string",
                "format": "date-time-rfc1123",
                "description": "UTC date/time value generated by the service that indicates the time at which the response was initiated"
              }
            }
          },
          "default": {
            "description": "Failure",
            "headers": {
              "x-ms-error-code": {
                "x-ms-client-name": "ErrorCode",
                "type": "string"
              }
            },
            "schema": {
              "$ref": "#/definitions/StorageError"
            }
          }
        }
      },
      "parameters": [
        {
          "name": "comp",
          "in": "query",
          "required": true,
          "type": "string",
          "enum": [
            "lease"
          ]
        },
        {
          "name": "restype",
          "in": "query",
          "required": true,
          "type": "string",
          "enum": [
            "container"
          ]
        },
        {
          "name": "x-ms-lease-action",
          "x-ms-client-name": "action",
          "in": "header",
          "required": true,
          "type": "string",
          "enum": [
            "change"
          ],
          "x-ms-enum": {
            "name": "LeaseAction",
            "modelAsString": false
          },
          "x-ms-parameter-location": "method",
          "description": "Describes what lease action to take."
        }
      ]
    },
    "/{containerName}?restype=container&comp=list&flat": {
      "get": {
        "tags": [
          "containers"
        ],
        "operationId": "Container_ListBlobFlatSegment",
        "description": "[Update] The List Blobs operation returns a list of the blobs under the specified container",
        "parameters": [
          {
            "$ref": "#/parameters/Prefix"
          },
          {
            "$ref": "#/parameters/Marker"
          },
          {
            "$ref": "#/parameters/MaxResults"
          },
          {
            "$ref": "#/parameters/ListBlobsInclude"
          },
          {
            "$ref": "#/parameters/Timeout"
          },
          {
            "$ref": "#/parameters/ApiVersionParameter"
          },
          {
            "$ref": "#/parameters/ClientRequestId"
          }
        ],
        "responses": {
          "200": {
            "description": "Success.",
            "headers": {
              "Content-Type": {
                "type": "string",
                "description": "The media type of the body of the response. For List Blobs this is 'application/xml'"
              },
              "x-ms-client-request-id": {
                "x-ms-client-name": "ClientRequestId",
                "type": "string",
                "description": "If a client request id header is sent in the request, this header will be present in the response with the same value."
              },
              "x-ms-request-id": {
                "x-ms-client-name": "RequestId",
                "type": "string",
                "description": "This header uniquely identifies the request that was made and can be used for troubleshooting the request."
              },
              "x-ms-version": {
                "x-ms-client-name": "Version",
                "type": "string",
                "description": "Indicates the version of the Blob service used to execute the request. This header is returned for requests made against version 2009-09-19 and above."
              },
              "Date": {
                "type": "string",
                "format": "date-time-rfc1123",
                "description": "UTC date/time value generated by the service that indicates the time at which the response was initiated"
              }
            },
            "schema": {
              "$ref": "#/definitions/ListBlobsFlatSegmentResponse"
            }
          },
          "default": {
            "description": "Failure",
            "headers": {
              "x-ms-error-code": {
                "x-ms-client-name": "ErrorCode",
                "type": "string"
              }
            },
            "schema": {
              "$ref": "#/definitions/StorageError"
            }
          }
        },
        "x-ms-pageable": {
          "nextLinkName": "NextMarker"
        }
      },
      "parameters": [
        {
          "name": "restype",
          "in": "query",
          "required": true,
          "type": "string",
          "enum": [
            "container"
          ]
        },
        {
          "name": "comp",
          "in": "query",
          "required": true,
          "type": "string",
          "enum": [
            "list"
          ]
        }
      ]
    },
    "/{containerName}?restype=container&comp=list&hierarchy": {
      "get": {
        "tags": [
          "containers"
        ],
        "operationId": "Container_ListBlobHierarchySegment",
        "description": "[Update] The List Blobs operation returns a list of the blobs under the specified container",
        "parameters": [
          {
            "$ref": "#/parameters/Prefix"
          },
          {
            "$ref": "#/parameters/Delimiter"
          },
          {
            "$ref": "#/parameters/Marker"
          },
          {
            "$ref": "#/parameters/MaxResults"
          },
          {
            "$ref": "#/parameters/ListBlobsInclude"
          },
          {
            "$ref": "#/parameters/Timeout"
          },
          {
            "$ref": "#/parameters/ApiVersionParameter"
          },
          {
            "$ref": "#/parameters/ClientRequestId"
          }
        ],
        "responses": {
          "200": {
            "description": "Success.",
            "headers": {
              "Content-Type": {
                "type": "string",
                "description": "The media type of the body of the response. For List Blobs this is 'application/xml'"
              },
              "x-ms-client-request-id": {
                "x-ms-client-name": "ClientRequestId",
                "type": "string",
                "description": "If a client request id header is sent in the request, this header will be present in the response with the same value."
              },
              "x-ms-request-id": {
                "x-ms-client-name": "RequestId",
                "type": "string",
                "description": "This header uniquely identifies the request that was made and can be used for troubleshooting the request."
              },
              "x-ms-version": {
                "x-ms-client-name": "Version",
                "type": "string",
                "description": "Indicates the version of the Blob service used to execute the request. This header is returned for requests made against version 2009-09-19 and above."
              },
              "Date": {
                "type": "string",
                "format": "date-time-rfc1123",
                "description": "UTC date/time value generated by the service that indicates the time at which the response was initiated"
              }
            },
            "schema": {
              "$ref": "#/definitions/ListBlobsHierarchySegmentResponse"
            }
          },
          "default": {
            "description": "Failure",
            "headers": {
              "x-ms-error-code": {
                "x-ms-client-name": "ErrorCode",
                "type": "string"
              }
            },
            "schema": {
              "$ref": "#/definitions/StorageError"
            }
          }
        },
        "x-ms-pageable": {
          "nextLinkName": "NextMarker"
        }
      },
      "parameters": [
        {
          "name": "restype",
          "in": "query",
          "required": true,
          "type": "string",
          "enum": [
            "container"
          ]
        },
        {
          "name": "comp",
          "in": "query",
          "required": true,
          "type": "string",
          "enum": [
            "list"
          ]
        }
      ]
    },
    "/{containerName}?restype=account&comp=properties": {
      "get": {
        "tags": [
          "container"
        ],
        "operationId": "Container_GetAccountInfo",
        "description": "Returns the sku name and account kind ",
        "parameters": [
          {
            "$ref": "#/parameters/ApiVersionParameter"
          }
        ],
        "responses": {
          "200": {
            "description": "Success (OK)",
            "headers": {
              "x-ms-client-request-id": {
                "x-ms-client-name": "ClientRequestId",
                "type": "string",
                "description": "If a client request id header is sent in the request, this header will be present in the response with the same value."
              },
              "x-ms-request-id": {
                "x-ms-client-name": "RequestId",
                "type": "string",
                "description": "This header uniquely identifies the request that was made and can be used for troubleshooting the request."
              },
              "x-ms-version": {
                "x-ms-client-name": "Version",
                "type": "string",
                "description": "Indicates the version of the Blob service used to execute the request. This header is returned for requests made against version 2009-09-19 and above."
              },
              "Date": {
                "type": "string",
                "format": "date-time-rfc1123",
                "description": "UTC date/time value generated by the service that indicates the time at which the response was initiated"
              },
              "x-ms-sku-name": {
                "x-ms-client-name": "SkuName",
                "type": "string",
                "enum": [
                  "Standard_LRS",
                  "Standard_GRS",
                  "Standard_RAGRS",
                  "Standard_ZRS",
                  "Premium_LRS"
                ],
                "x-ms-enum": {
                  "name": "SkuName",
                  "modelAsString": false
                },
                "description": "Identifies the sku name of the account"
              },
              "x-ms-account-kind": {
                "x-ms-client-name": "AccountKind",
                "type": "string",
                "enum": [
                  "Storage",
                  "BlobStorage",
                  "StorageV2"
                ],
                "x-ms-enum": {
                  "name": "AccountKind",
                  "modelAsString": false
                },
                "description": "Identifies the account kind"
              }
            }
          },
          "default": {
            "description": "Failure",
            "headers": {
              "x-ms-error-code": {
                "x-ms-client-name": "ErrorCode",
                "type": "string"
              }
            },
            "schema": {
              "$ref": "#/definitions/StorageError"
            }
          }
        }
      },
      "parameters": [
        {
          "name": "restype",
          "in": "query",
          "required": true,
          "type": "string",
          "enum": [
            "account"
          ]
        },
        {
          "name": "comp",
          "in": "query",
          "required": true,
          "type": "string",
          "enum": [
            "properties"
          ]
        }
      ]
    },
    "/{filesystem}/{path}?resource=directory&Create": {
      "put": {
        "tags": [
          "directory"
        ],
        "operationId": "Directory_Create",
        "description": "Create a directory. By default, the destination is overwritten and if the destination already exists and has a lease the lease is broken. This operation supports conditional HTTP requests.  For more information, see [Specifying Conditional Headers for Blob Service Operations](https://docs.microsoft.com/en-us/rest/api/storageservices/specifying-conditional-headers-for-blob-service-operations).  To fail if the destination already exists, use a conditional request with If-None-Match: \"*\".",
        "consumes": [
          "application/octet-stream"
        ],
        "parameters": [
          {
            "$ref": "#/parameters/Timeout"
          },
          {
            "$ref": "#/parameters/DirectoryProperties"
          },
          {
            "$ref": "#/parameters/PosixPermissions"
          },
          {
            "$ref": "#/parameters/PosixUmask"
          },
          {
            "$ref": "#/parameters/XMsCacheControl"
          },
          {
            "$ref": "#/parameters/XMsContentType"
          },
          {
            "$ref": "#/parameters/XMsContentEncoding"
          },
          {
            "$ref": "#/parameters/XMsContentLanguage"
          },
          {
            "$ref": "#/parameters/XMsContentDisposition"
          },
          {
            "$ref": "#/parameters/LeaseIdOptional"
          },
          {
            "$ref": "#/parameters/IfModifiedSince"
          },
          {
            "$ref": "#/parameters/IfUnmodifiedSince"
          },
          {
            "$ref": "#/parameters/IfMatch"
          },
          {
            "$ref": "#/parameters/IfNoneMatch"
          },
          {
            "$ref": "#/parameters/ApiVersionParameter"
          },
          {
            "$ref": "#/parameters/ClientRequestId"
          }
        ],
        "responses": {
          "201": {
            "description": "The file or directory was created.",
            "headers": {
              "ETag": {
                "type": "string",
                "format": "etag",
                "description": "An HTTP entity tag associated with the file or directory."
              },
              "Last-Modified": {
                "type": "string",
                "format": "date-time-rfc1123",
                "description": "The data and time the file or directory was last modified. Write operations on the file or directory update the last modified time."
              },
              "x-ms-client-request-id": {
                "x-ms-client-name": "ClientRequestId",
                "type": "string",
                "description": "If a client request id header is sent in the request, this header will be present in the response with the same value."
              },
              "x-ms-request-id": {
                "x-ms-client-name": "RequestId",
                "type": "string",
                "description": "A server-generated UUID recorded in the analytics logs for troubleshooting and correlation."
              },
              "x-ms-version": {
                "x-ms-client-name": "Version",
                "type": "string",
                "description": "The version of the REST protocol used to process the request."
              },
              "Content-Length": {
                "type": "integer",
                "format": "int64",
                "description": "The size of the resource in bytes."
              },
              "Date": {
                "type": "string",
                "format": "date-time-rfc1123",
                "description": "A UTC date/time value generated by the service that indicates the time at which the response was initiated."
              }
            }
          },
          "default": {
            "description": "Failure",
            "headers": {
              "x-ms-client-request-id": {
                "x-ms-client-name": "ClientRequestId",
                "type": "string",
                "description": "If a client request id header is sent in the request, this header will be present in the response with the same value."
              },
              "x-ms-request-id": {
                "x-ms-client-name": "RequestId",
                "type": "string",
                "description": "A server-generated UUID recorded in the analytics logs for troubleshooting and correlation."
              },
              "x-ms-version": {
                "x-ms-client-name": "Version",
                "type": "string",
                "description": "The version of the REST protocol used to process the request."
              }
            },
            "schema": {
              "$ref": "#/definitions/DataLakeStorageError"
            }
          }
        }
      },
      "parameters": [
        {
          "name": "resource",
          "in": "query",
          "required": true,
          "type": "string",
          "enum": [
            "directory"
          ]
        }
      ]
    },
    "/{filesystem}/{path}?DirectoryRename": {
      "put": {
        "tags": [
          "directory"
        ],
        "operationId": "Directory_Rename",
        "description": "Rename a directory. By default, the destination is overwritten and if the destination already exists and has a lease the lease is broken. This operation supports conditional HTTP requests. For more information, see [Specifying Conditional Headers for Blob Service Operations](https://docs.microsoft.com/en-us/rest/api/storageservices/specifying-conditional-headers-for-blob-service-operations). To fail if the destination already exists, use a conditional request with If-None-Match: \"*\".",
        "consumes": [
          "application/octet-stream"
        ],
        "parameters": [
          {
            "$ref": "#/parameters/Timeout"
          },
          {
            "$ref": "#/parameters/Continuation"
          },
          {
            "$ref": "#/parameters/PathRenameMode"
          },
          {
            "$ref": "#/parameters/FileRenameSource"
          },
          {
            "$ref": "#/parameters/DirectoryProperties"
          },
          {
            "$ref": "#/parameters/PosixPermissions"
          },
          {
            "$ref": "#/parameters/PosixUmask"
          },
          {
            "$ref": "#/parameters/XMsCacheControl"
          },
          {
            "$ref": "#/parameters/XMsContentType"
          },
          {
            "$ref": "#/parameters/XMsContentEncoding"
          },
          {
            "$ref": "#/parameters/XMsContentLanguage"
          },
          {
            "$ref": "#/parameters/XMsContentDisposition"
          },
          {
            "$ref": "#/parameters/LeaseIdOptional"
          },
          {
            "$ref": "#/parameters/SourceLeaseId"
          },
          {
            "$ref": "#/parameters/IfModifiedSince"
          },
          {
            "$ref": "#/parameters/IfUnmodifiedSince"
          },
          {
            "$ref": "#/parameters/IfMatch"
          },
          {
            "$ref": "#/parameters/IfNoneMatch"
          },
          {
            "$ref": "#/parameters/SourceIfModifiedSince"
          },
          {
            "$ref": "#/parameters/SourceIfUnmodifiedSince"
          },
          {
            "$ref": "#/parameters/SourceIfMatch"
          },
          {
            "$ref": "#/parameters/SourceIfNoneMatch"
          },
          {
            "$ref": "#/parameters/ApiVersionParameter"
          },
          {
            "$ref": "#/parameters/ClientRequestId"
          }
        ],
        "responses": {
          "201": {
            "description": "The directory was renamed.",
            "headers": {
              "x-ms-continuation": {
                "x-ms-client-name": "marker",
                "type": "string",
                "description": "When renaming a directory, the number of paths that are renamed with each invocation is limited. If the number of paths to be renamed exceeds this limit, a continuation token is returned in this response header. When a continuation token is returned in the response, it must be specified in a subsequent invocation of the rename operation to continue renaming the directory."
              },
              "ETag": {
                "type": "string",
                "format": "etag",
                "description": "An HTTP entity tag associated with the file or directory."
              },
              "Last-Modified": {
                "type": "string",
                "format": "date-time-rfc1123",
                "description": "The data and time the file or directory was last modified. Write operations on the file or directory update the last modified time."
              },
              "x-ms-client-request-id": {
                "x-ms-client-name": "ClientRequestId",
                "type": "string",
                "description": "If a client request id header is sent in the request, this header will be present in the response with the same value."
              },
              "x-ms-request-id": {
                "x-ms-client-name": "RequestId",
                "type": "string",
                "description": "A server-generated UUID recorded in the analytics logs for troubleshooting and correlation."
              },
              "x-ms-version": {
                "x-ms-client-name": "Version",
                "type": "string",
                "description": "The version of the REST protocol used to process the request."
              },
              "Content-Length": {
                "type": "integer",
                "format": "int64",
                "description": "The size of the resource in bytes."
              },
              "Date": {
                "type": "string",
                "format": "date-time-rfc1123",
                "description": "A UTC date/time value generated by the service that indicates the time at which the response was initiated."
              }
            }
          },
          "default": {
            "description": "Failure",
            "headers": {
              "x-ms-client-request-id": {
                "x-ms-client-name": "ClientRequestId",
                "type": "string",
                "description": "If a client request id header is sent in the request, this header will be present in the response with the same value."
              },
              "x-ms-request-id": {
                "x-ms-client-name": "RequestId",
                "type": "string",
                "description": "A server-generated UUID recorded in the analytics logs for troubleshooting and correlation."
              },
              "x-ms-version": {
                "x-ms-client-name": "Version",
                "type": "string",
                "description": "The version of the REST protocol used to process the request."
              }
            },
            "schema": {
              "$ref": "#/definitions/DataLakeStorageError"
            }
          }
        }
      }
    },
    "/{filesystem}/{path}?DirectoryDelete": {
      "delete": {
        "tags": [
          "directory"
        ],
        "operationId": "Directory_Delete",
        "description": "Deletes the directory",
        "parameters": [
          {
            "$ref": "#/parameters/Timeout"
          },
          {
            "$ref": "#/parameters/RecursiveDirectoryDelete"
          },
          {
            "$ref": "#/parameters/Continuation"
          },
          {
            "$ref": "#/parameters/LeaseIdOptional"
          },
          {
            "$ref": "#/parameters/IfModifiedSince"
          },
          {
            "$ref": "#/parameters/IfUnmodifiedSince"
          },
          {
            "$ref": "#/parameters/IfMatch"
          },
          {
            "$ref": "#/parameters/IfNoneMatch"
          },
          {
            "$ref": "#/parameters/ApiVersionParameter"
          },
          {
            "$ref": "#/parameters/ClientRequestId"
          }
        ],
        "responses": {
          "200": {
            "description": "The directory was deleted.",
            "headers": {
              "x-ms-continuation": {
                "x-ms-client-name": "marker",
                "type": "string",
                "description": "When renaming a directory, the number of paths that are renamed with each invocation is limited. If the number of paths to be renamed exceeds this limit, a continuation token is returned in this response header. When a continuation token is returned in the response, it must be specified in a subsequent invocation of the rename operation to continue renaming the directory."
              },
              "x-ms-client-request-id": {
                "x-ms-client-name": "ClientRequestId",
                "type": "string",
                "description": "If a client request id header is sent in the request, this header will be present in the response with the same value."
              },
              "x-ms-request-id": {
                "x-ms-client-name": "RequestId",
                "type": "string",
                "description": "A server-generated UUID recorded in the analytics logs for troubleshooting and correlation."
              },
              "x-ms-version": {
                "x-ms-client-name": "Version",
                "type": "string",
                "description": "The version of the REST protocol used to process the request."
              },
              "Date": {
                "type": "string",
                "format": "date-time-rfc1123",
                "description": "A UTC date/time value generated by the service that indicates the time at which the response was initiated."
              }
            }
          },
          "default": {
            "description": "Failure",
            "headers": {
              "x-ms-client-request-id": {
                "x-ms-client-name": "ClientRequestId",
                "type": "string",
                "description": "If a client request id header is sent in the request, this header will be present in the response with the same value."
              },
              "x-ms-request-id": {
                "x-ms-client-name": "RequestId",
                "type": "string",
                "description": "A server-generated UUID recorded in the analytics logs for troubleshooting and correlation."
              },
              "x-ms-version": {
                "x-ms-client-name": "Version",
                "type": "string",
                "description": "The version of the REST protocol used to process the request."
              }
            },
            "schema": {
              "$ref": "#/definitions/DataLakeStorageError"
            }
          }
        }
      }
    },
    "/{filesystem}/{path}?action=setAccessControl&directory": {
      "patch": {
        "tags": [
          "directory"
        ],
        "operationId": "Directory_SetAccessControl",
        "description": "Set the owner, group, permissions, or access control list for a directory.",
        "parameters": [
          {
            "$ref": "#/parameters/Timeout"
          },
          {
            "$ref": "#/parameters/LeaseIdOptional"
          },
          {
            "$ref": "#/parameters/Owner"
          },
          {
            "$ref": "#/parameters/Group"
          },
          {
            "$ref": "#/parameters/PosixPermissions"
          },
          {
            "$ref": "#/parameters/PosixAcl"
          },
          {
            "$ref": "#/parameters/IfMatch"
          },
          {
            "$ref": "#/parameters/IfNoneMatch"
          },
          {
            "$ref": "#/parameters/IfModifiedSince"
          },
          {
            "$ref": "#/parameters/IfUnmodifiedSince"
          },
          {
            "$ref": "#/parameters/ClientRequestId"
          },
          {
            "$ref": "#/parameters/ApiVersionParameter"
          }
        ],
        "responses": {
          "200": {
            "description": "Set directory access control response.",
            "headers": {
              "Date": {
                "type": "string",
                "format": "date-time-rfc1123",
                "description": "A UTC date/time value generated by the service that indicates the time at which the response was initiated."
              },
              "ETag": {
                "type": "string",
                "format": "etag",
                "description": "An HTTP entity tag associated with the file or directory."
              },
              "Last-Modified": {
                "type": "string",
                "format": "date-time-rfc1123",
                "description": "The data and time the file or directory was last modified. Write operations on the file or directory update the last modified time."
              },
              "x-ms-request-id": {
                "x-ms-client-name": "RequestId",
                "type": "string",
                "description": "A server-generated UUID recorded in the analytics logs for troubleshooting and correlation."
              },
              "x-ms-version": {
                "x-ms-client-name": "Version",
                "type": "string",
                "description": "The version of the REST protocol used to process the request."
              }
            }
          },
          "default": {
            "description": "Failure",
            "headers": {
              "x-ms-client-request-id": {
                "x-ms-client-name": "ClientRequestId",
                "type": "string",
                "description": "If a client request id header is sent in the request, this header will be present in the response with the same value."
              },
              "x-ms-request-id": {
                "x-ms-client-name": "RequestId",
                "type": "string",
                "description": "A server-generated UUID recorded in the analytics logs for troubleshooting and correlation."
              },
              "x-ms-version": {
                "x-ms-client-name": "Version",
                "type": "string",
                "description": "The version of the REST protocol used to process the request."
              }
            },
            "schema": {
              "$ref": "#/definitions/DataLakeStorageError"
            }
          }
        }
      },
      "parameters": [
        {
          "name": "action",
          "in": "query",
          "required": true,
          "type": "string",
          "enum": [
            "setAccessControl"
          ]
        }
      ]
    },
    "/{filesystem}/{path}?action=getAccessControl&directory": {
      "head": {
        "tags": [
          "directory"
        ],
        "operationId": "Directory_GetAccessControl",
        "description": "Get the owner, group, permissions, or access control list for a directory.",
        "parameters": [
          {
            "$ref": "#/parameters/Timeout"
          },
          {
            "$ref": "#/parameters/Upn"
          },
          {
            "$ref": "#/parameters/LeaseIdOptional"
          },
          {
            "$ref": "#/parameters/IfMatch"
          },
          {
            "$ref": "#/parameters/IfNoneMatch"
          },
          {
            "$ref": "#/parameters/IfModifiedSince"
          },
          {
            "$ref": "#/parameters/IfUnmodifiedSince"
          },
          {
            "$ref": "#/parameters/ClientRequestId"
          },
          {
            "$ref": "#/parameters/ApiVersionParameter"
          }
        ],
        "responses": {
          "200": {
            "description": "Get directory access control response.",
            "headers": {
              "Date": {
                "type": "string",
                "format": "date-time-rfc1123",
                "description": "A UTC date/time value generated by the service that indicates the time at which the response was initiated."
              },
              "ETag": {
                "type": "string",
                "format": "etag",
                "description": "An HTTP entity tag associated with the file or directory."
              },
              "Last-Modified": {
                "type": "string",
                "format": "date-time-rfc1123",
                "description": "The data and time the file or directory was last modified. Write operations on the file or directory update the last modified time."
              },
              "x-ms-owner": {
                "description": "The owner of the file or directory. Included in the response if Hierarchical Namespace is enabled for the account.",
                "type": "string"
              },
              "x-ms-group": {
                "description": "The owning group of the file or directory. Included in the response if Hierarchical Namespace is enabled for the account.",
                "type": "string"
              },
              "x-ms-permissions": {
                "description": "The POSIX access permissions for the file owner, the file owning group, and others. Included in the response if Hierarchical Namespace is enabled for the account.",
                "type": "string"
              },
              "x-ms-acl": {
                "description": "The POSIX access control list for the file or directory.  Included in the response only if the action is \"getAccessControl\" and Hierarchical Namespace is enabled for the account.",
                "type": "string"
              },
              "x-ms-request-id": {
                "x-ms-client-name": "RequestId",
                "type": "string",
                "description": "A server-generated UUID recorded in the analytics logs for troubleshooting and correlation."
              },
              "x-ms-version": {
                "x-ms-client-name": "Version",
                "type": "string",
                "description": "The version of the REST protocol used to process the request."
              }
            }
          },
          "default": {
            "description": "Failure",
            "headers": {
              "x-ms-client-request-id": {
                "x-ms-client-name": "ClientRequestId",
                "type": "string",
                "description": "If a client request id header is sent in the request, this header will be present in the response with the same value."
              },
              "x-ms-request-id": {
                "x-ms-client-name": "RequestId",
                "type": "string",
                "description": "A server-generated UUID recorded in the analytics logs for troubleshooting and correlation."
              },
              "x-ms-version": {
                "x-ms-client-name": "Version",
                "type": "string",
                "description": "The version of the REST protocol used to process the request."
              }
            },
            "schema": {
              "$ref": "#/definitions/DataLakeStorageError"
            }
          }
        }
      },
      "parameters": [
        {
          "name": "action",
          "in": "query",
          "required": true,
          "type": "string",
          "enum": [
            "getAccessControl"
          ]
        }
      ]
    },
    "/{containerName}/{blob}": {
      "get": {
        "tags": [
          "blob"
        ],
        "operationId": "Blob_Download",
        "description": "The Download operation reads or downloads a blob from the system, including its metadata and properties. You can also call Download to read a snapshot.",
        "parameters": [
          {
            "$ref": "#/parameters/Snapshot"
          },
          {
            "$ref": "#/parameters/VersionId"
          },
          {
            "$ref": "#/parameters/Timeout"
          },
          {
            "$ref": "#/parameters/Range"
          },
          {
            "$ref": "#/parameters/LeaseIdOptional"
          },
          {
            "$ref": "#/parameters/GetRangeContentMD5"
          },
          {
            "$ref": "#/parameters/GetRangeContentCRC64"
          },
          {
            "$ref": "#/parameters/EncryptionKey"
          },
          {
            "$ref": "#/parameters/EncryptionKeySha256"
          },
          {
            "$ref": "#/parameters/EncryptionAlgorithm"
          },
          {
            "$ref": "#/parameters/IfModifiedSince"
          },
          {
            "$ref": "#/parameters/IfUnmodifiedSince"
          },
          {
            "$ref": "#/parameters/IfMatch"
          },
          {
            "$ref": "#/parameters/IfNoneMatch"
          },
          {
            "$ref": "#/parameters/ApiVersionParameter"
          },
          {
            "$ref": "#/parameters/ClientRequestId"
          }
        ],
        "responses": {
          "200": {
            "description": "Returns the content of the entire blob.",
            "headers": {
              "Last-Modified": {
                "type": "string",
                "format": "date-time-rfc1123",
                "description": "Returns the date and time the container was last modified. Any operation that modifies the blob, including an update of the blob's metadata or properties, changes the last-modified time of the blob."
              },
              "x-ms-meta": {
                "type": "string",
                "x-ms-client-name": "Metadata",
                "x-ms-header-collection-prefix": "x-ms-meta-"
              },
              "x-ms-or-policy-id": {
                "x-ms-client-name": "ObjectReplicationPolicyId",
                "type": "string",
                "description": "Optional. Only valid when Object Replication is enabled for the storage container and on the destination blob of the replication."
              },
              "x-ms-or": {
                "type": "string",
                "x-ms-client-name": "ObjectReplicationRuleStatus",
                "x-ms-header-collection-prefix": "x-ms-or-",
                "description": "Optional. Only valid when Object Replication is enabled for the storage container and on the source blob of the replication. When retrieving this header, it will return the header with the policy id and rule id (e.g. x-ms-or-policyid_ruleid), and the value will be the status of the replication (e.g. complete, failed)."
              },
              "Content-Length": {
                "type": "integer",
                "format": "int64",
                "description": "The number of bytes present in the response body."
              },
              "Content-Type": {
                "type": "string",
                "description": "The media type of the body of the response. For Download Blob this is 'application/octet-stream'"
              },
              "Content-Range": {
                "type": "string",
                "description": "Indicates the range of bytes returned in the event that the client requested a subset of the blob by setting the 'Range' request header."
              },
              "ETag": {
                "type": "string",
                "format": "etag",
                "description": "The ETag contains a value that you can use to perform operations conditionally. If the request version is 2011-08-18 or newer, the ETag value will be in quotes."
              },
              "Content-MD5": {
                "type": "string",
                "format": "byte",
                "description": "If the blob has an MD5 hash and this operation is to read the full blob, this response header is returned so that the client can check for message content integrity."
              },
              "Content-Encoding": {
                "type": "string",
                "description": "This header returns the value that was specified for the Content-Encoding request header"
              },
              "Cache-Control": {
                "type": "string",
                "description": "This header is returned if it was previously specified for the blob."
              },
              "Content-Disposition": {
                "type": "string",
                "description": "This header returns the value that was specified for the 'x-ms-blob-content-disposition' header. The Content-Disposition response header field conveys additional information about how to process the response payload, and also can be used to attach additional metadata. For example, if set to attachment, it indicates that the user-agent should not display the response, but instead show a Save As dialog with a filename other than the blob name specified."
              },
              "Content-Language": {
                "type": "string",
                "description": "This header returns the value that was specified for the Content-Language request header."
              },
              "x-ms-blob-sequence-number": {
                "x-ms-client-name": "BlobSequenceNumber",
                "type": "integer",
                "format": "int64",
                "description": "The current sequence number for a page blob. This header is not returned for block blobs or append blobs"
              },
              "x-ms-blob-type": {
                "x-ms-client-name": "BlobType",
                "description": "The blob's type.",
                "type": "string",
                "enum": [
                  "BlockBlob",
                  "PageBlob",
                  "AppendBlob"
                ],
                "x-ms-enum": {
                  "name": "BlobType",
                  "modelAsString": false
                }
              },
              "x-ms-copy-completion-time": {
                "x-ms-client-name": "CopyCompletionTime",
                "type": "string",
                "format": "date-time-rfc1123",
                "description": "Conclusion time of the last attempted Copy Blob operation where this blob was the destination blob. This value can specify the time of a completed, aborted, or failed copy attempt. This header does not appear if a copy is pending, if this blob has never been the destination in a Copy Blob operation, or if this blob has been modified after a concluded Copy Blob operation using Set Blob Properties, Put Blob, or Put Block List."
              },
              "x-ms-copy-status-description": {
                "x-ms-client-name": "CopyStatusDescription",
                "type": "string",
                "description": "Only appears when x-ms-copy-status is failed or pending. Describes the cause of the last fatal or non-fatal copy operation failure. This header does not appear if this blob has never been the destination in a Copy Blob operation, or if this blob has been modified after a concluded Copy Blob operation using Set Blob Properties, Put Blob, or Put Block List"
              },
              "x-ms-copy-id": {
                "x-ms-client-name": "CopyId",
                "type": "string",
                "description": "String identifier for this copy operation. Use with Get Blob Properties to check the status of this copy operation, or pass to Abort Copy Blob to abort a pending copy."
              },
              "x-ms-copy-progress": {
                "x-ms-client-name": "CopyProgress",
                "type": "string",
                "description": "Contains the number of bytes copied and the total bytes in the source in the last attempted Copy Blob operation where this blob was the destination blob. Can show between 0 and Content-Length bytes copied. This header does not appear if this blob has never been the destination in a Copy Blob operation, or if this blob has been modified after a concluded Copy Blob operation using Set Blob Properties, Put Blob, or Put Block List"
              },
              "x-ms-copy-source": {
                "x-ms-client-name": "CopySource",
                "type": "string",
                "description": "URL up to 2 KB in length that specifies the source blob or file used in the last attempted Copy Blob operation where this blob was the destination blob. This header does not appear if this blob has never been the destination in a Copy Blob operation, or if this blob has been modified after a concluded Copy Blob operation using Set Blob Properties, Put Blob, or Put Block List."
              },
              "x-ms-copy-status": {
                "x-ms-client-name": "CopyStatus",
                "description": "State of the copy operation identified by x-ms-copy-id.",
                "type": "string",
                "enum": [
                  "pending",
                  "success",
                  "aborted",
                  "failed"
                ],
                "x-ms-enum": {
                  "name": "CopyStatusType",
                  "modelAsString": false
                }
              },
              "x-ms-lease-duration": {
                "x-ms-client-name": "LeaseDuration",
                "description": "When a blob is leased, specifies whether the lease is of infinite or fixed duration.",
                "type": "string",
                "enum": [
                  "infinite",
                  "fixed"
                ],
                "x-ms-enum": {
                  "name": "LeaseDurationType",
                  "modelAsString": false
                }
              },
              "x-ms-lease-state": {
                "x-ms-client-name": "LeaseState",
                "description": "Lease state of the blob.",
                "type": "string",
                "enum": [
                  "available",
                  "leased",
                  "expired",
                  "breaking",
                  "broken"
                ],
                "x-ms-enum": {
                  "name": "LeaseStateType",
                  "modelAsString": false
                }
              },
              "x-ms-lease-status": {
                "x-ms-client-name": "LeaseStatus",
                "description": "The current lease status of the blob.",
                "type": "string",
                "enum": [
                  "locked",
                  "unlocked"
                ],
                "x-ms-enum": {
                  "name": "LeaseStatusType",
                  "modelAsString": false
                }
              },
              "x-ms-client-request-id": {
                "x-ms-client-name": "ClientRequestId",
                "type": "string",
                "description": "If a client request id header is sent in the request, this header will be present in the response with the same value."
              },
              "x-ms-request-id": {
                "x-ms-client-name": "RequestId",
                "type": "string",
                "description": "This header uniquely identifies the request that was made and can be used for troubleshooting the request."
              },
              "x-ms-version": {
                "x-ms-client-name": "Version",
                "type": "string",
                "description": "Indicates the version of the Blob service used to execute the request. This header is returned for requests made against version 2009-09-19 and above."
              },
              "x-ms-version-id": {
                "x-ms-client-name": "VersionId",
                "type": "string",
                "description": "A DateTime value returned by the service that uniquely identifies the blob. The value of this header indicates the blob version, and may be used in subsequent requests to access this version of the blob."
              },
              "Accept-Ranges": {
                "type": "string",
                "description": "Indicates that the service supports requests for partial blob content."
              },
              "Date": {
                "type": "string",
                "format": "date-time-rfc1123",
                "description": "UTC date/time value generated by the service that indicates the time at which the response was initiated"
              },
              "x-ms-blob-committed-block-count": {
                "x-ms-client-name": "BlobCommittedBlockCount",
                "type": "integer",
                "description": "The number of committed blocks present in the blob. This header is returned only for append blobs."
              },
              "x-ms-server-encrypted": {
                "x-ms-client-name": "IsServerEncrypted",
                "type": "boolean",
                "description": "The value of this header is set to true if the blob data and application metadata are completely encrypted using the specified algorithm. Otherwise, the value is set to false (when the blob is unencrypted, or if only parts of the blob/application metadata are encrypted)."
              },
              "x-ms-encryption-key-sha256": {
                "x-ms-client-name": "EncryptionKeySha256",
                "type": "string",
                "description": "The SHA-256 hash of the encryption key used to encrypt the blob. This header is only returned when the blob was encrypted with a customer-provided key."
              },
              "x-ms-encryption-scope": {
                "x-ms-client-name": "EncryptionScope",
                "type": "string",
                "description": "Returns the name of the encryption scope used to encrypt the blob contents and application metadata.  Note that the absence of this header implies use of the default account encryption scope."
              },
              "x-ms-blob-content-md5": {
                "x-ms-client-name": "BlobContentMD5",
                "type": "string",
                "format": "byte",
                "description": "If the blob has a MD5 hash, and if request contains range header (Range or x-ms-range), this response header is returned with the value of the whole blob's MD5 value. This value may or may not be equal to the value returned in Content-MD5 header, with the latter calculated from the requested range"
              },
              "x-ms-tag-count": {
                "x-ms-client-name": "TagCount",
                "type": "integer",
                "format": "int64",
                "description": "The number of tags associated with the blob"
              },
              "x-ms-blob-sealed": {
                "x-ms-client-name": "IsSealed",
                "type": "boolean",
                "description": "If this blob has been sealed"
              }
            },
            "schema": {
              "type": "object",
              "format": "file"
            }
          },
          "206": {
            "description": "Returns the content of a specified range of the blob.",
            "headers": {
              "Last-Modified": {
                "type": "string",
                "format": "date-time-rfc1123",
                "description": "Returns the date and time the container was last modified. Any operation that modifies the blob, including an update of the blob's metadata or properties, changes the last-modified time of the blob."
              },
              "x-ms-meta": {
                "type": "string",
                "x-ms-client-name": "Metadata",
                "x-ms-header-collection-prefix": "x-ms-meta-"
              },
              "x-ms-or-policy-id": {
                "x-ms-client-name": "ObjectReplicationPolicyId",
                "type": "string",
                "description": "Optional. Only valid when Object Replication is enabled for the storage container and on the destination blob of the replication."
              },
              "x-ms-or": {
                "type": "string",
                "x-ms-client-name": "ObjectReplicationRuleStatus",
                "x-ms-header-collection-prefix": "x-ms-or-",
                "description": "Optional. Only valid when Object Replication is enabled for the storage container and on the source blob of the replication. When retrieving this header, it will return the header with the policy id and rule id (e.g. x-ms-or-policyid_ruleid), and the value will be the status of the replication (e.g. complete, failed)."
              },
              "Content-Length": {
                "type": "integer",
                "format": "int64",
                "description": "The number of bytes present in the response body."
              },
              "Content-Type": {
                "type": "string",
                "description": "The media type of the body of the response. For Download Blob this is 'application/octet-stream'"
              },
              "Content-Range": {
                "type": "string",
                "description": "Indicates the range of bytes returned in the event that the client requested a subset of the blob by setting the 'Range' request header."
              },
              "ETag": {
                "type": "string",
                "format": "etag",
                "description": "The ETag contains a value that you can use to perform operations conditionally. If the request version is 2011-08-18 or newer, the ETag value will be in quotes."
              },
              "Content-MD5": {
                "type": "string",
                "format": "byte",
                "description": "If the blob has an MD5 hash and this operation is to read the full blob, this response header is returned so that the client can check for message content integrity."
              },
              "Content-Encoding": {
                "type": "string",
                "description": "This header returns the value that was specified for the Content-Encoding request header"
              },
              "Cache-Control": {
                "type": "string",
                "description": "This header is returned if it was previously specified for the blob."
              },
              "Content-Disposition": {
                "type": "string",
                "description": "This header returns the value that was specified for the 'x-ms-blob-content-disposition' header. The Content-Disposition response header field conveys additional information about how to process the response payload, and also can be used to attach additional metadata. For example, if set to attachment, it indicates that the user-agent should not display the response, but instead show a Save As dialog with a filename other than the blob name specified."
              },
              "Content-Language": {
                "type": "string",
                "description": "This header returns the value that was specified for the Content-Language request header."
              },
              "x-ms-blob-sequence-number": {
                "x-ms-client-name": "BlobSequenceNumber",
                "type": "integer",
                "format": "int64",
                "description": "The current sequence number for a page blob. This header is not returned for block blobs or append blobs"
              },
              "x-ms-blob-type": {
                "x-ms-client-name": "BlobType",
                "description": "The blob's type.",
                "type": "string",
                "enum": [
                  "BlockBlob",
                  "PageBlob",
                  "AppendBlob"
                ],
                "x-ms-enum": {
                  "name": "BlobType",
                  "modelAsString": false
                }
              },
              "x-ms-content-crc64": {
                "x-ms-client-name": "ContentCrc64",
                "type": "string",
                "format": "byte",
                "description": "If the request is to read a specified range and the x-ms-range-get-content-crc64 is set to true, then the request returns a crc64 for the range, as long as the range size is less than or equal to 4 MB. If both x-ms-range-get-content-crc64 & x-ms-range-get-content-md5 is specified in the same request, it will fail with 400(Bad Request)"
              },
              "x-ms-copy-completion-time": {
                "x-ms-client-name": "CopyCompletionTime",
                "type": "string",
                "format": "date-time-rfc1123",
                "description": "Conclusion time of the last attempted Copy Blob operation where this blob was the destination blob. This value can specify the time of a completed, aborted, or failed copy attempt. This header does not appear if a copy is pending, if this blob has never been the destination in a Copy Blob operation, or if this blob has been modified after a concluded Copy Blob operation using Set Blob Properties, Put Blob, or Put Block List."
              },
              "x-ms-copy-status-description": {
                "x-ms-client-name": "CopyStatusDescription",
                "type": "string",
                "description": "Only appears when x-ms-copy-status is failed or pending. Describes the cause of the last fatal or non-fatal copy operation failure. This header does not appear if this blob has never been the destination in a Copy Blob operation, or if this blob has been modified after a concluded Copy Blob operation using Set Blob Properties, Put Blob, or Put Block List"
              },
              "x-ms-copy-id": {
                "x-ms-client-name": "CopyId",
                "type": "string",
                "description": "String identifier for this copy operation. Use with Get Blob Properties to check the status of this copy operation, or pass to Abort Copy Blob to abort a pending copy."
              },
              "x-ms-copy-progress": {
                "x-ms-client-name": "CopyProgress",
                "type": "string",
                "description": "Contains the number of bytes copied and the total bytes in the source in the last attempted Copy Blob operation where this blob was the destination blob. Can show between 0 and Content-Length bytes copied. This header does not appear if this blob has never been the destination in a Copy Blob operation, or if this blob has been modified after a concluded Copy Blob operation using Set Blob Properties, Put Blob, or Put Block List"
              },
              "x-ms-copy-source": {
                "x-ms-client-name": "CopySource",
                "type": "string",
                "description": "URL up to 2 KB in length that specifies the source blob or file used in the last attempted Copy Blob operation where this blob was the destination blob. This header does not appear if this blob has never been the destination in a Copy Blob operation, or if this blob has been modified after a concluded Copy Blob operation using Set Blob Properties, Put Blob, or Put Block List."
              },
              "x-ms-copy-status": {
                "x-ms-client-name": "CopyStatus",
                "description": "State of the copy operation identified by x-ms-copy-id.",
                "type": "string",
                "enum": [
                  "pending",
                  "success",
                  "aborted",
                  "failed"
                ],
                "x-ms-enum": {
                  "name": "CopyStatusType",
                  "modelAsString": false
                }
              },
              "x-ms-lease-duration": {
                "x-ms-client-name": "LeaseDuration",
                "description": "When a blob is leased, specifies whether the lease is of infinite or fixed duration.",
                "type": "string",
                "enum": [
                  "infinite",
                  "fixed"
                ],
                "x-ms-enum": {
                  "name": "LeaseDurationType",
                  "modelAsString": false
                }
              },
              "x-ms-lease-state": {
                "x-ms-client-name": "LeaseState",
                "description": "Lease state of the blob.",
                "type": "string",
                "enum": [
                  "available",
                  "leased",
                  "expired",
                  "breaking",
                  "broken"
                ],
                "x-ms-enum": {
                  "name": "LeaseStateType",
                  "modelAsString": false
                }
              },
              "x-ms-lease-status": {
                "x-ms-client-name": "LeaseStatus",
                "description": "The current lease status of the blob.",
                "type": "string",
                "enum": [
                  "locked",
                  "unlocked"
                ],
                "x-ms-enum": {
                  "name": "LeaseStatusType",
                  "modelAsString": false
                }
              },
              "x-ms-client-request-id": {
                "x-ms-client-name": "ClientRequestId",
                "type": "string",
                "description": "If a client request id header is sent in the request, this header will be present in the response with the same value."
              },
              "x-ms-request-id": {
                "x-ms-client-name": "RequestId",
                "type": "string",
                "description": "This header uniquely identifies the request that was made and can be used for troubleshooting the request."
              },
              "x-ms-version": {
                "x-ms-client-name": "Version",
                "type": "string",
                "description": "Indicates the version of the Blob service used to execute the request. This header is returned for requests made against version 2009-09-19 and above."
              },
              "Accept-Ranges": {
                "type": "string",
                "description": "Indicates that the service supports requests for partial blob content."
              },
              "Date": {
                "type": "string",
                "format": "date-time-rfc1123",
                "description": "UTC date/time value generated by the service that indicates the time at which the response was initiated"
              },
              "x-ms-blob-committed-block-count": {
                "x-ms-client-name": "BlobCommittedBlockCount",
                "type": "integer",
                "description": "The number of committed blocks present in the blob. This header is returned only for append blobs."
              },
              "x-ms-server-encrypted": {
                "x-ms-client-name": "IsServerEncrypted",
                "type": "boolean",
                "description": "The value of this header is set to true if the blob data and application metadata are completely encrypted using the specified algorithm. Otherwise, the value is set to false (when the blob is unencrypted, or if only parts of the blob/application metadata are encrypted)."
              },
              "x-ms-encryption-key-sha256": {
                "x-ms-client-name": "EncryptionKeySha256",
                "type": "string",
                "description": "The SHA-256 hash of the encryption key used to encrypt the blob. This header is only returned when the blob was encrypted with a customer-provided key."
              },
              "x-ms-encryption-scope": {
                "x-ms-client-name": "EncryptionScope",
                "type": "string",
                "description": "Returns the name of the encryption scope used to encrypt the blob contents and application metadata.  Note that the absence of this header implies use of the default account encryption scope."
              },
              "x-ms-blob-content-md5": {
                "x-ms-client-name": "BlobContentMD5",
                "type": "string",
                "format": "byte",
                "description": "If the blob has a MD5 hash, and if request contains range header (Range or x-ms-range), this response header is returned with the value of the whole blob's MD5 value. This value may or may not be equal to the value returned in Content-MD5 header, with the latter calculated from the requested range"
              },
              "x-ms-tag-count": {
                "x-ms-client-name": "TagCount",
                "type": "integer",
                "format": "int64",
                "description": "The number of tags associated with the blob"
              },
              "x-ms-blob-sealed": {
                "x-ms-client-name": "IsSealed",
                "type": "boolean",
                "description": "If this blob has been sealed"
              }
            },
            "schema": {
              "type": "object",
              "format": "file"
            }
          },
          "default": {
            "description": "Failure",
            "headers": {
              "x-ms-error-code": {
                "x-ms-client-name": "ErrorCode",
                "type": "string"
              }
            },
            "schema": {
              "$ref": "#/definitions/StorageError"
            }
          }
        }
      },
      "head": {
        "tags": [
          "blob"
        ],
        "operationId": "Blob_GetProperties",
        "description": "The Get Properties operation returns all user-defined metadata, standard HTTP properties, and system properties for the blob. It does not return the content of the blob.",
        "parameters": [
          {
            "$ref": "#/parameters/Snapshot"
          },
          {
            "$ref": "#/parameters/VersionId"
          },
          {
            "$ref": "#/parameters/Timeout"
          },
          {
            "$ref": "#/parameters/LeaseIdOptional"
          },
          {
            "$ref": "#/parameters/EncryptionKey"
          },
          {
            "$ref": "#/parameters/EncryptionKeySha256"
          },
          {
            "$ref": "#/parameters/EncryptionAlgorithm"
          },
          {
            "$ref": "#/parameters/IfModifiedSince"
          },
          {
            "$ref": "#/parameters/IfUnmodifiedSince"
          },
          {
            "$ref": "#/parameters/IfMatch"
          },
          {
            "$ref": "#/parameters/IfNoneMatch"
          },
          {
            "$ref": "#/parameters/ApiVersionParameter"
          },
          {
            "$ref": "#/parameters/ClientRequestId"
          }
        ],
        "responses": {
          "200": {
            "description": "Returns the properties of the blob.",
            "headers": {
              "Last-Modified": {
                "type": "string",
                "format": "date-time-rfc1123",
                "description": "Returns the date and time the blob was last modified. Any operation that modifies the blob, including an update of the blob's metadata or properties, changes the last-modified time of the blob."
              },
              "x-ms-creation-time": {
                "x-ms-client-name": "CreationTime",
                "type": "string",
                "format": "date-time-rfc1123",
                "description": "Returns the date and time the blob was created."
              },
              "x-ms-meta": {
                "type": "string",
                "x-ms-client-name": "Metadata",
                "x-ms-header-collection-prefix": "x-ms-meta-"
              },
              "x-ms-or-policy-id": {
                "x-ms-client-name": "ObjectReplicationPolicyId",
                "type": "string",
                "description": "Optional. Only valid when Object Replication is enabled for the storage container and on the destination blob of the replication."
              },
              "x-ms-or": {
                "type": "string",
                "x-ms-client-name": "ObjectReplicationRuleStatus",
                "x-ms-header-collection-prefix": "x-ms-or-",
                "description": "Optional. Only valid when Object Replication is enabled for the storage container and on the source blob of the replication. When retrieving this header, it will return the header with the policy id and rule id (e.g. x-ms-or-policyid_ruleid), and the value will be the status of the replication (e.g. complete, failed)."
              },
              "x-ms-blob-type": {
                "x-ms-client-name": "BlobType",
                "description": "The blob's type.",
                "type": "string",
                "enum": [
                  "BlockBlob",
                  "PageBlob",
                  "AppendBlob"
                ],
                "x-ms-enum": {
                  "name": "BlobType",
                  "modelAsString": false
                }
              },
              "x-ms-copy-completion-time": {
                "x-ms-client-name": "CopyCompletionTime",
                "type": "string",
                "format": "date-time-rfc1123",
                "description": "Conclusion time of the last attempted Copy Blob operation where this blob was the destination blob. This value can specify the time of a completed, aborted, or failed copy attempt. This header does not appear if a copy is pending, if this blob has never been the destination in a Copy Blob operation, or if this blob has been modified after a concluded Copy Blob operation using Set Blob Properties, Put Blob, or Put Block List."
              },
              "x-ms-copy-status-description": {
                "x-ms-client-name": "CopyStatusDescription",
                "type": "string",
                "description": "Only appears when x-ms-copy-status is failed or pending. Describes the cause of the last fatal or non-fatal copy operation failure. This header does not appear if this blob has never been the destination in a Copy Blob operation, or if this blob has been modified after a concluded Copy Blob operation using Set Blob Properties, Put Blob, or Put Block List"
              },
              "x-ms-copy-id": {
                "x-ms-client-name": "CopyId",
                "type": "string",
                "description": "String identifier for this copy operation. Use with Get Blob Properties to check the status of this copy operation, or pass to Abort Copy Blob to abort a pending copy."
              },
              "x-ms-copy-progress": {
                "x-ms-client-name": "CopyProgress",
                "type": "string",
                "description": "Contains the number of bytes copied and the total bytes in the source in the last attempted Copy Blob operation where this blob was the destination blob. Can show between 0 and Content-Length bytes copied. This header does not appear if this blob has never been the destination in a Copy Blob operation, or if this blob has been modified after a concluded Copy Blob operation using Set Blob Properties, Put Blob, or Put Block List"
              },
              "x-ms-copy-source": {
                "x-ms-client-name": "CopySource",
                "type": "string",
                "description": "URL up to 2 KB in length that specifies the source blob or file used in the last attempted Copy Blob operation where this blob was the destination blob. This header does not appear if this blob has never been the destination in a Copy Blob operation, or if this blob has been modified after a concluded Copy Blob operation using Set Blob Properties, Put Blob, or Put Block List."
              },
              "x-ms-copy-status": {
                "x-ms-client-name": "CopyStatus",
                "description": "State of the copy operation identified by x-ms-copy-id.",
                "type": "string",
                "enum": [
                  "pending",
                  "success",
                  "aborted",
                  "failed"
                ],
                "x-ms-enum": {
                  "name": "CopyStatusType",
                  "modelAsString": false
                }
              },
              "x-ms-incremental-copy": {
                "x-ms-client-name": "IsIncrementalCopy",
                "type": "boolean",
                "description": "Included if the blob is incremental copy blob."
              },
              "x-ms-copy-destination-snapshot": {
                "x-ms-client-name": "DestinationSnapshot",
                "type": "string",
                "description": "Included if the blob is incremental copy blob or incremental copy snapshot, if x-ms-copy-status is success. Snapshot time of the last successful incremental copy snapshot for this blob."
              },
              "x-ms-lease-duration": {
                "x-ms-client-name": "LeaseDuration",
                "description": "When a blob is leased, specifies whether the lease is of infinite or fixed duration.",
                "type": "string",
                "enum": [
                  "infinite",
                  "fixed"
                ],
                "x-ms-enum": {
                  "name": "LeaseDurationType",
                  "modelAsString": false
                }
              },
              "x-ms-lease-state": {
                "x-ms-client-name": "LeaseState",
                "description": "Lease state of the blob.",
                "type": "string",
                "enum": [
                  "available",
                  "leased",
                  "expired",
                  "breaking",
                  "broken"
                ],
                "x-ms-enum": {
                  "name": "LeaseStateType",
                  "modelAsString": false
                }
              },
              "x-ms-lease-status": {
                "x-ms-client-name": "LeaseStatus",
                "description": "The current lease status of the blob.",
                "type": "string",
                "enum": [
                  "locked",
                  "unlocked"
                ],
                "x-ms-enum": {
                  "name": "LeaseStatusType",
                  "modelAsString": false
                }
              },
              "Content-Length": {
                "type": "integer",
                "format": "int64",
                "description": "The number of bytes present in the response body."
              },
              "Content-Type": {
                "type": "string",
                "description": "The content type specified for the blob. The default content type is 'application/octet-stream'"
              },
              "ETag": {
                "type": "string",
                "format": "etag",
                "description": "The ETag contains a value that you can use to perform operations conditionally. If the request version is 2011-08-18 or newer, the ETag value will be in quotes."
              },
              "Content-MD5": {
                "type": "string",
                "format": "byte",
                "description": "If the blob has an MD5 hash and this operation is to read the full blob, this response header is returned so that the client can check for message content integrity."
              },
              "Content-Encoding": {
                "type": "string",
                "description": "This header returns the value that was specified for the Content-Encoding request header"
              },
              "Content-Disposition": {
                "type": "string",
                "description": "This header returns the value that was specified for the 'x-ms-blob-content-disposition' header. The Content-Disposition response header field conveys additional information about how to process the response payload, and also can be used to attach additional metadata. For example, if set to attachment, it indicates that the user-agent should not display the response, but instead show a Save As dialog with a filename other than the blob name specified."
              },
              "Content-Language": {
                "type": "string",
                "description": "This header returns the value that was specified for the Content-Language request header."
              },
              "Cache-Control": {
                "type": "string",
                "description": "This header is returned if it was previously specified for the blob."
              },
              "x-ms-blob-sequence-number": {
                "x-ms-client-name": "BlobSequenceNumber",
                "type": "integer",
                "format": "int64",
                "description": "The current sequence number for a page blob. This header is not returned for block blobs or append blobs"
              },
              "x-ms-client-request-id": {
                "x-ms-client-name": "ClientRequestId",
                "type": "string",
                "description": "If a client request id header is sent in the request, this header will be present in the response with the same value."
              },
              "x-ms-request-id": {
                "x-ms-client-name": "RequestId",
                "type": "string",
                "description": "This header uniquely identifies the request that was made and can be used for troubleshooting the request."
              },
              "x-ms-version": {
                "x-ms-client-name": "Version",
                "type": "string",
                "description": "Indicates the version of the Blob service used to execute the request. This header is returned for requests made against version 2009-09-19 and above."
              },
              "Date": {
                "type": "string",
                "format": "date-time-rfc1123",
                "description": "UTC date/time value generated by the service that indicates the time at which the response was initiated"
              },
              "Accept-Ranges": {
                "type": "string",
                "description": "Indicates that the service supports requests for partial blob content."
              },
              "x-ms-blob-committed-block-count": {
                "x-ms-client-name": "BlobCommittedBlockCount",
                "type": "integer",
                "description": "The number of committed blocks present in the blob. This header is returned only for append blobs."
              },
              "x-ms-server-encrypted": {
                "x-ms-client-name": "IsServerEncrypted",
                "type": "boolean",
                "description": "The value of this header is set to true if the blob data and application metadata are completely encrypted using the specified algorithm. Otherwise, the value is set to false (when the blob is unencrypted, or if only parts of the blob/application metadata are encrypted)."
              },
              "x-ms-encryption-key-sha256": {
                "x-ms-client-name": "EncryptionKeySha256",
                "type": "string",
                "description": "The SHA-256 hash of the encryption key used to encrypt the metadata. This header is only returned when the metadata was encrypted with a customer-provided key."
              },
              "x-ms-encryption-scope": {
                "x-ms-client-name": "EncryptionScope",
                "type": "string",
                "description": "Returns the name of the encryption scope used to encrypt the blob contents and application metadata.  Note that the absence of this header implies use of the default account encryption scope."
              },
              "x-ms-access-tier": {
                "x-ms-client-name": "AccessTier",
                "type": "string",
                "description": "The tier of page blob on a premium storage account or tier of block blob on blob storage LRS accounts. For a list of allowed premium page blob tiers, see https://docs.microsoft.com/en-us/azure/virtual-machines/windows/premium-storage#features. For blob storage LRS accounts, valid values are Hot/Cool/Archive."
              },
              "x-ms-access-tier-inferred": {
                "x-ms-client-name": "AccessTierInferred",
                "type": "boolean",
                "description": "For page blobs on a premium storage account only. If the access tier is not explicitly set on the blob, the tier is inferred based on its content length and this header will be returned with true value."
              },
              "x-ms-archive-status": {
                "x-ms-client-name": "ArchiveStatus",
                "type": "string",
                "description": "For blob storage LRS accounts, valid values are rehydrate-pending-to-hot/rehydrate-pending-to-cool. If the blob is being rehydrated and is not complete then this header is returned indicating that rehydrate is pending and also tells the destination tier."
              },
              "x-ms-access-tier-change-time": {
                "x-ms-client-name": "AccessTierChangeTime",
                "type": "string",
                "format": "date-time-rfc1123",
                "description": "The time the tier was changed on the object. This is only returned if the tier on the block blob was ever set."
              },
              "x-ms-version-id": {
                "x-ms-client-name": "VersionId",
                "type": "string",
                "description": "A DateTime value returned by the service that uniquely identifies the blob. The value of this header indicates the blob version, and may be used in subsequent requests to access this version of the blob."
              },
              "x-ms-is-current-version": {
                "x-ms-client-name": "IsCurrentVersion",
                "type": "boolean",
                "description": "The value of this header indicates whether version of this blob is a current version, see also x-ms-version-id header."
              },
              "x-ms-tag-count": {
                "x-ms-client-name": "TagCount",
                "type": "integer",
                "format": "int64",
                "description": "The number of tags associated with the blob"
              },
              "x-ms-expiry-time": {
                "x-ms-client-name": "ExpiresOn",
                "type": "string",
                "format": "date-time-rfc1123",
                "description": "The time this blob will expire."
              },
              "x-ms-blob-sealed": {
                "x-ms-client-name": "IsSealed",
                "type": "boolean",
                "description": "If this blob has been sealed"
              }
            }
          },
          "default": {
            "description": "Failure",
            "headers": {
              "x-ms-error-code": {
                "x-ms-client-name": "ErrorCode",
                "type": "string"
              }
            },
            "schema": {
              "$ref": "#/definitions/StorageError"
            }
          }
        }
      },
      "delete": {
        "tags": [
          "blob"
        ],
        "operationId": "Blob_Delete",
        "description": "If the storage account's soft delete feature is disabled then, when a blob is deleted, it is permanently removed from the storage account. If the storage account's soft delete feature is enabled, then, when a blob is deleted, it is marked for deletion and becomes inaccessible immediately. However, the blob service retains the blob or snapshot for the number of days specified by the DeleteRetentionPolicy section of [Storage service properties] (Set-Blob-Service-Properties.md). After the specified number of days has passed, the blob's data is permanently removed from the storage account. Note that you continue to be charged for the soft-deleted blob's storage until it is permanently removed. Use the List Blobs API and specify the \"include=deleted\" query parameter to discover which blobs and snapshots have been soft deleted. You can then use the Undelete Blob API to restore a soft-deleted blob. All other operations on a soft-deleted blob or snapshot causes the service to return an HTTP status code of 404 (ResourceNotFound).",
        "parameters": [
          {
            "$ref": "#/parameters/Snapshot"
          },
          {
            "$ref": "#/parameters/VersionId"
          },
          {
            "$ref": "#/parameters/Timeout"
          },
          {
            "$ref": "#/parameters/LeaseIdOptional"
          },
          {
            "$ref": "#/parameters/DeleteSnapshots"
          },
          {
            "$ref": "#/parameters/IfModifiedSince"
          },
          {
            "$ref": "#/parameters/IfUnmodifiedSince"
          },
          {
            "$ref": "#/parameters/IfMatch"
          },
          {
            "$ref": "#/parameters/IfNoneMatch"
          },
          {
            "$ref": "#/parameters/ApiVersionParameter"
          },
          {
            "$ref": "#/parameters/ClientRequestId"
          }
        ],
        "responses": {
          "202": {
            "description": "The delete request was accepted and the blob will be deleted.",
            "headers": {
              "x-ms-client-request-id": {
                "x-ms-client-name": "ClientRequestId",
                "type": "string",
                "description": "If a client request id header is sent in the request, this header will be present in the response with the same value."
              },
              "x-ms-request-id": {
                "x-ms-client-name": "RequestId",
                "type": "string",
                "description": "This header uniquely identifies the request that was made and can be used for troubleshooting the request."
              },
              "x-ms-version": {
                "x-ms-client-name": "Version",
                "type": "string",
                "description": "Indicates the version of the Blob service used to execute the request. This header is returned for requests made against version 2009-09-19 and above."
              },
              "Date": {
                "type": "string",
                "format": "date-time-rfc1123",
                "description": "UTC date/time value generated by the service that indicates the time at which the response was initiated"
              }
            }
          },
          "default": {
            "description": "Failure",
            "headers": {
              "x-ms-error-code": {
                "x-ms-client-name": "ErrorCode",
                "type": "string"
              }
            },
            "schema": {
              "$ref": "#/definitions/StorageError"
            }
          }
        }
      }
    },
    "/{filesystem}/{path}?action=setAccessControl&blob": {
      "patch": {
        "tags": [
          "blob"
        ],
        "operationId": "Blob_SetAccessControl",
        "description": "Set the owner, group, permissions, or access control list for a blob.",
        "parameters": [
          {
            "$ref": "#/parameters/Timeout"
          },
          {
            "$ref": "#/parameters/LeaseIdOptional"
          },
          {
            "$ref": "#/parameters/Owner"
          },
          {
            "$ref": "#/parameters/Group"
          },
          {
            "$ref": "#/parameters/PosixPermissions"
          },
          {
            "$ref": "#/parameters/PosixAcl"
          },
          {
            "$ref": "#/parameters/IfMatch"
          },
          {
            "$ref": "#/parameters/IfNoneMatch"
          },
          {
            "$ref": "#/parameters/IfModifiedSince"
          },
          {
            "$ref": "#/parameters/IfUnmodifiedSince"
          },
          {
            "$ref": "#/parameters/ClientRequestId"
          },
          {
            "$ref": "#/parameters/ApiVersionParameter"
          }
        ],
        "responses": {
          "200": {
            "description": "Set blob access control response.",
            "headers": {
              "Date": {
                "type": "string",
                "format": "date-time-rfc1123",
                "description": "A UTC date/time value generated by the service that indicates the time at which the response was initiated."
              },
              "ETag": {
                "type": "string",
                "format": "etag",
                "description": "An HTTP entity tag associated with the file or directory."
              },
              "Last-Modified": {
                "type": "string",
                "format": "date-time-rfc1123",
                "description": "The data and time the file or directory was last modified. Write operations on the file or directory update the last modified time."
              },
              "x-ms-request-id": {
                "x-ms-client-name": "RequestId",
                "type": "string",
                "description": "A server-generated UUID recorded in the analytics logs for troubleshooting and correlation."
              },
              "x-ms-version": {
                "x-ms-client-name": "Version",
                "type": "string",
                "description": "The version of the REST protocol used to process the request."
              }
            }
          },
          "default": {
            "description": "Failure",
            "headers": {
              "x-ms-client-request-id": {
                "x-ms-client-name": "ClientRequestId",
                "type": "string",
                "description": "If a client request id header is sent in the request, this header will be present in the response with the same value."
              },
              "x-ms-request-id": {
                "x-ms-client-name": "RequestId",
                "type": "string",
                "description": "A server-generated UUID recorded in the analytics logs for troubleshooting and correlation."
              },
              "x-ms-version": {
                "x-ms-client-name": "Version",
                "type": "string",
                "description": "The version of the REST protocol used to process the request."
              }
            },
            "schema": {
              "$ref": "#/definitions/DataLakeStorageError"
            }
          }
        }
      },
      "parameters": [
        {
          "name": "action",
          "in": "query",
          "required": true,
          "type": "string",
          "enum": [
            "setAccessControl"
          ]
        }
      ]
    },
    "/{filesystem}/{path}?action=getAccessControl&blob": {
      "head": {
        "tags": [
          "blob"
        ],
        "operationId": "Blob_GetAccessControl",
        "description": "Get the owner, group, permissions, or access control list for a blob.",
        "parameters": [
          {
            "$ref": "#/parameters/Timeout"
          },
          {
            "$ref": "#/parameters/Upn"
          },
          {
            "$ref": "#/parameters/LeaseIdOptional"
          },
          {
            "$ref": "#/parameters/IfMatch"
          },
          {
            "$ref": "#/parameters/IfNoneMatch"
          },
          {
            "$ref": "#/parameters/IfModifiedSince"
          },
          {
            "$ref": "#/parameters/IfUnmodifiedSince"
          },
          {
            "$ref": "#/parameters/ClientRequestId"
          },
          {
            "$ref": "#/parameters/ApiVersionParameter"
          }
        ],
        "responses": {
          "200": {
            "description": "Get blob access control response.",
            "headers": {
              "Date": {
                "type": "string",
                "format": "date-time-rfc1123",
                "description": "A UTC date/time value generated by the service that indicates the time at which the response was initiated."
              },
              "ETag": {
                "type": "string",
                "format": "etag",
                "description": "An HTTP entity tag associated with the file or directory."
              },
              "Last-Modified": {
                "type": "string",
                "format": "date-time-rfc1123",
                "description": "The data and time the file or directory was last modified. Write operations on the file or directory update the last modified time."
              },
              "x-ms-owner": {
                "description": "The owner of the file or directory. Included in the response if Hierarchical Namespace is enabled for the account.",
                "type": "string"
              },
              "x-ms-group": {
                "description": "The owning group of the file or directory. Included in the response if Hierarchical Namespace is enabled for the account.",
                "type": "string"
              },
              "x-ms-permissions": {
                "description": "The POSIX access permissions for the file owner, the file owning group, and others. Included in the response if Hierarchical Namespace is enabled for the account.",
                "type": "string"
              },
              "x-ms-acl": {
                "description": "The POSIX access control list for the file or directory.  Included in the response only if the action is \"getAccessControl\" and Hierarchical Namespace is enabled for the account.",
                "type": "string"
              },
              "x-ms-request-id": {
                "x-ms-client-name": "RequestId",
                "type": "string",
                "description": "A server-generated UUID recorded in the analytics logs for troubleshooting and correlation."
              },
              "x-ms-version": {
                "x-ms-client-name": "Version",
                "type": "string",
                "description": "The version of the REST protocol used to process the request."
              }
            }
          },
          "default": {
            "description": "Failure",
            "headers": {
              "x-ms-client-request-id": {
                "x-ms-client-name": "ClientRequestId",
                "type": "string",
                "description": "If a client request id header is sent in the request, this header will be present in the response with the same value."
              },
              "x-ms-request-id": {
                "x-ms-client-name": "RequestId",
                "type": "string",
                "description": "A server-generated UUID recorded in the analytics logs for troubleshooting and correlation."
              },
              "x-ms-version": {
                "x-ms-client-name": "Version",
                "type": "string",
                "description": "The version of the REST protocol used to process the request."
              }
            },
            "schema": {
              "$ref": "#/definitions/DataLakeStorageError"
            }
          }
        }
      },
      "parameters": [
        {
          "name": "action",
          "in": "query",
          "required": true,
          "type": "string",
          "enum": [
            "getAccessControl"
          ]
        }
      ]
    },
    "/{filesystem}/{path}?FileRename": {
      "put": {
        "tags": [
          "blob"
        ],
        "operationId": "Blob_Rename",
        "description": "Rename a blob/file.  By default, the destination is overwritten and if the destination already exists and has a lease the lease is broken.  This operation supports conditional HTTP requests.  For more information, see [Specifying Conditional Headers for Blob Service Operations](https://docs.microsoft.com/en-us/rest/api/storageservices/specifying-conditional-headers-for-blob-service-operations).  To fail if the destination already exists, use a conditional request with If-None-Match: \"*\".",
        "consumes": [
          "application/octet-stream"
        ],
        "parameters": [
          {
            "$ref": "#/parameters/Timeout"
          },
          {
            "$ref": "#/parameters/PathRenameMode"
          },
          {
            "$ref": "#/parameters/FileRenameSource"
          },
          {
            "$ref": "#/parameters/DirectoryProperties"
          },
          {
            "$ref": "#/parameters/PosixPermissions"
          },
          {
            "$ref": "#/parameters/PosixUmask"
          },
          {
            "$ref": "#/parameters/XMsCacheControl"
          },
          {
            "$ref": "#/parameters/XMsContentType"
          },
          {
            "$ref": "#/parameters/XMsContentEncoding"
          },
          {
            "$ref": "#/parameters/XMsContentLanguage"
          },
          {
            "$ref": "#/parameters/XMsContentDisposition"
          },
          {
            "$ref": "#/parameters/LeaseIdOptional"
          },
          {
            "$ref": "#/parameters/SourceLeaseId"
          },
          {
            "$ref": "#/parameters/IfModifiedSince"
          },
          {
            "$ref": "#/parameters/IfUnmodifiedSince"
          },
          {
            "$ref": "#/parameters/IfMatch"
          },
          {
            "$ref": "#/parameters/IfNoneMatch"
          },
          {
            "$ref": "#/parameters/SourceIfModifiedSince"
          },
          {
            "$ref": "#/parameters/SourceIfUnmodifiedSince"
          },
          {
            "$ref": "#/parameters/SourceIfMatch"
          },
          {
            "$ref": "#/parameters/SourceIfNoneMatch"
          },
          {
            "$ref": "#/parameters/ApiVersionParameter"
          },
          {
            "$ref": "#/parameters/ClientRequestId"
          }
        ],
        "responses": {
          "201": {
            "description": "The file was renamed.",
            "headers": {
              "ETag": {
                "type": "string",
                "format": "etag",
                "description": "An HTTP entity tag associated with the file or directory."
              },
              "Last-Modified": {
                "type": "string",
                "format": "date-time-rfc1123",
                "description": "The data and time the file or directory was last modified.  Write operations on the file or directory update the last modified time."
              },
              "x-ms-client-request-id": {
                "x-ms-client-name": "ClientRequestId",
                "type": "string",
                "description": "If a client request id header is sent in the request, this header will be present in the response with the same value."
              },
              "x-ms-request-id": {
                "x-ms-client-name": "RequestId",
                "type": "string",
                "description": "A server-generated UUID recorded in the analytics logs for troubleshooting and correlation."
              },
              "x-ms-version": {
                "x-ms-client-name": "Version",
                "type": "string",
                "description": "The version of the REST protocol used to process the request."
              },
              "Content-Length": {
                "type": "integer",
                "format": "int64",
                "description": "The size of the resource in bytes."
              },
              "Date": {
                "type": "string",
                "format": "date-time-rfc1123",
                "description": "A UTC date/time value generated by the service that indicates the time at which the response was initiated."
              }
            }
          },
          "default": {
            "description": "Failure",
            "headers": {
              "x-ms-client-request-id": {
                "x-ms-client-name": "ClientRequestId",
                "type": "string",
                "description": "If a client request id header is sent in the request, this header will be present in the response with the same value."
              },
              "x-ms-request-id": {
                "x-ms-client-name": "RequestId",
                "type": "string",
                "description": "A server-generated UUID recorded in the analytics logs for troubleshooting and correlation."
              },
              "x-ms-version": {
                "x-ms-client-name": "Version",
                "type": "string",
                "description": "The version of the REST protocol used to process the request."
              }
            },
            "schema": {
              "$ref": "#/definitions/DataLakeStorageError"
            }
          }
        }
      }
    },
    "/{containerName}/{blob}?PageBlob": {
      "put": {
        "tags": [
          "blob"
        ],
        "operationId": "PageBlob_Create",
        "description": "The Create operation creates a new page blob.",
        "consumes": [
          "application/octet-stream"
        ],
        "parameters": [
          {
            "$ref": "#/parameters/Timeout"
          },
          {
            "$ref": "#/parameters/ContentLength"
          },
          {
            "$ref": "#/parameters/PremiumPageBlobAccessTierOptional"
          },
          {
            "$ref": "#/parameters/BlobContentType"
          },
          {
            "$ref": "#/parameters/BlobContentEncoding"
          },
          {
            "$ref": "#/parameters/BlobContentLanguage"
          },
          {
            "$ref": "#/parameters/BlobContentMD5"
          },
          {
            "$ref": "#/parameters/BlobCacheControl"
          },
          {
            "$ref": "#/parameters/Metadata"
          },
          {
            "$ref": "#/parameters/LeaseIdOptional"
          },
          {
            "$ref": "#/parameters/BlobContentDisposition"
          },
          {
            "$ref": "#/parameters/EncryptionKey"
          },
          {
            "$ref": "#/parameters/EncryptionKeySha256"
          },
          {
            "$ref": "#/parameters/EncryptionAlgorithm"
          },
          {
            "$ref": "#/parameters/EncryptionScope"
          },
          {
            "$ref": "#/parameters/IfModifiedSince"
          },
          {
            "$ref": "#/parameters/IfUnmodifiedSince"
          },
          {
            "$ref": "#/parameters/IfMatch"
          },
          {
            "$ref": "#/parameters/IfNoneMatch"
          },
          {
            "$ref": "#/parameters/BlobContentLengthRequired"
          },
          {
            "$ref": "#/parameters/BlobSequenceNumber"
          },
          {
            "$ref": "#/parameters/ApiVersionParameter"
          },
          {
            "$ref": "#/parameters/ClientRequestId"
          },
          {
            "$ref": "#/parameters/BlobTagsHeader"
          }
        ],
        "responses": {
          "201": {
            "description": "The blob was created.",
            "headers": {
              "ETag": {
                "type": "string",
                "format": "etag",
                "description": "The ETag contains a value that you can use to perform operations conditionally. If the request version is 2011-08-18 or newer, the ETag value will be in quotes."
              },
              "Last-Modified": {
                "type": "string",
                "format": "date-time-rfc1123",
                "description": "Returns the date and time the container was last modified. Any operation that modifies the blob, including an update of the blob's metadata or properties, changes the last-modified time of the blob."
              },
              "Content-MD5": {
                "type": "string",
                "format": "byte",
                "description": "If the blob has an MD5 hash and this operation is to read the full blob, this response header is returned so that the client can check for message content integrity."
              },
              "x-ms-client-request-id": {
                "x-ms-client-name": "ClientRequestId",
                "type": "string",
                "description": "If a client request id header is sent in the request, this header will be present in the response with the same value."
              },
              "x-ms-request-id": {
                "x-ms-client-name": "RequestId",
                "type": "string",
                "description": "This header uniquely identifies the request that was made and can be used for troubleshooting the request."
              },
              "x-ms-version": {
                "x-ms-client-name": "Version",
                "type": "string",
                "description": "Indicates the version of the Blob service used to execute the request. This header is returned for requests made against version 2009-09-19 and above."
              },
              "x-ms-version-id": {
                "x-ms-client-name": "VersionId",
                "type": "string",
                "description": "A DateTime value returned by the service that uniquely identifies the blob. The value of this header indicates the blob version, and may be used in subsequent requests to access this version of the blob."
              },
              "Date": {
                "type": "string",
                "format": "date-time-rfc1123",
                "description": "UTC date/time value generated by the service that indicates the time at which the response was initiated"
              },
              "x-ms-request-server-encrypted": {
                "x-ms-client-name": "IsServerEncrypted",
                "type": "boolean",
                "description": "The value of this header is set to true if the contents of the request are successfully encrypted using the specified algorithm, and false otherwise."
              },
              "x-ms-encryption-key-sha256": {
                "x-ms-client-name": "EncryptionKeySha256",
                "type": "string",
                "description": "The SHA-256 hash of the encryption key used to encrypt the blob. This header is only returned when the blob was encrypted with a customer-provided key."
              },
              "x-ms-encryption-scope": {
                "x-ms-client-name": "EncryptionScope",
                "type": "string",
                "description": "Returns the name of the encryption scope used to encrypt the blob contents and application metadata.  Note that the absence of this header implies use of the default account encryption scope."
              }
            }
          },
          "default": {
            "description": "Failure",
            "headers": {
              "x-ms-error-code": {
                "x-ms-client-name": "ErrorCode",
                "type": "string"
              }
            },
            "schema": {
              "$ref": "#/definitions/StorageError"
            }
          }
        }
      },
      "parameters": [
        {
          "name": "x-ms-blob-type",
          "x-ms-client-name": "blobType",
          "in": "header",
          "required": true,
          "x-ms-parameter-location": "method",
          "description": "Specifies the type of blob to create: block blob, page blob, or append blob.",
          "type": "string",
          "enum": [
            "PageBlob"
          ],
          "x-ms-enum": {
            "name": "BlobType",
            "modelAsString": false
          }
        }
      ]
    },
    "/{containerName}/{blob}?AppendBlob": {
      "put": {
        "tags": [
          "blob"
        ],
        "operationId": "AppendBlob_Create",
        "description": "The Create Append Blob operation creates a new append blob.",
        "consumes": [
          "application/octet-stream"
        ],
        "parameters": [
          {
            "$ref": "#/parameters/Timeout"
          },
          {
            "$ref": "#/parameters/ContentLength"
          },
          {
            "$ref": "#/parameters/BlobContentType"
          },
          {
            "$ref": "#/parameters/BlobContentEncoding"
          },
          {
            "$ref": "#/parameters/BlobContentLanguage"
          },
          {
            "$ref": "#/parameters/BlobContentMD5"
          },
          {
            "$ref": "#/parameters/BlobCacheControl"
          },
          {
            "$ref": "#/parameters/Metadata"
          },
          {
            "$ref": "#/parameters/LeaseIdOptional"
          },
          {
            "$ref": "#/parameters/BlobContentDisposition"
          },
          {
            "$ref": "#/parameters/EncryptionKey"
          },
          {
            "$ref": "#/parameters/EncryptionKeySha256"
          },
          {
            "$ref": "#/parameters/EncryptionAlgorithm"
          },
          {
            "$ref": "#/parameters/EncryptionScope"
          },
          {
            "$ref": "#/parameters/IfModifiedSince"
          },
          {
            "$ref": "#/parameters/IfUnmodifiedSince"
          },
          {
            "$ref": "#/parameters/IfMatch"
          },
          {
            "$ref": "#/parameters/IfNoneMatch"
          },
          {
            "$ref": "#/parameters/ApiVersionParameter"
          },
          {
            "$ref": "#/parameters/ClientRequestId"
          },
          {
            "$ref": "#/parameters/BlobTagsHeader"
          }
        ],
        "responses": {
          "201": {
            "description": "The blob was created.",
            "headers": {
              "ETag": {
                "type": "string",
                "format": "etag",
                "description": "The ETag contains a value that you can use to perform operations conditionally. If the request version is 2011-08-18 or newer, the ETag value will be in quotes."
              },
              "Last-Modified": {
                "type": "string",
                "format": "date-time-rfc1123",
                "description": "Returns the date and time the container was last modified. Any operation that modifies the blob, including an update of the blob's metadata or properties, changes the last-modified time of the blob."
              },
              "Content-MD5": {
                "type": "string",
                "format": "byte",
                "description": "If the blob has an MD5 hash and this operation is to read the full blob, this response header is returned so that the client can check for message content integrity."
              },
              "x-ms-client-request-id": {
                "x-ms-client-name": "ClientRequestId",
                "type": "string",
                "description": "If a client request id header is sent in the request, this header will be present in the response with the same value."
              },
              "x-ms-request-id": {
                "x-ms-client-name": "RequestId",
                "type": "string",
                "description": "This header uniquely identifies the request that was made and can be used for troubleshooting the request."
              },
              "x-ms-version": {
                "x-ms-client-name": "Version",
                "type": "string",
                "description": "Indicates the version of the Blob service used to execute the request. This header is returned for requests made against version 2009-09-19 and above."
              },
              "x-ms-version-id": {
                "x-ms-client-name": "VersionId",
                "type": "string",
                "description": "A DateTime value returned by the service that uniquely identifies the blob. The value of this header indicates the blob version, and may be used in subsequent requests to access this version of the blob."
              },
              "Date": {
                "type": "string",
                "format": "date-time-rfc1123",
                "description": "UTC date/time value generated by the service that indicates the time at which the response was initiated"
              },
              "x-ms-request-server-encrypted": {
                "x-ms-client-name": "IsServerEncrypted",
                "type": "boolean",
                "description": "The value of this header is set to true if the contents of the request are successfully encrypted using the specified algorithm, and false otherwise."
              },
              "x-ms-encryption-key-sha256": {
                "x-ms-client-name": "EncryptionKeySha256",
                "type": "string",
                "description": "The SHA-256 hash of the encryption key used to encrypt the blob. This header is only returned when the blob was encrypted with a customer-provided key."
              },
              "x-ms-encryption-scope": {
                "x-ms-client-name": "EncryptionScope",
                "type": "string",
                "description": "Returns the name of the encryption scope used to encrypt the blob contents and application metadata.  Note that the absence of this header implies use of the default account encryption scope."
              }
            }
          },
          "default": {
            "description": "Failure",
            "headers": {
              "x-ms-error-code": {
                "x-ms-client-name": "ErrorCode",
                "type": "string"
              }
            },
            "schema": {
              "$ref": "#/definitions/StorageError"
            }
          }
        }
      },
      "parameters": [
        {
          "name": "x-ms-blob-type",
          "x-ms-client-name": "blobType",
          "in": "header",
          "required": true,
          "x-ms-parameter-location": "method",
          "description": "Specifies the type of blob to create: block blob, page blob, or append blob.",
          "type": "string",
          "enum": [
            "AppendBlob"
          ],
          "x-ms-enum": {
            "name": "BlobType",
            "modelAsString": false
          }
        }
      ]
    },
    "/{containerName}/{blob}?BlockBlob": {
      "put": {
        "tags": [
          "blob"
        ],
        "operationId": "BlockBlob_Upload",
        "description": "The Upload Block Blob operation updates the content of an existing block blob. Updating an existing block blob overwrites any existing metadata on the blob. Partial updates are not supported with Put Blob; the content of the existing blob is overwritten with the content of the new blob. To perform a partial update of the content of a block blob, use the Put Block List operation.",
        "consumes": [
          "application/octet-stream"
        ],
        "parameters": [
          {
            "$ref": "#/parameters/Body"
          },
          {
            "$ref": "#/parameters/Timeout"
          },
          {
            "$ref": "#/parameters/ContentMD5"
          },
          {
            "$ref": "#/parameters/ContentLength"
          },
          {
            "$ref": "#/parameters/BlobContentType"
          },
          {
            "$ref": "#/parameters/BlobContentEncoding"
          },
          {
            "$ref": "#/parameters/BlobContentLanguage"
          },
          {
            "$ref": "#/parameters/BlobContentMD5"
          },
          {
            "$ref": "#/parameters/BlobCacheControl"
          },
          {
            "$ref": "#/parameters/Metadata"
          },
          {
            "$ref": "#/parameters/LeaseIdOptional"
          },
          {
            "$ref": "#/parameters/BlobContentDisposition"
          },
          {
            "$ref": "#/parameters/EncryptionKey"
          },
          {
            "$ref": "#/parameters/EncryptionKeySha256"
          },
          {
            "$ref": "#/parameters/EncryptionAlgorithm"
          },
          {
            "$ref": "#/parameters/EncryptionScope"
          },
          {
            "$ref": "#/parameters/AccessTierOptional"
          },
          {
            "$ref": "#/parameters/IfModifiedSince"
          },
          {
            "$ref": "#/parameters/IfUnmodifiedSince"
          },
          {
            "$ref": "#/parameters/IfMatch"
          },
          {
            "$ref": "#/parameters/IfNoneMatch"
          },
          {
            "$ref": "#/parameters/ApiVersionParameter"
          },
          {
            "$ref": "#/parameters/ClientRequestId"
          },
          {
            "$ref": "#/parameters/BlobTagsHeader"
          }
        ],
        "responses": {
          "201": {
            "description": "The blob was updated.",
            "headers": {
              "ETag": {
                "type": "string",
                "format": "etag",
                "description": "The ETag contains a value that you can use to perform operations conditionally. If the request version is 2011-08-18 or newer, the ETag value will be in quotes."
              },
              "Last-Modified": {
                "type": "string",
                "format": "date-time-rfc1123",
                "description": "Returns the date and time the container was last modified. Any operation that modifies the blob, including an update of the blob's metadata or properties, changes the last-modified time of the blob."
              },
              "Content-MD5": {
                "type": "string",
                "format": "byte",
                "description": "If the blob has an MD5 hash and this operation is to read the full blob, this response header is returned so that the client can check for message content integrity."
              },
              "x-ms-client-request-id": {
                "x-ms-client-name": "ClientRequestId",
                "type": "string",
                "description": "If a client request id header is sent in the request, this header will be present in the response with the same value."
              },
              "x-ms-request-id": {
                "x-ms-client-name": "RequestId",
                "type": "string",
                "description": "This header uniquely identifies the request that was made and can be used for troubleshooting the request."
              },
              "x-ms-version": {
                "x-ms-client-name": "Version",
                "type": "string",
                "description": "Indicates the version of the Blob service used to execute the request. This header is returned for requests made against version 2009-09-19 and above."
              },
              "x-ms-version-id": {
                "x-ms-client-name": "VersionId",
                "type": "string",
                "description": "A DateTime value returned by the service that uniquely identifies the blob. The value of this header indicates the blob version, and may be used in subsequent requests to access this version of the blob."
              },
              "Date": {
                "type": "string",
                "format": "date-time-rfc1123",
                "description": "UTC date/time value generated by the service that indicates the time at which the response was initiated"
              },
              "x-ms-request-server-encrypted": {
                "x-ms-client-name": "IsServerEncrypted",
                "type": "boolean",
                "description": "The value of this header is set to true if the contents of the request are successfully encrypted using the specified algorithm, and false otherwise."
              },
              "x-ms-encryption-key-sha256": {
                "x-ms-client-name": "EncryptionKeySha256",
                "type": "string",
                "description": "The SHA-256 hash of the encryption key used to encrypt the blob. This header is only returned when the blob was encrypted with a customer-provided key."
              },
              "x-ms-encryption-scope": {
                "x-ms-client-name": "EncryptionScope",
                "type": "string",
                "description": "Returns the name of the encryption scope used to encrypt the blob contents and application metadata.  Note that the absence of this header implies use of the default account encryption scope."
              }
            }
          },
          "default": {
            "description": "Failure",
            "headers": {
              "x-ms-error-code": {
                "x-ms-client-name": "ErrorCode",
                "type": "string"
              }
            },
            "schema": {
              "$ref": "#/definitions/StorageError"
            }
          }
        }
      },
      "parameters": [
        {
          "name": "x-ms-blob-type",
          "x-ms-client-name": "blobType",
          "in": "header",
          "required": true,
          "x-ms-parameter-location": "method",
          "description": "Specifies the type of blob to create: block blob, page blob, or append blob.",
          "type": "string",
          "enum": [
            "BlockBlob"
          ],
          "x-ms-enum": {
            "name": "BlobType",
            "modelAsString": false
          }
        }
      ]
    },
    "/{containerName}/{blob}?comp=undelete": {
      "put": {
        "tags": [
          "blob"
        ],
        "operationId": "Blob_Undelete",
        "description": "Undelete a blob that was previously soft deleted",
        "parameters": [
          {
            "$ref": "#/parameters/Timeout"
          },
          {
            "$ref": "#/parameters/ApiVersionParameter"
          },
          {
            "$ref": "#/parameters/ClientRequestId"
          }
        ],
        "responses": {
          "200": {
            "description": "The blob was undeleted successfully.",
            "headers": {
              "x-ms-client-request-id": {
                "x-ms-client-name": "ClientRequestId",
                "type": "string",
                "description": "If a client request id header is sent in the request, this header will be present in the response with the same value."
              },
              "x-ms-request-id": {
                "x-ms-client-name": "RequestId",
                "type": "string",
                "description": "This header uniquely identifies the request that was made and can be used for troubleshooting the request."
              },
              "x-ms-version": {
                "x-ms-client-name": "Version",
                "type": "string",
                "description": "Indicates the version of the Blob service used to execute the request. This header is returned for requests made against version 2009-09-19 and above."
              },
              "Date": {
                "type": "string",
                "format": "date-time-rfc1123",
                "description": "UTC date/time value generated by the service that indicates the time at which the response was initiated."
              }
            }
          },
          "default": {
            "description": "Failure",
            "headers": {
              "x-ms-error-code": {
                "x-ms-client-name": "ErrorCode",
                "type": "string"
              }
            },
            "schema": {
              "$ref": "#/definitions/StorageError"
            }
          }
        }
      },
      "parameters": [
        {
          "name": "comp",
          "in": "query",
          "required": true,
          "type": "string",
          "enum": [
            "undelete"
          ]
        }
      ]
    },
    "/{containerName}/{blob}?comp=expiry": {
      "put": {
        "tags": [
          "blob"
        ],
        "operationId": "Blob_SetExpiry",
        "description": "Sets the time a blob will expire and be deleted.",
        "parameters": [
          {
            "$ref": "#/parameters/Timeout"
          },
          {
            "$ref": "#/parameters/ApiVersionParameter"
          },
          {
            "$ref": "#/parameters/ClientRequestId"
          },
          {
            "$ref": "#/parameters/BlobExpiryOptions"
          },
          {
            "$ref": "#/parameters/BlobExpiryTime"
          }
        ],
        "responses": {
          "200": {
            "description": "The blob expiry was set successfully.",
            "headers": {
              "ETag": {
                "type": "string",
                "format": "etag",
                "description": "The ETag contains a value that you can use to perform operations conditionally. If the request version is 2011-08-18 or newer, the ETag value will be in quotes."
              },
              "Last-Modified": {
                "type": "string",
                "format": "date-time-rfc1123",
                "description": "Returns the date and time the container was last modified. Any operation that modifies the blob, including an update of the blob's metadata or properties, changes the last-modified time of the blob."
              },
              "x-ms-client-request-id": {
                "x-ms-client-name": "ClientRequestId",
                "type": "string",
                "description": "If a client request id header is sent in the request, this header will be present in the response with the same value."
              },
              "x-ms-request-id": {
                "x-ms-client-name": "RequestId",
                "type": "string",
                "description": "This header uniquely identifies the request that was made and can be used for troubleshooting the request."
              },
              "x-ms-version": {
                "x-ms-client-name": "Version",
                "type": "string",
                "description": "Indicates the version of the Blob service used to execute the request. This header is returned for requests made against version 2009-09-19 and above."
              },
              "Date": {
                "type": "string",
                "format": "date-time-rfc1123",
                "description": "UTC date/time value generated by the service that indicates the time at which the response was initiated."
              }
            }
          },
          "default": {
            "description": "Failure",
            "headers": {
              "x-ms-error-code": {
                "x-ms-client-name": "ErrorCode",
                "type": "string"
              }
            },
            "schema": {
              "$ref": "#/definitions/StorageError"
            }
          }
        }
      },
      "parameters": [
        {
          "name": "comp",
          "in": "query",
          "required": true,
          "type": "string",
          "enum": [
            "expiry"
          ]
        }
      ]
    },
    "/{containerName}/{blob}?comp=properties&SetHTTPHeaders": {
      "put": {
        "tags": [
          "blob"
        ],
        "operationId": "Blob_SetHTTPHeaders",
        "description": "The Set HTTP Headers operation sets system properties on the blob",
        "parameters": [
          {
            "$ref": "#/parameters/Timeout"
          },
          {
            "$ref": "#/parameters/BlobCacheControl"
          },
          {
            "$ref": "#/parameters/BlobContentType"
          },
          {
            "$ref": "#/parameters/BlobContentMD5"
          },
          {
            "$ref": "#/parameters/BlobContentEncoding"
          },
          {
            "$ref": "#/parameters/BlobContentLanguage"
          },
          {
            "$ref": "#/parameters/LeaseIdOptional"
          },
          {
            "$ref": "#/parameters/IfModifiedSince"
          },
          {
            "$ref": "#/parameters/IfUnmodifiedSince"
          },
          {
            "$ref": "#/parameters/IfMatch"
          },
          {
            "$ref": "#/parameters/IfNoneMatch"
          },
          {
            "$ref": "#/parameters/BlobContentDisposition"
          },
          {
            "$ref": "#/parameters/ApiVersionParameter"
          },
          {
            "$ref": "#/parameters/ClientRequestId"
          }
        ],
        "responses": {
          "200": {
            "description": "The properties were set successfully.",
            "headers": {
              "ETag": {
                "type": "string",
                "format": "etag",
                "description": "The ETag contains a value that you can use to perform operations conditionally. If the request version is 2011-08-18 or newer, the ETag value will be in quotes."
              },
              "Last-Modified": {
                "type": "string",
                "format": "date-time-rfc1123",
                "description": "Returns the date and time the container was last modified. Any operation that modifies the blob, including an update of the blob's metadata or properties, changes the last-modified time of the blob."
              },
              "x-ms-blob-sequence-number": {
                "x-ms-client-name": "BlobSequenceNumber",
                "type": "integer",
                "format": "int64",
                "description": "The current sequence number for a page blob. This header is not returned for block blobs or append blobs"
              },
              "x-ms-client-request-id": {
                "x-ms-client-name": "ClientRequestId",
                "type": "string",
                "description": "If a client request id header is sent in the request, this header will be present in the response with the same value."
              },
              "x-ms-request-id": {
                "x-ms-client-name": "RequestId",
                "type": "string",
                "description": "This header uniquely identifies the request that was made and can be used for troubleshooting the request."
              },
              "x-ms-version": {
                "x-ms-client-name": "Version",
                "type": "string",
                "description": "Indicates the version of the Blob service used to execute the request. This header is returned for requests made against version 2009-09-19 and above."
              },
              "Date": {
                "type": "string",
                "format": "date-time-rfc1123",
                "description": "UTC date/time value generated by the service that indicates the time at which the response was initiated"
              }
            }
          },
          "default": {
            "description": "Failure",
            "headers": {
              "x-ms-error-code": {
                "x-ms-client-name": "ErrorCode",
                "type": "string"
              }
            },
            "schema": {
              "$ref": "#/definitions/StorageError"
            }
          }
        }
      },
      "parameters": [
        {
          "name": "comp",
          "in": "query",
          "required": true,
          "type": "string",
          "enum": [
            "properties"
          ]
        }
      ]
    },
    "/{containerName}/{blob}?comp=metadata": {
      "put": {
        "tags": [
          "blob"
        ],
        "operationId": "Blob_SetMetadata",
        "description": "The Set Blob Metadata operation sets user-defined metadata for the specified blob as one or more name-value pairs",
        "parameters": [
          {
            "$ref": "#/parameters/Timeout"
          },
          {
            "$ref": "#/parameters/Metadata"
          },
          {
            "$ref": "#/parameters/LeaseIdOptional"
          },
          {
            "$ref": "#/parameters/EncryptionKey"
          },
          {
            "$ref": "#/parameters/EncryptionKeySha256"
          },
          {
            "$ref": "#/parameters/EncryptionAlgorithm"
          },
          {
            "$ref": "#/parameters/EncryptionScope"
          },
          {
            "$ref": "#/parameters/IfModifiedSince"
          },
          {
            "$ref": "#/parameters/IfUnmodifiedSince"
          },
          {
            "$ref": "#/parameters/IfMatch"
          },
          {
            "$ref": "#/parameters/IfNoneMatch"
          },
          {
            "$ref": "#/parameters/ApiVersionParameter"
          },
          {
            "$ref": "#/parameters/ClientRequestId"
          }
        ],
        "responses": {
          "200": {
            "description": "The metadata was set successfully.",
            "headers": {
              "ETag": {
                "type": "string",
                "format": "etag",
                "description": "The ETag contains a value that you can use to perform operations conditionally. If the request version is 2011-08-18 or newer, the ETag value will be in quotes."
              },
              "Last-Modified": {
                "type": "string",
                "format": "date-time-rfc1123",
                "description": "Returns the date and time the container was last modified. Any operation that modifies the blob, including an update of the blob's metadata or properties, changes the last-modified time of the blob."
              },
              "x-ms-client-request-id": {
                "x-ms-client-name": "ClientRequestId",
                "type": "string",
                "description": "If a client request id header is sent in the request, this header will be present in the response with the same value."
              },
              "x-ms-request-id": {
                "x-ms-client-name": "RequestId",
                "type": "string",
                "description": "This header uniquely identifies the request that was made and can be used for troubleshooting the request."
              },
              "x-ms-version": {
                "x-ms-client-name": "Version",
                "type": "string",
                "description": "Indicates the version of the Blob service used to execute the request. This header is returned for requests made against version 2009-09-19 and above."
              },
              "x-ms-version-id": {
                "x-ms-client-name": "VersionId",
                "type": "string",
                "description": "A DateTime value returned by the service that uniquely identifies the blob. The value of this header indicates the blob version, and may be used in subsequent requests to access this version of the blob."
              },
              "Date": {
                "type": "string",
                "format": "date-time-rfc1123",
                "description": "UTC date/time value generated by the service that indicates the time at which the response was initiated"
              },
              "x-ms-request-server-encrypted": {
                "x-ms-client-name": "IsServerEncrypted",
                "type": "boolean",
                "description": "The value of this header is set to true if the contents of the request are successfully encrypted using the specified algorithm, and false otherwise."
              },
              "x-ms-encryption-key-sha256": {
                "x-ms-client-name": "EncryptionKeySha256",
                "type": "string",
                "description": "The SHA-256 hash of the encryption key used to encrypt the metadata. This header is only returned when the metadata was encrypted with a customer-provided key."
              },
              "x-ms-encryption-scope": {
                "x-ms-client-name": "EncryptionScope",
                "type": "string",
                "description": "Returns the name of the encryption scope used to encrypt the blob contents and application metadata.  Note that the absence of this header implies use of the default account encryption scope."
              }
            }
          },
          "default": {
            "description": "Failure",
            "headers": {
              "x-ms-error-code": {
                "x-ms-client-name": "ErrorCode",
                "type": "string"
              }
            },
            "schema": {
              "$ref": "#/definitions/StorageError"
            }
          }
        }
      },
      "parameters": [
        {
          "name": "comp",
          "in": "query",
          "required": true,
          "type": "string",
          "enum": [
            "metadata"
          ]
        }
      ]
    },
    "/{containerName}/{blob}?comp=lease&acquire": {
      "put": {
        "tags": [
          "blob"
        ],
        "operationId": "Blob_AcquireLease",
        "description": "[Update] The Lease Blob operation establishes and manages a lock on a blob for write and delete operations",
        "parameters": [
          {
            "$ref": "#/parameters/Timeout"
          },
          {
            "$ref": "#/parameters/LeaseDuration"
          },
          {
            "$ref": "#/parameters/ProposedLeaseIdOptional"
          },
          {
            "$ref": "#/parameters/IfModifiedSince"
          },
          {
            "$ref": "#/parameters/IfUnmodifiedSince"
          },
          {
            "$ref": "#/parameters/IfMatch"
          },
          {
            "$ref": "#/parameters/IfNoneMatch"
          },
          {
            "$ref": "#/parameters/ApiVersionParameter"
          },
          {
            "$ref": "#/parameters/ClientRequestId"
          }
        ],
        "responses": {
          "201": {
            "description": "The Acquire operation completed successfully.",
            "headers": {
              "ETag": {
                "type": "string",
                "format": "etag",
                "description": "The ETag contains a value that you can use to perform operations conditionally. If the request version is 2011-08-18 or newer, the ETag value will be in quotes."
              },
              "Last-Modified": {
                "type": "string",
                "format": "date-time-rfc1123",
                "description": "Returns the date and time the blob was last modified. Any operation that modifies the blob, including an update of the blob's metadata or properties, changes the last-modified time of the blob."
              },
              "x-ms-lease-id": {
                "x-ms-client-name": "LeaseId",
                "type": "string",
                "description": "Uniquely identifies a blobs's lease"
              },
              "x-ms-client-request-id": {
                "x-ms-client-name": "ClientRequestId",
                "type": "string",
                "description": "If a client request id header is sent in the request, this header will be present in the response with the same value."
              },
              "x-ms-request-id": {
                "x-ms-client-name": "RequestId",
                "type": "string",
                "description": "This header uniquely identifies the request that was made and can be used for troubleshooting the request."
              },
              "x-ms-version": {
                "x-ms-client-name": "Version",
                "type": "string",
                "description": "Indicates the version of the Blob service used to execute the request. This header is returned for requests made against version 2009-09-19 and above."
              },
              "Date": {
                "type": "string",
                "format": "date-time-rfc1123",
                "description": "UTC date/time value generated by the service that indicates the time at which the response was initiated"
              }
            }
          },
          "default": {
            "description": "Failure",
            "headers": {
              "x-ms-error-code": {
                "x-ms-client-name": "ErrorCode",
                "type": "string"
              }
            },
            "schema": {
              "$ref": "#/definitions/StorageError"
            }
          }
        }
      },
      "parameters": [
        {
          "name": "comp",
          "in": "query",
          "required": true,
          "type": "string",
          "enum": [
            "lease"
          ]
        },
        {
          "name": "x-ms-lease-action",
          "x-ms-client-name": "action",
          "in": "header",
          "required": true,
          "type": "string",
          "enum": [
            "acquire"
          ],
          "x-ms-enum": {
            "name": "LeaseAction",
            "modelAsString": false
          },
          "x-ms-parameter-location": "method",
          "description": "Describes what lease action to take."
        }
      ]
    },
    "/{containerName}/{blob}?comp=lease&release": {
      "put": {
        "tags": [
          "blob"
        ],
        "operationId": "Blob_ReleaseLease",
        "description": "[Update] The Lease Blob operation establishes and manages a lock on a blob for write and delete operations",
        "parameters": [
          {
            "$ref": "#/parameters/Timeout"
          },
          {
            "$ref": "#/parameters/LeaseIdRequired"
          },
          {
            "$ref": "#/parameters/IfModifiedSince"
          },
          {
            "$ref": "#/parameters/IfUnmodifiedSince"
          },
          {
            "$ref": "#/parameters/IfMatch"
          },
          {
            "$ref": "#/parameters/IfNoneMatch"
          },
          {
            "$ref": "#/parameters/ApiVersionParameter"
          },
          {
            "$ref": "#/parameters/ClientRequestId"
          }
        ],
        "responses": {
          "200": {
            "description": "The Release operation completed successfully.",
            "headers": {
              "ETag": {
                "type": "string",
                "format": "etag",
                "description": "The ETag contains a value that you can use to perform operations conditionally. If the request version is 2011-08-18 or newer, the ETag value will be in quotes."
              },
              "Last-Modified": {
                "type": "string",
                "format": "date-time-rfc1123",
                "description": "Returns the date and time the blob was last modified. Any operation that modifies the blob, including an update of the blob's metadata or properties, changes the last-modified time of the blob."
              },
              "x-ms-client-request-id": {
                "x-ms-client-name": "ClientRequestId",
                "type": "string",
                "description": "If a client request id header is sent in the request, this header will be present in the response with the same value."
              },
              "x-ms-request-id": {
                "x-ms-client-name": "RequestId",
                "type": "string",
                "description": "This header uniquely identifies the request that was made and can be used for troubleshooting the request."
              },
              "x-ms-version": {
                "x-ms-client-name": "Version",
                "type": "string",
                "description": "Indicates the version of the Blob service used to execute the request. This header is returned for requests made against version 2009-09-19 and above."
              },
              "Date": {
                "type": "string",
                "format": "date-time-rfc1123",
                "description": "UTC date/time value generated by the service that indicates the time at which the response was initiated"
              }
            }
          },
          "default": {
            "description": "Failure",
            "headers": {
              "x-ms-error-code": {
                "x-ms-client-name": "ErrorCode",
                "type": "string"
              }
            },
            "schema": {
              "$ref": "#/definitions/StorageError"
            }
          }
        }
      },
      "parameters": [
        {
          "name": "comp",
          "in": "query",
          "required": true,
          "type": "string",
          "enum": [
            "lease"
          ]
        },
        {
          "name": "x-ms-lease-action",
          "x-ms-client-name": "action",
          "in": "header",
          "required": true,
          "type": "string",
          "enum": [
            "release"
          ],
          "x-ms-enum": {
            "name": "LeaseAction",
            "modelAsString": false
          },
          "x-ms-parameter-location": "method",
          "description": "Describes what lease action to take."
        }
      ]
    },
    "/{containerName}/{blob}?comp=lease&renew": {
      "put": {
        "tags": [
          "blob"
        ],
        "operationId": "Blob_RenewLease",
        "description": "[Update] The Lease Blob operation establishes and manages a lock on a blob for write and delete operations",
        "parameters": [
          {
            "$ref": "#/parameters/Timeout"
          },
          {
            "$ref": "#/parameters/LeaseIdRequired"
          },
          {
            "$ref": "#/parameters/IfModifiedSince"
          },
          {
            "$ref": "#/parameters/IfUnmodifiedSince"
          },
          {
            "$ref": "#/parameters/IfMatch"
          },
          {
            "$ref": "#/parameters/IfNoneMatch"
          },
          {
            "$ref": "#/parameters/ApiVersionParameter"
          },
          {
            "$ref": "#/parameters/ClientRequestId"
          }
        ],
        "responses": {
          "200": {
            "description": "The Renew operation completed successfully.",
            "headers": {
              "ETag": {
                "type": "string",
                "format": "etag",
                "description": "The ETag contains a value that you can use to perform operations conditionally. If the request version is 2011-08-18 or newer, the ETag value will be in quotes."
              },
              "Last-Modified": {
                "type": "string",
                "format": "date-time-rfc1123",
                "description": "Returns the date and time the blob was last modified. Any operation that modifies the blob, including an update of the blob's metadata or properties, changes the last-modified time of the blob."
              },
              "x-ms-lease-id": {
                "x-ms-client-name": "LeaseId",
                "type": "string",
                "description": "Uniquely identifies a blobs's lease"
              },
              "x-ms-client-request-id": {
                "x-ms-client-name": "ClientRequestId",
                "type": "string",
                "description": "If a client request id header is sent in the request, this header will be present in the response with the same value."
              },
              "x-ms-request-id": {
                "x-ms-client-name": "RequestId",
                "type": "string",
                "description": "This header uniquely identifies the request that was made and can be used for troubleshooting the request."
              },
              "x-ms-version": {
                "x-ms-client-name": "Version",
                "type": "string",
                "description": "Indicates the version of the Blob service used to execute the request. This header is returned for requests made against version 2009-09-19 and above."
              },
              "Date": {
                "type": "string",
                "format": "date-time-rfc1123",
                "description": "UTC date/time value generated by the service that indicates the time at which the response was initiated"
              }
            }
          },
          "default": {
            "description": "Failure",
            "headers": {
              "x-ms-error-code": {
                "x-ms-client-name": "ErrorCode",
                "type": "string"
              }
            },
            "schema": {
              "$ref": "#/definitions/StorageError"
            }
          }
        }
      },
      "parameters": [
        {
          "name": "comp",
          "in": "query",
          "required": true,
          "type": "string",
          "enum": [
            "lease"
          ]
        },
        {
          "name": "x-ms-lease-action",
          "x-ms-client-name": "action",
          "in": "header",
          "required": true,
          "type": "string",
          "enum": [
            "renew"
          ],
          "x-ms-enum": {
            "name": "LeaseAction",
            "modelAsString": false
          },
          "x-ms-parameter-location": "method",
          "description": "Describes what lease action to take."
        }
      ]
    },
    "/{containerName}/{blob}?comp=lease&change": {
      "put": {
        "tags": [
          "blob"
        ],
        "operationId": "Blob_ChangeLease",
        "description": "[Update] The Lease Blob operation establishes and manages a lock on a blob for write and delete operations",
        "parameters": [
          {
            "$ref": "#/parameters/Timeout"
          },
          {
            "$ref": "#/parameters/LeaseIdRequired"
          },
          {
            "$ref": "#/parameters/ProposedLeaseIdRequired"
          },
          {
            "$ref": "#/parameters/IfModifiedSince"
          },
          {
            "$ref": "#/parameters/IfUnmodifiedSince"
          },
          {
            "$ref": "#/parameters/IfMatch"
          },
          {
            "$ref": "#/parameters/IfNoneMatch"
          },
          {
            "$ref": "#/parameters/ApiVersionParameter"
          },
          {
            "$ref": "#/parameters/ClientRequestId"
          }
        ],
        "responses": {
          "200": {
            "description": "The Change operation completed successfully.",
            "headers": {
              "ETag": {
                "type": "string",
                "format": "etag",
                "description": "The ETag contains a value that you can use to perform operations conditionally. If the request version is 2011-08-18 or newer, the ETag value will be in quotes."
              },
              "Last-Modified": {
                "type": "string",
                "format": "date-time-rfc1123",
                "description": "Returns the date and time the blob was last modified. Any operation that modifies the blob, including an update of the blob's metadata or properties, changes the last-modified time of the blob."
              },
              "x-ms-client-request-id": {
                "x-ms-client-name": "ClientRequestId",
                "type": "string",
                "description": "If a client request id header is sent in the request, this header will be present in the response with the same value."
              },
              "x-ms-request-id": {
                "x-ms-client-name": "RequestId",
                "type": "string",
                "description": "This header uniquely identifies the request that was made and can be used for troubleshooting the request."
              },
              "x-ms-lease-id": {
                "x-ms-client-name": "LeaseId",
                "type": "string",
                "description": "Uniquely identifies a blobs's lease"
              },
              "x-ms-version": {
                "x-ms-client-name": "Version",
                "type": "string",
                "description": "Indicates the version of the Blob service used to execute the request. This header is returned for requests made against version 2009-09-19 and above."
              },
              "Date": {
                "type": "string",
                "format": "date-time-rfc1123",
                "description": "UTC date/time value generated by the service that indicates the time at which the response was initiated"
              }
            }
          },
          "default": {
            "description": "Failure",
            "headers": {
              "x-ms-error-code": {
                "x-ms-client-name": "ErrorCode",
                "type": "string"
              }
            },
            "schema": {
              "$ref": "#/definitions/StorageError"
            }
          }
        }
      },
      "parameters": [
        {
          "name": "comp",
          "in": "query",
          "required": true,
          "type": "string",
          "enum": [
            "lease"
          ]
        },
        {
          "name": "x-ms-lease-action",
          "x-ms-client-name": "action",
          "in": "header",
          "required": true,
          "type": "string",
          "enum": [
            "change"
          ],
          "x-ms-enum": {
            "name": "LeaseAction",
            "modelAsString": false
          },
          "x-ms-parameter-location": "method",
          "description": "Describes what lease action to take."
        }
      ]
    },
    "/{containerName}/{blob}?comp=lease&break": {
      "put": {
        "tags": [
          "blob"
        ],
        "operationId": "Blob_BreakLease",
        "description": "[Update] The Lease Blob operation establishes and manages a lock on a blob for write and delete operations",
        "parameters": [
          {
            "$ref": "#/parameters/Timeout"
          },
          {
            "$ref": "#/parameters/LeaseBreakPeriod"
          },
          {
            "$ref": "#/parameters/IfModifiedSince"
          },
          {
            "$ref": "#/parameters/IfUnmodifiedSince"
          },
          {
            "$ref": "#/parameters/IfMatch"
          },
          {
            "$ref": "#/parameters/IfNoneMatch"
          },
          {
            "$ref": "#/parameters/ApiVersionParameter"
          },
          {
            "$ref": "#/parameters/ClientRequestId"
          }
        ],
        "responses": {
          "202": {
            "description": "The Break operation completed successfully.",
            "headers": {
              "ETag": {
                "type": "string",
                "format": "etag",
                "description": "The ETag contains a value that you can use to perform operations conditionally. If the request version is 2011-08-18 or newer, the ETag value will be in quotes."
              },
              "Last-Modified": {
                "type": "string",
                "format": "date-time-rfc1123",
                "description": "Returns the date and time the blob was last modified. Any operation that modifies the blob, including an update of the blob's metadata or properties, changes the last-modified time of the blob."
              },
              "x-ms-lease-time": {
                "x-ms-client-name": "LeaseTime",
                "type": "integer",
                "description": "Approximate time remaining in the lease period, in seconds."
              },
              "x-ms-client-request-id": {
                "x-ms-client-name": "ClientRequestId",
                "type": "string",
                "description": "If a client request id header is sent in the request, this header will be present in the response with the same value."
              },
              "x-ms-request-id": {
                "x-ms-client-name": "RequestId",
                "type": "string",
                "description": "This header uniquely identifies the request that was made and can be used for troubleshooting the request."
              },
              "x-ms-version": {
                "x-ms-client-name": "Version",
                "type": "string",
                "description": "Indicates the version of the Blob service used to execute the request. This header is returned for requests made against version 2009-09-19 and above."
              },
              "Date": {
                "type": "string",
                "format": "date-time-rfc1123",
                "description": "UTC date/time value generated by the service that indicates the time at which the response was initiated"
              }
            }
          },
          "default": {
            "description": "Failure",
            "headers": {
              "x-ms-error-code": {
                "x-ms-client-name": "ErrorCode",
                "type": "string"
              }
            },
            "schema": {
              "$ref": "#/definitions/StorageError"
            }
          }
        }
      },
      "parameters": [
        {
          "name": "comp",
          "in": "query",
          "required": true,
          "type": "string",
          "enum": [
            "lease"
          ]
        },
        {
          "name": "x-ms-lease-action",
          "x-ms-client-name": "action",
          "in": "header",
          "required": true,
          "type": "string",
          "enum": [
            "break"
          ],
          "x-ms-enum": {
            "name": "LeaseAction",
            "modelAsString": false
          },
          "x-ms-parameter-location": "method",
          "description": "Describes what lease action to take."
        }
      ]
    },
    "/{containerName}/{blob}?comp=snapshot": {
      "put": {
        "tags": [
          "blob"
        ],
        "operationId": "Blob_CreateSnapshot",
        "description": "The Create Snapshot operation creates a read-only snapshot of a blob",
        "parameters": [
          {
            "$ref": "#/parameters/Timeout"
          },
          {
            "$ref": "#/parameters/Metadata"
          },
          {
            "$ref": "#/parameters/EncryptionKey"
          },
          {
            "$ref": "#/parameters/EncryptionKeySha256"
          },
          {
            "$ref": "#/parameters/EncryptionAlgorithm"
          },
          {
            "$ref": "#/parameters/EncryptionScope"
          },
          {
            "$ref": "#/parameters/IfModifiedSince"
          },
          {
            "$ref": "#/parameters/IfUnmodifiedSince"
          },
          {
            "$ref": "#/parameters/IfMatch"
          },
          {
            "$ref": "#/parameters/IfNoneMatch"
          },
          {
            "$ref": "#/parameters/LeaseIdOptional"
          },
          {
            "$ref": "#/parameters/ApiVersionParameter"
          },
          {
            "$ref": "#/parameters/ClientRequestId"
          }
        ],
        "responses": {
          "201": {
            "description": "The snaptshot was taken successfully.",
            "headers": {
              "x-ms-snapshot": {
                "x-ms-client-name": "Snapshot",
                "type": "string",
                "description": "Uniquely identifies the snapshot and indicates the snapshot version. It may be used in subsequent requests to access the snapshot"
              },
              "ETag": {
                "type": "string",
                "format": "etag",
                "description": "The ETag contains a value that you can use to perform operations conditionally. If the request version is 2011-08-18 or newer, the ETag value will be in quotes."
              },
              "Last-Modified": {
                "type": "string",
                "format": "date-time-rfc1123",
                "description": "Returns the date and time the container was last modified. Any operation that modifies the blob, including an update of the blob's metadata or properties, changes the last-modified time of the blob."
              },
              "x-ms-client-request-id": {
                "x-ms-client-name": "ClientRequestId",
                "type": "string",
                "description": "If a client request id header is sent in the request, this header will be present in the response with the same value."
              },
              "x-ms-request-id": {
                "x-ms-client-name": "RequestId",
                "type": "string",
                "description": "This header uniquely identifies the request that was made and can be used for troubleshooting the request."
              },
              "x-ms-version": {
                "x-ms-client-name": "Version",
                "type": "string",
                "description": "Indicates the version of the Blob service used to execute the request. This header is returned for requests made against version 2009-09-19 and above."
              },
              "x-ms-version-id": {
                "x-ms-client-name": "VersionId",
                "type": "string",
                "description": "A DateTime value returned by the service that uniquely identifies the blob. The value of this header indicates the blob version, and may be used in subsequent requests to access this version of the blob."
              },
              "Date": {
                "type": "string",
                "format": "date-time-rfc1123",
                "description": "UTC date/time value generated by the service that indicates the time at which the response was initiated"
              },
              "x-ms-request-server-encrypted": {
                "x-ms-client-name": "IsServerEncrypted",
                "type": "boolean",
                "description": "True if the contents of the request are successfully encrypted using the specified algorithm, and false otherwise. For a snapshot request, this header is set to true when metadata was provided in the request and encrypted with a customer-provided key."
              }
            }
          },
          "default": {
            "description": "Failure",
            "headers": {
              "x-ms-error-code": {
                "x-ms-client-name": "ErrorCode",
                "type": "string"
              }
            },
            "schema": {
              "$ref": "#/definitions/StorageError"
            }
          }
        }
      },
      "parameters": [
        {
          "name": "comp",
          "in": "query",
          "required": true,
          "type": "string",
          "enum": [
            "snapshot"
          ]
        }
      ]
    },
    "/{containerName}/{blob}?comp=copy": {
      "put": {
        "tags": [
          "blob"
        ],
        "operationId": "Blob_StartCopyFromURL",
        "description": "The Start Copy From URL operation copies a blob or an internet resource to a new blob.",
        "parameters": [
          {
            "$ref": "#/parameters/Timeout"
          },
          {
            "$ref": "#/parameters/Metadata"
          },
          {
            "$ref": "#/parameters/AccessTierOptional"
          },
          {
            "$ref": "#/parameters/RehydratePriority"
          },
          {
            "$ref": "#/parameters/SourceIfModifiedSince"
          },
          {
            "$ref": "#/parameters/SourceIfUnmodifiedSince"
          },
          {
            "$ref": "#/parameters/SourceIfMatch"
          },
          {
            "$ref": "#/parameters/SourceIfNoneMatch"
          },
          {
            "$ref": "#/parameters/IfModifiedSince"
          },
          {
            "$ref": "#/parameters/IfUnmodifiedSince"
          },
          {
            "$ref": "#/parameters/IfMatch"
          },
          {
            "$ref": "#/parameters/IfNoneMatch"
          },
          {
            "$ref": "#/parameters/CopySource"
          },
          {
            "$ref": "#/parameters/LeaseIdOptional"
          },
          {
            "$ref": "#/parameters/ApiVersionParameter"
          },
          {
            "$ref": "#/parameters/ClientRequestId"
          },
          {
            "$ref": "#/parameters/BlobTagsHeader"
          },
          {
            "$ref": "#/parameters/SealBlob"
          }
        ],
        "responses": {
          "202": {
            "description": "The copy blob has been accepted with the specified copy status.",
            "headers": {
              "ETag": {
                "type": "string",
                "format": "etag",
                "description": "The ETag contains a value that you can use to perform operations conditionally. If the request version is 2011-08-18 or newer, the ETag value will be in quotes."
              },
              "Last-Modified": {
                "type": "string",
                "format": "date-time-rfc1123",
                "description": "Returns the date and time the container was last modified. Any operation that modifies the blob, including an update of the blob's metadata or properties, changes the last-modified time of the blob."
              },
              "x-ms-client-request-id": {
                "x-ms-client-name": "ClientRequestId",
                "type": "string",
                "description": "If a client request id header is sent in the request, this header will be present in the response with the same value."
              },
              "x-ms-request-id": {
                "x-ms-client-name": "RequestId",
                "type": "string",
                "description": "This header uniquely identifies the request that was made and can be used for troubleshooting the request."
              },
              "x-ms-version": {
                "x-ms-client-name": "Version",
                "type": "string",
                "description": "Indicates the version of the Blob service used to execute the request. This header is returned for requests made against version 2009-09-19 and above."
              },
              "x-ms-version-id": {
                "x-ms-client-name": "VersionId",
                "type": "string",
                "description": "A DateTime value returned by the service that uniquely identifies the blob. The value of this header indicates the blob version, and may be used in subsequent requests to access this version of the blob."
              },
              "Date": {
                "type": "string",
                "format": "date-time-rfc1123",
                "description": "UTC date/time value generated by the service that indicates the time at which the response was initiated"
              },
              "x-ms-copy-id": {
                "x-ms-client-name": "CopyId",
                "type": "string",
                "description": "String identifier for this copy operation. Use with Get Blob Properties to check the status of this copy operation, or pass to Abort Copy Blob to abort a pending copy."
              },
              "x-ms-copy-status": {
                "x-ms-client-name": "CopyStatus",
                "description": "State of the copy operation identified by x-ms-copy-id.",
                "type": "string",
                "enum": [
                  "pending",
                  "success",
                  "aborted",
                  "failed"
                ],
                "x-ms-enum": {
                  "name": "CopyStatusType",
                  "modelAsString": false
                }
              }
            }
          },
          "default": {
            "description": "Failure",
            "headers": {
              "x-ms-error-code": {
                "x-ms-client-name": "ErrorCode",
                "type": "string"
              }
            },
            "schema": {
              "$ref": "#/definitions/StorageError"
            }
          }
        }
      },
      "parameters": []
    },
    "/{containerName}/{blob}?comp=copy&sync": {
      "put": {
        "tags": [
          "blob"
        ],
        "operationId": "Blob_CopyFromURL",
        "description": "The Copy From URL operation copies a blob or an internet resource to a new blob. It will not return a response until the copy is complete.",
        "parameters": [
          {
            "$ref": "#/parameters/Timeout"
          },
          {
            "$ref": "#/parameters/Metadata"
          },
          {
            "$ref": "#/parameters/AccessTierOptional"
          },
          {
            "$ref": "#/parameters/SourceIfModifiedSince"
          },
          {
            "$ref": "#/parameters/SourceIfUnmodifiedSince"
          },
          {
            "$ref": "#/parameters/SourceIfMatch"
          },
          {
            "$ref": "#/parameters/SourceIfNoneMatch"
          },
          {
            "$ref": "#/parameters/IfModifiedSince"
          },
          {
            "$ref": "#/parameters/IfUnmodifiedSince"
          },
          {
            "$ref": "#/parameters/IfMatch"
          },
          {
            "$ref": "#/parameters/IfNoneMatch"
          },
          {
            "$ref": "#/parameters/CopySource"
          },
          {
            "$ref": "#/parameters/LeaseIdOptional"
          },
          {
            "$ref": "#/parameters/ApiVersionParameter"
          },
          {
            "$ref": "#/parameters/ClientRequestId"
          },
          {
            "$ref": "#/parameters/SourceContentMD5"
          },
          {
            "$ref": "#/parameters/BlobTagsHeader"
          },
          {
            "$ref": "#/parameters/SealBlob"
          }
        ],
        "responses": {
          "202": {
            "description": "The copy has completed.",
            "headers": {
              "ETag": {
                "type": "string",
                "format": "etag",
                "description": "The ETag contains a value that you can use to perform operations conditionally. If the request version is 2011-08-18 or newer, the ETag value will be in quotes."
              },
              "Last-Modified": {
                "type": "string",
                "format": "date-time-rfc1123",
                "description": "Returns the date and time the container was last modified. Any operation that modifies the blob, including an update of the blob's metadata or properties, changes the last-modified time of the blob."
              },
              "x-ms-client-request-id": {
                "x-ms-client-name": "ClientRequestId",
                "type": "string",
                "description": "If a client request id header is sent in the request, this header will be present in the response with the same value."
              },
              "x-ms-request-id": {
                "x-ms-client-name": "RequestId",
                "type": "string",
                "description": "This header uniquely identifies the request that was made and can be used for troubleshooting the request."
              },
              "x-ms-version": {
                "x-ms-client-name": "Version",
                "type": "string",
                "description": "Indicates the version of the Blob service used to execute the request. This header is returned for requests made against version 2009-09-19 and above."
              },
              "x-ms-version-id": {
                "x-ms-client-name": "VersionId",
                "type": "string",
                "description": "A DateTime value returned by the service that uniquely identifies the blob. The value of this header indicates the blob version, and may be used in subsequent requests to access this version of the blob."
              },
              "Date": {
                "type": "string",
                "format": "date-time-rfc1123",
                "description": "UTC date/time value generated by the service that indicates the time at which the response was initiated"
              },
              "x-ms-copy-id": {
                "x-ms-client-name": "CopyId",
                "type": "string",
                "description": "String identifier for this copy operation."
              },
              "x-ms-copy-status": {
                "x-ms-client-name": "CopyStatus",
                "description": "State of the copy operation identified by x-ms-copy-id.",
                "type": "string",
                "enum": [
                  "success"
                ],
                "x-ms-enum": {
                  "name": "SyncCopyStatusType",
                  "modelAsString": false
                }
              },
              "Content-MD5": {
                "type": "string",
                "format": "byte",
                "description": "This response header is returned so that the client can check for the integrity of the copied content. This header is only returned if the source content MD5 was specified."
              },
              "x-ms-content-crc64": {
                "type": "string",
                "format": "byte",
                "description": "This response header is returned so that the client can check for the integrity of the copied content."
              }
            }
          },
          "default": {
            "description": "Failure",
            "headers": {
              "x-ms-error-code": {
                "x-ms-client-name": "ErrorCode",
                "type": "string"
              }
            },
            "schema": {
              "$ref": "#/definitions/StorageError"
            }
          }
        }
      },
      "parameters": [
        {
          "name": "x-ms-requires-sync",
          "in": "header",
          "required": true,
          "type": "string",
          "enum": [
            "true"
          ]
        }
      ]
    },
    "/{containerName}/{blob}?comp=copy&copyid={CopyId}": {
      "put": {
        "tags": [
          "blob"
        ],
        "operationId": "Blob_AbortCopyFromURL",
        "description": "The Abort Copy From URL operation aborts a pending Copy From URL operation, and leaves a destination blob with zero length and full metadata.",
        "parameters": [
          {
            "$ref": "#/parameters/CopyId"
          },
          {
            "$ref": "#/parameters/Timeout"
          },
          {
            "$ref": "#/parameters/LeaseIdOptional"
          },
          {
            "$ref": "#/parameters/ApiVersionParameter"
          },
          {
            "$ref": "#/parameters/ClientRequestId"
          }
        ],
        "responses": {
          "204": {
            "description": "The delete request was accepted and the blob will be deleted.",
            "headers": {
              "x-ms-client-request-id": {
                "x-ms-client-name": "ClientRequestId",
                "type": "string",
                "description": "If a client request id header is sent in the request, this header will be present in the response with the same value."
              },
              "x-ms-request-id": {
                "x-ms-client-name": "RequestId",
                "type": "string",
                "description": "This header uniquely identifies the request that was made and can be used for troubleshooting the request."
              },
              "x-ms-version": {
                "x-ms-client-name": "Version",
                "type": "string",
                "description": "Indicates the version of the Blob service used to execute the request. This header is returned for requests made against version 2009-09-19 and above."
              },
              "Date": {
                "type": "string",
                "format": "date-time-rfc1123",
                "description": "UTC date/time value generated by the service that indicates the time at which the response was initiated"
              }
            }
          },
          "default": {
            "description": "Failure",
            "headers": {
              "x-ms-error-code": {
                "x-ms-client-name": "ErrorCode",
                "type": "string"
              }
            },
            "schema": {
              "$ref": "#/definitions/StorageError"
            }
          }
        }
      },
      "parameters": [
        {
          "name": "comp",
          "in": "query",
          "required": true,
          "type": "string",
          "enum": [
            "copy"
          ]
        },
        {
          "name": "x-ms-copy-action",
          "x-ms-client-name": "copyActionAbortConstant",
          "in": "header",
          "required": true,
          "type": "string",
          "enum": [
            "abort"
          ],
          "x-ms-parameter-location": "method"
        }
      ]
    },
    "/{containerName}/{blob}?comp=tier": {
      "put": {
        "tags": [
          "blobs"
        ],
        "operationId": "Blob_SetTier",
        "description": "The Set Tier operation sets the tier on a blob. The operation is allowed on a page blob in a premium storage account and on a block blob in a blob storage account (locally redundant storage only). A premium page blob's tier determines the allowed size, IOPS, and bandwidth of the blob. A block blob's tier determines Hot/Cool/Archive storage type. This operation does not update the blob's ETag.",
        "parameters": [
          {
            "$ref": "#/parameters/Snapshot"
          },
          {
            "$ref": "#/parameters/VersionId"
          },
          {
            "$ref": "#/parameters/Timeout"
          },
          {
            "$ref": "#/parameters/AccessTierRequired"
          },
          {
            "$ref": "#/parameters/RehydratePriority"
          },
          {
            "$ref": "#/parameters/ApiVersionParameter"
          },
          {
            "$ref": "#/parameters/ClientRequestId"
          },
          {
            "$ref": "#/parameters/LeaseIdOptional"
          }
        ],
        "responses": {
          "200": {
            "description": "The new tier will take effect immediately.",
            "headers": {
              "x-ms-client-request-id": {
                "x-ms-client-name": "ClientRequestId",
                "type": "string",
                "description": "If a client request id header is sent in the request, this header will be present in the response with the same value."
              },
              "x-ms-request-id": {
                "x-ms-client-name": "RequestId",
                "type": "string",
                "description": "This header uniquely identifies the request that was made and can be used for troubleshooting the request."
              },
              "x-ms-version": {
                "x-ms-client-name": "Version",
                "type": "string",
                "description": "Indicates the version of the Blob service used to execute the request. This header is returned for requests made against version 2009-09-19 and newer."
              }
            }
          },
          "202": {
            "description": "The transition to the new tier is pending.",
            "headers": {
              "x-ms-client-request-id": {
                "x-ms-client-name": "ClientRequestId",
                "type": "string",
                "description": "If a client request id header is sent in the request, this header will be present in the response with the same value."
              },
              "x-ms-request-id": {
                "x-ms-client-name": "RequestId",
                "type": "string",
                "description": "This header uniquely identifies the request that was made and can be used for troubleshooting the request."
              },
              "x-ms-version": {
                "x-ms-client-name": "Version",
                "type": "string",
                "description": "Indicates the version of the Blob service used to execute the request. This header is returned for requests made against version 2009-09-19 and newer."
              }
            }
          },
          "default": {
            "description": "Failure",
            "headers": {
              "x-ms-error-code": {
                "x-ms-client-name": "ErrorCode",
                "type": "string"
              }
            },
            "schema": {
              "$ref": "#/definitions/StorageError"
            }
          }
        }
      },
      "parameters": [
        {
          "name": "comp",
          "in": "query",
          "required": true,
          "type": "string",
          "enum": [
            "tier"
          ]
        }
      ]
    },
    "/{containerName}/{blob}?restype=account&comp=properties": {
      "get": {
        "tags": [
          "blob"
        ],
        "operationId": "Blob_GetAccountInfo",
        "description": "Returns the sku name and account kind ",
        "parameters": [
          {
            "$ref": "#/parameters/ApiVersionParameter"
          }
        ],
        "responses": {
          "200": {
            "description": "Success (OK)",
            "headers": {
              "x-ms-client-request-id": {
                "x-ms-client-name": "ClientRequestId",
                "type": "string",
                "description": "If a client request id header is sent in the request, this header will be present in the response with the same value."
              },
              "x-ms-request-id": {
                "x-ms-client-name": "RequestId",
                "type": "string",
                "description": "This header uniquely identifies the request that was made and can be used for troubleshooting the request."
              },
              "x-ms-version": {
                "x-ms-client-name": "Version",
                "type": "string",
                "description": "Indicates the version of the Blob service used to execute the request. This header is returned for requests made against version 2009-09-19 and above."
              },
              "Date": {
                "type": "string",
                "format": "date-time-rfc1123",
                "description": "UTC date/time value generated by the service that indicates the time at which the response was initiated"
              },
              "x-ms-sku-name": {
                "x-ms-client-name": "SkuName",
                "type": "string",
                "enum": [
                  "Standard_LRS",
                  "Standard_GRS",
                  "Standard_RAGRS",
                  "Standard_ZRS",
                  "Premium_LRS"
                ],
                "x-ms-enum": {
                  "name": "SkuName",
                  "modelAsString": false
                },
                "description": "Identifies the sku name of the account"
              },
              "x-ms-account-kind": {
                "x-ms-client-name": "AccountKind",
                "type": "string",
                "enum": [
                  "Storage",
                  "BlobStorage",
                  "StorageV2"
                ],
                "x-ms-enum": {
                  "name": "AccountKind",
                  "modelAsString": false
                },
                "description": "Identifies the account kind"
              }
            }
          },
          "default": {
            "description": "Failure",
            "headers": {
              "x-ms-error-code": {
                "x-ms-client-name": "ErrorCode",
                "type": "string"
              }
            },
            "schema": {
              "$ref": "#/definitions/StorageError"
            }
          }
        }
      },
      "parameters": [
        {
          "name": "restype",
          "in": "query",
          "required": true,
          "type": "string",
          "enum": [
            "account"
          ]
        },
        {
          "name": "comp",
          "in": "query",
          "required": true,
          "type": "string",
          "enum": [
            "properties"
          ]
        }
      ]
    },
    "/{containerName}/{blob}?comp=block": {
      "put": {
        "tags": [
          "blockblob"
        ],
        "operationId": "BlockBlob_StageBlock",
        "description": "The Stage Block operation creates a new block to be committed as part of a blob",
        "consumes": [
          "application/octet-stream"
        ],
        "parameters": [
          {
            "$ref": "#/parameters/BlockId"
          },
          {
            "$ref": "#/parameters/ContentLength"
          },
          {
            "$ref": "#/parameters/ContentMD5"
          },
          {
            "$ref": "#/parameters/ContentCrc64"
          },
          {
            "$ref": "#/parameters/Body"
          },
          {
            "$ref": "#/parameters/Timeout"
          },
          {
            "$ref": "#/parameters/LeaseIdOptional"
          },
          {
            "$ref": "#/parameters/EncryptionKey"
          },
          {
            "$ref": "#/parameters/EncryptionKeySha256"
          },
          {
            "$ref": "#/parameters/EncryptionAlgorithm"
          },
          {
            "$ref": "#/parameters/EncryptionScope"
          },
          {
            "$ref": "#/parameters/ApiVersionParameter"
          },
          {
            "$ref": "#/parameters/ClientRequestId"
          }
        ],
        "responses": {
          "201": {
            "description": "The block was created.",
            "headers": {
              "Content-MD5": {
                "type": "string",
                "format": "byte",
                "description": "This header is returned so that the client can check for message content integrity. The value of this header is computed by the Blob service; it is not necessarily the same value specified in the request headers."
              },
              "x-ms-client-request-id": {
                "x-ms-client-name": "ClientRequestId",
                "type": "string",
                "description": "If a client request id header is sent in the request, this header will be present in the response with the same value."
              },
              "x-ms-request-id": {
                "x-ms-client-name": "RequestId",
                "type": "string",
                "description": "This header uniquely identifies the request that was made and can be used for troubleshooting the request."
              },
              "x-ms-version": {
                "x-ms-client-name": "Version",
                "type": "string",
                "description": "Indicates the version of the Blob service used to execute the request. This header is returned for requests made against version 2009-09-19 and above."
              },
              "Date": {
                "type": "string",
                "format": "date-time-rfc1123",
                "description": "UTC date/time value generated by the service that indicates the time at which the response was initiated"
              },
              "x-ms-content-crc64": {
                "type": "string",
                "format": "byte",
                "description": "This header is returned so that the client can check for message content integrity. The value of this header is computed by the Blob service; it is not necessarily the same value specified in the request headers."
              },
              "x-ms-request-server-encrypted": {
                "x-ms-client-name": "IsServerEncrypted",
                "type": "boolean",
                "description": "The value of this header is set to true if the contents of the request are successfully encrypted using the specified algorithm, and false otherwise."
              },
              "x-ms-encryption-key-sha256": {
                "x-ms-client-name": "EncryptionKeySha256",
                "type": "string",
                "description": "The SHA-256 hash of the encryption key used to encrypt the block. This header is only returned when the block was encrypted with a customer-provided key."
              },
              "x-ms-encryption-scope": {
                "x-ms-client-name": "EncryptionScope",
                "type": "string",
                "description": "Returns the name of the encryption scope used to encrypt the blob contents and application metadata.  Note that the absence of this header implies use of the default account encryption scope."
              }
            }
          },
          "default": {
            "description": "Failure",
            "headers": {
              "x-ms-error-code": {
                "x-ms-client-name": "ErrorCode",
                "type": "string"
              }
            },
            "schema": {
              "$ref": "#/definitions/StorageError"
            }
          }
        }
      },
      "parameters": [
        {
          "name": "comp",
          "in": "query",
          "required": true,
          "type": "string",
          "enum": [
            "block"
          ]
        }
      ]
    },
    "/{containerName}/{blob}?comp=block&fromURL": {
      "put": {
        "tags": [
          "blockblob"
        ],
        "operationId": "BlockBlob_StageBlockFromURL",
        "description": "The Stage Block operation creates a new block to be committed as part of a blob where the contents are read from a URL.",
        "parameters": [
          {
            "$ref": "#/parameters/BlockId"
          },
          {
            "$ref": "#/parameters/ContentLength"
          },
          {
            "$ref": "#/parameters/SourceUrl"
          },
          {
            "$ref": "#/parameters/SourceRange"
          },
          {
            "$ref": "#/parameters/SourceContentMD5"
          },
          {
            "$ref": "#/parameters/SourceContentCRC64"
          },
          {
            "$ref": "#/parameters/Timeout"
          },
          {
            "$ref": "#/parameters/EncryptionKey"
          },
          {
            "$ref": "#/parameters/EncryptionKeySha256"
          },
          {
            "$ref": "#/parameters/EncryptionAlgorithm"
          },
          {
            "$ref": "#/parameters/EncryptionScope"
          },
          {
            "$ref": "#/parameters/LeaseIdOptional"
          },
           {
            "$ref": "#/parameters/SourceIfModifiedSince"
          },
          {
            "$ref": "#/parameters/SourceIfUnmodifiedSince"
          },
          {
            "$ref": "#/parameters/SourceIfMatch"
          },
          {
            "$ref": "#/parameters/SourceIfNoneMatch"
          },
          {
            "$ref": "#/parameters/ApiVersionParameter"
          },
          {
            "$ref": "#/parameters/ClientRequestId"
          }
        ],
        "responses": {
          "201": {
            "description": "The block was created.",
            "headers": {
              "Content-MD5": {
                "type": "string",
                "format": "byte",
                "description": "This header is returned so that the client can check for message content integrity. The value of this header is computed by the Blob service; it is not necessarily the same value specified in the request headers."
              },
              "x-ms-content-crc64": {
                "type": "string",
                "format": "byte",
                "description": "This header is returned so that the client can check for message content integrity. The value of this header is computed by the Blob service; it is not necessarily the same value specified in the request headers."
              },
              "x-ms-client-request-id": {
                "x-ms-client-name": "ClientRequestId",
                "type": "string",
                "description": "If a client request id header is sent in the request, this header will be present in the response with the same value."
              },
              "x-ms-request-id": {
                "x-ms-client-name": "RequestId",
                "type": "string",
                "description": "This header uniquely identifies the request that was made and can be used for troubleshooting the request."
              },
              "x-ms-version": {
                "x-ms-client-name": "Version",
                "type": "string",
                "description": "Indicates the version of the Blob service used to execute the request. This header is returned for requests made against version 2009-09-19 and above."
              },
              "Date": {
                "type": "string",
                "format": "date-time-rfc1123",
                "description": "UTC date/time value generated by the service that indicates the time at which the response was initiated"
              },
              "x-ms-request-server-encrypted": {
                "x-ms-client-name": "IsServerEncrypted",
                "type": "boolean",
                "description": "The value of this header is set to true if the contents of the request are successfully encrypted using the specified algorithm, and false otherwise."
              },
              "x-ms-encryption-key-sha256": {
                "x-ms-client-name": "EncryptionKeySha256",
                "type": "string",
                "description": "The SHA-256 hash of the encryption key used to encrypt the block. This header is only returned when the block was encrypted with a customer-provided key."
              },
              "x-ms-encryption-scope": {
                "x-ms-client-name": "EncryptionScope",
                "type": "string",
                "description": "Returns the name of the encryption scope used to encrypt the blob contents and application metadata.  Note that the absence of this header implies use of the default account encryption scope."
              }
            }
          },
          "default": {
            "description": "Failure",
            "headers": {
              "x-ms-error-code": {
                "x-ms-client-name": "ErrorCode",
                "type": "string"
              }
            },
            "schema": {
              "$ref": "#/definitions/StorageError"
            }
          }
        }
      },
      "parameters": [
        {
          "name": "comp",
          "in": "query",
          "required": true,
          "type": "string",
          "enum": [
            "block"
          ]
        }
      ]
    },
    "/{containerName}/{blob}?comp=blocklist": {
      "put": {
        "tags": [
          "blockblob"
        ],
        "operationId": "BlockBlob_CommitBlockList",
        "description": "The Commit Block List operation writes a blob by specifying the list of block IDs that make up the blob. In order to be written as part of a blob, a block must have been successfully written to the server in a prior Put Block operation. You can call Put Block List to update a blob by uploading only those blocks that have changed, then committing the new and existing blocks together. You can do this by specifying whether to commit a block from the committed block list or from the uncommitted block list, or to commit the most recently uploaded version of the block, whichever list it may belong to.",
        "parameters": [
          {
            "$ref": "#/parameters/Timeout"
          },
          {
            "$ref": "#/parameters/BlobCacheControl"
          },
          {
            "$ref": "#/parameters/BlobContentType"
          },
          {
            "$ref": "#/parameters/BlobContentEncoding"
          },
          {
            "$ref": "#/parameters/BlobContentLanguage"
          },
          {
            "$ref": "#/parameters/BlobContentMD5"
          },
          {
            "$ref": "#/parameters/ContentMD5"
          },
          {
            "$ref": "#/parameters/ContentCrc64"
          },
          {
            "$ref": "#/parameters/Metadata"
          },
          {
            "$ref": "#/parameters/LeaseIdOptional"
          },
          {
            "$ref": "#/parameters/BlobContentDisposition"
          },
          {
            "$ref": "#/parameters/EncryptionKey"
          },
          {
            "$ref": "#/parameters/EncryptionKeySha256"
          },
          {
            "$ref": "#/parameters/EncryptionAlgorithm"
          },
          {
            "$ref": "#/parameters/EncryptionScope"
          },
          {
            "$ref": "#/parameters/AccessTierOptional"
          },
          {
            "$ref": "#/parameters/IfModifiedSince"
          },
          {
            "$ref": "#/parameters/IfUnmodifiedSince"
          },
          {
            "$ref": "#/parameters/IfMatch"
          },
          {
            "$ref": "#/parameters/IfNoneMatch"
          },
          {
            "name": "blocks",
            "in": "body",
            "required": true,
            "schema": {
              "$ref": "#/definitions/BlockLookupList"
            }
          },
          {
            "$ref": "#/parameters/ApiVersionParameter"
          },
          {
            "$ref": "#/parameters/ClientRequestId"
          },
          {
            "$ref": "#/parameters/BlobTagsHeader"
          }
        ],
        "responses": {
          "201": {
            "description": "The block list was recorded.",
            "headers": {
              "ETag": {
                "type": "string",
                "format": "etag",
                "description": "The ETag contains a value that you can use to perform operations conditionally. If the request version is 2011-08-18 or newer, the ETag value will be in quotes."
              },
              "Last-Modified": {
                "type": "string",
                "format": "date-time-rfc1123",
                "description": "Returns the date and time the container was last modified. Any operation that modifies the blob, including an update of the blob's metadata or properties, changes the last-modified time of the blob."
              },
              "Content-MD5": {
                "type": "string",
                "format": "byte",
                "description": "This header is returned so that the client can check for message content integrity. This header refers to the content of the request, meaning, in this case, the list of blocks, and not the content of the blob itself."
              },
              "x-ms-content-crc64": {
                "type": "string",
                "format": "byte",
                "description": "This header is returned so that the client can check for message content integrity. This header refers to the content of the request, meaning, in this case, the list of blocks, and not the content of the blob itself."
              },
              "x-ms-client-request-id": {
                "x-ms-client-name": "ClientRequestId",
                "type": "string",
                "description": "If a client request id header is sent in the request, this header will be present in the response with the same value."
              },
              "x-ms-request-id": {
                "x-ms-client-name": "RequestId",
                "type": "string",
                "description": "This header uniquely identifies the request that was made and can be used for troubleshooting the request."
              },
              "x-ms-version": {
                "x-ms-client-name": "Version",
                "type": "string",
                "description": "Indicates the version of the Blob service used to execute the request. This header is returned for requests made against version 2009-09-19 and above."
              },
              "x-ms-version-id": {
                "x-ms-client-name": "VersionId",
                "type": "string",
                "description": "A DateTime value returned by the service that uniquely identifies the blob. The value of this header indicates the blob version, and may be used in subsequent requests to access this version of the blob."
              },
              "Date": {
                "type": "string",
                "format": "date-time-rfc1123",
                "description": "UTC date/time value generated by the service that indicates the time at which the response was initiated"
              },
              "x-ms-request-server-encrypted": {
                "x-ms-client-name": "IsServerEncrypted",
                "type": "boolean",
                "description": "The value of this header is set to true if the contents of the request are successfully encrypted using the specified algorithm, and false otherwise."
              },
              "x-ms-encryption-key-sha256": {
                "x-ms-client-name": "EncryptionKeySha256",
                "type": "string",
                "description": "The SHA-256 hash of the encryption key used to encrypt the blob. This header is only returned when the blob was encrypted with a customer-provided key."
              },
              "x-ms-encryption-scope": {
                "x-ms-client-name": "EncryptionScope",
                "type": "string",
                "description": "Returns the name of the encryption scope used to encrypt the blob contents and application metadata.  Note that the absence of this header implies use of the default account encryption scope."
              }
            }
          },
          "default": {
            "description": "Failure",
            "headers": {
              "x-ms-error-code": {
                "x-ms-client-name": "ErrorCode",
                "type": "string"
              }
            },
            "schema": {
              "$ref": "#/definitions/StorageError"
            }
          }
        }
      },
      "get": {
        "tags": [
          "blockblob"
        ],
        "operationId": "BlockBlob_GetBlockList",
        "description": "The Get Block List operation retrieves the list of blocks that have been uploaded as part of a block blob",
        "parameters": [
          {
            "$ref": "#/parameters/Snapshot"
          },
          {
            "$ref": "#/parameters/BlockListType"
          },
          {
            "$ref": "#/parameters/Timeout"
          },
          {
            "$ref": "#/parameters/LeaseIdOptional"
          },
          {
            "$ref": "#/parameters/ApiVersionParameter"
          },
          {
            "$ref": "#/parameters/ClientRequestId"
          }
        ],
        "responses": {
          "200": {
            "description": "The page range was written.",
            "headers": {
              "Last-Modified": {
                "type": "string",
                "format": "date-time-rfc1123",
                "description": "Returns the date and time the container was last modified. Any operation that modifies the blob, including an update of the blob's metadata or properties, changes the last-modified time of the blob."
              },
              "ETag": {
                "type": "string",
                "format": "etag",
                "description": "The ETag contains a value that you can use to perform operations conditionally. If the request version is 2011-08-18 or newer, the ETag value will be in quotes."
              },
              "Content-Type": {
                "type": "string",
                "description": "The media type of the body of the response. For Get Block List this is 'application/xml'"
              },
              "x-ms-blob-content-length": {
                "x-ms-client-name": "BlobContentLength",
                "type": "integer",
                "format": "int64",
                "description": "The size of the blob in bytes."
              },
              "x-ms-client-request-id": {
                "x-ms-client-name": "ClientRequestId",
                "type": "string",
                "description": "If a client request id header is sent in the request, this header will be present in the response with the same value."
              },
              "x-ms-request-id": {
                "x-ms-client-name": "RequestId",
                "type": "string",
                "description": "This header uniquely identifies the request that was made and can be used for troubleshooting the request."
              },
              "x-ms-version": {
                "x-ms-client-name": "Version",
                "type": "string",
                "description": "Indicates the version of the Blob service used to execute the request. This header is returned for requests made against version 2009-09-19 and above."
              },
              "Date": {
                "type": "string",
                "format": "date-time-rfc1123",
                "description": "UTC date/time value generated by the service that indicates the time at which the response was initiated"
              }
            },
            "schema": {
              "$ref": "#/definitions/BlockList"
            }
          },
          "default": {
            "description": "Failure",
            "headers": {
              "x-ms-error-code": {
                "x-ms-client-name": "ErrorCode",
                "type": "string"
              }
            },
            "schema": {
              "$ref": "#/definitions/StorageError"
            }
          }
        }
      },
      "parameters": [
        {
          "name": "comp",
          "in": "query",
          "required": true,
          "type": "string",
          "enum": [
            "blocklist"
          ]
        }
      ]
    },
    "/{containerName}/{blob}?comp=page&update": {
      "put": {
        "tags": [
          "pageblob"
        ],
        "operationId": "PageBlob_UploadPages",
        "description": "The Upload Pages operation writes a range of pages to a page blob",
        "consumes": [
          "application/octet-stream"
        ],
        "parameters": [
          {
            "$ref": "#/parameters/Body"
          },
          {
            "$ref": "#/parameters/ContentLength"
          },
          {
            "$ref": "#/parameters/ContentMD5"
          },
          {
            "$ref": "#/parameters/ContentCrc64"
          },
          {
            "$ref": "#/parameters/Timeout"
          },
          {
            "$ref": "#/parameters/Range"
          },
          {
            "$ref": "#/parameters/LeaseIdOptional"
          },
          {
            "$ref": "#/parameters/EncryptionKey"
          },
          {
            "$ref": "#/parameters/EncryptionKeySha256"
          },
          {
            "$ref": "#/parameters/EncryptionAlgorithm"
          },
          {
            "$ref": "#/parameters/EncryptionScope"
          },
          {
            "$ref": "#/parameters/IfSequenceNumberLessThanOrEqualTo"
          },
          {
            "$ref": "#/parameters/IfSequenceNumberLessThan"
          },
          {
            "$ref": "#/parameters/IfSequenceNumberEqualTo"
          },
          {
            "$ref": "#/parameters/IfModifiedSince"
          },
          {
            "$ref": "#/parameters/IfUnmodifiedSince"
          },
          {
            "$ref": "#/parameters/IfMatch"
          },
          {
            "$ref": "#/parameters/IfNoneMatch"
          },
          {
            "$ref": "#/parameters/ApiVersionParameter"
          },
          {
            "$ref": "#/parameters/ClientRequestId"
          }
        ],
        "responses": {
          "201": {
            "description": "The page range was written.",
            "headers": {
              "ETag": {
                "type": "string",
                "format": "etag",
                "description": "The ETag contains a value that you can use to perform operations conditionally. If the request version is 2011-08-18 or newer, the ETag value will be in quotes."
              },
              "Last-Modified": {
                "type": "string",
                "format": "date-time-rfc1123",
                "description": "Returns the date and time the container was last modified. Any operation that modifies the blob, including an update of the blob's metadata or properties, changes the last-modified time of the blob."
              },
              "Content-MD5": {
                "type": "string",
                "format": "byte",
                "description": "If the blob has an MD5 hash and this operation is to read the full blob, this response header is returned so that the client can check for message content integrity."
              },
              "x-ms-content-crc64": {
                "type": "string",
                "format": "byte",
                "description": "This header is returned so that the client can check for message content integrity. The value of this header is computed by the Blob service; it is not necessarily the same value specified in the request headers."
              },
              "x-ms-blob-sequence-number": {
                "x-ms-client-name": "BlobSequenceNumber",
                "type": "integer",
                "format": "int64",
                "description": "The current sequence number for the page blob."
              },
              "x-ms-client-request-id": {
                "x-ms-client-name": "ClientRequestId",
                "type": "string",
                "description": "If a client request id header is sent in the request, this header will be present in the response with the same value."
              },
              "x-ms-request-id": {
                "x-ms-client-name": "RequestId",
                "type": "string",
                "description": "This header uniquely identifies the request that was made and can be used for troubleshooting the request."
              },
              "x-ms-version": {
                "x-ms-client-name": "Version",
                "type": "string",
                "description": "Indicates the version of the Blob service used to execute the request. This header is returned for requests made against version 2009-09-19 and above."
              },
              "Date": {
                "type": "string",
                "format": "date-time-rfc1123",
                "description": "UTC date/time value generated by the service that indicates the time at which the response was initiated"
              },
              "x-ms-request-server-encrypted": {
                "x-ms-client-name": "IsServerEncrypted",
                "type": "boolean",
                "description": "The value of this header is set to true if the contents of the request are successfully encrypted using the specified algorithm, and false otherwise."
              },
              "x-ms-encryption-key-sha256": {
                "x-ms-client-name": "EncryptionKeySha256",
                "type": "string",
                "description": "The SHA-256 hash of the encryption key used to encrypt the pages. This header is only returned when the pages were encrypted with a customer-provided key."
              },
              "x-ms-encryption-scope": {
                "x-ms-client-name": "EncryptionScope",
                "type": "string",
                "description": "Returns the name of the encryption scope used to encrypt the blob contents and application metadata.  Note that the absence of this header implies use of the default account encryption scope."
              }
            }
          },
          "default": {
            "description": "Failure",
            "headers": {
              "x-ms-error-code": {
                "x-ms-client-name": "ErrorCode",
                "type": "string"
              }
            },
            "schema": {
              "$ref": "#/definitions/StorageError"
            }
          }
        }
      },
      "parameters": [
        {
          "name": "comp",
          "in": "query",
          "required": true,
          "type": "string",
          "enum": [
            "page"
          ]
        },
        {
          "name": "x-ms-page-write",
          "x-ms-client-name": "pageWrite",
          "in": "header",
          "required": true,
          "x-ms-parameter-location": "method",
          "description": "Required. You may specify one of the following options:\n  - Update: Writes the bytes specified by the request body into the specified range. The Range and Content-Length headers must match to perform the update.\n  - Clear: Clears the specified range and releases the space used in storage for that range. To clear a range, set the Content-Length header to zero, and the Range header to a value that indicates the range to clear, up to maximum blob size.",
          "type": "string",
          "enum": [
            "update"
          ],
          "x-ms-enum": {
            "name": "PageWriteType",
            "modelAsString": false
          }
        }
      ]
    },
    "/{containerName}/{blob}?comp=page&clear": {
      "put": {
        "tags": [
          "pageblob"
        ],
        "operationId": "PageBlob_ClearPages",
        "description": "The Clear Pages operation clears a set of pages from a page blob",
        "consumes": [
          "application/octet-stream"
        ],
        "parameters": [
          {
            "$ref": "#/parameters/ContentLength"
          },
          {
            "$ref": "#/parameters/Timeout"
          },
          {
            "$ref": "#/parameters/Range"
          },
          {
            "$ref": "#/parameters/LeaseIdOptional"
          },
          {
            "$ref": "#/parameters/EncryptionKey"
          },
          {
            "$ref": "#/parameters/EncryptionKeySha256"
          },
          {
            "$ref": "#/parameters/EncryptionAlgorithm"
          },
          {
            "$ref": "#/parameters/EncryptionScope"
          },
          {
            "$ref": "#/parameters/IfSequenceNumberLessThanOrEqualTo"
          },
          {
            "$ref": "#/parameters/IfSequenceNumberLessThan"
          },
          {
            "$ref": "#/parameters/IfSequenceNumberEqualTo"
          },
          {
            "$ref": "#/parameters/IfModifiedSince"
          },
          {
            "$ref": "#/parameters/IfUnmodifiedSince"
          },
          {
            "$ref": "#/parameters/IfMatch"
          },
          {
            "$ref": "#/parameters/IfNoneMatch"
          },
          {
            "$ref": "#/parameters/ApiVersionParameter"
          },
          {
            "$ref": "#/parameters/ClientRequestId"
          }
        ],
        "responses": {
          "201": {
            "description": "The page range was cleared.",
            "headers": {
              "ETag": {
                "type": "string",
                "format": "etag",
                "description": "The ETag contains a value that you can use to perform operations conditionally. If the request version is 2011-08-18 or newer, the ETag value will be in quotes."
              },
              "Last-Modified": {
                "type": "string",
                "format": "date-time-rfc1123",
                "description": "Returns the date and time the container was last modified. Any operation that modifies the blob, including an update of the blob's metadata or properties, changes the last-modified time of the blob."
              },
              "Content-MD5": {
                "type": "string",
                "format": "byte",
                "description": "If the blob has an MD5 hash and this operation is to read the full blob, this response header is returned so that the client can check for message content integrity."
              },
              "x-ms-content-crc64": {
                "type": "string",
                "format": "byte",
                "description": "This header is returned so that the client can check for message content integrity. The value of this header is computed by the Blob service; it is not necessarily the same value specified in the request headers."
              },
              "x-ms-blob-sequence-number": {
                "x-ms-client-name": "BlobSequenceNumber",
                "type": "integer",
                "format": "int64",
                "description": "The current sequence number for the page blob."
              },
              "x-ms-client-request-id": {
                "x-ms-client-name": "ClientRequestId",
                "type": "string",
                "description": "If a client request id header is sent in the request, this header will be present in the response with the same value."
              },
              "x-ms-request-id": {
                "x-ms-client-name": "RequestId",
                "type": "string",
                "description": "This header uniquely identifies the request that was made and can be used for troubleshooting the request."
              },
              "x-ms-version": {
                "x-ms-client-name": "Version",
                "type": "string",
                "description": "Indicates the version of the Blob service used to execute the request. This header is returned for requests made against version 2009-09-19 and above."
              },
              "Date": {
                "type": "string",
                "format": "date-time-rfc1123",
                "description": "UTC date/time value generated by the service that indicates the time at which the response was initiated"
              }
            }
          },
          "default": {
            "description": "Failure",
            "headers": {
              "x-ms-error-code": {
                "x-ms-client-name": "ErrorCode",
                "type": "string"
              }
            },
            "schema": {
              "$ref": "#/definitions/StorageError"
            }
          }
        }
      },
      "parameters": [
        {
          "name": "comp",
          "in": "query",
          "required": true,
          "type": "string",
          "enum": [
            "page"
          ]
        },
        {
          "name": "x-ms-page-write",
          "x-ms-client-name": "pageWrite",
          "in": "header",
          "required": true,
          "x-ms-parameter-location": "method",
          "description": "Required. You may specify one of the following options:\n  - Update: Writes the bytes specified by the request body into the specified range. The Range and Content-Length headers must match to perform the update.\n  - Clear: Clears the specified range and releases the space used in storage for that range. To clear a range, set the Content-Length header to zero, and the Range header to a value that indicates the range to clear, up to maximum blob size.",
          "type": "string",
          "enum": [
            "clear"
          ],
          "x-ms-enum": {
            "name": "PageWriteType",
            "modelAsString": false
          }
        }
      ]
    },
    "/{containerName}/{blob}?comp=page&update&fromUrl": {
      "put": {
        "tags": [
          "pageblob"
        ],
        "operationId": "PageBlob_UploadPagesFromURL",
        "description": "The Upload Pages operation writes a range of pages to a page blob where the contents are read from a URL",
        "consumes": [
          "application/octet-stream"
        ],
        "parameters": [
          {
            "$ref": "#/parameters/SourceUrl"
          },
          {
            "$ref": "#/parameters/SourceRangeRequiredPutPageFromUrl"
          },
          {
            "$ref": "#/parameters/SourceContentMD5"
          },
          {
            "$ref": "#/parameters/SourceContentCRC64"
          },
          {
            "$ref": "#/parameters/ContentLength"
          },
          {
            "$ref": "#/parameters/Timeout"
          },
          {
            "$ref": "#/parameters/RangeRequiredPutPageFromUrl"
          },
          {
            "$ref": "#/parameters/EncryptionKey"
          },
          {
            "$ref": "#/parameters/EncryptionKeySha256"
          },
          {
            "$ref": "#/parameters/EncryptionAlgorithm"
          },
          {
            "$ref": "#/parameters/EncryptionScope"
          },
          {
            "$ref": "#/parameters/LeaseIdOptional"
          },
          {
            "$ref": "#/parameters/IfSequenceNumberLessThanOrEqualTo"
          },
          {
            "$ref": "#/parameters/IfSequenceNumberLessThan"
          },
          {
            "$ref": "#/parameters/IfSequenceNumberEqualTo"
          },
          {
            "$ref": "#/parameters/IfModifiedSince"
          },
          {
            "$ref": "#/parameters/IfUnmodifiedSince"
          },
          {
            "$ref": "#/parameters/IfMatch"
          },
          {
            "$ref": "#/parameters/IfNoneMatch"
          },
          {
            "$ref": "#/parameters/SourceIfModifiedSince"
          },
          {
            "$ref": "#/parameters/SourceIfUnmodifiedSince"
          },
          {
            "$ref": "#/parameters/SourceIfMatch"
          },
          {
            "$ref": "#/parameters/SourceIfNoneMatch"
          },
          {
            "$ref": "#/parameters/ApiVersionParameter"
          },
          {
            "$ref": "#/parameters/ClientRequestId"
          }
        ],
        "responses": {
          "201": {
            "description": "The page range was written.",
            "headers": {
              "ETag": {
                "type": "string",
                "format": "etag",
                "description": "The ETag contains a value that you can use to perform operations conditionally. If the request version is 2011-08-18 or newer, the ETag value will be in quotes."
              },
              "Last-Modified": {
                "type": "string",
                "format": "date-time-rfc1123",
                "description": "Returns the date and time the container was last modified. Any operation that modifies the blob, including an update of the blob's metadata or properties, changes the last-modified time of the blob."
              },
              "Content-MD5": {
                "type": "string",
                "format": "byte",
                "description": "If the blob has an MD5 hash and this operation is to read the full blob, this response header is returned so that the client can check for message content integrity."
              },
              "x-ms-content-crc64": {
                "type": "string",
                "format": "byte",
                "description": "This header is returned so that the client can check for message content integrity. The value of this header is computed by the Blob service; it is not necessarily the same value specified in the request headers."
              },
              "x-ms-blob-sequence-number": {
                "x-ms-client-name": "BlobSequenceNumber",
                "type": "integer",
                "format": "int64",
                "description": "The current sequence number for the page blob."
              },
              "x-ms-request-id": {
                "x-ms-client-name": "RequestId",
                "type": "string",
                "description": "This header uniquely identifies the request that was made and can be used for troubleshooting the request."
              },
              "x-ms-version": {
                "x-ms-client-name": "Version",
                "type": "string",
                "description": "Indicates the version of the Blob service used to execute the request. This header is returned for requests made against version 2009-09-19 and above."
              },
              "Date": {
                "type": "string",
                "format": "date-time-rfc1123",
                "description": "UTC date/time value generated by the service that indicates the time at which the response was initiated"
              },
              "x-ms-request-server-encrypted": {
                "x-ms-client-name": "IsServerEncrypted",
                "type": "boolean",
                "description": "The value of this header is set to true if the contents of the request are successfully encrypted using the specified algorithm, and false otherwise."
              },
              "x-ms-encryption-key-sha256": {
                "x-ms-client-name": "EncryptionKeySha256",
                "type": "string",
                "description": "The SHA-256 hash of the encryption key used to encrypt the blob. This header is only returned when the blob was encrypted with a customer-provided key."
              },
              "x-ms-encryption-scope": {
                "x-ms-client-name": "EncryptionScope",
                "type": "string",
                "description": "Returns the name of the encryption scope used to encrypt the blob contents and application metadata.  Note that the absence of this header implies use of the default account encryption scope."
              }
            }
          },
          "default": {
            "description": "Failure",
            "headers": {
              "x-ms-error-code": {
                "x-ms-client-name": "ErrorCode",
                "type": "string"
              }
            },
            "schema": {
              "$ref": "#/definitions/StorageError"
            }
          }
        }
      },
      "parameters": [
        {
          "name": "comp",
          "in": "query",
          "required": true,
          "type": "string",
          "enum": [
            "page"
          ]
        },
        {
          "name": "x-ms-page-write",
          "x-ms-client-name": "pageWrite",
          "in": "header",
          "required": true,
          "x-ms-parameter-location": "method",
          "description": "Required. You may specify one of the following options:\n  - Update: Writes the bytes specified by the request body into the specified range. The Range and Content-Length headers must match to perform the update.\n  - Clear: Clears the specified range and releases the space used in storage for that range. To clear a range, set the Content-Length header to zero, and the Range header to a value that indicates the range to clear, up to maximum blob size.",
          "type": "string",
          "enum": [
            "update"
          ],
          "x-ms-enum": {
            "name": "PageWriteType",
            "modelAsString": false
          }
        }
      ]
    },
    "/{containerName}/{blob}?comp=pagelist": {
      "get": {
        "tags": [
          "pageblob"
        ],
        "operationId": "PageBlob_GetPageRanges",
        "description": "The Get Page Ranges operation returns the list of valid page ranges for a page blob or snapshot of a page blob",
        "parameters": [
          {
            "$ref": "#/parameters/Snapshot"
          },
          {
            "$ref": "#/parameters/Timeout"
          },
          {
            "$ref": "#/parameters/Range"
          },
          {
            "$ref": "#/parameters/LeaseIdOptional"
          },
          {
            "$ref": "#/parameters/IfModifiedSince"
          },
          {
            "$ref": "#/parameters/IfUnmodifiedSince"
          },
          {
            "$ref": "#/parameters/IfMatch"
          },
          {
            "$ref": "#/parameters/IfNoneMatch"
          },
          {
            "$ref": "#/parameters/ApiVersionParameter"
          },
          {
            "$ref": "#/parameters/ClientRequestId"
          }
        ],
        "responses": {
          "200": {
            "description": "Information on the page blob was found.",
            "headers": {
              "Last-Modified": {
                "type": "string",
                "format": "date-time-rfc1123",
                "description": "Returns the date and time the container was last modified. Any operation that modifies the blob, including an update of the blob's metadata or properties, changes the last-modified time of the blob."
              },
              "ETag": {
                "type": "string",
                "format": "etag",
                "description": "The ETag contains a value that you can use to perform operations conditionally. If the request version is 2011-08-18 or newer, the ETag value will be in quotes."
              },
              "x-ms-blob-content-length": {
                "x-ms-client-name": "BlobContentLength",
                "type": "integer",
                "format": "int64",
                "description": "The size of the blob in bytes."
              },
              "x-ms-client-request-id": {
                "x-ms-client-name": "ClientRequestId",
                "type": "string",
                "description": "If a client request id header is sent in the request, this header will be present in the response with the same value."
              },
              "x-ms-request-id": {
                "x-ms-client-name": "RequestId",
                "type": "string",
                "description": "This header uniquely identifies the request that was made and can be used for troubleshooting the request."
              },
              "x-ms-version": {
                "x-ms-client-name": "Version",
                "type": "string",
                "description": "Indicates the version of the Blob service used to execute the request. This header is returned for requests made against version 2009-09-19 and above."
              },
              "Date": {
                "type": "string",
                "format": "date-time-rfc1123",
                "description": "UTC date/time value generated by the service that indicates the time at which the response was initiated"
              }
            },
            "schema": {
              "$ref": "#/definitions/PageList"
            }
          },
          "default": {
            "description": "Failure",
            "headers": {
              "x-ms-error-code": {
                "x-ms-client-name": "ErrorCode",
                "type": "string"
              }
            },
            "schema": {
              "$ref": "#/definitions/StorageError"
            }
          }
        }
      },
      "parameters": [
        {
          "name": "comp",
          "in": "query",
          "required": true,
          "type": "string",
          "enum": [
            "pagelist"
          ]
        }
      ]
    },
    "/{containerName}/{blob}?comp=pagelist&diff": {
      "get": {
        "tags": [
          "pageblob"
        ],
        "operationId": "PageBlob_GetPageRangesDiff",
        "description": "The Get Page Ranges Diff operation returns the list of valid page ranges for a page blob that were changed between target blob and previous snapshot.",
        "parameters": [
          {
            "$ref": "#/parameters/Snapshot"
          },
          {
            "$ref": "#/parameters/Timeout"
          },
          {
            "$ref": "#/parameters/PrevSnapshot"
          },
          {
            "$ref": "#/parameters/PrevSnapshotUrl"
          },
          {
            "$ref": "#/parameters/Range"
          },
          {
            "$ref": "#/parameters/LeaseIdOptional"
          },
          {
            "$ref": "#/parameters/IfModifiedSince"
          },
          {
            "$ref": "#/parameters/IfUnmodifiedSince"
          },
          {
            "$ref": "#/parameters/IfMatch"
          },
          {
            "$ref": "#/parameters/IfNoneMatch"
          },
          {
            "$ref": "#/parameters/ApiVersionParameter"
          },
          {
            "$ref": "#/parameters/ClientRequestId"
          }
        ],
        "responses": {
          "200": {
            "description": "Information on the page blob was found.",
            "headers": {
              "Last-Modified": {
                "type": "string",
                "format": "date-time-rfc1123",
                "description": "Returns the date and time the container was last modified. Any operation that modifies the blob, including an update of the blob's metadata or properties, changes the last-modified time of the blob."
              },
              "ETag": {
                "type": "string",
                "format": "etag",
                "description": "The ETag contains a value that you can use to perform operations conditionally. If the request version is 2011-08-18 or newer, the ETag value will be in quotes."
              },
              "x-ms-blob-content-length": {
                "x-ms-client-name": "BlobContentLength",
                "type": "integer",
                "format": "int64",
                "description": "The size of the blob in bytes."
              },
              "x-ms-client-request-id": {
                "x-ms-client-name": "ClientRequestId",
                "type": "string",
                "description": "If a client request id header is sent in the request, this header will be present in the response with the same value."
              },
              "x-ms-request-id": {
                "x-ms-client-name": "RequestId",
                "type": "string",
                "description": "This header uniquely identifies the request that was made and can be used for troubleshooting the request."
              },
              "x-ms-version": {
                "x-ms-client-name": "Version",
                "type": "string",
                "description": "Indicates the version of the Blob service used to execute the request. This header is returned for requests made against version 2009-09-19 and above."
              },
              "Date": {
                "type": "string",
                "format": "date-time-rfc1123",
                "description": "UTC date/time value generated by the service that indicates the time at which the response was initiated"
              }
            },
            "schema": {
              "$ref": "#/definitions/PageList"
            }
          },
          "default": {
            "description": "Failure",
            "headers": {
              "x-ms-error-code": {
                "x-ms-client-name": "ErrorCode",
                "type": "string"
              }
            },
            "schema": {
              "$ref": "#/definitions/StorageError"
            }
          }
        }
      },
      "parameters": [
        {
          "name": "comp",
          "in": "query",
          "required": true,
          "type": "string",
          "enum": [
            "pagelist"
          ]
        }
      ]
    },
    "/{containerName}/{blob}?comp=properties&Resize": {
      "put": {
        "tags": [
          "pageblob"
        ],
        "operationId": "PageBlob_Resize",
        "description": "Resize the Blob",
        "parameters": [
          {
            "$ref": "#/parameters/Timeout"
          },
          {
            "$ref": "#/parameters/LeaseIdOptional"
          },
          {
            "$ref": "#/parameters/EncryptionKey"
          },
          {
            "$ref": "#/parameters/EncryptionKeySha256"
          },
          {
            "$ref": "#/parameters/EncryptionAlgorithm"
          },
          {
            "$ref": "#/parameters/EncryptionScope"
          },
          {
            "$ref": "#/parameters/IfModifiedSince"
          },
          {
            "$ref": "#/parameters/IfUnmodifiedSince"
          },
          {
            "$ref": "#/parameters/IfMatch"
          },
          {
            "$ref": "#/parameters/IfNoneMatch"
          },
          {
            "$ref": "#/parameters/BlobContentLengthRequired"
          },
          {
            "$ref": "#/parameters/ApiVersionParameter"
          },
          {
            "$ref": "#/parameters/ClientRequestId"
          }
        ],
        "responses": {
          "200": {
            "description": "The Blob was resized successfully",
            "headers": {
              "ETag": {
                "type": "string",
                "format": "etag",
                "description": "The ETag contains a value that you can use to perform operations conditionally. If the request version is 2011-08-18 or newer, the ETag value will be in quotes."
              },
              "Last-Modified": {
                "type": "string",
                "format": "date-time-rfc1123",
                "description": "Returns the date and time the container was last modified. Any operation that modifies the blob, including an update of the blob's metadata or properties, changes the last-modified time of the blob."
              },
              "x-ms-blob-sequence-number": {
                "x-ms-client-name": "BlobSequenceNumber",
                "type": "integer",
                "format": "int64",
                "description": "The current sequence number for a page blob. This header is not returned for block blobs or append blobs"
              },
              "x-ms-client-request-id": {
                "x-ms-client-name": "ClientRequestId",
                "type": "string",
                "description": "If a client request id header is sent in the request, this header will be present in the response with the same value."
              },
              "x-ms-request-id": {
                "x-ms-client-name": "RequestId",
                "type": "string",
                "description": "This header uniquely identifies the request that was made and can be used for troubleshooting the request."
              },
              "x-ms-version": {
                "x-ms-client-name": "Version",
                "type": "string",
                "description": "Indicates the version of the Blob service used to execute the request. This header is returned for requests made against version 2009-09-19 and above."
              },
              "Date": {
                "type": "string",
                "format": "date-time-rfc1123",
                "description": "UTC date/time value generated by the service that indicates the time at which the response was initiated"
              }
            }
          },
          "default": {
            "description": "Failure",
            "headers": {
              "x-ms-error-code": {
                "x-ms-client-name": "ErrorCode",
                "type": "string"
              }
            },
            "schema": {
              "$ref": "#/definitions/StorageError"
            }
          }
        }
      },
      "parameters": [
        {
          "name": "comp",
          "in": "query",
          "required": true,
          "type": "string",
          "enum": [
            "properties"
          ]
        }
      ]
    },
    "/{containerName}/{blob}?comp=properties&UpdateSequenceNumber": {
      "put": {
        "tags": [
          "pageblob"
        ],
        "operationId": "PageBlob_UpdateSequenceNumber",
        "description": "Update the sequence number of the blob",
        "parameters": [
          {
            "$ref": "#/parameters/Timeout"
          },
          {
            "$ref": "#/parameters/LeaseIdOptional"
          },
          {
            "$ref": "#/parameters/IfModifiedSince"
          },
          {
            "$ref": "#/parameters/IfUnmodifiedSince"
          },
          {
            "$ref": "#/parameters/IfMatch"
          },
          {
            "$ref": "#/parameters/IfNoneMatch"
          },
          {
            "$ref": "#/parameters/SequenceNumberAction"
          },
          {
            "$ref": "#/parameters/BlobSequenceNumber"
          },
          {
            "$ref": "#/parameters/ApiVersionParameter"
          },
          {
            "$ref": "#/parameters/ClientRequestId"
          }
        ],
        "responses": {
          "200": {
            "description": "The sequence numbers were updated successfully.",
            "headers": {
              "ETag": {
                "type": "string",
                "format": "etag",
                "description": "The ETag contains a value that you can use to perform operations conditionally. If the request version is 2011-08-18 or newer, the ETag value will be in quotes."
              },
              "Last-Modified": {
                "type": "string",
                "format": "date-time-rfc1123",
                "description": "Returns the date and time the container was last modified. Any operation that modifies the blob, including an update of the blob's metadata or properties, changes the last-modified time of the blob."
              },
              "x-ms-blob-sequence-number": {
                "x-ms-client-name": "BlobSequenceNumber",
                "type": "integer",
                "format": "int64",
                "description": "The current sequence number for a page blob. This header is not returned for block blobs or append blobs"
              },
              "x-ms-client-request-id": {
                "x-ms-client-name": "ClientRequestId",
                "type": "string",
                "description": "If a client request id header is sent in the request, this header will be present in the response with the same value."
              },
              "x-ms-request-id": {
                "x-ms-client-name": "RequestId",
                "type": "string",
                "description": "This header uniquely identifies the request that was made and can be used for troubleshooting the request."
              },
              "x-ms-version": {
                "x-ms-client-name": "Version",
                "type": "string",
                "description": "Indicates the version of the Blob service used to execute the request. This header is returned for requests made against version 2009-09-19 and above."
              },
              "Date": {
                "type": "string",
                "format": "date-time-rfc1123",
                "description": "UTC date/time value generated by the service that indicates the time at which the response was initiated"
              }
            }
          },
          "default": {
            "description": "Failure",
            "headers": {
              "x-ms-error-code": {
                "x-ms-client-name": "ErrorCode",
                "type": "string"
              }
            },
            "schema": {
              "$ref": "#/definitions/StorageError"
            }
          }
        }
      },
      "parameters": [
        {
          "name": "comp",
          "in": "query",
          "required": true,
          "type": "string",
          "enum": [
            "properties"
          ]
        }
      ]
    },
    "/{containerName}/{blob}?comp=incrementalcopy": {
      "put": {
        "tags": [
          "pageblob"
        ],
        "operationId": "PageBlob_CopyIncremental",
        "description": "The Copy Incremental operation copies a snapshot of the source page blob to a destination page blob. The snapshot is copied such that only the differential changes between the previously copied snapshot are transferred to the destination. The copied snapshots are complete copies of the original snapshot and can be read or copied from as usual. This API is supported since REST version 2016-05-31.",
        "parameters": [
          {
            "$ref": "#/parameters/Timeout"
          },
          {
            "$ref": "#/parameters/IfModifiedSince"
          },
          {
            "$ref": "#/parameters/IfUnmodifiedSince"
          },
          {
            "$ref": "#/parameters/IfMatch"
          },
          {
            "$ref": "#/parameters/IfNoneMatch"
          },
          {
            "$ref": "#/parameters/CopySource"
          },
          {
            "$ref": "#/parameters/ApiVersionParameter"
          },
          {
            "$ref": "#/parameters/ClientRequestId"
          }
        ],
        "responses": {
          "202": {
            "description": "The blob was copied.",
            "headers": {
              "ETag": {
                "type": "string",
                "format": "etag",
                "description": "The ETag contains a value that you can use to perform operations conditionally. If the request version is 2011-08-18 or newer, the ETag value will be in quotes."
              },
              "Last-Modified": {
                "type": "string",
                "format": "date-time-rfc1123",
                "description": "Returns the date and time the container was last modified. Any operation that modifies the blob, including an update of the blob's metadata or properties, changes the last-modified time of the blob."
              },
              "x-ms-client-request-id": {
                "x-ms-client-name": "ClientRequestId",
                "type": "string",
                "description": "If a client request id header is sent in the request, this header will be present in the response with the same value."
              },
              "x-ms-request-id": {
                "x-ms-client-name": "RequestId",
                "type": "string",
                "description": "This header uniquely identifies the request that was made and can be used for troubleshooting the request."
              },
              "x-ms-version": {
                "x-ms-client-name": "Version",
                "type": "string",
                "description": "Indicates the version of the Blob service used to execute the request. This header is returned for requests made against version 2009-09-19 and above."
              },
              "Date": {
                "type": "string",
                "format": "date-time-rfc1123",
                "description": "UTC date/time value generated by the service that indicates the time at which the response was initiated"
              },
              "x-ms-copy-id": {
                "x-ms-client-name": "CopyId",
                "type": "string",
                "description": "String identifier for this copy operation. Use with Get Blob Properties to check the status of this copy operation, or pass to Abort Copy Blob to abort a pending copy."
              },
              "x-ms-copy-status": {
                "x-ms-client-name": "CopyStatus",
                "description": "State of the copy operation identified by x-ms-copy-id.",
                "type": "string",
                "enum": [
                  "pending",
                  "success",
                  "aborted",
                  "failed"
                ],
                "x-ms-enum": {
                  "name": "CopyStatusType",
                  "modelAsString": false
                }
              }
            }
          },
          "default": {
            "description": "Failure",
            "headers": {
              "x-ms-error-code": {
                "x-ms-client-name": "ErrorCode",
                "type": "string"
              }
            },
            "schema": {
              "$ref": "#/definitions/StorageError"
            }
          }
        }
      },
      "parameters": [
        {
          "name": "comp",
          "in": "query",
          "required": true,
          "type": "string",
          "enum": [
            "incrementalcopy"
          ]
        }
      ]
    },
    "/{containerName}/{blob}?comp=appendblock": {
      "put": {
        "tags": [
          "appendblob"
        ],
        "consumes": [
          "application/octet-stream"
        ],
        "operationId": "AppendBlob_AppendBlock",
        "description": "The Append Block operation commits a new block of data to the end of an existing append blob. The Append Block operation is permitted only if the blob was created with x-ms-blob-type set to AppendBlob. Append Block is supported only on version 2015-02-21 version or later.",
        "parameters": [
          {
            "$ref": "#/parameters/Body"
          },
          {
            "$ref": "#/parameters/Timeout"
          },
          {
            "$ref": "#/parameters/ContentLength"
          },
          {
            "$ref": "#/parameters/ContentMD5"
          },
          {
            "$ref": "#/parameters/ContentCrc64"
          },
          {
            "$ref": "#/parameters/LeaseIdOptional"
          },
          {
            "$ref": "#/parameters/BlobConditionMaxSize"
          },
          {
            "$ref": "#/parameters/BlobConditionAppendPos"
          },
          {
            "$ref": "#/parameters/EncryptionKey"
          },
          {
            "$ref": "#/parameters/EncryptionKeySha256"
          },
          {
            "$ref": "#/parameters/EncryptionAlgorithm"
          },
          {
            "$ref": "#/parameters/EncryptionScope"
          },
          {
            "$ref": "#/parameters/IfModifiedSince"
          },
          {
            "$ref": "#/parameters/IfUnmodifiedSince"
          },
          {
            "$ref": "#/parameters/IfMatch"
          },
          {
            "$ref": "#/parameters/IfNoneMatch"
          },
          {
            "$ref": "#/parameters/ApiVersionParameter"
          },
          {
            "$ref": "#/parameters/ClientRequestId"
          }
        ],
        "responses": {
          "201": {
            "description": "The block was created.",
            "headers": {
              "ETag": {
                "type": "string",
                "format": "etag",
                "description": "The ETag contains a value that you can use to perform operations conditionally. If the request version is 2011-08-18 or newer, the ETag value will be in quotes."
              },
              "Last-Modified": {
                "type": "string",
                "format": "date-time-rfc1123",
                "description": "Returns the date and time the container was last modified. Any operation that modifies the blob, including an update of the blob's metadata or properties, changes the last-modified time of the blob."
              },
              "Content-MD5": {
                "type": "string",
                "format": "byte",
                "description": "If the blob has an MD5 hash and this operation is to read the full blob, this response header is returned so that the client can check for message content integrity."
              },
              "x-ms-content-crc64": {
                "type": "string",
                "format": "byte",
                "description": "This header is returned so that the client can check for message content integrity. The value of this header is computed by the Blob service; it is not necessarily the same value specified in the request headers."
              },
              "x-ms-client-request-id": {
                "x-ms-client-name": "ClientRequestId",
                "type": "string",
                "description": "If a client request id header is sent in the request, this header will be present in the response with the same value."
              },
              "x-ms-request-id": {
                "x-ms-client-name": "RequestId",
                "type": "string",
                "description": "This header uniquely identifies the request that was made and can be used for troubleshooting the request."
              },
              "x-ms-version": {
                "x-ms-client-name": "Version",
                "type": "string",
                "description": "Indicates the version of the Blob service used to execute the request. This header is returned for requests made against version 2009-09-19 and above."
              },
              "Date": {
                "type": "string",
                "format": "date-time-rfc1123",
                "description": "UTC date/time value generated by the service that indicates the time at which the response was initiated"
              },
              "x-ms-blob-append-offset": {
                "x-ms-client-name": "BlobAppendOffset",
                "type": "string",
                "description": "This response header is returned only for append operations. It returns the offset at which the block was committed, in bytes."
              },
              "x-ms-blob-committed-block-count": {
                "x-ms-client-name": "BlobCommittedBlockCount",
                "type": "integer",
                "description": "The number of committed blocks present in the blob. This header is returned only for append blobs."
              },
              "x-ms-request-server-encrypted": {
                "x-ms-client-name": "IsServerEncrypted",
                "type": "boolean",
                "description": "The value of this header is set to true if the contents of the request are successfully encrypted using the specified algorithm, and false otherwise."
              },
              "x-ms-encryption-key-sha256": {
                "x-ms-client-name": "EncryptionKeySha256",
                "type": "string",
                "description": "The SHA-256 hash of the encryption key used to encrypt the block. This header is only returned when the block was encrypted with a customer-provided key."
              },
              "x-ms-encryption-scope": {
                "x-ms-client-name": "EncryptionScope",
                "type": "string",
                "description": "Returns the name of the encryption scope used to encrypt the blob contents and application metadata.  Note that the absence of this header implies use of the default account encryption scope."
              }
            }
          },
          "default": {
            "description": "Failure",
            "headers": {
              "x-ms-error-code": {
                "x-ms-client-name": "ErrorCode",
                "type": "string"
              }
            },
            "schema": {
              "$ref": "#/definitions/StorageError"
            }
          }
        }
      },
      "parameters": [
        {
          "name": "comp",
          "in": "query",
          "required": true,
          "type": "string",
          "enum": [
            "appendblock"
          ]
        }
      ]
    },
    "/{containerName}/{blob}?comp=appendblock&fromUrl": {
      "put": {
        "tags": [
          "appendblob"
        ],
        "operationId": "AppendBlob_AppendBlockFromUrl",
        "description": "The Append Block operation commits a new block of data to the end of an existing append blob where the contents are read from a source url. The Append Block operation is permitted only if the blob was created with x-ms-blob-type set to AppendBlob. Append Block is supported only on version 2015-02-21 version or later.",
        "parameters": [
          {
            "$ref": "#/parameters/SourceUrl"
          },
          {
            "$ref": "#/parameters/SourceRange"
          },
          {
            "$ref": "#/parameters/SourceContentMD5"
          },
          {
            "$ref": "#/parameters/SourceContentCRC64"
          },
          {
            "$ref": "#/parameters/Timeout"
          },
          {
            "$ref": "#/parameters/ContentLength"
          },
          {
            "$ref": "#/parameters/ContentMD5"
          },
          {
            "$ref": "#/parameters/EncryptionKey"
          },
          {
            "$ref": "#/parameters/EncryptionKeySha256"
          },
          {
            "$ref": "#/parameters/EncryptionAlgorithm"
          },
          {
            "$ref": "#/parameters/EncryptionScope"
          },
          {
            "$ref": "#/parameters/LeaseIdOptional"
          },
          {
            "$ref": "#/parameters/BlobConditionMaxSize"
          },
          {
            "$ref": "#/parameters/BlobConditionAppendPos"
          },
          {
            "$ref": "#/parameters/IfModifiedSince"
          },
          {
            "$ref": "#/parameters/IfUnmodifiedSince"
          },
          {
            "$ref": "#/parameters/IfMatch"
          },
          {
            "$ref": "#/parameters/IfNoneMatch"
          },
          {
            "$ref": "#/parameters/SourceIfModifiedSince"
          },
          {
            "$ref": "#/parameters/SourceIfUnmodifiedSince"
          },
          {
            "$ref": "#/parameters/SourceIfMatch"
          },
          {
            "$ref": "#/parameters/SourceIfNoneMatch"
          },
          {
            "$ref": "#/parameters/ApiVersionParameter"
          },
          {
            "$ref": "#/parameters/ClientRequestId"
          }
        ],
        "responses": {
          "201": {
            "description": "The block was created.",
            "headers": {
              "ETag": {
                "type": "string",
                "format": "etag",
                "description": "The ETag contains a value that you can use to perform operations conditionally. If the request version is 2011-08-18 or newer, the ETag value will be in quotes."
              },
              "Last-Modified": {
                "type": "string",
                "format": "date-time-rfc1123",
                "description": "Returns the date and time the container was last modified. Any operation that modifies the blob, including an update of the blob's metadata or properties, changes the last-modified time of the blob."
              },
              "Content-MD5": {
                "type": "string",
                "format": "byte",
                "description": "If the blob has an MD5 hash and this operation is to read the full blob, this response header is returned so that the client can check for message content integrity."
              },
              "x-ms-content-crc64": {
                "type": "string",
                "format": "byte",
                "description": "This header is returned so that the client can check for message content integrity. The value of this header is computed by the Blob service; it is not necessarily the same value specified in the request headers."
              },
              "x-ms-request-id": {
                "x-ms-client-name": "RequestId",
                "type": "string",
                "description": "This header uniquely identifies the request that was made and can be used for troubleshooting the request."
              },
              "x-ms-version": {
                "x-ms-client-name": "Version",
                "type": "string",
                "description": "Indicates the version of the Blob service used to execute the request. This header is returned for requests made against version 2009-09-19 and above."
              },
              "Date": {
                "type": "string",
                "format": "date-time-rfc1123",
                "description": "UTC date/time value generated by the service that indicates the time at which the response was initiated"
              },
              "x-ms-blob-append-offset": {
                "x-ms-client-name": "BlobAppendOffset",
                "type": "string",
                "description": "This response header is returned only for append operations. It returns the offset at which the block was committed, in bytes."
              },
              "x-ms-blob-committed-block-count": {
                "x-ms-client-name": "BlobCommittedBlockCount",
                "type": "integer",
                "description": "The number of committed blocks present in the blob. This header is returned only for append blobs."
              },
              "x-ms-encryption-key-sha256": {
                "x-ms-client-name": "EncryptionKeySha256",
                "type": "string",
                "description": "The SHA-256 hash of the encryption key used to encrypt the block. This header is only returned when the block was encrypted with a customer-provided key."
              },
              "x-ms-encryption-scope": {
                "x-ms-client-name": "EncryptionScope",
                "type": "string",
                "description": "Returns the name of the encryption scope used to encrypt the blob contents and application metadata.  Note that the absence of this header implies use of the default account encryption scope."
              },
              "x-ms-request-server-encrypted": {
                "x-ms-client-name": "IsServerEncrypted",
                "type": "boolean",
                "description": "The value of this header is set to true if the contents of the request are successfully encrypted using the specified algorithm, and false otherwise."
              }
            }
          },
          "default": {
            "description": "Failure",
            "headers": {
              "x-ms-error-code": {
                "x-ms-client-name": "ErrorCode",
                "type": "string"
              }
            },
            "schema": {
              "$ref": "#/definitions/StorageError"
            }
          }
        }
      },
      "parameters": [
        {
          "name": "comp",
          "in": "query",
          "required": true,
          "type": "string",
          "enum": [
            "appendblock"
          ]
        }
      ]
    },
    "/{containerName}/{blob}?comp=seal": {
      "put": {
        "tags": [
          "appendblob"
        ],
        "operationId": "AppendBlob_Seal",
        "description": "The Seal operation seals the Append Blob to make it read-only. Seal is supported only on version 2019-12-12 version or later.",
        "parameters": [
          {
            "$ref": "#/parameters/Timeout"
          },
          {
            "$ref": "#/parameters/ApiVersionParameter"
          },
          {
            "$ref": "#/parameters/ClientRequestId"
          },
          {
            "$ref": "#/parameters/LeaseIdOptional"
          },
          {
            "$ref": "#/parameters/IfModifiedSince"
          },
          {
            "$ref": "#/parameters/IfUnmodifiedSince"
          },
          {
            "$ref": "#/parameters/IfMatch"
          },
          {
            "$ref": "#/parameters/IfNoneMatch"
          },
          {
            "$ref": "#/parameters/BlobConditionAppendPos"
          }
        ],
        "responses": {
          "200": {
            "description": "The blob was sealed.",
            "headers": {
              "ETag": {
                "type": "string",
                "format": "etag",
                "description": "The ETag contains a value that you can use to perform operations conditionally. If the request version is 2011-08-18 or newer, the ETag value will be in quotes."
              },
              "Last-Modified": {
                "type": "string",
                "format": "date-time-rfc1123",
                "description": "Returns the date and time the container was last modified. Any operation that modifies the blob, including an update of the blob's metadata or properties, changes the last-modified time of the blob."
              },
              "x-ms-client-request-id": {
                "x-ms-client-name": "ClientRequestId",
                "type": "string",
                "description": "If a client request id header is sent in the request, this header will be present in the response with the same value."
              },
              "x-ms-request-id": {
                "x-ms-client-name": "RequestId",
                "type": "string",
                "description": "This header uniquely identifies the request that was made and can be used for troubleshooting the request."
              },
              "x-ms-version": {
                "x-ms-client-name": "Version",
                "type": "string",
                "description": "Indicates the version of the Blob service used to execute the request. This header is returned for requests made against version 2009-09-19 and above."
              },
              "Date": {
                "type": "string",
                "format": "date-time-rfc1123",
                "description": "UTC date/time value generated by the service that indicates the time at which the response was initiated"
              },
              "x-ms-blob-sealed": {
                "x-ms-client-name": "IsSealed",
                "type": "boolean",
                "description": "If this blob has been sealed"
              }
            }
          },
          "default": {
            "description": "Failure",
            "headers": {
              "x-ms-error-code": {
                "x-ms-client-name": "ErrorCode",
                "type": "string"
              }
            },
            "schema": {
              "$ref": "#/definitions/StorageError"
            }
          }
        }
      },
      "parameters": [
        {
          "name": "comp",
          "in": "query",
          "required": true,
          "type": "string",
          "enum": [
            "seal"
          ]
        }
      ]
    },
    "/{containerName}/{blob}?comp=query": {
      "post": {
        "tags": [
          "blob"
        ],
        "operationId": "Blob_QuickQuery",
        "description": "The QuickQuery operation enables users to select/project on blob data by providing simple query expressions.",
        "parameters": [
          {
            "$ref": "#/parameters/QueryRequest"
          },
          {
            "$ref": "#/parameters/Snapshot"
          },
          {
            "$ref": "#/parameters/Timeout"
          },
          {
            "$ref": "#/parameters/LeaseIdOptional"
          },
          {
            "$ref": "#/parameters/EncryptionKey"
          },
          {
            "$ref": "#/parameters/EncryptionKeySha256"
          },
          {
            "$ref": "#/parameters/EncryptionAlgorithm"
          },
          {
            "$ref": "#/parameters/IfModifiedSince"
          },
          {
            "$ref": "#/parameters/IfUnmodifiedSince"
          },
          {
            "$ref": "#/parameters/IfMatch"
          },
          {
            "$ref": "#/parameters/IfNoneMatch"
          },
          {
            "$ref": "#/parameters/ApiVersionParameter"
          },
          {
            "$ref": "#/parameters/ClientRequestId"
          }
        ],
        "responses": {
          "200": {
            "description": "Returns the content of the entire blob.",
            "headers": {
              "Last-Modified": {
                "type": "string",
                "format": "date-time-rfc1123",
                "description": "Returns the date and time the container was last modified. Any operation that modifies the blob, including an update of the blob's metadata or properties, changes the last-modified time of the blob."
              },
              "x-ms-meta": {
                "type": "string",
                "x-ms-client-name": "Metadata",
                "x-ms-header-collection-prefix": "x-ms-meta-"
              },
              "Content-Length": {
                "type": "integer",
                "format": "int64",
                "description": "The number of bytes present in the response body."
              },
              "Content-Type": {
                "type": "string",
                "description": "The media type of the body of the response. For Download Blob this is 'application/octet-stream'"
              },
              "Content-Range": {
                "type": "string",
                "description": "Indicates the range of bytes returned in the event that the client requested a subset of the blob by setting the 'Range' request header."
              },
              "ETag": {
                "type": "string",
                "format": "etag",
                "description": "The ETag contains a value that you can use to perform operations conditionally. If the request version is 2011-08-18 or newer, the ETag value will be in quotes."
              },
              "Content-MD5": {
                "type": "string",
                "format": "byte",
                "description": "If the blob has an MD5 hash and this operation is to read the full blob, this response header is returned so that the client can check for message content integrity."
              },
              "Content-Encoding": {
                "type": "string",
                "description": "This header returns the value that was specified for the Content-Encoding request header"
              },
              "Cache-Control": {
                "type": "string",
                "description": "This header is returned if it was previously specified for the blob."
              },
              "Content-Disposition": {
                "type": "string",
                "description": "This header returns the value that was specified for the 'x-ms-blob-content-disposition' header. The Content-Disposition response header field conveys additional information about how to process the response payload, and also can be used to attach additional metadata. For example, if set to attachment, it indicates that the user-agent should not display the response, but instead show a Save As dialog with a filename other than the blob name specified."
              },
              "Content-Language": {
                "type": "string",
                "description": "This header returns the value that was specified for the Content-Language request header."
              },
              "x-ms-blob-sequence-number": {
                "x-ms-client-name": "BlobSequenceNumber",
                "type": "integer",
                "format": "int64",
                "description": "The current sequence number for a page blob. This header is not returned for block blobs or append blobs"
              },
              "x-ms-blob-type": {
                "x-ms-client-name": "BlobType",
                "description": "The blob's type.",
                "type": "string",
                "enum": [
                  "BlockBlob",
                  "PageBlob",
                  "AppendBlob"
                ],
                "x-ms-enum": {
                  "name": "BlobType",
                  "modelAsString": false
                }
              },
              "x-ms-copy-completion-time": {
                "x-ms-client-name": "CopyCompletionTime",
                "type": "string",
                "format": "date-time-rfc1123",
                "description": "Conclusion time of the last attempted Copy Blob operation where this blob was the destination blob. This value can specify the time of a completed, aborted, or failed copy attempt. This header does not appear if a copy is pending, if this blob has never been the destination in a Copy Blob operation, or if this blob has been modified after a concluded Copy Blob operation using Set Blob Properties, Put Blob, or Put Block List."
              },
              "x-ms-copy-status-description": {
                "x-ms-client-name": "CopyStatusDescription",
                "type": "string",
                "description": "Only appears when x-ms-copy-status is failed or pending. Describes the cause of the last fatal or non-fatal copy operation failure. This header does not appear if this blob has never been the destination in a Copy Blob operation, or if this blob has been modified after a concluded Copy Blob operation using Set Blob Properties, Put Blob, or Put Block List"
              },
              "x-ms-copy-id": {
                "x-ms-client-name": "CopyId",
                "type": "string",
                "description": "String identifier for this copy operation. Use with Get Blob Properties to check the status of this copy operation, or pass to Abort Copy Blob to abort a pending copy."
              },
              "x-ms-copy-progress": {
                "x-ms-client-name": "CopyProgress",
                "type": "string",
                "description": "Contains the number of bytes copied and the total bytes in the source in the last attempted Copy Blob operation where this blob was the destination blob. Can show between 0 and Content-Length bytes copied. This header does not appear if this blob has never been the destination in a Copy Blob operation, or if this blob has been modified after a concluded Copy Blob operation using Set Blob Properties, Put Blob, or Put Block List"
              },
              "x-ms-copy-source": {
                "x-ms-client-name": "CopySource",
                "type": "string",
                "description": "URL up to 2 KB in length that specifies the source blob or file used in the last attempted Copy Blob operation where this blob was the destination blob. This header does not appear if this blob has never been the destination in a Copy Blob operation, or if this blob has been modified after a concluded Copy Blob operation using Set Blob Properties, Put Blob, or Put Block List."
              },
              "x-ms-copy-status": {
                "x-ms-client-name": "CopyStatus",
                "description": "State of the copy operation identified by x-ms-copy-id.",
                "type": "string",
                "enum": [
                  "pending",
                  "success",
                  "aborted",
                  "failed"
                ],
                "x-ms-enum": {
                  "name": "CopyStatusType",
                  "modelAsString": false
                }
              },
              "x-ms-lease-duration": {
                "x-ms-client-name": "LeaseDuration",
                "description": "When a blob is leased, specifies whether the lease is of infinite or fixed duration.",
                "type": "string",
                "enum": [
                  "infinite",
                  "fixed"
                ],
                "x-ms-enum": {
                  "name": "LeaseDurationType",
                  "modelAsString": false
                }
              },
              "x-ms-lease-state": {
                "x-ms-client-name": "LeaseState",
                "description": "Lease state of the blob.",
                "type": "string",
                "enum": [
                  "available",
                  "leased",
                  "expired",
                  "breaking",
                  "broken"
                ],
                "x-ms-enum": {
                  "name": "LeaseStateType",
                  "modelAsString": false
                }
              },
              "x-ms-lease-status": {
                "x-ms-client-name": "LeaseStatus",
                "description": "The current lease status of the blob.",
                "type": "string",
                "enum": [
                  "locked",
                  "unlocked"
                ],
                "x-ms-enum": {
                  "name": "LeaseStatusType",
                  "modelAsString": false
                }
              },
              "x-ms-client-request-id": {
                "x-ms-client-name": "ClientRequestId",
                "type": "string",
                "description": "If a client request id header is sent in the request, this header will be present in the response with the same value."
              },
              "x-ms-request-id": {
                "x-ms-client-name": "RequestId",
                "type": "string",
                "description": "This header uniquely identifies the request that was made and can be used for troubleshooting the request."
              },
              "x-ms-version": {
                "x-ms-client-name": "Version",
                "type": "string",
                "description": "Indicates the version of the Blob service used to execute the request. This header is returned for requests made against version 2009-09-19 and above."
              },
              "Accept-Ranges": {
                "type": "string",
                "description": "Indicates that the service supports requests for partial blob content."
              },
              "Date": {
                "type": "string",
                "format": "date-time-rfc1123",
                "description": "UTC date/time value generated by the service that indicates the time at which the response was initiated"
              },
              "x-ms-blob-committed-block-count": {
                "x-ms-client-name": "BlobCommittedBlockCount",
                "type": "integer",
                "description": "The number of committed blocks present in the blob. This header is returned only for append blobs."
              },
              "x-ms-server-encrypted": {
                "x-ms-client-name": "IsServerEncrypted",
                "type": "boolean",
                "description": "The value of this header is set to true if the blob data and application metadata are completely encrypted using the specified algorithm. Otherwise, the value is set to false (when the blob is unencrypted, or if only parts of the blob/application metadata are encrypted)."
              },
              "x-ms-encryption-key-sha256": {
                "x-ms-client-name": "EncryptionKeySha256",
                "type": "string",
                "description": "The SHA-256 hash of the encryption key used to encrypt the blob. This header is only returned when the blob was encrypted with a customer-provided key."
              },
              "x-ms-encryption-scope": {
                "x-ms-client-name": "EncryptionScope",
                "type": "string",
                "description": "Returns the name of the encryption scope used to encrypt the blob contents and application metadata.  Note that the absence of this header implies use of the default account encryption scope."
              },
              "x-ms-blob-content-md5": {
                "x-ms-client-name": "BlobContentMD5",
                "type": "string",
                "format": "byte",
                "description": "If the blob has a MD5 hash, and if request contains range header (Range or x-ms-range), this response header is returned with the value of the whole blob's MD5 value. This value may or may not be equal to the value returned in Content-MD5 header, with the latter calculated from the requested range"
              }
            },
            "schema": {
              "type": "object",
              "format": "file"
            }
          },
          "206": {
            "description": "Returns the content of a specified range of the blob.",
            "headers": {
              "Last-Modified": {
                "type": "string",
                "format": "date-time-rfc1123",
                "description": "Returns the date and time the container was last modified. Any operation that modifies the blob, including an update of the blob's metadata or properties, changes the last-modified time of the blob."
              },
              "x-ms-meta": {
                "type": "string",
                "x-ms-client-name": "Metadata",
                "x-ms-header-collection-prefix": "x-ms-meta-"
              },
              "Content-Length": {
                "type": "integer",
                "format": "int64",
                "description": "The number of bytes present in the response body."
              },
              "Content-Type": {
                "type": "string",
                "description": "The media type of the body of the response. For Download Blob this is 'application/octet-stream'"
              },
              "Content-Range": {
                "type": "string",
                "description": "Indicates the range of bytes returned in the event that the client requested a subset of the blob by setting the 'Range' request header."
              },
              "ETag": {
                "type": "string",
                "format": "etag",
                "description": "The ETag contains a value that you can use to perform operations conditionally. If the request version is 2011-08-18 or newer, the ETag value will be in quotes."
              },
              "Content-MD5": {
                "type": "string",
                "format": "byte",
                "description": "If the blob has an MD5 hash and this operation is to read the full blob, this response header is returned so that the client can check for message content integrity."
              },
              "Content-Encoding": {
                "type": "string",
                "description": "This header returns the value that was specified for the Content-Encoding request header"
              },
              "Cache-Control": {
                "type": "string",
                "description": "This header is returned if it was previously specified for the blob."
              },
              "Content-Disposition": {
                "type": "string",
                "description": "This header returns the value that was specified for the 'x-ms-blob-content-disposition' header. The Content-Disposition response header field conveys additional information about how to process the response payload, and also can be used to attach additional metadata. For example, if set to attachment, it indicates that the user-agent should not display the response, but instead show a Save As dialog with a filename other than the blob name specified."
              },
              "Content-Language": {
                "type": "string",
                "description": "This header returns the value that was specified for the Content-Language request header."
              },
              "x-ms-blob-sequence-number": {
                "x-ms-client-name": "BlobSequenceNumber",
                "type": "integer",
                "format": "int64",
                "description": "The current sequence number for a page blob. This header is not returned for block blobs or append blobs"
              },
              "x-ms-blob-type": {
                "x-ms-client-name": "BlobType",
                "description": "The blob's type.",
                "type": "string",
                "enum": [
                  "BlockBlob",
                  "PageBlob",
                  "AppendBlob"
                ],
                "x-ms-enum": {
                  "name": "BlobType",
                  "modelAsString": false
                }
              },
              "x-ms-content-crc64": {
                "x-ms-client-name": "ContentCrc64",
                "type": "string",
                "format": "byte",
                "description": "If the request is to read a specified range and the x-ms-range-get-content-crc64 is set to true, then the request returns a crc64 for the range, as long as the range size is less than or equal to 4 MB. If both x-ms-range-get-content-crc64 and x-ms-range-get-content-md5 is specified in the same request, it will fail with 400(Bad Request)"
              },
              "x-ms-copy-completion-time": {
                "x-ms-client-name": "CopyCompletionTime",
                "type": "string",
                "format": "date-time-rfc1123",
                "description": "Conclusion time of the last attempted Copy Blob operation where this blob was the destination blob. This value can specify the time of a completed, aborted, or failed copy attempt. This header does not appear if a copy is pending, if this blob has never been the destination in a Copy Blob operation, or if this blob has been modified after a concluded Copy Blob operation using Set Blob Properties, Put Blob, or Put Block List."
              },
              "x-ms-copy-status-description": {
                "x-ms-client-name": "CopyStatusDescription",
                "type": "string",
                "description": "Only appears when x-ms-copy-status is failed or pending. Describes the cause of the last fatal or non-fatal copy operation failure. This header does not appear if this blob has never been the destination in a Copy Blob operation, or if this blob has been modified after a concluded Copy Blob operation using Set Blob Properties, Put Blob, or Put Block List"
              },
              "x-ms-copy-id": {
                "x-ms-client-name": "CopyId",
                "type": "string",
                "description": "String identifier for this copy operation. Use with Get Blob Properties to check the status of this copy operation, or pass to Abort Copy Blob to abort a pending copy."
              },
              "x-ms-copy-progress": {
                "x-ms-client-name": "CopyProgress",
                "type": "string",
                "description": "Contains the number of bytes copied and the total bytes in the source in the last attempted Copy Blob operation where this blob was the destination blob. Can show between 0 and Content-Length bytes copied. This header does not appear if this blob has never been the destination in a Copy Blob operation, or if this blob has been modified after a concluded Copy Blob operation using Set Blob Properties, Put Blob, or Put Block List"
              },
              "x-ms-copy-source": {
                "x-ms-client-name": "CopySource",
                "type": "string",
                "description": "URL up to 2 KB in length that specifies the source blob or file used in the last attempted Copy Blob operation where this blob was the destination blob. This header does not appear if this blob has never been the destination in a Copy Blob operation, or if this blob has been modified after a concluded Copy Blob operation using Set Blob Properties, Put Blob, or Put Block List."
              },
              "x-ms-copy-status": {
                "x-ms-client-name": "CopyStatus",
                "description": "State of the copy operation identified by x-ms-copy-id.",
                "type": "string",
                "enum": [
                  "pending",
                  "success",
                  "aborted",
                  "failed"
                ],
                "x-ms-enum": {
                  "name": "CopyStatusType",
                  "modelAsString": false
                }
              },
              "x-ms-lease-duration": {
                "x-ms-client-name": "LeaseDuration",
                "description": "When a blob is leased, specifies whether the lease is of infinite or fixed duration.",
                "type": "string",
                "enum": [
                  "infinite",
                  "fixed"
                ],
                "x-ms-enum": {
                  "name": "LeaseDurationType",
                  "modelAsString": false
                }
              },
              "x-ms-lease-state": {
                "x-ms-client-name": "LeaseState",
                "description": "Lease state of the blob.",
                "type": "string",
                "enum": [
                  "available",
                  "leased",
                  "expired",
                  "breaking",
                  "broken"
                ],
                "x-ms-enum": {
                  "name": "LeaseStateType",
                  "modelAsString": false
                }
              },
              "x-ms-lease-status": {
                "x-ms-client-name": "LeaseStatus",
                "description": "The current lease status of the blob.",
                "type": "string",
                "enum": [
                  "locked",
                  "unlocked"
                ],
                "x-ms-enum": {
                  "name": "LeaseStatusType",
                  "modelAsString": false
                }
              },
              "x-ms-client-request-id": {
                "x-ms-client-name": "ClientRequestId",
                "type": "string",
                "description": "If a client request id header is sent in the request, this header will be present in the response with the same value."
              },
              "x-ms-request-id": {
                "x-ms-client-name": "RequestId",
                "type": "string",
                "description": "This header uniquely identifies the request that was made and can be used for troubleshooting the request."
              },
              "x-ms-version": {
                "x-ms-client-name": "Version",
                "type": "string",
                "description": "Indicates the version of the Blob service used to execute the request. This header is returned for requests made against version 2009-09-19 and above."
              },
              "Accept-Ranges": {
                "type": "string",
                "description": "Indicates that the service supports requests for partial blob content."
              },
              "Date": {
                "type": "string",
                "format": "date-time-rfc1123",
                "description": "UTC date/time value generated by the service that indicates the time at which the response was initiated"
              },
              "x-ms-blob-committed-block-count": {
                "x-ms-client-name": "BlobCommittedBlockCount",
                "type": "integer",
                "description": "The number of committed blocks present in the blob. This header is returned only for append blobs."
              },
              "x-ms-server-encrypted": {
                "x-ms-client-name": "IsServerEncrypted",
                "type": "boolean",
                "description": "The value of this header is set to true if the blob data and application metadata are completely encrypted using the specified algorithm. Otherwise, the value is set to false (when the blob is unencrypted, or if only parts of the blob/application metadata are encrypted)."
              },
              "x-ms-encryption-key-sha256": {
                "x-ms-client-name": "EncryptionKeySha256",
                "type": "string",
                "description": "The SHA-256 hash of the encryption key used to encrypt the blob. This header is only returned when the blob was encrypted with a customer-provided key."
              },
              "x-ms-encryption-scope": {
                "x-ms-client-name": "EncryptionScope",
                "type": "string",
                "description": "Returns the name of the encryption scope used to encrypt the blob contents and application metadata.  Note that the absence of this header implies use of the default account encryption scope."
              },
              "x-ms-blob-content-md5": {
                "x-ms-client-name": "BlobContentMD5",
                "type": "string",
                "format": "byte",
                "description": "If the blob has a MD5 hash, and if request contains range header (Range or x-ms-range), this response header is returned with the value of the whole blob's MD5 value. This value may or may not be equal to the value returned in Content-MD5 header, with the latter calculated from the requested range"
              }
            },
            "schema": {
              "type": "object",
              "format": "file"
            }
          },
          "default": {
            "description": "Failure",
            "headers": {
              "x-ms-error-code": {
                "x-ms-client-name": "ErrorCode",
                "type": "string"
              }
            },
            "schema": {
              "$ref": "#/definitions/StorageError"
            }
          }
        }
      },
      "parameters": [
        {
          "name": "comp",
          "in": "query",
          "required": true,
          "type": "string",
          "enum": [
            "query"
          ]
        }
      ]
    },
    "/{containerName}/{blob}?comp=tags": {
      "get": {
        "tags": [
          "blob"
        ],
        "operationId": "Blob_GetTags",
        "description": "The Get Tags operation enables users to get the tags associated with a blob.",
        "parameters": [
          {
            "$ref": "#/parameters/Timeout"
          },
          {
            "$ref": "#/parameters/ApiVersionParameter"
          },
          {
            "$ref": "#/parameters/ClientRequestId"
          },
          {
            "$ref": "#/parameters/Snapshot"
          },
          {
            "$ref": "#/parameters/VersionId"
          }
        ],
        "responses": {
          "200": {
            "description": "Retrieved blob tags",
            "headers": {
              "x-ms-client-request-id": {
                "x-ms-client-name": "ClientRequestId",
                "type": "string",
                "description": "If a client request id header is sent in the request, this header will be present in the response with the same value."
              },
              "x-ms-request-id": {
                "x-ms-client-name": "RequestId",
                "type": "string",
                "description": "This header uniquely identifies the request that was made and can be used for troubleshooting the request."
              },
              "x-ms-version": {
                "x-ms-client-name": "Version",
                "type": "string",
                "description": "Indicates the version of the Blob service used to execute the request. This header is returned for requests made against version 2009-09-19 and above."
              },
              "Date": {
                "type": "string",
                "format": "date-time-rfc1123",
                "description": "UTC date/time value generated by the service that indicates the time at which the response was initiated"
              }
            },
            "schema": {
              "$ref": "#/definitions/BlobTags"
            }
          },
          "default": {
            "description": "Failure",
            "headers": {
              "x-ms-error-code": {
                "x-ms-client-name": "ErrorCode",
                "type": "string"
                }
            },
            "schema": {
              "$ref": "#/definitions/StorageError"
            }
          }
        }
      },
      "put": {
        "tags": [
          "blob"
        ],
        "operationId": "Blob_SetTags",
        "description": "The Set Tags operation enables users to set tags on a blob.",
        "parameters": [
          {
            "$ref": "#/parameters/ApiVersionParameter"
          },
          {
            "$ref": "#/parameters/Timeout"
          },
          {
            "$ref": "#/parameters/VersionId"
          },
          {
            "$ref": "#/parameters/ContentMD5"
          },
          {
            "$ref": "#/parameters/ContentCrc64"
          },
          {
            "$ref": "#/parameters/ClientRequestId"
          },
          {
            "$ref": "#/parameters/BlobTagsBody"
          }
        ],
        "responses": {
          "204": {
            "description": "The tags were applied to the blob",
            "headers": {
              "x-ms-client-request-id": {
                "x-ms-client-name": "ClientRequestId",
                "type": "string",
                "description": "If a client request id header is sent in the request, this header will be present in the response with the same value."
              },
              "x-ms-request-id": {
                "x-ms-client-name": "RequestId",
                "type": "string",
                "description": "This header uniquely identifies the request that was made and can be used for troubleshooting the request."
              },
              "x-ms-version": {
                "x-ms-client-name": "Version",
                "type": "string",
                "description": "Indicates the version of the Blob service used to execute the request. This header is returned for requests made against version 2009-09-19 and above."
              },
              "Date": {
                "type": "string",
                "format": "date-time-rfc1123",
                "description": "UTC date/time value generated by the service that indicates the time at which the response was initiated"
              }
            }
          },
          "default": {
            "description": "Failure",
            "headers": {
              "x-ms-error-code": {
                "x-ms-client-name": "ErrorCode",
                "type": "string"
              }
            },
            "schema": {
              "$ref": "#/definitions/StorageError"
            }
          }
        }
      },
      "parameters": [
        {
          "name": "comp",
          "in": "query",
          "required": true,
          "type": "string",
          "enum": [
            "tags"
          ]
        }
      ]
    }
  },
  "definitions": {
    "KeyInfo": {
      "type": "object",
      "required": [
        "Start",
        "Expiry"
      ],
      "description": "Key information",
      "properties": {
        "Start": {
          "description": "The date-time the key is active in ISO 8601 UTC time",
          "type": "string"
        },
        "Expiry": {
          "description": "The date-time the key expires in ISO 8601 UTC time",
          "type": "string"
        }
      }
    },
    "UserDelegationKey": {
      "type": "object",
      "required": [
        "SignedOid",
        "SignedTid",
        "SignedStart",
        "SignedExpiry",
        "SignedService",
        "SignedVersion",
        "Value"
      ],
      "description": "A user delegation key",
      "properties": {
        "SignedOid": {
          "description": "The Azure Active Directory object ID in GUID format.",
          "type": "string"
        },
        "SignedTid": {
          "description": "The Azure Active Directory tenant ID in GUID format",
          "type": "string"
        },
        "SignedStart": {
          "description": "The date-time the key is active",
          "type": "string",
          "format": "date-time"
        },
        "SignedExpiry": {
          "description": "The date-time the key expires",
          "type": "string",
          "format": "date-time"
        },
        "SignedService": {
          "description": "Abbreviation of the Azure Storage service that accepts the key",
          "type": "string"
        },
        "SignedVersion": {
          "description": "The service version that created the key",
          "type": "string"
        },
        "Value": {
          "description": "The key as a base64 string",
          "type": "string"
        }
      }
    },
    "PublicAccessType": {
      "type": "string",
      "enum": [
        "container",
        "blob"
      ],
      "x-ms-enum": {
        "name": "PublicAccessType",
        "modelAsString": true
      }
    },
    "CopyStatus": {
      "type": "string",
      "enum": [
        "pending",
        "success",
        "aborted",
        "failed"
      ],
      "x-ms-enum": {
        "name": "CopyStatusType",
        "modelAsString": false
      }
    },
    "LeaseDuration": {
      "type": "string",
      "enum": [
        "infinite",
        "fixed"
      ],
      "x-ms-enum": {
        "name": "LeaseDurationType",
        "modelAsString": false
      }
    },
    "LeaseState": {
      "type": "string",
      "enum": [
        "available",
        "leased",
        "expired",
        "breaking",
        "broken"
      ],
      "x-ms-enum": {
        "name": "LeaseStateType",
        "modelAsString": false
      }
    },
    "LeaseStatus": {
      "type": "string",
      "enum": [
        "locked",
        "unlocked"
      ],
      "x-ms-enum": {
        "name": "LeaseStatusType",
        "modelAsString": false
      }
    },
    "StorageError": {
      "type": "object",
      "properties": {
        "Message": {
          "type": "string"
        }
      }
    },
    "DataLakeStorageError": {
      "type": "object",
      "properties": {
        "error": {
          "description": "The service error response object.",
          "properties": {
        "Code": {
              "description": "The service error code.",
          "type": "string"
        },
        "Message": {
              "description": "The service error message.",
          "type": "string"
            }
          }
        }
      }
    },
    "AccessPolicy": {
      "type": "object",
      "description": "An Access policy",
      "properties": {
        "Start": {
          "description": "the date-time the policy is active",
          "type": "string",
          "format": "date-time"
        },
        "Expiry": {
          "description": "the date-time the policy expires",
          "type": "string",
          "format": "date-time"
        },
        "Permission": {
          "description": "the permissions for the acl policy",
          "type": "string"
        }
      }
    },
    "AccessTier": {
      "type": "string",
      "enum": [
        "P4",
        "P6",
        "P10",
        "P15",
        "P20",
        "P30",
        "P40",
        "P50",
        "P60",
        "P70",
        "P80",
        "Hot",
        "Cool",
        "Archive"
      ],
      "x-ms-enum": {
        "name": "AccessTier",
        "modelAsString": true
      }
    },
    "ArchiveStatus": {
      "type": "string",
      "enum": [
        "rehydrate-pending-to-hot",
        "rehydrate-pending-to-cool"
      ],
      "x-ms-enum": {
        "name": "ArchiveStatus",
        "modelAsString": true
      }
    },
    "BlobItemInternal": {
      "xml": {
        "name": "Blob"
      },
      "description": "An Azure Storage blob",
      "type": "object",
      "required": [
        "Name",
        "Deleted",
        "Snapshot",
        "Properties"
      ],
      "properties": {
        "Name": {
          "type": "string"
        },
        "Deleted": {
          "type": "boolean"
        },
        "Snapshot": {
          "type": "string"
        },
        "VersionId": {
          "type": "string"
        },
        "IsCurrentVersion": {
          "type": "boolean"
        },
        "Properties": {
          "$ref": "#/definitions/BlobProperties"
        },
        "Metadata": {
          "$ref": "#/definitions/BlobMetadata"
        },
        "BlobTags": {
          "$ref": "#/definitions/BlobTags"
        },
        "ObjectReplicationPolicyId": {
          "type": "string"
        },
        "ObjectReplicationRuleStatus": {
          "$ref": "#/definitions/BlobObjectReplicationRuleStatus"
        }
      }
    },
    "BlobProperties": {
      "xml": {
        "name": "Properties"
      },
      "description": "Properties of a blob",
      "type": "object",
      "required": [
        "Etag",
        "Last-Modified"
      ],
      "properties": {
        "Creation-Time": {
          "type": "string",
          "format": "date-time-rfc1123"
        },
        "Last-Modified": {
          "type": "string",
          "format": "date-time-rfc1123"
        },
        "Etag": {
          "type": "string",
          "format": "etag"
        },
        "Content-Length": {
          "type": "integer",
          "format": "int64",
          "description": "Size in bytes"
        },
        "Content-Type": {
          "type": "string"
        },
        "Content-Encoding": {
          "type": "string"
        },
        "Content-Language": {
          "type": "string"
        },
        "Content-MD5": {
          "type": "string",
          "format": "byte"
        },
        "Content-Disposition": {
          "type": "string"
        },
        "Cache-Control": {
          "type": "string"
        },
        "x-ms-blob-sequence-number": {
          "x-ms-client-name": "blobSequenceNumber",
          "type": "integer",
          "format": "int64"
        },
        "BlobType": {
          "type": "string",
          "enum": [
            "BlockBlob",
            "PageBlob",
            "AppendBlob"
          ],
          "x-ms-enum": {
            "name": "BlobType",
            "modelAsString": false
          }
        },
        "LeaseStatus": {
          "$ref": "#/definitions/LeaseStatus"
        },
        "LeaseState": {
          "$ref": "#/definitions/LeaseState"
        },
        "LeaseDuration": {
          "$ref": "#/definitions/LeaseDuration"
        },
        "CopyId": {
          "type": "string"
        },
        "CopyStatus": {
          "$ref": "#/definitions/CopyStatus"
        },
        "CopySource": {
          "type": "string"
        },
        "CopyProgress": {
          "type": "string"
        },
        "CopyCompletionTime": {
          "type": "string",
          "format": "date-time-rfc1123"
        },
        "CopyStatusDescription": {
          "type": "string"
        },
        "ServerEncrypted": {
          "type": "boolean"
        },
        "IncrementalCopy": {
          "type": "boolean"
        },
        "DestinationSnapshot": {
          "type": "string"
        },
        "DeletedTime": {
          "type": "string",
          "format": "date-time-rfc1123"
        },
        "RemainingRetentionDays": {
          "type": "integer"
        },
        "AccessTier": {
          "$ref": "#/definitions/AccessTier"
        },
        "AccessTierInferred": {
          "type": "boolean"
        },
        "ArchiveStatus": {
          "$ref": "#/definitions/ArchiveStatus"
        },
        "CustomerProvidedKeySha256": {
          "type": "string"
        },
        "EncryptionScope": {
          "type": "string",
          "description": "The name of the encryption scope under which the blob is encrypted."
        },
        "AccessTierChangeTime": {
          "type": "string",
          "format": "date-time-rfc1123"
        },
        "TagCount": {
          "type": "integer"
<<<<<<< HEAD
=======
        },
        "Expiry-Time": {
          "x-ms-client-name": "ExpiresOn",
          "type": "string",
          "format": "date-time-rfc1123"
        },
        "IsSealed": {
          "type": "boolean"
>>>>>>> 046609d8
        }
      }
    },
    "ListBlobsFlatSegmentResponse": {
      "xml": {
        "name": "EnumerationResults"
      },
      "description": "An enumeration of blobs",
      "type": "object",
      "required": [
        "ServiceEndpoint",
        "ContainerName",
        "Segment"
      ],
      "properties": {
        "ServiceEndpoint": {
          "type": "string",
          "xml": {
            "attribute": true
          }
        },
        "ContainerName": {
          "type": "string",
          "xml": {
            "attribute": true
          }
        },
        "Prefix": {
          "type": "string"
        },
        "Marker": {
          "type": "string"
        },
        "MaxResults": {
          "type": "integer"
        },
        "Segment": {
          "$ref": "#/definitions/BlobFlatListSegment"
        },
        "NextMarker": {
          "type": "string"
        }
      }
    },
    "ListBlobsHierarchySegmentResponse": {
      "xml": {
        "name": "EnumerationResults"
      },
      "description": "An enumeration of blobs",
      "type": "object",
      "required": [
        "ServiceEndpoint",
        "ContainerName",
        "Segment"
      ],
      "properties": {
        "ServiceEndpoint": {
          "type": "string",
          "xml": {
            "attribute": true
          }
        },
        "ContainerName": {
          "type": "string",
          "xml": {
            "attribute": true
          }
        },
        "Prefix": {
          "type": "string"
        },
        "Marker": {
          "type": "string"
        },
        "MaxResults": {
          "type": "integer"
        },
        "Delimiter": {
          "type": "string"
        },
        "Segment": {
          "$ref": "#/definitions/BlobHierarchyListSegment"
        },
        "NextMarker": {
          "type": "string"
        }
      }
    },
    "BlobFlatListSegment": {
      "xml": {
        "name": "Blobs"
      },
      "required": [
        "BlobItems"
      ],
      "type": "object",
      "properties": {
        "BlobItems": {
          "type": "array",
          "items": {
            "$ref": "#/definitions/BlobItemInternal"
          }
        }
      }
    },
    "BlobHierarchyListSegment": {
      "xml": {
        "name": "Blobs"
      },
      "type": "object",
      "required": [
        "BlobItems"
      ],
      "properties": {
        "BlobPrefixes": {
          "type": "array",
          "items": {
            "$ref": "#/definitions/BlobPrefix"
          }
        },
        "BlobItems": {
          "type": "array",
          "items": {
            "$ref": "#/definitions/BlobItemInternal"
          }
        }
      }
    },
    "BlobPrefix": {
      "type": "object",
      "required": [
        "Name"
      ],
      "properties": {
        "Name": {
          "type": "string"
        }
      }
    },
    "BlobTag": {
      "xml": {
        "name": "Tag"
      },
      "type": "object",
      "required": [
        "Key",
        "Value"
      ],
      "properties": {
        "Key": {
          "type": "string"
        },
        "Value": {
          "type": "string"
        }
      }
    },
    "BlobTags": {
      "type": "object",
      "xml": {
        "name": "Tags"
      },
      "description": "Blob tags",
      "required": [
        "BlobTagSet"
      ],
      "properties": {
        "BlobTagSet": {
          "xml": {
            "wrapped": true,
            "name": "TagSet"
          },
          "type": "array",
          "items": {
            "$ref": "#/definitions/BlobTag"
          }
        }
      }
    },
    "Block": {
      "type": "object",
      "required": [
        "Name",
        "Size"
      ],
      "description": "Represents a single block in a block blob.  It describes the block's ID and size.",
      "properties": {
        "Name": {
          "description": "The base64 encoded block ID.",
          "type": "string"
        },
        "Size": {
          "description": "The block size in bytes.",
          "type": "integer"
        }
      }
    },
    "BlockList": {
      "type": "object",
      "properties": {
        "CommittedBlocks": {
          "xml": {
            "wrapped": true
          },
          "type": "array",
          "items": {
            "$ref": "#/definitions/Block"
          }
        },
        "UncommittedBlocks": {
          "xml": {
            "wrapped": true
          },
          "type": "array",
          "items": {
            "$ref": "#/definitions/Block"
          }
        }
      }
    },
    "BlockLookupList": {
      "type": "object",
      "properties": {
        "Committed": {
          "type": "array",
          "items": {
            "type": "string",
            "xml": {
              "name": "Committed"
            }
          }
        },
        "Uncommitted": {
          "type": "array",
          "items": {
            "type": "string",
            "xml": {
              "name": "Uncommitted"
            }
          }
        },
        "Latest": {
          "type": "array",
          "items": {
            "type": "string",
            "xml": {
              "name": "Latest"
            }
          }
        }
      },
      "xml": {
        "name": "BlockList"
      }
    },
    "ContainerItem": {
      "xml": {
        "name": "Container"
      },
      "type": "object",
      "required": [
        "Name",
        "Properties"
      ],
      "description": "An Azure Storage container",
      "properties": {
        "Name": {
          "type": "string"
        },
        "Deleted": {
          "type": "boolean"
        },
        "Version": {
          "type": "string"
        },
        "Properties": {
          "$ref": "#/definitions/ContainerProperties"
        },
        "Metadata": {
          "$ref": "#/definitions/ContainerMetadata"
        }
      }
    },
    "ContainerProperties": {
      "type": "object",
      "required": [
        "Last-Modified",
        "Etag"
      ],
      "description": "Properties of a container",
      "properties": {
        "Last-Modified": {
          "type": "string",
          "format": "date-time-rfc1123"
        },
        "Etag": {
          "type": "string",
          "format": "etag"
        },
        "LeaseStatus": {
          "$ref": "#/definitions/LeaseStatus"
        },
        "LeaseState": {
          "$ref": "#/definitions/LeaseState"
        },
        "LeaseDuration": {
          "$ref": "#/definitions/LeaseDuration"
        },
        "PublicAccess": {
          "$ref": "#/definitions/PublicAccessType"
        },
        "HasImmutabilityPolicy": {
          "type": "boolean"
        },
        "HasLegalHold": {
          "type": "boolean"
        },
        "DefaultEncryptionScope": {
          "type": "string"
        },
        "DenyEncryptionScopeOverride": {
          "type": "boolean",
          "x-ms-client-name": "PreventEncryptionScopeOverride"
        },
        "DeletedTime": {
          "type": "string",
          "format": "date-time-rfc1123"
        },
        "RemainingRetentionDays": {
          "type": "integer"
        }
      }
    },
    "DelimitedTextConfiguration": {
      "xml": {
        "name": "DelimitedTextConfiguration"
      },
      "description": "delimited text configuration",
      "type": "object",
      "required": [
        "ColumnSeparator",
        "FieldQuote",
        "RecordSeparator",
        "EscapeChar",
        "HeadersPresent"
      ],
      "properties": {
        "ColumnSeparator": {
          "type": "string",
          "description": "column separator",
          "xml": {
            "name": "ColumnSeparator"
          }
        },
        "FieldQuote": {
          "type": "string",
          "description": "field quote",
          "xml": {
            "name": "FieldQuote"
          }
        },
        "RecordSeparator": {
          "type": "string",
          "description": "record separator",
          "xml": {
            "name": "RecordSeparator"
          }
        },
        "EscapeChar": {
          "type": "string",
          "description": "escape char",
          "xml": {
            "name": "EscapeChar"
          }
        },
        "HeadersPresent": {
          "type": "boolean",
          "description": "has headers",
          "xml": {
            "name": "HasHeaders"
          }
        }
      }
    },
    "JsonTextConfiguration": {
      "xml": {
        "name": "JsonTextConfiguration"
      },
      "description": "json text configuration",
      "type": "object",
      "required": [
        "RecordSeparator"
      ],
      "properties": {
        "RecordSeparator": {
          "type": "string",
          "description": "record separator",
          "xml": {
            "name": "RecordSeparator"
          }
        }
      }
    },
    "ListContainersSegmentResponse": {
      "xml": {
        "name": "EnumerationResults"
      },
      "description": "An enumeration of containers",
      "type": "object",
      "required": [
        "ServiceEndpoint",
        "ContainerItems"
      ],
      "properties": {
        "ServiceEndpoint": {
          "type": "string",
          "xml": {
            "attribute": true
          }
        },
        "Prefix": {
          "type": "string"
        },
        "Marker": {
          "type": "string"
        },
        "MaxResults": {
          "type": "integer"
        },
        "ContainerItems": {
          "xml": {
            "wrapped": true,
            "name": "Containers"
          },
          "type": "array",
          "items": {
            "$ref": "#/definitions/ContainerItem"
          }
        },
        "NextMarker": {
          "type": "string"
        }
      }
    },
    "CorsRule": {
      "description": "CORS is an HTTP feature that enables a web application running under one domain to access resources in another domain. Web browsers implement a security restriction known as same-origin policy that prevents a web page from calling APIs in a different domain; CORS provides a secure way to allow one domain (the origin domain) to call APIs in another domain",
      "type": "object",
      "required": [
        "AllowedOrigins",
        "AllowedMethods",
        "AllowedHeaders",
        "ExposedHeaders",
        "MaxAgeInSeconds"
      ],
      "properties": {
        "AllowedOrigins": {
          "description": "The origin domains that are permitted to make a request against the storage service via CORS. The origin domain is the domain from which the request originates. Note that the origin must be an exact case-sensitive match with the origin that the user age sends to the service. You can also use the wildcard character '*' to allow all origin domains to make requests via CORS.",
          "type": "string"
        },
        "AllowedMethods": {
          "description": "The methods (HTTP request verbs) that the origin domain may use for a CORS request. (comma separated)",
          "type": "string"
        },
        "AllowedHeaders": {
          "description": "the request headers that the origin domain may specify on the CORS request.",
          "type": "string"
        },
        "ExposedHeaders": {
          "description": "The response headers that may be sent in the response to the CORS request and exposed by the browser to the request issuer",
          "type": "string"
        },
        "MaxAgeInSeconds": {
          "description": "The maximum amount time that a browser should cache the preflight OPTIONS request.",
          "type": "integer",
          "minimum": 0
        }
      }
    },
    "ErrorCode": {
      "description": "Error codes returned by the service",
      "type": "string",
      "enum": [
        "AccountAlreadyExists",
        "AccountBeingCreated",
        "AccountIsDisabled",
        "AuthenticationFailed",
        "AuthorizationFailure",
        "ConditionHeadersNotSupported",
        "ConditionNotMet",
        "EmptyMetadataKey",
        "InsufficientAccountPermissions",
        "InternalError",
        "InvalidAuthenticationInfo",
        "InvalidHeaderValue",
        "InvalidHttpVerb",
        "InvalidInput",
        "InvalidMd5",
        "InvalidMetadata",
        "InvalidQueryParameterValue",
        "InvalidRange",
        "InvalidResourceName",
        "InvalidUri",
        "InvalidXmlDocument",
        "InvalidXmlNodeValue",
        "Md5Mismatch",
        "MetadataTooLarge",
        "MissingContentLengthHeader",
        "MissingRequiredQueryParameter",
        "MissingRequiredHeader",
        "MissingRequiredXmlNode",
        "MultipleConditionHeadersNotSupported",
        "OperationTimedOut",
        "OutOfRangeInput",
        "OutOfRangeQueryParameterValue",
        "RequestBodyTooLarge",
        "ResourceTypeMismatch",
        "RequestUrlFailedToParse",
        "ResourceAlreadyExists",
        "ResourceNotFound",
        "ServerBusy",
        "UnsupportedHeader",
        "UnsupportedXmlNode",
        "UnsupportedQueryParameter",
        "UnsupportedHttpVerb",
        "AppendPositionConditionNotMet",
        "BlobAlreadyExists",
        "BlobNotFound",
        "BlobOverwritten",
        "BlobTierInadequateForContentLength",
        "BlockCountExceedsLimit",
        "BlockListTooLong",
        "CannotChangeToLowerTier",
        "CannotVerifyCopySource",
        "ContainerAlreadyExists",
        "ContainerBeingDeleted",
        "ContainerDisabled",
        "ContainerNotFound",
        "ContentLengthLargerThanTierLimit",
        "CopyAcrossAccountsNotSupported",
        "CopyIdMismatch",
        "FeatureVersionMismatch",
        "IncrementalCopyBlobMismatch",
        "IncrementalCopyOfEralierVersionSnapshotNotAllowed",
        "IncrementalCopySourceMustBeSnapshot",
        "InfiniteLeaseDurationRequired",
        "InvalidBlobOrBlock",
        "InvalidBlobTier",
        "InvalidBlobType",
        "InvalidBlockId",
        "InvalidBlockList",
        "InvalidOperation",
        "InvalidPageRange",
        "InvalidSourceBlobType",
        "InvalidSourceBlobUrl",
        "InvalidVersionForPageBlobOperation",
        "LeaseAlreadyPresent",
        "LeaseAlreadyBroken",
        "LeaseIdMismatchWithBlobOperation",
        "LeaseIdMismatchWithContainerOperation",
        "LeaseIdMismatchWithLeaseOperation",
        "LeaseIdMissing",
        "LeaseIsBreakingAndCannotBeAcquired",
        "LeaseIsBreakingAndCannotBeChanged",
        "LeaseIsBrokenAndCannotBeRenewed",
        "LeaseLost",
        "LeaseNotPresentWithBlobOperation",
        "LeaseNotPresentWithContainerOperation",
        "LeaseNotPresentWithLeaseOperation",
        "MaxBlobSizeConditionNotMet",
        "NoAuthenticationInformation",
        "NoPendingCopyOperation",
        "OperationNotAllowedOnIncrementalCopyBlob",
        "PendingCopyOperation",
        "PreviousSnapshotCannotBeNewer",
        "PreviousSnapshotNotFound",
        "PreviousSnapshotOperationNotSupported",
        "SequenceNumberConditionNotMet",
        "SequenceNumberIncrementTooLarge",
        "SnapshotCountExceeded",
        "SnaphotOperationRateExceeded",
        "SnapshotsPresent",
        "SourceConditionNotMet",
        "SystemInUse",
        "TargetConditionNotMet",
        "UnauthorizedBlobOverwrite",
        "BlobBeingRehydrated",
        "BlobArchived",
        "BlobNotArchived",
        "AuthorizationSourceIPMismatch",
        "AuthorizationProtocolMismatch",
        "AuthorizationPermissionMismatch",
        "AuthorizationServiceMismatch",
        "AuthorizationResourceTypeMismatch"
      ],
      "x-ms-enum": {
        "name": "StorageErrorCode",
        "modelAsString": true
      }
    },
    "FilterBlobItem": {
      "xml": {
        "name": "Blob"
      },
      "description": "Blob info from a Filter Blobs API call",
      "type": "object",
      "required": [
        "Name",
        "ContainerName",
        "TagValue"
      ],
      "properties": {
        "Name": {
          "type": "string"
        },
        "ContainerName": {
          "type": "string"
        },
        "TagValue": {
          "type": "string"
        }
      }
    },
    "FilterBlobSegment": {
      "description": "The result of a Filter Blobs API call",
      "xml": {
        "name": "EnumerationResults"
      },
      "type": "object",
      "required": [
        "ServiceEndpoint",
        "Where",
        "Blobs"
      ],
      "properties": {
        "ServiceEndpoint": {
          "type": "string",
          "xml": {
            "attribute": true
          }
        },
        "Where": {
          "type": "string"
        },
        "Blobs": {
          "xml": {
            "name": "Blobs",
            "wrapped": true
          },
          "type": "array",
          "items": {
            "$ref": "#/definitions/FilterBlobItem"
          }
        },
        "NextMarker": {
          "type": "string"
        }
      }
    },
    "GeoReplication": {
      "description": "Geo-Replication information for the Secondary Storage Service",
      "type": "object",
      "required": [
        "Status",
        "LastSyncTime"
      ],
      "properties": {
        "Status": {
          "description": "The status of the secondary location",
          "type": "string",
          "enum": [
            "live",
            "bootstrap",
            "unavailable"
          ],
          "x-ms-enum": {
            "name": "GeoReplicationStatusType",
            "modelAsString": true
          }
        },
        "LastSyncTime": {
          "description": "A GMT date/time value, to the second. All primary writes preceding this value are guaranteed to be available for read operations at the secondary. Primary writes after this point in time may or may not be available for reads.",
          "type": "string",
          "format": "date-time-rfc1123"
        }
      }
    },
    "Logging": {
      "description": "Azure Analytics Logging settings.",
      "type": "object",
      "required": [
        "Version",
        "Delete",
        "Read",
        "Write",
        "RetentionPolicy"
      ],
      "properties": {
        "Version": {
          "description": "The version of Storage Analytics to configure.",
          "type": "string"
        },
        "Delete": {
          "description": "Indicates whether all delete requests should be logged.",
          "type": "boolean"
        },
        "Read": {
          "description": "Indicates whether all read requests should be logged.",
          "type": "boolean"
        },
        "Write": {
          "description": "Indicates whether all write requests should be logged.",
          "type": "boolean"
        },
        "RetentionPolicy": {
          "$ref": "#/definitions/RetentionPolicy"
        }
      }
    },
    "ContainerMetadata": {
      "type": "object",
      "xml": {
        "name": "Metadata"
      },
      "additionalProperties": {
        "type": "string"
      }
    },
    "BlobMetadata": {
      "type": "object",
      "xml": {
        "name": "Metadata"
      },
      "properties": {
        "Encrypted": {
          "type": "string",
          "xml": {
            "attribute": true
          }
        }
      },
      "additionalProperties": {
        "type": "string"
      }
    },
    "BlobObjectReplicationRuleStatus": {
      "type": "object",
      "xml": {
        "name": "BlobObjectReplicationRuleStatus"
      },
      "additionalProperties": {
        "type": "string"
      }
    },
    "Metrics": {
      "description": "a summary of request statistics grouped by API in hour or minute aggregates for blobs",
      "required": [
        "Enabled"
      ],
      "properties": {
        "Version": {
          "description": "The version of Storage Analytics to configure.",
          "type": "string"
        },
        "Enabled": {
          "description": "Indicates whether metrics are enabled for the Blob service.",
          "type": "boolean"
        },
        "IncludeAPIs": {
          "description": "Indicates whether metrics should generate summary statistics for called API operations.",
          "type": "boolean"
        },
        "RetentionPolicy": {
          "$ref": "#/definitions/RetentionPolicy"
        }
      }
    },
    "PageList": {
      "description": "the list of pages",
      "type": "object",
      "properties": {
        "PageRange": {
          "type": "array",
          "items": {
            "$ref": "#/definitions/PageRange"
          }
        },
        "ClearRange": {
          "type": "array",
          "items": {
            "$ref": "#/definitions/ClearRange"
          }
        }
      }
    },
    "PageRange": {
      "type": "object",
      "required": [
        "Start",
        "End"
      ],
      "properties": {
        "Start": {
          "type": "integer",
          "format": "int64",
          "xml": {
            "name": "Start"
          }
        },
        "End": {
          "type": "integer",
          "format": "int64",
          "xml": {
            "name": "End"
          }
        }
      },
      "xml": {
        "name": "PageRange"
      }
    },
    "ClearRange": {
      "type": "object",
      "required": [
        "Start",
        "End"
      ],
      "properties": {
        "Start": {
          "type": "integer",
          "format": "int64",
          "xml": {
            "name": "Start"
          }
        },
        "End": {
          "type": "integer",
          "format": "int64",
          "xml": {
            "name": "End"
          }
        }
      },
      "xml": {
        "name": "ClearRange"
      }
    },
    "QueryRequest": {
      "description": "the quick query body",
      "type": "object",
      "required": [
        "QueryType",
        "Expression"
      ],
      "properties": {
        "QueryType": {
          "type": "string",
          "description": "the query type",
          "xml": {
            "name": "QueryType"
          },
          "enum": [
            "SQL"
          ]
        },
        "Expression": {
          "type": "string",
          "description": "a query statement",
          "xml": {
            "name": "Expression"
          }
        },
        "InputSerialization": {
          "$ref": "#/definitions/QuickQuerySerialization",
          "xml": {
            "name": "InputSerialization"
          }      
        },
        "OutputSerialization": {
          "$ref": "#/definitions/QuickQuerySerialization",
          "xml": {
            "name": "OutputSerialization"
          }
        }
      },
      "xml": {
        "name": "QueryRequest"
      }
    },
    "QuickQueryFormat": {
      "type": "object",
      "required": [
        "QuickQueryType"
      ],
      "properties": {
        "Type": {
          "$ref": "#/definitions/QuickQueryType"
        },
        "DelimitedTextConfiguration": {
          "$ref": "#/definitions/DelimitedTextConfiguration"
        },
        "JsonTextConfiguration": {
          "$ref": "#/definitions/JsonTextConfiguration"
        }
      }
    },
    "QuickQuerySerialization": {
      "type": "object",
      "required": [
        "Format"
      ],
      "properties": {
        "Format": {
          "$ref": "#/definitions/QuickQueryFormat",
          "xml": {
            "name": "Format"
          }
        }
      }
    },
    "QuickQueryType": {
      "type": "string",
      "description": "The quick query format type.",
      "enum": [
        "delimited",
        "json"
      ],
      "x-ms-enum": {
        "name": "QuickQueryFormatType",
        "modelAsString": false
      },
      "xml": {
        "name": "Type"
      }
    },
    "RetentionPolicy": {
      "description": "the retention policy which determines how long the associated data should persist",
      "type": "object",
      "required": [
        "Enabled"
      ],
      "properties": {
        "Enabled": {
          "description": "Indicates whether a retention policy is enabled for the storage service",
          "type": "boolean"
        },
        "Days": {
          "description": "Indicates the number of days that metrics or logging or soft-deleted data should be retained. All data older than this value will be deleted",
          "type": "integer",
          "minimum": 1
        }
      }
    },
    "SignedIdentifier": {
      "xml": {
        "name": "SignedIdentifier"
      },
      "description": "signed identifier",
      "type": "object",
      "required": [
        "Id",
        "AccessPolicy"
      ],
      "properties": {
        "Id": {
          "type": "string",
          "description": "a unique id"
        },
        "AccessPolicy": {
          "$ref": "#/definitions/AccessPolicy"
        }
      }
    },
    "SignedIdentifiers": {
      "description": "a collection of signed identifiers",
      "type": "array",
      "items": {
        "$ref": "#/definitions/SignedIdentifier"
      },
      "xml": {
        "wrapped": true,
        "name": "SignedIdentifiers"
      }
    },
    "StaticWebsite": {
      "description": "The properties that enable an account to host a static website",
      "type": "object",
      "required": [
        "Enabled"
      ],
      "properties": {
        "Enabled": {
          "description": "Indicates whether this account is hosting a static website",
          "type": "boolean"
        },
        "IndexDocument": {
          "description": "The default name of the index page under each directory",
          "type": "string"
        },
        "ErrorDocument404Path": {
          "description": "The absolute path of the custom 404 page",
          "type": "string"
        }
      }
    },
    "StorageServiceProperties": {
      "description": "Storage Service Properties.",
      "type": "object",
      "properties": {
        "Logging": {
          "$ref": "#/definitions/Logging"
        },
        "HourMetrics": {
          "$ref": "#/definitions/Metrics"
        },
        "MinuteMetrics": {
          "$ref": "#/definitions/Metrics"
        },
        "Cors": {
          "description": "The set of CORS rules.",
          "type": "array",
          "items": {
            "$ref": "#/definitions/CorsRule"
          },
          "xml": {
            "wrapped": true
          }
        },
        "DefaultServiceVersion": {
          "description": "The default version to use for requests to the Blob service if an incoming request's version is not specified. Possible values include version 2008-10-27 and all more recent versions",
          "type": "string"
        },
        "DeleteRetentionPolicy": {
          "$ref": "#/definitions/RetentionPolicy"
        },
        "StaticWebsite": {
          "$ref": "#/definitions/StaticWebsite"
        }
      }
    },
    "StorageServiceStats": {
      "description": "Stats for the storage service.",
      "type": "object",
      "properties": {
        "GeoReplication": {
          "$ref": "#/definitions/GeoReplication"
        }
      }
    }
  },
  "parameters": {
    "Url": {
      "name": "url",
      "description": "The URL of the service account, container, or blob that is the targe of the desired operation.",
      "required": true,
      "type": "string",
      "in": "path",
      "x-ms-skip-url-encoding": true
    },
    "ApiVersionParameter": {
      "name": "x-ms-version",
      "x-ms-client-name": "version",
      "in": "header",
      "required": true,
      "type": "string",
      "description": "Specifies the version of the operation to use for this request.",
      "enum": [
        "2019-12-12"
      ]
    },
    "Blob": {
      "name": "blob",
      "in": "path",
      "required": true,
      "type": "string",
      "pattern": "^[a-zA-Z0-9]+(?:/[a-zA-Z0-9]+)*(?:\\.[a-zA-Z0-9]+){0,1}$",
      "minLength": 1,
      "maxLength": 1024,
      "x-ms-parameter-location": "method",
      "description": "The blob name."
    },
    "Filesystem": {
      "name": "filesystem",
      "in": "path",
      "required": true,
      "type": "string",
      "x-ms-parameter-location": "method",
      "description": "The filesystem name."
    },
    "Path": {
      "name": "path",
      "in": "path",
      "required": true,
      "type": "string",
      "x-ms-parameter-location": "method",
      "description": "The namespace path to a file or directory."
    },
    "BlobCacheControl": {
      "name": "x-ms-blob-cache-control",
      "x-ms-client-name": "blobCacheControl",
      "in": "header",
      "required": false,
      "type": "string",
      "x-ms-parameter-location": "method",
      "x-ms-parameter-grouping": {
        "name": "blob-HTTP-headers"
      },
      "description": "Optional. Sets the blob's cache control. If specified, this property is stored with the blob and returned with a read request."
    },
    "BlobConditionAppendPos": {
      "name": "x-ms-blob-condition-appendpos",
      "x-ms-client-name": "appendPosition",
      "in": "header",
      "required": false,
      "type": "integer",
      "format": "int64",
      "x-ms-parameter-location": "method",
      "x-ms-parameter-grouping": {
        "name": "append-position-access-conditions"
      },
      "description": "Optional conditional header, used only for the Append Block operation. A number indicating the byte offset to compare. Append Block will succeed only if the append position is equal to this number. If it is not, the request will fail with the AppendPositionConditionNotMet error (HTTP status code 412 - Precondition Failed)."
    },
    "BlobConditionMaxSize": {
      "name": "x-ms-blob-condition-maxsize",
      "x-ms-client-name": "maxSize",
      "in": "header",
      "required": false,
      "type": "integer",
      "format": "int64",
      "x-ms-parameter-location": "method",
      "x-ms-parameter-grouping": {
        "name": "append-position-access-conditions"
      },
      "description": "Optional conditional header. The max length in bytes permitted for the append blob. If the Append Block operation would cause the blob to exceed that limit or if the blob size is already greater than the value specified in this header, the request will fail with MaxBlobSizeConditionNotMet error (HTTP status code 412 - Precondition Failed)."
    },
    "BlobPublicAccess": {
      "name": "x-ms-blob-public-access",
      "x-ms-client-name": "access",
      "in": "header",
      "required": false,
      "x-ms-parameter-location": "method",
      "description": "Specifies whether data in the container may be accessed publicly and the level of access",
      "type": "string",
      "enum": [
        "container",
        "blob"
      ],
      "x-ms-enum": {
        "name": "PublicAccessType",
        "modelAsString": true
      }
    },
    "BlobTagsBody" : {
      "name": "Tags",
      "in": "body",
      "schema": {
        "$ref": "#/definitions/BlobTags"
      },
      "x-ms-parameter-location": "method",
      "description": "Blob tags"
    },
    "BlobTagsHeader": {
      "name": "x-ms-tags",
      "x-ms-client-name": "BlobTagsString",
      "in": "header",
      "required": false,
      "type": "string",
      "x-ms-parameter-location": "method",
      "description": "Optional.  Used to set blob tags in various blob operations."
    },
    "AccessTierRequired": {
      "name": "x-ms-access-tier",
      "x-ms-client-name": "tier",
      "in": "header",
      "required": true,
      "type": "string",
      "enum": [
        "P4",
        "P6",
        "P10",
        "P15",
        "P20",
        "P30",
        "P40",
        "P50",
        "P60",
        "P70",
        "P80",
        "Hot",
        "Cool",
        "Archive"
      ],
      "x-ms-enum": {
        "name": "AccessTier",
        "modelAsString": true
      },
      "x-ms-parameter-location": "method",
      "description": "Indicates the tier to be set on the blob."
    },
    "AccessTierOptional": {
      "name": "x-ms-access-tier",
      "x-ms-client-name": "tier",
      "in": "header",
      "required": false,
      "type": "string",
      "enum": [
        "P4",
        "P6",
        "P10",
        "P15",
        "P20",
        "P30",
        "P40",
        "P50",
        "P60",
        "P70",
        "P80",
        "Hot",
        "Cool",
        "Archive"
      ],
      "x-ms-enum": {
        "name": "AccessTier",
        "modelAsString": true
      },
      "x-ms-parameter-location": "method",
      "description": "Optional. Indicates the tier to be set on the blob."
    },
    "PremiumPageBlobAccessTierOptional": {
      "name": "x-ms-access-tier",
      "x-ms-client-name": "tier",
      "in": "header",
      "required": false,
      "type": "string",
      "enum": [
        "P4",
        "P6",
        "P10",
        "P15",
        "P20",
        "P30",
        "P40",
        "P50",
        "P60",
        "P70",
        "P80"
      ],
      "x-ms-enum": {
        "name": "PremiumPageBlobAccessTier",
        "modelAsString": true
      },
      "x-ms-parameter-location": "method",
      "description": "Optional. Indicates the tier to be set on the page blob."
    },
    "RehydratePriority": {
      "name": "x-ms-rehydrate-priority",
      "x-ms-client-name": "rehydratePriority",
      "in": "header",
      "required": false,
      "type": "string",
      "enum": [
        "High",
        "Standard"
      ],
      "x-ms-enum": {
        "name": "RehydratePriority",
        "modelAsString": true
      },
      "x-ms-parameter-location": "method",
      "description": "Optional: Indicates the priority with which to rehydrate an archived blob."
    },
    "BlobContentDisposition": {
      "name": "x-ms-blob-content-disposition",
      "x-ms-client-name": "blobContentDisposition",
      "in": "header",
      "required": false,
      "type": "string",
      "x-ms-parameter-location": "method",
      "x-ms-parameter-grouping": {
        "name": "blob-HTTP-headers"
      },
      "description": "Optional. Sets the blob's Content-Disposition header."
    },
    "BlobContentEncoding": {
      "name": "x-ms-blob-content-encoding",
      "x-ms-client-name": "blobContentEncoding",
      "in": "header",
      "required": false,
      "type": "string",
      "x-ms-parameter-location": "method",
      "x-ms-parameter-grouping": {
        "name": "blob-HTTP-headers"
      },
      "description": "Optional. Sets the blob's content encoding. If specified, this property is stored with the blob and returned with a read request."
    },
    "BlobContentLanguage": {
      "name": "x-ms-blob-content-language",
      "x-ms-client-name": "blobContentLanguage",
      "in": "header",
      "required": false,
      "type": "string",
      "x-ms-parameter-location": "method",
      "x-ms-parameter-grouping": {
        "name": "blob-HTTP-headers"
      },
      "description": "Optional. Set the blob's content language. If specified, this property is stored with the blob and returned with a read request."
    },
    "BlobContentLengthOptional": {
      "name": "x-ms-blob-content-length",
      "x-ms-client-name": "blobContentLength",
      "in": "header",
      "required": false,
      "type": "integer",
      "format": "int64",
      "x-ms-parameter-location": "method",
      "description": "This header specifies the maximum size for the page blob, up to 1 TB. The page blob size must be aligned to a 512-byte boundary."
    },
    "BlobContentLengthRequired": {
      "name": "x-ms-blob-content-length",
      "x-ms-client-name": "blobContentLength",
      "in": "header",
      "required": true,
      "type": "integer",
      "format": "int64",
      "x-ms-parameter-location": "method",
      "description": "This header specifies the maximum size for the page blob, up to 1 TB. The page blob size must be aligned to a 512-byte boundary."
    },
    "BlobContentMD5": {
      "name": "x-ms-blob-content-md5",
      "x-ms-client-name": "blobContentMD5",
      "in": "header",
      "required": false,
      "type": "string",
      "format": "byte",
      "x-ms-parameter-location": "method",
      "x-ms-parameter-grouping": {
        "name": "blob-HTTP-headers"
      },
      "description": "Optional. An MD5 hash of the blob content. Note that this hash is not validated, as the hashes for the individual blocks were validated when each was uploaded."
    },
    "BlobContentType": {
      "name": "x-ms-blob-content-type",
      "x-ms-client-name": "blobContentType",
      "in": "header",
      "required": false,
      "type": "string",
      "x-ms-parameter-location": "method",
      "x-ms-parameter-grouping": {
        "name": "blob-HTTP-headers"
      },
      "description": "Optional. Sets the blob's content type. If specified, this property is stored with the blob and returned with a read request."
    },
    "BlobExpiryOptions": {
      "name": "x-ms-expiry-option",
      "x-ms-client-name": "ExpiryOptions",
      "in": "header",
      "required": true,
      "type": "string",
      "enum": [
        "NeverExpire",
        "RelativeToCreation",
        "RelativeToNow",
        "Absolute"
      ],
      "x-ms-enum": {
        "name": "BlobExpiryOptions",
        "modelAsString": true
      },
      "x-ms-parameter-location": "method",
      "description": "Required. Indicates mode of the expiry time"
    },
    "BlobExpiryTime": {
      "name": "x-ms-expiry-time",
      "x-ms-client-name": "ExpiresOn",
      "in": "header",
      "required": false,
      "type": "string",
      "x-ms-parameter-location": "method",
      "description": "The time to set the blob to expiry"
    },
    "BlobSequenceNumber": {
      "name": "x-ms-blob-sequence-number",
      "x-ms-client-name": "blobSequenceNumber",
      "in": "header",
      "required": false,
      "type": "integer",
      "format": "int64",
      "default": 0,
      "x-ms-parameter-location": "method",
      "description": "Set for page blobs only. The sequence number is a user-controlled value that you can use to track requests. The value of the sequence number must be between 0 and 2^63 - 1."
    },
    "BlockId": {
      "name": "blockid",
      "x-ms-client-name": "blockId",
      "in": "query",
      "type": "string",
      "required": true,
      "x-ms-parameter-location": "method",
      "description": "A valid Base64 string value that identifies the block. Prior to encoding, the string must be less than or equal to 64 bytes in size. For a given blob, the length of the value specified for the blockid parameter must be the same size for each block."
    },
    "BlockListType": {
      "name": "blocklisttype",
      "x-ms-client-name": "listType",
      "in": "query",
      "required": true,
      "default": "committed",
      "x-ms-parameter-location": "method",
      "description": "Specifies whether to return the list of committed blocks, the list of uncommitted blocks, or both lists together.",
      "type": "string",
      "enum": [
        "committed",
        "uncommitted",
        "all"
      ],
      "x-ms-enum": {
        "name": "BlockListType",
        "modelAsString": false
      }
    },
    "Body": {
      "name": "body",
      "in": "body",
      "required": true,
      "schema": {
        "type": "object",
        "format": "file"
      },
      "x-ms-parameter-location": "method",
      "description": "Initial data"
    },
    "Continuation": {
      "name": "continuation",
      "x-ms-client-name": "marker",
      "in": "query",
      "required": false,
      "type": "string",
      "x-ms-parameter-location": "method",
      "description": "When renaming a directory, the number of paths that are renamed with each invocation is limited.  If the number of paths to be renamed exceeds this limit, a continuation token is returned in this response header.  When a continuation token is returned in the response, it must be specified in a subsequent invocation of the rename operation to continue renaming the directory."
    },
    "ContainerAcl": {
      "name": "containerAcl",
      "in": "body",
      "schema": {
        "$ref": "#/definitions/SignedIdentifiers"
      },
      "x-ms-parameter-location": "method",
      "description": "the acls for the container"
    },
    "CopyId": {
      "name": "copyid",
      "x-ms-client-name": "copyId",
      "in": "query",
      "required": true,
      "type": "string",
      "x-ms-parameter-location": "method",
      "description": "The copy identifier provided in the x-ms-copy-id header of the original Copy Blob operation."
    },
    "ClientRequestId": {
      "name": "x-ms-client-request-id",
      "x-ms-client-name": "requestId",
      "in": "header",
      "required": false,
      "type": "string",
      "x-ms-parameter-location": "method",
      "description": "Provides a client-generated, opaque value with a 1 KB character limit that is recorded in the analytics logs when storage analytics logging is enabled."
    },
    "ContainerName": {
      "name": "containerName",
      "in": "path",
      "required": true,
      "type": "string",
      "x-ms-parameter-location": "method",
      "description": "The container name."
    },
    "ContentCrc64": {
      "name": "x-ms-content-crc64",
      "x-ms-client-name": "transactionalContentCrc64",
      "in": "header",
      "required": false,
      "type": "string",
      "format": "byte",
      "x-ms-parameter-location": "method",
      "description": "Specify the transactional crc64 for the body, to be validated by the service."
    },
    "ContentLength": {
      "name": "Content-Length",
      "in": "header",
      "required": true,
      "type": "integer",
      "format": "int64",
      "x-ms-parameter-location": "method",
      "description": "The length of the request."
    },
    "ContentMD5": {
      "name": "Content-MD5",
      "x-ms-client-name": "transactionalContentMD5",
      "in": "header",
      "required": false,
      "type": "string",
      "format": "byte",
      "x-ms-parameter-location": "method",
      "description": "Specify the transactional md5 for the body, to be validated by the service."
    },
    "CopySource": {
      "name": "x-ms-copy-source",
      "x-ms-client-name": "copySource",
      "in": "header",
      "required": true,
      "type": "string",
      "format": "url",
      "x-ms-parameter-location": "method",
      "description": "Specifies the name of the source page blob snapshot. This value is a URL of up to 2 KB in length that specifies a page blob snapshot. The value should be URL-encoded as it would appear in a request URI. The source blob must either be public or must be authenticated via a shared access signature."
    },
    "DeleteSnapshots": {
      "name": "x-ms-delete-snapshots",
      "x-ms-client-name": "deleteSnapshots",
      "description": "Required if the blob has associated snapshots. Specify one of the following two options: include: Delete the base blob and all of its snapshots. only: Delete only the blob's snapshots and not the blob itself",
      "x-ms-parameter-location": "method",
      "in": "header",
      "required": false,
      "type": "string",
      "enum": [
        "include",
        "only"
      ],
      "x-ms-enum": {
        "name": "DeleteSnapshotsOptionType",
        "modelAsString": false
      }
    },
    "Delimiter": {
      "name": "delimiter",
      "description": "When the request includes this parameter, the operation returns a BlobPrefix element in the response body that acts as a placeholder for all blobs whose names begin with the same substring up to the appearance of the delimiter character. The delimiter may be a single character or a string.",
      "type": "string",
      "x-ms-parameter-location": "method",
      "in": "query",
      "required": true
    },
    "DirectoryProperties": {
      "name": "x-ms-properties",
      "description": "Optional.  User-defined properties to be stored with the file or directory, in the format of a comma-separated list of name and value pairs \"n1=v1, n2=v2, ...\", where each value is base64 encoded.",
      "x-ms-client-name": "directoryProperties",
      "in": "header",
      "required": false,
      "type": "string",
      "x-ms-parameter-location": "method"
    },
    "EncryptionKey": {
      "name": "x-ms-encryption-key",
      "x-ms-client-name": "encryptionKey",
      "type": "string",
      "in": "header",
      "required": false,
      "x-ms-parameter-location": "method",
      "x-ms-parameter-grouping": {
        "name": "cpk-info"
      },
      "description": "Optional. Specifies the encryption key to use to encrypt the data provided in the request. If not specified, encryption is performed with the root account encryption key.  For more information, see Encryption at Rest for Azure Storage Services."
    },
    "EncryptionKeySha256": {
      "name": "x-ms-encryption-key-sha256",
      "x-ms-client-name": "encryptionKeySha256",
      "type": "string",
      "in": "header",
      "required": false,
      "x-ms-parameter-location": "method",
      "x-ms-parameter-grouping": {
        "name": "cpk-info"
      },
      "description": "The SHA-256 hash of the provided encryption key. Must be provided if the x-ms-encryption-key header is provided."
    },
    "EncryptionAlgorithm": {
      "name": "x-ms-encryption-algorithm",
      "x-ms-client-name": "encryptionAlgorithm",
      "type": "string",
      "in": "header",
      "required": false,
      "enum": [
        "AES256"
      ],
      "x-ms-enum": {
        "name": "EncryptionAlgorithmType",
        "modelAsString": false
      },
      "x-ms-parameter-location": "method",
      "x-ms-parameter-grouping": {
        "name": "cpk-info"
      },
      "description": "The algorithm used to produce the encryption key hash. Currently, the only accepted value is \"AES256\". Must be provided if the x-ms-encryption-key header is provided."
    },
    "EncryptionScope": {
      "name": "x-ms-encryption-scope",
      "x-ms-client-name": "encryptionScope",
      "type": "string",
      "in": "header",
      "required": false,
      "x-ms-parameter-location": "method",
      "x-ms-parameter-grouping": {
        "name": "cpk-scope-info"
      },
      "description": "Optional. Version 2019-07-07 and later.  Specifies the name of the encryption scope to use to encrypt the data provided in the request. If not specified, encryption is performed with the default account encryption scope.  For more information, see Encryption at Rest for Azure Storage Services."
    },
    "DefaultEncryptionScope": {
      "name": "x-ms-default-encryption-scope",
      "x-ms-client-name": "DefaultEncryptionScope",
      "type": "string",
      "in": "header",
      "required": false,
      "x-ms-parameter-location": "method",
      "x-ms-parameter-grouping": {
        "name": "container-cpk-scope-info"
      },
      "description": "Optional.  Version 2019-07-07 and later.  Specifies the default encryption scope to set on the container and use for all future writes."
    },
    "DeletedContainerName": {
      "name": "x-ms-deleted-container-name",
      "x-ms-client-name": "DeletedContainerName",
      "type": "string",
      "in": "header",
      "required": false,
      "x-ms-parameter-location": "method",
      "description": "Optional.  Version 2019-12-12 and laster.  Specifies the name of the deleted container to restore."
    },
    "DeletedContainerVersion": {
      "name": "x-ms-deleted-container-version",
      "x-ms-client-name": "DeletedContainerVersion",
      "type": "string",
      "in": "header",
      "required": false,
      "x-ms-parameter-location": "method",
      "description": "Optional.  Version 2019-12-12 and laster.  Specifies the version of the deleted container to restore."
    },
    "DenyEncryptionScopeOverride": {
      "name": "x-ms-deny-encryption-scope-override",
      "x-ms-client-name": "PreventEncryptionScopeOverride",
      "type": "boolean",
      "in": "header",
      "required": false,
      "x-ms-parameter-location": "method",
      "x-ms-parameter-grouping": {
        "name": "container-cpk-scope-info"
      },
      "description": "Optional.  Version 2019-07-07 and newer.  If true, prevents any request from specifying a different encryption scope than the scope set on the container."
    },
    "FileRenameSource": {
      "name": "x-ms-rename-source",
      "x-ms-client-name": "renameSource",
      "in": "header",
      "required": true,
      "type": "string",
      "x-ms-parameter-location": "method",
      "description": "The file or directory to be renamed. The value must have the following format: \"/{filesysystem}/{path}\".  If \"x-ms-properties\" is specified, the properties will overwrite the existing properties; otherwise, the existing properties will be preserved."
    },
    "FilterBlobsWhere": {
      "name": "where",
      "in": "query",
      "required": false,
      "type": "string",
      "description": "Filters the results to return only to return only blobs whose tags match the specified expression.",
      "x-ms-parameter-location": "method"
    },
    "GetRangeContentMD5": {
      "name": "x-ms-range-get-content-md5",
      "x-ms-client-name": "rangeGetContentMD5",
      "in": "header",
      "required": false,
      "type": "boolean",
      "x-ms-parameter-location": "method",
      "description": "When set to true and specified together with the Range, the service returns the MD5 hash for the range, as long as the range is less than or equal to 4 MB in size."
    },
    "GetRangeContentCRC64": {
      "name": "x-ms-range-get-content-crc64",
      "x-ms-client-name": "rangeGetContentCRC64",
      "in": "header",
      "required": false,
      "type": "boolean",
      "x-ms-parameter-location": "method",
      "description": "When set to true and specified together with the Range, the service returns the CRC64 hash for the range, as long as the range is less than or equal to 4 MB in size."
    },
    "IfMatch": {
      "name": "If-Match",
      "x-ms-client-name": "ifMatch",
      "in": "header",
      "required": false,
      "type": "string",
      "format": "etag",
      "x-ms-parameter-location": "method",
      "x-ms-parameter-grouping": {
        "name": "modified-access-conditions"
      },
      "description": "Specify an ETag value to operate only on blobs with a matching value."
    },
    "IfModifiedSince": {
      "name": "If-Modified-Since",
      "x-ms-client-name": "ifModifiedSince",
      "in": "header",
      "required": false,
      "type": "string",
      "format": "date-time-rfc1123",
      "x-ms-parameter-location": "method",
      "x-ms-parameter-grouping": {
        "name": "modified-access-conditions"
      },
      "description": "Specify this header value to operate only on a blob if it has been modified since the specified date/time."
    },
    "IfNoneMatch": {
      "name": "If-None-Match",
      "x-ms-client-name": "ifNoneMatch",
      "in": "header",
      "required": false,
      "type": "string",
      "format": "etag",
      "x-ms-parameter-location": "method",
      "x-ms-parameter-grouping": {
        "name": "modified-access-conditions"
      },
      "description": "Specify an ETag value to operate only on blobs without a matching value."
    },
    "IfUnmodifiedSince": {
      "name": "If-Unmodified-Since",
      "x-ms-client-name": "ifUnmodifiedSince",
      "in": "header",
      "required": false,
      "type": "string",
      "format": "date-time-rfc1123",
      "x-ms-parameter-location": "method",
      "x-ms-parameter-grouping": {
        "name": "modified-access-conditions"
      },
      "description": "Specify this header value to operate only on a blob if it has not been modified since the specified date/time."
    },
    "IfSequenceNumberEqualTo": {
      "name": "x-ms-if-sequence-number-eq",
      "x-ms-client-name": "ifSequenceNumberEqualTo",
      "in": "header",
      "required": false,
      "type": "integer",
      "format": "int64",
      "x-ms-parameter-location": "method",
      "x-ms-parameter-grouping": {
        "name": "sequence-number-access-conditions"
      },
      "description": "Specify this header value to operate only on a blob if it has the specified sequence number."
    },
    "IfSequenceNumberLessThan": {
      "name": "x-ms-if-sequence-number-lt",
      "x-ms-client-name": "ifSequenceNumberLessThan",
      "in": "header",
      "required": false,
      "type": "integer",
      "format": "int64",
      "x-ms-parameter-location": "method",
      "x-ms-parameter-grouping": {
        "name": "sequence-number-access-conditions"
      },
      "description": "Specify this header value to operate only on a blob if it has a sequence number less than the specified."
    },
    "IfSequenceNumberLessThanOrEqualTo": {
      "name": "x-ms-if-sequence-number-le",
      "x-ms-client-name": "ifSequenceNumberLessThanOrEqualTo",
      "in": "header",
      "required": false,
      "type": "integer",
      "format": "int64",
      "x-ms-parameter-location": "method",
      "x-ms-parameter-grouping": {
        "name": "sequence-number-access-conditions"
      },
      "description": "Specify this header value to operate only on a blob if it has a sequence number less than or equal to the specified."
    },
    "KeyInfo": {
      "name": "KeyInfo",
      "in": "body",
      "x-ms-parameter-location": "method",
      "required": true,
      "schema": {
        "$ref": "#/definitions/KeyInfo"
      }
    },
    "ListBlobsInclude": {
      "name": "include",
      "in": "query",
      "required": false,
      "type": "array",
      "collectionFormat": "csv",
      "items": {
        "type": "string",
        "enum": [
          "copy",
          "deleted",
          "metadata",
          "snapshots",
          "uncommittedblobs",
          "versions",
          "tags"
        ],
        "x-ms-enum": {
          "name": "ListBlobsIncludeItem",
          "modelAsString": false
        }
      },
      "x-ms-parameter-location": "method",
      "description": "Include this parameter to specify one or more datasets to include in the response."
    },
    "ListContainersInclude": {
      "name": "include",
      "in": "query",
      "required": false,
      "type": "array",
      "collectionFormat": "csv",
      "items": {
        "type" : "string",
        "enum": [
          "metadata",
          "deleted"
        ],
        "x-ms-enum": {
          "name": "ListContainersIncludeType",
          "modelAsString": false
        }
      },
      "x-ms-parameter-location": "method",
      "description": "Include this parameter to specify that the container's metadata be returned as part of the response body."
    },
    "LeaseBreakPeriod": {
      "name": "x-ms-lease-break-period",
      "x-ms-client-name": "breakPeriod",
      "in": "header",
      "required": false,
      "type": "integer",
      "x-ms-parameter-location": "method",
      "description": "For a break operation, proposed duration the lease should continue before it is broken, in seconds, between 0 and 60. This break period is only used if it is shorter than the time remaining on the lease. If longer, the time remaining on the lease is used. A new lease will not be available before the break period has expired, but the lease may be held for longer than the break period. If this header does not appear with a break operation, a fixed-duration lease breaks after the remaining lease period elapses, and an infinite lease breaks immediately."
    },
    "LeaseDuration": {
      "name": "x-ms-lease-duration",
      "x-ms-client-name": "duration",
      "in": "header",
      "required": false,
      "type": "integer",
      "x-ms-parameter-location": "method",
      "description": "Specifies the duration of the lease, in seconds, or negative one (-1) for a lease that never expires. A non-infinite lease can be between 15 and 60 seconds. A lease duration cannot be changed using renew or change."
    },
    "LeaseIdOptional": {
      "name": "x-ms-lease-id",
      "x-ms-client-name": "leaseId",
      "in": "header",
      "required": false,
      "type": "string",
      "x-ms-parameter-location": "method",
      "x-ms-parameter-grouping": {
        "name": "lease-access-conditions"
      },
      "description": "If specified, the operation only succeeds if the resource's lease is active and matches this ID."
    },
    "LeaseIdRequired": {
      "name": "x-ms-lease-id",
      "x-ms-client-name": "leaseId",
      "in": "header",
      "required": true,
      "type": "string",
      "x-ms-parameter-location": "method",
      "description": "Specifies the current lease ID on the resource."
    },
    "Owner": {
      "name": "x-ms-owner",
      "x-ms-client-name": "owner",
      "in": "header",
      "required": false,
      "type": "string",
      "description": "Optional. The owner of the blob or directory.",
      "x-ms-parameter-location": "method"
    },
    "Group": {
      "name": "x-ms-group",
      "x-ms-client-name": "group",
      "in": "header",
      "required": false,
      "type": "string",
      "description": "Optional. The owning group of the blob or directory.",
      "x-ms-parameter-location": "method"
    },
    "Upn": {
      "name": "upn",
      "x-ms-client-name": "upn",
      "in": "query",
      "description": "Optional. Valid only when Hierarchical Namespace is enabled for the account. If \"true\", the identity values returned in the x-ms-owner, x-ms-group, and x-ms-acl response headers will be transformed from Azure Active Directory Object IDs to User Principal Names.  If \"false\", the values will be returned as Azure Active Directory Object IDs. The default value is false.",
      "required": false,
      "type": "boolean",
      "x-ms-parameter-location": "method"
    },
    "Marker": {
      "name": "marker",
      "in": "query",
      "required": false,
      "type": "string",
      "description": "A string value that identifies the portion of the list of containers to be returned with the next listing operation. The operation returns the NextMarker value within the response body if the listing operation did not return all containers remaining to be listed with the current page. The NextMarker value can be used as the value for the marker parameter in a subsequent call to request the next page of list items. The marker value is opaque to the client.",
      "x-ms-parameter-location": "method"
    },
    "MaxResults": {
      "name": "maxresults",
      "in": "query",
      "required": false,
      "type": "integer",
      "minimum": 1,
      "x-ms-parameter-location": "method",
      "description": "Specifies the maximum number of containers to return. If the request does not specify maxresults, or specifies a value greater than 5000, the server will return up to 5000 items. Note that if the listing operation crosses a partition boundary, then the service will return a continuation token for retrieving the remainder of the results. For this reason, it is possible that the service will return fewer results than specified by maxresults, or than the default of 5000."
    },
    "Metadata": {
      "name": "x-ms-meta",
      "x-ms-client-name": "metadata",
      "in": "header",
      "required": false,
      "type": "string",
      "x-ms-parameter-location": "method",
      "description": "Optional. Specifies a user-defined name-value pair associated with the blob. If no name-value pairs are specified, the operation will copy the metadata from the source blob or file to the destination blob. If one or more name-value pairs are specified, the destination blob is created with the specified metadata, and metadata is not copied from the source blob or file. Note that beginning with version 2009-09-19, metadata names must adhere to the naming rules for C# identifiers. See Naming and Referencing Containers, Blobs, and Metadata for more information.",
      "x-ms-header-collection-prefix": "x-ms-meta-"
    },
    "MultipartContentType": {
      "name": "Content-Type",
      "x-ms-client-name": "multipartContentType",
      "in": "header",
      "required": true,
      "type": "string",
      "x-ms-parameter-location": "method",
      "description": "Required. The value of this header must be multipart/mixed with a batch boundary. Example header value: multipart/mixed; boundary=batch_<GUID>"
    },
    "ObjectReplicationPolicyId": {
      "name": "x-ms-or-policy-id",
      "x-ms-client-name": "objectReplicationPolicyId",
      "in": "header",
      "required": false,
      "type": "string",
      "x-ms-parameter-location": "method",
      "description": "Optional. Only valid when Object Replication is enabled for the storage container and on the destination blob of the replication."
    },
    "ObjectReplicationRuleStatus": {
      "name": "x-ms-or",
      "x-ms-client-name": "ObjectReplicationRuleStatus",
      "in": "header",
      "required": false,
      "type": "string",
      "x-ms-parameter-location": "method",
      "description": "Optional. Only valid when Object Replication is enabled for the storage container and on the source blob of the replication. When retrieving this header, it will return the header with the policy id and rule id (e.g. x-ms-or-policyid_ruleid), and the value will be the status of the replication (e.g. complete, failed).",
      "x-ms-header-collection-prefix": "x-ms-or-"
    },
    "PathRenameMode": {
      "name": "mode",
      "x-ms-client-name": "pathRenameMode",
      "description": "Determines the behavior of the rename operation",
      "in": "query",
      "required": false,
      "type": "string",
      "enum": [
        "legacy",
        "posix"
      ],
      "x-ms-enum": {
        "name": "PathRenameMode",
        "modelAsString": false
      }
    },
    "PosixPermissions": {
      "name": "x-ms-permissions",
      "description": "Optional and only valid if Hierarchical Namespace is enabled for the account. Sets POSIX access permissions for the file owner, the file owning group, and others. Each class may be granted read, write, or execute permission.  The sticky bit is also supported.  Both symbolic (rwxrw-rw-) and 4-digit octal notation (e.g. 0766) are supported.",
      "x-ms-client-name": "posixPermissions",
      "in": "header",
      "required": false,
      "type": "string",
      "x-ms-parameter-location": "method"
    },
    "PosixAcl": {
      "name": "x-ms-acl",
      "description": "Sets POSIX access control rights on files and directories. The value is a comma-separated list of access control entries. Each access control entry (ACE) consists of a scope, a type, a user or group identifier, and permissions in the format \"[scope:][type]:[id]:[permissions]\".",
      "x-ms-client-name": "posixAcl",
      "in": "header",
      "required": false,
      "type": "string",
      "x-ms-parameter-location": "method"
    },
    "PosixUmask": {
      "name": "x-ms-umask",
      "x-ms-client-name": "posixUmask",
      "in": "header",
      "required": false,
      "type": "string",
      "x-ms-parameter-location": "method",
      "description": "Only valid if Hierarchical Namespace is enabled for the account. This umask restricts permission settings for file and directory, and will only be applied when default Acl does not exist in parent directory. If the umask bit has set, it means that the corresponding permission will be disabled. Otherwise the corresponding permission will be determined by the permission. A 4-digit octal notation (e.g. 0022) is supported here. If no umask was specified, a default umask - 0027 will be used."
    },
    "Prefix": {
      "name": "prefix",
      "in": "query",
      "required": false,
      "type": "string",
      "description": "Filters the results to return only containers whose name begins with the specified prefix.",
      "x-ms-parameter-location": "method"
    },
    "PrevSnapshot": {
      "name": "prevsnapshot",
      "in": "query",
      "required": false,
      "type": "string",
      "x-ms-parameter-location": "method",
      "description": "Optional in version 2015-07-08 and newer. The prevsnapshot parameter is a DateTime value that specifies that the response will contain only pages that were changed between target blob and previous snapshot. Changed pages include both updated and cleared pages. The target blob may be a snapshot, as long as the snapshot specified by prevsnapshot is the older of the two. Note that incremental snapshots are currently supported only for blobs created on or after January 1, 2016."
    },
    "PrevSnapshotUrl": {
      "name": "x-ms-previous-snapshot-url",
      "x-ms-client-name": "prevSnapshotUrl",
      "in": "header",
      "required": false,
      "type": "string",
      "format": "url",
      "x-ms-parameter-location": "method",
      "description": "Optional. This header is only supported in service versions 2019-04-19 and after and specifies the URL of a previous snapshot of the target blob. The response will only contain pages that were changed between the target blob and its previous snapshot."
    },
    "ProposedLeaseIdOptional": {
      "name": "x-ms-proposed-lease-id",
      "x-ms-client-name": "proposedLeaseId",
      "in": "header",
      "required": false,
      "type": "string",
      "x-ms-parameter-location": "method",
      "description": "Proposed lease ID, in a GUID string format. The Blob service returns 400 (Invalid request) if the proposed lease ID is not in the correct format. See Guid Constructor (String) for a list of valid GUID string formats."
    },
    "ProposedLeaseIdRequired": {
      "name": "x-ms-proposed-lease-id",
      "x-ms-client-name": "proposedLeaseId",
      "in": "header",
      "required": true,
      "type": "string",
      "x-ms-parameter-location": "method",
      "description": "Proposed lease ID, in a GUID string format. The Blob service returns 400 (Invalid request) if the proposed lease ID is not in the correct format. See Guid Constructor (String) for a list of valid GUID string formats."
    },
    "QueryRequest": {
      "name": "queryRequest",
      "in": "body",
      "schema": {
        "$ref": "#/definitions/QueryRequest"
      },
      "description": "the query request"
    },
    "Range": {
      "name": "x-ms-range",
      "x-ms-client-name": "range",
      "in": "header",
      "required": false,
      "type": "string",
      "x-ms-parameter-location": "method",
      "description": "Return only the bytes of the blob in the specified range."
    },
    "RangeRequiredPutPageFromUrl": {
      "name": "x-ms-range",
      "x-ms-client-name": "range",
      "in": "header",
      "required": true,
      "type": "string",
      "x-ms-parameter-location": "method",
      "description": "The range of bytes to which the source range would be written. The range should be 512 aligned and range-end is required."
    },
    "RecursiveDirectoryDelete": {
      "name": "recursive",
      "x-ms-client-name": "recursiveDirectoryDelete",
      "in": "query",
      "required": true,
      "type": "boolean",
      "x-ms-parameter-location": "method",
      "description": "If \"true\", all paths beneath the directory will be deleted. If \"false\" and the directory is non-empty, an error occurs."
    },
    "SequenceNumberAction": {
      "name": "x-ms-sequence-number-action",
      "x-ms-client-name": "sequenceNumberAction",
      "in": "header",
      "required": true,
      "x-ms-parameter-location": "method",
      "description": "Required if the x-ms-blob-sequence-number header is set for the request. This property applies to page blobs only. This property indicates how the service should modify the blob's sequence number",
      "type": "string",
      "enum": [
        "max",
        "update",
        "increment"
      ],
      "x-ms-enum": {
        "name": "SequenceNumberActionType",
        "modelAsString": false
      }
    },
    "Snapshot": {
      "name": "snapshot",
      "in": "query",
      "required": false,
      "type": "string",
      "x-ms-parameter-location": "method",
      "description": "The snapshot parameter is an opaque DateTime value that, when present, specifies the blob snapshot to retrieve. For more information on working with blob snapshots, see <a href=\"https://docs.microsoft.com/en-us/rest/api/storageservices/fileservices/creating-a-snapshot-of-a-blob\">Creating a Snapshot of a Blob.</a>"
    },
    "VersionId": {
      "name": "versionid",
      "x-ms-client-name": "versionId",
      "in": "query",
      "required": false,
      "type": "string",
      "x-ms-parameter-location": "method",
      "description": "The version id parameter is an opaque DateTime value that, when present, specifies the version of the blob to operate on. It's for service version 2019-10-10 and newer."
    },
    "SealBlob": {
      "name": "x-ms-seal-blob",
      "x-ms-client-name": "SealBlob",
      "in": "header",
      "required": false,
      "type": "boolean",
      "x-ms-parameter-location": "method",
      "description": "Overrides the sealed state of the destination blob.  Service version 2019-12-12 and newer."
    },
    "SourceContentMD5": {
      "name": "x-ms-source-content-md5",
      "x-ms-client-name": "sourceContentMD5",
      "in": "header",
      "required": false,
      "type": "string",
      "format": "byte",
      "x-ms-parameter-location": "method",
      "description": "Specify the md5 calculated for the range of bytes that must be read from the copy source."
    },
    "SourceContentCRC64": {
      "name": "x-ms-source-content-crc64",
      "x-ms-client-name": "sourceContentcrc64",
      "in": "header",
      "required": false,
      "type": "string",
      "format": "byte",
      "x-ms-parameter-location": "method",
      "description": "Specify the crc64 calculated for the range of bytes that must be read from the copy source."
    },
    "SourceRange": {
      "name": "x-ms-source-range",
      "x-ms-client-name": "sourceRange",
      "in": "header",
      "required": false,
      "type": "string",
      "x-ms-parameter-location": "method",
      "description": "Bytes of source data in the specified range."
    },
    "SourceRangeRequiredPutPageFromUrl": {
      "name": "x-ms-source-range",
      "x-ms-client-name": "sourceRange",
      "in": "header",
      "required": true,
      "type": "string",
      "x-ms-parameter-location": "method",
      "description": "Bytes of source data in the specified range. The length of this range should match the ContentLength header and x-ms-range/Range destination range header."
    },
    "SourceIfMatch": {
      "name": "x-ms-source-if-match",
      "x-ms-client-name": "sourceIfMatch",
      "in": "header",
      "required": false,
      "type": "string",
      "format": "etag",
      "x-ms-parameter-location": "method",
      "x-ms-parameter-grouping": {
        "name": "source-modified-access-conditions"
      },
      "description": "Specify an ETag value to operate only on blobs with a matching value."
    },
    "SourceIfModifiedSince": {
      "name": "x-ms-source-if-modified-since",
      "x-ms-client-name": "sourceIfModifiedSince",
      "in": "header",
      "required": false,
      "type": "string",
      "format": "date-time-rfc1123",
      "x-ms-parameter-location": "method",
      "x-ms-parameter-grouping": {
        "name": "source-modified-access-conditions"
      },
      "description": "Specify this header value to operate only on a blob if it has been modified since the specified date/time."
    },
    "SourceIfNoneMatch": {
      "name": "x-ms-source-if-none-match",
      "x-ms-client-name": "sourceIfNoneMatch",
      "in": "header",
      "required": false,
      "type": "string",
      "format": "etag",
      "x-ms-parameter-location": "method",
      "x-ms-parameter-grouping": {
        "name": "source-modified-access-conditions"
      },
      "description": "Specify an ETag value to operate only on blobs without a matching value."
    },
    "SourceIfUnmodifiedSince": {
      "name": "x-ms-source-if-unmodified-since",
      "x-ms-client-name": "sourceIfUnmodifiedSince",
      "in": "header",
      "required": false,
      "type": "string",
      "format": "date-time-rfc1123",
      "x-ms-parameter-location": "method",
      "x-ms-parameter-grouping": {
        "name": "source-modified-access-conditions"
      },
      "description": "Specify this header value to operate only on a blob if it has not been modified since the specified date/time."
    },
    "SourceLeaseId": {
      "name": "x-ms-source-lease-id",
      "x-ms-client-name": "sourceLeaseId",
      "in": "header",
      "required": false,
      "type": "string",
      "x-ms-parameter-location": "method",
      "description": "A lease ID for the source path. If specified, the source path must have an active lease and the leaase ID must match."
    },
    "SourceUrl": {
      "name": "x-ms-copy-source",
      "x-ms-client-name": "sourceUrl",
      "in": "header",
      "required": true,
      "type": "string",
      "format": "url",
      "x-ms-parameter-location": "method",
      "description": "Specify a URL to the copy source."
    },
    "StorageServiceProperties": {
      "name": "StorageServiceProperties",
      "in": "body",
      "required": true,
      "schema": {
        "$ref": "#/definitions/StorageServiceProperties"
      },
      "x-ms-parameter-location": "method",
      "description": "The StorageService properties."
    },
    "Timeout": {
      "name": "timeout",
      "in": "query",
      "required": false,
      "type": "integer",
      "minimum": 0,
      "x-ms-parameter-location": "method",
      "description": "The timeout parameter is expressed in seconds. For more information, see <a href=\"https://docs.microsoft.com/en-us/rest/api/storageservices/fileservices/setting-timeouts-for-blob-service-operations\">Setting Timeouts for Blob Service Operations.</a>"
    },
    "XMsCacheControl": {
      "name": "x-ms-cache-control",
      "x-ms-client-name": "cacheControl",
      "in": "header",
      "required": false,
      "type": "string",
      "x-ms-parameter-location": "method",
      "x-ms-parameter-grouping": {
        "name": "directory-http-headers"
      },
      "description": "Cache control for given resource"
    },
    "XMsContentType": {
      "name": "x-ms-content-type",
      "x-ms-client-name": "contentType",
      "in": "header",
      "required": false,
      "type": "string",
      "x-ms-parameter-location": "method",
      "x-ms-parameter-grouping": {
        "name": "directory-http-headers"
      },
      "description": "Content type for given resource"
    },
    "XMsContentEncoding": {
      "name": "x-ms-content-encoding",
      "x-ms-client-name": "contentEncoding",
      "in": "header",
      "required": false,
      "type": "string",
      "x-ms-parameter-location": "method",
      "x-ms-parameter-grouping": {
        "name": "directory-http-headers"
      },
      "description": "Content encoding for given resource"
    },
    "XMsContentLanguage": {
      "name": "x-ms-content-language",
      "x-ms-client-name": "contentLanguage",
      "in": "header",
      "required": false,
      "type": "string",
      "x-ms-parameter-location": "method",
      "x-ms-parameter-grouping": {
        "name": "directory-http-headers"
      },
      "description": "Content language for given resource"
    },
    "XMsContentDisposition": {
      "name": "x-ms-content-disposition",
      "x-ms-client-name": "contentDisposition",
      "in": "header",
      "required": false,
      "type": "string",
      "x-ms-parameter-location": "method",
      "x-ms-parameter-grouping": {
        "name": "directory-http-headers"
      },
      "description": "Content disposition for given resource"
    }
  }
}<|MERGE_RESOLUTION|>--- conflicted
+++ resolved
@@ -9555,8 +9555,6 @@
         },
         "TagCount": {
           "type": "integer"
-<<<<<<< HEAD
-=======
         },
         "Expiry-Time": {
           "x-ms-client-name": "ExpiresOn",
@@ -9565,7 +9563,6 @@
         },
         "IsSealed": {
           "type": "boolean"
->>>>>>> 046609d8
         }
       }
     },

{
  "swagger": "2.0",
  "info": {
    "title": "Azure Blob Storage",
    "version": "2019-12-12",
    "x-ms-code-generation-settings": {
      "header": "MIT",
      "strictSpecAdherence": false
    }
  },
  "x-ms-parameterized-host": {
    "hostTemplate": "{url}",
    "useSchemePrefix": false,
    "positionInOperation": "first",
    "parameters": [
      {
        "$ref": "#/parameters/Url"
      }
    ]
  },
  "securityDefinitions": {
    "blob_shared_key": {
      "type": "apiKey",
      "name": "Authorization",
      "in": "header"
    }
  },
  "schemes": [
    "https"
  ],
  "consumes": [
    "application/xml"
  ],
  "produces": [
    "application/xml"
  ],
  "paths": {},
  "x-ms-paths": {
    "/?restype=service&comp=properties": {
      "put": {
        "tags": [
          "service"
        ],
        "operationId": "Service_SetProperties",
        "description": "Sets properties for a storage account's Blob service endpoint, including properties for Storage Analytics and CORS (Cross-Origin Resource Sharing) rules",
        "parameters": [
          {
            "$ref": "#/parameters/StorageServiceProperties"
          },
          {
            "$ref": "#/parameters/Timeout"
          },
          {
            "$ref": "#/parameters/ApiVersionParameter"
          },
          {
            "$ref": "#/parameters/ClientRequestId"
          }
        ],
        "responses": {
          "202": {
            "description": "Success (Accepted)",
            "headers": {
              "x-ms-client-request-id": {
                "x-ms-client-name": "ClientRequestId",
                "type": "string",
                "description": "If a client request id header is sent in the request, this header will be present in the response with the same value."
              },
              "x-ms-request-id": {
                "x-ms-client-name": "RequestId",
                "type": "string",
                "description": "This header uniquely identifies the request that was made and can be used for troubleshooting the request."
              },
              "x-ms-version": {
                "x-ms-client-name": "Version",
                "type": "string",
                "description": "Indicates the version of the Blob service used to execute the request. This header is returned for requests made against version 2009-09-19 and above."
              }
            }
          },
          "default": {
            "description": "Failure",
            "headers": {
              "x-ms-error-code": {
                "x-ms-client-name": "ErrorCode",
                "type": "string"
              }
            },
            "schema": {
              "$ref": "#/definitions/StorageError"
            }
          }
        }
      },
      "get": {
        "tags": [
          "service"
        ],
        "operationId": "Service_GetProperties",
        "description": "gets the properties of a storage account's Blob service, including properties for Storage Analytics and CORS (Cross-Origin Resource Sharing) rules.",
        "parameters": [
          {
            "$ref": "#/parameters/Timeout"
          },
          {
            "$ref": "#/parameters/ApiVersionParameter"
          },
          {
            "$ref": "#/parameters/ClientRequestId"
          }
        ],
        "responses": {
          "200": {
            "description": "Success.",
            "headers": {
              "x-ms-client-request-id": {
                "x-ms-client-name": "ClientRequestId",
                "type": "string",
                "description": "If a client request id header is sent in the request, this header will be present in the response with the same value."
              },
              "x-ms-request-id": {
                "x-ms-client-name": "RequestId",
                "type": "string",
                "description": "This header uniquely identifies the request that was made and can be used for troubleshooting the request."
              },
              "x-ms-version": {
                "x-ms-client-name": "Version",
                "type": "string",
                "description": "Indicates the version of the Blob service used to execute the request. This header is returned for requests made against version 2009-09-19 and above."
              }
            },
            "schema": {
              "$ref": "#/definitions/StorageServiceProperties"
            }
          },
          "default": {
            "description": "Failure",
            "headers": {
              "x-ms-error-code": {
                "x-ms-client-name": "ErrorCode",
                "type": "string"
              }
            },
            "schema": {
              "$ref": "#/definitions/StorageError"
            }
          }
        }
      },
      "parameters": [
        {
          "name": "restype",
          "in": "query",
          "required": true,
          "type": "string",
          "enum": [
            "service"
          ]
        },
        {
          "name": "comp",
          "in": "query",
          "required": true,
          "type": "string",
          "enum": [
            "properties"
          ]
        }
      ]
    },
    "/?restype=service&comp=stats": {
      "get": {
        "tags": [
          "service"
        ],
        "operationId": "Service_GetStatistics",
        "description": "Retrieves statistics related to replication for the Blob service. It is only available on the secondary location endpoint when read-access geo-redundant replication is enabled for the storage account.",
        "parameters": [
          {
            "$ref": "#/parameters/Timeout"
          },
          {
            "$ref": "#/parameters/ApiVersionParameter"
          },
          {
            "$ref": "#/parameters/ClientRequestId"
          }
        ],
        "responses": {
          "200": {
            "description": "Success.",
            "headers": {
              "x-ms-client-request-id": {
                "x-ms-client-name": "ClientRequestId",
                "type": "string",
                "description": "If a client request id header is sent in the request, this header will be present in the response with the same value."
              },
              "x-ms-request-id": {
                "x-ms-client-name": "RequestId",
                "type": "string",
                "description": "This header uniquely identifies the request that was made and can be used for troubleshooting the request."
              },
              "x-ms-version": {
                "x-ms-client-name": "Version",
                "type": "string",
                "description": "Indicates the version of the Blob service used to execute the request. This header is returned for requests made against version 2009-09-19 and above."
              },
              "Date": {
                "type": "string",
                "format": "date-time-rfc1123",
                "description": "UTC date/time value generated by the service that indicates the time at which the response was initiated"
              }
            },
            "schema": {
              "$ref": "#/definitions/StorageServiceStats"
            }
          },
          "default": {
            "description": "Failure",
            "headers": {
              "x-ms-error-code": {
                "x-ms-client-name": "ErrorCode",
                "type": "string"
              }
            },
            "schema": {
              "$ref": "#/definitions/StorageError"
            }
          }
        }
      },
      "parameters": [
        {
          "name": "restype",
          "in": "query",
          "required": true,
          "type": "string",
          "enum": [
            "service"
          ]
        },
        {
          "name": "comp",
          "in": "query",
          "required": true,
          "type": "string",
          "enum": [
            "stats"
          ]
        }
      ]
    },
    "/?comp=list": {
      "get": {
        "tags": [
          "service"
        ],
        "operationId": "Service_ListContainersSegment",
        "description": "The List Containers Segment operation returns a list of the containers under the specified account",
        "parameters": [
          {
            "$ref": "#/parameters/Prefix"
          },
          {
            "$ref": "#/parameters/Marker"
          },
          {
            "$ref": "#/parameters/MaxResults"
          },
          {
            "$ref": "#/parameters/ListContainersInclude"
          },
          {
            "$ref": "#/parameters/Timeout"
          },
          {
            "$ref": "#/parameters/ApiVersionParameter"
          },
          {
            "$ref": "#/parameters/ClientRequestId"
          }
        ],
        "responses": {
          "200": {
            "description": "Success.",
            "headers": {
              "x-ms-client-request-id": {
                "x-ms-client-name": "ClientRequestId",
                "type": "string",
                "description": "If a client request id header is sent in the request, this header will be present in the response with the same value."
              },
              "x-ms-request-id": {
                "x-ms-client-name": "RequestId",
                "type": "string",
                "description": "This header uniquely identifies the request that was made and can be used for troubleshooting the request."
              },
              "x-ms-version": {
                "x-ms-client-name": "Version",
                "type": "string",
                "description": "Indicates the version of the Blob service used to execute the request. This header is returned for requests made against version 2009-09-19 and above."
              }
            },
            "schema": {
              "$ref": "#/definitions/ListContainersSegmentResponse"
            }
          },
          "default": {
            "description": "Failure",
            "headers": {
              "x-ms-error-code": {
                "x-ms-client-name": "ErrorCode",
                "type": "string"
              }
            },
            "schema": {
              "$ref": "#/definitions/StorageError"
            }
          }
        },
        "x-ms-pageable": {
          "nextLinkName": "NextMarker"
        }
      },
      "parameters": [
        {
          "name": "comp",
          "in": "query",
          "required": true,
          "type": "string",
          "enum": [
            "list"
          ]
        }
      ]
    },
    "/?restype=service&comp=userdelegationkey": {
      "post": {
        "tags": [
          "service"
        ],
        "operationId": "Service_GetUserDelegationKey",
        "description": "Retrieves a user delegation key for the Blob service. This is only a valid operation when using bearer token authentication.",
        "parameters": [
          {
            "$ref": "#/parameters/KeyInfo"
          },
          {
            "$ref": "#/parameters/Timeout"
          },
          {
            "$ref": "#/parameters/ApiVersionParameter"
          },
          {
            "$ref": "#/parameters/ClientRequestId"
          }
        ],
        "responses": {
          "200": {
            "description": "Success.",
            "headers": {
              "x-ms-client-request-id": {
                "x-ms-client-name": "ClientRequestId",
                "type": "string",
                "description": "If a client request id header is sent in the request, this header will be present in the response with the same value."
              },
              "x-ms-request-id": {
                "x-ms-client-name": "RequestId",
                "type": "string",
                "description": "This header uniquely identifies the request that was made and can be used for troubleshooting the request."
              },
              "x-ms-version": {
                "x-ms-client-name": "Version",
                "type": "string",
                "description": "Indicates the version of the Blob service used to execute the request. This header is returned for requests made against version 2009-09-19 and above."
              },
              "Date": {
                "type": "string",
                "format": "date-time-rfc1123",
                "description": "UTC date/time value generated by the service that indicates the time at which the response was initiated"
              }
            },
            "schema": {
              "$ref": "#/definitions/UserDelegationKey"
            }
          },
          "default": {
            "description": "Failure",
            "headers": {
              "x-ms-error-code": {
                "x-ms-client-name": "ErrorCode",
                "type": "string"
              }
            },
            "schema": {
              "$ref": "#/definitions/StorageError"
            }
          }
        }
      },
      "parameters": [
        {
          "name": "restype",
          "in": "query",
          "required": true,
          "type": "string",
          "enum": [
            "service"
          ]
        },
        {
          "name": "comp",
          "in": "query",
          "required": true,
          "type": "string",
          "enum": [
            "userdelegationkey"
          ]
        }
      ]
    },
    "/?restype=account&comp=properties": {
      "get": {
        "tags": [
          "service"
        ],
        "operationId": "Service_GetAccountInfo",
        "description": "Returns the sku name and account kind ",
        "parameters": [
          {
            "$ref": "#/parameters/ApiVersionParameter"
          }
        ],
        "responses": {
          "200": {
            "description": "Success (OK)",
            "headers": {
              "x-ms-client-request-id": {
                "x-ms-client-name": "ClientRequestId",
                "type": "string",
                "description": "If a client request id header is sent in the request, this header will be present in the response with the same value."
              },
              "x-ms-request-id": {
                "x-ms-client-name": "RequestId",
                "type": "string",
                "description": "This header uniquely identifies the request that was made and can be used for troubleshooting the request."
              },
              "x-ms-version": {
                "x-ms-client-name": "Version",
                "type": "string",
                "description": "Indicates the version of the Blob service used to execute the request. This header is returned for requests made against version 2009-09-19 and above."
              },
              "Date": {
                "type": "string",
                "format": "date-time-rfc1123",
                "description": "UTC date/time value generated by the service that indicates the time at which the response was initiated"
              },
              "x-ms-sku-name": {
                "x-ms-client-name": "SkuName",
                "type": "string",
                "enum": [
                  "Standard_LRS",
                  "Standard_GRS",
                  "Standard_RAGRS",
                  "Standard_ZRS",
                  "Premium_LRS"
                ],
                "x-ms-enum": {
                  "name": "SkuName",
                  "modelAsString": false
                },
                "description": "Identifies the sku name of the account"
              },
              "x-ms-account-kind": {
                "x-ms-client-name": "AccountKind",
                "type": "string",
                "enum": [
                  "Storage",
                  "BlobStorage",
                  "StorageV2"
                ],
                "x-ms-enum": {
                  "name": "AccountKind",
                  "modelAsString": false
                },
                "description": "Identifies the account kind"
              }
            }
          },
          "default": {
            "description": "Failure",
            "headers": {
              "x-ms-error-code": {
                "x-ms-client-name": "ErrorCode",
                "type": "string"
              }
            },
            "schema": {
              "$ref": "#/definitions/StorageError"
            }
          }
        }
      },
      "parameters": [
        {
          "name": "restype",
          "in": "query",
          "required": true,
          "type": "string",
          "enum": [
            "account"
          ]
        },
        {
          "name": "comp",
          "in": "query",
          "required": true,
          "type": "string",
          "enum": [
            "properties"
          ]
        }
      ]
    },
    "/?comp=batch": {
      "post": {
        "tags": [
          "service"
        ],
        "operationId": "Service_SubmitBatch",
        "description": "The Batch operation allows multiple API calls to be embedded into a single HTTP request.",
        "parameters": [
          {
            "$ref": "#/parameters/Body"
          },
          {
            "$ref": "#/parameters/ContentLength"
          },
          {
            "$ref": "#/parameters/MultipartContentType"
          },
          {
            "$ref": "#/parameters/Timeout"
          },
          {
            "$ref": "#/parameters/ApiVersionParameter"
          },
          {
            "$ref": "#/parameters/ClientRequestId"
          }
        ],
        "responses": {
          "200": {
            "description": "Success.",
            "headers": {
              "Content-Type": {
                "type": "string",
                "description": "The media type of the body of the response. For batch requests, this is multipart/mixed; boundary=batchresponse_GUID"
              },
              "x-ms-request-id": {
                "x-ms-client-name": "RequestId",
                "type": "string",
                "description": "This header uniquely identifies the request that was made and can be used for troubleshooting the request."
              },
              "x-ms-version": {
                "x-ms-client-name": "Version",
                "type": "string",
                "description": "Indicates the version of the Blob service used to execute the request. This header is returned for requests made against version 2009-09-19 and above."
              }
            },
            "schema": {
              "type": "object",
              "format": "file"
            }
          },
          "default": {
            "description": "Failure",
            "headers": {
              "x-ms-error-code": {
                "x-ms-client-name": "ErrorCode",
                "type": "string"
              }
            },
            "schema": {
              "$ref": "#/definitions/StorageError"
            }
          }
        }
      },
      "parameters": [
        {
          "name": "comp",
          "in": "query",
          "required": true,
          "type": "string",
          "enum": [
            "batch"
          ]
        }
      ]
    },
    "/?comp=blobs": {
      "get": {
        "tags": [
          "service"
        ],
        "operationId": "Service_FilterBlobs",
        "description": "The Filter Blobs operation enables callers to list blobs across all containers whose tags match a given search expression.  Filter blobs searches across all containers within a storage account but can be scoped within the expression to a single container.",
        "parameters": [
          {
            "$ref": "#/parameters/Timeout"
          },
          {
            "$ref": "#/parameters/ApiVersionParameter"
          },
          {
            "$ref": "#/parameters/ClientRequestId"
          },
          {
            "$ref": "#/parameters/FilterBlobsWhere"
          },
          {
            "$ref": "#/parameters/Marker"
          },
          {
            "$ref": "#/parameters/MaxResults"
          }
        ],
        "responses": {
          "200": {
            "description": "Success",
            "headers": {
              "x-ms-client-request-id": {
                "x-ms-client-name": "ClientRequestId",
                "type": "string",
                "description": "If a client request id header is sent in the request, this header will be present in the response with the same value."
              },
              "x-ms-request-id": {
                "x-ms-client-name": "RequestId",
                "type": "string",
                "description": "This header uniquely identifies the request that was made and can be used for troubleshooting the request."
              },
              "x-ms-version": {
                "x-ms-client-name": "Version",
                "type": "string",
                "description": "Indicates the version of the Blob service used to execute the request. This header is returned for requests made against version 2009-09-19 and above."
              },
              "Date": {
                "type": "string",
                "format": "date-time-rfc1123",
                "description": "UTC date/time value generated by the service that indicates the time at which the response was initiated"
              }
            },
            "schema": {
              "$ref": "#/definitions/FilterBlobSegment"
            }
          },
          "default": {
            "description": "Failure",
            "headers": {
              "x-ms-error-code": {
                "x-ms-client-name": "ErrorCode",
                "type": "string"
              }
            },
            "schema": {
              "$ref": "#/definitions/StorageError"
            }
          }
        }
      },
      "parameters": [
        {
          "name": "comp",
          "in": "query",
          "required": true,
          "type": "string",
          "enum": [
            "blobs"
          ]
        }
      ]
    },
    "/{containerName}?restype=container": {
      "put": {
        "tags": [
          "container"
        ],
        "operationId": "Container_Create",
        "description": "creates a new container under the specified account. If the container with the same name already exists, the operation fails",
        "parameters": [
          {
            "$ref": "#/parameters/Timeout"
          },
          {
            "$ref": "#/parameters/Metadata"
          },
          {
            "$ref": "#/parameters/BlobPublicAccess"
          },
          {
            "$ref": "#/parameters/ApiVersionParameter"
          },
          {
            "$ref": "#/parameters/ClientRequestId"
          },
          {
            "$ref": "#/parameters/DefaultEncryptionScope"
          },
          {
            "$ref": "#/parameters/DenyEncryptionScopeOverride"
          }
        ],
        "responses": {
          "201": {
            "description": "Success, Container created.",
            "headers": {
              "ETag": {
                "type": "string",
                "format": "etag",
                "description": "The ETag contains a value that you can use to perform operations conditionally. If the request version is 2011-08-18 or newer, the ETag value will be in quotes."
              },
              "Last-Modified": {
                "type": "string",
                "format": "date-time-rfc1123",
                "description": "Returns the date and time the container was last modified. Any operation that modifies the blob, including an update of the blob's metadata or properties, changes the last-modified time of the blob."
              },
              "x-ms-client-request-id": {
                "x-ms-client-name": "ClientRequestId",
                "type": "string",
                "description": "If a client request id header is sent in the request, this header will be present in the response with the same value."
              },
              "x-ms-request-id": {
                "x-ms-client-name": "RequestId",
                "type": "string",
                "description": "This header uniquely identifies the request that was made and can be used for troubleshooting the request."
              },
              "x-ms-version": {
                "x-ms-client-name": "Version",
                "type": "string",
                "description": "Indicates the version of the Blob service used to execute the request. This header is returned for requests made against version 2009-09-19 and above."
              },
              "Date": {
                "type": "string",
                "format": "date-time-rfc1123",
                "description": "UTC date/time value generated by the service that indicates the time at which the response was initiated"
              }
            }
          },
          "default": {
            "description": "Failure",
            "headers": {
              "x-ms-error-code": {
                "x-ms-client-name": "ErrorCode",
                "type": "string"
              }
            },
            "schema": {
              "$ref": "#/definitions/StorageError"
            }
          }
        }
      },
      "get": {
        "tags": [
          "container"
        ],
        "operationId": "Container_GetProperties",
        "description": "returns all user-defined metadata and system properties for the specified container. The data returned does not include the container's list of blobs",
        "parameters": [
          {
            "$ref": "#/parameters/Timeout"
          },
          {
            "$ref": "#/parameters/LeaseIdOptional"
          },
          {
            "$ref": "#/parameters/ApiVersionParameter"
          },
          {
            "$ref": "#/parameters/ClientRequestId"
          }
        ],
        "responses": {
          "200": {
            "description": "Success",
            "headers": {
              "x-ms-meta": {
                "type": "string",
                "x-ms-client-name": "Metadata",
                "x-ms-header-collection-prefix": "x-ms-meta-"
              },
              "ETag": {
                "type": "string",
                "format": "etag",
                "description": "The ETag contains a value that you can use to perform operations conditionally. If the request version is 2011-08-18 or newer, the ETag value will be in quotes."
              },
              "Last-Modified": {
                "type": "string",
                "format": "date-time-rfc1123",
                "description": "Returns the date and time the container was last modified. Any operation that modifies the blob, including an update of the blob's metadata or properties, changes the last-modified time of the blob."
              },
              "x-ms-lease-duration": {
                "x-ms-client-name": "LeaseDuration",
                "description": "When a blob is leased, specifies whether the lease is of infinite or fixed duration.",
                "type": "string",
                "enum": [
                  "infinite",
                  "fixed"
                ],
                "x-ms-enum": {
                  "name": "LeaseDurationType",
                  "modelAsString": false
                }
              },
              "x-ms-lease-state": {
                "x-ms-client-name": "LeaseState",
                "description": "Lease state of the blob.",
                "type": "string",
                "enum": [
                  "available",
                  "leased",
                  "expired",
                  "breaking",
                  "broken"
                ],
                "x-ms-enum": {
                  "name": "LeaseStateType",
                  "modelAsString": false
                }
              },
              "x-ms-lease-status": {
                "x-ms-client-name": "LeaseStatus",
                "description": "The current lease status of the blob.",
                "type": "string",
                "enum": [
                  "locked",
                  "unlocked"
                ],
                "x-ms-enum": {
                  "name": "LeaseStatusType",
                  "modelAsString": false
                }
              },
              "x-ms-client-request-id": {
                "x-ms-client-name": "ClientRequestId",
                "type": "string",
                "description": "If a client request id header is sent in the request, this header will be present in the response with the same value."
              },
              "x-ms-request-id": {
                "x-ms-client-name": "RequestId",
                "type": "string",
                "description": "This header uniquely identifies the request that was made and can be used for troubleshooting the request."
              },
              "x-ms-version": {
                "x-ms-client-name": "Version",
                "type": "string",
                "description": "Indicates the version of the Blob service used to execute the request. This header is returned for requests made against version 2009-09-19 and above."
              },
              "Date": {
                "type": "string",
                "format": "date-time-rfc1123",
                "description": "UTC date/time value generated by the service that indicates the time at which the response was initiated"
              },
              "x-ms-blob-public-access": {
                "x-ms-client-name": "BlobPublicAccess",
                "description": "Indicated whether data in the container may be accessed publicly and the level of access",
                "type": "string",
                "enum": [
                  "container",
                  "blob"
                ],
                "x-ms-enum": {
                  "name": "PublicAccessType",
                  "modelAsString": true
                }
              },
              "x-ms-has-immutability-policy": {
                "x-ms-client-name": "HasImmutabilityPolicy",
                "description": "Indicates whether the container has an immutability policy set on it.",
                "type": "boolean"
              },
              "x-ms-has-legal-hold": {
                "x-ms-client-name": "HasLegalHold",
                "description": "Indicates whether the container has a legal hold.",
                "type": "boolean"
              },
              "x-ms-default-encryption-scope": {
                "x-ms-client-name": "DefaultEncryptionScope",
                "description": "The default encryption scope for the container.",
                "type": "string"
              },
              "x-ms-deny-encryption-scope-override": {
                "x-ms-client-name": "DenyEncryptionScopeOverride",
                "description": "Indicates whether the container's default encryption scope can be overriden.",
                "type": "boolean"
              }
            }
          },
          "default": {
            "description": "Failure",
            "headers": {
              "x-ms-error-code": {
                "x-ms-client-name": "ErrorCode",
                "type": "string"
              }
            },
            "schema": {
              "$ref": "#/definitions/StorageError"
            }
          }
        }
      },
      "delete": {
        "tags": [
          "container"
        ],
        "operationId": "Container_Delete",
        "description": "operation marks the specified container for deletion. The container and any blobs contained within it are later deleted during garbage collection",
        "parameters": [
          {
            "$ref": "#/parameters/Timeout"
          },
          {
            "$ref": "#/parameters/LeaseIdOptional"
          },
          {
            "$ref": "#/parameters/IfModifiedSince"
          },
          {
            "$ref": "#/parameters/IfUnmodifiedSince"
          },
          {
            "$ref": "#/parameters/ApiVersionParameter"
          },
          {
            "$ref": "#/parameters/ClientRequestId"
          }
        ],
        "responses": {
          "202": {
            "description": "Accepted",
            "headers": {
              "x-ms-client-request-id": {
                "x-ms-client-name": "ClientRequestId",
                "type": "string",
                "description": "If a client request id header is sent in the request, this header will be present in the response with the same value."
              },
              "x-ms-request-id": {
                "x-ms-client-name": "RequestId",
                "type": "string",
                "description": "This header uniquely identifies the request that was made and can be used for troubleshooting the request."
              },
              "x-ms-version": {
                "x-ms-client-name": "Version",
                "type": "string",
                "description": "Indicates the version of the Blob service used to execute the request. This header is returned for requests made against version 2009-09-19 and above."
              },
              "Date": {
                "type": "string",
                "format": "date-time-rfc1123",
                "description": "UTC date/time value generated by the service that indicates the time at which the response was initiated"
              }
            }
          },
          "default": {
            "description": "Failure",
            "headers": {
              "x-ms-error-code": {
                "x-ms-client-name": "ErrorCode",
                "type": "string"
              }
            },
            "schema": {
              "$ref": "#/definitions/StorageError"
            }
          }
        }
      },
      "parameters": [
        {
          "name": "restype",
          "in": "query",
          "required": true,
          "type": "string",
          "enum": [
            "container"
          ]
        }
      ]
    },
    "/{containerName}?restype=container&comp=metadata": {
      "put": {
        "tags": [
          "container"
        ],
        "operationId": "Container_SetMetadata",
        "description": "operation sets one or more user-defined name-value pairs for the specified container.",
        "parameters": [
          {
            "$ref": "#/parameters/Timeout"
          },
          {
            "$ref": "#/parameters/LeaseIdOptional"
          },
          {
            "$ref": "#/parameters/Metadata"
          },
          {
            "$ref": "#/parameters/IfModifiedSince"
          },
          {
            "$ref": "#/parameters/ApiVersionParameter"
          },
          {
            "$ref": "#/parameters/ClientRequestId"
          }
        ],
        "responses": {
          "200": {
            "description": "Success",
            "headers": {
              "ETag": {
                "type": "string",
                "format": "etag",
                "description": "The ETag contains a value that you can use to perform operations conditionally. If the request version is 2011-08-18 or newer, the ETag value will be in quotes."
              },
              "Last-Modified": {
                "type": "string",
                "format": "date-time-rfc1123",
                "description": "Returns the date and time the container was last modified. Any operation that modifies the blob, including an update of the blob's metadata or properties, changes the last-modified time of the blob."
              },
              "x-ms-client-request-id": {
                "x-ms-client-name": "ClientRequestId",
                "type": "string",
                "description": "If a client request id header is sent in the request, this header will be present in the response with the same value."
              },
              "x-ms-request-id": {
                "x-ms-client-name": "RequestId",
                "type": "string",
                "description": "This header uniquely identifies the request that was made and can be used for troubleshooting the request."
              },
              "x-ms-version": {
                "x-ms-client-name": "Version",
                "type": "string",
                "description": "Indicates the version of the Blob service used to execute the request. This header is returned for requests made against version 2009-09-19 and above."
              },
              "Date": {
                "type": "string",
                "format": "date-time-rfc1123",
                "description": "UTC date/time value generated by the service that indicates the time at which the response was initiated"
              }
            }
          },
          "default": {
            "description": "Failure",
            "headers": {
              "x-ms-error-code": {
                "x-ms-client-name": "ErrorCode",
                "type": "string"
              }
            },
            "schema": {
              "$ref": "#/definitions/StorageError"
            }
          }
        }
      },
      "parameters": [
        {
          "name": "restype",
          "in": "query",
          "required": true,
          "type": "string",
          "enum": [
            "container"
          ]
        },
        {
          "name": "comp",
          "in": "query",
          "required": true,
          "type": "string",
          "enum": [
            "metadata"
          ]
        }
      ]
    },
    "/{containerName}?restype=container&comp=acl": {
      "get": {
        "tags": [
          "container"
        ],
        "operationId": "Container_GetAccessPolicy",
        "description": "gets the permissions for the specified container. The permissions indicate whether container data may be accessed publicly.",
        "parameters": [
          {
            "$ref": "#/parameters/Timeout"
          },
          {
            "$ref": "#/parameters/LeaseIdOptional"
          },
          {
            "$ref": "#/parameters/ApiVersionParameter"
          },
          {
            "$ref": "#/parameters/ClientRequestId"
          }
        ],
        "responses": {
          "200": {
            "description": "Success",
            "headers": {
              "x-ms-blob-public-access": {
                "x-ms-client-name": "BlobPublicAccess",
                "description": "Indicated whether data in the container may be accessed publicly and the level of access",
                "type": "string",
                "enum": [
                  "container",
                  "blob"
                ],
                "x-ms-enum": {
                  "name": "PublicAccessType",
                  "modelAsString": true
                }
              },
              "ETag": {
                "type": "string",
                "format": "etag",
                "description": "The ETag contains a value that you can use to perform operations conditionally. If the request version is 2011-08-18 or newer, the ETag value will be in quotes."
              },
              "Last-Modified": {
                "type": "string",
                "format": "date-time-rfc1123",
                "description": "Returns the date and time the container was last modified. Any operation that modifies the blob, including an update of the blob's metadata or properties, changes the last-modified time of the blob."
              },
              "x-ms-client-request-id": {
                "x-ms-client-name": "ClientRequestId",
                "type": "string",
                "description": "If a client request id header is sent in the request, this header will be present in the response with the same value."
              },
              "x-ms-request-id": {
                "x-ms-client-name": "RequestId",
                "type": "string",
                "description": "This header uniquely identifies the request that was made and can be used for troubleshooting the request."
              },
              "x-ms-version": {
                "x-ms-client-name": "Version",
                "type": "string",
                "description": "Indicates the version of the Blob service used to execute the request. This header is returned for requests made against version 2009-09-19 and above."
              },
              "Date": {
                "type": "string",
                "format": "date-time-rfc1123",
                "description": "UTC date/time value generated by the service that indicates the time at which the response was initiated"
              }
            },
            "schema": {
              "$ref": "#/definitions/SignedIdentifiers"
            }
          },
          "default": {
            "description": "Failure",
            "headers": {
              "x-ms-error-code": {
                "x-ms-client-name": "ErrorCode",
                "type": "string"
              }
            },
            "schema": {
              "$ref": "#/definitions/StorageError"
            }
          }
        }
      },
      "put": {
        "tags": [
          "container"
        ],
        "operationId": "Container_SetAccessPolicy",
        "description": "sets the permissions for the specified container. The permissions indicate whether blobs in a container may be accessed publicly.",
        "parameters": [
          {
            "$ref": "#/parameters/ContainerAcl"
          },
          {
            "$ref": "#/parameters/Timeout"
          },
          {
            "$ref": "#/parameters/LeaseIdOptional"
          },
          {
            "$ref": "#/parameters/BlobPublicAccess"
          },
          {
            "$ref": "#/parameters/IfModifiedSince"
          },
          {
            "$ref": "#/parameters/IfUnmodifiedSince"
          },
          {
            "$ref": "#/parameters/ApiVersionParameter"
          },
          {
            "$ref": "#/parameters/ClientRequestId"
          }
        ],
        "responses": {
          "200": {
            "description": "Success.",
            "headers": {
              "ETag": {
                "type": "string",
                "format": "etag",
                "description": "The ETag contains a value that you can use to perform operations conditionally. If the request version is 2011-08-18 or newer, the ETag value will be in quotes."
              },
              "Last-Modified": {
                "type": "string",
                "format": "date-time-rfc1123",
                "description": "Returns the date and time the container was last modified. Any operation that modifies the blob, including an update of the blob's metadata or properties, changes the last-modified time of the blob."
              },
              "x-ms-client-request-id": {
                "x-ms-client-name": "ClientRequestId",
                "type": "string",
                "description": "If a client request id header is sent in the request, this header will be present in the response with the same value."
              },
              "x-ms-request-id": {
                "x-ms-client-name": "RequestId",
                "type": "string",
                "description": "This header uniquely identifies the request that was made and can be used for troubleshooting the request."
              },
              "x-ms-version": {
                "x-ms-client-name": "Version",
                "type": "string",
                "description": "Indicates the version of the Blob service used to execute the request. This header is returned for requests made against version 2009-09-19 and above."
              },
              "Date": {
                "type": "string",
                "format": "date-time-rfc1123",
                "description": "UTC date/time value generated by the service that indicates the time at which the response was initiated"
              }
            }
          },
          "default": {
            "description": "Failure",
            "headers": {
              "x-ms-error-code": {
                "x-ms-client-name": "ErrorCode",
                "type": "string"
              }
            },
            "schema": {
              "$ref": "#/definitions/StorageError"
            }
          }
        }
      },
      "parameters": [
        {
          "name": "restype",
          "in": "query",
          "required": true,
          "type": "string",
          "enum": [
            "container"
          ]
        },
        {
          "name": "comp",
          "in": "query",
          "required": true,
          "type": "string",
          "enum": [
            "acl"
          ]
        }
      ]
    },
    "/{containerName}?comp=lease&restype=container&acquire": {
      "put": {
        "tags": [
          "container"
        ],
        "operationId": "Container_AcquireLease",
        "description": "[Update] establishes and manages a lock on a container for delete operations. The lock duration can be 15 to 60 seconds, or can be infinite",
        "parameters": [
          {
            "$ref": "#/parameters/Timeout"
          },
          {
            "$ref": "#/parameters/LeaseDuration"
          },
          {
            "$ref": "#/parameters/ProposedLeaseIdOptional"
          },
          {
            "$ref": "#/parameters/IfModifiedSince"
          },
          {
            "$ref": "#/parameters/IfUnmodifiedSince"
          },
          {
            "$ref": "#/parameters/ApiVersionParameter"
          },
          {
            "$ref": "#/parameters/ClientRequestId"
          }
        ],
        "responses": {
          "201": {
            "description": "The Acquire operation completed successfully.",
            "headers": {
              "ETag": {
                "type": "string",
                "format": "etag",
                "description": "The ETag contains a value that you can use to perform operations conditionally. If the request version is 2011-08-18 or newer, the ETag value will be in quotes."
              },
              "Last-Modified": {
                "type": "string",
                "format": "date-time-rfc1123",
                "description": "Returns the date and time the container was last modified. Any operation that modifies the blob, including an update of the blob's metadata or properties, changes the last-modified time of the blob."
              },
              "x-ms-lease-id": {
                "x-ms-client-name": "LeaseId",
                "type": "string",
                "description": "Uniquely identifies a container's lease"
              },
              "x-ms-client-request-id": {
                "x-ms-client-name": "ClientRequestId",
                "type": "string",
                "description": "If a client request id header is sent in the request, this header will be present in the response with the same value."
              },
              "x-ms-request-id": {
                "x-ms-client-name": "RequestId",
                "type": "string",
                "description": "This header uniquely identifies the request that was made and can be used for troubleshooting the request."
              },
              "x-ms-version": {
                "x-ms-client-name": "Version",
                "type": "string",
                "description": "Indicates the version of the Blob service used to execute the request. This header is returned for requests made against version 2009-09-19 and above."
              },
              "Date": {
                "type": "string",
                "format": "date-time-rfc1123",
                "description": "UTC date/time value generated by the service that indicates the time at which the response was initiated"
              }
            }
          },
          "default": {
            "description": "Failure",
            "headers": {
              "x-ms-error-code": {
                "x-ms-client-name": "ErrorCode",
                "type": "string"
              }
            },
            "schema": {
              "$ref": "#/definitions/StorageError"
            }
          }
        }
      },
      "parameters": [
        {
          "name": "comp",
          "in": "query",
          "required": true,
          "type": "string",
          "enum": [
            "lease"
          ]
        },
        {
          "name": "restype",
          "in": "query",
          "required": true,
          "type": "string",
          "enum": [
            "container"
          ]
        },
        {
          "name": "x-ms-lease-action",
          "x-ms-client-name": "action",
          "in": "header",
          "required": true,
          "type": "string",
          "enum": [
            "acquire"
          ],
          "x-ms-enum": {
            "name": "LeaseAction",
            "modelAsString": false
          },
          "x-ms-parameter-location": "method",
          "description": "Describes what lease action to take."
        }
      ]
    },
    "/{containerName}?comp=lease&restype=container&release": {
      "put": {
        "tags": [
          "container"
        ],
        "operationId": "Container_ReleaseLease",
        "description": "[Update] establishes and manages a lock on a container for delete operations. The lock duration can be 15 to 60 seconds, or can be infinite",
        "parameters": [
          {
            "$ref": "#/parameters/Timeout"
          },
          {
            "$ref": "#/parameters/LeaseIdRequired"
          },
          {
            "$ref": "#/parameters/IfModifiedSince"
          },
          {
            "$ref": "#/parameters/IfUnmodifiedSince"
          },
          {
            "$ref": "#/parameters/ApiVersionParameter"
          },
          {
            "$ref": "#/parameters/ClientRequestId"
          }
        ],
        "responses": {
          "200": {
            "description": "The Release operation completed successfully.",
            "headers": {
              "ETag": {
                "type": "string",
                "format": "etag",
                "description": "The ETag contains a value that you can use to perform operations conditionally. If the request version is 2011-08-18 or newer, the ETag value will be in quotes."
              },
              "Last-Modified": {
                "type": "string",
                "format": "date-time-rfc1123",
                "description": "Returns the date and time the container was last modified. Any operation that modifies the blob, including an update of the blob's metadata or properties, changes the last-modified time of the blob."
              },
              "x-ms-client-request-id": {
                "x-ms-client-name": "ClientRequestId",
                "type": "string",
                "description": "If a client request id header is sent in the request, this header will be present in the response with the same value."
              },
              "x-ms-request-id": {
                "x-ms-client-name": "RequestId",
                "type": "string",
                "description": "This header uniquely identifies the request that was made and can be used for troubleshooting the request."
              },
              "x-ms-version": {
                "x-ms-client-name": "Version",
                "type": "string",
                "description": "Indicates the version of the Blob service used to execute the request. This header is returned for requests made against version 2009-09-19 and above."
              },
              "Date": {
                "type": "string",
                "format": "date-time-rfc1123",
                "description": "UTC date/time value generated by the service that indicates the time at which the response was initiated"
              }
            }
          },
          "default": {
            "description": "Failure",
            "headers": {
              "x-ms-error-code": {
                "x-ms-client-name": "ErrorCode",
                "type": "string"
              }
            },
            "schema": {
              "$ref": "#/definitions/StorageError"
            }
          }
        }
      },
      "parameters": [
        {
          "name": "comp",
          "in": "query",
          "required": true,
          "type": "string",
          "enum": [
            "lease"
          ]
        },
        {
          "name": "restype",
          "in": "query",
          "required": true,
          "type": "string",
          "enum": [
            "container"
          ]
        },
        {
          "name": "x-ms-lease-action",
          "x-ms-client-name": "action",
          "in": "header",
          "required": true,
          "type": "string",
          "enum": [
            "release"
          ],
          "x-ms-enum": {
            "name": "LeaseAction",
            "modelAsString": false
          },
          "x-ms-parameter-location": "method",
          "description": "Describes what lease action to take."
        }
      ]
    },
    "/{containerName}?comp=lease&restype=container&renew": {
      "put": {
        "tags": [
          "container"
        ],
        "operationId": "Container_RenewLease",
        "description": "[Update] establishes and manages a lock on a container for delete operations. The lock duration can be 15 to 60 seconds, or can be infinite",
        "parameters": [
          {
            "$ref": "#/parameters/Timeout"
          },
          {
            "$ref": "#/parameters/LeaseIdRequired"
          },
          {
            "$ref": "#/parameters/IfModifiedSince"
          },
          {
            "$ref": "#/parameters/IfUnmodifiedSince"
          },
          {
            "$ref": "#/parameters/ApiVersionParameter"
          },
          {
            "$ref": "#/parameters/ClientRequestId"
          }
        ],
        "responses": {
          "200": {
            "description": "The Renew operation completed successfully.",
            "headers": {
              "ETag": {
                "type": "string",
                "format": "etag",
                "description": "The ETag contains a value that you can use to perform operations conditionally. If the request version is 2011-08-18 or newer, the ETag value will be in quotes."
              },
              "Last-Modified": {
                "type": "string",
                "format": "date-time-rfc1123",
                "description": "Returns the date and time the container was last modified. Any operation that modifies the blob, including an update of the blob's metadata or properties, changes the last-modified time of the blob."
              },
              "x-ms-lease-id": {
                "x-ms-client-name": "LeaseId",
                "type": "string",
                "description": "Uniquely identifies a container's lease"
              },
              "x-ms-client-request-id": {
                "x-ms-client-name": "ClientRequestId",
                "type": "string",
                "description": "If a client request id header is sent in the request, this header will be present in the response with the same value."
              },
              "x-ms-request-id": {
                "x-ms-client-name": "RequestId",
                "type": "string",
                "description": "This header uniquely identifies the request that was made and can be used for troubleshooting the request."
              },
              "x-ms-version": {
                "x-ms-client-name": "Version",
                "type": "string",
                "description": "Indicates the version of the Blob service used to execute the request. This header is returned for requests made against version 2009-09-19 and above."
              },
              "Date": {
                "type": "string",
                "format": "date-time-rfc1123",
                "description": "UTC date/time value generated by the service that indicates the time at which the response was initiated"
              }
            }
          },
          "default": {
            "description": "Failure",
            "headers": {
              "x-ms-error-code": {
                "x-ms-client-name": "ErrorCode",
                "type": "string"
              }
            },
            "schema": {
              "$ref": "#/definitions/StorageError"
            }
          }
        }
      },
      "parameters": [
        {
          "name": "comp",
          "in": "query",
          "required": true,
          "type": "string",
          "enum": [
            "lease"
          ]
        },
        {
          "name": "restype",
          "in": "query",
          "required": true,
          "type": "string",
          "enum": [
            "container"
          ]
        },
        {
          "name": "x-ms-lease-action",
          "x-ms-client-name": "action",
          "in": "header",
          "required": true,
          "type": "string",
          "enum": [
            "renew"
          ],
          "x-ms-enum": {
            "name": "LeaseAction",
            "modelAsString": false
          },
          "x-ms-parameter-location": "method",
          "description": "Describes what lease action to take."
        }
      ]
    },
    "/{containerName}?comp=lease&restype=container&break": {
      "put": {
        "tags": [
          "container"
        ],
        "operationId": "Container_BreakLease",
        "description": "[Update] establishes and manages a lock on a container for delete operations. The lock duration can be 15 to 60 seconds, or can be infinite",
        "parameters": [
          {
            "$ref": "#/parameters/Timeout"
          },
          {
            "$ref": "#/parameters/LeaseBreakPeriod"
          },
          {
            "$ref": "#/parameters/IfModifiedSince"
          },
          {
            "$ref": "#/parameters/IfUnmodifiedSince"
          },
          {
            "$ref": "#/parameters/ApiVersionParameter"
          },
          {
            "$ref": "#/parameters/ClientRequestId"
          }
        ],
        "responses": {
          "202": {
            "description": "The Break operation completed successfully.",
            "headers": {
              "ETag": {
                "type": "string",
                "format": "etag",
                "description": "The ETag contains a value that you can use to perform operations conditionally. If the request version is 2011-08-18 or newer, the ETag value will be in quotes."
              },
              "Last-Modified": {
                "type": "string",
                "format": "date-time-rfc1123",
                "description": "Returns the date and time the container was last modified. Any operation that modifies the blob, including an update of the blob's metadata or properties, changes the last-modified time of the blob."
              },
              "x-ms-lease-time": {
                "x-ms-client-name": "LeaseTime",
                "type": "integer",
                "description": "Approximate time remaining in the lease period, in seconds."
              },
              "x-ms-client-request-id": {
                "x-ms-client-name": "ClientRequestId",
                "type": "string",
                "description": "If a client request id header is sent in the request, this header will be present in the response with the same value."
              },
              "x-ms-request-id": {
                "x-ms-client-name": "RequestId",
                "type": "string",
                "description": "This header uniquely identifies the request that was made and can be used for troubleshooting the request."
              },
              "x-ms-version": {
                "x-ms-client-name": "Version",
                "type": "string",
                "description": "Indicates the version of the Blob service used to execute the request. This header is returned for requests made against version 2009-09-19 and above."
              },
              "Date": {
                "type": "string",
                "format": "date-time-rfc1123",
                "description": "UTC date/time value generated by the service that indicates the time at which the response was initiated"
              }
            }
          },
          "default": {
            "description": "Failure",
            "headers": {
              "x-ms-error-code": {
                "x-ms-client-name": "ErrorCode",
                "type": "string"
              }
            },
            "schema": {
              "$ref": "#/definitions/StorageError"
            }
          }
        }
      },
      "parameters": [
        {
          "name": "comp",
          "in": "query",
          "required": true,
          "type": "string",
          "enum": [
            "lease"
          ]
        },
        {
          "name": "restype",
          "in": "query",
          "required": true,
          "type": "string",
          "enum": [
            "container"
          ]
        },
        {
          "name": "x-ms-lease-action",
          "x-ms-client-name": "action",
          "in": "header",
          "required": true,
          "type": "string",
          "enum": [
            "break"
          ],
          "x-ms-enum": {
            "name": "LeaseAction",
            "modelAsString": false
          },
          "x-ms-parameter-location": "method",
          "description": "Describes what lease action to take."
        }
      ]
    },
    "/{containerName}?comp=lease&restype=container&change": {
      "put": {
        "tags": [
          "container"
        ],
        "operationId": "Container_ChangeLease",
        "description": "[Update] establishes and manages a lock on a container for delete operations. The lock duration can be 15 to 60 seconds, or can be infinite",
        "parameters": [
          {
            "$ref": "#/parameters/Timeout"
          },
          {
            "$ref": "#/parameters/LeaseIdRequired"
          },
          {
            "$ref": "#/parameters/ProposedLeaseIdRequired"
          },
          {
            "$ref": "#/parameters/IfModifiedSince"
          },
          {
            "$ref": "#/parameters/IfUnmodifiedSince"
          },
          {
            "$ref": "#/parameters/ApiVersionParameter"
          },
          {
            "$ref": "#/parameters/ClientRequestId"
          }
        ],
        "responses": {
          "200": {
            "description": "The Change operation completed successfully.",
            "headers": {
              "ETag": {
                "type": "string",
                "format": "etag",
                "description": "The ETag contains a value that you can use to perform operations conditionally. If the request version is 2011-08-18 or newer, the ETag value will be in quotes."
              },
              "Last-Modified": {
                "type": "string",
                "format": "date-time-rfc1123",
                "description": "Returns the date and time the container was last modified. Any operation that modifies the blob, including an update of the blob's metadata or properties, changes the last-modified time of the blob."
              },
              "x-ms-lease-id": {
                "x-ms-client-name": "LeaseId",
                "type": "string",
                "description": "Uniquely identifies a container's lease"
              },
              "x-ms-client-request-id": {
                "x-ms-client-name": "ClientRequestId",
                "type": "string",
                "description": "If a client request id header is sent in the request, this header will be present in the response with the same value."
              },
              "x-ms-request-id": {
                "x-ms-client-name": "RequestId",
                "type": "string",
                "description": "This header uniquely identifies the request that was made and can be used for troubleshooting the request."
              },
              "x-ms-version": {
                "x-ms-client-name": "Version",
                "type": "string",
                "description": "Indicates the version of the Blob service used to execute the request. This header is returned for requests made against version 2009-09-19 and above."
              },
              "Date": {
                "type": "string",
                "format": "date-time-rfc1123",
                "description": "UTC date/time value generated by the service that indicates the time at which the response was initiated"
              }
            }
          },
          "default": {
            "description": "Failure",
            "headers": {
              "x-ms-error-code": {
                "x-ms-client-name": "ErrorCode",
                "type": "string"
              }
            },
            "schema": {
              "$ref": "#/definitions/StorageError"
            }
          }
        }
      },
      "parameters": [
        {
          "name": "comp",
          "in": "query",
          "required": true,
          "type": "string",
          "enum": [
            "lease"
          ]
        },
        {
          "name": "restype",
          "in": "query",
          "required": true,
          "type": "string",
          "enum": [
            "container"
          ]
        },
        {
          "name": "x-ms-lease-action",
          "x-ms-client-name": "action",
          "in": "header",
          "required": true,
          "type": "string",
          "enum": [
            "change"
          ],
          "x-ms-enum": {
            "name": "LeaseAction",
            "modelAsString": false
          },
          "x-ms-parameter-location": "method",
          "description": "Describes what lease action to take."
        }
      ]
    },
    "/{containerName}?restype=container&comp=list&flat": {
      "get": {
        "tags": [
          "containers"
        ],
        "operationId": "Container_ListBlobFlatSegment",
        "description": "[Update] The List Blobs operation returns a list of the blobs under the specified container",
        "parameters": [
          {
            "$ref": "#/parameters/Prefix"
          },
          {
            "$ref": "#/parameters/Marker"
          },
          {
            "$ref": "#/parameters/MaxResults"
          },
          {
            "$ref": "#/parameters/ListBlobsInclude"
          },
          {
            "$ref": "#/parameters/Timeout"
          },
          {
            "$ref": "#/parameters/ApiVersionParameter"
          },
          {
            "$ref": "#/parameters/ClientRequestId"
          }
        ],
        "responses": {
          "200": {
            "description": "Success.",
            "headers": {
              "Content-Type": {
                "type": "string",
                "description": "The media type of the body of the response. For List Blobs this is 'application/xml'"
              },
              "x-ms-client-request-id": {
                "x-ms-client-name": "ClientRequestId",
                "type": "string",
                "description": "If a client request id header is sent in the request, this header will be present in the response with the same value."
              },
              "x-ms-request-id": {
                "x-ms-client-name": "RequestId",
                "type": "string",
                "description": "This header uniquely identifies the request that was made and can be used for troubleshooting the request."
              },
              "x-ms-version": {
                "x-ms-client-name": "Version",
                "type": "string",
                "description": "Indicates the version of the Blob service used to execute the request. This header is returned for requests made against version 2009-09-19 and above."
              },
              "Date": {
                "type": "string",
                "format": "date-time-rfc1123",
                "description": "UTC date/time value generated by the service that indicates the time at which the response was initiated"
              }
            },
            "schema": {
              "$ref": "#/definitions/ListBlobsFlatSegmentResponse"
            }
          },
          "default": {
            "description": "Failure",
            "headers": {
              "x-ms-error-code": {
                "x-ms-client-name": "ErrorCode",
                "type": "string"
              }
            },
            "schema": {
              "$ref": "#/definitions/StorageError"
            }
          }
        },
        "x-ms-pageable": {
          "nextLinkName": "NextMarker"
        }
      },
      "parameters": [
        {
          "name": "restype",
          "in": "query",
          "required": true,
          "type": "string",
          "enum": [
            "container"
          ]
        },
        {
          "name": "comp",
          "in": "query",
          "required": true,
          "type": "string",
          "enum": [
            "list"
          ]
        }
      ]
    },
    "/{containerName}?restype=container&comp=list&hierarchy": {
      "get": {
        "tags": [
          "containers"
        ],
        "operationId": "Container_ListBlobHierarchySegment",
        "description": "[Update] The List Blobs operation returns a list of the blobs under the specified container",
        "parameters": [
          {
            "$ref": "#/parameters/Prefix"
          },
          {
            "$ref": "#/parameters/Delimiter"
          },
          {
            "$ref": "#/parameters/Marker"
          },
          {
            "$ref": "#/parameters/MaxResults"
          },
          {
            "$ref": "#/parameters/ListBlobsInclude"
          },
          {
            "$ref": "#/parameters/Timeout"
          },
          {
            "$ref": "#/parameters/ApiVersionParameter"
          },
          {
            "$ref": "#/parameters/ClientRequestId"
          }
        ],
        "responses": {
          "200": {
            "description": "Success.",
            "headers": {
              "Content-Type": {
                "type": "string",
                "description": "The media type of the body of the response. For List Blobs this is 'application/xml'"
              },
              "x-ms-client-request-id": {
                "x-ms-client-name": "ClientRequestId",
                "type": "string",
                "description": "If a client request id header is sent in the request, this header will be present in the response with the same value."
              },
              "x-ms-request-id": {
                "x-ms-client-name": "RequestId",
                "type": "string",
                "description": "This header uniquely identifies the request that was made and can be used for troubleshooting the request."
              },
              "x-ms-version": {
                "x-ms-client-name": "Version",
                "type": "string",
                "description": "Indicates the version of the Blob service used to execute the request. This header is returned for requests made against version 2009-09-19 and above."
              },
              "Date": {
                "type": "string",
                "format": "date-time-rfc1123",
                "description": "UTC date/time value generated by the service that indicates the time at which the response was initiated"
              }
            },
            "schema": {
              "$ref": "#/definitions/ListBlobsHierarchySegmentResponse"
            }
          },
          "default": {
            "description": "Failure",
            "headers": {
              "x-ms-error-code": {
                "x-ms-client-name": "ErrorCode",
                "type": "string"
              }
            },
            "schema": {
              "$ref": "#/definitions/StorageError"
            }
          }
        },
        "x-ms-pageable": {
          "nextLinkName": "NextMarker"
        }
      },
      "parameters": [
        {
          "name": "restype",
          "in": "query",
          "required": true,
          "type": "string",
          "enum": [
            "container"
          ]
        },
        {
          "name": "comp",
          "in": "query",
          "required": true,
          "type": "string",
          "enum": [
            "list"
          ]
        }
      ]
    },
    "/{containerName}?restype=account&comp=properties": {
      "get": {
        "tags": [
          "container"
        ],
        "operationId": "Container_GetAccountInfo",
        "description": "Returns the sku name and account kind ",
        "parameters": [
          {
            "$ref": "#/parameters/ApiVersionParameter"
          }
        ],
        "responses": {
          "200": {
            "description": "Success (OK)",
            "headers": {
              "x-ms-client-request-id": {
                "x-ms-client-name": "ClientRequestId",
                "type": "string",
                "description": "If a client request id header is sent in the request, this header will be present in the response with the same value."
              },
              "x-ms-request-id": {
                "x-ms-client-name": "RequestId",
                "type": "string",
                "description": "This header uniquely identifies the request that was made and can be used for troubleshooting the request."
              },
              "x-ms-version": {
                "x-ms-client-name": "Version",
                "type": "string",
                "description": "Indicates the version of the Blob service used to execute the request. This header is returned for requests made against version 2009-09-19 and above."
              },
              "Date": {
                "type": "string",
                "format": "date-time-rfc1123",
                "description": "UTC date/time value generated by the service that indicates the time at which the response was initiated"
              },
              "x-ms-sku-name": {
                "x-ms-client-name": "SkuName",
                "type": "string",
                "enum": [
                  "Standard_LRS",
                  "Standard_GRS",
                  "Standard_RAGRS",
                  "Standard_ZRS",
                  "Premium_LRS"
                ],
                "x-ms-enum": {
                  "name": "SkuName",
                  "modelAsString": false
                },
                "description": "Identifies the sku name of the account"
              },
              "x-ms-account-kind": {
                "x-ms-client-name": "AccountKind",
                "type": "string",
                "enum": [
                  "Storage",
                  "BlobStorage",
                  "StorageV2"
                ],
                "x-ms-enum": {
                  "name": "AccountKind",
                  "modelAsString": false
                },
                "description": "Identifies the account kind"
              }
            }
          },
          "default": {
            "description": "Failure",
            "headers": {
              "x-ms-error-code": {
                "x-ms-client-name": "ErrorCode",
                "type": "string"
              }
            },
            "schema": {
              "$ref": "#/definitions/StorageError"
            }
          }
        }
      },
      "parameters": [
        {
          "name": "restype",
          "in": "query",
          "required": true,
          "type": "string",
          "enum": [
            "account"
          ]
        },
        {
          "name": "comp",
          "in": "query",
          "required": true,
          "type": "string",
          "enum": [
            "properties"
          ]
        }
      ]
    },
    "/{filesystem}/{path}?resource=directory&Create": {
      "put": {
        "tags": [
          "directory"
        ],
        "operationId": "Directory_Create",
        "description": "Create a directory. By default, the destination is overwritten and if the destination already exists and has a lease the lease is broken. This operation supports conditional HTTP requests.  For more information, see [Specifying Conditional Headers for Blob Service Operations](https://docs.microsoft.com/en-us/rest/api/storageservices/specifying-conditional-headers-for-blob-service-operations).  To fail if the destination already exists, use a conditional request with If-None-Match: \"*\".",
        "consumes": [
          "application/octet-stream"
        ],
        "parameters": [
          {
            "$ref": "#/parameters/Timeout"
          },
          {
            "$ref": "#/parameters/DirectoryProperties"
          },
          {
            "$ref": "#/parameters/PosixPermissions"
          },
          {
            "$ref": "#/parameters/PosixUmask"
          },
          {
            "$ref": "#/parameters/XMsCacheControl"
          },
          {
            "$ref": "#/parameters/XMsContentType"
          },
          {
            "$ref": "#/parameters/XMsContentEncoding"
          },
          {
            "$ref": "#/parameters/XMsContentLanguage"
          },
          {
            "$ref": "#/parameters/XMsContentDisposition"
          },
          {
            "$ref": "#/parameters/LeaseIdOptional"
          },
          {
            "$ref": "#/parameters/IfModifiedSince"
          },
          {
            "$ref": "#/parameters/IfUnmodifiedSince"
          },
          {
            "$ref": "#/parameters/IfMatch"
          },
          {
            "$ref": "#/parameters/IfNoneMatch"
          },
          {
            "$ref": "#/parameters/ApiVersionParameter"
          },
          {
            "$ref": "#/parameters/ClientRequestId"
          }
        ],
        "responses": {
          "201": {
            "description": "The file or directory was created.",
            "headers": {
              "ETag": {
                "type": "string",
                "format": "etag",
                "description": "An HTTP entity tag associated with the file or directory."
              },
              "Last-Modified": {
                "type": "string",
                "format": "date-time-rfc1123",
                "description": "The data and time the file or directory was last modified. Write operations on the file or directory update the last modified time."
              },
              "x-ms-client-request-id": {
                "x-ms-client-name": "ClientRequestId",
                "type": "string",
                "description": "If a client request id header is sent in the request, this header will be present in the response with the same value."
              },
              "x-ms-request-id": {
                "x-ms-client-name": "RequestId",
                "type": "string",
                "description": "A server-generated UUID recorded in the analytics logs for troubleshooting and correlation."
              },
              "x-ms-version": {
                "x-ms-client-name": "Version",
                "type": "string",
                "description": "The version of the REST protocol used to process the request."
              },
              "Content-Length": {
                "type": "integer",
                "format": "int64",
                "description": "The size of the resource in bytes."
              },
              "Date": {
                "type": "string",
                "format": "date-time-rfc1123",
                "description": "A UTC date/time value generated by the service that indicates the time at which the response was initiated."
              }
            }
          },
          "default": {
            "description": "Failure",
            "headers": {
              "x-ms-client-request-id": {
                "x-ms-client-name": "ClientRequestId",
                "type": "string",
                "description": "If a client request id header is sent in the request, this header will be present in the response with the same value."
              },
              "x-ms-request-id": {
                "x-ms-client-name": "RequestId",
                "type": "string",
                "description": "A server-generated UUID recorded in the analytics logs for troubleshooting and correlation."
              },
              "x-ms-version": {
                "x-ms-client-name": "Version",
                "type": "string",
                "description": "The version of the REST protocol used to process the request."
              }
            },
            "schema": {
              "$ref": "#/definitions/DataLakeStorageError"
            }
          }
        }
      },
      "parameters": [
        {
          "name": "resource",
          "in": "query",
          "required": true,
          "type": "string",
          "enum": [
            "directory"
          ]
        }
      ]
    },
    "/{filesystem}/{path}?DirectoryRename": {
      "put": {
        "tags": [
          "directory"
        ],
        "operationId": "Directory_Rename",
        "description": "Rename a directory. By default, the destination is overwritten and if the destination already exists and has a lease the lease is broken. This operation supports conditional HTTP requests. For more information, see [Specifying Conditional Headers for Blob Service Operations](https://docs.microsoft.com/en-us/rest/api/storageservices/specifying-conditional-headers-for-blob-service-operations). To fail if the destination already exists, use a conditional request with If-None-Match: \"*\".",
        "consumes": [
          "application/octet-stream"
        ],
        "parameters": [
          {
            "$ref": "#/parameters/Timeout"
          },
          {
            "$ref": "#/parameters/Continuation"
          },
          {
            "$ref": "#/parameters/PathRenameMode"
          },
          {
            "$ref": "#/parameters/FileRenameSource"
          },
          {
            "$ref": "#/parameters/DirectoryProperties"
          },
          {
            "$ref": "#/parameters/PosixPermissions"
          },
          {
            "$ref": "#/parameters/PosixUmask"
          },
          {
            "$ref": "#/parameters/XMsCacheControl"
          },
          {
            "$ref": "#/parameters/XMsContentType"
          },
          {
            "$ref": "#/parameters/XMsContentEncoding"
          },
          {
            "$ref": "#/parameters/XMsContentLanguage"
          },
          {
            "$ref": "#/parameters/XMsContentDisposition"
          },
          {
            "$ref": "#/parameters/LeaseIdOptional"
          },
          {
            "$ref": "#/parameters/SourceLeaseId"
          },
          {
            "$ref": "#/parameters/IfModifiedSince"
          },
          {
            "$ref": "#/parameters/IfUnmodifiedSince"
          },
          {
            "$ref": "#/parameters/IfMatch"
          },
          {
            "$ref": "#/parameters/IfNoneMatch"
          },
          {
            "$ref": "#/parameters/SourceIfModifiedSince"
          },
          {
            "$ref": "#/parameters/SourceIfUnmodifiedSince"
          },
          {
            "$ref": "#/parameters/SourceIfMatch"
          },
          {
            "$ref": "#/parameters/SourceIfNoneMatch"
          },
          {
            "$ref": "#/parameters/ApiVersionParameter"
          },
          {
            "$ref": "#/parameters/ClientRequestId"
          }
        ],
        "responses": {
          "201": {
            "description": "The directory was renamed.",
            "headers": {
              "x-ms-continuation": {
                "x-ms-client-name": "marker",
                "type": "string",
                "description": "When renaming a directory, the number of paths that are renamed with each invocation is limited. If the number of paths to be renamed exceeds this limit, a continuation token is returned in this response header. When a continuation token is returned in the response, it must be specified in a subsequent invocation of the rename operation to continue renaming the directory."
              },
              "ETag": {
                "type": "string",
                "format": "etag",
                "description": "An HTTP entity tag associated with the file or directory."
              },
              "Last-Modified": {
                "type": "string",
                "format": "date-time-rfc1123",
                "description": "The data and time the file or directory was last modified. Write operations on the file or directory update the last modified time."
              },
              "x-ms-client-request-id": {
                "x-ms-client-name": "ClientRequestId",
                "type": "string",
                "description": "If a client request id header is sent in the request, this header will be present in the response with the same value."
              },
              "x-ms-request-id": {
                "x-ms-client-name": "RequestId",
                "type": "string",
                "description": "A server-generated UUID recorded in the analytics logs for troubleshooting and correlation."
              },
              "x-ms-version": {
                "x-ms-client-name": "Version",
                "type": "string",
                "description": "The version of the REST protocol used to process the request."
              },
              "Content-Length": {
                "type": "integer",
                "format": "int64",
                "description": "The size of the resource in bytes."
              },
              "Date": {
                "type": "string",
                "format": "date-time-rfc1123",
                "description": "A UTC date/time value generated by the service that indicates the time at which the response was initiated."
              }
            }
          },
          "default": {
            "description": "Failure",
            "headers": {
              "x-ms-client-request-id": {
                "x-ms-client-name": "ClientRequestId",
                "type": "string",
                "description": "If a client request id header is sent in the request, this header will be present in the response with the same value."
              },
              "x-ms-request-id": {
                "x-ms-client-name": "RequestId",
                "type": "string",
                "description": "A server-generated UUID recorded in the analytics logs for troubleshooting and correlation."
              },
              "x-ms-version": {
                "x-ms-client-name": "Version",
                "type": "string",
                "description": "The version of the REST protocol used to process the request."
              }
            },
            "schema": {
              "$ref": "#/definitions/DataLakeStorageError"
            }
          }
        }
      }
    },
    "/{filesystem}/{path}?DirectoryDelete": {
      "delete": {
        "tags": [
          "directory"
        ],
        "operationId": "Directory_Delete",
        "description": "Deletes the directory",
        "parameters": [
          {
            "$ref": "#/parameters/Timeout"
          },
          {
            "$ref": "#/parameters/RecursiveDirectoryDelete"
          },
          {
            "$ref": "#/parameters/Continuation"
          },
          {
            "$ref": "#/parameters/LeaseIdOptional"
          },
          {
            "$ref": "#/parameters/IfModifiedSince"
          },
          {
            "$ref": "#/parameters/IfUnmodifiedSince"
          },
          {
            "$ref": "#/parameters/IfMatch"
          },
          {
            "$ref": "#/parameters/IfNoneMatch"
          },
          {
            "$ref": "#/parameters/ApiVersionParameter"
          },
          {
            "$ref": "#/parameters/ClientRequestId"
          }
        ],
        "responses": {
          "200": {
            "description": "The directory was deleted.",
            "headers": {
              "x-ms-continuation": {
                "x-ms-client-name": "marker",
                "type": "string",
                "description": "When renaming a directory, the number of paths that are renamed with each invocation is limited. If the number of paths to be renamed exceeds this limit, a continuation token is returned in this response header. When a continuation token is returned in the response, it must be specified in a subsequent invocation of the rename operation to continue renaming the directory."
              },
              "x-ms-client-request-id": {
                "x-ms-client-name": "ClientRequestId",
                "type": "string",
                "description": "If a client request id header is sent in the request, this header will be present in the response with the same value."
              },
              "x-ms-request-id": {
                "x-ms-client-name": "RequestId",
                "type": "string",
                "description": "A server-generated UUID recorded in the analytics logs for troubleshooting and correlation."
              },
              "x-ms-version": {
                "x-ms-client-name": "Version",
                "type": "string",
                "description": "The version of the REST protocol used to process the request."
              },
              "Date": {
                "type": "string",
                "format": "date-time-rfc1123",
                "description": "A UTC date/time value generated by the service that indicates the time at which the response was initiated."
              }
            }
          },
          "default": {
            "description": "Failure",
            "headers": {
              "x-ms-client-request-id": {
                "x-ms-client-name": "ClientRequestId",
                "type": "string",
                "description": "If a client request id header is sent in the request, this header will be present in the response with the same value."
              },
              "x-ms-request-id": {
                "x-ms-client-name": "RequestId",
                "type": "string",
                "description": "A server-generated UUID recorded in the analytics logs for troubleshooting and correlation."
              },
              "x-ms-version": {
                "x-ms-client-name": "Version",
                "type": "string",
                "description": "The version of the REST protocol used to process the request."
              }
            },
            "schema": {
              "$ref": "#/definitions/DataLakeStorageError"
            }
          }
        }
      }
    },
    "/{filesystem}/{path}?action=setAccessControl&directory": {
      "patch": {
        "tags": [
          "directory"
        ],
        "operationId": "Directory_SetAccessControl",
        "description": "Set the owner, group, permissions, or access control list for a directory.",
        "parameters": [
          {
            "$ref": "#/parameters/Timeout"
          },
          {
            "$ref": "#/parameters/LeaseIdOptional"
          },
          {
            "$ref": "#/parameters/Owner"
          },
          {
            "$ref": "#/parameters/Group"
          },
          {
            "$ref": "#/parameters/PosixPermissions"
          },
          {
            "$ref": "#/parameters/PosixAcl"
          },
          {
            "$ref": "#/parameters/IfMatch"
          },
          {
            "$ref": "#/parameters/IfNoneMatch"
          },
          {
            "$ref": "#/parameters/IfModifiedSince"
          },
          {
            "$ref": "#/parameters/IfUnmodifiedSince"
          },
          {
            "$ref": "#/parameters/ClientRequestId"
          },
          {
            "$ref": "#/parameters/ApiVersionParameter"
          }
        ],
        "responses": {
          "200": {
            "description": "Set directory access control response.",
            "headers": {
              "Date": {
                "type": "string",
                "format": "date-time-rfc1123",
                "description": "A UTC date/time value generated by the service that indicates the time at which the response was initiated."
              },
              "ETag": {
                "type": "string",
                "format": "etag",
                "description": "An HTTP entity tag associated with the file or directory."
              },
              "Last-Modified": {
                "type": "string",
                "format": "date-time-rfc1123",
                "description": "The data and time the file or directory was last modified. Write operations on the file or directory update the last modified time."
              },
              "x-ms-request-id": {
                "x-ms-client-name": "RequestId",
                "type": "string",
                "description": "A server-generated UUID recorded in the analytics logs for troubleshooting and correlation."
              },
              "x-ms-version": {
                "x-ms-client-name": "Version",
                "type": "string",
                "description": "The version of the REST protocol used to process the request."
              }
            }
          },
          "default": {
            "description": "Failure",
            "headers": {
              "x-ms-client-request-id": {
                "x-ms-client-name": "ClientRequestId",
                "type": "string",
                "description": "If a client request id header is sent in the request, this header will be present in the response with the same value."
              },
              "x-ms-request-id": {
                "x-ms-client-name": "RequestId",
                "type": "string",
                "description": "A server-generated UUID recorded in the analytics logs for troubleshooting and correlation."
              },
              "x-ms-version": {
                "x-ms-client-name": "Version",
                "type": "string",
                "description": "The version of the REST protocol used to process the request."
              }
            },
            "schema": {
              "$ref": "#/definitions/DataLakeStorageError"
            }
          }
        }
      },
      "parameters": [
        {
          "name": "action",
          "in": "query",
          "required": true,
          "type": "string",
          "enum": [
            "setAccessControl"
          ]
        }
      ]
    },
    "/{filesystem}/{path}?action=getAccessControl&directory": {
      "head": {
        "tags": [
          "directory"
        ],
        "operationId": "Directory_GetAccessControl",
        "description": "Get the owner, group, permissions, or access control list for a directory.",
        "parameters": [
          {
            "$ref": "#/parameters/Timeout"
          },
          {
            "$ref": "#/parameters/Upn"
          },
          {
            "$ref": "#/parameters/LeaseIdOptional"
          },
          {
            "$ref": "#/parameters/IfMatch"
          },
          {
            "$ref": "#/parameters/IfNoneMatch"
          },
          {
            "$ref": "#/parameters/IfModifiedSince"
          },
          {
            "$ref": "#/parameters/IfUnmodifiedSince"
          },
          {
            "$ref": "#/parameters/ClientRequestId"
          },
          {
            "$ref": "#/parameters/ApiVersionParameter"
          }
        ],
        "responses": {
          "200": {
            "description": "Get directory access control response.",
            "headers": {
              "Date": {
                "type": "string",
                "format": "date-time-rfc1123",
                "description": "A UTC date/time value generated by the service that indicates the time at which the response was initiated."
              },
              "ETag": {
                "type": "string",
                "format": "etag",
                "description": "An HTTP entity tag associated with the file or directory."
              },
              "Last-Modified": {
                "type": "string",
                "format": "date-time-rfc1123",
                "description": "The data and time the file or directory was last modified. Write operations on the file or directory update the last modified time."
              },
              "x-ms-owner": {
                "description": "The owner of the file or directory. Included in the response if Hierarchical Namespace is enabled for the account.",
                "type": "string"
              },
              "x-ms-group": {
                "description": "The owning group of the file or directory. Included in the response if Hierarchical Namespace is enabled for the account.",
                "type": "string"
              },
              "x-ms-permissions": {
                "description": "The POSIX access permissions for the file owner, the file owning group, and others. Included in the response if Hierarchical Namespace is enabled for the account.",
                "type": "string"
              },
              "x-ms-acl": {
                "description": "The POSIX access control list for the file or directory.  Included in the response only if the action is \"getAccessControl\" and Hierarchical Namespace is enabled for the account.",
                "type": "string"
              },
              "x-ms-request-id": {
                "x-ms-client-name": "RequestId",
                "type": "string",
                "description": "A server-generated UUID recorded in the analytics logs for troubleshooting and correlation."
              },
              "x-ms-version": {
                "x-ms-client-name": "Version",
                "type": "string",
                "description": "The version of the REST protocol used to process the request."
              }
            }
          },
          "default": {
            "description": "Failure",
            "headers": {
              "x-ms-client-request-id": {
                "x-ms-client-name": "ClientRequestId",
                "type": "string",
                "description": "If a client request id header is sent in the request, this header will be present in the response with the same value."
              },
              "x-ms-request-id": {
                "x-ms-client-name": "RequestId",
                "type": "string",
                "description": "A server-generated UUID recorded in the analytics logs for troubleshooting and correlation."
              },
              "x-ms-version": {
                "x-ms-client-name": "Version",
                "type": "string",
                "description": "The version of the REST protocol used to process the request."
              }
            },
            "schema": {
              "$ref": "#/definitions/DataLakeStorageError"
            }
          }
        }
      },
      "parameters": [
        {
          "name": "action",
          "in": "query",
          "required": true,
          "type": "string",
          "enum": [
            "getAccessControl"
          ]
        }
      ]
    },
    "/{containerName}/{blob}": {
      "get": {
        "tags": [
          "blob"
        ],
        "operationId": "Blob_Download",
        "description": "The Download operation reads or downloads a blob from the system, including its metadata and properties. You can also call Download to read a snapshot.",
        "parameters": [
          {
            "$ref": "#/parameters/Snapshot"
          },
          {
            "$ref": "#/parameters/VersionId"
          },
          {
            "$ref": "#/parameters/Timeout"
          },
          {
            "$ref": "#/parameters/Range"
          },
          {
            "$ref": "#/parameters/LeaseIdOptional"
          },
          {
            "$ref": "#/parameters/GetRangeContentMD5"
          },
          {
            "$ref": "#/parameters/GetRangeContentCRC64"
          },
          {
            "$ref": "#/parameters/EncryptionKey"
          },
          {
            "$ref": "#/parameters/EncryptionKeySha256"
          },
          {
            "$ref": "#/parameters/EncryptionAlgorithm"
          },
          {
            "$ref": "#/parameters/IfModifiedSince"
          },
          {
            "$ref": "#/parameters/IfUnmodifiedSince"
          },
          {
            "$ref": "#/parameters/IfMatch"
          },
          {
            "$ref": "#/parameters/IfNoneMatch"
          },
          {
            "$ref": "#/parameters/ApiVersionParameter"
          },
          {
            "$ref": "#/parameters/ClientRequestId"
          }
        ],
        "responses": {
          "200": {
            "description": "Returns the content of the entire blob.",
            "headers": {
              "Last-Modified": {
                "type": "string",
                "format": "date-time-rfc1123",
                "description": "Returns the date and time the container was last modified. Any operation that modifies the blob, including an update of the blob's metadata or properties, changes the last-modified time of the blob."
              },
              "x-ms-meta": {
                "type": "string",
                "x-ms-client-name": "Metadata",
                "x-ms-header-collection-prefix": "x-ms-meta-"
              },
              "x-ms-or": {
                "type": "string",
                "x-ms-client-name": "ObjectReplication",
                "x-ms-header-collection-prefix": "x-ms-or-"
              },
              "Content-Length": {
                "type": "integer",
                "format": "int64",
                "description": "The number of bytes present in the response body."
              },
              "Content-Type": {
                "type": "string",
                "description": "The media type of the body of the response. For Download Blob this is 'application/octet-stream'"
              },
              "Content-Range": {
                "type": "string",
                "description": "Indicates the range of bytes returned in the event that the client requested a subset of the blob by setting the 'Range' request header."
              },
              "ETag": {
                "type": "string",
                "format": "etag",
                "description": "The ETag contains a value that you can use to perform operations conditionally. If the request version is 2011-08-18 or newer, the ETag value will be in quotes."
              },
              "Content-MD5": {
                "type": "string",
                "format": "byte",
                "description": "If the blob has an MD5 hash and this operation is to read the full blob, this response header is returned so that the client can check for message content integrity."
              },
              "Content-Encoding": {
                "type": "string",
                "description": "This header returns the value that was specified for the Content-Encoding request header"
              },
              "Cache-Control": {
                "type": "string",
                "description": "This header is returned if it was previously specified for the blob."
              },
              "Content-Disposition": {
                "type": "string",
                "description": "This header returns the value that was specified for the 'x-ms-blob-content-disposition' header. The Content-Disposition response header field conveys additional information about how to process the response payload, and also can be used to attach additional metadata. For example, if set to attachment, it indicates that the user-agent should not display the response, but instead show a Save As dialog with a filename other than the blob name specified."
              },
              "Content-Language": {
                "type": "string",
                "description": "This header returns the value that was specified for the Content-Language request header."
              },
              "x-ms-blob-sequence-number": {
                "x-ms-client-name": "BlobSequenceNumber",
                "type": "integer",
                "format": "int64",
                "description": "The current sequence number for a page blob. This header is not returned for block blobs or append blobs"
              },
              "x-ms-blob-type": {
                "x-ms-client-name": "BlobType",
                "description": "The blob's type.",
                "type": "string",
                "enum": [
                  "BlockBlob",
                  "PageBlob",
                  "AppendBlob"
                ],
                "x-ms-enum": {
                  "name": "BlobType",
                  "modelAsString": false
                }
              },
              "x-ms-copy-completion-time": {
                "x-ms-client-name": "CopyCompletionTime",
                "type": "string",
                "format": "date-time-rfc1123",
                "description": "Conclusion time of the last attempted Copy Blob operation where this blob was the destination blob. This value can specify the time of a completed, aborted, or failed copy attempt. This header does not appear if a copy is pending, if this blob has never been the destination in a Copy Blob operation, or if this blob has been modified after a concluded Copy Blob operation using Set Blob Properties, Put Blob, or Put Block List."
              },
              "x-ms-copy-status-description": {
                "x-ms-client-name": "CopyStatusDescription",
                "type": "string",
                "description": "Only appears when x-ms-copy-status is failed or pending. Describes the cause of the last fatal or non-fatal copy operation failure. This header does not appear if this blob has never been the destination in a Copy Blob operation, or if this blob has been modified after a concluded Copy Blob operation using Set Blob Properties, Put Blob, or Put Block List"
              },
              "x-ms-copy-id": {
                "x-ms-client-name": "CopyId",
                "type": "string",
                "description": "String identifier for this copy operation. Use with Get Blob Properties to check the status of this copy operation, or pass to Abort Copy Blob to abort a pending copy."
              },
              "x-ms-copy-progress": {
                "x-ms-client-name": "CopyProgress",
                "type": "string",
                "description": "Contains the number of bytes copied and the total bytes in the source in the last attempted Copy Blob operation where this blob was the destination blob. Can show between 0 and Content-Length bytes copied. This header does not appear if this blob has never been the destination in a Copy Blob operation, or if this blob has been modified after a concluded Copy Blob operation using Set Blob Properties, Put Blob, or Put Block List"
              },
              "x-ms-copy-source": {
                "x-ms-client-name": "CopySource",
                "type": "string",
                "description": "URL up to 2 KB in length that specifies the source blob or file used in the last attempted Copy Blob operation where this blob was the destination blob. This header does not appear if this blob has never been the destination in a Copy Blob operation, or if this blob has been modified after a concluded Copy Blob operation using Set Blob Properties, Put Blob, or Put Block List."
              },
              "x-ms-copy-status": {
                "x-ms-client-name": "CopyStatus",
                "description": "State of the copy operation identified by x-ms-copy-id.",
                "type": "string",
                "enum": [
                  "pending",
                  "success",
                  "aborted",
                  "failed"
                ],
                "x-ms-enum": {
                  "name": "CopyStatusType",
                  "modelAsString": false
                }
              },
              "x-ms-lease-duration": {
                "x-ms-client-name": "LeaseDuration",
                "description": "When a blob is leased, specifies whether the lease is of infinite or fixed duration.",
                "type": "string",
                "enum": [
                  "infinite",
                  "fixed"
                ],
                "x-ms-enum": {
                  "name": "LeaseDurationType",
                  "modelAsString": false
                }
              },
              "x-ms-lease-state": {
                "x-ms-client-name": "LeaseState",
                "description": "Lease state of the blob.",
                "type": "string",
                "enum": [
                  "available",
                  "leased",
                  "expired",
                  "breaking",
                  "broken"
                ],
                "x-ms-enum": {
                  "name": "LeaseStateType",
                  "modelAsString": false
                }
              },
              "x-ms-lease-status": {
                "x-ms-client-name": "LeaseStatus",
                "description": "The current lease status of the blob.",
                "type": "string",
                "enum": [
                  "locked",
                  "unlocked"
                ],
                "x-ms-enum": {
                  "name": "LeaseStatusType",
                  "modelAsString": false
                }
              },
              "x-ms-client-request-id": {
                "x-ms-client-name": "ClientRequestId",
                "type": "string",
                "description": "If a client request id header is sent in the request, this header will be present in the response with the same value."
              },
              "x-ms-request-id": {
                "x-ms-client-name": "RequestId",
                "type": "string",
                "description": "This header uniquely identifies the request that was made and can be used for troubleshooting the request."
              },
              "x-ms-version": {
                "x-ms-client-name": "Version",
                "type": "string",
                "description": "Indicates the version of the Blob service used to execute the request. This header is returned for requests made against version 2009-09-19 and above."
              },
              "x-ms-version-id": {
                "x-ms-client-name": "VersionId",
                "type": "string",
                "description": "A DateTime value returned by the service that uniquely identifies the blob. The value of this header indicates the blob version, and may be used in subsequent requests to access this version of the blob."
              },
              "Accept-Ranges": {
                "type": "string",
                "description": "Indicates that the service supports requests for partial blob content."
              },
              "Date": {
                "type": "string",
                "format": "date-time-rfc1123",
                "description": "UTC date/time value generated by the service that indicates the time at which the response was initiated"
              },
              "x-ms-blob-committed-block-count": {
                "x-ms-client-name": "BlobCommittedBlockCount",
                "type": "integer",
                "description": "The number of committed blocks present in the blob. This header is returned only for append blobs."
              },
              "x-ms-server-encrypted": {
                "x-ms-client-name": "IsServerEncrypted",
                "type": "boolean",
                "description": "The value of this header is set to true if the blob data and application metadata are completely encrypted using the specified algorithm. Otherwise, the value is set to false (when the blob is unencrypted, or if only parts of the blob/application metadata are encrypted)."
              },
              "x-ms-encryption-key-sha256": {
                "x-ms-client-name": "EncryptionKeySha256",
                "type": "string",
                "description": "The SHA-256 hash of the encryption key used to encrypt the blob. This header is only returned when the blob was encrypted with a customer-provided key."
              },
              "x-ms-encryption-scope": {
                "x-ms-client-name": "EncryptionScope",
                "type": "string",
                "description": "Returns the name of the encryption scope used to encrypt the blob contents and application metadata.  Note that the absence of this header implies use of the default account encryption scope."
              },
              "x-ms-blob-content-md5": {
                "x-ms-client-name": "BlobContentMD5",
                "type": "string",
                "format": "byte",
                "description": "If the blob has a MD5 hash, and if request contains range header (Range or x-ms-range), this response header is returned with the value of the whole blob's MD5 value. This value may or may not be equal to the value returned in Content-MD5 header, with the latter calculated from the requested range"
              },
              "x-ms-tag-count": {
                "x-ms-client-name": "TagCount",
                "type": "integer",
                "format": "int64",
                "description": "The number of tags associated with the blob"
              }
            },
            "schema": {
              "type": "object",
              "format": "file"
            }
          },
          "206": {
            "description": "Returns the content of a specified range of the blob.",
            "headers": {
              "Last-Modified": {
                "type": "string",
                "format": "date-time-rfc1123",
                "description": "Returns the date and time the container was last modified. Any operation that modifies the blob, including an update of the blob's metadata or properties, changes the last-modified time of the blob."
              },
              "x-ms-meta": {
                "type": "string",
                "x-ms-client-name": "Metadata",
                "x-ms-header-collection-prefix": "x-ms-meta-"
              },
              "Content-Length": {
                "type": "integer",
                "format": "int64",
                "description": "The number of bytes present in the response body."
              },
              "Content-Type": {
                "type": "string",
                "description": "The media type of the body of the response. For Download Blob this is 'application/octet-stream'"
              },
              "Content-Range": {
                "type": "string",
                "description": "Indicates the range of bytes returned in the event that the client requested a subset of the blob by setting the 'Range' request header."
              },
              "ETag": {
                "type": "string",
                "format": "etag",
                "description": "The ETag contains a value that you can use to perform operations conditionally. If the request version is 2011-08-18 or newer, the ETag value will be in quotes."
              },
              "Content-MD5": {
                "type": "string",
                "format": "byte",
                "description": "If the blob has an MD5 hash and this operation is to read the full blob, this response header is returned so that the client can check for message content integrity."
              },
              "Content-Encoding": {
                "type": "string",
                "description": "This header returns the value that was specified for the Content-Encoding request header"
              },
              "Cache-Control": {
                "type": "string",
                "description": "This header is returned if it was previously specified for the blob."
              },
              "Content-Disposition": {
                "type": "string",
                "description": "This header returns the value that was specified for the 'x-ms-blob-content-disposition' header. The Content-Disposition response header field conveys additional information about how to process the response payload, and also can be used to attach additional metadata. For example, if set to attachment, it indicates that the user-agent should not display the response, but instead show a Save As dialog with a filename other than the blob name specified."
              },
              "Content-Language": {
                "type": "string",
                "description": "This header returns the value that was specified for the Content-Language request header."
              },
              "x-ms-blob-sequence-number": {
                "x-ms-client-name": "BlobSequenceNumber",
                "type": "integer",
                "format": "int64",
                "description": "The current sequence number for a page blob. This header is not returned for block blobs or append blobs"
              },
              "x-ms-blob-type": {
                "x-ms-client-name": "BlobType",
                "description": "The blob's type.",
                "type": "string",
                "enum": [
                  "BlockBlob",
                  "PageBlob",
                  "AppendBlob"
                ],
                "x-ms-enum": {
                  "name": "BlobType",
                  "modelAsString": false
                }
              },
              "x-ms-content-crc64": {
                "x-ms-client-name": "ContentCrc64",
                "type": "string",
                "format": "byte",
                "description": "If the request is to read a specified range and the x-ms-range-get-content-crc64 is set to true, then the request returns a crc64 for the range, as long as the range size is less than or equal to 4 MB. If both x-ms-range-get-content-crc64 & x-ms-range-get-content-md5 is specified in the same request, it will fail with 400(Bad Request)"
              },
              "x-ms-copy-completion-time": {
                "x-ms-client-name": "CopyCompletionTime",
                "type": "string",
                "format": "date-time-rfc1123",
                "description": "Conclusion time of the last attempted Copy Blob operation where this blob was the destination blob. This value can specify the time of a completed, aborted, or failed copy attempt. This header does not appear if a copy is pending, if this blob has never been the destination in a Copy Blob operation, or if this blob has been modified after a concluded Copy Blob operation using Set Blob Properties, Put Blob, or Put Block List."
              },
              "x-ms-copy-status-description": {
                "x-ms-client-name": "CopyStatusDescription",
                "type": "string",
                "description": "Only appears when x-ms-copy-status is failed or pending. Describes the cause of the last fatal or non-fatal copy operation failure. This header does not appear if this blob has never been the destination in a Copy Blob operation, or if this blob has been modified after a concluded Copy Blob operation using Set Blob Properties, Put Blob, or Put Block List"
              },
              "x-ms-copy-id": {
                "x-ms-client-name": "CopyId",
                "type": "string",
                "description": "String identifier for this copy operation. Use with Get Blob Properties to check the status of this copy operation, or pass to Abort Copy Blob to abort a pending copy."
              },
              "x-ms-copy-progress": {
                "x-ms-client-name": "CopyProgress",
                "type": "string",
                "description": "Contains the number of bytes copied and the total bytes in the source in the last attempted Copy Blob operation where this blob was the destination blob. Can show between 0 and Content-Length bytes copied. This header does not appear if this blob has never been the destination in a Copy Blob operation, or if this blob has been modified after a concluded Copy Blob operation using Set Blob Properties, Put Blob, or Put Block List"
              },
              "x-ms-copy-source": {
                "x-ms-client-name": "CopySource",
                "type": "string",
                "description": "URL up to 2 KB in length that specifies the source blob or file used in the last attempted Copy Blob operation where this blob was the destination blob. This header does not appear if this blob has never been the destination in a Copy Blob operation, or if this blob has been modified after a concluded Copy Blob operation using Set Blob Properties, Put Blob, or Put Block List."
              },
              "x-ms-copy-status": {
                "x-ms-client-name": "CopyStatus",
                "description": "State of the copy operation identified by x-ms-copy-id.",
                "type": "string",
                "enum": [
                  "pending",
                  "success",
                  "aborted",
                  "failed"
                ],
                "x-ms-enum": {
                  "name": "CopyStatusType",
                  "modelAsString": false
                }
              },
              "x-ms-lease-duration": {
                "x-ms-client-name": "LeaseDuration",
                "description": "When a blob is leased, specifies whether the lease is of infinite or fixed duration.",
                "type": "string",
                "enum": [
                  "infinite",
                  "fixed"
                ],
                "x-ms-enum": {
                  "name": "LeaseDurationType",
                  "modelAsString": false
                }
              },
              "x-ms-lease-state": {
                "x-ms-client-name": "LeaseState",
                "description": "Lease state of the blob.",
                "type": "string",
                "enum": [
                  "available",
                  "leased",
                  "expired",
                  "breaking",
                  "broken"
                ],
                "x-ms-enum": {
                  "name": "LeaseStateType",
                  "modelAsString": false
                }
              },
              "x-ms-lease-status": {
                "x-ms-client-name": "LeaseStatus",
                "description": "The current lease status of the blob.",
                "type": "string",
                "enum": [
                  "locked",
                  "unlocked"
                ],
                "x-ms-enum": {
                  "name": "LeaseStatusType",
                  "modelAsString": false
                }
              },
              "x-ms-client-request-id": {
                "x-ms-client-name": "ClientRequestId",
                "type": "string",
                "description": "If a client request id header is sent in the request, this header will be present in the response with the same value."
              },
              "x-ms-request-id": {
                "x-ms-client-name": "RequestId",
                "type": "string",
                "description": "This header uniquely identifies the request that was made and can be used for troubleshooting the request."
              },
              "x-ms-version": {
                "x-ms-client-name": "Version",
                "type": "string",
                "description": "Indicates the version of the Blob service used to execute the request. This header is returned for requests made against version 2009-09-19 and above."
              },
              "Accept-Ranges": {
                "type": "string",
                "description": "Indicates that the service supports requests for partial blob content."
              },
              "Date": {
                "type": "string",
                "format": "date-time-rfc1123",
                "description": "UTC date/time value generated by the service that indicates the time at which the response was initiated"
              },
              "x-ms-blob-committed-block-count": {
                "x-ms-client-name": "BlobCommittedBlockCount",
                "type": "integer",
                "description": "The number of committed blocks present in the blob. This header is returned only for append blobs."
              },
              "x-ms-server-encrypted": {
                "x-ms-client-name": "IsServerEncrypted",
                "type": "boolean",
                "description": "The value of this header is set to true if the blob data and application metadata are completely encrypted using the specified algorithm. Otherwise, the value is set to false (when the blob is unencrypted, or if only parts of the blob/application metadata are encrypted)."
              },
              "x-ms-encryption-key-sha256": {
                "x-ms-client-name": "EncryptionKeySha256",
                "type": "string",
                "description": "The SHA-256 hash of the encryption key used to encrypt the blob. This header is only returned when the blob was encrypted with a customer-provided key."
              },
              "x-ms-encryption-scope": {
                "x-ms-client-name": "EncryptionScope",
                "type": "string",
                "description": "Returns the name of the encryption scope used to encrypt the blob contents and application metadata.  Note that the absence of this header implies use of the default account encryption scope."
              },
              "x-ms-blob-content-md5": {
                "x-ms-client-name": "BlobContentMD5",
                "type": "string",
                "format": "byte",
                "description": "If the blob has a MD5 hash, and if request contains range header (Range or x-ms-range), this response header is returned with the value of the whole blob's MD5 value. This value may or may not be equal to the value returned in Content-MD5 header, with the latter calculated from the requested range"
              },
              "x-ms-tag-count": {
                "x-ms-client-name": "TagCount",
                "type": "integer",
                "format": "int64",
                "description": "The number of tags associated with the blob"
              }
            },
            "schema": {
              "type": "object",
              "format": "file"
            }
          },
          "default": {
            "description": "Failure",
            "headers": {
              "x-ms-error-code": {
                "x-ms-client-name": "ErrorCode",
                "type": "string"
              }
            },
            "schema": {
              "$ref": "#/definitions/StorageError"
            }
          }
        }
      },
      "head": {
        "tags": [
          "blob"
        ],
        "operationId": "Blob_GetProperties",
        "description": "The Get Properties operation returns all user-defined metadata, standard HTTP properties, and system properties for the blob. It does not return the content of the blob.",
        "parameters": [
          {
            "$ref": "#/parameters/Snapshot"
          },
          {
            "$ref": "#/parameters/VersionId"
          },
          {
            "$ref": "#/parameters/Timeout"
          },
          {
            "$ref": "#/parameters/LeaseIdOptional"
          },
          {
            "$ref": "#/parameters/EncryptionKey"
          },
          {
            "$ref": "#/parameters/EncryptionKeySha256"
          },
          {
            "$ref": "#/parameters/EncryptionAlgorithm"
          },
          {
            "$ref": "#/parameters/IfModifiedSince"
          },
          {
            "$ref": "#/parameters/IfUnmodifiedSince"
          },
          {
            "$ref": "#/parameters/IfMatch"
          },
          {
            "$ref": "#/parameters/IfNoneMatch"
          },
          {
            "$ref": "#/parameters/ApiVersionParameter"
          },
          {
            "$ref": "#/parameters/ClientRequestId"
          }
        ],
        "responses": {
          "200": {
            "description": "Returns the properties of the blob.",
            "headers": {
              "Last-Modified": {
                "type": "string",
                "format": "date-time-rfc1123",
                "description": "Returns the date and time the blob was last modified. Any operation that modifies the blob, including an update of the blob's metadata or properties, changes the last-modified time of the blob."
              },
              "x-ms-creation-time": {
                "x-ms-client-name": "CreationTime",
                "type": "string",
                "format": "date-time-rfc1123",
                "description": "Returns the date and time the blob was created."
              },
              "x-ms-meta": {
                "type": "string",
                "x-ms-client-name": "Metadata",
                "x-ms-header-collection-prefix": "x-ms-meta-"
              },
              "x-ms-or": {
                "type": "string",
                "x-ms-client-name": "ObjectReplication",
                "x-ms-header-collection-prefix": "x-ms-or-"
              },
              "x-ms-blob-type": {
                "x-ms-client-name": "BlobType",
                "description": "The blob's type.",
                "type": "string",
                "enum": [
                  "BlockBlob",
                  "PageBlob",
                  "AppendBlob"
                ],
                "x-ms-enum": {
                  "name": "BlobType",
                  "modelAsString": false
                }
              },
              "x-ms-copy-completion-time": {
                "x-ms-client-name": "CopyCompletionTime",
                "type": "string",
                "format": "date-time-rfc1123",
                "description": "Conclusion time of the last attempted Copy Blob operation where this blob was the destination blob. This value can specify the time of a completed, aborted, or failed copy attempt. This header does not appear if a copy is pending, if this blob has never been the destination in a Copy Blob operation, or if this blob has been modified after a concluded Copy Blob operation using Set Blob Properties, Put Blob, or Put Block List."
              },
              "x-ms-copy-status-description": {
                "x-ms-client-name": "CopyStatusDescription",
                "type": "string",
                "description": "Only appears when x-ms-copy-status is failed or pending. Describes the cause of the last fatal or non-fatal copy operation failure. This header does not appear if this blob has never been the destination in a Copy Blob operation, or if this blob has been modified after a concluded Copy Blob operation using Set Blob Properties, Put Blob, or Put Block List"
              },
              "x-ms-copy-id": {
                "x-ms-client-name": "CopyId",
                "type": "string",
                "description": "String identifier for this copy operation. Use with Get Blob Properties to check the status of this copy operation, or pass to Abort Copy Blob to abort a pending copy."
              },
              "x-ms-copy-progress": {
                "x-ms-client-name": "CopyProgress",
                "type": "string",
                "description": "Contains the number of bytes copied and the total bytes in the source in the last attempted Copy Blob operation where this blob was the destination blob. Can show between 0 and Content-Length bytes copied. This header does not appear if this blob has never been the destination in a Copy Blob operation, or if this blob has been modified after a concluded Copy Blob operation using Set Blob Properties, Put Blob, or Put Block List"
              },
              "x-ms-copy-source": {
                "x-ms-client-name": "CopySource",
                "type": "string",
                "description": "URL up to 2 KB in length that specifies the source blob or file used in the last attempted Copy Blob operation where this blob was the destination blob. This header does not appear if this blob has never been the destination in a Copy Blob operation, or if this blob has been modified after a concluded Copy Blob operation using Set Blob Properties, Put Blob, or Put Block List."
              },
              "x-ms-copy-status": {
                "x-ms-client-name": "CopyStatus",
                "description": "State of the copy operation identified by x-ms-copy-id.",
                "type": "string",
                "enum": [
                  "pending",
                  "success",
                  "aborted",
                  "failed"
                ],
                "x-ms-enum": {
                  "name": "CopyStatusType",
                  "modelAsString": false
                }
              },
              "x-ms-incremental-copy": {
                "x-ms-client-name": "IsIncrementalCopy",
                "type": "boolean",
                "description": "Included if the blob is incremental copy blob."
              },
              "x-ms-copy-destination-snapshot": {
                "x-ms-client-name": "DestinationSnapshot",
                "type": "string",
                "description": "Included if the blob is incremental copy blob or incremental copy snapshot, if x-ms-copy-status is success. Snapshot time of the last successful incremental copy snapshot for this blob."
              },
              "x-ms-lease-duration": {
                "x-ms-client-name": "LeaseDuration",
                "description": "When a blob is leased, specifies whether the lease is of infinite or fixed duration.",
                "type": "string",
                "enum": [
                  "infinite",
                  "fixed"
                ],
                "x-ms-enum": {
                  "name": "LeaseDurationType",
                  "modelAsString": false
                }
              },
              "x-ms-lease-state": {
                "x-ms-client-name": "LeaseState",
                "description": "Lease state of the blob.",
                "type": "string",
                "enum": [
                  "available",
                  "leased",
                  "expired",
                  "breaking",
                  "broken"
                ],
                "x-ms-enum": {
                  "name": "LeaseStateType",
                  "modelAsString": false
                }
              },
              "x-ms-lease-status": {
                "x-ms-client-name": "LeaseStatus",
                "description": "The current lease status of the blob.",
                "type": "string",
                "enum": [
                  "locked",
                  "unlocked"
                ],
                "x-ms-enum": {
                  "name": "LeaseStatusType",
                  "modelAsString": false
                }
              },
              "Content-Length": {
                "type": "integer",
                "format": "int64",
                "description": "The number of bytes present in the response body."
              },
              "Content-Type": {
                "type": "string",
                "description": "The content type specified for the blob. The default content type is 'application/octet-stream'"
              },
              "ETag": {
                "type": "string",
                "format": "etag",
                "description": "The ETag contains a value that you can use to perform operations conditionally. If the request version is 2011-08-18 or newer, the ETag value will be in quotes."
              },
              "Content-MD5": {
                "type": "string",
                "format": "byte",
                "description": "If the blob has an MD5 hash and this operation is to read the full blob, this response header is returned so that the client can check for message content integrity."
              },
              "Content-Encoding": {
                "type": "string",
                "description": "This header returns the value that was specified for the Content-Encoding request header"
              },
              "Content-Disposition": {
                "type": "string",
                "description": "This header returns the value that was specified for the 'x-ms-blob-content-disposition' header. The Content-Disposition response header field conveys additional information about how to process the response payload, and also can be used to attach additional metadata. For example, if set to attachment, it indicates that the user-agent should not display the response, but instead show a Save As dialog with a filename other than the blob name specified."
              },
              "Content-Language": {
                "type": "string",
                "description": "This header returns the value that was specified for the Content-Language request header."
              },
              "Cache-Control": {
                "type": "string",
                "description": "This header is returned if it was previously specified for the blob."
              },
              "x-ms-blob-sequence-number": {
                "x-ms-client-name": "BlobSequenceNumber",
                "type": "integer",
                "format": "int64",
                "description": "The current sequence number for a page blob. This header is not returned for block blobs or append blobs"
              },
              "x-ms-client-request-id": {
                "x-ms-client-name": "ClientRequestId",
                "type": "string",
                "description": "If a client request id header is sent in the request, this header will be present in the response with the same value."
              },
              "x-ms-request-id": {
                "x-ms-client-name": "RequestId",
                "type": "string",
                "description": "This header uniquely identifies the request that was made and can be used for troubleshooting the request."
              },
              "x-ms-version": {
                "x-ms-client-name": "Version",
                "type": "string",
                "description": "Indicates the version of the Blob service used to execute the request. This header is returned for requests made against version 2009-09-19 and above."
              },
              "Date": {
                "type": "string",
                "format": "date-time-rfc1123",
                "description": "UTC date/time value generated by the service that indicates the time at which the response was initiated"
              },
              "Accept-Ranges": {
                "type": "string",
                "description": "Indicates that the service supports requests for partial blob content."
              },
              "x-ms-blob-committed-block-count": {
                "x-ms-client-name": "BlobCommittedBlockCount",
                "type": "integer",
                "description": "The number of committed blocks present in the blob. This header is returned only for append blobs."
              },
              "x-ms-server-encrypted": {
                "x-ms-client-name": "IsServerEncrypted",
                "type": "boolean",
                "description": "The value of this header is set to true if the blob data and application metadata are completely encrypted using the specified algorithm. Otherwise, the value is set to false (when the blob is unencrypted, or if only parts of the blob/application metadata are encrypted)."
              },
              "x-ms-encryption-key-sha256": {
                "x-ms-client-name": "EncryptionKeySha256",
                "type": "string",
                "description": "The SHA-256 hash of the encryption key used to encrypt the metadata. This header is only returned when the metadata was encrypted with a customer-provided key."
              },
              "x-ms-encryption-scope": {
                "x-ms-client-name": "EncryptionScope",
                "type": "string",
                "description": "Returns the name of the encryption scope used to encrypt the blob contents and application metadata.  Note that the absence of this header implies use of the default account encryption scope."
              },
              "x-ms-access-tier": {
                "x-ms-client-name": "AccessTier",
                "type": "string",
                "description": "The tier of page blob on a premium storage account or tier of block blob on blob storage LRS accounts. For a list of allowed premium page blob tiers, see https://docs.microsoft.com/en-us/azure/virtual-machines/windows/premium-storage#features. For blob storage LRS accounts, valid values are Hot/Cool/Archive."
              },
              "x-ms-access-tier-inferred": {
                "x-ms-client-name": "AccessTierInferred",
                "type": "boolean",
                "description": "For page blobs on a premium storage account only. If the access tier is not explicitly set on the blob, the tier is inferred based on its content length and this header will be returned with true value."
              },
              "x-ms-archive-status": {
                "x-ms-client-name": "ArchiveStatus",
                "type": "string",
                "description": "For blob storage LRS accounts, valid values are rehydrate-pending-to-hot/rehydrate-pending-to-cool. If the blob is being rehydrated and is not complete then this header is returned indicating that rehydrate is pending and also tells the destination tier."
              },
              "x-ms-access-tier-change-time": {
                "x-ms-client-name": "AccessTierChangeTime",
                "type": "string",
                "format": "date-time-rfc1123",
                "description": "The time the tier was changed on the object. This is only returned if the tier on the block blob was ever set."
              },
              "x-ms-version-id": {
                "x-ms-client-name": "VersionId",
                "type": "string",
                "description": "A DateTime value returned by the service that uniquely identifies the blob. The value of this header indicates the blob version, and may be used in subsequent requests to access this version of the blob."
              },
              "x-ms-is-current-version": {
                "x-ms-client-name": "IsCurrentVersion",
                "type": "boolean",
                "description": "The value of this header indicates whether version of this blob is a current version, see also x-ms-version-id header."
              },
              "x-ms-tag-count": {
                "x-ms-client-name": "TagCount",
                "type": "integer",
                "format": "int64",
                "description": "The number of tags associated with the blob"
              }
            }
          },
          "default": {
            "description": "Failure",
            "headers": {
              "x-ms-error-code": {
                "x-ms-client-name": "ErrorCode",
                "type": "string"
              }
            },
            "schema": {
              "$ref": "#/definitions/StorageError"
            }
          }
        }
      },
      "delete": {
        "tags": [
          "blob"
        ],
        "operationId": "Blob_Delete",
        "description": "If the storage account's soft delete feature is disabled then, when a blob is deleted, it is permanently removed from the storage account. If the storage account's soft delete feature is enabled, then, when a blob is deleted, it is marked for deletion and becomes inaccessible immediately. However, the blob service retains the blob or snapshot for the number of days specified by the DeleteRetentionPolicy section of [Storage service properties] (Set-Blob-Service-Properties.md). After the specified number of days has passed, the blob's data is permanently removed from the storage account. Note that you continue to be charged for the soft-deleted blob's storage until it is permanently removed. Use the List Blobs API and specify the \"include=deleted\" query parameter to discover which blobs and snapshots have been soft deleted. You can then use the Undelete Blob API to restore a soft-deleted blob. All other operations on a soft-deleted blob or snapshot causes the service to return an HTTP status code of 404 (ResourceNotFound).",
        "parameters": [
          {
            "$ref": "#/parameters/Snapshot"
          },
          {
            "$ref": "#/parameters/VersionId"
          },
          {
            "$ref": "#/parameters/Timeout"
          },
          {
            "$ref": "#/parameters/LeaseIdOptional"
          },
          {
            "$ref": "#/parameters/DeleteSnapshots"
          },
          {
            "$ref": "#/parameters/IfModifiedSince"
          },
          {
            "$ref": "#/parameters/IfUnmodifiedSince"
          },
          {
            "$ref": "#/parameters/IfMatch"
          },
          {
            "$ref": "#/parameters/IfNoneMatch"
          },
          {
            "$ref": "#/parameters/ApiVersionParameter"
          },
          {
            "$ref": "#/parameters/ClientRequestId"
          }
        ],
        "responses": {
          "202": {
            "description": "The delete request was accepted and the blob will be deleted.",
            "headers": {
              "x-ms-client-request-id": {
                "x-ms-client-name": "ClientRequestId",
                "type": "string",
                "description": "If a client request id header is sent in the request, this header will be present in the response with the same value."
              },
              "x-ms-request-id": {
                "x-ms-client-name": "RequestId",
                "type": "string",
                "description": "This header uniquely identifies the request that was made and can be used for troubleshooting the request."
              },
              "x-ms-version": {
                "x-ms-client-name": "Version",
                "type": "string",
                "description": "Indicates the version of the Blob service used to execute the request. This header is returned for requests made against version 2009-09-19 and above."
              },
              "Date": {
                "type": "string",
                "format": "date-time-rfc1123",
                "description": "UTC date/time value generated by the service that indicates the time at which the response was initiated"
              }
            }
          },
          "default": {
            "description": "Failure",
            "headers": {
              "x-ms-error-code": {
                "x-ms-client-name": "ErrorCode",
                "type": "string"
              }
            },
            "schema": {
              "$ref": "#/definitions/StorageError"
            }
          }
        }
      }
    },
    "/{filesystem}/{path}?action=setAccessControl&blob": {
      "patch": {
        "tags": [
          "blob"
        ],
        "operationId": "Blob_SetAccessControl",
        "description": "Set the owner, group, permissions, or access control list for a blob.",
        "parameters": [
          {
            "$ref": "#/parameters/Timeout"
          },
          {
            "$ref": "#/parameters/LeaseIdOptional"
          },
          {
            "$ref": "#/parameters/Owner"
          },
          {
            "$ref": "#/parameters/Group"
          },
          {
            "$ref": "#/parameters/PosixPermissions"
          },
          {
            "$ref": "#/parameters/PosixAcl"
          },
          {
            "$ref": "#/parameters/IfMatch"
          },
          {
            "$ref": "#/parameters/IfNoneMatch"
          },
          {
            "$ref": "#/parameters/IfModifiedSince"
          },
          {
            "$ref": "#/parameters/IfUnmodifiedSince"
          },
          {
            "$ref": "#/parameters/ClientRequestId"
          },
          {
            "$ref": "#/parameters/ApiVersionParameter"
          }
        ],
        "responses": {
          "200": {
            "description": "Set blob access control response.",
            "headers": {
              "Date": {
                "type": "string",
                "format": "date-time-rfc1123",
                "description": "A UTC date/time value generated by the service that indicates the time at which the response was initiated."
              },
              "ETag": {
                "type": "string",
                "format": "etag",
                "description": "An HTTP entity tag associated with the file or directory."
              },
              "Last-Modified": {
                "type": "string",
                "format": "date-time-rfc1123",
                "description": "The data and time the file or directory was last modified. Write operations on the file or directory update the last modified time."
              },
              "x-ms-request-id": {
                "x-ms-client-name": "RequestId",
                "type": "string",
                "description": "A server-generated UUID recorded in the analytics logs for troubleshooting and correlation."
              },
              "x-ms-version": {
                "x-ms-client-name": "Version",
                "type": "string",
                "description": "The version of the REST protocol used to process the request."
              }
            }
          },
          "default": {
            "description": "Failure",
            "headers": {
              "x-ms-client-request-id": {
                "x-ms-client-name": "ClientRequestId",
                "type": "string",
                "description": "If a client request id header is sent in the request, this header will be present in the response with the same value."
              },
              "x-ms-request-id": {
                "x-ms-client-name": "RequestId",
                "type": "string",
                "description": "A server-generated UUID recorded in the analytics logs for troubleshooting and correlation."
              },
              "x-ms-version": {
                "x-ms-client-name": "Version",
                "type": "string",
                "description": "The version of the REST protocol used to process the request."
              }
            },
            "schema": {
              "$ref": "#/definitions/DataLakeStorageError"
            }
          }
        }
      },
      "parameters": [
        {
          "name": "action",
          "in": "query",
          "required": true,
          "type": "string",
          "enum": [
            "setAccessControl"
          ]
        }
      ]
    },
    "/{filesystem}/{path}?action=getAccessControl&blob": {
      "head": {
        "tags": [
          "blob"
        ],
        "operationId": "Blob_GetAccessControl",
        "description": "Get the owner, group, permissions, or access control list for a blob.",
        "parameters": [
          {
            "$ref": "#/parameters/Timeout"
          },
          {
            "$ref": "#/parameters/Upn"
          },
          {
            "$ref": "#/parameters/LeaseIdOptional"
          },
          {
            "$ref": "#/parameters/IfMatch"
          },
          {
            "$ref": "#/parameters/IfNoneMatch"
          },
          {
            "$ref": "#/parameters/IfModifiedSince"
          },
          {
            "$ref": "#/parameters/IfUnmodifiedSince"
          },
          {
            "$ref": "#/parameters/ClientRequestId"
          },
          {
            "$ref": "#/parameters/ApiVersionParameter"
          }
        ],
        "responses": {
          "200": {
            "description": "Get blob access control response.",
            "headers": {
              "Date": {
                "type": "string",
                "format": "date-time-rfc1123",
                "description": "A UTC date/time value generated by the service that indicates the time at which the response was initiated."
              },
              "ETag": {
                "type": "string",
                "format": "etag",
                "description": "An HTTP entity tag associated with the file or directory."
              },
              "Last-Modified": {
                "type": "string",
                "format": "date-time-rfc1123",
                "description": "The data and time the file or directory was last modified. Write operations on the file or directory update the last modified time."
              },
              "x-ms-owner": {
                "description": "The owner of the file or directory. Included in the response if Hierarchical Namespace is enabled for the account.",
                "type": "string"
              },
              "x-ms-group": {
                "description": "The owning group of the file or directory. Included in the response if Hierarchical Namespace is enabled for the account.",
                "type": "string"
              },
              "x-ms-permissions": {
                "description": "The POSIX access permissions for the file owner, the file owning group, and others. Included in the response if Hierarchical Namespace is enabled for the account.",
                "type": "string"
              },
              "x-ms-acl": {
                "description": "The POSIX access control list for the file or directory.  Included in the response only if the action is \"getAccessControl\" and Hierarchical Namespace is enabled for the account.",
                "type": "string"
              },
              "x-ms-request-id": {
                "x-ms-client-name": "RequestId",
                "type": "string",
                "description": "A server-generated UUID recorded in the analytics logs for troubleshooting and correlation."
              },
              "x-ms-version": {
                "x-ms-client-name": "Version",
                "type": "string",
                "description": "The version of the REST protocol used to process the request."
              }
            }
          },
          "default": {
            "description": "Failure",
            "headers": {
              "x-ms-client-request-id": {
                "x-ms-client-name": "ClientRequestId",
                "type": "string",
                "description": "If a client request id header is sent in the request, this header will be present in the response with the same value."
              },
              "x-ms-request-id": {
                "x-ms-client-name": "RequestId",
                "type": "string",
                "description": "A server-generated UUID recorded in the analytics logs for troubleshooting and correlation."
              },
              "x-ms-version": {
                "x-ms-client-name": "Version",
                "type": "string",
                "description": "The version of the REST protocol used to process the request."
              }
            },
            "schema": {
              "$ref": "#/definitions/DataLakeStorageError"
            }
          }
        }
      },
      "parameters": [
        {
          "name": "action",
          "in": "query",
          "required": true,
          "type": "string",
          "enum": [
            "getAccessControl"
          ]
        }
      ]
    },
    "/{filesystem}/{path}?FileRename": {
      "put": {
        "tags": [
          "blob"
        ],
        "operationId": "Blob_Rename",
        "description": "Rename a blob/file.  By default, the destination is overwritten and if the destination already exists and has a lease the lease is broken.  This operation supports conditional HTTP requests.  For more information, see [Specifying Conditional Headers for Blob Service Operations](https://docs.microsoft.com/en-us/rest/api/storageservices/specifying-conditional-headers-for-blob-service-operations).  To fail if the destination already exists, use a conditional request with If-None-Match: \"*\".",
        "consumes": [
          "application/octet-stream"
        ],
        "parameters": [
          {
            "$ref": "#/parameters/Timeout"
          },
          {
            "$ref": "#/parameters/PathRenameMode"
          },
          {
            "$ref": "#/parameters/FileRenameSource"
          },
          {
            "$ref": "#/parameters/DirectoryProperties"
          },
          {
            "$ref": "#/parameters/PosixPermissions"
          },
          {
            "$ref": "#/parameters/PosixUmask"
          },
          {
            "$ref": "#/parameters/XMsCacheControl"
          },
          {
            "$ref": "#/parameters/XMsContentType"
          },
          {
            "$ref": "#/parameters/XMsContentEncoding"
          },
          {
            "$ref": "#/parameters/XMsContentLanguage"
          },
          {
            "$ref": "#/parameters/XMsContentDisposition"
          },
          {
            "$ref": "#/parameters/LeaseIdOptional"
          },
          {
            "$ref": "#/parameters/SourceLeaseId"
          },
          {
            "$ref": "#/parameters/IfModifiedSince"
          },
          {
            "$ref": "#/parameters/IfUnmodifiedSince"
          },
          {
            "$ref": "#/parameters/IfMatch"
          },
          {
            "$ref": "#/parameters/IfNoneMatch"
          },
          {
            "$ref": "#/parameters/SourceIfModifiedSince"
          },
          {
            "$ref": "#/parameters/SourceIfUnmodifiedSince"
          },
          {
            "$ref": "#/parameters/SourceIfMatch"
          },
          {
            "$ref": "#/parameters/SourceIfNoneMatch"
          },
          {
            "$ref": "#/parameters/ApiVersionParameter"
          },
          {
            "$ref": "#/parameters/ClientRequestId"
          }
        ],
        "responses": {
          "201": {
            "description": "The file was renamed.",
            "headers": {
              "ETag": {
                "type": "string",
                "format": "etag",
                "description": "An HTTP entity tag associated with the file or directory."
              },
              "Last-Modified": {
                "type": "string",
                "format": "date-time-rfc1123",
                "description": "The data and time the file or directory was last modified.  Write operations on the file or directory update the last modified time."
              },
              "x-ms-client-request-id": {
                "x-ms-client-name": "ClientRequestId",
                "type": "string",
                "description": "If a client request id header is sent in the request, this header will be present in the response with the same value."
              },
              "x-ms-request-id": {
                "x-ms-client-name": "RequestId",
                "type": "string",
                "description": "A server-generated UUID recorded in the analytics logs for troubleshooting and correlation."
              },
              "x-ms-version": {
                "x-ms-client-name": "Version",
                "type": "string",
                "description": "The version of the REST protocol used to process the request."
              },
              "Content-Length": {
                "type": "integer",
                "format": "int64",
                "description": "The size of the resource in bytes."
              },
              "Date": {
                "type": "string",
                "format": "date-time-rfc1123",
                "description": "A UTC date/time value generated by the service that indicates the time at which the response was initiated."
              }
            }
          },
          "default": {
            "description": "Failure",
            "headers": {
              "x-ms-client-request-id": {
                "x-ms-client-name": "ClientRequestId",
                "type": "string",
                "description": "If a client request id header is sent in the request, this header will be present in the response with the same value."
              },
              "x-ms-request-id": {
                "x-ms-client-name": "RequestId",
                "type": "string",
                "description": "A server-generated UUID recorded in the analytics logs for troubleshooting and correlation."
              },
              "x-ms-version": {
                "x-ms-client-name": "Version",
                "type": "string",
                "description": "The version of the REST protocol used to process the request."
              }
            },
            "schema": {
              "$ref": "#/definitions/DataLakeStorageError"
            }
          }
        }
      }
    },
    "/{containerName}/{blob}?PageBlob": {
      "put": {
        "tags": [
          "blob"
        ],
        "operationId": "PageBlob_Create",
        "description": "The Create operation creates a new page blob.",
        "consumes": [
          "application/octet-stream"
        ],
        "parameters": [
          {
            "$ref": "#/parameters/Timeout"
          },
          {
            "$ref": "#/parameters/ContentLength"
          },
          {
            "$ref": "#/parameters/PremiumPageBlobAccessTierOptional"
          },
          {
            "$ref": "#/parameters/BlobContentType"
          },
          {
            "$ref": "#/parameters/BlobContentEncoding"
          },
          {
            "$ref": "#/parameters/BlobContentLanguage"
          },
          {
            "$ref": "#/parameters/BlobContentMD5"
          },
          {
            "$ref": "#/parameters/BlobCacheControl"
          },
          {
            "$ref": "#/parameters/Metadata"
          },
          {
            "$ref": "#/parameters/LeaseIdOptional"
          },
          {
            "$ref": "#/parameters/BlobContentDisposition"
          },
          {
            "$ref": "#/parameters/EncryptionKey"
          },
          {
            "$ref": "#/parameters/EncryptionKeySha256"
          },
          {
            "$ref": "#/parameters/EncryptionAlgorithm"
          },
          {
            "$ref": "#/parameters/EncryptionScope"
          },
          {
            "$ref": "#/parameters/IfModifiedSince"
          },
          {
            "$ref": "#/parameters/IfUnmodifiedSince"
          },
          {
            "$ref": "#/parameters/IfMatch"
          },
          {
            "$ref": "#/parameters/IfNoneMatch"
          },
          {
            "$ref": "#/parameters/BlobContentLengthRequired"
          },
          {
            "$ref": "#/parameters/BlobSequenceNumber"
          },
          {
            "$ref": "#/parameters/ApiVersionParameter"
          },
          {
            "$ref": "#/parameters/ClientRequestId"
          },
          {
            "$ref": "#/parameters/BlobTagsHeader"
          }
        ],
        "responses": {
          "201": {
            "description": "The blob was created.",
            "headers": {
              "ETag": {
                "type": "string",
                "format": "etag",
                "description": "The ETag contains a value that you can use to perform operations conditionally. If the request version is 2011-08-18 or newer, the ETag value will be in quotes."
              },
              "Last-Modified": {
                "type": "string",
                "format": "date-time-rfc1123",
                "description": "Returns the date and time the container was last modified. Any operation that modifies the blob, including an update of the blob's metadata or properties, changes the last-modified time of the blob."
              },
              "Content-MD5": {
                "type": "string",
                "format": "byte",
                "description": "If the blob has an MD5 hash and this operation is to read the full blob, this response header is returned so that the client can check for message content integrity."
              },
              "x-ms-client-request-id": {
                "x-ms-client-name": "ClientRequestId",
                "type": "string",
                "description": "If a client request id header is sent in the request, this header will be present in the response with the same value."
              },
              "x-ms-request-id": {
                "x-ms-client-name": "RequestId",
                "type": "string",
                "description": "This header uniquely identifies the request that was made and can be used for troubleshooting the request."
              },
              "x-ms-version": {
                "x-ms-client-name": "Version",
                "type": "string",
                "description": "Indicates the version of the Blob service used to execute the request. This header is returned for requests made against version 2009-09-19 and above."
              },
              "x-ms-version-id": {
                "x-ms-client-name": "VersionId",
                "type": "string",
                "description": "A DateTime value returned by the service that uniquely identifies the blob. The value of this header indicates the blob version, and may be used in subsequent requests to access this version of the blob."
              },
              "Date": {
                "type": "string",
                "format": "date-time-rfc1123",
                "description": "UTC date/time value generated by the service that indicates the time at which the response was initiated"
              },
              "x-ms-request-server-encrypted": {
                "x-ms-client-name": "IsServerEncrypted",
                "type": "boolean",
                "description": "The value of this header is set to true if the contents of the request are successfully encrypted using the specified algorithm, and false otherwise."
              },
              "x-ms-encryption-key-sha256": {
                "x-ms-client-name": "EncryptionKeySha256",
                "type": "string",
                "description": "The SHA-256 hash of the encryption key used to encrypt the blob. This header is only returned when the blob was encrypted with a customer-provided key."
              },
              "x-ms-encryption-scope": {
                "x-ms-client-name": "EncryptionScope",
                "type": "string",
                "description": "Returns the name of the encryption scope used to encrypt the blob contents and application metadata.  Note that the absence of this header implies use of the default account encryption scope."
              }
            }
          },
          "default": {
            "description": "Failure",
            "headers": {
              "x-ms-error-code": {
                "x-ms-client-name": "ErrorCode",
                "type": "string"
              }
            },
            "schema": {
              "$ref": "#/definitions/StorageError"
            }
          }
        }
      },
      "parameters": [
        {
          "name": "x-ms-blob-type",
          "x-ms-client-name": "blobType",
          "in": "header",
          "required": true,
          "x-ms-parameter-location": "method",
          "description": "Specifies the type of blob to create: block blob, page blob, or append blob.",
          "type": "string",
          "enum": [
            "PageBlob"
          ],
          "x-ms-enum": {
            "name": "BlobType",
            "modelAsString": false
          }
        }
      ]
    },
    "/{containerName}/{blob}?AppendBlob": {
      "put": {
        "tags": [
          "blob"
        ],
        "operationId": "AppendBlob_Create",
        "description": "The Create Append Blob operation creates a new append blob.",
        "consumes": [
          "application/octet-stream"
        ],
        "parameters": [
          {
            "$ref": "#/parameters/Timeout"
          },
          {
            "$ref": "#/parameters/ContentLength"
          },
          {
            "$ref": "#/parameters/BlobContentType"
          },
          {
            "$ref": "#/parameters/BlobContentEncoding"
          },
          {
            "$ref": "#/parameters/BlobContentLanguage"
          },
          {
            "$ref": "#/parameters/BlobContentMD5"
          },
          {
            "$ref": "#/parameters/BlobCacheControl"
          },
          {
            "$ref": "#/parameters/Metadata"
          },
          {
            "$ref": "#/parameters/LeaseIdOptional"
          },
          {
            "$ref": "#/parameters/BlobContentDisposition"
          },
          {
            "$ref": "#/parameters/EncryptionKey"
          },
          {
            "$ref": "#/parameters/EncryptionKeySha256"
          },
          {
            "$ref": "#/parameters/EncryptionAlgorithm"
          },
          {
            "$ref": "#/parameters/EncryptionScope"
          },
          {
            "$ref": "#/parameters/IfModifiedSince"
          },
          {
            "$ref": "#/parameters/IfUnmodifiedSince"
          },
          {
            "$ref": "#/parameters/IfMatch"
          },
          {
            "$ref": "#/parameters/IfNoneMatch"
          },
          {
            "$ref": "#/parameters/ApiVersionParameter"
          },
          {
            "$ref": "#/parameters/ClientRequestId"
          },
          {
            "$ref": "#/parameters/BlobTagsHeader"
          }
        ],
        "responses": {
          "201": {
            "description": "The blob was created.",
            "headers": {
              "ETag": {
                "type": "string",
                "format": "etag",
                "description": "The ETag contains a value that you can use to perform operations conditionally. If the request version is 2011-08-18 or newer, the ETag value will be in quotes."
              },
              "Last-Modified": {
                "type": "string",
                "format": "date-time-rfc1123",
                "description": "Returns the date and time the container was last modified. Any operation that modifies the blob, including an update of the blob's metadata or properties, changes the last-modified time of the blob."
              },
              "Content-MD5": {
                "type": "string",
                "format": "byte",
                "description": "If the blob has an MD5 hash and this operation is to read the full blob, this response header is returned so that the client can check for message content integrity."
              },
              "x-ms-client-request-id": {
                "x-ms-client-name": "ClientRequestId",
                "type": "string",
                "description": "If a client request id header is sent in the request, this header will be present in the response with the same value."
              },
              "x-ms-request-id": {
                "x-ms-client-name": "RequestId",
                "type": "string",
                "description": "This header uniquely identifies the request that was made and can be used for troubleshooting the request."
              },
              "x-ms-version": {
                "x-ms-client-name": "Version",
                "type": "string",
                "description": "Indicates the version of the Blob service used to execute the request. This header is returned for requests made against version 2009-09-19 and above."
              },
              "x-ms-version-id": {
                "x-ms-client-name": "VersionId",
                "type": "string",
                "description": "A DateTime value returned by the service that uniquely identifies the blob. The value of this header indicates the blob version, and may be used in subsequent requests to access this version of the blob."
              },
              "Date": {
                "type": "string",
                "format": "date-time-rfc1123",
                "description": "UTC date/time value generated by the service that indicates the time at which the response was initiated"
              },
              "x-ms-request-server-encrypted": {
                "x-ms-client-name": "IsServerEncrypted",
                "type": "boolean",
                "description": "The value of this header is set to true if the contents of the request are successfully encrypted using the specified algorithm, and false otherwise."
              },
              "x-ms-encryption-key-sha256": {
                "x-ms-client-name": "EncryptionKeySha256",
                "type": "string",
                "description": "The SHA-256 hash of the encryption key used to encrypt the blob. This header is only returned when the blob was encrypted with a customer-provided key."
              },
              "x-ms-encryption-scope": {
                "x-ms-client-name": "EncryptionScope",
                "type": "string",
                "description": "Returns the name of the encryption scope used to encrypt the blob contents and application metadata.  Note that the absence of this header implies use of the default account encryption scope."
              }
            }
          },
          "default": {
            "description": "Failure",
            "headers": {
              "x-ms-error-code": {
                "x-ms-client-name": "ErrorCode",
                "type": "string"
              }
            },
            "schema": {
              "$ref": "#/definitions/StorageError"
            }
          }
        }
      },
      "parameters": [
        {
          "name": "x-ms-blob-type",
          "x-ms-client-name": "blobType",
          "in": "header",
          "required": true,
          "x-ms-parameter-location": "method",
          "description": "Specifies the type of blob to create: block blob, page blob, or append blob.",
          "type": "string",
          "enum": [
            "AppendBlob"
          ],
          "x-ms-enum": {
            "name": "BlobType",
            "modelAsString": false
          }
        }
      ]
    },
    "/{containerName}/{blob}?BlockBlob": {
      "put": {
        "tags": [
          "blob"
        ],
        "operationId": "BlockBlob_Upload",
        "description": "The Upload Block Blob operation updates the content of an existing block blob. Updating an existing block blob overwrites any existing metadata on the blob. Partial updates are not supported with Put Blob; the content of the existing blob is overwritten with the content of the new blob. To perform a partial update of the content of a block blob, use the Put Block List operation.",
        "consumes": [
          "application/octet-stream"
        ],
        "parameters": [
          {
            "$ref": "#/parameters/Body"
          },
          {
            "$ref": "#/parameters/Timeout"
          },
          {
            "$ref": "#/parameters/ContentMD5"
          },
          {
            "$ref": "#/parameters/ContentLength"
          },
          {
            "$ref": "#/parameters/BlobContentType"
          },
          {
            "$ref": "#/parameters/BlobContentEncoding"
          },
          {
            "$ref": "#/parameters/BlobContentLanguage"
          },
          {
            "$ref": "#/parameters/BlobContentMD5"
          },
          {
            "$ref": "#/parameters/BlobCacheControl"
          },
          {
            "$ref": "#/parameters/Metadata"
          },
          {
            "$ref": "#/parameters/LeaseIdOptional"
          },
          {
            "$ref": "#/parameters/BlobContentDisposition"
          },
          {
            "$ref": "#/parameters/EncryptionKey"
          },
          {
            "$ref": "#/parameters/EncryptionKeySha256"
          },
          {
            "$ref": "#/parameters/EncryptionAlgorithm"
          },
          {
            "$ref": "#/parameters/EncryptionScope"
          },
          {
            "$ref": "#/parameters/AccessTierOptional"
          },
          {
            "$ref": "#/parameters/IfModifiedSince"
          },
          {
            "$ref": "#/parameters/IfUnmodifiedSince"
          },
          {
            "$ref": "#/parameters/IfMatch"
          },
          {
            "$ref": "#/parameters/IfNoneMatch"
          },
          {
            "$ref": "#/parameters/ApiVersionParameter"
          },
          {
            "$ref": "#/parameters/ClientRequestId"
          },
          {
            "$ref": "#/parameters/BlobTagsHeader"
          }
        ],
        "responses": {
          "201": {
            "description": "The blob was updated.",
            "headers": {
              "ETag": {
                "type": "string",
                "format": "etag",
                "description": "The ETag contains a value that you can use to perform operations conditionally. If the request version is 2011-08-18 or newer, the ETag value will be in quotes."
              },
              "Last-Modified": {
                "type": "string",
                "format": "date-time-rfc1123",
                "description": "Returns the date and time the container was last modified. Any operation that modifies the blob, including an update of the blob's metadata or properties, changes the last-modified time of the blob."
              },
              "Content-MD5": {
                "type": "string",
                "format": "byte",
                "description": "If the blob has an MD5 hash and this operation is to read the full blob, this response header is returned so that the client can check for message content integrity."
              },
              "x-ms-client-request-id": {
                "x-ms-client-name": "ClientRequestId",
                "type": "string",
                "description": "If a client request id header is sent in the request, this header will be present in the response with the same value."
              },
              "x-ms-request-id": {
                "x-ms-client-name": "RequestId",
                "type": "string",
                "description": "This header uniquely identifies the request that was made and can be used for troubleshooting the request."
              },
              "x-ms-version": {
                "x-ms-client-name": "Version",
                "type": "string",
                "description": "Indicates the version of the Blob service used to execute the request. This header is returned for requests made against version 2009-09-19 and above."
              },
              "x-ms-version-id": {
                "x-ms-client-name": "VersionId",
                "type": "string",
                "description": "A DateTime value returned by the service that uniquely identifies the blob. The value of this header indicates the blob version, and may be used in subsequent requests to access this version of the blob."
              },
              "Date": {
                "type": "string",
                "format": "date-time-rfc1123",
                "description": "UTC date/time value generated by the service that indicates the time at which the response was initiated"
              },
              "x-ms-request-server-encrypted": {
                "x-ms-client-name": "IsServerEncrypted",
                "type": "boolean",
                "description": "The value of this header is set to true if the contents of the request are successfully encrypted using the specified algorithm, and false otherwise."
              },
              "x-ms-encryption-key-sha256": {
                "x-ms-client-name": "EncryptionKeySha256",
                "type": "string",
                "description": "The SHA-256 hash of the encryption key used to encrypt the blob. This header is only returned when the blob was encrypted with a customer-provided key."
              },
              "x-ms-encryption-scope": {
                "x-ms-client-name": "EncryptionScope",
                "type": "string",
                "description": "Returns the name of the encryption scope used to encrypt the blob contents and application metadata.  Note that the absence of this header implies use of the default account encryption scope."
              }
            }
          },
          "default": {
            "description": "Failure",
            "headers": {
              "x-ms-error-code": {
                "x-ms-client-name": "ErrorCode",
                "type": "string"
              }
            },
            "schema": {
              "$ref": "#/definitions/StorageError"
            }
          }
        }
      },
      "parameters": [
        {
          "name": "x-ms-blob-type",
          "x-ms-client-name": "blobType",
          "in": "header",
          "required": true,
          "x-ms-parameter-location": "method",
          "description": "Specifies the type of blob to create: block blob, page blob, or append blob.",
          "type": "string",
          "enum": [
            "BlockBlob"
          ],
          "x-ms-enum": {
            "name": "BlobType",
            "modelAsString": false
          }
        }
      ]
    },
    "/{containerName}/{blob}?comp=undelete": {
      "put": {
        "tags": [
          "blob"
        ],
        "operationId": "Blob_Undelete",
        "description": "Undelete a blob that was previously soft deleted",
        "parameters": [
          {
            "$ref": "#/parameters/Timeout"
          },
          {
            "$ref": "#/parameters/ApiVersionParameter"
          },
          {
            "$ref": "#/parameters/ClientRequestId"
          }
        ],
        "responses": {
          "200": {
            "description": "The blob was undeleted successfully.",
            "headers": {
              "x-ms-client-request-id": {
                "x-ms-client-name": "ClientRequestId",
                "type": "string",
                "description": "If a client request id header is sent in the request, this header will be present in the response with the same value."
              },
              "x-ms-request-id": {
                "x-ms-client-name": "RequestId",
                "type": "string",
                "description": "This header uniquely identifies the request that was made and can be used for troubleshooting the request."
              },
              "x-ms-version": {
                "x-ms-client-name": "Version",
                "type": "string",
                "description": "Indicates the version of the Blob service used to execute the request. This header is returned for requests made against version 2009-09-19 and above."
              },
              "Date": {
                "type": "string",
                "format": "date-time-rfc1123",
                "description": "UTC date/time value generated by the service that indicates the time at which the response was initiated."
              }
            }
          },
          "default": {
            "description": "Failure",
            "headers": {
              "x-ms-error-code": {
                "x-ms-client-name": "ErrorCode",
                "type": "string"
              }
            },
            "schema": {
              "$ref": "#/definitions/StorageError"
            }
          }
        }
      },
      "parameters": [
        {
          "name": "comp",
          "in": "query",
          "required": true,
          "type": "string",
          "enum": [
            "undelete"
          ]
        }
      ]
    },
    "/{containerName}/{blob}?comp=properties&SetHTTPHeaders": {
      "put": {
        "tags": [
          "blob"
        ],
        "operationId": "Blob_SetHTTPHeaders",
        "description": "The Set HTTP Headers operation sets system properties on the blob",
        "parameters": [
          {
            "$ref": "#/parameters/Timeout"
          },
          {
            "$ref": "#/parameters/BlobCacheControl"
          },
          {
            "$ref": "#/parameters/BlobContentType"
          },
          {
            "$ref": "#/parameters/BlobContentMD5"
          },
          {
            "$ref": "#/parameters/BlobContentEncoding"
          },
          {
            "$ref": "#/parameters/BlobContentLanguage"
          },
          {
            "$ref": "#/parameters/LeaseIdOptional"
          },
          {
            "$ref": "#/parameters/IfModifiedSince"
          },
          {
            "$ref": "#/parameters/IfUnmodifiedSince"
          },
          {
            "$ref": "#/parameters/IfMatch"
          },
          {
            "$ref": "#/parameters/IfNoneMatch"
          },
          {
            "$ref": "#/parameters/BlobContentDisposition"
          },
          {
            "$ref": "#/parameters/ApiVersionParameter"
          },
          {
            "$ref": "#/parameters/ClientRequestId"
          }
        ],
        "responses": {
          "200": {
            "description": "The properties were set successfully.",
            "headers": {
              "ETag": {
                "type": "string",
                "format": "etag",
                "description": "The ETag contains a value that you can use to perform operations conditionally. If the request version is 2011-08-18 or newer, the ETag value will be in quotes."
              },
              "Last-Modified": {
                "type": "string",
                "format": "date-time-rfc1123",
                "description": "Returns the date and time the container was last modified. Any operation that modifies the blob, including an update of the blob's metadata or properties, changes the last-modified time of the blob."
              },
              "x-ms-blob-sequence-number": {
                "x-ms-client-name": "BlobSequenceNumber",
                "type": "integer",
                "format": "int64",
                "description": "The current sequence number for a page blob. This header is not returned for block blobs or append blobs"
              },
              "x-ms-client-request-id": {
                "x-ms-client-name": "ClientRequestId",
                "type": "string",
                "description": "If a client request id header is sent in the request, this header will be present in the response with the same value."
              },
              "x-ms-request-id": {
                "x-ms-client-name": "RequestId",
                "type": "string",
                "description": "This header uniquely identifies the request that was made and can be used for troubleshooting the request."
              },
              "x-ms-version": {
                "x-ms-client-name": "Version",
                "type": "string",
                "description": "Indicates the version of the Blob service used to execute the request. This header is returned for requests made against version 2009-09-19 and above."
              },
              "Date": {
                "type": "string",
                "format": "date-time-rfc1123",
                "description": "UTC date/time value generated by the service that indicates the time at which the response was initiated"
              }
            }
          },
          "default": {
            "description": "Failure",
            "headers": {
              "x-ms-error-code": {
                "x-ms-client-name": "ErrorCode",
                "type": "string"
              }
            },
            "schema": {
              "$ref": "#/definitions/StorageError"
            }
          }
        }
      },
      "parameters": [
        {
          "name": "comp",
          "in": "query",
          "required": true,
          "type": "string",
          "enum": [
            "properties"
          ]
        }
      ]
    },
    "/{containerName}/{blob}?comp=metadata": {
      "put": {
        "tags": [
          "blob"
        ],
        "operationId": "Blob_SetMetadata",
        "description": "The Set Blob Metadata operation sets user-defined metadata for the specified blob as one or more name-value pairs",
        "parameters": [
          {
            "$ref": "#/parameters/Timeout"
          },
          {
            "$ref": "#/parameters/Metadata"
          },
          {
            "$ref": "#/parameters/LeaseIdOptional"
          },
          {
            "$ref": "#/parameters/EncryptionKey"
          },
          {
            "$ref": "#/parameters/EncryptionKeySha256"
          },
          {
            "$ref": "#/parameters/EncryptionAlgorithm"
          },
          {
            "$ref": "#/parameters/EncryptionScope"
          },
          {
            "$ref": "#/parameters/IfModifiedSince"
          },
          {
            "$ref": "#/parameters/IfUnmodifiedSince"
          },
          {
            "$ref": "#/parameters/IfMatch"
          },
          {
            "$ref": "#/parameters/IfNoneMatch"
          },
          {
            "$ref": "#/parameters/ApiVersionParameter"
          },
          {
            "$ref": "#/parameters/ClientRequestId"
          }
        ],
        "responses": {
          "200": {
            "description": "The metadata was set successfully.",
            "headers": {
              "ETag": {
                "type": "string",
                "format": "etag",
                "description": "The ETag contains a value that you can use to perform operations conditionally. If the request version is 2011-08-18 or newer, the ETag value will be in quotes."
              },
              "Last-Modified": {
                "type": "string",
                "format": "date-time-rfc1123",
                "description": "Returns the date and time the container was last modified. Any operation that modifies the blob, including an update of the blob's metadata or properties, changes the last-modified time of the blob."
              },
              "x-ms-client-request-id": {
                "x-ms-client-name": "ClientRequestId",
                "type": "string",
                "description": "If a client request id header is sent in the request, this header will be present in the response with the same value."
              },
              "x-ms-request-id": {
                "x-ms-client-name": "RequestId",
                "type": "string",
                "description": "This header uniquely identifies the request that was made and can be used for troubleshooting the request."
              },
              "x-ms-version": {
                "x-ms-client-name": "Version",
                "type": "string",
                "description": "Indicates the version of the Blob service used to execute the request. This header is returned for requests made against version 2009-09-19 and above."
              },
              "x-ms-version-id": {
                "x-ms-client-name": "VersionId",
                "type": "string",
                "description": "A DateTime value returned by the service that uniquely identifies the blob. The value of this header indicates the blob version, and may be used in subsequent requests to access this version of the blob."
              },
              "Date": {
                "type": "string",
                "format": "date-time-rfc1123",
                "description": "UTC date/time value generated by the service that indicates the time at which the response was initiated"
              },
              "x-ms-request-server-encrypted": {
                "x-ms-client-name": "IsServerEncrypted",
                "type": "boolean",
                "description": "The value of this header is set to true if the contents of the request are successfully encrypted using the specified algorithm, and false otherwise."
              },
              "x-ms-encryption-key-sha256": {
                "x-ms-client-name": "EncryptionKeySha256",
                "type": "string",
                "description": "The SHA-256 hash of the encryption key used to encrypt the metadata. This header is only returned when the metadata was encrypted with a customer-provided key."
              },
              "x-ms-encryption-scope": {
                "x-ms-client-name": "EncryptionScope",
                "type": "string",
                "description": "Returns the name of the encryption scope used to encrypt the blob contents and application metadata.  Note that the absence of this header implies use of the default account encryption scope."
              }
            }
          },
          "default": {
            "description": "Failure",
            "headers": {
              "x-ms-error-code": {
                "x-ms-client-name": "ErrorCode",
                "type": "string"
              }
            },
            "schema": {
              "$ref": "#/definitions/StorageError"
            }
          }
        }
      },
      "parameters": [
        {
          "name": "comp",
          "in": "query",
          "required": true,
          "type": "string",
          "enum": [
            "metadata"
          ]
        }
      ]
    },
    "/{containerName}/{blob}?comp=lease&acquire": {
      "put": {
        "tags": [
          "blob"
        ],
        "operationId": "Blob_AcquireLease",
        "description": "[Update] The Lease Blob operation establishes and manages a lock on a blob for write and delete operations",
        "parameters": [
          {
            "$ref": "#/parameters/Timeout"
          },
          {
            "$ref": "#/parameters/LeaseDuration"
          },
          {
            "$ref": "#/parameters/ProposedLeaseIdOptional"
          },
          {
            "$ref": "#/parameters/IfModifiedSince"
          },
          {
            "$ref": "#/parameters/IfUnmodifiedSince"
          },
          {
            "$ref": "#/parameters/IfMatch"
          },
          {
            "$ref": "#/parameters/IfNoneMatch"
          },
          {
            "$ref": "#/parameters/ApiVersionParameter"
          },
          {
            "$ref": "#/parameters/ClientRequestId"
          }
        ],
        "responses": {
          "201": {
            "description": "The Acquire operation completed successfully.",
            "headers": {
              "ETag": {
                "type": "string",
                "format": "etag",
                "description": "The ETag contains a value that you can use to perform operations conditionally. If the request version is 2011-08-18 or newer, the ETag value will be in quotes."
              },
              "Last-Modified": {
                "type": "string",
                "format": "date-time-rfc1123",
                "description": "Returns the date and time the blob was last modified. Any operation that modifies the blob, including an update of the blob's metadata or properties, changes the last-modified time of the blob."
              },
              "x-ms-lease-id": {
                "x-ms-client-name": "LeaseId",
                "type": "string",
                "description": "Uniquely identifies a blobs's lease"
              },
              "x-ms-client-request-id": {
                "x-ms-client-name": "ClientRequestId",
                "type": "string",
                "description": "If a client request id header is sent in the request, this header will be present in the response with the same value."
              },
              "x-ms-request-id": {
                "x-ms-client-name": "RequestId",
                "type": "string",
                "description": "This header uniquely identifies the request that was made and can be used for troubleshooting the request."
              },
              "x-ms-version": {
                "x-ms-client-name": "Version",
                "type": "string",
                "description": "Indicates the version of the Blob service used to execute the request. This header is returned for requests made against version 2009-09-19 and above."
              },
              "Date": {
                "type": "string",
                "format": "date-time-rfc1123",
                "description": "UTC date/time value generated by the service that indicates the time at which the response was initiated"
              }
            }
          },
          "default": {
            "description": "Failure",
            "headers": {
              "x-ms-error-code": {
                "x-ms-client-name": "ErrorCode",
                "type": "string"
              }
            },
            "schema": {
              "$ref": "#/definitions/StorageError"
            }
          }
        }
      },
      "parameters": [
        {
          "name": "comp",
          "in": "query",
          "required": true,
          "type": "string",
          "enum": [
            "lease"
          ]
        },
        {
          "name": "x-ms-lease-action",
          "x-ms-client-name": "action",
          "in": "header",
          "required": true,
          "type": "string",
          "enum": [
            "acquire"
          ],
          "x-ms-enum": {
            "name": "LeaseAction",
            "modelAsString": false
          },
          "x-ms-parameter-location": "method",
          "description": "Describes what lease action to take."
        }
      ]
    },
    "/{containerName}/{blob}?comp=lease&release": {
      "put": {
        "tags": [
          "blob"
        ],
        "operationId": "Blob_ReleaseLease",
        "description": "[Update] The Lease Blob operation establishes and manages a lock on a blob for write and delete operations",
        "parameters": [
          {
            "$ref": "#/parameters/Timeout"
          },
          {
            "$ref": "#/parameters/LeaseIdRequired"
          },
          {
            "$ref": "#/parameters/IfModifiedSince"
          },
          {
            "$ref": "#/parameters/IfUnmodifiedSince"
          },
          {
            "$ref": "#/parameters/IfMatch"
          },
          {
            "$ref": "#/parameters/IfNoneMatch"
          },
          {
            "$ref": "#/parameters/ApiVersionParameter"
          },
          {
            "$ref": "#/parameters/ClientRequestId"
          }
        ],
        "responses": {
          "200": {
            "description": "The Release operation completed successfully.",
            "headers": {
              "ETag": {
                "type": "string",
                "format": "etag",
                "description": "The ETag contains a value that you can use to perform operations conditionally. If the request version is 2011-08-18 or newer, the ETag value will be in quotes."
              },
              "Last-Modified": {
                "type": "string",
                "format": "date-time-rfc1123",
                "description": "Returns the date and time the blob was last modified. Any operation that modifies the blob, including an update of the blob's metadata or properties, changes the last-modified time of the blob."
              },
              "x-ms-client-request-id": {
                "x-ms-client-name": "ClientRequestId",
                "type": "string",
                "description": "If a client request id header is sent in the request, this header will be present in the response with the same value."
              },
              "x-ms-request-id": {
                "x-ms-client-name": "RequestId",
                "type": "string",
                "description": "This header uniquely identifies the request that was made and can be used for troubleshooting the request."
              },
              "x-ms-version": {
                "x-ms-client-name": "Version",
                "type": "string",
                "description": "Indicates the version of the Blob service used to execute the request. This header is returned for requests made against version 2009-09-19 and above."
              },
              "Date": {
                "type": "string",
                "format": "date-time-rfc1123",
                "description": "UTC date/time value generated by the service that indicates the time at which the response was initiated"
              }
            }
          },
          "default": {
            "description": "Failure",
            "headers": {
              "x-ms-error-code": {
                "x-ms-client-name": "ErrorCode",
                "type": "string"
              }
            },
            "schema": {
              "$ref": "#/definitions/StorageError"
            }
          }
        }
      },
      "parameters": [
        {
          "name": "comp",
          "in": "query",
          "required": true,
          "type": "string",
          "enum": [
            "lease"
          ]
        },
        {
          "name": "x-ms-lease-action",
          "x-ms-client-name": "action",
          "in": "header",
          "required": true,
          "type": "string",
          "enum": [
            "release"
          ],
          "x-ms-enum": {
            "name": "LeaseAction",
            "modelAsString": false
          },
          "x-ms-parameter-location": "method",
          "description": "Describes what lease action to take."
        }
      ]
    },
    "/{containerName}/{blob}?comp=lease&renew": {
      "put": {
        "tags": [
          "blob"
        ],
        "operationId": "Blob_RenewLease",
        "description": "[Update] The Lease Blob operation establishes and manages a lock on a blob for write and delete operations",
        "parameters": [
          {
            "$ref": "#/parameters/Timeout"
          },
          {
            "$ref": "#/parameters/LeaseIdRequired"
          },
          {
            "$ref": "#/parameters/IfModifiedSince"
          },
          {
            "$ref": "#/parameters/IfUnmodifiedSince"
          },
          {
            "$ref": "#/parameters/IfMatch"
          },
          {
            "$ref": "#/parameters/IfNoneMatch"
          },
          {
            "$ref": "#/parameters/ApiVersionParameter"
          },
          {
            "$ref": "#/parameters/ClientRequestId"
          }
        ],
        "responses": {
          "200": {
            "description": "The Renew operation completed successfully.",
            "headers": {
              "ETag": {
                "type": "string",
                "format": "etag",
                "description": "The ETag contains a value that you can use to perform operations conditionally. If the request version is 2011-08-18 or newer, the ETag value will be in quotes."
              },
              "Last-Modified": {
                "type": "string",
                "format": "date-time-rfc1123",
                "description": "Returns the date and time the blob was last modified. Any operation that modifies the blob, including an update of the blob's metadata or properties, changes the last-modified time of the blob."
              },
              "x-ms-lease-id": {
                "x-ms-client-name": "LeaseId",
                "type": "string",
                "description": "Uniquely identifies a blobs's lease"
              },
              "x-ms-client-request-id": {
                "x-ms-client-name": "ClientRequestId",
                "type": "string",
                "description": "If a client request id header is sent in the request, this header will be present in the response with the same value."
              },
              "x-ms-request-id": {
                "x-ms-client-name": "RequestId",
                "type": "string",
                "description": "This header uniquely identifies the request that was made and can be used for troubleshooting the request."
              },
              "x-ms-version": {
                "x-ms-client-name": "Version",
                "type": "string",
                "description": "Indicates the version of the Blob service used to execute the request. This header is returned for requests made against version 2009-09-19 and above."
              },
              "Date": {
                "type": "string",
                "format": "date-time-rfc1123",
                "description": "UTC date/time value generated by the service that indicates the time at which the response was initiated"
              }
            }
          },
          "default": {
            "description": "Failure",
            "headers": {
              "x-ms-error-code": {
                "x-ms-client-name": "ErrorCode",
                "type": "string"
              }
            },
            "schema": {
              "$ref": "#/definitions/StorageError"
            }
          }
        }
      },
      "parameters": [
        {
          "name": "comp",
          "in": "query",
          "required": true,
          "type": "string",
          "enum": [
            "lease"
          ]
        },
        {
          "name": "x-ms-lease-action",
          "x-ms-client-name": "action",
          "in": "header",
          "required": true,
          "type": "string",
          "enum": [
            "renew"
          ],
          "x-ms-enum": {
            "name": "LeaseAction",
            "modelAsString": false
          },
          "x-ms-parameter-location": "method",
          "description": "Describes what lease action to take."
        }
      ]
    },
    "/{containerName}/{blob}?comp=lease&change": {
      "put": {
        "tags": [
          "blob"
        ],
        "operationId": "Blob_ChangeLease",
        "description": "[Update] The Lease Blob operation establishes and manages a lock on a blob for write and delete operations",
        "parameters": [
          {
            "$ref": "#/parameters/Timeout"
          },
          {
            "$ref": "#/parameters/LeaseIdRequired"
          },
          {
            "$ref": "#/parameters/ProposedLeaseIdRequired"
          },
          {
            "$ref": "#/parameters/IfModifiedSince"
          },
          {
            "$ref": "#/parameters/IfUnmodifiedSince"
          },
          {
            "$ref": "#/parameters/IfMatch"
          },
          {
            "$ref": "#/parameters/IfNoneMatch"
          },
          {
            "$ref": "#/parameters/ApiVersionParameter"
          },
          {
            "$ref": "#/parameters/ClientRequestId"
          }
        ],
        "responses": {
          "200": {
            "description": "The Change operation completed successfully.",
            "headers": {
              "ETag": {
                "type": "string",
                "format": "etag",
                "description": "The ETag contains a value that you can use to perform operations conditionally. If the request version is 2011-08-18 or newer, the ETag value will be in quotes."
              },
              "Last-Modified": {
                "type": "string",
                "format": "date-time-rfc1123",
                "description": "Returns the date and time the blob was last modified. Any operation that modifies the blob, including an update of the blob's metadata or properties, changes the last-modified time of the blob."
              },
              "x-ms-client-request-id": {
                "x-ms-client-name": "ClientRequestId",
                "type": "string",
                "description": "If a client request id header is sent in the request, this header will be present in the response with the same value."
              },
              "x-ms-request-id": {
                "x-ms-client-name": "RequestId",
                "type": "string",
                "description": "This header uniquely identifies the request that was made and can be used for troubleshooting the request."
              },
              "x-ms-lease-id": {
                "x-ms-client-name": "LeaseId",
                "type": "string",
                "description": "Uniquely identifies a blobs's lease"
              },
              "x-ms-version": {
                "x-ms-client-name": "Version",
                "type": "string",
                "description": "Indicates the version of the Blob service used to execute the request. This header is returned for requests made against version 2009-09-19 and above."
              },
              "Date": {
                "type": "string",
                "format": "date-time-rfc1123",
                "description": "UTC date/time value generated by the service that indicates the time at which the response was initiated"
              }
            }
          },
          "default": {
            "description": "Failure",
            "headers": {
              "x-ms-error-code": {
                "x-ms-client-name": "ErrorCode",
                "type": "string"
              }
            },
            "schema": {
              "$ref": "#/definitions/StorageError"
            }
          }
        }
      },
      "parameters": [
        {
          "name": "comp",
          "in": "query",
          "required": true,
          "type": "string",
          "enum": [
            "lease"
          ]
        },
        {
          "name": "x-ms-lease-action",
          "x-ms-client-name": "action",
          "in": "header",
          "required": true,
          "type": "string",
          "enum": [
            "change"
          ],
          "x-ms-enum": {
            "name": "LeaseAction",
            "modelAsString": false
          },
          "x-ms-parameter-location": "method",
          "description": "Describes what lease action to take."
        }
      ]
    },
    "/{containerName}/{blob}?comp=lease&break": {
      "put": {
        "tags": [
          "blob"
        ],
        "operationId": "Blob_BreakLease",
        "description": "[Update] The Lease Blob operation establishes and manages a lock on a blob for write and delete operations",
        "parameters": [
          {
            "$ref": "#/parameters/Timeout"
          },
          {
            "$ref": "#/parameters/LeaseBreakPeriod"
          },
          {
            "$ref": "#/parameters/IfModifiedSince"
          },
          {
            "$ref": "#/parameters/IfUnmodifiedSince"
          },
          {
            "$ref": "#/parameters/IfMatch"
          },
          {
            "$ref": "#/parameters/IfNoneMatch"
          },
          {
            "$ref": "#/parameters/ApiVersionParameter"
          },
          {
            "$ref": "#/parameters/ClientRequestId"
          }
        ],
        "responses": {
          "202": {
            "description": "The Break operation completed successfully.",
            "headers": {
              "ETag": {
                "type": "string",
                "format": "etag",
                "description": "The ETag contains a value that you can use to perform operations conditionally. If the request version is 2011-08-18 or newer, the ETag value will be in quotes."
              },
              "Last-Modified": {
                "type": "string",
                "format": "date-time-rfc1123",
                "description": "Returns the date and time the blob was last modified. Any operation that modifies the blob, including an update of the blob's metadata or properties, changes the last-modified time of the blob."
              },
              "x-ms-lease-time": {
                "x-ms-client-name": "LeaseTime",
                "type": "integer",
                "description": "Approximate time remaining in the lease period, in seconds."
              },
              "x-ms-client-request-id": {
                "x-ms-client-name": "ClientRequestId",
                "type": "string",
                "description": "If a client request id header is sent in the request, this header will be present in the response with the same value."
              },
              "x-ms-request-id": {
                "x-ms-client-name": "RequestId",
                "type": "string",
                "description": "This header uniquely identifies the request that was made and can be used for troubleshooting the request."
              },
              "x-ms-version": {
                "x-ms-client-name": "Version",
                "type": "string",
                "description": "Indicates the version of the Blob service used to execute the request. This header is returned for requests made against version 2009-09-19 and above."
              },
              "Date": {
                "type": "string",
                "format": "date-time-rfc1123",
                "description": "UTC date/time value generated by the service that indicates the time at which the response was initiated"
              }
            }
          },
          "default": {
            "description": "Failure",
            "headers": {
              "x-ms-error-code": {
                "x-ms-client-name": "ErrorCode",
                "type": "string"
              }
            },
            "schema": {
              "$ref": "#/definitions/StorageError"
            }
          }
        }
      },
      "parameters": [
        {
          "name": "comp",
          "in": "query",
          "required": true,
          "type": "string",
          "enum": [
            "lease"
          ]
        },
        {
          "name": "x-ms-lease-action",
          "x-ms-client-name": "action",
          "in": "header",
          "required": true,
          "type": "string",
          "enum": [
            "break"
          ],
          "x-ms-enum": {
            "name": "LeaseAction",
            "modelAsString": false
          },
          "x-ms-parameter-location": "method",
          "description": "Describes what lease action to take."
        }
      ]
    },
    "/{containerName}/{blob}?comp=snapshot": {
      "put": {
        "tags": [
          "blob"
        ],
        "operationId": "Blob_CreateSnapshot",
        "description": "The Create Snapshot operation creates a read-only snapshot of a blob",
        "parameters": [
          {
            "$ref": "#/parameters/Timeout"
          },
          {
            "$ref": "#/parameters/Metadata"
          },
          {
            "$ref": "#/parameters/EncryptionKey"
          },
          {
            "$ref": "#/parameters/EncryptionKeySha256"
          },
          {
            "$ref": "#/parameters/EncryptionAlgorithm"
          },
          {
            "$ref": "#/parameters/EncryptionScope"
          },
          {
            "$ref": "#/parameters/IfModifiedSince"
          },
          {
            "$ref": "#/parameters/IfUnmodifiedSince"
          },
          {
            "$ref": "#/parameters/IfMatch"
          },
          {
            "$ref": "#/parameters/IfNoneMatch"
          },
          {
            "$ref": "#/parameters/LeaseIdOptional"
          },
          {
            "$ref": "#/parameters/ApiVersionParameter"
          },
          {
            "$ref": "#/parameters/ClientRequestId"
          }
        ],
        "responses": {
          "201": {
            "description": "The snaptshot was taken successfully.",
            "headers": {
              "x-ms-snapshot": {
                "x-ms-client-name": "Snapshot",
                "type": "string",
                "description": "Uniquely identifies the snapshot and indicates the snapshot version. It may be used in subsequent requests to access the snapshot"
              },
              "ETag": {
                "type": "string",
                "format": "etag",
                "description": "The ETag contains a value that you can use to perform operations conditionally. If the request version is 2011-08-18 or newer, the ETag value will be in quotes."
              },
              "Last-Modified": {
                "type": "string",
                "format": "date-time-rfc1123",
                "description": "Returns the date and time the container was last modified. Any operation that modifies the blob, including an update of the blob's metadata or properties, changes the last-modified time of the blob."
              },
              "x-ms-client-request-id": {
                "x-ms-client-name": "ClientRequestId",
                "type": "string",
                "description": "If a client request id header is sent in the request, this header will be present in the response with the same value."
              },
              "x-ms-request-id": {
                "x-ms-client-name": "RequestId",
                "type": "string",
                "description": "This header uniquely identifies the request that was made and can be used for troubleshooting the request."
              },
              "x-ms-version": {
                "x-ms-client-name": "Version",
                "type": "string",
                "description": "Indicates the version of the Blob service used to execute the request. This header is returned for requests made against version 2009-09-19 and above."
              },
              "x-ms-version-id": {
                "x-ms-client-name": "VersionId",
                "type": "string",
                "description": "A DateTime value returned by the service that uniquely identifies the blob. The value of this header indicates the blob version, and may be used in subsequent requests to access this version of the blob."
              },
              "Date": {
                "type": "string",
                "format": "date-time-rfc1123",
                "description": "UTC date/time value generated by the service that indicates the time at which the response was initiated"
              },
              "x-ms-request-server-encrypted": {
                "x-ms-client-name": "IsServerEncrypted",
                "type": "boolean",
                "description": "True if the contents of the request are successfully encrypted using the specified algorithm, and false otherwise. For a snapshot request, this header is set to true when metadata was provided in the request and encrypted with a customer-provided key."
              }
            }
          },
          "default": {
            "description": "Failure",
            "headers": {
              "x-ms-error-code": {
                "x-ms-client-name": "ErrorCode",
                "type": "string"
              }
            },
            "schema": {
              "$ref": "#/definitions/StorageError"
            }
          }
        }
      },
      "parameters": [
        {
          "name": "comp",
          "in": "query",
          "required": true,
          "type": "string",
          "enum": [
            "snapshot"
          ]
        }
      ]
    },
    "/{containerName}/{blob}?comp=copy": {
      "put": {
        "tags": [
          "blob"
        ],
        "operationId": "Blob_StartCopyFromURL",
        "description": "The Start Copy From URL operation copies a blob or an internet resource to a new blob.",
        "parameters": [
          {
            "$ref": "#/parameters/Timeout"
          },
          {
            "$ref": "#/parameters/Metadata"
          },
          {
            "$ref": "#/parameters/AccessTierOptional"
          },
          {
            "$ref": "#/parameters/RehydratePriority"
          },
          {
            "$ref": "#/parameters/SourceIfModifiedSince"
          },
          {
            "$ref": "#/parameters/SourceIfUnmodifiedSince"
          },
          {
            "$ref": "#/parameters/SourceIfMatch"
          },
          {
            "$ref": "#/parameters/SourceIfNoneMatch"
          },
          {
            "$ref": "#/parameters/IfModifiedSince"
          },
          {
            "$ref": "#/parameters/IfUnmodifiedSince"
          },
          {
            "$ref": "#/parameters/IfMatch"
          },
          {
            "$ref": "#/parameters/IfNoneMatch"
          },
          {
            "$ref": "#/parameters/CopySource"
          },
          {
            "$ref": "#/parameters/LeaseIdOptional"
          },
          {
            "$ref": "#/parameters/ApiVersionParameter"
          },
          {
            "$ref": "#/parameters/ClientRequestId"
          },
          {
            "$ref": "#/parameters/BlobTagsHeader"
          }
        ],
        "responses": {
          "202": {
            "description": "The copy blob has been accepted with the specified copy status.",
            "headers": {
              "ETag": {
                "type": "string",
                "format": "etag",
                "description": "The ETag contains a value that you can use to perform operations conditionally. If the request version is 2011-08-18 or newer, the ETag value will be in quotes."
              },
              "Last-Modified": {
                "type": "string",
                "format": "date-time-rfc1123",
                "description": "Returns the date and time the container was last modified. Any operation that modifies the blob, including an update of the blob's metadata or properties, changes the last-modified time of the blob."
              },
              "x-ms-client-request-id": {
                "x-ms-client-name": "ClientRequestId",
                "type": "string",
                "description": "If a client request id header is sent in the request, this header will be present in the response with the same value."
              },
              "x-ms-request-id": {
                "x-ms-client-name": "RequestId",
                "type": "string",
                "description": "This header uniquely identifies the request that was made and can be used for troubleshooting the request."
              },
              "x-ms-version": {
                "x-ms-client-name": "Version",
                "type": "string",
                "description": "Indicates the version of the Blob service used to execute the request. This header is returned for requests made against version 2009-09-19 and above."
              },
              "x-ms-version-id": {
                "x-ms-client-name": "VersionId",
                "type": "string",
                "description": "A DateTime value returned by the service that uniquely identifies the blob. The value of this header indicates the blob version, and may be used in subsequent requests to access this version of the blob."
              },
              "Date": {
                "type": "string",
                "format": "date-time-rfc1123",
                "description": "UTC date/time value generated by the service that indicates the time at which the response was initiated"
              },
              "x-ms-copy-id": {
                "x-ms-client-name": "CopyId",
                "type": "string",
                "description": "String identifier for this copy operation. Use with Get Blob Properties to check the status of this copy operation, or pass to Abort Copy Blob to abort a pending copy."
              },
              "x-ms-copy-status": {
                "x-ms-client-name": "CopyStatus",
                "description": "State of the copy operation identified by x-ms-copy-id.",
                "type": "string",
                "enum": [
                  "pending",
                  "success",
                  "aborted",
                  "failed"
                ],
                "x-ms-enum": {
                  "name": "CopyStatusType",
                  "modelAsString": false
                }
              }
            }
          },
          "default": {
            "description": "Failure",
            "headers": {
              "x-ms-error-code": {
                "x-ms-client-name": "ErrorCode",
                "type": "string"
              }
            },
            "schema": {
              "$ref": "#/definitions/StorageError"
            }
          }
        }
      },
      "parameters": []
    },
    "/{containerName}/{blob}?comp=copy&sync": {
      "put": {
        "tags": [
          "blob"
        ],
        "operationId": "Blob_CopyFromURL",
        "description": "The Copy From URL operation copies a blob or an internet resource to a new blob. It will not return a response until the copy is complete.",
        "parameters": [
          {
            "$ref": "#/parameters/Timeout"
          },
          {
            "$ref": "#/parameters/Metadata"
          },
          {
            "$ref": "#/parameters/AccessTierOptional"
          },
          {
            "$ref": "#/parameters/SourceIfModifiedSince"
          },
          {
            "$ref": "#/parameters/SourceIfUnmodifiedSince"
          },
          {
            "$ref": "#/parameters/SourceIfMatch"
          },
          {
            "$ref": "#/parameters/SourceIfNoneMatch"
          },
          {
            "$ref": "#/parameters/IfModifiedSince"
          },
          {
            "$ref": "#/parameters/IfUnmodifiedSince"
          },
          {
            "$ref": "#/parameters/IfMatch"
          },
          {
            "$ref": "#/parameters/IfNoneMatch"
          },
          {
            "$ref": "#/parameters/CopySource"
          },
          {
            "$ref": "#/parameters/LeaseIdOptional"
          },
          {
            "$ref": "#/parameters/ApiVersionParameter"
          },
          {
            "$ref": "#/parameters/ClientRequestId"
          },
          {
            "$ref": "#/parameters/SourceContentMD5"
          },
          {
            "$ref": "#/parameters/BlobTagsHeader"
          }
        ],
        "responses": {
          "202": {
            "description": "The copy has completed.",
            "headers": {
              "ETag": {
                "type": "string",
                "format": "etag",
                "description": "The ETag contains a value that you can use to perform operations conditionally. If the request version is 2011-08-18 or newer, the ETag value will be in quotes."
              },
              "Last-Modified": {
                "type": "string",
                "format": "date-time-rfc1123",
                "description": "Returns the date and time the container was last modified. Any operation that modifies the blob, including an update of the blob's metadata or properties, changes the last-modified time of the blob."
              },
              "x-ms-client-request-id": {
                "x-ms-client-name": "ClientRequestId",
                "type": "string",
                "description": "If a client request id header is sent in the request, this header will be present in the response with the same value."
              },
              "x-ms-request-id": {
                "x-ms-client-name": "RequestId",
                "type": "string",
                "description": "This header uniquely identifies the request that was made and can be used for troubleshooting the request."
              },
              "x-ms-version": {
                "x-ms-client-name": "Version",
                "type": "string",
                "description": "Indicates the version of the Blob service used to execute the request. This header is returned for requests made against version 2009-09-19 and above."
              },
              "x-ms-version-id": {
                "x-ms-client-name": "VersionId",
                "type": "string",
                "description": "A DateTime value returned by the service that uniquely identifies the blob. The value of this header indicates the blob version, and may be used in subsequent requests to access this version of the blob."
              },
              "Date": {
                "type": "string",
                "format": "date-time-rfc1123",
                "description": "UTC date/time value generated by the service that indicates the time at which the response was initiated"
              },
              "x-ms-copy-id": {
                "x-ms-client-name": "CopyId",
                "type": "string",
                "description": "String identifier for this copy operation."
              },
              "x-ms-copy-status": {
                "x-ms-client-name": "CopyStatus",
                "description": "State of the copy operation identified by x-ms-copy-id.",
                "type": "string",
                "enum": [
                  "success"
                ],
                "x-ms-enum": {
                  "name": "SyncCopyStatusType",
                  "modelAsString": false
                }
              },
              "Content-MD5": {
                "type": "string",
                "format": "byte",
                "description": "This response header is returned so that the client can check for the integrity of the copied content. This header is only returned if the source content MD5 was specified."
              },
              "x-ms-content-crc64": {
                "type": "string",
                "format": "byte",
                "description": "This response header is returned so that the client can check for the integrity of the copied content."
              }
            }
          },
          "default": {
            "description": "Failure",
            "headers": {
              "x-ms-error-code": {
                "x-ms-client-name": "ErrorCode",
                "type": "string"
              }
            },
            "schema": {
              "$ref": "#/definitions/StorageError"
            }
          }
        }
      },
      "parameters": [
        {
          "name": "x-ms-requires-sync",
          "in": "header",
          "required": true,
          "type": "string",
          "enum": [
            "true"
          ]
        }
      ]
    },
    "/{containerName}/{blob}?comp=copy&copyid={CopyId}": {
      "put": {
        "tags": [
          "blob"
        ],
        "operationId": "Blob_AbortCopyFromURL",
        "description": "The Abort Copy From URL operation aborts a pending Copy From URL operation, and leaves a destination blob with zero length and full metadata.",
        "parameters": [
          {
            "$ref": "#/parameters/CopyId"
          },
          {
            "$ref": "#/parameters/Timeout"
          },
          {
            "$ref": "#/parameters/LeaseIdOptional"
          },
          {
            "$ref": "#/parameters/ApiVersionParameter"
          },
          {
            "$ref": "#/parameters/ClientRequestId"
          }
        ],
        "responses": {
          "204": {
            "description": "The delete request was accepted and the blob will be deleted.",
            "headers": {
              "x-ms-client-request-id": {
                "x-ms-client-name": "ClientRequestId",
                "type": "string",
                "description": "If a client request id header is sent in the request, this header will be present in the response with the same value."
              },
              "x-ms-request-id": {
                "x-ms-client-name": "RequestId",
                "type": "string",
                "description": "This header uniquely identifies the request that was made and can be used for troubleshooting the request."
              },
              "x-ms-version": {
                "x-ms-client-name": "Version",
                "type": "string",
                "description": "Indicates the version of the Blob service used to execute the request. This header is returned for requests made against version 2009-09-19 and above."
              },
              "Date": {
                "type": "string",
                "format": "date-time-rfc1123",
                "description": "UTC date/time value generated by the service that indicates the time at which the response was initiated"
              }
            }
          },
          "default": {
            "description": "Failure",
            "headers": {
              "x-ms-error-code": {
                "x-ms-client-name": "ErrorCode",
                "type": "string"
              }
            },
            "schema": {
              "$ref": "#/definitions/StorageError"
            }
          }
        }
      },
      "parameters": [
        {
          "name": "comp",
          "in": "query",
          "required": true,
          "type": "string",
          "enum": [
            "copy"
          ]
        },
        {
          "name": "x-ms-copy-action",
          "x-ms-client-name": "copyActionAbortConstant",
          "in": "header",
          "required": true,
          "type": "string",
          "enum": [
            "abort"
          ],
          "x-ms-parameter-location": "method"
        }
      ]
    },
    "/{containerName}/{blob}?comp=tier": {
      "put": {
        "tags": [
          "blobs"
        ],
        "operationId": "Blob_SetTier",
        "description": "The Set Tier operation sets the tier on a blob. The operation is allowed on a page blob in a premium storage account and on a block blob in a blob storage account (locally redundant storage only). A premium page blob's tier determines the allowed size, IOPS, and bandwidth of the blob. A block blob's tier determines Hot/Cool/Archive storage type. This operation does not update the blob's ETag.",
        "parameters": [
          {
            "$ref": "#/parameters/Timeout"
          },
          {
            "$ref": "#/parameters/AccessTierRequired"
          },
          {
            "$ref": "#/parameters/RehydratePriority"
          },
          {
            "$ref": "#/parameters/ApiVersionParameter"
          },
          {
            "$ref": "#/parameters/ClientRequestId"
          },
          {
            "$ref": "#/parameters/LeaseIdOptional"
          }
        ],
        "responses": {
          "200": {
            "description": "The new tier will take effect immediately.",
            "headers": {
              "x-ms-client-request-id": {
                "x-ms-client-name": "ClientRequestId",
                "type": "string",
                "description": "If a client request id header is sent in the request, this header will be present in the response with the same value."
              },
              "x-ms-request-id": {
                "x-ms-client-name": "RequestId",
                "type": "string",
                "description": "This header uniquely identifies the request that was made and can be used for troubleshooting the request."
              },
              "x-ms-version": {
                "x-ms-client-name": "Version",
                "type": "string",
                "description": "Indicates the version of the Blob service used to execute the request. This header is returned for requests made against version 2009-09-19 and newer."
              }
            }
          },
          "202": {
            "description": "The transition to the new tier is pending.",
            "headers": {
              "x-ms-client-request-id": {
                "x-ms-client-name": "ClientRequestId",
                "type": "string",
                "description": "If a client request id header is sent in the request, this header will be present in the response with the same value."
              },
              "x-ms-request-id": {
                "x-ms-client-name": "RequestId",
                "type": "string",
                "description": "This header uniquely identifies the request that was made and can be used for troubleshooting the request."
              },
              "x-ms-version": {
                "x-ms-client-name": "Version",
                "type": "string",
                "description": "Indicates the version of the Blob service used to execute the request. This header is returned for requests made against version 2009-09-19 and newer."
              }
            }
          },
          "default": {
            "description": "Failure",
            "headers": {
              "x-ms-error-code": {
                "x-ms-client-name": "ErrorCode",
                "type": "string"
              }
            },
            "schema": {
              "$ref": "#/definitions/StorageError"
            }
          }
        }
      },
      "parameters": [
        {
          "name": "comp",
          "in": "query",
          "required": true,
          "type": "string",
          "enum": [
            "tier"
          ]
        }
      ]
    },
    "/{containerName}/{blob}?restype=account&comp=properties": {
      "get": {
        "tags": [
          "blob"
        ],
        "operationId": "Blob_GetAccountInfo",
        "description": "Returns the sku name and account kind ",
        "parameters": [
          {
            "$ref": "#/parameters/ApiVersionParameter"
          }
        ],
        "responses": {
          "200": {
            "description": "Success (OK)",
            "headers": {
              "x-ms-client-request-id": {
                "x-ms-client-name": "ClientRequestId",
                "type": "string",
                "description": "If a client request id header is sent in the request, this header will be present in the response with the same value."
              },
              "x-ms-request-id": {
                "x-ms-client-name": "RequestId",
                "type": "string",
                "description": "This header uniquely identifies the request that was made and can be used for troubleshooting the request."
              },
              "x-ms-version": {
                "x-ms-client-name": "Version",
                "type": "string",
                "description": "Indicates the version of the Blob service used to execute the request. This header is returned for requests made against version 2009-09-19 and above."
              },
              "Date": {
                "type": "string",
                "format": "date-time-rfc1123",
                "description": "UTC date/time value generated by the service that indicates the time at which the response was initiated"
              },
              "x-ms-sku-name": {
                "x-ms-client-name": "SkuName",
                "type": "string",
                "enum": [
                  "Standard_LRS",
                  "Standard_GRS",
                  "Standard_RAGRS",
                  "Standard_ZRS",
                  "Premium_LRS"
                ],
                "x-ms-enum": {
                  "name": "SkuName",
                  "modelAsString": false
                },
                "description": "Identifies the sku name of the account"
              },
              "x-ms-account-kind": {
                "x-ms-client-name": "AccountKind",
                "type": "string",
                "enum": [
                  "Storage",
                  "BlobStorage",
                  "StorageV2"
                ],
                "x-ms-enum": {
                  "name": "AccountKind",
                  "modelAsString": false
                },
                "description": "Identifies the account kind"
              }
            }
          },
          "default": {
            "description": "Failure",
            "headers": {
              "x-ms-error-code": {
                "x-ms-client-name": "ErrorCode",
                "type": "string"
              }
            },
            "schema": {
              "$ref": "#/definitions/StorageError"
            }
          }
        }
      },
      "parameters": [
        {
          "name": "restype",
          "in": "query",
          "required": true,
          "type": "string",
          "enum": [
            "account"
          ]
        },
        {
          "name": "comp",
          "in": "query",
          "required": true,
          "type": "string",
          "enum": [
            "properties"
          ]
        }
      ]
    },
    "/{containerName}/{blob}?comp=block": {
      "put": {
        "tags": [
          "blockblob"
        ],
        "operationId": "BlockBlob_StageBlock",
        "description": "The Stage Block operation creates a new block to be committed as part of a blob",
        "consumes": [
          "application/octet-stream"
        ],
        "parameters": [
          {
            "$ref": "#/parameters/BlockId"
          },
          {
            "$ref": "#/parameters/ContentLength"
          },
          {
            "$ref": "#/parameters/ContentMD5"
          },
          {
            "$ref": "#/parameters/ContentCrc64"
          },
          {
            "$ref": "#/parameters/Body"
          },
          {
            "$ref": "#/parameters/Timeout"
          },
          {
            "$ref": "#/parameters/LeaseIdOptional"
          },
          {
            "$ref": "#/parameters/EncryptionKey"
          },
          {
            "$ref": "#/parameters/EncryptionKeySha256"
          },
          {
            "$ref": "#/parameters/EncryptionAlgorithm"
          },
          {
            "$ref": "#/parameters/EncryptionScope"
          },
          {
            "$ref": "#/parameters/ApiVersionParameter"
          },
          {
            "$ref": "#/parameters/ClientRequestId"
          }
        ],
        "responses": {
          "201": {
            "description": "The block was created.",
            "headers": {
              "Content-MD5": {
                "type": "string",
                "format": "byte",
                "description": "This header is returned so that the client can check for message content integrity. The value of this header is computed by the Blob service; it is not necessarily the same value specified in the request headers."
              },
              "x-ms-client-request-id": {
                "x-ms-client-name": "ClientRequestId",
                "type": "string",
                "description": "If a client request id header is sent in the request, this header will be present in the response with the same value."
              },
              "x-ms-request-id": {
                "x-ms-client-name": "RequestId",
                "type": "string",
                "description": "This header uniquely identifies the request that was made and can be used for troubleshooting the request."
              },
              "x-ms-version": {
                "x-ms-client-name": "Version",
                "type": "string",
                "description": "Indicates the version of the Blob service used to execute the request. This header is returned for requests made against version 2009-09-19 and above."
              },
              "Date": {
                "type": "string",
                "format": "date-time-rfc1123",
                "description": "UTC date/time value generated by the service that indicates the time at which the response was initiated"
              },
              "x-ms-content-crc64": {
                "type": "string",
                "format": "byte",
                "description": "This header is returned so that the client can check for message content integrity. The value of this header is computed by the Blob service; it is not necessarily the same value specified in the request headers."
              },
              "x-ms-request-server-encrypted": {
                "x-ms-client-name": "IsServerEncrypted",
                "type": "boolean",
                "description": "The value of this header is set to true if the contents of the request are successfully encrypted using the specified algorithm, and false otherwise."
              },
              "x-ms-encryption-key-sha256": {
                "x-ms-client-name": "EncryptionKeySha256",
                "type": "string",
                "description": "The SHA-256 hash of the encryption key used to encrypt the block. This header is only returned when the block was encrypted with a customer-provided key."
              },
              "x-ms-encryption-scope": {
                "x-ms-client-name": "EncryptionScope",
                "type": "string",
                "description": "Returns the name of the encryption scope used to encrypt the blob contents and application metadata.  Note that the absence of this header implies use of the default account encryption scope."
              }
            }
          },
          "default": {
            "description": "Failure",
            "headers": {
              "x-ms-error-code": {
                "x-ms-client-name": "ErrorCode",
                "type": "string"
              }
            },
            "schema": {
              "$ref": "#/definitions/StorageError"
            }
          }
        }
      },
      "parameters": [
        {
          "name": "comp",
          "in": "query",
          "required": true,
          "type": "string",
          "enum": [
            "block"
          ]
        }
      ]
    },
    "/{containerName}/{blob}?comp=block&fromURL": {
      "put": {
        "tags": [
          "blockblob"
        ],
        "operationId": "BlockBlob_StageBlockFromURL",
        "description": "The Stage Block operation creates a new block to be committed as part of a blob where the contents are read from a URL.",
        "parameters": [
          {
            "$ref": "#/parameters/BlockId"
          },
          {
            "$ref": "#/parameters/ContentLength"
          },
          {
            "$ref": "#/parameters/SourceUrl"
          },
          {
            "$ref": "#/parameters/SourceRange"
          },
          {
            "$ref": "#/parameters/SourceContentMD5"
          },
          {
            "$ref": "#/parameters/SourceContentCRC64"
          },
          {
            "$ref": "#/parameters/Timeout"
          },
          {
            "$ref": "#/parameters/EncryptionKey"
          },
          {
            "$ref": "#/parameters/EncryptionKeySha256"
          },
          {
            "$ref": "#/parameters/EncryptionAlgorithm"
          },
          {
            "$ref": "#/parameters/EncryptionScope"
          },
          {
            "$ref": "#/parameters/LeaseIdOptional"
          },
           {
            "$ref": "#/parameters/SourceIfModifiedSince"
          },
          {
            "$ref": "#/parameters/SourceIfUnmodifiedSince"
          },
          {
            "$ref": "#/parameters/SourceIfMatch"
          },
          {
            "$ref": "#/parameters/SourceIfNoneMatch"
          },
          {
            "$ref": "#/parameters/ApiVersionParameter"
          },
          {
            "$ref": "#/parameters/ClientRequestId"
          }
        ],
        "responses": {
          "201": {
            "description": "The block was created.",
            "headers": {
              "Content-MD5": {
                "type": "string",
                "format": "byte",
                "description": "This header is returned so that the client can check for message content integrity. The value of this header is computed by the Blob service; it is not necessarily the same value specified in the request headers."
              },
              "x-ms-content-crc64": {
                "type": "string",
                "format": "byte",
                "description": "This header is returned so that the client can check for message content integrity. The value of this header is computed by the Blob service; it is not necessarily the same value specified in the request headers."
              },
              "x-ms-client-request-id": {
                "x-ms-client-name": "ClientRequestId",
                "type": "string",
                "description": "If a client request id header is sent in the request, this header will be present in the response with the same value."
              },
              "x-ms-request-id": {
                "x-ms-client-name": "RequestId",
                "type": "string",
                "description": "This header uniquely identifies the request that was made and can be used for troubleshooting the request."
              },
              "x-ms-version": {
                "x-ms-client-name": "Version",
                "type": "string",
                "description": "Indicates the version of the Blob service used to execute the request. This header is returned for requests made against version 2009-09-19 and above."
              },
              "Date": {
                "type": "string",
                "format": "date-time-rfc1123",
                "description": "UTC date/time value generated by the service that indicates the time at which the response was initiated"
              },
              "x-ms-request-server-encrypted": {
                "x-ms-client-name": "IsServerEncrypted",
                "type": "boolean",
                "description": "The value of this header is set to true if the contents of the request are successfully encrypted using the specified algorithm, and false otherwise."
              },
              "x-ms-encryption-key-sha256": {
                "x-ms-client-name": "EncryptionKeySha256",
                "type": "string",
                "description": "The SHA-256 hash of the encryption key used to encrypt the block. This header is only returned when the block was encrypted with a customer-provided key."
              },
              "x-ms-encryption-scope": {
                "x-ms-client-name": "EncryptionScope",
                "type": "string",
                "description": "Returns the name of the encryption scope used to encrypt the blob contents and application metadata.  Note that the absence of this header implies use of the default account encryption scope."
              }
            }
          },
          "default": {
            "description": "Failure",
            "headers": {
              "x-ms-error-code": {
                "x-ms-client-name": "ErrorCode",
                "type": "string"
              }
            },
            "schema": {
              "$ref": "#/definitions/StorageError"
            }
          }
        }
      },
      "parameters": [
        {
          "name": "comp",
          "in": "query",
          "required": true,
          "type": "string",
          "enum": [
            "block"
          ]
        }
      ]
    },
    "/{containerName}/{blob}?comp=blocklist": {
      "put": {
        "tags": [
          "blockblob"
        ],
        "operationId": "BlockBlob_CommitBlockList",
        "description": "The Commit Block List operation writes a blob by specifying the list of block IDs that make up the blob. In order to be written as part of a blob, a block must have been successfully written to the server in a prior Put Block operation. You can call Put Block List to update a blob by uploading only those blocks that have changed, then committing the new and existing blocks together. You can do this by specifying whether to commit a block from the committed block list or from the uncommitted block list, or to commit the most recently uploaded version of the block, whichever list it may belong to.",
        "parameters": [
          {
            "$ref": "#/parameters/Timeout"
          },
          {
            "$ref": "#/parameters/BlobCacheControl"
          },
          {
            "$ref": "#/parameters/BlobContentType"
          },
          {
            "$ref": "#/parameters/BlobContentEncoding"
          },
          {
            "$ref": "#/parameters/BlobContentLanguage"
          },
          {
            "$ref": "#/parameters/BlobContentMD5"
          },
          {
            "$ref": "#/parameters/ContentMD5"
          },
          {
            "$ref": "#/parameters/ContentCrc64"
          },
          {
            "$ref": "#/parameters/Metadata"
          },
          {
            "$ref": "#/parameters/LeaseIdOptional"
          },
          {
            "$ref": "#/parameters/BlobContentDisposition"
          },
          {
            "$ref": "#/parameters/EncryptionKey"
          },
          {
            "$ref": "#/parameters/EncryptionKeySha256"
          },
          {
            "$ref": "#/parameters/EncryptionAlgorithm"
          },
          {
            "$ref": "#/parameters/EncryptionScope"
          },
          {
            "$ref": "#/parameters/AccessTierOptional"
          },
          {
            "$ref": "#/parameters/IfModifiedSince"
          },
          {
            "$ref": "#/parameters/IfUnmodifiedSince"
          },
          {
            "$ref": "#/parameters/IfMatch"
          },
          {
            "$ref": "#/parameters/IfNoneMatch"
          },
          {
            "name": "blocks",
            "in": "body",
            "required": true,
            "schema": {
              "$ref": "#/definitions/BlockLookupList"
            }
          },
          {
            "$ref": "#/parameters/ApiVersionParameter"
          },
          {
            "$ref": "#/parameters/ClientRequestId"
          },
          {
            "$ref": "#/parameters/BlobTagsHeader"
          }
        ],
        "responses": {
          "201": {
            "description": "The block list was recorded.",
            "headers": {
              "ETag": {
                "type": "string",
                "format": "etag",
                "description": "The ETag contains a value that you can use to perform operations conditionally. If the request version is 2011-08-18 or newer, the ETag value will be in quotes."
              },
              "Last-Modified": {
                "type": "string",
                "format": "date-time-rfc1123",
                "description": "Returns the date and time the container was last modified. Any operation that modifies the blob, including an update of the blob's metadata or properties, changes the last-modified time of the blob."
              },
              "Content-MD5": {
                "type": "string",
                "format": "byte",
                "description": "This header is returned so that the client can check for message content integrity. This header refers to the content of the request, meaning, in this case, the list of blocks, and not the content of the blob itself."
              },
              "x-ms-content-crc64": {
                "type": "string",
                "format": "byte",
                "description": "This header is returned so that the client can check for message content integrity. This header refers to the content of the request, meaning, in this case, the list of blocks, and not the content of the blob itself."
              },
              "x-ms-client-request-id": {
                "x-ms-client-name": "ClientRequestId",
                "type": "string",
                "description": "If a client request id header is sent in the request, this header will be present in the response with the same value."
              },
              "x-ms-request-id": {
                "x-ms-client-name": "RequestId",
                "type": "string",
                "description": "This header uniquely identifies the request that was made and can be used for troubleshooting the request."
              },
              "x-ms-version": {
                "x-ms-client-name": "Version",
                "type": "string",
                "description": "Indicates the version of the Blob service used to execute the request. This header is returned for requests made against version 2009-09-19 and above."
              },
              "x-ms-version-id": {
                "x-ms-client-name": "VersionId",
                "type": "string",
                "description": "A DateTime value returned by the service that uniquely identifies the blob. The value of this header indicates the blob version, and may be used in subsequent requests to access this version of the blob."
              },
              "Date": {
                "type": "string",
                "format": "date-time-rfc1123",
                "description": "UTC date/time value generated by the service that indicates the time at which the response was initiated"
              },
              "x-ms-request-server-encrypted": {
                "x-ms-client-name": "IsServerEncrypted",
                "type": "boolean",
                "description": "The value of this header is set to true if the contents of the request are successfully encrypted using the specified algorithm, and false otherwise."
              },
              "x-ms-encryption-key-sha256": {
                "x-ms-client-name": "EncryptionKeySha256",
                "type": "string",
                "description": "The SHA-256 hash of the encryption key used to encrypt the blob. This header is only returned when the blob was encrypted with a customer-provided key."
              },
              "x-ms-encryption-scope": {
                "x-ms-client-name": "EncryptionScope",
                "type": "string",
                "description": "Returns the name of the encryption scope used to encrypt the blob contents and application metadata.  Note that the absence of this header implies use of the default account encryption scope."
              }
            }
          },
          "default": {
            "description": "Failure",
            "headers": {
              "x-ms-error-code": {
                "x-ms-client-name": "ErrorCode",
                "type": "string"
              }
            },
            "schema": {
              "$ref": "#/definitions/StorageError"
            }
          }
        }
      },
      "get": {
        "tags": [
          "blockblob"
        ],
        "operationId": "BlockBlob_GetBlockList",
        "description": "The Get Block List operation retrieves the list of blocks that have been uploaded as part of a block blob",
        "parameters": [
          {
            "$ref": "#/parameters/Snapshot"
          },
          {
            "$ref": "#/parameters/BlockListType"
          },
          {
            "$ref": "#/parameters/Timeout"
          },
          {
            "$ref": "#/parameters/LeaseIdOptional"
          },
          {
            "$ref": "#/parameters/ApiVersionParameter"
          },
          {
            "$ref": "#/parameters/ClientRequestId"
          }
        ],
        "responses": {
          "200": {
            "description": "The page range was written.",
            "headers": {
              "Last-Modified": {
                "type": "string",
                "format": "date-time-rfc1123",
                "description": "Returns the date and time the container was last modified. Any operation that modifies the blob, including an update of the blob's metadata or properties, changes the last-modified time of the blob."
              },
              "ETag": {
                "type": "string",
                "format": "etag",
                "description": "The ETag contains a value that you can use to perform operations conditionally. If the request version is 2011-08-18 or newer, the ETag value will be in quotes."
              },
              "Content-Type": {
                "type": "string",
                "description": "The media type of the body of the response. For Get Block List this is 'application/xml'"
              },
              "x-ms-blob-content-length": {
                "x-ms-client-name": "BlobContentLength",
                "type": "integer",
                "format": "int64",
                "description": "The size of the blob in bytes."
              },
              "x-ms-client-request-id": {
                "x-ms-client-name": "ClientRequestId",
                "type": "string",
                "description": "If a client request id header is sent in the request, this header will be present in the response with the same value."
              },
              "x-ms-request-id": {
                "x-ms-client-name": "RequestId",
                "type": "string",
                "description": "This header uniquely identifies the request that was made and can be used for troubleshooting the request."
              },
              "x-ms-version": {
                "x-ms-client-name": "Version",
                "type": "string",
                "description": "Indicates the version of the Blob service used to execute the request. This header is returned for requests made against version 2009-09-19 and above."
              },
              "Date": {
                "type": "string",
                "format": "date-time-rfc1123",
                "description": "UTC date/time value generated by the service that indicates the time at which the response was initiated"
              }
            },
            "schema": {
              "$ref": "#/definitions/BlockList"
            }
          },
          "default": {
            "description": "Failure",
            "headers": {
              "x-ms-error-code": {
                "x-ms-client-name": "ErrorCode",
                "type": "string"
              }
            },
            "schema": {
              "$ref": "#/definitions/StorageError"
            }
          }
        }
      },
      "parameters": [
        {
          "name": "comp",
          "in": "query",
          "required": true,
          "type": "string",
          "enum": [
            "blocklist"
          ]
        }
      ]
    },
    "/{containerName}/{blob}?comp=page&update": {
      "put": {
        "tags": [
          "pageblob"
        ],
        "operationId": "PageBlob_UploadPages",
        "description": "The Upload Pages operation writes a range of pages to a page blob",
        "consumes": [
          "application/octet-stream"
        ],
        "parameters": [
          {
            "$ref": "#/parameters/Body"
          },
          {
            "$ref": "#/parameters/ContentLength"
          },
          {
            "$ref": "#/parameters/ContentMD5"
          },
          {
            "$ref": "#/parameters/ContentCrc64"
          },
          {
            "$ref": "#/parameters/Timeout"
          },
          {
            "$ref": "#/parameters/Range"
          },
          {
            "$ref": "#/parameters/LeaseIdOptional"
          },
          {
            "$ref": "#/parameters/EncryptionKey"
          },
          {
            "$ref": "#/parameters/EncryptionKeySha256"
          },
          {
            "$ref": "#/parameters/EncryptionAlgorithm"
          },
          {
            "$ref": "#/parameters/EncryptionScope"
          },
          {
            "$ref": "#/parameters/IfSequenceNumberLessThanOrEqualTo"
          },
          {
            "$ref": "#/parameters/IfSequenceNumberLessThan"
          },
          {
            "$ref": "#/parameters/IfSequenceNumberEqualTo"
          },
          {
            "$ref": "#/parameters/IfModifiedSince"
          },
          {
            "$ref": "#/parameters/IfUnmodifiedSince"
          },
          {
            "$ref": "#/parameters/IfMatch"
          },
          {
            "$ref": "#/parameters/IfNoneMatch"
          },
          {
            "$ref": "#/parameters/ApiVersionParameter"
          },
          {
            "$ref": "#/parameters/ClientRequestId"
          }
        ],
        "responses": {
          "201": {
            "description": "The page range was written.",
            "headers": {
              "ETag": {
                "type": "string",
                "format": "etag",
                "description": "The ETag contains a value that you can use to perform operations conditionally. If the request version is 2011-08-18 or newer, the ETag value will be in quotes."
              },
              "Last-Modified": {
                "type": "string",
                "format": "date-time-rfc1123",
                "description": "Returns the date and time the container was last modified. Any operation that modifies the blob, including an update of the blob's metadata or properties, changes the last-modified time of the blob."
              },
              "Content-MD5": {
                "type": "string",
                "format": "byte",
                "description": "If the blob has an MD5 hash and this operation is to read the full blob, this response header is returned so that the client can check for message content integrity."
              },
              "x-ms-content-crc64": {
                "type": "string",
                "format": "byte",
                "description": "This header is returned so that the client can check for message content integrity. The value of this header is computed by the Blob service; it is not necessarily the same value specified in the request headers."
              },
              "x-ms-blob-sequence-number": {
                "x-ms-client-name": "BlobSequenceNumber",
                "type": "integer",
                "format": "int64",
                "description": "The current sequence number for the page blob."
              },
              "x-ms-client-request-id": {
                "x-ms-client-name": "ClientRequestId",
                "type": "string",
                "description": "If a client request id header is sent in the request, this header will be present in the response with the same value."
              },
              "x-ms-request-id": {
                "x-ms-client-name": "RequestId",
                "type": "string",
                "description": "This header uniquely identifies the request that was made and can be used for troubleshooting the request."
              },
              "x-ms-version": {
                "x-ms-client-name": "Version",
                "type": "string",
                "description": "Indicates the version of the Blob service used to execute the request. This header is returned for requests made against version 2009-09-19 and above."
              },
              "Date": {
                "type": "string",
                "format": "date-time-rfc1123",
                "description": "UTC date/time value generated by the service that indicates the time at which the response was initiated"
              },
              "x-ms-request-server-encrypted": {
                "x-ms-client-name": "IsServerEncrypted",
                "type": "boolean",
                "description": "The value of this header is set to true if the contents of the request are successfully encrypted using the specified algorithm, and false otherwise."
              },
              "x-ms-encryption-key-sha256": {
                "x-ms-client-name": "EncryptionKeySha256",
                "type": "string",
                "description": "The SHA-256 hash of the encryption key used to encrypt the pages. This header is only returned when the pages were encrypted with a customer-provided key."
              },
              "x-ms-encryption-scope": {
                "x-ms-client-name": "EncryptionScope",
                "type": "string",
                "description": "Returns the name of the encryption scope used to encrypt the blob contents and application metadata.  Note that the absence of this header implies use of the default account encryption scope."
              }
            }
          },
          "default": {
            "description": "Failure",
            "headers": {
              "x-ms-error-code": {
                "x-ms-client-name": "ErrorCode",
                "type": "string"
              }
            },
            "schema": {
              "$ref": "#/definitions/StorageError"
            }
          }
        }
      },
      "parameters": [
        {
          "name": "comp",
          "in": "query",
          "required": true,
          "type": "string",
          "enum": [
            "page"
          ]
        },
        {
          "name": "x-ms-page-write",
          "x-ms-client-name": "pageWrite",
          "in": "header",
          "required": true,
          "x-ms-parameter-location": "method",
          "description": "Required. You may specify one of the following options:\n  - Update: Writes the bytes specified by the request body into the specified range. The Range and Content-Length headers must match to perform the update.\n  - Clear: Clears the specified range and releases the space used in storage for that range. To clear a range, set the Content-Length header to zero, and the Range header to a value that indicates the range to clear, up to maximum blob size.",
          "type": "string",
          "enum": [
            "update"
          ],
          "x-ms-enum": {
            "name": "PageWriteType",
            "modelAsString": false
          }
        }
      ]
    },
    "/{containerName}/{blob}?comp=page&clear": {
      "put": {
        "tags": [
          "pageblob"
        ],
        "operationId": "PageBlob_ClearPages",
        "description": "The Clear Pages operation clears a set of pages from a page blob",
        "consumes": [
          "application/octet-stream"
        ],
        "parameters": [
          {
            "$ref": "#/parameters/ContentLength"
          },
          {
            "$ref": "#/parameters/Timeout"
          },
          {
            "$ref": "#/parameters/Range"
          },
          {
            "$ref": "#/parameters/LeaseIdOptional"
          },
          {
            "$ref": "#/parameters/EncryptionKey"
          },
          {
            "$ref": "#/parameters/EncryptionKeySha256"
          },
          {
            "$ref": "#/parameters/EncryptionAlgorithm"
          },
          {
            "$ref": "#/parameters/EncryptionScope"
          },
          {
            "$ref": "#/parameters/IfSequenceNumberLessThanOrEqualTo"
          },
          {
            "$ref": "#/parameters/IfSequenceNumberLessThan"
          },
          {
            "$ref": "#/parameters/IfSequenceNumberEqualTo"
          },
          {
            "$ref": "#/parameters/IfModifiedSince"
          },
          {
            "$ref": "#/parameters/IfUnmodifiedSince"
          },
          {
            "$ref": "#/parameters/IfMatch"
          },
          {
            "$ref": "#/parameters/IfNoneMatch"
          },
          {
            "$ref": "#/parameters/ApiVersionParameter"
          },
          {
            "$ref": "#/parameters/ClientRequestId"
          }
        ],
        "responses": {
          "201": {
            "description": "The page range was cleared.",
            "headers": {
              "ETag": {
                "type": "string",
                "format": "etag",
                "description": "The ETag contains a value that you can use to perform operations conditionally. If the request version is 2011-08-18 or newer, the ETag value will be in quotes."
              },
              "Last-Modified": {
                "type": "string",
                "format": "date-time-rfc1123",
                "description": "Returns the date and time the container was last modified. Any operation that modifies the blob, including an update of the blob's metadata or properties, changes the last-modified time of the blob."
              },
              "Content-MD5": {
                "type": "string",
                "format": "byte",
                "description": "If the blob has an MD5 hash and this operation is to read the full blob, this response header is returned so that the client can check for message content integrity."
              },
              "x-ms-content-crc64": {
                "type": "string",
                "format": "byte",
                "description": "This header is returned so that the client can check for message content integrity. The value of this header is computed by the Blob service; it is not necessarily the same value specified in the request headers."
              },
              "x-ms-blob-sequence-number": {
                "x-ms-client-name": "BlobSequenceNumber",
                "type": "integer",
                "format": "int64",
                "description": "The current sequence number for the page blob."
              },
              "x-ms-client-request-id": {
                "x-ms-client-name": "ClientRequestId",
                "type": "string",
                "description": "If a client request id header is sent in the request, this header will be present in the response with the same value."
              },
              "x-ms-request-id": {
                "x-ms-client-name": "RequestId",
                "type": "string",
                "description": "This header uniquely identifies the request that was made and can be used for troubleshooting the request."
              },
              "x-ms-version": {
                "x-ms-client-name": "Version",
                "type": "string",
                "description": "Indicates the version of the Blob service used to execute the request. This header is returned for requests made against version 2009-09-19 and above."
              },
              "Date": {
                "type": "string",
                "format": "date-time-rfc1123",
                "description": "UTC date/time value generated by the service that indicates the time at which the response was initiated"
              }
            }
          },
          "default": {
            "description": "Failure",
            "headers": {
              "x-ms-error-code": {
                "x-ms-client-name": "ErrorCode",
                "type": "string"
              }
            },
            "schema": {
              "$ref": "#/definitions/StorageError"
            }
          }
        }
      },
      "parameters": [
        {
          "name": "comp",
          "in": "query",
          "required": true,
          "type": "string",
          "enum": [
            "page"
          ]
        },
        {
          "name": "x-ms-page-write",
          "x-ms-client-name": "pageWrite",
          "in": "header",
          "required": true,
          "x-ms-parameter-location": "method",
          "description": "Required. You may specify one of the following options:\n  - Update: Writes the bytes specified by the request body into the specified range. The Range and Content-Length headers must match to perform the update.\n  - Clear: Clears the specified range and releases the space used in storage for that range. To clear a range, set the Content-Length header to zero, and the Range header to a value that indicates the range to clear, up to maximum blob size.",
          "type": "string",
          "enum": [
            "clear"
          ],
          "x-ms-enum": {
            "name": "PageWriteType",
            "modelAsString": false
          }
        }
      ]
    },
    "/{containerName}/{blob}?comp=page&update&fromUrl": {
      "put": {
        "tags": [
          "pageblob"
        ],
        "operationId": "PageBlob_UploadPagesFromURL",
        "description": "The Upload Pages operation writes a range of pages to a page blob where the contents are read from a URL",
        "consumes": [
          "application/octet-stream"
        ],
        "parameters": [
          {
            "$ref": "#/parameters/SourceUrl"
          },
          {
            "$ref": "#/parameters/SourceRangeRequiredPutPageFromUrl"
          },
          {
            "$ref": "#/parameters/SourceContentMD5"
          },
          {
            "$ref": "#/parameters/SourceContentCRC64"
          },
          {
            "$ref": "#/parameters/ContentLength"
          },
          {
            "$ref": "#/parameters/Timeout"
          },
          {
            "$ref": "#/parameters/RangeRequiredPutPageFromUrl"
          },
          {
            "$ref": "#/parameters/EncryptionKey"
          },
          {
            "$ref": "#/parameters/EncryptionKeySha256"
          },
          {
            "$ref": "#/parameters/EncryptionAlgorithm"
          },
          {
            "$ref": "#/parameters/EncryptionScope"
          },
          {
            "$ref": "#/parameters/LeaseIdOptional"
          },
          {
            "$ref": "#/parameters/IfSequenceNumberLessThanOrEqualTo"
          },
          {
            "$ref": "#/parameters/IfSequenceNumberLessThan"
          },
          {
            "$ref": "#/parameters/IfSequenceNumberEqualTo"
          },
          {
            "$ref": "#/parameters/IfModifiedSince"
          },
          {
            "$ref": "#/parameters/IfUnmodifiedSince"
          },
          {
            "$ref": "#/parameters/IfMatch"
          },
          {
            "$ref": "#/parameters/IfNoneMatch"
          },
          {
            "$ref": "#/parameters/SourceIfModifiedSince"
          },
          {
            "$ref": "#/parameters/SourceIfUnmodifiedSince"
          },
          {
            "$ref": "#/parameters/SourceIfMatch"
          },
          {
            "$ref": "#/parameters/SourceIfNoneMatch"
          },
          {
            "$ref": "#/parameters/ApiVersionParameter"
          },
          {
            "$ref": "#/parameters/ClientRequestId"
          }
        ],
        "responses": {
          "201": {
            "description": "The page range was written.",
            "headers": {
              "ETag": {
                "type": "string",
                "format": "etag",
                "description": "The ETag contains a value that you can use to perform operations conditionally. If the request version is 2011-08-18 or newer, the ETag value will be in quotes."
              },
              "Last-Modified": {
                "type": "string",
                "format": "date-time-rfc1123",
                "description": "Returns the date and time the container was last modified. Any operation that modifies the blob, including an update of the blob's metadata or properties, changes the last-modified time of the blob."
              },
              "Content-MD5": {
                "type": "string",
                "format": "byte",
                "description": "If the blob has an MD5 hash and this operation is to read the full blob, this response header is returned so that the client can check for message content integrity."
              },
              "x-ms-content-crc64": {
                "type": "string",
                "format": "byte",
                "description": "This header is returned so that the client can check for message content integrity. The value of this header is computed by the Blob service; it is not necessarily the same value specified in the request headers."
              },
              "x-ms-blob-sequence-number": {
                "x-ms-client-name": "BlobSequenceNumber",
                "type": "integer",
                "format": "int64",
                "description": "The current sequence number for the page blob."
              },
              "x-ms-request-id": {
                "x-ms-client-name": "RequestId",
                "type": "string",
                "description": "This header uniquely identifies the request that was made and can be used for troubleshooting the request."
              },
              "x-ms-version": {
                "x-ms-client-name": "Version",
                "type": "string",
                "description": "Indicates the version of the Blob service used to execute the request. This header is returned for requests made against version 2009-09-19 and above."
              },
              "Date": {
                "type": "string",
                "format": "date-time-rfc1123",
                "description": "UTC date/time value generated by the service that indicates the time at which the response was initiated"
              },
              "x-ms-request-server-encrypted": {
                "x-ms-client-name": "IsServerEncrypted",
                "type": "boolean",
                "description": "The value of this header is set to true if the contents of the request are successfully encrypted using the specified algorithm, and false otherwise."
              },
              "x-ms-encryption-key-sha256": {
                "x-ms-client-name": "EncryptionKeySha256",
                "type": "string",
                "description": "The SHA-256 hash of the encryption key used to encrypt the blob. This header is only returned when the blob was encrypted with a customer-provided key."
              },
              "x-ms-encryption-scope": {
                "x-ms-client-name": "EncryptionScope",
                "type": "string",
                "description": "Returns the name of the encryption scope used to encrypt the blob contents and application metadata.  Note that the absence of this header implies use of the default account encryption scope."
              }
            }
          },
          "default": {
            "description": "Failure",
            "headers": {
              "x-ms-error-code": {
                "x-ms-client-name": "ErrorCode",
                "type": "string"
              }
            },
            "schema": {
              "$ref": "#/definitions/StorageError"
            }
          }
        }
      },
      "parameters": [
        {
          "name": "comp",
          "in": "query",
          "required": true,
          "type": "string",
          "enum": [
            "page"
          ]
        },
        {
          "name": "x-ms-page-write",
          "x-ms-client-name": "pageWrite",
          "in": "header",
          "required": true,
          "x-ms-parameter-location": "method",
          "description": "Required. You may specify one of the following options:\n  - Update: Writes the bytes specified by the request body into the specified range. The Range and Content-Length headers must match to perform the update.\n  - Clear: Clears the specified range and releases the space used in storage for that range. To clear a range, set the Content-Length header to zero, and the Range header to a value that indicates the range to clear, up to maximum blob size.",
          "type": "string",
          "enum": [
            "update"
          ],
          "x-ms-enum": {
            "name": "PageWriteType",
            "modelAsString": false
          }
        }
      ]
    },
    "/{containerName}/{blob}?comp=pagelist": {
      "get": {
        "tags": [
          "pageblob"
        ],
        "operationId": "PageBlob_GetPageRanges",
        "description": "The Get Page Ranges operation returns the list of valid page ranges for a page blob or snapshot of a page blob",
        "parameters": [
          {
            "$ref": "#/parameters/Snapshot"
          },
          {
            "$ref": "#/parameters/Timeout"
          },
          {
            "$ref": "#/parameters/Range"
          },
          {
            "$ref": "#/parameters/LeaseIdOptional"
          },
          {
            "$ref": "#/parameters/IfModifiedSince"
          },
          {
            "$ref": "#/parameters/IfUnmodifiedSince"
          },
          {
            "$ref": "#/parameters/IfMatch"
          },
          {
            "$ref": "#/parameters/IfNoneMatch"
          },
          {
            "$ref": "#/parameters/ApiVersionParameter"
          },
          {
            "$ref": "#/parameters/ClientRequestId"
          }
        ],
        "responses": {
          "200": {
            "description": "Information on the page blob was found.",
            "headers": {
              "Last-Modified": {
                "type": "string",
                "format": "date-time-rfc1123",
                "description": "Returns the date and time the container was last modified. Any operation that modifies the blob, including an update of the blob's metadata or properties, changes the last-modified time of the blob."
              },
              "ETag": {
                "type": "string",
                "format": "etag",
                "description": "The ETag contains a value that you can use to perform operations conditionally. If the request version is 2011-08-18 or newer, the ETag value will be in quotes."
              },
              "x-ms-blob-content-length": {
                "x-ms-client-name": "BlobContentLength",
                "type": "integer",
                "format": "int64",
                "description": "The size of the blob in bytes."
              },
              "x-ms-client-request-id": {
                "x-ms-client-name": "ClientRequestId",
                "type": "string",
                "description": "If a client request id header is sent in the request, this header will be present in the response with the same value."
              },
              "x-ms-request-id": {
                "x-ms-client-name": "RequestId",
                "type": "string",
                "description": "This header uniquely identifies the request that was made and can be used for troubleshooting the request."
              },
              "x-ms-version": {
                "x-ms-client-name": "Version",
                "type": "string",
                "description": "Indicates the version of the Blob service used to execute the request. This header is returned for requests made against version 2009-09-19 and above."
              },
              "Date": {
                "type": "string",
                "format": "date-time-rfc1123",
                "description": "UTC date/time value generated by the service that indicates the time at which the response was initiated"
              }
            },
            "schema": {
              "$ref": "#/definitions/PageList"
            }
          },
          "default": {
            "description": "Failure",
            "headers": {
              "x-ms-error-code": {
                "x-ms-client-name": "ErrorCode",
                "type": "string"
              }
            },
            "schema": {
              "$ref": "#/definitions/StorageError"
            }
          }
        }
      },
      "parameters": [
        {
          "name": "comp",
          "in": "query",
          "required": true,
          "type": "string",
          "enum": [
            "pagelist"
          ]
        }
      ]
    },
    "/{containerName}/{blob}?comp=pagelist&diff": {
      "get": {
        "tags": [
          "pageblob"
        ],
        "operationId": "PageBlob_GetPageRangesDiff",
        "description": "The Get Page Ranges Diff operation returns the list of valid page ranges for a page blob that were changed between target blob and previous snapshot.",
        "parameters": [
          {
            "$ref": "#/parameters/Snapshot"
          },
          {
            "$ref": "#/parameters/Timeout"
          },
          {
            "$ref": "#/parameters/PrevSnapshot"
          },
          {
            "$ref": "#/parameters/PrevSnapshotUrl"
          },
          {
            "$ref": "#/parameters/Range"
          },
          {
            "$ref": "#/parameters/LeaseIdOptional"
          },
          {
            "$ref": "#/parameters/IfModifiedSince"
          },
          {
            "$ref": "#/parameters/IfUnmodifiedSince"
          },
          {
            "$ref": "#/parameters/IfMatch"
          },
          {
            "$ref": "#/parameters/IfNoneMatch"
          },
          {
            "$ref": "#/parameters/ApiVersionParameter"
          },
          {
            "$ref": "#/parameters/ClientRequestId"
          }
        ],
        "responses": {
          "200": {
            "description": "Information on the page blob was found.",
            "headers": {
              "Last-Modified": {
                "type": "string",
                "format": "date-time-rfc1123",
                "description": "Returns the date and time the container was last modified. Any operation that modifies the blob, including an update of the blob's metadata or properties, changes the last-modified time of the blob."
              },
              "ETag": {
                "type": "string",
                "format": "etag",
                "description": "The ETag contains a value that you can use to perform operations conditionally. If the request version is 2011-08-18 or newer, the ETag value will be in quotes."
              },
              "x-ms-blob-content-length": {
                "x-ms-client-name": "BlobContentLength",
                "type": "integer",
                "format": "int64",
                "description": "The size of the blob in bytes."
              },
              "x-ms-client-request-id": {
                "x-ms-client-name": "ClientRequestId",
                "type": "string",
                "description": "If a client request id header is sent in the request, this header will be present in the response with the same value."
              },
              "x-ms-request-id": {
                "x-ms-client-name": "RequestId",
                "type": "string",
                "description": "This header uniquely identifies the request that was made and can be used for troubleshooting the request."
              },
              "x-ms-version": {
                "x-ms-client-name": "Version",
                "type": "string",
                "description": "Indicates the version of the Blob service used to execute the request. This header is returned for requests made against version 2009-09-19 and above."
              },
              "Date": {
                "type": "string",
                "format": "date-time-rfc1123",
                "description": "UTC date/time value generated by the service that indicates the time at which the response was initiated"
              }
            },
            "schema": {
              "$ref": "#/definitions/PageList"
            }
          },
          "default": {
            "description": "Failure",
            "headers": {
              "x-ms-error-code": {
                "x-ms-client-name": "ErrorCode",
                "type": "string"
              }
            },
            "schema": {
              "$ref": "#/definitions/StorageError"
            }
          }
        }
      },
      "parameters": [
        {
          "name": "comp",
          "in": "query",
          "required": true,
          "type": "string",
          "enum": [
            "pagelist"
          ]
        }
      ]
    },
    "/{containerName}/{blob}?comp=properties&Resize": {
      "put": {
        "tags": [
          "pageblob"
        ],
        "operationId": "PageBlob_Resize",
        "description": "Resize the Blob",
        "parameters": [
          {
            "$ref": "#/parameters/Timeout"
          },
          {
            "$ref": "#/parameters/LeaseIdOptional"
          },
          {
            "$ref": "#/parameters/EncryptionKey"
          },
          {
            "$ref": "#/parameters/EncryptionKeySha256"
          },
          {
            "$ref": "#/parameters/EncryptionAlgorithm"
          },
          {
            "$ref": "#/parameters/EncryptionScope"
          },
          {
            "$ref": "#/parameters/IfModifiedSince"
          },
          {
            "$ref": "#/parameters/IfUnmodifiedSince"
          },
          {
            "$ref": "#/parameters/IfMatch"
          },
          {
            "$ref": "#/parameters/IfNoneMatch"
          },
          {
            "$ref": "#/parameters/BlobContentLengthRequired"
          },
          {
            "$ref": "#/parameters/ApiVersionParameter"
          },
          {
            "$ref": "#/parameters/ClientRequestId"
          }
        ],
        "responses": {
          "200": {
            "description": "The Blob was resized successfully",
            "headers": {
              "ETag": {
                "type": "string",
                "format": "etag",
                "description": "The ETag contains a value that you can use to perform operations conditionally. If the request version is 2011-08-18 or newer, the ETag value will be in quotes."
              },
              "Last-Modified": {
                "type": "string",
                "format": "date-time-rfc1123",
                "description": "Returns the date and time the container was last modified. Any operation that modifies the blob, including an update of the blob's metadata or properties, changes the last-modified time of the blob."
              },
              "x-ms-blob-sequence-number": {
                "x-ms-client-name": "BlobSequenceNumber",
                "type": "integer",
                "format": "int64",
                "description": "The current sequence number for a page blob. This header is not returned for block blobs or append blobs"
              },
              "x-ms-client-request-id": {
                "x-ms-client-name": "ClientRequestId",
                "type": "string",
                "description": "If a client request id header is sent in the request, this header will be present in the response with the same value."
              },
              "x-ms-request-id": {
                "x-ms-client-name": "RequestId",
                "type": "string",
                "description": "This header uniquely identifies the request that was made and can be used for troubleshooting the request."
              },
              "x-ms-version": {
                "x-ms-client-name": "Version",
                "type": "string",
                "description": "Indicates the version of the Blob service used to execute the request. This header is returned for requests made against version 2009-09-19 and above."
              },
              "Date": {
                "type": "string",
                "format": "date-time-rfc1123",
                "description": "UTC date/time value generated by the service that indicates the time at which the response was initiated"
              }
            }
          },
          "default": {
            "description": "Failure",
            "headers": {
              "x-ms-error-code": {
                "x-ms-client-name": "ErrorCode",
                "type": "string"
              }
            },
            "schema": {
              "$ref": "#/definitions/StorageError"
            }
          }
        }
      },
      "parameters": [
        {
          "name": "comp",
          "in": "query",
          "required": true,
          "type": "string",
          "enum": [
            "properties"
          ]
        }
      ]
    },
    "/{containerName}/{blob}?comp=properties&UpdateSequenceNumber": {
      "put": {
        "tags": [
          "pageblob"
        ],
        "operationId": "PageBlob_UpdateSequenceNumber",
        "description": "Update the sequence number of the blob",
        "parameters": [
          {
            "$ref": "#/parameters/Timeout"
          },
          {
            "$ref": "#/parameters/LeaseIdOptional"
          },
          {
            "$ref": "#/parameters/IfModifiedSince"
          },
          {
            "$ref": "#/parameters/IfUnmodifiedSince"
          },
          {
            "$ref": "#/parameters/IfMatch"
          },
          {
            "$ref": "#/parameters/IfNoneMatch"
          },
          {
            "$ref": "#/parameters/SequenceNumberAction"
          },
          {
            "$ref": "#/parameters/BlobSequenceNumber"
          },
          {
            "$ref": "#/parameters/ApiVersionParameter"
          },
          {
            "$ref": "#/parameters/ClientRequestId"
          }
        ],
        "responses": {
          "200": {
            "description": "The sequence numbers were updated successfully.",
            "headers": {
              "ETag": {
                "type": "string",
                "format": "etag",
                "description": "The ETag contains a value that you can use to perform operations conditionally. If the request version is 2011-08-18 or newer, the ETag value will be in quotes."
              },
              "Last-Modified": {
                "type": "string",
                "format": "date-time-rfc1123",
                "description": "Returns the date and time the container was last modified. Any operation that modifies the blob, including an update of the blob's metadata or properties, changes the last-modified time of the blob."
              },
              "x-ms-blob-sequence-number": {
                "x-ms-client-name": "BlobSequenceNumber",
                "type": "integer",
                "format": "int64",
                "description": "The current sequence number for a page blob. This header is not returned for block blobs or append blobs"
              },
              "x-ms-client-request-id": {
                "x-ms-client-name": "ClientRequestId",
                "type": "string",
                "description": "If a client request id header is sent in the request, this header will be present in the response with the same value."
              },
              "x-ms-request-id": {
                "x-ms-client-name": "RequestId",
                "type": "string",
                "description": "This header uniquely identifies the request that was made and can be used for troubleshooting the request."
              },
              "x-ms-version": {
                "x-ms-client-name": "Version",
                "type": "string",
                "description": "Indicates the version of the Blob service used to execute the request. This header is returned for requests made against version 2009-09-19 and above."
              },
              "Date": {
                "type": "string",
                "format": "date-time-rfc1123",
                "description": "UTC date/time value generated by the service that indicates the time at which the response was initiated"
              }
            }
          },
          "default": {
            "description": "Failure",
            "headers": {
              "x-ms-error-code": {
                "x-ms-client-name": "ErrorCode",
                "type": "string"
              }
            },
            "schema": {
              "$ref": "#/definitions/StorageError"
            }
          }
        }
      },
      "parameters": [
        {
          "name": "comp",
          "in": "query",
          "required": true,
          "type": "string",
          "enum": [
            "properties"
          ]
        }
      ]
    },
    "/{containerName}/{blob}?comp=incrementalcopy": {
      "put": {
        "tags": [
          "pageblob"
        ],
        "operationId": "PageBlob_CopyIncremental",
        "description": "The Copy Incremental operation copies a snapshot of the source page blob to a destination page blob. The snapshot is copied such that only the differential changes between the previously copied snapshot are transferred to the destination. The copied snapshots are complete copies of the original snapshot and can be read or copied from as usual. This API is supported since REST version 2016-05-31.",
        "parameters": [
          {
            "$ref": "#/parameters/Timeout"
          },
          {
            "$ref": "#/parameters/IfModifiedSince"
          },
          {
            "$ref": "#/parameters/IfUnmodifiedSince"
          },
          {
            "$ref": "#/parameters/IfMatch"
          },
          {
            "$ref": "#/parameters/IfNoneMatch"
          },
          {
            "$ref": "#/parameters/CopySource"
          },
          {
            "$ref": "#/parameters/ApiVersionParameter"
          },
          {
            "$ref": "#/parameters/ClientRequestId"
          }
        ],
        "responses": {
          "202": {
            "description": "The blob was copied.",
            "headers": {
              "ETag": {
                "type": "string",
                "format": "etag",
                "description": "The ETag contains a value that you can use to perform operations conditionally. If the request version is 2011-08-18 or newer, the ETag value will be in quotes."
              },
              "Last-Modified": {
                "type": "string",
                "format": "date-time-rfc1123",
                "description": "Returns the date and time the container was last modified. Any operation that modifies the blob, including an update of the blob's metadata or properties, changes the last-modified time of the blob."
              },
              "x-ms-client-request-id": {
                "x-ms-client-name": "ClientRequestId",
                "type": "string",
                "description": "If a client request id header is sent in the request, this header will be present in the response with the same value."
              },
              "x-ms-request-id": {
                "x-ms-client-name": "RequestId",
                "type": "string",
                "description": "This header uniquely identifies the request that was made and can be used for troubleshooting the request."
              },
              "x-ms-version": {
                "x-ms-client-name": "Version",
                "type": "string",
                "description": "Indicates the version of the Blob service used to execute the request. This header is returned for requests made against version 2009-09-19 and above."
              },
              "Date": {
                "type": "string",
                "format": "date-time-rfc1123",
                "description": "UTC date/time value generated by the service that indicates the time at which the response was initiated"
              },
              "x-ms-copy-id": {
                "x-ms-client-name": "CopyId",
                "type": "string",
                "description": "String identifier for this copy operation. Use with Get Blob Properties to check the status of this copy operation, or pass to Abort Copy Blob to abort a pending copy."
              },
              "x-ms-copy-status": {
                "x-ms-client-name": "CopyStatus",
                "description": "State of the copy operation identified by x-ms-copy-id.",
                "type": "string",
                "enum": [
                  "pending",
                  "success",
                  "aborted",
                  "failed"
                ],
                "x-ms-enum": {
                  "name": "CopyStatusType",
                  "modelAsString": false
                }
              }
            }
          },
          "default": {
            "description": "Failure",
            "headers": {
              "x-ms-error-code": {
                "x-ms-client-name": "ErrorCode",
                "type": "string"
              }
            },
            "schema": {
              "$ref": "#/definitions/StorageError"
            }
          }
        }
      },
      "parameters": [
        {
          "name": "comp",
          "in": "query",
          "required": true,
          "type": "string",
          "enum": [
            "incrementalcopy"
          ]
        }
      ]
    },
    "/{containerName}/{blob}?comp=appendblock": {
      "put": {
        "tags": [
          "appendblob"
        ],
        "consumes": [
          "application/octet-stream"
        ],
        "operationId": "AppendBlob_AppendBlock",
        "description": "The Append Block operation commits a new block of data to the end of an existing append blob. The Append Block operation is permitted only if the blob was created with x-ms-blob-type set to AppendBlob. Append Block is supported only on version 2015-02-21 version or later.",
        "parameters": [
          {
            "$ref": "#/parameters/Body"
          },
          {
            "$ref": "#/parameters/Timeout"
          },
          {
            "$ref": "#/parameters/ContentLength"
          },
          {
            "$ref": "#/parameters/ContentMD5"
          },
          {
            "$ref": "#/parameters/ContentCrc64"
          },
          {
            "$ref": "#/parameters/LeaseIdOptional"
          },
          {
            "$ref": "#/parameters/BlobConditionMaxSize"
          },
          {
            "$ref": "#/parameters/BlobConditionAppendPos"
          },
          {
            "$ref": "#/parameters/EncryptionKey"
          },
          {
            "$ref": "#/parameters/EncryptionKeySha256"
          },
          {
            "$ref": "#/parameters/EncryptionAlgorithm"
          },
          {
            "$ref": "#/parameters/EncryptionScope"
          },
          {
            "$ref": "#/parameters/IfModifiedSince"
          },
          {
            "$ref": "#/parameters/IfUnmodifiedSince"
          },
          {
            "$ref": "#/parameters/IfMatch"
          },
          {
            "$ref": "#/parameters/IfNoneMatch"
          },
          {
            "$ref": "#/parameters/ApiVersionParameter"
          },
          {
            "$ref": "#/parameters/ClientRequestId"
          }
        ],
        "responses": {
          "201": {
            "description": "The block was created.",
            "headers": {
              "ETag": {
                "type": "string",
                "format": "etag",
                "description": "The ETag contains a value that you can use to perform operations conditionally. If the request version is 2011-08-18 or newer, the ETag value will be in quotes."
              },
              "Last-Modified": {
                "type": "string",
                "format": "date-time-rfc1123",
                "description": "Returns the date and time the container was last modified. Any operation that modifies the blob, including an update of the blob's metadata or properties, changes the last-modified time of the blob."
              },
              "Content-MD5": {
                "type": "string",
                "format": "byte",
                "description": "If the blob has an MD5 hash and this operation is to read the full blob, this response header is returned so that the client can check for message content integrity."
              },
              "x-ms-content-crc64": {
                "type": "string",
                "format": "byte",
                "description": "This header is returned so that the client can check for message content integrity. The value of this header is computed by the Blob service; it is not necessarily the same value specified in the request headers."
              },
              "x-ms-client-request-id": {
                "x-ms-client-name": "ClientRequestId",
                "type": "string",
                "description": "If a client request id header is sent in the request, this header will be present in the response with the same value."
              },
              "x-ms-request-id": {
                "x-ms-client-name": "RequestId",
                "type": "string",
                "description": "This header uniquely identifies the request that was made and can be used for troubleshooting the request."
              },
              "x-ms-version": {
                "x-ms-client-name": "Version",
                "type": "string",
                "description": "Indicates the version of the Blob service used to execute the request. This header is returned for requests made against version 2009-09-19 and above."
              },
              "Date": {
                "type": "string",
                "format": "date-time-rfc1123",
                "description": "UTC date/time value generated by the service that indicates the time at which the response was initiated"
              },
              "x-ms-blob-append-offset": {
                "x-ms-client-name": "BlobAppendOffset",
                "type": "string",
                "description": "This response header is returned only for append operations. It returns the offset at which the block was committed, in bytes."
              },
              "x-ms-blob-committed-block-count": {
                "x-ms-client-name": "BlobCommittedBlockCount",
                "type": "integer",
                "description": "The number of committed blocks present in the blob. This header is returned only for append blobs."
              },
              "x-ms-request-server-encrypted": {
                "x-ms-client-name": "IsServerEncrypted",
                "type": "boolean",
                "description": "The value of this header is set to true if the contents of the request are successfully encrypted using the specified algorithm, and false otherwise."
              },
              "x-ms-encryption-key-sha256": {
                "x-ms-client-name": "EncryptionKeySha256",
                "type": "string",
                "description": "The SHA-256 hash of the encryption key used to encrypt the block. This header is only returned when the block was encrypted with a customer-provided key."
              },
              "x-ms-encryption-scope": {
                "x-ms-client-name": "EncryptionScope",
                "type": "string",
                "description": "Returns the name of the encryption scope used to encrypt the blob contents and application metadata.  Note that the absence of this header implies use of the default account encryption scope."
              }
            }
          },
          "default": {
            "description": "Failure",
            "headers": {
              "x-ms-error-code": {
                "x-ms-client-name": "ErrorCode",
                "type": "string"
              }
            },
            "schema": {
              "$ref": "#/definitions/StorageError"
            }
          }
        }
      },
      "parameters": [
        {
          "name": "comp",
          "in": "query",
          "required": true,
          "type": "string",
          "enum": [
            "appendblock"
          ]
        }
      ]
    },
    "/{containerName}/{blob}?comp=appendblock&fromUrl": {
      "put": {
        "tags": [
          "appendblob"
        ],
        "operationId": "AppendBlob_AppendBlockFromUrl",
        "description": "The Append Block operation commits a new block of data to the end of an existing append blob where the contents are read from a source url. The Append Block operation is permitted only if the blob was created with x-ms-blob-type set to AppendBlob. Append Block is supported only on version 2015-02-21 version or later.",
        "parameters": [
          {
            "$ref": "#/parameters/SourceUrl"
          },
          {
            "$ref": "#/parameters/SourceRange"
          },
          {
            "$ref": "#/parameters/SourceContentMD5"
          },
          {
            "$ref": "#/parameters/SourceContentCRC64"
          },
          {
            "$ref": "#/parameters/Timeout"
          },
          {
            "$ref": "#/parameters/ContentLength"
          },
          {
            "$ref": "#/parameters/ContentMD5"
          },
          {
            "$ref": "#/parameters/EncryptionKey"
          },
          {
            "$ref": "#/parameters/EncryptionKeySha256"
          },
          {
            "$ref": "#/parameters/EncryptionAlgorithm"
          },
          {
            "$ref": "#/parameters/EncryptionScope"
          },
          {
            "$ref": "#/parameters/LeaseIdOptional"
          },
          {
            "$ref": "#/parameters/BlobConditionMaxSize"
          },
          {
            "$ref": "#/parameters/BlobConditionAppendPos"
          },
          {
            "$ref": "#/parameters/IfModifiedSince"
          },
          {
            "$ref": "#/parameters/IfUnmodifiedSince"
          },
          {
            "$ref": "#/parameters/IfMatch"
          },
          {
            "$ref": "#/parameters/IfNoneMatch"
          },
          {
            "$ref": "#/parameters/SourceIfModifiedSince"
          },
          {
            "$ref": "#/parameters/SourceIfUnmodifiedSince"
          },
          {
            "$ref": "#/parameters/SourceIfMatch"
          },
          {
            "$ref": "#/parameters/SourceIfNoneMatch"
          },
          {
            "$ref": "#/parameters/ApiVersionParameter"
          },
          {
            "$ref": "#/parameters/ClientRequestId"
          }
        ],
        "responses": {
          "201": {
            "description": "The block was created.",
            "headers": {
              "ETag": {
                "type": "string",
                "format": "etag",
                "description": "The ETag contains a value that you can use to perform operations conditionally. If the request version is 2011-08-18 or newer, the ETag value will be in quotes."
              },
              "Last-Modified": {
                "type": "string",
                "format": "date-time-rfc1123",
                "description": "Returns the date and time the container was last modified. Any operation that modifies the blob, including an update of the blob's metadata or properties, changes the last-modified time of the blob."
              },
              "Content-MD5": {
                "type": "string",
                "format": "byte",
                "description": "If the blob has an MD5 hash and this operation is to read the full blob, this response header is returned so that the client can check for message content integrity."
              },
              "x-ms-content-crc64": {
                "type": "string",
                "format": "byte",
                "description": "This header is returned so that the client can check for message content integrity. The value of this header is computed by the Blob service; it is not necessarily the same value specified in the request headers."
              },
              "x-ms-request-id": {
                "x-ms-client-name": "RequestId",
                "type": "string",
                "description": "This header uniquely identifies the request that was made and can be used for troubleshooting the request."
              },
              "x-ms-version": {
                "x-ms-client-name": "Version",
                "type": "string",
                "description": "Indicates the version of the Blob service used to execute the request. This header is returned for requests made against version 2009-09-19 and above."
              },
              "Date": {
                "type": "string",
                "format": "date-time-rfc1123",
                "description": "UTC date/time value generated by the service that indicates the time at which the response was initiated"
              },
              "x-ms-blob-append-offset": {
                "x-ms-client-name": "BlobAppendOffset",
                "type": "string",
                "description": "This response header is returned only for append operations. It returns the offset at which the block was committed, in bytes."
              },
              "x-ms-blob-committed-block-count": {
                "x-ms-client-name": "BlobCommittedBlockCount",
                "type": "integer",
                "description": "The number of committed blocks present in the blob. This header is returned only for append blobs."
              },
              "x-ms-encryption-key-sha256": {
                "x-ms-client-name": "EncryptionKeySha256",
                "type": "string",
                "description": "The SHA-256 hash of the encryption key used to encrypt the block. This header is only returned when the block was encrypted with a customer-provided key."
              },
              "x-ms-encryption-scope": {
                "x-ms-client-name": "EncryptionScope",
                "type": "string",
                "description": "Returns the name of the encryption scope used to encrypt the blob contents and application metadata.  Note that the absence of this header implies use of the default account encryption scope."
              },
              "x-ms-request-server-encrypted": {
                "x-ms-client-name": "IsServerEncrypted",
                "type": "boolean",
                "description": "The value of this header is set to true if the contents of the request are successfully encrypted using the specified algorithm, and false otherwise."
              }
            }
          },
          "default": {
            "description": "Failure",
            "headers": {
              "x-ms-error-code": {
                "x-ms-client-name": "ErrorCode",
                "type": "string"
              }
            },
            "schema": {
              "$ref": "#/definitions/StorageError"
            }
          }
        }
      },
      "parameters": [
        {
          "name": "comp",
          "in": "query",
          "required": true,
          "type": "string",
          "enum": [
            "appendblock"
          ]
        }
      ]
    },
    "/{containerName}/{blob}?comp=query": {
      "post": {
        "tags": [
          "blob"
        ],
        "operationId": "Blob_QuickQuery",
        "description": "The QuickQuery operation enables users to select/project on blob data by providing simple query expressions.",
        "parameters": [
          {
            "$ref": "#/parameters/QueryRequest"
          },
          {
            "$ref": "#/parameters/Snapshot"
          },
          {
            "$ref": "#/parameters/Timeout"
          },
          {
            "$ref": "#/parameters/LeaseIdOptional"
          },
          {
            "$ref": "#/parameters/EncryptionKey"
          },
          {
            "$ref": "#/parameters/EncryptionKeySha256"
          },
          {
            "$ref": "#/parameters/EncryptionAlgorithm"
          },
          {
            "$ref": "#/parameters/IfModifiedSince"
          },
          {
            "$ref": "#/parameters/IfUnmodifiedSince"
          },
          {
            "$ref": "#/parameters/IfMatch"
          },
          {
            "$ref": "#/parameters/IfNoneMatch"
          },
          {
            "$ref": "#/parameters/ApiVersionParameter"
          },
          {
            "$ref": "#/parameters/ClientRequestId"
          }
        ],
        "responses": {
          "200": {
            "description": "Returns the content of the entire blob.",
            "headers": {
              "Last-Modified": {
                "type": "string",
                "format": "date-time-rfc1123",
                "description": "Returns the date and time the container was last modified. Any operation that modifies the blob, including an update of the blob's metadata or properties, changes the last-modified time of the blob."
              },
              "x-ms-meta": {
                "type": "string",
                "x-ms-client-name": "Metadata",
                "x-ms-header-collection-prefix": "x-ms-meta-"
              },
              "Content-Length": {
                "type": "integer",
                "format": "int64",
                "description": "The number of bytes present in the response body."
              },
              "Content-Type": {
                "type": "string",
                "description": "The media type of the body of the response. For Download Blob this is 'application/octet-stream'"
              },
              "Content-Range": {
                "type": "string",
                "description": "Indicates the range of bytes returned in the event that the client requested a subset of the blob by setting the 'Range' request header."
              },
              "ETag": {
                "type": "string",
                "format": "etag",
                "description": "The ETag contains a value that you can use to perform operations conditionally. If the request version is 2011-08-18 or newer, the ETag value will be in quotes."
              },
              "Content-MD5": {
                "type": "string",
                "format": "byte",
                "description": "If the blob has an MD5 hash and this operation is to read the full blob, this response header is returned so that the client can check for message content integrity."
              },
              "Content-Encoding": {
                "type": "string",
                "description": "This header returns the value that was specified for the Content-Encoding request header"
              },
              "Cache-Control": {
                "type": "string",
                "description": "This header is returned if it was previously specified for the blob."
              },
              "Content-Disposition": {
                "type": "string",
                "description": "This header returns the value that was specified for the 'x-ms-blob-content-disposition' header. The Content-Disposition response header field conveys additional information about how to process the response payload, and also can be used to attach additional metadata. For example, if set to attachment, it indicates that the user-agent should not display the response, but instead show a Save As dialog with a filename other than the blob name specified."
              },
              "Content-Language": {
                "type": "string",
                "description": "This header returns the value that was specified for the Content-Language request header."
              },
              "x-ms-blob-sequence-number": {
                "x-ms-client-name": "BlobSequenceNumber",
                "type": "integer",
                "format": "int64",
                "description": "The current sequence number for a page blob. This header is not returned for block blobs or append blobs"
              },
              "x-ms-blob-type": {
                "x-ms-client-name": "BlobType",
                "description": "The blob's type.",
                "type": "string",
                "enum": [
                  "BlockBlob",
                  "PageBlob",
                  "AppendBlob"
                ],
                "x-ms-enum": {
                  "name": "BlobType",
                  "modelAsString": false
                }
              },
              "x-ms-copy-completion-time": {
                "x-ms-client-name": "CopyCompletionTime",
                "type": "string",
                "format": "date-time-rfc1123",
                "description": "Conclusion time of the last attempted Copy Blob operation where this blob was the destination blob. This value can specify the time of a completed, aborted, or failed copy attempt. This header does not appear if a copy is pending, if this blob has never been the destination in a Copy Blob operation, or if this blob has been modified after a concluded Copy Blob operation using Set Blob Properties, Put Blob, or Put Block List."
              },
              "x-ms-copy-status-description": {
                "x-ms-client-name": "CopyStatusDescription",
                "type": "string",
                "description": "Only appears when x-ms-copy-status is failed or pending. Describes the cause of the last fatal or non-fatal copy operation failure. This header does not appear if this blob has never been the destination in a Copy Blob operation, or if this blob has been modified after a concluded Copy Blob operation using Set Blob Properties, Put Blob, or Put Block List"
              },
              "x-ms-copy-id": {
                "x-ms-client-name": "CopyId",
                "type": "string",
                "description": "String identifier for this copy operation. Use with Get Blob Properties to check the status of this copy operation, or pass to Abort Copy Blob to abort a pending copy."
              },
              "x-ms-copy-progress": {
                "x-ms-client-name": "CopyProgress",
                "type": "string",
                "description": "Contains the number of bytes copied and the total bytes in the source in the last attempted Copy Blob operation where this blob was the destination blob. Can show between 0 and Content-Length bytes copied. This header does not appear if this blob has never been the destination in a Copy Blob operation, or if this blob has been modified after a concluded Copy Blob operation using Set Blob Properties, Put Blob, or Put Block List"
              },
              "x-ms-copy-source": {
                "x-ms-client-name": "CopySource",
                "type": "string",
                "description": "URL up to 2 KB in length that specifies the source blob or file used in the last attempted Copy Blob operation where this blob was the destination blob. This header does not appear if this blob has never been the destination in a Copy Blob operation, or if this blob has been modified after a concluded Copy Blob operation using Set Blob Properties, Put Blob, or Put Block List."
              },
              "x-ms-copy-status": {
                "x-ms-client-name": "CopyStatus",
                "description": "State of the copy operation identified by x-ms-copy-id.",
                "type": "string",
                "enum": [
                  "pending",
                  "success",
                  "aborted",
                  "failed"
                ],
                "x-ms-enum": {
                  "name": "CopyStatusType",
                  "modelAsString": false
                }
              },
              "x-ms-lease-duration": {
                "x-ms-client-name": "LeaseDuration",
                "description": "When a blob is leased, specifies whether the lease is of infinite or fixed duration.",
                "type": "string",
                "enum": [
                  "infinite",
                  "fixed"
                ],
                "x-ms-enum": {
                  "name": "LeaseDurationType",
                  "modelAsString": false
                }
              },
              "x-ms-lease-state": {
                "x-ms-client-name": "LeaseState",
                "description": "Lease state of the blob.",
                "type": "string",
                "enum": [
                  "available",
                  "leased",
                  "expired",
                  "breaking",
                  "broken"
                ],
                "x-ms-enum": {
                  "name": "LeaseStateType",
                  "modelAsString": false
                }
              },
              "x-ms-lease-status": {
                "x-ms-client-name": "LeaseStatus",
                "description": "The current lease status of the blob.",
                "type": "string",
                "enum": [
                  "locked",
                  "unlocked"
                ],
                "x-ms-enum": {
                  "name": "LeaseStatusType",
                  "modelAsString": false
                }
              },
              "x-ms-client-request-id": {
                "x-ms-client-name": "ClientRequestId",
                "type": "string",
                "description": "If a client request id header is sent in the request, this header will be present in the response with the same value."
              },
              "x-ms-request-id": {
                "x-ms-client-name": "RequestId",
                "type": "string",
                "description": "This header uniquely identifies the request that was made and can be used for troubleshooting the request."
              },
              "x-ms-version": {
                "x-ms-client-name": "Version",
                "type": "string",
                "description": "Indicates the version of the Blob service used to execute the request. This header is returned for requests made against version 2009-09-19 and above."
              },
              "Accept-Ranges": {
                "type": "string",
                "description": "Indicates that the service supports requests for partial blob content."
              },
              "Date": {
                "type": "string",
                "format": "date-time-rfc1123",
                "description": "UTC date/time value generated by the service that indicates the time at which the response was initiated"
              },
              "x-ms-blob-committed-block-count": {
                "x-ms-client-name": "BlobCommittedBlockCount",
                "type": "integer",
                "description": "The number of committed blocks present in the blob. This header is returned only for append blobs."
              },
              "x-ms-server-encrypted": {
                "x-ms-client-name": "IsServerEncrypted",
                "type": "boolean",
                "description": "The value of this header is set to true if the blob data and application metadata are completely encrypted using the specified algorithm. Otherwise, the value is set to false (when the blob is unencrypted, or if only parts of the blob/application metadata are encrypted)."
              },
              "x-ms-encryption-key-sha256": {
                "x-ms-client-name": "EncryptionKeySha256",
                "type": "string",
                "description": "The SHA-256 hash of the encryption key used to encrypt the blob. This header is only returned when the blob was encrypted with a customer-provided key."
              },
              "x-ms-encryption-scope": {
                "x-ms-client-name": "EncryptionScope",
                "type": "string",
                "description": "Returns the name of the encryption scope used to encrypt the blob contents and application metadata.  Note that the absence of this header implies use of the default account encryption scope."
              },
              "x-ms-blob-content-md5": {
                "x-ms-client-name": "BlobContentMD5",
                "type": "string",
                "format": "byte",
                "description": "If the blob has a MD5 hash, and if request contains range header (Range or x-ms-range), this response header is returned with the value of the whole blob's MD5 value. This value may or may not be equal to the value returned in Content-MD5 header, with the latter calculated from the requested range"
              }
            },
            "schema": {
              "type": "object",
              "format": "file"
            }
          },
          "206": {
            "description": "Returns the content of a specified range of the blob.",
            "headers": {
              "Last-Modified": {
                "type": "string",
                "format": "date-time-rfc1123",
                "description": "Returns the date and time the container was last modified. Any operation that modifies the blob, including an update of the blob's metadata or properties, changes the last-modified time of the blob."
              },
              "x-ms-meta": {
                "type": "string",
                "x-ms-client-name": "Metadata",
                "x-ms-header-collection-prefix": "x-ms-meta-"
              },
              "Content-Length": {
                "type": "integer",
                "format": "int64",
                "description": "The number of bytes present in the response body."
              },
              "Content-Type": {
                "type": "string",
                "description": "The media type of the body of the response. For Download Blob this is 'application/octet-stream'"
              },
              "Content-Range": {
                "type": "string",
                "description": "Indicates the range of bytes returned in the event that the client requested a subset of the blob by setting the 'Range' request header."
              },
              "ETag": {
                "type": "string",
                "format": "etag",
                "description": "The ETag contains a value that you can use to perform operations conditionally. If the request version is 2011-08-18 or newer, the ETag value will be in quotes."
              },
              "Content-MD5": {
                "type": "string",
                "format": "byte",
                "description": "If the blob has an MD5 hash and this operation is to read the full blob, this response header is returned so that the client can check for message content integrity."
              },
              "Content-Encoding": {
                "type": "string",
                "description": "This header returns the value that was specified for the Content-Encoding request header"
              },
              "Cache-Control": {
                "type": "string",
                "description": "This header is returned if it was previously specified for the blob."
              },
              "Content-Disposition": {
                "type": "string",
                "description": "This header returns the value that was specified for the 'x-ms-blob-content-disposition' header. The Content-Disposition response header field conveys additional information about how to process the response payload, and also can be used to attach additional metadata. For example, if set to attachment, it indicates that the user-agent should not display the response, but instead show a Save As dialog with a filename other than the blob name specified."
              },
              "Content-Language": {
                "type": "string",
                "description": "This header returns the value that was specified for the Content-Language request header."
              },
              "x-ms-blob-sequence-number": {
                "x-ms-client-name": "BlobSequenceNumber",
                "type": "integer",
                "format": "int64",
                "description": "The current sequence number for a page blob. This header is not returned for block blobs or append blobs"
              },
              "x-ms-blob-type": {
                "x-ms-client-name": "BlobType",
                "description": "The blob's type.",
                "type": "string",
                "enum": [
                  "BlockBlob",
                  "PageBlob",
                  "AppendBlob"
                ],
                "x-ms-enum": {
                  "name": "BlobType",
                  "modelAsString": false
                }
              },
              "x-ms-content-crc64": {
                "x-ms-client-name": "ContentCrc64",
                "type": "string",
                "format": "byte",
                "description": "If the request is to read a specified range and the x-ms-range-get-content-crc64 is set to true, then the request returns a crc64 for the range, as long as the range size is less than or equal to 4 MB. If both x-ms-range-get-content-crc64 and x-ms-range-get-content-md5 is specified in the same request, it will fail with 400(Bad Request)"
              },
              "x-ms-copy-completion-time": {
                "x-ms-client-name": "CopyCompletionTime",
                "type": "string",
                "format": "date-time-rfc1123",
                "description": "Conclusion time of the last attempted Copy Blob operation where this blob was the destination blob. This value can specify the time of a completed, aborted, or failed copy attempt. This header does not appear if a copy is pending, if this blob has never been the destination in a Copy Blob operation, or if this blob has been modified after a concluded Copy Blob operation using Set Blob Properties, Put Blob, or Put Block List."
              },
              "x-ms-copy-status-description": {
                "x-ms-client-name": "CopyStatusDescription",
                "type": "string",
                "description": "Only appears when x-ms-copy-status is failed or pending. Describes the cause of the last fatal or non-fatal copy operation failure. This header does not appear if this blob has never been the destination in a Copy Blob operation, or if this blob has been modified after a concluded Copy Blob operation using Set Blob Properties, Put Blob, or Put Block List"
              },
              "x-ms-copy-id": {
                "x-ms-client-name": "CopyId",
                "type": "string",
                "description": "String identifier for this copy operation. Use with Get Blob Properties to check the status of this copy operation, or pass to Abort Copy Blob to abort a pending copy."
              },
              "x-ms-copy-progress": {
                "x-ms-client-name": "CopyProgress",
                "type": "string",
                "description": "Contains the number of bytes copied and the total bytes in the source in the last attempted Copy Blob operation where this blob was the destination blob. Can show between 0 and Content-Length bytes copied. This header does not appear if this blob has never been the destination in a Copy Blob operation, or if this blob has been modified after a concluded Copy Blob operation using Set Blob Properties, Put Blob, or Put Block List"
              },
              "x-ms-copy-source": {
                "x-ms-client-name": "CopySource",
                "type": "string",
                "description": "URL up to 2 KB in length that specifies the source blob or file used in the last attempted Copy Blob operation where this blob was the destination blob. This header does not appear if this blob has never been the destination in a Copy Blob operation, or if this blob has been modified after a concluded Copy Blob operation using Set Blob Properties, Put Blob, or Put Block List."
              },
              "x-ms-copy-status": {
                "x-ms-client-name": "CopyStatus",
                "description": "State of the copy operation identified by x-ms-copy-id.",
                "type": "string",
                "enum": [
                  "pending",
                  "success",
                  "aborted",
                  "failed"
                ],
                "x-ms-enum": {
                  "name": "CopyStatusType",
                  "modelAsString": false
                }
              },
              "x-ms-lease-duration": {
                "x-ms-client-name": "LeaseDuration",
                "description": "When a blob is leased, specifies whether the lease is of infinite or fixed duration.",
                "type": "string",
                "enum": [
                  "infinite",
                  "fixed"
                ],
                "x-ms-enum": {
                  "name": "LeaseDurationType",
                  "modelAsString": false
                }
              },
              "x-ms-lease-state": {
                "x-ms-client-name": "LeaseState",
                "description": "Lease state of the blob.",
                "type": "string",
                "enum": [
                  "available",
                  "leased",
                  "expired",
                  "breaking",
                  "broken"
                ],
                "x-ms-enum": {
                  "name": "LeaseStateType",
                  "modelAsString": false
                }
              },
              "x-ms-lease-status": {
                "x-ms-client-name": "LeaseStatus",
                "description": "The current lease status of the blob.",
                "type": "string",
                "enum": [
                  "locked",
                  "unlocked"
                ],
                "x-ms-enum": {
                  "name": "LeaseStatusType",
                  "modelAsString": false
                }
              },
              "x-ms-client-request-id": {
                "x-ms-client-name": "ClientRequestId",
                "type": "string",
                "description": "If a client request id header is sent in the request, this header will be present in the response with the same value."
              },
              "x-ms-request-id": {
                "x-ms-client-name": "RequestId",
                "type": "string",
                "description": "This header uniquely identifies the request that was made and can be used for troubleshooting the request."
              },
              "x-ms-version": {
                "x-ms-client-name": "Version",
                "type": "string",
                "description": "Indicates the version of the Blob service used to execute the request. This header is returned for requests made against version 2009-09-19 and above."
              },
              "Accept-Ranges": {
                "type": "string",
                "description": "Indicates that the service supports requests for partial blob content."
              },
              "Date": {
                "type": "string",
                "format": "date-time-rfc1123",
                "description": "UTC date/time value generated by the service that indicates the time at which the response was initiated"
              },
              "x-ms-blob-committed-block-count": {
                "x-ms-client-name": "BlobCommittedBlockCount",
                "type": "integer",
                "description": "The number of committed blocks present in the blob. This header is returned only for append blobs."
              },
              "x-ms-server-encrypted": {
                "x-ms-client-name": "IsServerEncrypted",
                "type": "boolean",
                "description": "The value of this header is set to true if the blob data and application metadata are completely encrypted using the specified algorithm. Otherwise, the value is set to false (when the blob is unencrypted, or if only parts of the blob/application metadata are encrypted)."
              },
              "x-ms-encryption-key-sha256": {
                "x-ms-client-name": "EncryptionKeySha256",
                "type": "string",
                "description": "The SHA-256 hash of the encryption key used to encrypt the blob. This header is only returned when the blob was encrypted with a customer-provided key."
              },
              "x-ms-encryption-scope": {
                "x-ms-client-name": "EncryptionScope",
                "type": "string",
                "description": "Returns the name of the encryption scope used to encrypt the blob contents and application metadata.  Note that the absence of this header implies use of the default account encryption scope."
              },
              "x-ms-blob-content-md5": {
                "x-ms-client-name": "BlobContentMD5",
                "type": "string",
                "format": "byte",
                "description": "If the blob has a MD5 hash, and if request contains range header (Range or x-ms-range), this response header is returned with the value of the whole blob's MD5 value. This value may or may not be equal to the value returned in Content-MD5 header, with the latter calculated from the requested range"
              }
            },
            "schema": {
              "type": "object",
              "format": "file"
            }
          },
          "default": {
            "description": "Failure",
            "headers": {
              "x-ms-error-code": {
                "x-ms-client-name": "ErrorCode",
                "type": "string"
              }
            },
            "schema": {
              "$ref": "#/definitions/StorageError"
            }
          }
        }
      },
      "parameters": [
        {
          "name": "comp",
          "in": "query",
          "required": true,
          "type": "string",
          "enum": [
            "query"
          ]
        }
      ]
    },
    "/{containerName}/{blob}?comp=tags": {
      "get": {
        "tags": [
          "blob"
        ],
        "operationId": "Blob_GetTags",
        "description": "The Get Tags operation enables users to get the tags associated with a blob.",
        "parameters": [
          {
            "$ref": "#/parameters/Timeout"
          },
          {
            "$ref": "#/parameters/ApiVersionParameter"
          },
          {
            "$ref": "#/parameters/ClientRequestId"
          },
          {
            "$ref": "#/parameters/Snapshot"
          },
          {
            "$ref": "#/parameters/VersionId"
          }
        ],
        "responses": {
          "200": {
            "description": "Retrieved blob tags",
            "headers": {
              "x-ms-client-request-id": {
                "x-ms-client-name": "ClientRequestId",
                "type": "string",
                "description": "If a client request id header is sent in the request, this header will be present in the response with the same value."
              },
              "x-ms-request-id": {
                "x-ms-client-name": "RequestId",
                "type": "string",
                "description": "This header uniquely identifies the request that was made and can be used for troubleshooting the request."
              },
              "x-ms-version": {
                "x-ms-client-name": "Version",
                "type": "string",
                "description": "Indicates the version of the Blob service used to execute the request. This header is returned for requests made against version 2009-09-19 and above."
              },
              "Date": {
                "type": "string",
                "format": "date-time-rfc1123",
                "description": "UTC date/time value generated by the service that indicates the time at which the response was initiated"
              }
            },
            "schema": {
              "$ref": "#/definitions/BlobTags"
            }
          },
          "default": {
            "description": "Failure",
            "headers": {
              "x-ms-error-code": {
                "x-ms-client-name": "ErrorCode",
                "type": "string"
                }
            },
            "schema": {
              "$ref": "#/definitions/StorageError"
            }
          }
        }
      },
      "put": {
        "tags": [
          "blob"
        ],
        "operationId": "Blob_SetTags",
        "description": "The Set Tags operation enables users to set tags on a blob.",
        "parameters": [
          {
            "$ref": "#/parameters/ApiVersionParameter"
          },
          {
            "$ref": "#/parameters/Timeout"
          },
          {
            "$ref": "#/parameters/Snapshot"
          },
          {
            "$ref": "#/parameters/VersionId"
          },
          {
            "$ref": "#/parameters/ContentLength"
          },
          {
            "$ref": "#/parameters/ContentMD5"
          },
          {
            "$ref": "#/parameters/ContentCrc64"
          },
          {
            "$ref": "#/parameters/ClientRequestId"
          },
          {
            "$ref": "#/parameters/BlobTagsBody"
          }
        ],
        "responses": {
          "204": {
            "description": "The tags were applied to the blob",
            "headers": {
              "x-ms-client-request-id": {
                "x-ms-client-name": "ClientRequestId",
                "type": "string",
                "description": "If a client request id header is sent in the request, this header will be present in the response with the same value."
              },
              "x-ms-request-id": {
                "x-ms-client-name": "RequestId",
                "type": "string",
                "description": "This header uniquely identifies the request that was made and can be used for troubleshooting the request."
              },
              "x-ms-version": {
                "x-ms-client-name": "Version",
                "type": "string",
                "description": "Indicates the version of the Blob service used to execute the request. This header is returned for requests made against version 2009-09-19 and above."
              },
              "Date": {
                "type": "string",
                "format": "date-time-rfc1123",
                "description": "UTC date/time value generated by the service that indicates the time at which the response was initiated"
              }
            }
          },
          "default": {
            "description": "Failure",
            "headers": {
              "x-ms-error-code": {
                "x-ms-client-name": "ErrorCode",
                "type": "string"
              }
            },
            "schema": {
              "$ref": "#/definitions/StorageError"
            }
          }
        }
      },
      "parameters": [
        {
          "name": "comp",
          "in": "query",
          "required": true,
          "type": "string",
          "enum": [
            "tags"
          ]
        }
      ]
    }
  },
  "definitions": {
    "KeyInfo": {
      "type": "object",
      "required": [
        "Start",
        "Expiry"
      ],
      "description": "Key information",
      "properties": {
        "Start": {
          "description": "The date-time the key is active in ISO 8601 UTC time",
          "type": "string"
        },
        "Expiry": {
          "description": "The date-time the key expires in ISO 8601 UTC time",
          "type": "string"
        }
      }
    },
    "UserDelegationKey": {
      "type": "object",
      "required": [
        "SignedOid",
        "SignedTid",
        "SignedStart",
        "SignedExpiry",
        "SignedService",
        "SignedVersion",
        "Value"
      ],
      "description": "A user delegation key",
      "properties": {
        "SignedOid": {
          "description": "The Azure Active Directory object ID in GUID format.",
          "type": "string"
        },
        "SignedTid": {
          "description": "The Azure Active Directory tenant ID in GUID format",
          "type": "string"
        },
        "SignedStart": {
          "description": "The date-time the key is active",
          "type": "string",
          "format": "date-time"
        },
        "SignedExpiry": {
          "description": "The date-time the key expires",
          "type": "string",
          "format": "date-time"
        },
        "SignedService": {
          "description": "Abbreviation of the Azure Storage service that accepts the key",
          "type": "string"
        },
        "SignedVersion": {
          "description": "The service version that created the key",
          "type": "string"
        },
        "Value": {
          "description": "The key as a base64 string",
          "type": "string"
        }
      }
    },
    "PublicAccessType": {
      "type": "string",
      "enum": [
        "container",
        "blob"
      ],
      "x-ms-enum": {
        "name": "PublicAccessType",
        "modelAsString": true
      }
    },
    "CopyStatus": {
      "type": "string",
      "enum": [
        "pending",
        "success",
        "aborted",
        "failed"
      ],
      "x-ms-enum": {
        "name": "CopyStatusType",
        "modelAsString": false
      }
    },
    "LeaseDuration": {
      "type": "string",
      "enum": [
        "infinite",
        "fixed"
      ],
      "x-ms-enum": {
        "name": "LeaseDurationType",
        "modelAsString": false
      }
    },
    "LeaseState": {
      "type": "string",
      "enum": [
        "available",
        "leased",
        "expired",
        "breaking",
        "broken"
      ],
      "x-ms-enum": {
        "name": "LeaseStateType",
        "modelAsString": false
      }
    },
    "LeaseStatus": {
      "type": "string",
      "enum": [
        "locked",
        "unlocked"
      ],
      "x-ms-enum": {
        "name": "LeaseStatusType",
        "modelAsString": false
      }
    },
    "StorageError": {
      "type": "object",
      "properties": {
        "Message": {
          "type": "string"
        }
      }
    },
    "DataLakeStorageError": {
      "type": "object",
      "properties": {
        "error": {
          "description": "The service error response object.",
          "properties": {
            "Code": {
              "description": "The service error code.",
              "type": "string"
            },
            "Message": {
              "description": "The service error message.",
              "type": "string"
            }
          }
        }
      }
    },
    "AccessPolicy": {
      "type": "object",
      "description": "An Access policy",
      "properties": {
        "Start": {
          "description": "the date-time the policy is active",
          "type": "string",
          "format": "date-time"
        },
        "Expiry": {
          "description": "the date-time the policy expires",
          "type": "string",
          "format": "date-time"
        },
        "Permission": {
          "description": "the permissions for the acl policy",
          "type": "string"
        }
      }
    },
    "AccessTier": {
      "type": "string",
      "enum": [
        "P4",
        "P6",
        "P10",
        "P15",
        "P20",
        "P30",
        "P40",
        "P50",
        "P60",
        "P70",
        "P80",
        "Hot",
        "Cool",
        "Archive"
      ],
      "x-ms-enum": {
        "name": "AccessTier",
        "modelAsString": true
      }
    },
    "ArchiveStatus": {
      "type": "string",
      "enum": [
        "rehydrate-pending-to-hot",
        "rehydrate-pending-to-cool"
      ],
      "x-ms-enum": {
        "name": "ArchiveStatus",
        "modelAsString": true
      }
    },
    "BlobItemInternal": {
      "xml": {
        "name": "Blob"
      },
      "description": "An Azure Storage blob",
      "type": "object",
      "required": [
        "Name",
        "Deleted",
        "Snapshot",
        "Properties"
      ],
      "properties": {
        "Name": {
          "type": "string"
        },
        "Deleted": {
          "type": "boolean"
        },
        "Snapshot": {
          "type": "string"
        },
        "VersionId": {
          "type": "string"
        },
        "IsCurrentVersion": {
          "type": "boolean"
        },
        "Properties": {
          "$ref": "#/definitions/BlobProperties"
        },
        "Metadata": {
          "$ref": "#/definitions/BlobMetadata"
        },
<<<<<<< HEAD
        "ObjectReplication": {
          "$ref": "#/definitions/BlobObjectReplication"
=======
        "BlobTags": {
          "$ref": "#/definitions/BlobTags"
>>>>>>> 12b6cac3
        }
      }
    },
    "BlobProperties": {
      "xml": {
        "name": "Properties"
      },
      "description": "Properties of a blob",
      "type": "object",
      "required": [
        "Etag",
        "Last-Modified"
      ],
      "properties": {
        "Creation-Time": {
          "type": "string",
          "format": "date-time-rfc1123"
        },
        "Last-Modified": {
          "type": "string",
          "format": "date-time-rfc1123"
        },
        "Etag": {
          "type": "string",
          "format": "etag"
        },
        "Content-Length": {
          "type": "integer",
          "format": "int64",
          "description": "Size in bytes"
        },
        "Content-Type": {
          "type": "string"
        },
        "Content-Encoding": {
          "type": "string"
        },
        "Content-Language": {
          "type": "string"
        },
        "Content-MD5": {
          "type": "string",
          "format": "byte"
        },
        "Content-Disposition": {
          "type": "string"
        },
        "Cache-Control": {
          "type": "string"
        },
        "x-ms-blob-sequence-number": {
          "x-ms-client-name": "blobSequenceNumber",
          "type": "integer",
          "format": "int64"
        },
        "BlobType": {
          "type": "string",
          "enum": [
            "BlockBlob",
            "PageBlob",
            "AppendBlob"
          ],
          "x-ms-enum": {
            "name": "BlobType",
            "modelAsString": false
          }
        },
        "LeaseStatus": {
          "$ref": "#/definitions/LeaseStatus"
        },
        "LeaseState": {
          "$ref": "#/definitions/LeaseState"
        },
        "LeaseDuration": {
          "$ref": "#/definitions/LeaseDuration"
        },
        "CopyId": {
          "type": "string"
        },
        "CopyStatus": {
          "$ref": "#/definitions/CopyStatus"
        },
        "CopySource": {
          "type": "string"
        },
        "CopyProgress": {
          "type": "string"
        },
        "CopyCompletionTime": {
          "type": "string",
          "format": "date-time-rfc1123"
        },
        "CopyStatusDescription": {
          "type": "string"
        },
        "ServerEncrypted": {
          "type": "boolean"
        },
        "IncrementalCopy": {
          "type": "boolean"
        },
        "DestinationSnapshot": {
          "type": "string"
        },
        "DeletedTime": {
          "type": "string",
          "format": "date-time-rfc1123"
        },
        "RemainingRetentionDays": {
          "type": "integer"
        },
        "AccessTier": {
          "$ref": "#/definitions/AccessTier"
        },
        "AccessTierInferred": {
          "type": "boolean"
        },
        "ArchiveStatus": {
          "$ref": "#/definitions/ArchiveStatus"
        },
        "CustomerProvidedKeySha256": {
          "type": "string"
        },
        "EncryptionScope": {
          "type": "string",
          "description": "The name of the encryption scope under which the blob is encrypted."
        },
        "AccessTierChangeTime": {
          "type": "string",
          "format": "date-time-rfc1123"
        }
      }
    },
    "ListBlobsFlatSegmentResponse": {
      "xml": {
        "name": "EnumerationResults"
      },
      "description": "An enumeration of blobs",
      "type": "object",
      "required": [
        "ServiceEndpoint",
        "ContainerName",
        "Segment"
      ],
      "properties": {
        "ServiceEndpoint": {
          "type": "string",
          "xml": {
            "attribute": true
          }
        },
        "ContainerName": {
          "type": "string",
          "xml": {
            "attribute": true
          }
        },
        "Prefix": {
          "type": "string"
        },
        "Marker": {
          "type": "string"
        },
        "MaxResults": {
          "type": "integer"
        },
        "Segment": {
          "$ref": "#/definitions/BlobFlatListSegment"
        },
        "NextMarker": {
          "type": "string"
        }
      }
    },
    "ListBlobsHierarchySegmentResponse": {
      "xml": {
        "name": "EnumerationResults"
      },
      "description": "An enumeration of blobs",
      "type": "object",
      "required": [
        "ServiceEndpoint",
        "ContainerName",
        "Segment"
      ],
      "properties": {
        "ServiceEndpoint": {
          "type": "string",
          "xml": {
            "attribute": true
          }
        },
        "ContainerName": {
          "type": "string",
          "xml": {
            "attribute": true
          }
        },
        "Prefix": {
          "type": "string"
        },
        "Marker": {
          "type": "string"
        },
        "MaxResults": {
          "type": "integer"
        },
        "Delimiter": {
          "type": "string"
        },
        "Segment": {
          "$ref": "#/definitions/BlobHierarchyListSegment"
        },
        "NextMarker": {
          "type": "string"
        }
      }
    },
    "BlobFlatListSegment": {
      "xml": {
        "name": "Blobs"
      },
      "required": [
        "BlobItems"
      ],
      "type": "object",
      "properties": {
        "BlobItems": {
          "type": "array",
          "items": {
            "$ref": "#/definitions/BlobItemInternal"
          }
        }
      }
    },
    "BlobHierarchyListSegment": {
      "xml": {
        "name": "Blobs"
      },
      "type": "object",
      "required": [
        "BlobItems"
      ],
      "properties": {
        "BlobPrefixes": {
          "type": "array",
          "items": {
            "$ref": "#/definitions/BlobPrefix"
          }
        },
        "BlobItems": {
          "type": "array",
          "items": {
            "$ref": "#/definitions/BlobItemInternal"
          }
        }
      }
    },
    "BlobPrefix": {
      "type": "object",
      "required": [
        "Name"
      ],
      "properties": {
        "Name": {
          "type": "string"
        }
      }
    },
    "BlobTag": {
      "xml": {
        "name": "Tag"
      },
      "type": "object",
      "required": [
        "Key",
        "Value"
      ],
      "properties": {
        "Key": {
          "type": "string"
        },
        "Value": {
          "type": "string"
        }
      }
    },
    "BlobTagList": {
      "description": "a collection of blob tags",
      "type": "array",
      "items": {
        "$ref": "#/definitions/BlobTag"
      },
      "xml": {
        "wrapped": true,
        "name": "TagSet"
      }
    },
    "BlobTagSet": {
      "description": "a collection of blob tags",
      "type": "object",
      "required": [
        "BlobTagList"
      ],
      "properties": {
        "BlobTagList": {
          "$ref": "#/definitions/BlobTagList"
        }
      },
      "xml": {
        "name": "TagSet"
      }
    },
    "BlobTags": {
      "type": "object",
      "xml": {
        "name": "Tags"
      },
      "description": "Blob tags",
      "required": [
        "BlobTagSet"
      ],
      "properties": {
        "BlobTagSet": {
          "$ref": "#/definitions/BlobTagSet",
          "xml": {
            "name": "TagSet"
          }
        }
      }
    },
    "Block": {
      "type": "object",
      "required": [
        "Name",
        "Size"
      ],
      "description": "Represents a single block in a block blob.  It describes the block's ID and size.",
      "properties": {
        "Name": {
          "description": "The base64 encoded block ID.",
          "type": "string"
        },
        "Size": {
          "description": "The block size in bytes.",
          "type": "integer"
        }
      }
    },
    "BlockList": {
      "type": "object",
      "properties": {
        "CommittedBlocks": {
          "xml": {
            "wrapped": true
          },
          "type": "array",
          "items": {
            "$ref": "#/definitions/Block"
          }
        },
        "UncommittedBlocks": {
          "xml": {
            "wrapped": true
          },
          "type": "array",
          "items": {
            "$ref": "#/definitions/Block"
          }
        }
      }
    },
    "BlockLookupList": {
      "type": "object",
      "properties": {
        "Committed": {
          "type": "array",
          "items": {
            "type": "string",
            "xml": {
              "name": "Committed"
            }
          }
        },
        "Uncommitted": {
          "type": "array",
          "items": {
            "type": "string",
            "xml": {
              "name": "Uncommitted"
            }
          }
        },
        "Latest": {
          "type": "array",
          "items": {
            "type": "string",
            "xml": {
              "name": "Latest"
            }
          }
        }
      },
      "xml": {
        "name": "BlockList"
      }
    },
    "ContainerItem": {
      "xml": {
        "name": "Container"
      },
      "type": "object",
      "required": [
        "Name",
        "Properties"
      ],
      "description": "An Azure Storage container",
      "properties": {
        "Name": {
          "type": "string"
        },
        "Properties": {
          "$ref": "#/definitions/ContainerProperties"
        },
        "Metadata": {
          "$ref": "#/definitions/ContainerMetadata"
        }
      }
    },
    "ContainerProperties": {
      "type": "object",
      "required": [
        "Last-Modified",
        "Etag"
      ],
      "description": "Properties of a container",
      "properties": {
        "Last-Modified": {
          "type": "string",
          "format": "date-time-rfc1123"
        },
        "Etag": {
          "type": "string",
          "format": "etag"
        },
        "LeaseStatus": {
          "$ref": "#/definitions/LeaseStatus"
        },
        "LeaseState": {
          "$ref": "#/definitions/LeaseState"
        },
        "LeaseDuration": {
          "$ref": "#/definitions/LeaseDuration"
        },
        "PublicAccess": {
          "$ref": "#/definitions/PublicAccessType"
        },
        "HasImmutabilityPolicy": {
          "type": "boolean"
        },
        "HasLegalHold": {
          "type": "boolean"
        },
        "DefaultEncryptionScope": {
          "type": "string"
        },
        "DenyEncryptionScopeOverride": {
          "type": "boolean",
          "x-ms-client-name": "PreventEncryptionScopeOverride"
        }
      }
    },
    "DelimitedTextConfiguration": {
      "xml": {
        "name": "DelimitedTextConfiguration"
      },
      "description": "delimited text configuration",
      "type": "object",
      "required": [
        "ColumnSeparator",
        "FieldQuote",
        "RecordSeparator",
        "EscapeChar",
        "HeadersPresent"
      ],
      "properties": {
        "ColumnSeparator": {
          "type": "string",
          "description": "column separator",
          "xml": {
            "name": "ColumnSeparator"
          }
        },
        "FieldQuote": {
          "type": "string",
          "description": "field quote",
          "xml": {
            "name": "FieldQuote"
          }
        },
        "RecordSeparator": {
          "type": "string",
          "description": "record separator",
          "xml": {
            "name": "RecordSeparator"
          }
        },
        "EscapeChar": {
          "type": "string",
          "description": "escape char",
          "xml": {
            "name": "EscapeChar"
          }
        },
        "HeadersPresent": {
          "type": "boolean",
          "description": "has headers",
          "xml": {
            "name": "HasHeaders"
          }
        }
      }
    },
    "JsonTextConfiguration": {
      "xml": {
        "name": "JsonTextConfiguration"
      },
      "description": "json text configuration",
      "type": "object",
      "required": [
        "RecordSeparator"
      ],
      "properties": {
        "RecordSeparator": {
          "type": "string",
          "description": "record separator",
          "xml": {
            "name": "RecordSeparator"
          }
        }
      }
    },
    "ListContainersSegmentResponse": {
      "xml": {
        "name": "EnumerationResults"
      },
      "description": "An enumeration of containers",
      "type": "object",
      "required": [
        "ServiceEndpoint",
        "ContainerItems"
      ],
      "properties": {
        "ServiceEndpoint": {
          "type": "string",
          "xml": {
            "attribute": true
          }
        },
        "Prefix": {
          "type": "string"
        },
        "Marker": {
          "type": "string"
        },
        "MaxResults": {
          "type": "integer"
        },
        "ContainerItems": {
          "xml": {
            "wrapped": true,
            "name": "Containers"
          },
          "type": "array",
          "items": {
            "$ref": "#/definitions/ContainerItem"
          }
        },
        "NextMarker": {
          "type": "string"
        }
      }
    },
    "CorsRule": {
      "description": "CORS is an HTTP feature that enables a web application running under one domain to access resources in another domain. Web browsers implement a security restriction known as same-origin policy that prevents a web page from calling APIs in a different domain; CORS provides a secure way to allow one domain (the origin domain) to call APIs in another domain",
      "type": "object",
      "required": [
        "AllowedOrigins",
        "AllowedMethods",
        "AllowedHeaders",
        "ExposedHeaders",
        "MaxAgeInSeconds"
      ],
      "properties": {
        "AllowedOrigins": {
          "description": "The origin domains that are permitted to make a request against the storage service via CORS. The origin domain is the domain from which the request originates. Note that the origin must be an exact case-sensitive match with the origin that the user age sends to the service. You can also use the wildcard character '*' to allow all origin domains to make requests via CORS.",
          "type": "string"
        },
        "AllowedMethods": {
          "description": "The methods (HTTP request verbs) that the origin domain may use for a CORS request. (comma separated)",
          "type": "string"
        },
        "AllowedHeaders": {
          "description": "the request headers that the origin domain may specify on the CORS request.",
          "type": "string"
        },
        "ExposedHeaders": {
          "description": "The response headers that may be sent in the response to the CORS request and exposed by the browser to the request issuer",
          "type": "string"
        },
        "MaxAgeInSeconds": {
          "description": "The maximum amount time that a browser should cache the preflight OPTIONS request.",
          "type": "integer",
          "minimum": 0
        }
      }
    },
    "ErrorCode": {
      "description": "Error codes returned by the service",
      "type": "string",
      "enum": [
        "AccountAlreadyExists",
        "AccountBeingCreated",
        "AccountIsDisabled",
        "AuthenticationFailed",
        "AuthorizationFailure",
        "ConditionHeadersNotSupported",
        "ConditionNotMet",
        "EmptyMetadataKey",
        "InsufficientAccountPermissions",
        "InternalError",
        "InvalidAuthenticationInfo",
        "InvalidHeaderValue",
        "InvalidHttpVerb",
        "InvalidInput",
        "InvalidMd5",
        "InvalidMetadata",
        "InvalidQueryParameterValue",
        "InvalidRange",
        "InvalidResourceName",
        "InvalidUri",
        "InvalidXmlDocument",
        "InvalidXmlNodeValue",
        "Md5Mismatch",
        "MetadataTooLarge",
        "MissingContentLengthHeader",
        "MissingRequiredQueryParameter",
        "MissingRequiredHeader",
        "MissingRequiredXmlNode",
        "MultipleConditionHeadersNotSupported",
        "OperationTimedOut",
        "OutOfRangeInput",
        "OutOfRangeQueryParameterValue",
        "RequestBodyTooLarge",
        "ResourceTypeMismatch",
        "RequestUrlFailedToParse",
        "ResourceAlreadyExists",
        "ResourceNotFound",
        "ServerBusy",
        "UnsupportedHeader",
        "UnsupportedXmlNode",
        "UnsupportedQueryParameter",
        "UnsupportedHttpVerb",
        "AppendPositionConditionNotMet",
        "BlobAlreadyExists",
        "BlobNotFound",
        "BlobOverwritten",
        "BlobTierInadequateForContentLength",
        "BlockCountExceedsLimit",
        "BlockListTooLong",
        "CannotChangeToLowerTier",
        "CannotVerifyCopySource",
        "ContainerAlreadyExists",
        "ContainerBeingDeleted",
        "ContainerDisabled",
        "ContainerNotFound",
        "ContentLengthLargerThanTierLimit",
        "CopyAcrossAccountsNotSupported",
        "CopyIdMismatch",
        "FeatureVersionMismatch",
        "IncrementalCopyBlobMismatch",
        "IncrementalCopyOfEralierVersionSnapshotNotAllowed",
        "IncrementalCopySourceMustBeSnapshot",
        "InfiniteLeaseDurationRequired",
        "InvalidBlobOrBlock",
        "InvalidBlobTier",
        "InvalidBlobType",
        "InvalidBlockId",
        "InvalidBlockList",
        "InvalidOperation",
        "InvalidPageRange",
        "InvalidSourceBlobType",
        "InvalidSourceBlobUrl",
        "InvalidVersionForPageBlobOperation",
        "LeaseAlreadyPresent",
        "LeaseAlreadyBroken",
        "LeaseIdMismatchWithBlobOperation",
        "LeaseIdMismatchWithContainerOperation",
        "LeaseIdMismatchWithLeaseOperation",
        "LeaseIdMissing",
        "LeaseIsBreakingAndCannotBeAcquired",
        "LeaseIsBreakingAndCannotBeChanged",
        "LeaseIsBrokenAndCannotBeRenewed",
        "LeaseLost",
        "LeaseNotPresentWithBlobOperation",
        "LeaseNotPresentWithContainerOperation",
        "LeaseNotPresentWithLeaseOperation",
        "MaxBlobSizeConditionNotMet",
        "NoAuthenticationInformation",
        "NoPendingCopyOperation",
        "OperationNotAllowedOnIncrementalCopyBlob",
        "PendingCopyOperation",
        "PreviousSnapshotCannotBeNewer",
        "PreviousSnapshotNotFound",
        "PreviousSnapshotOperationNotSupported",
        "SequenceNumberConditionNotMet",
        "SequenceNumberIncrementTooLarge",
        "SnapshotCountExceeded",
        "SnaphotOperationRateExceeded",
        "SnapshotsPresent",
        "SourceConditionNotMet",
        "SystemInUse",
        "TargetConditionNotMet",
        "UnauthorizedBlobOverwrite",
        "BlobBeingRehydrated",
        "BlobArchived",
        "BlobNotArchived",
        "AuthorizationSourceIPMismatch",
        "AuthorizationProtocolMismatch",
        "AuthorizationPermissionMismatch",
        "AuthorizationServiceMismatch",
        "AuthorizationResourceTypeMismatch"
      ],
      "x-ms-enum": {
        "name": "StorageErrorCode",
        "modelAsString": true
      }
    },
    "FilterBlobItem": {
      "xml": {
        "name": "Blob"
      },
      "description": "Blob info from a Filter Blobs API call",
      "type": "object",
      "required": [
        "Name",
        "ContainerName",
        "TagValue"
      ],
      "properties": {
        "Name": {
          "type": "string"
        },
        "ContainerName": {
          "type": "string"
        },
        "TagValue": {
          "type": "string"
        }
      }
    },
    "FilterBlobSegment": {
      "description": "The result of a Filter Blobs API call",
      "xml": {
        "name": "EnumerationResults"
      },
      "type": "object",
      "required": [
        "ServiceEndpoint",
        "Where",
        "Blobs"
      ],
      "properties": {
        "ServiceEndpoint": {
          "type": "string",
          "xml": {
            "attribute": true
          }
        },
        "Where": {
          "type": "string"
        },
        "Blobs": {
          "xml": {
            "name": "Blobs",
            "wrapped": true
          },
          "type": "array",
          "items": {
            "$ref": "#/definitions/FilterBlobItem"
          }
        },
        "NextMarker": {
          "type": "string"
        }
      }
    },
    "GeoReplication": {
      "description": "Geo-Replication information for the Secondary Storage Service",
      "type": "object",
      "required": [
        "Status",
        "LastSyncTime"
      ],
      "properties": {
        "Status": {
          "description": "The status of the secondary location",
          "type": "string",
          "enum": [
            "live",
            "bootstrap",
            "unavailable"
          ],
          "x-ms-enum": {
            "name": "GeoReplicationStatusType",
            "modelAsString": true
          }
        },
        "LastSyncTime": {
          "description": "A GMT date/time value, to the second. All primary writes preceding this value are guaranteed to be available for read operations at the secondary. Primary writes after this point in time may or may not be available for reads.",
          "type": "string",
          "format": "date-time-rfc1123"
        }
      }
    },
    "Logging": {
      "description": "Azure Analytics Logging settings.",
      "type": "object",
      "required": [
        "Version",
        "Delete",
        "Read",
        "Write",
        "RetentionPolicy"
      ],
      "properties": {
        "Version": {
          "description": "The version of Storage Analytics to configure.",
          "type": "string"
        },
        "Delete": {
          "description": "Indicates whether all delete requests should be logged.",
          "type": "boolean"
        },
        "Read": {
          "description": "Indicates whether all read requests should be logged.",
          "type": "boolean"
        },
        "Write": {
          "description": "Indicates whether all write requests should be logged.",
          "type": "boolean"
        },
        "RetentionPolicy": {
          "$ref": "#/definitions/RetentionPolicy"
        }
      }
    },
    "ContainerMetadata": {
      "type": "object",
      "xml": {
        "name": "Metadata"
      },
      "additionalProperties": {
        "type": "string"
      }
    },
    "BlobMetadata": {
      "type": "object",
      "xml": {
        "name": "Metadata"
      },
      "properties": {
        "Encrypted": {
          "type": "string",
          "xml": {
            "attribute": true
          }
        }
      },
      "additionalProperties": {
        "type": "string"
      }
    },
    "BlobObjectReplication": {
      "type": "object",
      "xml": {
        "name": "ObjectReplication"
      },
      "additionalProperties": {
        "type": "string"
      }
    },
    "Metrics": {
      "description": "a summary of request statistics grouped by API in hour or minute aggregates for blobs",
      "required": [
        "Enabled"
      ],
      "properties": {
        "Version": {
          "description": "The version of Storage Analytics to configure.",
          "type": "string"
        },
        "Enabled": {
          "description": "Indicates whether metrics are enabled for the Blob service.",
          "type": "boolean"
        },
        "IncludeAPIs": {
          "description": "Indicates whether metrics should generate summary statistics for called API operations.",
          "type": "boolean"
        },
        "RetentionPolicy": {
          "$ref": "#/definitions/RetentionPolicy"
        }
      }
    },
    "PageList": {
      "description": "the list of pages",
      "type": "object",
      "properties": {
        "PageRange": {
          "type": "array",
          "items": {
            "$ref": "#/definitions/PageRange"
          }
        },
        "ClearRange": {
          "type": "array",
          "items": {
            "$ref": "#/definitions/ClearRange"
          }
        }
      }
    },
    "PageRange": {
      "type": "object",
      "required": [
        "Start",
        "End"
      ],
      "properties": {
        "Start": {
          "type": "integer",
          "format": "int64",
          "xml": {
            "name": "Start"
          }
        },
        "End": {
          "type": "integer",
          "format": "int64",
          "xml": {
            "name": "End"
          }
        }
      },
      "xml": {
        "name": "PageRange"
      }
    },
    "ClearRange": {
      "type": "object",
      "required": [
        "Start",
        "End"
      ],
      "properties": {
        "Start": {
          "type": "integer",
          "format": "int64",
          "xml": {
            "name": "Start"
          }
        },
        "End": {
          "type": "integer",
          "format": "int64",
          "xml": {
            "name": "End"
          }
        }
      },
      "xml": {
        "name": "ClearRange"
      }
    },
    "QueryRequest": {
      "description": "the quick query body",
      "type": "object",
      "required": [
        "QueryType",
        "Expression"
      ],
      "properties": {
        "QueryType": {
          "type": "string",
          "description": "the query type",
          "xml": {
            "name": "QueryType"
          },
          "enum": [
            "SQL"
          ]
        },
        "Expression": {
          "type": "string",
          "description": "a query statement",
          "xml": {
            "name": "Expression"
          }
        },
        "InputSerialization": {
          "$ref": "#/definitions/QuickQuerySerialization",
          "xml": {
            "name": "InputSerialization"
          }
        },
        "OutputSerialization": {
          "$ref": "#/definitions/QuickQuerySerialization",
          "xml": {
            "name": "OutputSerialization"
          }
        }
      },
      "xml": {
        "name": "QueryRequest"
      }
    },
    "QuickQueryFormat": {
      "type": "object",
      "required": [
        "QuickQueryType"
      ],
      "properties": {
        "Type": {
          "$ref": "#/definitions/QuickQueryType"
        },
        "DelimitedTextConfiguration": {
          "$ref": "#/definitions/DelimitedTextConfiguration"
        },
        "JsonTextConfiguration": {
          "$ref": "#/definitions/JsonTextConfiguration"
        }
      }
    },
    "QuickQuerySerialization": {
      "type": "object",
      "required": [
        "Format"
      ],
      "properties": {
        "Format": {
          "$ref": "#/definitions/QuickQueryFormat",
          "xml": {
            "name": "Format"
          }
        }
      }
    },
    "QuickQueryType": {
      "type": "string",
      "description": "The quick query format type.",
      "enum": [
        "delimited",
        "json"
      ],
      "x-ms-enum": {
        "name": "QuickQueryFormatType",
        "modelAsString": false
      },
      "xml": {
        "name": "Type"
      }
    },
    "RetentionPolicy": {
      "description": "the retention policy which determines how long the associated data should persist",
      "type": "object",
      "required": [
        "Enabled"
      ],
      "properties": {
        "Enabled": {
          "description": "Indicates whether a retention policy is enabled for the storage service",
          "type": "boolean"
        },
        "Days": {
          "description": "Indicates the number of days that metrics or logging or soft-deleted data should be retained. All data older than this value will be deleted",
          "type": "integer",
          "minimum": 1
        }
      }
    },
    "SignedIdentifier": {
      "xml": {
        "name": "SignedIdentifier"
      },
      "description": "signed identifier",
      "type": "object",
      "required": [
        "Id",
        "AccessPolicy"
      ],
      "properties": {
        "Id": {
          "type": "string",
          "description": "a unique id"
        },
        "AccessPolicy": {
          "$ref": "#/definitions/AccessPolicy"
        }
      }
    },
    "SignedIdentifiers": {
      "description": "a collection of signed identifiers",
      "type": "array",
      "items": {
        "$ref": "#/definitions/SignedIdentifier"
      },
      "xml": {
        "wrapped": true,
        "name": "SignedIdentifiers"
      }
    },
    "StaticWebsite": {
      "description": "The properties that enable an account to host a static website",
      "type": "object",
      "required": [
        "Enabled"
      ],
      "properties": {
        "Enabled": {
          "description": "Indicates whether this account is hosting a static website",
          "type": "boolean"
        },
        "IndexDocument": {
          "description": "The default name of the index page under each directory",
          "type": "string"
        },
        "ErrorDocument404Path": {
          "description": "The absolute path of the custom 404 page",
          "type": "string"
        }
      }
    },
    "StorageServiceProperties": {
      "description": "Storage Service Properties.",
      "type": "object",
      "properties": {
        "Logging": {
          "$ref": "#/definitions/Logging"
        },
        "HourMetrics": {
          "$ref": "#/definitions/Metrics"
        },
        "MinuteMetrics": {
          "$ref": "#/definitions/Metrics"
        },
        "Cors": {
          "description": "The set of CORS rules.",
          "type": "array",
          "items": {
            "$ref": "#/definitions/CorsRule"
          },
          "xml": {
            "wrapped": true
          }
        },
        "DefaultServiceVersion": {
          "description": "The default version to use for requests to the Blob service if an incoming request's version is not specified. Possible values include version 2008-10-27 and all more recent versions",
          "type": "string"
        },
        "DeleteRetentionPolicy": {
          "$ref": "#/definitions/RetentionPolicy"
        },
        "StaticWebsite": {
          "$ref": "#/definitions/StaticWebsite"
        }
      }
    },
    "StorageServiceStats": {
      "description": "Stats for the storage service.",
      "type": "object",
      "properties": {
        "GeoReplication": {
          "$ref": "#/definitions/GeoReplication"
        }
      }
    }
  },
  "parameters": {
    "Url": {
      "name": "url",
      "description": "The URL of the service account, container, or blob that is the targe of the desired operation.",
      "required": true,
      "type": "string",
      "in": "path",
      "x-ms-skip-url-encoding": true
    },
    "ApiVersionParameter": {
      "name": "x-ms-version",
      "x-ms-client-name": "version",
      "in": "header",
      "required": true,
      "type": "string",
      "description": "Specifies the version of the operation to use for this request.",
      "enum": [
        "2019-12-12"
      ]
    },
    "Blob": {
      "name": "blob",
      "in": "path",
      "required": true,
      "type": "string",
      "pattern": "^[a-zA-Z0-9]+(?:/[a-zA-Z0-9]+)*(?:\\.[a-zA-Z0-9]+){0,1}$",
      "minLength": 1,
      "maxLength": 1024,
      "x-ms-parameter-location": "method",
      "description": "The blob name."
    },
    "Filesystem": {
      "name": "filesystem",
      "in": "path",
      "required": true,
      "type": "string",
      "x-ms-parameter-location": "method",
      "description": "The filesystem name."
    },
    "Path": {
      "name": "path",
      "in": "path",
      "required": true,
      "type": "string",
      "x-ms-parameter-location": "method",
      "description": "The namespace path to a file or directory."
    },
    "BlobCacheControl": {
      "name": "x-ms-blob-cache-control",
      "x-ms-client-name": "blobCacheControl",
      "in": "header",
      "required": false,
      "type": "string",
      "x-ms-parameter-location": "method",
      "x-ms-parameter-grouping": {
        "name": "blob-HTTP-headers"
      },
      "description": "Optional. Sets the blob's cache control. If specified, this property is stored with the blob and returned with a read request."
    },
    "BlobConditionAppendPos": {
      "name": "x-ms-blob-condition-appendpos",
      "x-ms-client-name": "appendPosition",
      "in": "header",
      "required": false,
      "type": "integer",
      "format": "int64",
      "x-ms-parameter-location": "method",
      "x-ms-parameter-grouping": {
        "name": "append-position-access-conditions"
      },
      "description": "Optional conditional header, used only for the Append Block operation. A number indicating the byte offset to compare. Append Block will succeed only if the append position is equal to this number. If it is not, the request will fail with the AppendPositionConditionNotMet error (HTTP status code 412 - Precondition Failed)."
    },
    "BlobConditionMaxSize": {
      "name": "x-ms-blob-condition-maxsize",
      "x-ms-client-name": "maxSize",
      "in": "header",
      "required": false,
      "type": "integer",
      "format": "int64",
      "x-ms-parameter-location": "method",
      "x-ms-parameter-grouping": {
        "name": "append-position-access-conditions"
      },
      "description": "Optional conditional header. The max length in bytes permitted for the append blob. If the Append Block operation would cause the blob to exceed that limit or if the blob size is already greater than the value specified in this header, the request will fail with MaxBlobSizeConditionNotMet error (HTTP status code 412 - Precondition Failed)."
    },
    "BlobPublicAccess": {
      "name": "x-ms-blob-public-access",
      "x-ms-client-name": "access",
      "in": "header",
      "required": false,
      "x-ms-parameter-location": "method",
      "description": "Specifies whether data in the container may be accessed publicly and the level of access",
      "type": "string",
      "enum": [
        "container",
        "blob"
      ],
      "x-ms-enum": {
        "name": "PublicAccessType",
        "modelAsString": true
      }
    },
    "BlobTagsBody" : {
      "name": "Tags",
      "in": "body",
      "schema": {
        "$ref": "#/definitions/BlobTags"
      },
      "x-ms-parameter-location": "method",
      "description": "Blob tags"
    },
    "BlobTagsHeader": {
      "name": "x-ms-tags",
      "x-ms-client-name": "BlobTagsString",
      "in": "header",
      "required": false,
      "type": "string",
      "x-ms-parameter-location": "method",
      "description": "Optional.  Used to set blob tags in various blob operations."
    },
    "AccessTierRequired": {
      "name": "x-ms-access-tier",
      "x-ms-client-name": "tier",
      "in": "header",
      "required": true,
      "type": "string",
      "enum": [
        "P4",
        "P6",
        "P10",
        "P15",
        "P20",
        "P30",
        "P40",
        "P50",
        "P60",
        "P70",
        "P80",
        "Hot",
        "Cool",
        "Archive"
      ],
      "x-ms-enum": {
        "name": "AccessTier",
        "modelAsString": true
      },
      "x-ms-parameter-location": "method",
      "description": "Indicates the tier to be set on the blob."
    },
    "AccessTierOptional": {
      "name": "x-ms-access-tier",
      "x-ms-client-name": "tier",
      "in": "header",
      "required": false,
      "type": "string",
      "enum": [
        "P4",
        "P6",
        "P10",
        "P15",
        "P20",
        "P30",
        "P40",
        "P50",
        "P60",
        "P70",
        "P80",
        "Hot",
        "Cool",
        "Archive"
      ],
      "x-ms-enum": {
        "name": "AccessTier",
        "modelAsString": true
      },
      "x-ms-parameter-location": "method",
      "description": "Optional. Indicates the tier to be set on the blob."
    },
    "PremiumPageBlobAccessTierOptional": {
      "name": "x-ms-access-tier",
      "x-ms-client-name": "tier",
      "in": "header",
      "required": false,
      "type": "string",
      "enum": [
        "P4",
        "P6",
        "P10",
        "P15",
        "P20",
        "P30",
        "P40",
        "P50",
        "P60",
        "P70",
        "P80"
      ],
      "x-ms-enum": {
        "name": "PremiumPageBlobAccessTier",
        "modelAsString": true
      },
      "x-ms-parameter-location": "method",
      "description": "Optional. Indicates the tier to be set on the page blob."
    },
    "RehydratePriority": {
      "name": "x-ms-rehydrate-priority",
      "x-ms-client-name": "rehydratePriority",
      "in": "header",
      "required": false,
      "type": "string",
      "enum": [
        "High",
        "Standard"
      ],
      "x-ms-enum": {
        "name": "RehydratePriority",
        "modelAsString": true
      },
      "x-ms-parameter-location": "method",
      "description": "Optional: Indicates the priority with which to rehydrate an archived blob."
    },
    "BlobContentDisposition": {
      "name": "x-ms-blob-content-disposition",
      "x-ms-client-name": "blobContentDisposition",
      "in": "header",
      "required": false,
      "type": "string",
      "x-ms-parameter-location": "method",
      "x-ms-parameter-grouping": {
        "name": "blob-HTTP-headers"
      },
      "description": "Optional. Sets the blob's Content-Disposition header."
    },
    "BlobContentEncoding": {
      "name": "x-ms-blob-content-encoding",
      "x-ms-client-name": "blobContentEncoding",
      "in": "header",
      "required": false,
      "type": "string",
      "x-ms-parameter-location": "method",
      "x-ms-parameter-grouping": {
        "name": "blob-HTTP-headers"
      },
      "description": "Optional. Sets the blob's content encoding. If specified, this property is stored with the blob and returned with a read request."
    },
    "BlobContentLanguage": {
      "name": "x-ms-blob-content-language",
      "x-ms-client-name": "blobContentLanguage",
      "in": "header",
      "required": false,
      "type": "string",
      "x-ms-parameter-location": "method",
      "x-ms-parameter-grouping": {
        "name": "blob-HTTP-headers"
      },
      "description": "Optional. Set the blob's content language. If specified, this property is stored with the blob and returned with a read request."
    },
    "BlobContentLengthOptional": {
      "name": "x-ms-blob-content-length",
      "x-ms-client-name": "blobContentLength",
      "in": "header",
      "required": false,
      "type": "integer",
      "format": "int64",
      "x-ms-parameter-location": "method",
      "description": "This header specifies the maximum size for the page blob, up to 1 TB. The page blob size must be aligned to a 512-byte boundary."
    },
    "BlobContentLengthRequired": {
      "name": "x-ms-blob-content-length",
      "x-ms-client-name": "blobContentLength",
      "in": "header",
      "required": true,
      "type": "integer",
      "format": "int64",
      "x-ms-parameter-location": "method",
      "description": "This header specifies the maximum size for the page blob, up to 1 TB. The page blob size must be aligned to a 512-byte boundary."
    },
    "BlobContentMD5": {
      "name": "x-ms-blob-content-md5",
      "x-ms-client-name": "blobContentMD5",
      "in": "header",
      "required": false,
      "type": "string",
      "format": "byte",
      "x-ms-parameter-location": "method",
      "x-ms-parameter-grouping": {
        "name": "blob-HTTP-headers"
      },
      "description": "Optional. An MD5 hash of the blob content. Note that this hash is not validated, as the hashes for the individual blocks were validated when each was uploaded."
    },
    "BlobContentType": {
      "name": "x-ms-blob-content-type",
      "x-ms-client-name": "blobContentType",
      "in": "header",
      "required": false,
      "type": "string",
      "x-ms-parameter-location": "method",
      "x-ms-parameter-grouping": {
        "name": "blob-HTTP-headers"
      },
      "description": "Optional. Sets the blob's content type. If specified, this property is stored with the blob and returned with a read request."
    },
    "BlobSequenceNumber": {
      "name": "x-ms-blob-sequence-number",
      "x-ms-client-name": "blobSequenceNumber",
      "in": "header",
      "required": false,
      "type": "integer",
      "format": "int64",
      "default": 0,
      "x-ms-parameter-location": "method",
      "description": "Set for page blobs only. The sequence number is a user-controlled value that you can use to track requests. The value of the sequence number must be between 0 and 2^63 - 1."
    },
    "BlockId": {
      "name": "blockid",
      "x-ms-client-name": "blockId",
      "in": "query",
      "type": "string",
      "required": true,
      "x-ms-parameter-location": "method",
      "description": "A valid Base64 string value that identifies the block. Prior to encoding, the string must be less than or equal to 64 bytes in size. For a given blob, the length of the value specified for the blockid parameter must be the same size for each block."
    },
    "BlockListType": {
      "name": "blocklisttype",
      "x-ms-client-name": "listType",
      "in": "query",
      "required": true,
      "default": "committed",
      "x-ms-parameter-location": "method",
      "description": "Specifies whether to return the list of committed blocks, the list of uncommitted blocks, or both lists together.",
      "type": "string",
      "enum": [
        "committed",
        "uncommitted",
        "all"
      ],
      "x-ms-enum": {
        "name": "BlockListType",
        "modelAsString": false
      }
    },
    "Body": {
      "name": "body",
      "in": "body",
      "required": true,
      "schema": {
        "type": "object",
        "format": "file"
      },
      "x-ms-parameter-location": "method",
      "description": "Initial data"
    },
    "Continuation": {
      "name": "continuation",
      "x-ms-client-name": "marker",
      "in": "query",
      "required": false,
      "type": "string",
      "x-ms-parameter-location": "method",
      "description": "When renaming a directory, the number of paths that are renamed with each invocation is limited.  If the number of paths to be renamed exceeds this limit, a continuation token is returned in this response header.  When a continuation token is returned in the response, it must be specified in a subsequent invocation of the rename operation to continue renaming the directory."
    },
    "ContainerAcl": {
      "name": "containerAcl",
      "in": "body",
      "schema": {
        "$ref": "#/definitions/SignedIdentifiers"
      },
      "x-ms-parameter-location": "method",
      "description": "the acls for the container"
    },
    "CopyId": {
      "name": "copyid",
      "x-ms-client-name": "copyId",
      "in": "query",
      "required": true,
      "type": "string",
      "x-ms-parameter-location": "method",
      "description": "The copy identifier provided in the x-ms-copy-id header of the original Copy Blob operation."
    },
    "ClientRequestId": {
      "name": "x-ms-client-request-id",
      "x-ms-client-name": "requestId",
      "in": "header",
      "required": false,
      "type": "string",
      "x-ms-parameter-location": "method",
      "description": "Provides a client-generated, opaque value with a 1 KB character limit that is recorded in the analytics logs when storage analytics logging is enabled."
    },
    "ContainerName": {
      "name": "containerName",
      "in": "path",
      "required": true,
      "type": "string",
      "x-ms-parameter-location": "method",
      "description": "The container name."
    },
    "ContentCrc64": {
      "name": "x-ms-content-crc64",
      "x-ms-client-name": "transactionalContentCrc64",
      "in": "header",
      "required": false,
      "type": "string",
      "format": "byte",
      "x-ms-parameter-location": "method",
      "description": "Specify the transactional crc64 for the body, to be validated by the service."
    },
    "ContentLength": {
      "name": "Content-Length",
      "in": "header",
      "required": true,
      "type": "integer",
      "format": "int64",
      "x-ms-parameter-location": "method",
      "description": "The length of the request."
    },
    "ContentMD5": {
      "name": "Content-MD5",
      "x-ms-client-name": "transactionalContentMD5",
      "in": "header",
      "required": false,
      "type": "string",
      "format": "byte",
      "x-ms-parameter-location": "method",
      "description": "Specify the transactional md5 for the body, to be validated by the service."
    },
    "CopySource": {
      "name": "x-ms-copy-source",
      "x-ms-client-name": "copySource",
      "in": "header",
      "required": true,
      "type": "string",
      "format": "url",
      "x-ms-parameter-location": "method",
      "description": "Specifies the name of the source page blob snapshot. This value is a URL of up to 2 KB in length that specifies a page blob snapshot. The value should be URL-encoded as it would appear in a request URI. The source blob must either be public or must be authenticated via a shared access signature."
    },
    "DeleteSnapshots": {
      "name": "x-ms-delete-snapshots",
      "x-ms-client-name": "deleteSnapshots",
      "description": "Required if the blob has associated snapshots. Specify one of the following two options: include: Delete the base blob and all of its snapshots. only: Delete only the blob's snapshots and not the blob itself",
      "x-ms-parameter-location": "method",
      "in": "header",
      "required": false,
      "type": "string",
      "enum": [
        "include",
        "only"
      ],
      "x-ms-enum": {
        "name": "DeleteSnapshotsOptionType",
        "modelAsString": false
      }
    },
    "Delimiter": {
      "name": "delimiter",
      "description": "When the request includes this parameter, the operation returns a BlobPrefix element in the response body that acts as a placeholder for all blobs whose names begin with the same substring up to the appearance of the delimiter character. The delimiter may be a single character or a string.",
      "type": "string",
      "x-ms-parameter-location": "method",
      "in": "query",
      "required": true
    },
    "DirectoryProperties": {
      "name": "x-ms-properties",
      "description": "Optional.  User-defined properties to be stored with the file or directory, in the format of a comma-separated list of name and value pairs \"n1=v1, n2=v2, ...\", where each value is base64 encoded.",
      "x-ms-client-name": "directoryProperties",
      "in": "header",
      "required": false,
      "type": "string",
      "x-ms-parameter-location": "method"
    },
    "EncryptionKey": {
      "name": "x-ms-encryption-key",
      "x-ms-client-name": "encryptionKey",
      "type": "string",
      "in": "header",
      "required": false,
      "x-ms-parameter-location": "method",
      "x-ms-parameter-grouping": {
        "name": "cpk-info"
      },
      "description": "Optional. Specifies the encryption key to use to encrypt the data provided in the request. If not specified, encryption is performed with the root account encryption key.  For more information, see Encryption at Rest for Azure Storage Services."
    },
    "EncryptionKeySha256": {
      "name": "x-ms-encryption-key-sha256",
      "x-ms-client-name": "encryptionKeySha256",
      "type": "string",
      "in": "header",
      "required": false,
      "x-ms-parameter-location": "method",
      "x-ms-parameter-grouping": {
        "name": "cpk-info"
      },
      "description": "The SHA-256 hash of the provided encryption key. Must be provided if the x-ms-encryption-key header is provided."
    },
    "EncryptionAlgorithm": {
      "name": "x-ms-encryption-algorithm",
      "x-ms-client-name": "encryptionAlgorithm",
      "type": "string",
      "in": "header",
      "required": false,
      "enum": [
        "AES256"
      ],
      "x-ms-enum": {
        "name": "EncryptionAlgorithmType",
        "modelAsString": false
      },
      "x-ms-parameter-location": "method",
      "x-ms-parameter-grouping": {
        "name": "cpk-info"
      },
      "description": "The algorithm used to produce the encryption key hash. Currently, the only accepted value is \"AES256\". Must be provided if the x-ms-encryption-key header is provided."
    },
    "EncryptionScope": {
      "name": "x-ms-encryption-scope",
      "x-ms-client-name": "encryptionScope",
      "type": "string",
      "in": "header",
      "required": false,
      "x-ms-parameter-location": "method",
      "x-ms-parameter-grouping": {
        "name": "cpk-scope-info"
      },
      "description": "Optional. Version 2019-07-07 and later.  Specifies the name of the encryption scope to use to encrypt the data provided in the request. If not specified, encryption is performed with the default account encryption scope.  For more information, see Encryption at Rest for Azure Storage Services."
    },
    "DefaultEncryptionScope": {
      "name": "x-ms-default-encryption-scope",
      "x-ms-client-name": "DefaultEncryptionScope",
      "type": "string",
      "in": "header",
      "required": false,
      "x-ms-parameter-location": "method",
      "x-ms-parameter-grouping": {
        "name": "container-cpk-scope-info"
      },
      "description": "Optional.  Version 2019-07-07 and later.  Specifies the default encryption scope to set on the container and use for all future writes."
    },
    "DenyEncryptionScopeOverride": {
      "name": "x-ms-deny-encryption-scope-override",
      "x-ms-client-name": "PreventEncryptionScopeOverride",
      "type": "boolean",
      "in": "header",
      "required": false,
      "x-ms-parameter-location": "method",
      "x-ms-parameter-grouping": {
        "name": "container-cpk-scope-info"
      },
      "description": "Optional.  Version 2019-07-07 and newer.  If true, prevents any request from specifying a different encryption scope than the scope set on the container."
    },
    "FileRenameSource": {
      "name": "x-ms-rename-source",
      "x-ms-client-name": "renameSource",
      "in": "header",
      "required": true,
      "type": "string",
      "x-ms-parameter-location": "method",
      "description": "The file or directory to be renamed. The value must have the following format: \"/{filesysystem}/{path}\".  If \"x-ms-properties\" is specified, the properties will overwrite the existing properties; otherwise, the existing properties will be preserved."
    },
    "FilterBlobsWhere": {
      "name": "where",
      "in": "query",
      "required": false,
      "type": "string",
      "description": "Filters the results to return only to return only blobs whose tags match the specified expression.",
      "x-ms-parameter-location": "method"
    },
    "GetRangeContentMD5": {
      "name": "x-ms-range-get-content-md5",
      "x-ms-client-name": "rangeGetContentMD5",
      "in": "header",
      "required": false,
      "type": "boolean",
      "x-ms-parameter-location": "method",
      "description": "When set to true and specified together with the Range, the service returns the MD5 hash for the range, as long as the range is less than or equal to 4 MB in size."
    },
    "GetRangeContentCRC64": {
      "name": "x-ms-range-get-content-crc64",
      "x-ms-client-name": "rangeGetContentCRC64",
      "in": "header",
      "required": false,
      "type": "boolean",
      "x-ms-parameter-location": "method",
      "description": "When set to true and specified together with the Range, the service returns the CRC64 hash for the range, as long as the range is less than or equal to 4 MB in size."
    },
    "IfMatch": {
      "name": "If-Match",
      "x-ms-client-name": "ifMatch",
      "in": "header",
      "required": false,
      "type": "string",
      "format": "etag",
      "x-ms-parameter-location": "method",
      "x-ms-parameter-grouping": {
        "name": "modified-access-conditions"
      },
      "description": "Specify an ETag value to operate only on blobs with a matching value."
    },
    "IfModifiedSince": {
      "name": "If-Modified-Since",
      "x-ms-client-name": "ifModifiedSince",
      "in": "header",
      "required": false,
      "type": "string",
      "format": "date-time-rfc1123",
      "x-ms-parameter-location": "method",
      "x-ms-parameter-grouping": {
        "name": "modified-access-conditions"
      },
      "description": "Specify this header value to operate only on a blob if it has been modified since the specified date/time."
    },
    "IfNoneMatch": {
      "name": "If-None-Match",
      "x-ms-client-name": "ifNoneMatch",
      "in": "header",
      "required": false,
      "type": "string",
      "format": "etag",
      "x-ms-parameter-location": "method",
      "x-ms-parameter-grouping": {
        "name": "modified-access-conditions"
      },
      "description": "Specify an ETag value to operate only on blobs without a matching value."
    },
    "IfUnmodifiedSince": {
      "name": "If-Unmodified-Since",
      "x-ms-client-name": "ifUnmodifiedSince",
      "in": "header",
      "required": false,
      "type": "string",
      "format": "date-time-rfc1123",
      "x-ms-parameter-location": "method",
      "x-ms-parameter-grouping": {
        "name": "modified-access-conditions"
      },
      "description": "Specify this header value to operate only on a blob if it has not been modified since the specified date/time."
    },
    "IfSequenceNumberEqualTo": {
      "name": "x-ms-if-sequence-number-eq",
      "x-ms-client-name": "ifSequenceNumberEqualTo",
      "in": "header",
      "required": false,
      "type": "integer",
      "format": "int64",
      "x-ms-parameter-location": "method",
      "x-ms-parameter-grouping": {
        "name": "sequence-number-access-conditions"
      },
      "description": "Specify this header value to operate only on a blob if it has the specified sequence number."
    },
    "IfSequenceNumberLessThan": {
      "name": "x-ms-if-sequence-number-lt",
      "x-ms-client-name": "ifSequenceNumberLessThan",
      "in": "header",
      "required": false,
      "type": "integer",
      "format": "int64",
      "x-ms-parameter-location": "method",
      "x-ms-parameter-grouping": {
        "name": "sequence-number-access-conditions"
      },
      "description": "Specify this header value to operate only on a blob if it has a sequence number less than the specified."
    },
    "IfSequenceNumberLessThanOrEqualTo": {
      "name": "x-ms-if-sequence-number-le",
      "x-ms-client-name": "ifSequenceNumberLessThanOrEqualTo",
      "in": "header",
      "required": false,
      "type": "integer",
      "format": "int64",
      "x-ms-parameter-location": "method",
      "x-ms-parameter-grouping": {
        "name": "sequence-number-access-conditions"
      },
      "description": "Specify this header value to operate only on a blob if it has a sequence number less than or equal to the specified."
    },
    "KeyInfo": {
      "name": "KeyInfo",
      "in": "body",
      "x-ms-parameter-location": "method",
      "required": true,
      "schema": {
        "$ref": "#/definitions/KeyInfo"
      }
    },
    "ListBlobsInclude": {
      "name": "include",
      "in": "query",
      "required": false,
      "type": "array",
      "collectionFormat": "csv",
      "items": {
        "type": "string",
        "enum": [
          "copy",
          "deleted",
          "metadata",
          "snapshots",
          "uncommittedblobs",
          "versions",
          "tags"
        ],
        "x-ms-enum": {
          "name": "ListBlobsIncludeItem",
          "modelAsString": false
        }
      },
      "x-ms-parameter-location": "method",
      "description": "Include this parameter to specify one or more datasets to include in the response."
    },
    "ListContainersInclude": {
      "name": "include",
      "in": "query",
      "required": false,
      "type": "string",
      "enum": [
        "metadata"
      ],
      "x-ms-enum": {
        "name": "ListContainersIncludeType",
        "modelAsString": false
      },
      "x-ms-parameter-location": "method",
      "description": "Include this parameter to specify that the container's metadata be returned as part of the response body."
    },
    "LeaseBreakPeriod": {
      "name": "x-ms-lease-break-period",
      "x-ms-client-name": "breakPeriod",
      "in": "header",
      "required": false,
      "type": "integer",
      "x-ms-parameter-location": "method",
      "description": "For a break operation, proposed duration the lease should continue before it is broken, in seconds, between 0 and 60. This break period is only used if it is shorter than the time remaining on the lease. If longer, the time remaining on the lease is used. A new lease will not be available before the break period has expired, but the lease may be held for longer than the break period. If this header does not appear with a break operation, a fixed-duration lease breaks after the remaining lease period elapses, and an infinite lease breaks immediately."
    },
    "LeaseDuration": {
      "name": "x-ms-lease-duration",
      "x-ms-client-name": "duration",
      "in": "header",
      "required": false,
      "type": "integer",
      "x-ms-parameter-location": "method",
      "description": "Specifies the duration of the lease, in seconds, or negative one (-1) for a lease that never expires. A non-infinite lease can be between 15 and 60 seconds. A lease duration cannot be changed using renew or change."
    },
    "LeaseIdOptional": {
      "name": "x-ms-lease-id",
      "x-ms-client-name": "leaseId",
      "in": "header",
      "required": false,
      "type": "string",
      "x-ms-parameter-location": "method",
      "x-ms-parameter-grouping": {
        "name": "lease-access-conditions"
      },
      "description": "If specified, the operation only succeeds if the resource's lease is active and matches this ID."
    },
    "LeaseIdRequired": {
      "name": "x-ms-lease-id",
      "x-ms-client-name": "leaseId",
      "in": "header",
      "required": true,
      "type": "string",
      "x-ms-parameter-location": "method",
      "description": "Specifies the current lease ID on the resource."
    },
    "Owner": {
      "name": "x-ms-owner",
      "x-ms-client-name": "owner",
      "in": "header",
      "required": false,
      "type": "string",
      "description": "Optional. The owner of the blob or directory.",
      "x-ms-parameter-location": "method"
    },
    "Group": {
      "name": "x-ms-group",
      "x-ms-client-name": "group",
      "in": "header",
      "required": false,
      "type": "string",
      "description": "Optional. The owning group of the blob or directory.",
      "x-ms-parameter-location": "method"
    },
    "Upn": {
      "name": "upn",
      "x-ms-client-name": "upn",
      "in": "query",
      "description": "Optional. Valid only when Hierarchical Namespace is enabled for the account. If \"true\", the identity values returned in the x-ms-owner, x-ms-group, and x-ms-acl response headers will be transformed from Azure Active Directory Object IDs to User Principal Names.  If \"false\", the values will be returned as Azure Active Directory Object IDs. The default value is false.",
      "required": false,
      "type": "boolean",
      "x-ms-parameter-location": "method"
    },
    "Marker": {
      "name": "marker",
      "in": "query",
      "required": false,
      "type": "string",
      "description": "A string value that identifies the portion of the list of containers to be returned with the next listing operation. The operation returns the NextMarker value within the response body if the listing operation did not return all containers remaining to be listed with the current page. The NextMarker value can be used as the value for the marker parameter in a subsequent call to request the next page of list items. The marker value is opaque to the client.",
      "x-ms-parameter-location": "method"
    },
    "MaxResults": {
      "name": "maxresults",
      "in": "query",
      "required": false,
      "type": "integer",
      "minimum": 1,
      "x-ms-parameter-location": "method",
      "description": "Specifies the maximum number of containers to return. If the request does not specify maxresults, or specifies a value greater than 5000, the server will return up to 5000 items. Note that if the listing operation crosses a partition boundary, then the service will return a continuation token for retrieving the remainder of the results. For this reason, it is possible that the service will return fewer results than specified by maxresults, or than the default of 5000."
    },
    "Metadata": {
      "name": "x-ms-meta",
      "x-ms-client-name": "metadata",
      "in": "header",
      "required": false,
      "type": "string",
      "x-ms-parameter-location": "method",
      "description": "Optional. Specifies a user-defined name-value pair associated with the blob. If no name-value pairs are specified, the operation will copy the metadata from the source blob or file to the destination blob. If one or more name-value pairs are specified, the destination blob is created with the specified metadata, and metadata is not copied from the source blob or file. Note that beginning with version 2009-09-19, metadata names must adhere to the naming rules for C# identifiers. See Naming and Referencing Containers, Blobs, and Metadata for more information.",
      "x-ms-header-collection-prefix": "x-ms-meta-"
    },
    "MultipartContentType": {
      "name": "Content-Type",
      "x-ms-client-name": "multipartContentType",
      "in": "header",
      "required": true,
      "type": "string",
      "x-ms-parameter-location": "method",
      "description": "Required. The value of this header must be multipart/mixed with a batch boundary. Example header value: multipart/mixed; boundary=batch_<GUID>"
    },
    "ObjectReplication": {
      "name": "x-ms-or",
      "x-ms-client-name": "objectReplication",
      "in": "header",
      "required": false,
      "type": "string",
      "enum": [
        "complete",
        "failed"
      ],
      "x-ms-parameter-location": "method",
      "description": "Optional. Specifies a user-defined name-value pair associated with the blob. If no name-value pairs are specified, the operation will copy the metadata from the source blob or file to the destination blob. If one or more name-value pairs are specified, the destination blob is created with the specified metadata, and metadata is not copied from the source blob or file. Note that beginning with version 2009-09-19, metadata names must adhere to the naming rules for C# identifiers. See Naming and Referencing Containers, Blobs, and Metadata for more information.",
      "x-ms-header-collection-prefix": "x-ms-or-"
    },
    "PathRenameMode": {
      "name": "mode",
      "x-ms-client-name": "pathRenameMode",
      "description": "Determines the behavior of the rename operation",
      "in": "query",
      "required": false,
      "type": "string",
      "enum": [
        "legacy",
        "posix"
      ],
      "x-ms-enum": {
        "name": "PathRenameMode",
        "modelAsString": false
      }
    },
    "PosixPermissions": {
      "name": "x-ms-permissions",
      "description": "Optional and only valid if Hierarchical Namespace is enabled for the account. Sets POSIX access permissions for the file owner, the file owning group, and others. Each class may be granted read, write, or execute permission.  The sticky bit is also supported.  Both symbolic (rwxrw-rw-) and 4-digit octal notation (e.g. 0766) are supported.",
      "x-ms-client-name": "posixPermissions",
      "in": "header",
      "required": false,
      "type": "string",
      "x-ms-parameter-location": "method"
    },
    "PosixAcl": {
      "name": "x-ms-acl",
      "description": "Sets POSIX access control rights on files and directories. The value is a comma-separated list of access control entries. Each access control entry (ACE) consists of a scope, a type, a user or group identifier, and permissions in the format \"[scope:][type]:[id]:[permissions]\".",
      "x-ms-client-name": "posixAcl",
      "in": "header",
      "required": false,
      "type": "string",
      "x-ms-parameter-location": "method"
    },
    "PosixUmask": {
      "name": "x-ms-umask",
      "x-ms-client-name": "posixUmask",
      "in": "header",
      "required": false,
      "type": "string",
      "x-ms-parameter-location": "method",
      "description": "Only valid if Hierarchical Namespace is enabled for the account. This umask restricts permission settings for file and directory, and will only be applied when default Acl does not exist in parent directory. If the umask bit has set, it means that the corresponding permission will be disabled. Otherwise the corresponding permission will be determined by the permission. A 4-digit octal notation (e.g. 0022) is supported here. If no umask was specified, a default umask - 0027 will be used."
    },
    "Prefix": {
      "name": "prefix",
      "in": "query",
      "required": false,
      "type": "string",
      "description": "Filters the results to return only containers whose name begins with the specified prefix.",
      "x-ms-parameter-location": "method"
    },
    "PrevSnapshot": {
      "name": "prevsnapshot",
      "in": "query",
      "required": false,
      "type": "string",
      "x-ms-parameter-location": "method",
      "description": "Optional in version 2015-07-08 and newer. The prevsnapshot parameter is a DateTime value that specifies that the response will contain only pages that were changed between target blob and previous snapshot. Changed pages include both updated and cleared pages. The target blob may be a snapshot, as long as the snapshot specified by prevsnapshot is the older of the two. Note that incremental snapshots are currently supported only for blobs created on or after January 1, 2016."
    },
    "PrevSnapshotUrl": {
      "name": "x-ms-previous-snapshot-url",
      "x-ms-client-name": "prevSnapshotUrl",
      "in": "header",
      "required": false,
      "type": "string",
      "format": "url",
      "x-ms-parameter-location": "method",
      "description": "Optional. This header is only supported in service versions 2019-04-19 and after and specifies the URL of a previous snapshot of the target blob. The response will only contain pages that were changed between the target blob and its previous snapshot."
    },
    "ProposedLeaseIdOptional": {
      "name": "x-ms-proposed-lease-id",
      "x-ms-client-name": "proposedLeaseId",
      "in": "header",
      "required": false,
      "type": "string",
      "x-ms-parameter-location": "method",
      "description": "Proposed lease ID, in a GUID string format. The Blob service returns 400 (Invalid request) if the proposed lease ID is not in the correct format. See Guid Constructor (String) for a list of valid GUID string formats."
    },
    "ProposedLeaseIdRequired": {
      "name": "x-ms-proposed-lease-id",
      "x-ms-client-name": "proposedLeaseId",
      "in": "header",
      "required": true,
      "type": "string",
      "x-ms-parameter-location": "method",
      "description": "Proposed lease ID, in a GUID string format. The Blob service returns 400 (Invalid request) if the proposed lease ID is not in the correct format. See Guid Constructor (String) for a list of valid GUID string formats."
    },
    "QueryRequest": {
      "name": "queryRequest",
      "in": "body",
      "schema": {
        "$ref": "#/definitions/QueryRequest"
      },
      "description": "the query request"
    },
    "Range": {
      "name": "x-ms-range",
      "x-ms-client-name": "range",
      "in": "header",
      "required": false,
      "type": "string",
      "x-ms-parameter-location": "method",
      "description": "Return only the bytes of the blob in the specified range."
    },
    "RangeRequiredPutPageFromUrl": {
      "name": "x-ms-range",
      "x-ms-client-name": "range",
      "in": "header",
      "required": true,
      "type": "string",
      "x-ms-parameter-location": "method",
      "description": "The range of bytes to which the source range would be written. The range should be 512 aligned and range-end is required."
    },
    "RecursiveDirectoryDelete": {
      "name": "recursive",
      "x-ms-client-name": "recursiveDirectoryDelete",
      "in": "query",
      "required": true,
      "type": "boolean",
      "x-ms-parameter-location": "method",
      "description": "If \"true\", all paths beneath the directory will be deleted. If \"false\" and the directory is non-empty, an error occurs."
    },
    "SequenceNumberAction": {
      "name": "x-ms-sequence-number-action",
      "x-ms-client-name": "sequenceNumberAction",
      "in": "header",
      "required": true,
      "x-ms-parameter-location": "method",
      "description": "Required if the x-ms-blob-sequence-number header is set for the request. This property applies to page blobs only. This property indicates how the service should modify the blob's sequence number",
      "type": "string",
      "enum": [
        "max",
        "update",
        "increment"
      ],
      "x-ms-enum": {
        "name": "SequenceNumberActionType",
        "modelAsString": false
      }
    },
    "Snapshot": {
      "name": "snapshot",
      "in": "query",
      "required": false,
      "type": "string",
      "x-ms-parameter-location": "method",
      "description": "The snapshot parameter is an opaque DateTime value that, when present, specifies the blob snapshot to retrieve. For more information on working with blob snapshots, see <a href=\"https://docs.microsoft.com/en-us/rest/api/storageservices/fileservices/creating-a-snapshot-of-a-blob\">Creating a Snapshot of a Blob.</a>"
    },
    "VersionId": {
      "name": "versionid",
      "x-ms-client-name": "versionId",
      "in": "query",
      "required": false,
      "type": "string",
      "x-ms-parameter-location": "method",
      "description": "The version id parameter is an opaque DateTime value that, when present, specifies the version of the blob to operate on. It's for service version 2019-10-10 and newer."
    },
    "SourceContentMD5": {
      "name": "x-ms-source-content-md5",
      "x-ms-client-name": "sourceContentMD5",
      "in": "header",
      "required": false,
      "type": "string",
      "format": "byte",
      "x-ms-parameter-location": "method",
      "description": "Specify the md5 calculated for the range of bytes that must be read from the copy source."
    },
    "SourceContentCRC64": {
      "name": "x-ms-source-content-crc64",
      "x-ms-client-name": "sourceContentcrc64",
      "in": "header",
      "required": false,
      "type": "string",
      "format": "byte",
      "x-ms-parameter-location": "method",
      "description": "Specify the crc64 calculated for the range of bytes that must be read from the copy source."
    },
    "SourceRange": {
      "name": "x-ms-source-range",
      "x-ms-client-name": "sourceRange",
      "in": "header",
      "required": false,
      "type": "string",
      "x-ms-parameter-location": "method",
      "description": "Bytes of source data in the specified range."
    },
    "SourceRangeRequiredPutPageFromUrl": {
      "name": "x-ms-source-range",
      "x-ms-client-name": "sourceRange",
      "in": "header",
      "required": true,
      "type": "string",
      "x-ms-parameter-location": "method",
      "description": "Bytes of source data in the specified range. The length of this range should match the ContentLength header and x-ms-range/Range destination range header."
    },
    "SourceIfMatch": {
      "name": "x-ms-source-if-match",
      "x-ms-client-name": "sourceIfMatch",
      "in": "header",
      "required": false,
      "type": "string",
      "format": "etag",
      "x-ms-parameter-location": "method",
      "x-ms-parameter-grouping": {
        "name": "source-modified-access-conditions"
      },
      "description": "Specify an ETag value to operate only on blobs with a matching value."
    },
    "SourceIfModifiedSince": {
      "name": "x-ms-source-if-modified-since",
      "x-ms-client-name": "sourceIfModifiedSince",
      "in": "header",
      "required": false,
      "type": "string",
      "format": "date-time-rfc1123",
      "x-ms-parameter-location": "method",
      "x-ms-parameter-grouping": {
        "name": "source-modified-access-conditions"
      },
      "description": "Specify this header value to operate only on a blob if it has been modified since the specified date/time."
    },
    "SourceIfNoneMatch": {
      "name": "x-ms-source-if-none-match",
      "x-ms-client-name": "sourceIfNoneMatch",
      "in": "header",
      "required": false,
      "type": "string",
      "format": "etag",
      "x-ms-parameter-location": "method",
      "x-ms-parameter-grouping": {
        "name": "source-modified-access-conditions"
      },
      "description": "Specify an ETag value to operate only on blobs without a matching value."
    },
    "SourceIfUnmodifiedSince": {
      "name": "x-ms-source-if-unmodified-since",
      "x-ms-client-name": "sourceIfUnmodifiedSince",
      "in": "header",
      "required": false,
      "type": "string",
      "format": "date-time-rfc1123",
      "x-ms-parameter-location": "method",
      "x-ms-parameter-grouping": {
        "name": "source-modified-access-conditions"
      },
      "description": "Specify this header value to operate only on a blob if it has not been modified since the specified date/time."
    },
    "SourceLeaseId": {
      "name": "x-ms-source-lease-id",
      "x-ms-client-name": "sourceLeaseId",
      "in": "header",
      "required": false,
      "type": "string",
      "x-ms-parameter-location": "method",
      "description": "A lease ID for the source path. If specified, the source path must have an active lease and the leaase ID must match."
    },
    "SourceUrl": {
      "name": "x-ms-copy-source",
      "x-ms-client-name": "sourceUrl",
      "in": "header",
      "required": true,
      "type": "string",
      "format": "url",
      "x-ms-parameter-location": "method",
      "description": "Specify a URL to the copy source."
    },
    "StorageServiceProperties": {
      "name": "StorageServiceProperties",
      "in": "body",
      "required": true,
      "schema": {
        "$ref": "#/definitions/StorageServiceProperties"
      },
      "x-ms-parameter-location": "method",
      "description": "The StorageService properties."
    },
    "Timeout": {
      "name": "timeout",
      "in": "query",
      "required": false,
      "type": "integer",
      "minimum": 0,
      "x-ms-parameter-location": "method",
      "description": "The timeout parameter is expressed in seconds. For more information, see <a href=\"https://docs.microsoft.com/en-us/rest/api/storageservices/fileservices/setting-timeouts-for-blob-service-operations\">Setting Timeouts for Blob Service Operations.</a>"
    },
    "XMsCacheControl": {
      "name": "x-ms-cache-control",
      "x-ms-client-name": "cacheControl",
      "in": "header",
      "required": false,
      "type": "string",
      "x-ms-parameter-location": "method",
      "x-ms-parameter-grouping": {
        "name": "directory-http-headers"
      },
      "description": "Cache control for given resource"
    },
    "XMsContentType": {
      "name": "x-ms-content-type",
      "x-ms-client-name": "contentType",
      "in": "header",
      "required": false,
      "type": "string",
      "x-ms-parameter-location": "method",
      "x-ms-parameter-grouping": {
        "name": "directory-http-headers"
      },
      "description": "Content type for given resource"
    },
    "XMsContentEncoding": {
      "name": "x-ms-content-encoding",
      "x-ms-client-name": "contentEncoding",
      "in": "header",
      "required": false,
      "type": "string",
      "x-ms-parameter-location": "method",
      "x-ms-parameter-grouping": {
        "name": "directory-http-headers"
      },
      "description": "Content encoding for given resource"
    },
    "XMsContentLanguage": {
      "name": "x-ms-content-language",
      "x-ms-client-name": "contentLanguage",
      "in": "header",
      "required": false,
      "type": "string",
      "x-ms-parameter-location": "method",
      "x-ms-parameter-grouping": {
        "name": "directory-http-headers"
      },
      "description": "Content language for given resource"
    },
    "XMsContentDisposition": {
      "name": "x-ms-content-disposition",
      "x-ms-client-name": "contentDisposition",
      "in": "header",
      "required": false,
      "type": "string",
      "x-ms-parameter-location": "method",
      "x-ms-parameter-grouping": {
        "name": "directory-http-headers"
      },
      "description": "Content disposition for given resource"
    }
  }
}<|MERGE_RESOLUTION|>--- conflicted
+++ resolved
@@ -9090,13 +9090,11 @@
         "Metadata": {
           "$ref": "#/definitions/BlobMetadata"
         },
-<<<<<<< HEAD
         "ObjectReplication": {
           "$ref": "#/definitions/BlobObjectReplication"
-=======
+        },
         "BlobTags": {
           "$ref": "#/definitions/BlobTags"
->>>>>>> 12b6cac3
         }
       }
     },

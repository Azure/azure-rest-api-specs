--- conflicted
+++ resolved
@@ -9556,10 +9556,9 @@
           "type": "string",
           "format": "date-time-rfc1123"
         },
-<<<<<<< HEAD
         "TagCount": {
           "type": "integer"
-=======
+        },
         "Expiry-Time": {
           "x-ms-client-name": "ExpiresOn",
           "type": "string",
@@ -9567,7 +9566,6 @@
         },
         "IsSealed": {
           "type": "boolean"
->>>>>>> eea297f7
         }
       }
     },

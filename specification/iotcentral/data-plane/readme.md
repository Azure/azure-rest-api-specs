# IoT Central - API client generation
> see https://aka.ms/autorest
This is the AutoRest configuration file for Azure IoT Central.

## Getting Started
To build the SDK for Azure IoT Central, simply [Install AutoRest](https://aka.ms/autorest/install) and in this folder, run:
> `autorest readme.md`
To see additional help and options, run:
> `autorest --help`
---

## Configuration

### Basic Information

These are the global settings for the IoT Central API.

``` yaml
openapi-type: data-plane
tag: package-2022-05-31
<<<<<<< HEAD
```

### Tag: package-2022-06-30-preview
These settings apply only when `--tag=package-2022-06-30-preview` is specified on the command line.

```yaml $(tag) == 'package-2022-06-30-preview'
input-file:
  - Microsoft.IoTCentral/preview/2022-06-30-preview/iotcentral.json
=======
>>>>>>> d006e1d1
```

### Tag: package-1.2-preview
These settings apply only when `--tag=package-1.2-preview` is specified on the command line.

```yaml $(tag) == 'package-1.2-preview'
input-file:
  - Microsoft.IoTCentral/preview/1.2-preview/iotcentral.json
```

### Tag: package-1.1-preview
These settings apply only when `--tag=package-1.1-preview` is specified on the command line.

```yaml $(tag) == 'package-1.1-preview'
input-file:
  - Microsoft.IoTCentral/preview/1.1-preview/iotcentral.json
```

### Tag: package-2021-04-30-preview
These settings apply only when `--tag=package-2021-04-30-preview` is specified on the command line.

```yaml $(tag) == 'package-2021-04-30-preview'
input-file:
  - Microsoft.IoTCentral/preview/2021-04-30-preview/iotcentral.json
```

### Tag: package-1.0
These settings apply only when `--tag=package-1.0` is specified on the command line.

```yaml $(tag) == 'package-1.0'
input-file:
  - Microsoft.IoTCentral/stable/1.0/iotcentral.json
```
<<<<<<< HEAD

### Tag: package-2022-05-31
These settings apply only when `--tag=package-2022-05-31` is specified on the command line.

```yaml $(tag) == 'package-2022-05-31'
input-file:
  - Microsoft.IoTCentral/stable/2022-05-31/iotcentral.json
```
---

# Code Generation

## Swagger to SDK
=======
>>>>>>> d006e1d1

### Tag: package-2022-05-31
These settings apply only when `--tag=package-2022-05-31` is specified on the command line.

```yaml $(tag) == 'package-2022-05-31'
input-file:
  - Microsoft.IoTCentral/stable/2022-05-31/iotcentral.json
```
---

# Code Generation

## Python

See configuration in [readme.python.md](./readme.python.md)

## TypeScript

See configuration in [readme.typescript.md](./readme.typescript.md)

## NodeJs

See configuration in [readme.nodejs.md](./readme.nodejs.md)

## CSharp

See configuration in [readme.csharp.md](./readme.csharp.md)

## Go

See configuration in [readme.go.md](./readme.go.md)<|MERGE_RESOLUTION|>--- conflicted
+++ resolved
@@ -18,7 +18,6 @@
 ``` yaml
 openapi-type: data-plane
 tag: package-2022-05-31
-<<<<<<< HEAD
 ```
 
 ### Tag: package-2022-06-30-preview
@@ -27,8 +26,6 @@
 ```yaml $(tag) == 'package-2022-06-30-preview'
 input-file:
   - Microsoft.IoTCentral/preview/2022-06-30-preview/iotcentral.json
-=======
->>>>>>> d006e1d1
 ```
 
 ### Tag: package-1.2-preview
@@ -62,7 +59,6 @@
 input-file:
   - Microsoft.IoTCentral/stable/1.0/iotcentral.json
 ```
-<<<<<<< HEAD
 
 ### Tag: package-2022-05-31
 These settings apply only when `--tag=package-2022-05-31` is specified on the command line.
@@ -76,8 +72,6 @@
 # Code Generation
 
 ## Swagger to SDK
-=======
->>>>>>> d006e1d1
 
 ### Tag: package-2022-05-31
 These settings apply only when `--tag=package-2022-05-31` is specified on the command line.

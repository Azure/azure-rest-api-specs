{
  "swagger": "2.0",
  "info": {
    "title": "ConnectedKubernetesClient",
    "version": "2021-04-01-preview",
    "description": "Azure Connected Cluster Resource Provider API for adopting any Kubernetes Cluster"
  },
  "schemes": [
    "https"
  ],
  "host": "management.azure.com",
  "security": [
    {
      "azure_auth": [
        "user_impersonation"
      ]
    }
  ],
  "securityDefinitions": {
    "azure_auth": {
      "type": "oauth2",
      "authorizationUrl": "https://login.microsoftonline.com/common/oauth2/authorize",
      "flow": "implicit",
      "description": "Azure Active Directory OAuth2 Flow.",
      "scopes": {
        "user_impersonation": "impersonate your user account"
      }
    }
  },
  "paths": {
    "/subscriptions/{subscriptionId}/resourcegroups/{resourceGroupName}/providers/Microsoft.Kubernetes/connectedClusters/{clusterName}": {
      "put": {
        "summary": "Register a new Kubernetes cluster with Azure Resource Manager.",
        "operationId": "ConnectedCluster_Create",
        "description": "API to register a new Kubernetes cluster and create a tracked resource in Azure Resource Manager (ARM).",
        "consumes": [
          "application/json"
        ],
        "produces": [
          "application/json"
        ],
        "x-ms-examples": {
          "CreateClusterExample": {
            "$ref": "./examples/CreateClusterExample.json"
          }
        },
        "parameters": [
          {
            "$ref": "../../../../../common-types/resource-management/v2/types.json#/parameters/ApiVersionParameter"
          },
          {
            "$ref": "../../../../../common-types/resource-management/v2/types.json#/parameters/SubscriptionIdParameter"
          },
          {
            "$ref": "../../../../../common-types/resource-management/v2/types.json#/parameters/ResourceGroupNameParameter"
          },
          {
            "$ref": "#/parameters/ClusterNamePathParam"
          },
          {
            "in": "body",
            "name": "ConnectedCluster",
            "required": true,
            "schema": {
              "$ref": "#/definitions/ConnectedCluster"
            },
            "description": "Parameters supplied to Create a Connected Cluster."
          }
        ],
        "responses": {
          "200": {
            "description": "OK",
            "schema": {
              "$ref": "#/definitions/ConnectedCluster"
            }
          },
          "201": {
            "description": "Resource creation request accepted",
            "schema": {
              "$ref": "#/definitions/ConnectedCluster"
            }
          },
          "default": {
            "description": "Resource Provider error response describing why the operation failed.",
            "schema": {
              "$ref": "../../../../../common-types/resource-management/v2/types.json#/definitions/ErrorResponse"
            }
          }
        },
        "x-ms-long-running-operation": true,
        "x-ms-long-running-operation-options": {
          "final-state-via": "azure-async-operation"
        }
      },
      "patch": {
        "summary": "Updates a connected cluster.",
        "operationId": "ConnectedCluster_Update",
        "description": "API to update certain properties of the connected cluster resource",
        "consumes": [
          "application/json"
        ],
        "produces": [
          "application/json"
        ],
        "x-ms-examples": {
          "UpdateClusterExample": {
            "$ref": "./examples/UpdateClusterExample.json"
          }
        },
        "parameters": [
          {
            "$ref": "../../../../../common-types/resource-management/v2/types.json#/parameters/ApiVersionParameter"
          },
          {
            "$ref": "../../../../../common-types/resource-management/v2/types.json#/parameters/SubscriptionIdParameter"
          },
          {
            "$ref": "../../../../../common-types/resource-management/v2/types.json#/parameters/ResourceGroupNameParameter"
          },
          {
            "$ref": "#/parameters/ClusterNamePathParam"
          },
          {
            "in": "body",
            "name": "ConnectedClusterPatch",
            "required": true,
            "schema": {
              "$ref": "#/definitions/ConnectedClusterPatch"
            },
            "description": "Parameters supplied to update Connected Cluster."
          }
        ],
        "responses": {
          "200": {
            "description": "OK",
            "schema": {
              "$ref": "#/definitions/ConnectedCluster"
            }
          },
          "default": {
            "description": "Resource Provider error response describing why the operation failed.",
            "schema": {
              "$ref": "../../../../../common-types/resource-management/v2/types.json#/definitions/ErrorResponse"
            }
          }
        }
      },
      "get": {
        "summary": "Get the properties of the specified connected cluster.",
        "operationId": "ConnectedCluster_Get",
        "description": "Returns the properties of the specified connected cluster, including name, identity, properties, and additional cluster details.",
        "produces": [
          "application/json"
        ],
        "x-ms-examples": {
          "GetClusterExample": {
            "$ref": "./examples/GetClusterExample.json"
          }
        },
        "parameters": [
          {
            "$ref": "../../../../../common-types/resource-management/v2/types.json#/parameters/ApiVersionParameter"
          },
          {
            "$ref": "../../../../../common-types/resource-management/v2/types.json#/parameters/SubscriptionIdParameter"
          },
          {
            "$ref": "../../../../../common-types/resource-management/v2/types.json#/parameters/ResourceGroupNameParameter"
          },
          {
            "$ref": "#/parameters/ClusterNamePathParam"
          }
        ],
        "responses": {
          "200": {
            "description": "Resource retrieved successfully.",
            "schema": {
              "$ref": "#/definitions/ConnectedCluster"
            }
          },
          "default": {
            "description": "Error response describing why the operation failed.",
            "schema": {
              "$ref": "../../../../../common-types/resource-management/v2/types.json#/definitions/ErrorResponse"
            }
          }
        }
      },
      "delete": {
        "summary": "Delete a connected cluster.",
        "operationId": "ConnectedCluster_Delete",
        "description": "Delete a connected cluster, removing the tracked resource in Azure Resource Manager (ARM).",
        "produces": [
          "application/json"
        ],
        "x-ms-examples": {
          "DeleteClusterExample": {
            "$ref": "./examples/DeleteClusterExample.json"
          }
        },
        "parameters": [
          {
            "$ref": "../../../../../common-types/resource-management/v2/types.json#/parameters/ApiVersionParameter"
          },
          {
            "$ref": "../../../../../common-types/resource-management/v2/types.json#/parameters/SubscriptionIdParameter"
          },
          {
            "$ref": "../../../../../common-types/resource-management/v2/types.json#/parameters/ResourceGroupNameParameter"
          },
          {
            "$ref": "#/parameters/ClusterNamePathParam"
          }
        ],
        "responses": {
          "200": {
            "description": "OK"
          },
          "202": {
            "description": "Resource deletion is in progress"
          },
          "204": {
            "description": "The resource was not found but the request is well formed"
          },
          "default": {
            "description": "Resource Provider error response describing why the operation failed.",
            "schema": {
              "$ref": "../../../../../common-types/resource-management/v2/types.json#/definitions/ErrorResponse"
            }
          }
        },
        "x-ms-long-running-operation": true,
        "x-ms-long-running-operation-options": {
          "final-state-via": "location"
        }
      }
    },
    "/subscriptions/{subscriptionId}/resourcegroups/{resourceGroupName}/providers/Microsoft.Kubernetes/connectedClusters/{clusterName}/listClusterUserCredentials": {
      "post": {
        "summary": "Gets cluster user credentials of a connected cluster",
        "operationId": "ConnectedCluster_ListClusterUserCredentials",
        "description": "Gets cluster user credentials of the connected cluster with a specified resource group and name.",
        "produces": [
          "application/json"
        ],
        "x-ms-examples": {
          "ListClusterUserCredentialsExample": {
            "$ref": "./examples/ConnectedClustersListClusterCredentialsResult.json"
          },
          "ListClusterUserCredentialsNonAadExample": {
            "$ref": "./examples/ConnectedClustersListClusterCredentialsResultNonAad.json"
          }
        },
        "parameters": [
          {
            "$ref": "../../../../../common-types/resource-management/v2/types.json#/parameters/ApiVersionParameter"
          },
          {
            "$ref": "../../../../../common-types/resource-management/v2/types.json#/parameters/SubscriptionIdParameter"
          },
          {
            "$ref": "../../../../../common-types/resource-management/v2/types.json#/parameters/ResourceGroupNameParameter"
          },
          {
            "$ref": "#/parameters/ClusterNamePathParam"
          },
          {
            "in": "body",
            "required": true,
<<<<<<< HEAD
            "name": "Properties",
            "schema": {
              "$ref": "#/definitions/Properties"
            },
            "description": "properties"
=======
            "properties": {
              "authenticationMethod": {
                "type": "string",
                "description": "The mode of client authentication.",
                "enum": [
                  "Token",
                  "AAD"
                ],
                "x-ms-enum": {
                  "name": "AuthenticationMethod",
                  "modelAsString": true
                }
              },
              "clientProxy": {
                "type": "boolean",
                "description": "Boolean value to indicate whether the request is for client side proxy or not"
              }
            }
>>>>>>> 567add92
          }
        ],
        "responses": {
          "200": {
            "description": "OK",
            "schema": {
              "$ref": "#/definitions/CredentialResults"
            }
          },
          "default": {
            "description": "Resource Provider error response describing why the operation failed.",
            "schema": {
              "$ref": "../../../../../common-types/resource-management/v2/types.json#/definitions/ErrorResponse"
            }
          }
        }
      }
    },
    "/subscriptions/{subscriptionId}/resourcegroups/{resourceGroupName}/providers/Microsoft.Kubernetes/connectedClusters": {
      "get": {
        "summary": "Lists all connected clusters",
        "operationId": "ConnectedCluster_ListByResourceGroup",
        "description": "API to enumerate registered connected K8s clusters under a Resource Group",
        "produces": [
          "application/json"
        ],
        "x-ms-examples": {
          "GetClustersExample": {
            "$ref": "./examples/GetClustersByResourceGroupExample.json"
          }
        },
        "parameters": [
          {
            "$ref": "../../../../../common-types/resource-management/v2/types.json#/parameters/ApiVersionParameter"
          },
          {
            "$ref": "../../../../../common-types/resource-management/v2/types.json#/parameters/SubscriptionIdParameter"
          },
          {
            "$ref": "../../../../../common-types/resource-management/v2/types.json#/parameters/ResourceGroupNameParameter"
          }
        ],
        "responses": {
          "200": {
            "description": "OK",
            "schema": {
              "$ref": "#/definitions/ConnectedClusterList"
            }
          },
          "default": {
            "description": "Resource Provider error response describing why the operation failed.",
            "schema": {
              "$ref": "../../../../../common-types/resource-management/v2/types.json#/definitions/ErrorResponse"
            }
          }
        },
        "x-ms-pageable": {
          "nextLinkName": "nextLink"
        }
      }
    },
    "/subscriptions/{subscriptionId}/providers/Microsoft.Kubernetes/connectedClusters": {
      "get": {
        "summary": "Lists all connected clusters",
        "operationId": "ConnectedCluster_ListBySubscription",
        "description": "API to enumerate registered connected K8s clusters under a Subscription",
        "produces": [
          "application/json"
        ],
        "x-ms-examples": {
          "GetClustersExample": {
            "$ref": "./examples/GetClustersBySubscriptionExample.json"
          }
        },
        "parameters": [
          {
            "$ref": "../../../../../common-types/resource-management/v2/types.json#/parameters/SubscriptionIdParameter"
          },
          {
            "$ref": "../../../../../common-types/resource-management/v2/types.json#/parameters/ApiVersionParameter"
          }
        ],
        "responses": {
          "200": {
            "description": "OK",
            "schema": {
              "$ref": "#/definitions/ConnectedClusterList"
            }
          },
          "default": {
            "description": "Resource Provider error response describing why the operation failed.",
            "schema": {
              "$ref": "../../../../../common-types/resource-management/v2/types.json#/definitions/ErrorResponse"
            }
          }
        },
        "x-ms-pageable": {
          "nextLinkName": "nextLink"
        }
      }
    },
    "/providers/Microsoft.Kubernetes/operations": {
      "get": {
        "description": "Lists all of the available API operations for Connected Cluster resource.",
        "operationId": "Operations_Get",
        "produces": [
          "application/json"
        ],
        "parameters": [
          {
            "$ref": "../../../../../common-types/resource-management/v2/types.json#/parameters/ApiVersionParameter"
          }
        ],
        "responses": {
          "200": {
            "description": "OK",
            "schema": {
              "$ref": "#/definitions/OperationList"
            }
          },
          "default": {
            "description": "Resource Provider error response describing why the operation failed.",
            "schema": {
              "$ref": "../../../../../common-types/resource-management/v2/types.json#/definitions/ErrorResponse"
            }
          }
        },
        "x-ms-examples": {
          "ListConnectedClusterOperationsExample": {
            "$ref": "./examples/ListConnectedClusterOperationsExample.json"
          }
        },
        "x-ms-pageable": {
          "nextLinkName": "nextLink"
        }
      }
    }
  },
  "definitions": {
    "OperationList": {
      "description": "The paginated list of connected cluster API operations.",
      "properties": {
        "value": {
          "readOnly": true,
          "type": "array",
          "items": {
            "$ref": "#/definitions/Operation"
          },
          "description": "The list of connected cluster API operations."
        },
        "nextLink": {
          "type": "string",
          "description": "The link to fetch the next page of connected cluster API operations."
        }
      }
    },
    "Operation": {
      "type": "object",
      "description": "The Connected cluster API operation",
      "properties": {
        "name": {
          "readOnly": true,
          "type": "string",
          "description": "Operation name: {Microsoft.Kubernetes}/{resource}/{operation}"
        },
        "display": {
          "readOnly": true,
          "description": "The object that represents the operation.",
          "properties": {
            "provider": {
              "type": "string",
              "description": "Service provider: Microsoft.connectedClusters"
            },
            "resource": {
              "type": "string",
              "description": "Connected Cluster Resource on which the operation is performed"
            },
            "operation": {
              "type": "string",
              "description": "Operation type: Read, write, delete, etc."
            },
            "description": {
              "type": "string",
              "description": "Description of the operation."
            }
          }
        }
      }
    },
    "ConnectedClusterList": {
      "description": "The paginated list of connected Clusters",
      "type": "object",
      "properties": {
        "value": {
          "description": "The list of connected clusters",
          "type": "array",
          "items": {
            "$ref": "#/definitions/ConnectedCluster"
          }
        },
        "nextLink": {
          "description": "The link to fetch the next page of connected cluster",
          "type": "string"
        }
      }
    },
    "ConnectedCluster": {
      "type": "object",
      "required": [
        "properties",
        "identity"
      ],
      "properties": {
        "identity": {
          "$ref": "#/definitions/ConnectedClusterIdentity",
          "description": "The identity of the connected cluster."
        },
        "properties": {
          "x-ms-client-flatten": true,
          "$ref": "#/definitions/ConnectedClusterProperties",
          "description": "Describes the connected cluster resource properties."
        },
        "systemData": {
          "$ref": "#/definitions/SystemData",
          "readOnly": true,
          "description": "Metadata pertaining to creation and last modification of the resource"
        }
      },
      "allOf": [
        {
          "$ref": "../../../../../common-types/resource-management/v2/types.json#/definitions/TrackedResource"
        }
      ],
      "description": "Represents a connected cluster."
    },
    "ConnectedClusterIdentity": {
      "type": "object",
      "required": [
        "type"
      ],
      "properties": {
        "principalId": {
          "readOnly": true,
          "type": "string",
          "description": "The principal id of connected cluster identity. This property will only be provided for a system assigned identity."
        },
        "tenantId": {
          "readOnly": true,
          "type": "string",
          "description": "The tenant id associated with the connected cluster. This property will only be provided for a system assigned identity."
        },
        "type": {
          "type": "string",
          "description": "The type of identity used for the connected cluster. The type 'SystemAssigned, includes a system created identity. The type 'None' means no identity is assigned to the connected cluster.",
          "enum": [
            "None",
            "SystemAssigned"
          ],
          "x-ms-enum": {
            "name": "ResourceIdentityType",
            "modelAsString": false
          }
        }
      },
      "description": "Identity for the connected cluster."
    },
    "ConnectedClusterProperties": {
      "type": "object",
      "required": [
        "agentPublicKeyCertificate"
      ],
      "properties": {
        "agentPublicKeyCertificate": {
          "type": "string",
          "description": "Base64 encoded public certificate used by the agent to do the initial handshake to the backend services in Azure."
        },
        "kubernetesVersion": {
          "readOnly": true,
          "type": "string",
          "description": "The Kubernetes version of the connected cluster resource"
        },
        "totalNodeCount": {
          "readOnly": true,
          "type": "integer",
          "description": "Number of nodes present in the connected cluster resource"
        },
        "totalCoreCount": {
          "readOnly": true,
          "format": "int32",
          "type": "integer",
          "description": "Number of CPU cores present in the connected cluster resource"
        },
        "agentVersion": {
          "readOnly": true,
          "type": "string",
          "description": "Version of the agent running on the connected cluster resource"
        },
        "provisioningState": {
          "$ref": "#/definitions/ConnectedClusterProvisioningState",
          "description": "Provisioning state of the connected cluster resource."
        },
        "distribution": {
          "type": "string",
          "description": "The Kubernetes distribution running on this connected cluster."
        },
        "infrastructure": {
          "type": "string",
          "description": "The infrastructure on which the Kubernetes cluster represented by this connected cluster is running on."
        },
        "offering": {
          "type": "string",
          "readOnly": true,
          "description": "Connected cluster offering"
        },
        "managedIdentityCertificateExpirationTime": {
          "type": "string",
          "format": "date-time",
          "readOnly": true,
          "description": "Expiration time of the managed identity certificate"
        },
        "lastConnectivityTime": {
          "type": "string",
          "readOnly": true,
          "format": "date-time",
          "description": "Time representing the last instance when heart beat was received from the cluster"
        },
        "connectivityStatus": {
          "type": "string",
          "readOnly": true,
          "description": "Represents the connectivity status of the connected cluster.",
          "enum": [
            "Connecting",
            "Connected",
            "Offline",
            "Expired"
          ],
          "x-ms-enum": {
            "name": "ConnectivityStatus",
            "modelAsString": true
          }
        }
      },
      "description": "Properties of the connected cluster."
    },
    "CredentialResults": {
      "properties": {
        "hybridConnectionConfig": {
          "$ref": "#/definitions/HybridConnectionConfig",
          "description": "Contains the REP (rendezvous endpoint) and “Sender” access token.",
          "readOnly": true
        },
        "kubeconfigs": {
          "type": "array",
          "readOnly": true,
          "items": {
            "$ref": "#/definitions/CredentialResult"
          },
          "description": "Base64-encoded Kubernetes configuration file."
        }
      },
      "description": "The list of credential result response."
    },
    "CredentialResult": {
      "type": "object",
      "properties": {
        "name": {
          "type": "string",
          "readOnly": true,
          "description": "The name of the credential."
        },
        "value": {
          "type": "string",
          "format": "byte",
          "readOnly": true,
          "description": "Base64-encoded Kubernetes configuration file."
        }
      },
      "description": "The credential result response."
    },
    "ConnectedClusterProvisioningState": {
      "type": "string",
      "description": "The current deployment state of connectedClusters.",
      "enum": [
        "Succeeded",
        "Failed",
        "Canceled",
        "Provisioning",
        "Updating",
        "Deleting",
        "Accepted"
      ],
      "x-ms-enum": {
        "name": "ProvisioningState",
        "modelAsString": true
      }
    },
    "ConnectedClusterPatch": {
      "type": "object",
      "properties": {
        "tags": {
          "type": "object",
          "additionalProperties": {
            "type": "string"
          },
          "description": "Resource tags."
        },
        "properties": {
          "x-ms-client-flatten": true,
          "$ref": "#/definitions/ConnectedClusterPatchProperties",
          "description": "Describes the connected cluster resource properties that can be updated during PATCH operation."
        }
      },
      "description": "Object containing updates for patch operations."
    },
    "ConnectedClusterPatchProperties": {
      "type": "object",
      "properties": {},
      "description": "Properties which can be patched on the connected cluster resource."
    },
    "HybridConnectionConfig": {
      "description": "Contains the REP (rendezvous endpoint) and “Sender” access token.",
      "properties": {
        "expirationTime": {
          "description": "Timestamp when this token will be expired.",
          "type": "integer",
          "readOnly": true,
          "format": "int64"
        },
        "hybridConnectionName": {
          "description": "Name of the connection",
          "type": "string",
          "readOnly": true
        },
        "relay": {
          "description": "Name of the relay.",
          "type": "string",
          "readOnly": true
        },
        "token": {
          "description": "Sender access token",
          "type": "string",
          "readOnly": true
        }
      }
    },
    "SystemData": {
      "description": "Metadata pertaining to creation and last modification of the resource.",
      "type": "object",
      "properties": {
        "createdBy": {
          "description": "The identity that created the resource.",
          "type": "string"
        },
        "createdByType": {
          "description": "The type of identity that created the resource.",
          "enum": [
            "User",
            "Application",
            "ManagedIdentity",
            "Key"
          ],
          "type": "string",
          "x-ms-enum": {
            "name": "createdByType",
            "modelAsString": true
          }
        },
        "createdAt": {
          "format": "date-time",
          "description": "The timestamp of resource creation (UTC).",
          "type": "string"
        },
        "lastModifiedBy": {
          "description": "The identity that last modified the resource.",
          "type": "string"
        },
        "lastModifiedByType": {
          "description": "The type of identity that last modified the resource.",
          "enum": [
            "User",
            "Application",
            "ManagedIdentity",
            "Key"
          ],
          "type": "string",
          "x-ms-enum": {
            "name": "lastModifiedByType",
            "modelAsString": true
          }
        },
        "lastModifiedAt": {
          "format": "date-time",
          "description": "The timestamp of resource modification (UTC).",
          "type": "string"
        }
      },
      "readOnly": true
<<<<<<< HEAD
    },
    "Properties": {
      "authenticationMethod": {
        "type": "string",
        "description": "The mode of client authentication.",
        "enum": [
          "Token",
          "AAD"
        ],
        "x-ms-enum": {
          "name": "AuthenticationMethod",
          "modelAsString": true
        }
      },
      "clientProxy": {
        "type": "boolean",
        "description": "Boolean value to indicate whether the request is for client side proxy or not"
      }
=======
>>>>>>> 567add92
    }
  },
  "parameters": {
    "ClusterNamePathParam": {
      "name": "clusterName",
      "in": "path",
      "required": true,
      "type": "string",
      "description": "The name of the Kubernetes cluster on which get is called.",
      "x-ms-parameter-location": "method"
    }
  }
}<|MERGE_RESOLUTION|>--- conflicted
+++ resolved
@@ -267,32 +267,11 @@
           {
             "in": "body",
             "required": true,
-<<<<<<< HEAD
             "name": "Properties",
             "schema": {
               "$ref": "#/definitions/Properties"
             },
             "description": "properties"
-=======
-            "properties": {
-              "authenticationMethod": {
-                "type": "string",
-                "description": "The mode of client authentication.",
-                "enum": [
-                  "Token",
-                  "AAD"
-                ],
-                "x-ms-enum": {
-                  "name": "AuthenticationMethod",
-                  "modelAsString": true
-                }
-              },
-              "clientProxy": {
-                "type": "boolean",
-                "description": "Boolean value to indicate whether the request is for client side proxy or not"
-              }
-            }
->>>>>>> 567add92
           }
         ],
         "responses": {
@@ -790,27 +769,27 @@
         }
       },
       "readOnly": true
-<<<<<<< HEAD
     },
     "Properties": {
-      "authenticationMethod": {
-        "type": "string",
-        "description": "The mode of client authentication.",
-        "enum": [
-          "Token",
-          "AAD"
-        ],
-        "x-ms-enum": {
-          "name": "AuthenticationMethod",
-          "modelAsString": true
-        }
-      },
-      "clientProxy": {
-        "type": "boolean",
-        "description": "Boolean value to indicate whether the request is for client side proxy or not"
-      }
-=======
->>>>>>> 567add92
+      "properties": {
+        "type": "object",
+        "authenticationMethod": {
+          "type": "string",
+          "description": "The mode of client authentication.",
+          "enum": [
+            "Token",
+            "AAD"
+          ],
+          "x-ms-enum": {
+            "name": "AuthenticationMethod",
+            "modelAsString": true
+          }
+        },
+        "clientProxy": {
+          "type": "boolean",
+          "description": "Boolean value to indicate whether the request is for client side proxy or not"
+        }
+      }
     }
   },
   "parameters": {

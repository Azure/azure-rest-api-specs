--- conflicted
+++ resolved
@@ -768,7 +768,6 @@
         }
       },
       "readOnly": true
-<<<<<<< HEAD
     },
     "AuthenticationMethod": {
       "description": "Authentication method used by the user to fetch credentials for accessing the cluster.",
@@ -816,18 +815,6 @@
       },
       "description": "Parameter to indicate whether the request is token based authentication or AAD based authentication",
       "x-ms-parameter-location": "method"
-=======
-    },
-    "AuthenticationMethod": {
-      "description": "Authentication method used by the user to fetch credentials for accessing the cluster.",
-    "enum": [
-      "AAD",
-      "Token"
-    ],
-    "x-ms-enum": {
-      "name": "AuthenticationMethod",
-      "modelAsString": true
->>>>>>> 4ba9a86e
     }
   },
   "ClientProxy": {

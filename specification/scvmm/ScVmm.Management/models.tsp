--- conflicted
+++ resolved
@@ -379,23 +379,13 @@
   generation?: int32;
 
   /** Gets the network interfaces of the template. */
-<<<<<<< HEAD
-  @visibility(Lifecycle.Read)
-  @extension("x-ms-identifiers", ["name", "nicId"])
-  networkInterfaces?: NetworkInterface[];
-
-  /** Gets the disks of the template. */
-  @visibility(Lifecycle.Read)
-  @extension("x-ms-identifiers", ["diskId", "name"])
-=======
-  @visibility("read")
+  @visibility(Lifecycle.Read)
   @extension("x-ms-identifiers", #["name", "nicId"])
   networkInterfaces?: NetworkInterface[];
 
   /** Gets the disks of the template. */
-  @visibility("read")
+  @visibility(Lifecycle.Read)
   @extension("x-ms-identifiers", #["diskId", "name"])
->>>>>>> 8e015e1d
   disks?: VirtualDisk[];
 
   /** Provisioning state of the resource. */
@@ -790,13 +780,8 @@
 
   /** Checkpoints in the vm. */
   #suppress "@azure-tools/typespec-azure-resource-manager/missing-x-ms-identifiers" "Workaround for emitter problem"
-<<<<<<< HEAD
-  @visibility(Lifecycle.Read)
-  @extension("x-ms-identifiers", ["checkpointID"])
-=======
-  @visibility("read")
+  @visibility(Lifecycle.Read)
   @extension("x-ms-identifiers", #["checkpointID"])
->>>>>>> 8e015e1d
   checkpoints?: Checkpoint[];
 
   /** Type of checkpoint supported for the vm. */

parameters:
  "service-dir":
    default: "sdk/scvmm"
emit:
  - "@azure-tools/typespec-autorest"
options:
  "@azure-tools/typespec-autorest":
    use-read-only-status-schema: true
    omit-unreachable-types: true
    emitter-output-dir: "{project-root}/.."
    azure-resource-provider-folder: "resource-manager"
    emit-common-types-schema: "never"
    # `arm-resource-flattening` is only used for back-compat for specs existed on July 2024. All new service spec should NOT use this flag
    arm-resource-flattening: true
    output-file: "{azure-resource-provider-folder}/{service-name}/{version-status}/{version}/scvmm.json"
  "@azure-tools/typespec-ts":
<<<<<<< HEAD
    isModularLibrary: true
    experimentalExtensibleEnums: true
=======
    is-modular-library: true
    generate-metadata: true
    experimental-extensible-enums: true
>>>>>>> 6ea706e8
    package-dir: "arm-scvmm"
    flavor: "azure"
    package-details:
      name: "@azure/arm-scvmm"
  "@azure-tools/typespec-python":
    package-dir: "azure-mgmt-scvmm"
    namespace: "azure.mgmt.scvmm"
    flavor: "azure"
    generate-test: true
    generate-sample: true
linter:
  disable:
  extends:
    - "@azure-tools/typespec-azure-rulesets/resource-manager"<|MERGE_RESOLUTION|>--- conflicted
+++ resolved
@@ -14,14 +14,8 @@
     arm-resource-flattening: true
     output-file: "{azure-resource-provider-folder}/{service-name}/{version-status}/{version}/scvmm.json"
   "@azure-tools/typespec-ts":
-<<<<<<< HEAD
-    isModularLibrary: true
-    experimentalExtensibleEnums: true
-=======
     is-modular-library: true
-    generate-metadata: true
     experimental-extensible-enums: true
->>>>>>> 6ea706e8
     package-dir: "arm-scvmm"
     flavor: "azure"
     package-details:

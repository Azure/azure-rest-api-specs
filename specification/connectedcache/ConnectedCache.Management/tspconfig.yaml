--- conflicted
+++ resolved
@@ -27,22 +27,10 @@
     service-name: "Connected Cache"
     flavor: azure
   "@azure-tools/typespec-ts":
-<<<<<<< HEAD
-    package-dir: "arm-connectedcache"
+    emitter-output-dir: "{output-dir}/{service-dir}/arm-connectedcache"
     flavor: azure
     experimental-extensible-enums: true
     package-details:
-=======
-    emitter-output-dir: "{output-dir}/{service-dir}/arm-connectedcache"
-    azureSdkForJs: true
-    isModularLibrary: true
-    generateMetadata: true
-    flavor: "azure"
-    hierarchyClient: false
-    experimentalExtensibleEnums: true
-    enableOperationGroup: true
-    packageDetails:
->>>>>>> 34499b0a
       name: "@azure/arm-connectedcache"
   "@azure-tools/typespec-go":
     service-dir: "sdk/resourcemanager/connectedcache"

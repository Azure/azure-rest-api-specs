--- conflicted
+++ resolved
@@ -26,11 +26,7 @@
 
 ``` yaml
 openapi-type: arm
-<<<<<<< HEAD
-tag: package-2022-12
-=======
 tag: package-preview-2023-03
->>>>>>> 785e632f
 directive:
   - where:
       - $.definitions.Machine.properties
@@ -38,8 +34,16 @@
       - BodyTopLevelProperties
 ```
 
-
-<<<<<<< HEAD
+### Tag: package-preview-2023-03
+
+These settings apply only when `--tag=package-preview-2023-03` is specified on the command line.
+
+```yaml $(tag) == 'package-preview-2023-03'
+input-file:
+  - Microsoft.HybridCompute/preview/2023-03-15-preview/HybridCompute.json
+  - Microsoft.HybridCompute/preview/2023-03-15-preview/privateLinkScopes.json
+```
+
 ### Tag: package-2022-12
 
 These settings apply only when `--tag=package-2022-12` is specified on the command line.
@@ -48,17 +52,8 @@
 input-file:
   - Microsoft.HybridCompute/stable/2022-12-27/HybridCompute.json
   - Microsoft.HybridCompute/stable/2022-12-27/privateLinkScopes.json
-=======
-### Tag: package-preview-2023-03
-
-These settings apply only when `--tag=package-preview-2023-03` is specified on the command line.
-
-```yaml $(tag) == 'package-preview-2023-03'
-input-file:
-  - Microsoft.HybridCompute/preview/2023-03-15-preview/HybridCompute.json
-  - Microsoft.HybridCompute/preview/2023-03-15-preview/privateLinkScopes.json
->>>>>>> 785e632f
-```
+```
+
 ### Tag: package-preview-2022-12
 
 These settings apply only when `--tag=package-preview-2022-12` is specified on the command line.

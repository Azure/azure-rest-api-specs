# HybridCompute

> see https://aka.ms/autorest

This is the AutoRest configuration file for HybridCompute RP.

---

## Getting Started

To build the SDK for HybridCompute, simply [Install AutoRest](https://aka.ms/autorest/install) and in this folder, run:

> `autorest`

To see additional help and options, run:

> `autorest --help`

---

## Configuration

### Basic Information

These are the global settings for the HybridCompute API.

``` yaml
openapi-type: arm
<<<<<<< HEAD
tag: package-preview-2023-06
=======
tag: package-preview-2023-03
>>>>>>> 01ae995b
directive:
  - where:
      - $.definitions.Machine.properties
    suppress:
      - BodyTopLevelProperties
```

<<<<<<< HEAD

### Tag: package-preview-2023-06

These settings apply only when `--tag=package-preview-2023-06` is specified on the command line.

```yaml $(tag) == 'package-preview-2023-06'
input-file:
  - Microsoft.HybridCompute/preview/2023-06-20-preview/HybridCompute.json
  - Microsoft.HybridCompute/preview/2023-06-20-preview/privateLinkScopes.json
```
### Tag: package-preview-2023-04

These settings apply only when `--tag=package-preview-2023-04` is specified on the command line.

``` yaml $(tag) == 'package-preview-2023-04'
input-file:
  - Microsoft.HybridCompute/preview/2023-04-25-preview/HybridCompute.json
  - Microsoft.HybridCompute/preview/2023-04-25-preview/privateLinkScopes.json
```

=======
>>>>>>> 01ae995b
### Tag: package-preview-2023-03

These settings apply only when `--tag=package-preview-2023-03` is specified on the command line.

``` yaml $(tag) == 'package-preview-2023-03'
input-file:
  - Microsoft.HybridCompute/preview/2023-03-15-preview/HybridCompute.json
  - Microsoft.HybridCompute/preview/2023-03-15-preview/privateLinkScopes.json
```

### Tag: package-2022-12

These settings apply only when `--tag=package-2022-12` is specified on the command line.

``` yaml $(tag) == 'package-2022-12'
input-file:
  - Microsoft.HybridCompute/stable/2022-12-27/HybridCompute.json
  - Microsoft.HybridCompute/stable/2022-12-27/privateLinkScopes.json
```

### Tag: package-preview-2022-12

These settings apply only when `--tag=package-preview-2022-12` is specified on the command line.

``` yaml $(tag) == 'package-preview-2022-12'
input-file:
  - Microsoft.HybridCompute/preview/2022-12-27-preview/HybridCompute.json
  - Microsoft.HybridCompute/preview/2022-12-27-preview/privateLinkScopes.json
```

### Tag: package-2022-11

These settings apply only when `--tag=package-2022-11` is specified on the command line.

``` yaml $(tag) == 'package-2022-11'
input-file:
  - Microsoft.HybridCompute/stable/2022-11-10/HybridCompute.json
  - Microsoft.HybridCompute/stable/2022-11-10/privateLinkScopes.json
```

### Tag: package-preview-2022-08

These settings apply only when `--tag=package-preview-2022-08` is specified on the command line.

``` yaml $(tag) == 'package-preview-2022-08'
input-file:
  - Microsoft.HybridCompute/preview/2022-08-11-preview/HybridCompute.json
  - Microsoft.HybridCompute/preview/2022-08-11-preview/privateLinkScopes.json
```

### Tag: package-preview-2022-05

These settings apply only when `--tag=package-preview-2022-05` is specified on the command line.

``` yaml $(tag) == 'package-preview-2022-05'
input-file:
  - Microsoft.HybridCompute/preview/2022-05-10-preview/HybridCompute.json
  - Microsoft.HybridCompute/preview/2022-05-10-preview/privateLinkScopes.json
```

### Tag: package-2022-03

These settings apply only when `--tag=package-2022-03` is specified on the command line.

``` yaml $(tag) == 'package-2022-03'
input-file:
  - Microsoft.HybridCompute/stable/2022-03-10/HybridCompute.json
  - Microsoft.HybridCompute/stable/2022-03-10/privateLinkScopes.json
```

### Tag: package-preview-2021-12

These settings apply only when `--tag=package-preview-2021-12` is specified on the command line.

``` yaml $(tag) == 'package-preview-2021-12'
input-file:
  - Microsoft.HybridCompute/preview/2021-12-10-preview/HybridCompute.json
  - Microsoft.HybridCompute/preview/2021-12-10-preview/privateLinkScopes.json
```

### Tag: package-preview-2021-06

These settings apply only when `--tag=package-preview-2021-06` is specified on the command line.

``` yaml $(tag) == 'package-preview-2021-06'
input-file:
  - Microsoft.HybridCompute/preview/2021-06-10-preview/HybridCompute.json
  - Microsoft.HybridCompute/preview/2021-06-10-preview/privateLinkScopes.json
```

### Tag: package-preview-2021-05

These settings apply only when `--tag=package-preview-2021-05` is specified on the command line.

``` yaml $(tag) == 'package-preview-2021-05'
input-file:
  - Microsoft.HybridCompute/preview/2021-05-17-preview/HybridCompute.json
  - Microsoft.HybridCompute/preview/2021-05-17-preview/privateLinkScopes.json
```

### Tag: package-2021-05

These settings apply only when `--tag=package-2021-05` is specified on the command line.

``` yaml $(tag) == 'package-2021-05'
input-file:
  - Microsoft.HybridCompute/stable/2021-05-20/HybridCompute.json
  - Microsoft.HybridCompute/stable/2021-05-20/privateLinkScopes.json
```

### Tag: package-preview-2021-04

These settings apply only when `--tag=package-preview-2021-04` is specified on the command line.

``` yaml $(tag) == 'package-preview-2021-04'
input-file:
  - Microsoft.HybridCompute/preview/2021-04-22-preview/HybridCompute.json
  - Microsoft.HybridCompute/preview/2021-04-22-preview/privateLinkScopes.json
```

### Tag: package-preview-2021-03

These settings apply only when `--tag=package-preview-2021-03` is specified on the command line.

``` yaml $(tag) == 'package-preview-2021-03'
input-file:
  - Microsoft.HybridCompute/preview/2021-03-25-preview/HybridCompute.json
  - Microsoft.HybridCompute/preview/2021-03-25-preview/privateLinkScopes.json
```

### Tag: package-preview-2021-01

These settings apply only when `--tag=package-preview-2021-01` is specified on the command line.

``` yaml $(tag) == 'package-preview-2021-01'
input-file:
- Microsoft.HybridCompute/preview/2021-01-28-preview/HybridCompute.json
- Microsoft.HybridCompute/preview/2021-01-28-preview/privateLinkScopes.json
```

### Tag: package-preview-2020-08

These settings apply only when `--tag=package-preview-2020-08` is specified on the command line.

``` yaml $(tag) == 'package-preview-2020-08'
input-file:
- Microsoft.HybridCompute/preview/2020-08-15-preview/HybridCompute.json
- Microsoft.HybridCompute/preview/2020-08-15-preview/privateLinkScopes.json
```

### Tag: package-2019-03

These settings apply only when `--tag=package-2019-03` is specified on the command line.

``` yaml $(tag) == 'package-2019-03'
input-file:
- Microsoft.HybridCompute/preview/2019-03-18/HybridCompute.json
```

### Tag: package-2019-08

These settings apply only when `--tag=package-2019-08` is specified on the command line.

``` yaml $(tag) == 'package-2019-08'
input-file:
- Microsoft.HybridCompute/preview/2019-08-02/HybridCompute.json
```

### Tag: package-2019-12

These settings apply only when `--tag=package-2019-12` is specified on the command line.

``` yaml $(tag) == 'package-2019-12'
input-file:
- Microsoft.HybridCompute/stable/2019-12-12/HybridCompute.json
```

### Tag: package-2020-07-30-preview

These settings apply only when `--tag=package-2020-07-30-preview` is specified on the command line.

``` yaml $(tag) == 'package-2020-07-30-preview'
input-file:
- Microsoft.HybridCompute/preview/2020-07-30-preview/HybridCompute.json
```

### Tag: package-2020-08-02

These settings apply only when `--tag=package-2020-08-02` is specified on the command line.

``` yaml $(tag) == 'package-2020-08-02'
input-file:
- Microsoft.HybridCompute/stable/2020-08-02/HybridCompute.json
```

---

# Code Generation

## Swagger to SDK

This section describes what SDK should be generated by the automatic system.
This is not used by Autorest itself.

``` yaml $(swagger-to-sdk)
swagger-to-sdk:
  - repo: azure-sdk-for-net-track2
  - repo: azure-sdk-for-python-track2
  - repo: azure-sdk-for-java
  - repo: azure-sdk-for-go
  - repo: azure-sdk-for-js
  - repo: azure-cli-extensions
  - repo: azure-resource-manager-schemas
  - repo: azure-powershell
```

---

## az CLI

See configuration in [readme.az.md](./readme.az.md) and [readme.cli.md](./readme.cli.md)

## C#

See configuration in [readme.csharp.md](./readme.csharp.md)

## Go

See configuration in [readme.go.md](./readme.go.md)

## Java

See configuration in [readme.java.md](./readme.java.md)

## PowerShell

See configuration in the [Azure PowerShell repo](https://github.com/Azure/azure-powershell/tree/generation/src/ConnectedMachine)

## Python

See configuration in [readme.python.md](./readme.python.md)

## Ruby

See configuration in [readme.ruby.md](./readme.ruby.md)

## TypeScript

See configuration in [readme.typescript](./readme.typescript.md)<|MERGE_RESOLUTION|>--- conflicted
+++ resolved
@@ -26,11 +26,9 @@
 
 ``` yaml
 openapi-type: arm
-<<<<<<< HEAD
+
 tag: package-preview-2023-06
-=======
-tag: package-preview-2023-03
->>>>>>> 01ae995b
+
 directive:
   - where:
       - $.definitions.Machine.properties
@@ -38,8 +36,6 @@
       - BodyTopLevelProperties
 ```
 
-<<<<<<< HEAD
-
 ### Tag: package-preview-2023-06
 
 These settings apply only when `--tag=package-preview-2023-06` is specified on the command line.
@@ -49,18 +45,7 @@
   - Microsoft.HybridCompute/preview/2023-06-20-preview/HybridCompute.json
   - Microsoft.HybridCompute/preview/2023-06-20-preview/privateLinkScopes.json
 ```
-### Tag: package-preview-2023-04
-
-These settings apply only when `--tag=package-preview-2023-04` is specified on the command line.
-
-``` yaml $(tag) == 'package-preview-2023-04'
-input-file:
-  - Microsoft.HybridCompute/preview/2023-04-25-preview/HybridCompute.json
-  - Microsoft.HybridCompute/preview/2023-04-25-preview/privateLinkScopes.json
-```
-
-=======
->>>>>>> 01ae995b
+
 ### Tag: package-preview-2023-03
 
 These settings apply only when `--tag=package-preview-2023-03` is specified on the command line.

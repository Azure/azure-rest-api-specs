{
  "swagger": "2.0",
  "info": {
    "title": "HybridComputeManagementClient",
    "description": "The Hybrid Compute Management Client.",
    "version": "2022-12-27-preview"
  },
  "host": "management.azure.com",
  "schemes": [
    "https"
  ],
  "consumes": [
    "application/json"
  ],
  "produces": [
    "application/json"
  ],
  "security": [
    {
      "azure_auth": [
        "user_impersonation"
      ]
    }
  ],
  "securityDefinitions": {
    "azure_auth": {
      "type": "oauth2",
      "authorizationUrl": "https://login.microsoftonline.com/common/oauth2/authorize",
      "flow": "implicit",
      "description": "Azure Active Directory OAuth2 Flow",
      "scopes": {
        "user_impersonation": "impersonate your user account"
      }
    }
  },
  "paths": {
    "/subscriptions/{subscriptionId}/resourceGroups/{resourceGroupName}/providers/Microsoft.HybridCompute/machines/{machineName}": {
      "put": {
        "tags": [
          "machines"
        ],
        "operationId": "Machines_CreateOrUpdate",
        "description": "The operation to create or update a hybrid machine. Please note some properties can be set only during machine creation.",
        "parameters": [
          {
            "$ref": "../../../../../common-types/resource-management/v3/types.json#/parameters/ApiVersionParameter"
          },
          {
            "$ref": "../../../../../common-types/resource-management/v3/types.json#/parameters/SubscriptionIdParameter"
          },
          {
            "$ref": "../../../../../common-types/resource-management/v3/types.json#/parameters/ResourceGroupNameParameter"
          },
          {
            "name": "machineName",
            "in": "path",
            "required": true,
            "type": "string",
            "pattern": "[a-zA-Z0-9-_\\.]",
            "minLength": 1,
            "maxLength": 54,
            "description": "The name of the hybrid machine."
          },
          {
            "name": "parameters",
            "in": "body",
            "required": true,
            "schema": {
              "$ref": "#/definitions/Machine"
            },
            "description": "Parameters supplied to the Create hybrid machine operation."
          }
        ],
        "responses": {
          "200": {
            "description": "OK",
            "schema": {
              "$ref": "#/definitions/Machine"
            }
          },
          "default": {
            "description": "Error response describing why the operation failed.",
            "schema": {
              "$ref": "../../../../../common-types/resource-management/v2/types.json#/definitions/ErrorResponse"
            }
          }
        },
        "x-ms-examples": {
          "Create or Update a Machine": {
            "$ref": "./examples/Machines_CreateOrUpdate.json"
          }
        }
      },
      "patch": {
        "tags": [
          "machines"
        ],
        "operationId": "Machines_Update",
        "description": "The operation to update a hybrid machine.",
        "parameters": [
          {
            "$ref": "../../../../../common-types/resource-management/v3/types.json#/parameters/ApiVersionParameter"
          },
          {
            "$ref": "../../../../../common-types/resource-management/v3/types.json#/parameters/SubscriptionIdParameter"
          },
          {
            "$ref": "../../../../../common-types/resource-management/v3/types.json#/parameters/ResourceGroupNameParameter"
          },
          {
            "name": "machineName",
            "in": "path",
            "required": true,
            "type": "string",
            "pattern": "[a-zA-Z0-9-_\\.]",
            "minLength": 1,
            "maxLength": 54,
            "description": "The name of the hybrid machine."
          },
          {
            "name": "parameters",
            "in": "body",
            "required": true,
            "schema": {
              "$ref": "#/definitions/MachineUpdate"
            },
            "description": "Parameters supplied to the Update hybrid machine operation."
          }
        ],
        "responses": {
          "200": {
            "description": "OK",
            "schema": {
              "$ref": "#/definitions/Machine"
            }
          },
          "default": {
            "description": "Error response describing why the operation failed.",
            "schema": {
              "$ref": "../../../../../common-types/resource-management/v2/types.json#/definitions/ErrorResponse"
            }
          }
        },
        "x-ms-examples": {
          "Update a Machine": {
            "$ref": "./examples/Machines_Update.json"
          }
        }
      },
      "delete": {
        "tags": [
          "machines"
        ],
        "operationId": "Machines_Delete",
        "description": "The operation to delete a hybrid machine.",
        "parameters": [
          {
            "$ref": "../../../../../common-types/resource-management/v3/types.json#/parameters/ApiVersionParameter"
          },
          {
            "$ref": "../../../../../common-types/resource-management/v3/types.json#/parameters/SubscriptionIdParameter"
          },
          {
            "$ref": "../../../../../common-types/resource-management/v3/types.json#/parameters/ResourceGroupNameParameter"
          },
          {
            "name": "machineName",
            "in": "path",
            "required": true,
            "type": "string",
            "pattern": "[a-zA-Z0-9-_\\.]",
            "minLength": 1,
            "maxLength": 54,
            "description": "The name of the hybrid machine."
          }
        ],
        "responses": {
          "200": {
            "description": "OK"
          },
          "204": {
            "description": "No Content"
          },
          "default": {
            "description": "Error response describing why the operation failed.",
            "schema": {
              "$ref": "../../../../../common-types/resource-management/v2/types.json#/definitions/ErrorResponse"
            }
          }
        },
        "x-ms-examples": {
          "Delete a Machine": {
            "$ref": "./examples/Machines_Delete.json"
          }
        }
      },
      "get": {
        "tags": [
          "machines"
        ],
        "operationId": "Machines_Get",
        "description": "Retrieves information about the model view or the instance view of a hybrid machine.",
        "parameters": [
          {
            "$ref": "../../../../../common-types/resource-management/v3/types.json#/parameters/ApiVersionParameter"
          },
          {
            "$ref": "../../../../../common-types/resource-management/v3/types.json#/parameters/SubscriptionIdParameter"
          },
          {
            "$ref": "../../../../../common-types/resource-management/v3/types.json#/parameters/ResourceGroupNameParameter"
          },
          {
            "name": "machineName",
            "in": "path",
            "required": true,
            "type": "string",
            "pattern": "[a-zA-Z0-9-_\\.]",
            "minLength": 1,
            "maxLength": 54,
            "description": "The name of the hybrid machine."
          },
          {
            "name": "$expand",
            "in": "query",
            "required": false,
            "type": "string",
            "description": "The expand expression to apply on the operation.",
            "enum": [
              "instanceView"
            ],
            "x-ms-enum": {
              "name": "InstanceViewTypes",
              "modelAsString": true
            }
          }
        ],
        "responses": {
          "200": {
            "description": "OK",
            "schema": {
              "$ref": "#/definitions/Machine"
            }
          },
          "default": {
            "description": "Error response describing why the operation failed.",
            "schema": {
              "$ref": "../../../../../common-types/resource-management/v2/types.json#/definitions/ErrorResponse"
            }
          }
        },
        "x-ms-examples": {
          "Get Machine": {
            "$ref": "./examples/Machines_Get.json"
          }
        }
      }
    },
    "/subscriptions/{subscriptionId}/resourceGroups/{resourceGroupName}/providers/Microsoft.HybridCompute/machines": {
      "get": {
        "tags": [
          "machines"
        ],
        "operationId": "Machines_ListByResourceGroup",
        "description": "Lists all the hybrid machines in the specified resource group. Use the nextLink property in the response to get the next page of hybrid machines.",
        "parameters": [
          {
            "$ref": "../../../../../common-types/resource-management/v3/types.json#/parameters/ApiVersionParameter"
          },
          {
            "$ref": "../../../../../common-types/resource-management/v3/types.json#/parameters/SubscriptionIdParameter"
          },
          {
            "$ref": "../../../../../common-types/resource-management/v3/types.json#/parameters/ResourceGroupNameParameter"
          }
        ],
        "responses": {
          "200": {
            "description": "OK",
            "schema": {
              "$ref": "#/definitions/MachineListResult"
            }
          },
          "default": {
            "description": "Error response describing why the operation failed.",
            "schema": {
              "$ref": "../../../../../common-types/resource-management/v2/types.json#/definitions/ErrorResponse"
            }
          }
        },
        "x-ms-examples": {
          "List Machines by resource group": {
            "$ref": "./examples/Machines_ListByResourceGroup.json"
          }
        },
        "x-ms-pageable": {
          "nextLinkName": "nextLink"
        }
      }
    },
    "/subscriptions/{subscriptionId}/providers/Microsoft.HybridCompute/machines": {
      "get": {
        "tags": [
          "machines"
        ],
        "operationId": "Machines_ListBySubscription",
        "description": "Lists all the hybrid machines in the specified subscription. Use the nextLink property in the response to get the next page of hybrid machines.",
        "parameters": [
          {
            "$ref": "../../../../../common-types/resource-management/v3/types.json#/parameters/ApiVersionParameter"
          },
          {
            "$ref": "../../../../../common-types/resource-management/v3/types.json#/parameters/SubscriptionIdParameter"
          }
        ],
        "responses": {
          "200": {
            "description": "OK",
            "schema": {
              "$ref": "#/definitions/MachineListResult"
            }
          },
          "default": {
            "description": "Error response describing why the operation failed.",
            "schema": {
              "$ref": "../../../../../common-types/resource-management/v2/types.json#/definitions/ErrorResponse"
            }
          }
        },
        "x-ms-examples": {
          "List Machines by resource group": {
            "$ref": "./examples/Machines_ListBySubscription.json"
          }
        },
        "x-ms-pageable": {
          "nextLinkName": "nextLink"
        }
      }
    },
    "/subscriptions/{subscriptionId}/resourceGroups/{resourceGroupName}/providers/Microsoft.HybridCompute/machines/{machineName}/extensions/{extensionName}": {
      "put": {
        "tags": [
          "MachineExtensions"
        ],
        "operationId": "MachineExtensions_CreateOrUpdate",
        "description": "The operation to create or update the extension.",
        "parameters": [
          {
            "$ref": "../../../../../common-types/resource-management/v3/types.json#/parameters/ResourceGroupNameParameter"
          },
          {
            "name": "machineName",
            "in": "path",
            "required": true,
            "type": "string",
            "pattern": "[a-zA-Z0-9-_\\.]",
            "minLength": 1,
            "maxLength": 54,
            "description": "The name of the machine where the extension should be created or updated."
          },
          {
            "name": "extensionName",
            "in": "path",
            "required": true,
            "type": "string",
            "description": "The name of the machine extension."
          },
          {
            "name": "extensionParameters",
            "in": "body",
            "required": true,
            "schema": {
              "$ref": "#/definitions/MachineExtension"
            },
            "description": "Parameters supplied to the Create Machine Extension operation."
          },
          {
            "$ref": "../../../../../common-types/resource-management/v3/types.json#/parameters/ApiVersionParameter"
          },
          {
            "$ref": "../../../../../common-types/resource-management/v3/types.json#/parameters/SubscriptionIdParameter"
          }
        ],
        "responses": {
          "200": {
            "description": "OK",
            "schema": {
              "$ref": "#/definitions/MachineExtension"
            }
          },
          "202": {
            "description": "HTTP 202 (Accepted) if the operation was successfully started and will complete asynchronously.",
            "headers": {
              "Location": {
                "type": "string"
              }
            }
          },
          "default": {
            "description": "Error response describing why the operation failed.",
            "schema": {
              "$ref": "../../../../../common-types/resource-management/v2/types.json#/definitions/ErrorResponse"
            }
          }
        },
        "x-ms-examples": {
          "Create or Update a Machine Extension": {
            "$ref": "./examples/PUTExtension.json"
          }
        },
        "x-ms-long-running-operation": true
      },
      "patch": {
        "tags": [
          "MachineExtensions"
        ],
        "operationId": "MachineExtensions_Update",
        "description": "The operation to create or update the extension.",
        "parameters": [
          {
            "$ref": "../../../../../common-types/resource-management/v3/types.json#/parameters/ResourceGroupNameParameter"
          },
          {
            "name": "machineName",
            "in": "path",
            "required": true,
            "type": "string",
            "pattern": "[a-zA-Z0-9-_\\.]",
            "minLength": 1,
            "maxLength": 54,
            "description": "The name of the machine where the extension should be created or updated."
          },
          {
            "name": "extensionName",
            "in": "path",
            "required": true,
            "type": "string",
            "description": "The name of the machine extension."
          },
          {
            "name": "extensionParameters",
            "in": "body",
            "required": true,
            "schema": {
              "$ref": "#/definitions/MachineExtensionUpdate"
            },
            "description": "Parameters supplied to the Create Machine Extension operation."
          },
          {
            "$ref": "../../../../../common-types/resource-management/v3/types.json#/parameters/ApiVersionParameter"
          },
          {
            "$ref": "../../../../../common-types/resource-management/v3/types.json#/parameters/SubscriptionIdParameter"
          }
        ],
        "responses": {
          "200": {
            "description": "OK",
            "schema": {
              "$ref": "#/definitions/MachineExtension"
            }
          },
          "202": {
            "description": "Accepted",
            "headers": {
              "Location": {
                "type": "string"
              }
            }
          },
          "default": {
            "description": "Error response describing why the operation failed.",
            "schema": {
              "$ref": "../../../../../common-types/resource-management/v2/types.json#/definitions/ErrorResponse"
            }
          }
        },
        "x-ms-examples": {
          "Create or Update a Machine Extension": {
            "$ref": "./examples/UpdateExtension.json"
          }
        },
        "x-ms-long-running-operation": true
      },
      "delete": {
        "tags": [
          "MachineExtensions"
        ],
        "operationId": "MachineExtensions_Delete",
        "description": "The operation to delete the extension.",
        "parameters": [
          {
            "$ref": "../../../../../common-types/resource-management/v3/types.json#/parameters/ResourceGroupNameParameter"
          },
          {
            "name": "machineName",
            "in": "path",
            "required": true,
            "type": "string",
            "pattern": "[a-zA-Z0-9-_\\.]",
            "minLength": 1,
            "maxLength": 54,
            "description": "The name of the machine where the extension should be deleted."
          },
          {
            "name": "extensionName",
            "in": "path",
            "required": true,
            "type": "string",
            "description": "The name of the machine extension."
          },
          {
            "$ref": "../../../../../common-types/resource-management/v3/types.json#/parameters/ApiVersionParameter"
          },
          {
            "$ref": "../../../../../common-types/resource-management/v3/types.json#/parameters/SubscriptionIdParameter"
          }
        ],
        "responses": {
          "200": {
            "description": "OK"
          },
          "202": {
            "description": "Accepted",
            "headers": {
              "Location": {
                "type": "string"
              }
            }
          },
          "204": {
            "description": "No Content"
          },
          "default": {
            "description": "Error response describing why the operation failed.",
            "schema": {
              "$ref": "../../../../../common-types/resource-management/v2/types.json#/definitions/ErrorResponse"
            }
          }
        },
        "x-ms-long-running-operation": true,
        "x-ms-examples": {
          "Delete a Machine Extension": {
            "$ref": "./examples/DELETEExtension.json"
          }
        }
      },
      "get": {
        "tags": [
          "MachineExtensions"
        ],
        "operationId": "MachineExtensions_Get",
        "description": "The operation to get the extension.",
        "parameters": [
          {
            "$ref": "../../../../../common-types/resource-management/v3/types.json#/parameters/ResourceGroupNameParameter"
          },
          {
            "name": "machineName",
            "in": "path",
            "required": true,
            "type": "string",
            "pattern": "[a-zA-Z0-9-_\\.]",
            "minLength": 1,
            "maxLength": 54,
            "description": "The name of the machine containing the extension."
          },
          {
            "name": "extensionName",
            "in": "path",
            "required": true,
            "type": "string",
            "description": "The name of the machine extension."
          },
          {
            "$ref": "../../../../../common-types/resource-management/v3/types.json#/parameters/ApiVersionParameter"
          },
          {
            "$ref": "../../../../../common-types/resource-management/v3/types.json#/parameters/SubscriptionIdParameter"
          }
        ],
        "responses": {
          "200": {
            "description": "OK",
            "schema": {
              "$ref": "#/definitions/MachineExtension"
            }
          },
          "default": {
            "description": "Error response describing why the operation failed.",
            "schema": {
              "$ref": "../../../../../common-types/resource-management/v2/types.json#/definitions/ErrorResponse"
            }
          }
        },
        "x-ms-examples": {
          "GET Machine Extension": {
            "$ref": "./examples/GETExtension.json"
          }
        }
      }
    },
    "/subscriptions/{subscriptionId}/resourceGroups/{resourceGroupName}/providers/Microsoft.HybridCompute/machines/{machineName}/extensions": {
      "get": {
        "tags": [
          "MachineExtensions"
        ],
        "operationId": "MachineExtensions_List",
        "description": "The operation to get all extensions of a non-Azure machine",
        "parameters": [
          {
            "$ref": "../../../../../common-types/resource-management/v3/types.json#/parameters/ResourceGroupNameParameter"
          },
          {
            "name": "machineName",
            "in": "path",
            "required": true,
            "type": "string",
            "pattern": "[a-zA-Z0-9-_\\.]",
            "minLength": 1,
            "maxLength": 54,
            "description": "The name of the machine containing the extension."
          },
          {
            "name": "$expand",
            "in": "query",
            "required": false,
            "type": "string",
            "description": "The expand expression to apply on the operation."
          },
          {
            "$ref": "../../../../../common-types/resource-management/v3/types.json#/parameters/ApiVersionParameter"
          },
          {
            "$ref": "../../../../../common-types/resource-management/v3/types.json#/parameters/SubscriptionIdParameter"
          }
        ],
        "responses": {
          "200": {
            "description": "OK",
            "schema": {
              "$ref": "#/definitions/MachineExtensionsListResult"
            }
          },
          "default": {
            "description": "Error response describing why the operation failed.",
            "schema": {
              "$ref": "../../../../../common-types/resource-management/v2/types.json#/definitions/ErrorResponse"
            }
          }
        },
        "x-ms-pageable": {
          "nextLinkName": "nextLink"
        },
        "x-ms-examples": {
          "GET all Machine Extensions": {
            "$ref": "./examples/LISTExtension.json"
          }
        }
      }
    },
    "/subscriptions/{subscriptionId}/resourceGroups/{resourceGroupName}/providers/Microsoft.HybridCompute/machines/{machineName}/upgradeExtensions": {
      "post": {
        "tags": [
          "MachineExtensions Upgrade"
        ],
        "operationId": "UpgradeExtensions",
        "description": "The operation to Upgrade Machine Extensions.",
        "parameters": [
          {
            "$ref": "../../../../../common-types/resource-management/v3/types.json#/parameters/ApiVersionParameter"
          },
          {
            "$ref": "../../../../../common-types/resource-management/v3/types.json#/parameters/SubscriptionIdParameter"
          },
          {
            "$ref": "../../../../../common-types/resource-management/v3/types.json#/parameters/ResourceGroupNameParameter"
          },
          {
            "name": "machineName",
            "in": "path",
            "required": true,
            "type": "string",
            "pattern": "[a-zA-Z0-9-_\\.]",
            "minLength": 1,
            "maxLength": 54,
            "description": "The name of the hybrid machine."
          },
          {
            "name": "extensionUpgradeParameters",
            "in": "body",
            "required": true,
            "schema": {
              "$ref": "#/definitions/MachineExtensionUpgrade"
            },
            "description": "Parameters supplied to the Upgrade Extensions operation."
          }
        ],
        "responses": {
          "200": {
            "description": "OK"
          },
          "202": {
            "description": "HTTP 202 (Accepted) if the operation was successfully started and will complete asynchronously.",
            "headers": {
              "Location": {
                "type": "string"
              }
            }
          },
          "default": {
            "description": "Error response describing why the operation failed.",
            "schema": {
              "$ref": "../../../../../common-types/resource-management/v2/types.json#/definitions/ErrorResponse"
            }
          }
        },
        "x-ms-examples": {
          "Upgrade Machine Extensions": {
            "$ref": "./examples/Extensions_Upgrade.json"
          }
        },
        "x-ms-long-running-operation": true
      }
    },
    "/subscriptions/{subscriptionId}/providers/Microsoft.HybridCompute/locations/{location}/publishers/{publisher}/extensionTypes/{extensionType}/versions/{version}": {
      "get": {
        "tags": [
          "extensions"
        ],
        "operationId": "ExtensionMetadata_Get",
        "description": "Gets an Extension Metadata based on location, publisher, extensionType and version",
        "parameters": [
          {
            "$ref": "../../../../../common-types/resource-management/v3/types.json#/parameters/ApiVersionParameter"
          },
          {
            "$ref": "../../../../../common-types/resource-management/v3/types.json#/parameters/SubscriptionIdParameter"
          },
          {
            "name": "location",
            "in": "path",
            "required": true,
            "type": "string",
            "description": "The location of the Extension being received."
          },
          {
            "name": "publisher",
            "in": "path",
            "required": true,
            "type": "string",
            "description": "The publisher of the Extension being received."
          },
          {
            "name": "extensionType",
            "in": "path",
            "required": true,
            "type": "string",
            "description": "The extensionType of the Extension being received."
          },
          {
            "name": "version",
            "in": "path",
            "required": true,
            "type": "string",
            "description": "The version of the Extension being received."
          }
        ],
        "responses": {
          "200": {
            "description": "OK",
            "schema": {
              "$ref": "#/definitions/ExtensionValue"
            }
          },
          "default": {
            "description": "Error in retrieving an extension metadata",
            "schema": {
              "$ref": "../../../../../common-types/resource-management/v3/types.json#/definitions/ErrorResponse"
            }
          }
        },
        "x-ms-examples": {
          "GET an extensions metadata": {
            "$ref": "./examples/ExtensionMetadata_Get.json"
          }
        }
      }
    },
    "/subscriptions/{subscriptionId}/providers/Microsoft.HybridCompute/locations/{location}/publishers/{publisher}/extensionTypes/{extensionType}/versions": {
      "get": {
        "tags": [
          "extensions"
        ],
        "operationId": "ExtensionMetadata_List",
        "description": "Gets all Extension versions based on location, publisher, extensionType",
        "parameters": [
          {
            "$ref": "../../../../../common-types/resource-management/v3/types.json#/parameters/ApiVersionParameter"
          },
          {
            "$ref": "../../../../../common-types/resource-management/v3/types.json#/parameters/SubscriptionIdParameter"
          },
          {
            "name": "location",
            "in": "path",
            "required": true,
            "type": "string",
            "description": "The location of the Extension being received."
          },
          {
            "name": "publisher",
            "in": "path",
            "required": true,
            "type": "string",
            "description": "The publisher of the Extension being received."
          },
          {
            "name": "extensionType",
            "in": "path",
            "required": true,
            "type": "string",
            "description": "The extensionType of the Extension being received."
          }
        ],
        "responses": {
          "200": {
            "description": "OK",
            "schema": {
              "$ref": "#/definitions/ExtensionValueListResult"
            }
          },
          "default": {
            "description": "Error in retrieving extension list",
            "schema": {
              "$ref": "../../../../../common-types/resource-management/v3/types.json#/definitions/ErrorResponse"
            }
          }
        },
        "x-ms-pageable": {
          "nextLinkName": null
        },
        "x-ms-examples": {
          "GET a list of extensions": {
            "$ref": "./examples/ExtensionMetadata_List.json"
          }
        }
      }
    },
    "/providers/Microsoft.HybridCompute/operations": {
      "get": {
        "tags": [
          "operations"
        ],
        "operationId": "Operations_List",
        "description": "Gets a list of hybrid compute operations.",
        "parameters": [
          {
            "$ref": "../../../../../common-types/resource-management/v3/types.json#/parameters/ApiVersionParameter"
          }
        ],
        "responses": {
          "200": {
            "description": "OK",
            "schema": {
              "$ref": "#/definitions/OperationListResult"
            }
          },
          "default": {
            "description": "Error response describing why the operation failed.",
            "schema": {
              "$ref": "../../../../../common-types/resource-management/v2/types.json#/definitions/ErrorResponse"
            }
          }
        },
        "x-ms-examples": {
          "List Hybrid Compute Provider Operations": {
            "$ref": "./examples/Operations_List.json"
          }
        },
        "x-ms-pageable": {
          "nextLinkName": null
        }
      }
    },
    "/subscriptions/{subscriptionId}/resourceGroups/{resourceGroupName}/providers/Microsoft.HybridCompute/machines/{machineName}/networkProfile": {
      "get": {
        "tags": [
          "MachineNetworkProfile"
        ],
        "operationId": "NetworkProfile_Get",
        "description": "The operation to get network information of hybrid machine",
        "parameters": [
          {
            "$ref": "../../../../../common-types/resource-management/v3/types.json#/parameters/ApiVersionParameter"
          },
          {
            "$ref": "../../../../../common-types/resource-management/v3/types.json#/parameters/SubscriptionIdParameter"
          },
          {
            "$ref": "../../../../../common-types/resource-management/v3/types.json#/parameters/ResourceGroupNameParameter"
          },
          {
            "name": "machineName",
            "in": "path",
            "required": true,
            "type": "string",
            "pattern": "[a-zA-Z0-9-_\\.]",
            "minLength": 1,
            "maxLength": 54,
            "description": "The name of the hybrid machine."
          }
        ],
        "responses": {
          "200": {
            "description": "OK",
            "schema": {
              "$ref": "#/definitions/NetworkProfile"
            }
          },
          "default": {
            "description": "Error response describing why the operation failed.",
            "schema": {
              "$ref": "../../../../../common-types/resource-management/v2/types.json#/definitions/ErrorResponse"
            }
          }
        },
        "x-ms-examples": {
          "GET Network Profile": {
            "$ref": "./examples/GETNetworkProfile.json"
          }
        }
      }
    }
  },
  "definitions": {
    "ExtensionValueListResult": {
      "type": "object",
      "properties": {
        "value": {
          "type": "array",
          "readOnly": true,
          "items": {
            "$ref": "#/definitions/ExtensionValue"
          },
          "description": "The list of extension metadata",
          "x-ms-identifiers": []
        }
      },
      "description": "The List Extension Metadata response."
    },
    "ExtensionValue": {
      "type": "object",
      "properties": {
        "properties": {
          "x-ms-client-flatten": true,
          "$ref": "#/definitions/ExtensionValueProperties",
          "description": "The single extension based on search criteria"
        }
      },
      "allOf": [
        {
          "$ref": "../../../../../common-types/resource-management/v3/types.json#/definitions/ProxyResource"
        }
      ],
      "description": "Describes a Extension Metadata"
    },
    "ExtensionValueProperties": {
      "type": "object",
      "properties": {
        "version": {
          "type": "string",
          "readOnly": true,
          "description": "The version of the Extension being received."
        },
        "extensionType": {
          "type": "string",
          "readOnly": true,
          "description": "The type of the Extension being received."
        },
        "publisher": {
          "type": "string",
          "readOnly": true,
          "description": "The publisher of the Extension being received."
        }
      },
      "description": "Describes Extension Metadata properties"
    },
    "OperationListResult": {
      "type": "object",
      "properties": {
        "value": {
          "type": "array",
          "readOnly": true,
          "items": {
            "$ref": "#/definitions/OperationValue"
          },
          "description": "The list of compute operations",
          "x-ms-identifiers": []
        }
      },
      "description": "The List Compute Operation operation response."
    },
    "OperationValue": {
      "type": "object",
      "properties": {
        "origin": {
          "type": "string",
          "readOnly": true,
          "description": "The origin of the compute operation."
        },
        "name": {
          "type": "string",
          "readOnly": true,
          "description": "The name of the compute operation."
        },
        "display": {
          "$ref": "#/definitions/OperationValueDisplay",
          "description": "Display properties"
        },
        "isDataAction": {
          "type": "boolean",
          "readOnly": true,
          "description": "This property indicates if the operation is an action or a data action"
        }
      },
      "description": "Describes the properties of a Compute Operation value."
    },
    "OperationValueDisplay": {
      "type": "object",
      "properties": {
        "operation": {
          "type": "string",
          "readOnly": true,
          "description": "The display name of the compute operation."
        },
        "resource": {
          "type": "string",
          "readOnly": true,
          "description": "The display name of the resource the operation applies to."
        },
        "description": {
          "type": "string",
          "readOnly": true,
          "description": "The description of the operation."
        },
        "provider": {
          "type": "string",
          "readOnly": true,
          "description": "The resource provider for the operation."
        }
      },
      "description": "Describes the properties of a Hybrid Compute Operation Value Display."
    },
    "PatchSettings": {
      "type": "object",
      "properties": {
        "assessmentMode": {
          "type": "string",
          "description": "Specifies the assessment mode.",
          "enum": [
            "ImageDefault",
            "AutomaticByPlatform"
          ],
          "x-ms-enum": {
            "name": "AssessmentModeTypes",
            "modelAsString": true
          }
        },
        "patchMode": {
          "type": "string",
          "description": "Specifies the patch mode.",
          "enum": [
            "ImageDefault",
            "AutomaticByPlatform",
            "AutomaticByOS",
            "Manual"
          ],
          "x-ms-enum": {
            "name": "PatchModeTypes",
            "modelAsString": true
          }
        }
      },
      "description": "Specifies the patch settings."
    },
    "AgentConfiguration": {
      "type": "object",
      "readOnly": true,
      "properties": {
        "proxyUrl": {
          "type": "string",
          "readOnly": true,
          "description": "Specifies the URL of the proxy to be used."
        },
        "incomingConnectionsPorts": {
          "type": "array",
          "readOnly": true,
          "description": "Specifies the list of ports that the agent will be able to listen on.",
          "items": {
            "type": "string"
          }
        },
        "extensionsAllowList": {
          "type": "array",
          "readOnly": true,
          "items": {
            "$ref": "#/definitions/ConfigurationExtension"
          },
          "description": "Array of extensions that are allowed to be installed or updated.",
          "x-ms-identifiers": []
        },
        "extensionsBlockList": {
          "type": "array",
          "readOnly": true,
          "items": {
            "$ref": "#/definitions/ConfigurationExtension"
          },
          "description": "Array of extensions that are blocked (cannot be installed or updated)",
          "x-ms-identifiers": []
        },
        "proxyBypass": {
          "type": "array",
          "readOnly": true,
          "description": "List of service names which should not use the specified proxy server.",
          "items": {
            "type": "string"
          }
        },
        "extensionsEnabled": {
          "type": "string",
          "readOnly": true,
          "description": "Specifies whether the extension service is enabled or disabled."
        },
        "guestConfigurationEnabled": {
          "type": "string",
          "readOnly": true,
          "description": "Specified whether the guest configuration service is enabled or disabled."
        },
        "configMode": {
          "type": "string",
          "readOnly": true,
          "description": "Name of configuration mode to use. Modes are pre-defined configurations of security controls, extension allowlists and guest configuration, maintained by Microsoft.",
          "enum": [
            "full",
            "monitor"
          ],
          "x-ms-enum": {
            "name": "agent configuration mode",
            "modelAsString": true
          }
        }
      },
      "description": "Configurable properties that the user can set locally via the azcmagent config command, or remotely via ARM."
    },
    "ConfigurationExtension": {
      "type": "object",
      "properties": {
        "publisher": {
          "type": "string",
          "readOnly": true,
          "description": "Publisher of the extension."
        },
        "type": {
          "type": "string",
          "readOnly": true,
          "description": "Type of the extension."
        }
      },
      "description": "Describes properties that can identify extensions."
    },
    "ServiceStatuses": {
      "type": "object",
      "properties": {
        "extensionService": {
          "$ref": "#/definitions/ServiceStatus",
          "description": "The state of the extension service on the Arc-enabled machine."
        },
        "guestConfigurationService": {
          "$ref": "#/definitions/ServiceStatus",
          "description": "The state of the guest configuration service on the Arc-enabled machine."
        }
      },
      "description": "Reports the state and behavior of dependent services."
    },
    "ServiceStatus": {
      "type": "object",
      "properties": {
        "status": {
          "type": "string",
          "description": "The current status of the service."
        },
        "startupType": {
          "type": "string",
          "description": "The behavior of the service when the Arc-enabled machine starts up."
        }
      },
      "description": "Describes the status and behavior of a service."
    },
    "CloudMetadata": {
      "type": "object",
      "properties": {
        "provider": {
          "type": "string",
          "readOnly": true,
          "description": "Specifies the cloud provider (Azure/AWS/GCP...)."
        }
      },
      "description": "The metadata of the cloud environment (Azure/GCP/AWS/OCI...)."
    },
    "AgentUpgrade": {
      "type": "object",
      "properties": {
        "desiredVersion": {
          "type": "string",
          "description": "Specifies the version info w.r.t AgentUpgrade for the machine."
        },
        "correlationId": {
          "type": "string",
          "description": "The correlation ID passed in from RSM per upgrade."
        },
        "enableAutomaticUpgrade": {
          "type": "boolean",
          "description": "Specifies if RSM should try to upgrade this machine"
        },
        "lastAttemptTimestamp": {
          "type": "string",
          "readOnly": true,
          "description": "Timestamp of last upgrade attempt"
        },
        "lastAttemptStatus": {
          "type": "string",
          "readOnly": true,
          "enum": [
            "Empty",
            "Success",
            "Failed"
          ],
          "x-ms-enum": {
            "name": "LastAttemptStatusEnum",
            "modelAsString": true
          },
          "description": "Specifies the status of Agent Upgrade."
        },
        "lastAttemptMessage": {
          "type": "string",
          "readOnly": true,
          "description": "Failure message of last upgrade attempt if any."
        }
      },
      "description": "The info w.r.t Agent Upgrade."
    },
    "OSProfile": {
      "type": "object",
      "properties": {
        "computerName": {
          "type": "string",
          "readOnly": true,
          "description": "Specifies the host OS name of the hybrid machine."
        },
        "windowsConfiguration": {
          "type": "object",
          "properties": {
            "patchSettings": {
              "x-ms-client-flatten": true,
              "$ref": "#/definitions/PatchSettings"
            }
          },
          "description": "Specifies the windows configuration for update management."
        },
        "linuxConfiguration": {
          "type": "object",
          "properties": {
            "patchSettings": {
              "x-ms-client-flatten": true,
              "$ref": "#/definitions/PatchSettings"
            }
          },
          "description": "Specifies the linux configuration for update management."
        }
      },
      "description": "Specifies the operating system settings for the hybrid machine."
    },
    "DetectedProperties": {
      "readOnly": true,
      "type": "object",
      "additionalProperties": {
        "type": "string"
      },
      "description": "Detected properties from the machine."
    },
    "MachineProperties": {
      "type": "object",
      "properties": {
        "locationData": {
          "$ref": "../../../../../common-types/resource-management/v3/types.json#/definitions/locationData"
        },
        "agentConfiguration": {
          "$ref": "#/definitions/AgentConfiguration",
          "description": "Configurable properties that the user can set locally via the azcmagent config command, or remotely via ARM."
        },
        "serviceStatuses": {
          "$ref": "#/definitions/ServiceStatuses",
          "description": "Statuses of dependent services that are reported back to ARM."
        },
        "cloudMetadata": {
          "$ref": "#/definitions/CloudMetadata",
          "description": "The metadata of the cloud environment (Azure/GCP/AWS/OCI...)."
        },
        "agentUpgrade": {
          "$ref": "#/definitions/AgentUpgrade",
          "description": "The info of the machine w.r.t Agent Upgrade"
        },
        "osProfile": {
          "$ref": "#/definitions/OSProfile",
          "description": "Specifies the operating system settings for the hybrid machine."
        },
        "provisioningState": {
          "readOnly": true,
          "type": "string",
          "description": "The provisioning state, which only appears in the response."
        },
        "status": {
          "readOnly": true,
          "type": "string",
          "description": "The status of the hybrid machine agent.",
          "enum": [
            "Connected",
            "Disconnected",
            "Error"
          ],
          "x-ms-enum": {
            "name": "StatusTypes",
            "modelAsString": true
          }
        },
        "lastStatusChange": {
          "readOnly": true,
          "type": "string",
          "format": "date-time",
          "description": "The time of the last status change."
        },
        "errorDetails": {
          "readOnly": true,
          "type": "array",
          "items": {
            "$ref": "../../../../../common-types/resource-management/v2/types.json#/definitions/ErrorDetail"
          },
          "description": "Details about the error state.",
          "x-ms-identifiers": []
        },
        "agentVersion": {
          "readOnly": true,
          "type": "string",
          "description": "The hybrid machine agent full version."
        },
        "vmId": {
          "type": "string",
          "x-ms-mutability": [
            "read",
            "create"
          ],
          "description": "Specifies the hybrid machine unique ID."
        },
        "displayName": {
          "readOnly": true,
          "type": "string",
          "description": "Specifies the hybrid machine display name."
        },
        "machineFqdn": {
          "readOnly": true,
          "type": "string",
          "description": "Specifies the hybrid machine FQDN."
        },
        "clientPublicKey": {
          "type": "string",
          "description": "Public Key that the client provides to be used during initial resource onboarding"
        },
        "osName": {
          "readOnly": true,
          "type": "string",
          "description": "The Operating System running on the hybrid machine."
        },
        "osVersion": {
          "readOnly": true,
          "type": "string",
          "description": "The version of Operating System running on the hybrid machine."
        },
        "osType": {
          "type": "string",
          "description": "The type of Operating System (windows/linux)."
        },
        "vmUuid": {
          "readOnly": true,
          "type": "string",
          "description": "Specifies the Arc Machine's unique SMBIOS ID"
        },
        "osSku": {
          "readOnly": true,
          "type": "string",
          "description": "Specifies the Operating System product SKU."
        },
        "domainName": {
          "readOnly": true,
          "type": "string",
          "description": "Specifies the Windows domain name."
        },
        "adFqdn": {
          "readOnly": true,
          "type": "string",
          "description": "Specifies the AD fully qualified display name."
        },
        "dnsFqdn": {
          "readOnly": true,
          "type": "string",
          "description": "Specifies the DNS fully qualified display name."
        },
        "privateLinkScopeResourceId": {
          "type": "string",
          "description": "The resource id of the private link scope this machine is assigned to, if any."
        },
        "parentClusterResourceId": {
          "type": "string",
          "description": "The resource id of the parent cluster (Azure HCI) this machine is assigned to, if any."
        },
        "mssqlDiscovered": {
          "type": "string",
          "description": "Specifies whether any MS SQL instance is discovered on the machine."
        },
        "detectedProperties": {
          "$ref": "#/definitions/DetectedProperties",
          "description": "Detected properties from the machine."
        }
      },
      "description": "Describes the properties of a hybrid machine."
    },
    "MachineUpdateProperties": {
      "type": "object",
      "properties": {
        "locationData": {
          "$ref": "../../../../../common-types/resource-management/v3/types.json#/definitions/locationData"
        },
        "osProfile": {
          "$ref": "#/definitions/OSProfile"
        },
        "cloudMetadata": {
          "$ref": "#/definitions/CloudMetadata",
          "description": "The metadata of the cloud environment (Azure/GCP/AWS/OCI...)."
        },
        "agentUpgrade": {
          "$ref": "#/definitions/AgentUpgrade",
          "description": "The info of the machine w.r.t Agent Upgrade"
        },
        "parentClusterResourceId": {
          "type": "string",
          "description": "The resource id of the parent cluster (Azure HCI) this machine is assigned to, if any."
        },
        "privateLinkScopeResourceId": {
          "type": "string",
          "description": "The resource id of the private link scope this machine is assigned to, if any."
        }
      },
      "description": "Describes the ARM updatable properties of a hybrid machine."
    },
    "Machine": {
      "type": "object",
      "properties": {
        "properties": {
          "x-ms-client-flatten": true,
          "$ref": "#/definitions/MachineProperties",
          "description": "Hybrid Compute Machine properties"
        },
        "resources": {
          "readOnly": true,
          "type": "array",
          "items": {
            "$ref": "#/definitions/MachineExtension"
          },
          "description": "The list of extensions affiliated to the machine"
        },
        "identity": {
          "$ref": "../../../../../common-types/resource-management/v3/types.json#/definitions/Identity"
        }
      },
      "allOf": [
        {
          "$ref": "../../../../../common-types/resource-management/v3/types.json#/definitions/TrackedResource"
        }
      ],
      "description": "Describes a hybrid machine."
    },
    "MachineUpdate": {
      "type": "object",
      "properties": {
        "identity": {
          "$ref": "../../../../../common-types/resource-management/v3/types.json#/definitions/Identity"
        },
        "properties": {
          "x-ms-client-flatten": true,
          "$ref": "#/definitions/MachineUpdateProperties",
          "description": "Hybrid Compute Machine properties"
        }
      },
      "allOf": [
        {
          "$ref": "#/definitions/ResourceUpdate"
        }
      ],
      "description": "Describes a hybrid machine Update."
    },
    "MachineListResult": {
      "type": "object",
      "properties": {
        "value": {
          "type": "array",
          "items": {
            "$ref": "#/definitions/Machine"
          },
          "description": "The list of hybrid machines."
        },
        "nextLink": {
          "type": "string",
          "description": "The URI to fetch the next page of Machines. Call ListNext() with this URI to fetch the next page of hybrid machines."
        }
      },
      "required": [
        "value"
      ],
      "description": "The List hybrid machine operation response."
    },
    "ResourceUpdate": {
      "type": "object",
      "description": "The Update Resource model definition.",
      "properties": {
        "tags": {
          "type": "object",
          "additionalProperties": {
            "type": "string"
          },
          "description": "Resource tags"
        }
      }
    },
    "MachineExtension": {
      "type": "object",
      "properties": {
        "properties": {
          "x-ms-client-flatten": true,
          "$ref": "#/definitions/MachineExtensionProperties",
          "description": "Describes Machine Extension Properties."
        }
      },
      "allOf": [
        {
          "$ref": "../../../../../common-types/resource-management/v3/types.json#/definitions/TrackedResource"
        }
      ],
      "description": "Describes a Machine Extension."
    },
    "MachineExtensionUpdate": {
      "type": "object",
      "properties": {
        "properties": {
          "x-ms-client-flatten": true,
          "$ref": "#/definitions/MachineExtensionUpdateProperties",
          "description": "Describes Machine Extension Update Properties."
        }
      },
      "allOf": [
        {
          "$ref": "#/definitions/ResourceUpdate"
        }
      ],
      "description": "Describes a Machine Extension Update."
    },
    "MachineExtensionProperties": {
      "type": "object",
      "properties": {
        "forceUpdateTag": {
          "type": "string",
          "description": "How the extension handler should be forced to update even if the extension configuration has not changed."
        },
        "publisher": {
          "type": "string",
          "description": "The name of the extension handler publisher."
        },
        "type": {
          "type": "string",
          "description": "Specifies the type of the extension; an example is \"CustomScriptExtension\"."
        },
        "typeHandlerVersion": {
          "type": "string",
          "description": "Specifies the version of the script handler."
        },
        "enableAutomaticUpgrade": {
          "type": "boolean",
          "description": "Indicates whether the extension should be automatically upgraded by the platform if there is a newer version available."
        },
        "autoUpgradeMinorVersion": {
          "type": "boolean",
          "description": "Indicates whether the extension should use a newer minor version if one is available at deployment time. Once deployed, however, the extension will not upgrade minor versions unless redeployed, even with this property set to true."
        },
        "settings": {
          "type": "object",
          "additionalProperties": {},
          "description": "Json formatted public settings for the extension."
        },
        "protectedSettings": {
          "type": "object",
          "additionalProperties": {},
          "description": "The extension can contain either protectedSettings or protectedSettingsFromKeyVault or no protected settings at all."
        },
        "provisioningState": {
          "readOnly": true,
          "type": "string",
          "description": "The provisioning state, which only appears in the response."
        },
        "instanceView": {
          "$ref": "#/definitions/MachineExtensionInstanceView",
          "description": "The machine extension instance view."
        }
      },
      "description": "Describes the properties of a Machine Extension."
    },
    "MachineExtensionUpdateProperties": {
      "type": "object",
      "properties": {
        "forceUpdateTag": {
          "type": "string",
          "description": "How the extension handler should be forced to update even if the extension configuration has not changed."
        },
        "publisher": {
          "type": "string",
          "description": "The name of the extension handler publisher."
        },
        "type": {
          "type": "string",
          "description": "Specifies the type of the extension; an example is \"CustomScriptExtension\"."
        },
        "typeHandlerVersion": {
          "type": "string",
          "description": "Specifies the version of the script handler."
        },
        "enableAutomaticUpgrade": {
          "type": "boolean",
          "description": "Indicates whether the extension should be automatically upgraded by the platform if there is a newer version available."
        },
        "autoUpgradeMinorVersion": {
          "type": "boolean",
          "description": "Indicates whether the extension should use a newer minor version if one is available at deployment time. Once deployed, however, the extension will not upgrade minor versions unless redeployed, even with this property set to true."
        },
        "settings": {
          "type": "object",
          "additionalProperties": {},
          "description": "Json formatted public settings for the extension."
        },
        "protectedSettings": {
          "type": "object",
          "additionalProperties": {},
          "description": "The extension can contain either protectedSettings or protectedSettingsFromKeyVault or no protected settings at all."
        }
      },
      "description": "Describes the properties of a Machine Extension."
    },
    "MachineExtensionInstanceView": {
      "type": "object",
      "properties": {
        "name": {
          "type": "string",
          "description": "The machine extension name."
        },
        "type": {
          "type": "string",
          "description": "Specifies the type of the extension; an example is \"CustomScriptExtension\"."
        },
        "typeHandlerVersion": {
          "type": "string",
          "description": "Specifies the version of the script handler."
        },
        "status": {
          "type": "object",
          "properties": {
            "code": {
              "type": "string",
              "description": "The status code."
            },
            "level": {
              "type": "string",
              "description": "The level code.",
              "enum": [
                "Info",
                "Warning",
                "Error"
              ],
              "x-ms-enum": {
                "name": "StatusLevelTypes",
                "modelAsString": true
              }
            },
            "displayStatus": {
              "type": "string",
              "description": "The short localizable label for the status."
            },
            "message": {
              "type": "string",
              "description": "The detailed status message, including for alerts and error messages."
            },
            "time": {
              "type": "string",
              "format": "date-time",
              "description": "The time of the status."
            }
          },
          "description": "Instance view status."
        }
      },
      "description": "Describes the Machine Extension Instance View."
    },
    "MachineExtensionsListResult": {
      "type": "object",
      "properties": {
        "value": {
          "type": "array",
          "items": {
            "$ref": "#/definitions/MachineExtension"
          },
          "description": "The list of extensions"
        },
        "nextLink": {
          "type": "string",
          "description": "The uri to fetch the next page of machine extensions. Call ListNext() with this to fetch the next page of extensions."
        }
      },
      "description": "Describes the Machine Extensions List Result."
    },
    "TargetVersion": {
      "type": "string",
      "description": "Extension Upgrade Target Version."
    },
    "ExtensionTargetProperties": {
      "type": "object",
      "properties": {
        "targetVersion": {
          "type": "object",
          "$ref": "#/definitions/TargetVersion",
          "description": "Properties for the specified Extension to Upgrade."
        }
      },
      "description": "Describes the Machine Extension Target Version Properties."
    },
    "ExtensionTarget": {
      "type": "object",
      "additionalProperties": {
        "type": "object",
        "$ref": "#/definitions/ExtensionTargetProperties"
      },
      "description": "Describes the Machine Extension Target Properties."
    },
    "MachineExtensionUpgrade": {
      "type": "object",
      "properties": {
        "extensionTargets": {
          "$ref": "#/definitions/ExtensionTarget",
          "description": "Describes the Extension Target Properties."
        }
      },
      "description": "Describes the Machine Extension Upgrade Properties."
    },
    "NetworkProfile": {
      "type": "object",
      "readOnly": true,
      "properties": {
        "networkInterfaces": {
          "type": "array",
          "items": {
            "$ref": "#/definitions/NetworkInterface"
          },
          "description": "The list of network interfaces.",
          "x-ms-identifiers": []
        }
      },
      "description": "Describes the network information on this machine."
    },
    "NetworkInterface": {
      "type": "object",
      "readOnly": true,
      "properties": {
        "ipAddresses": {
          "type": "array",
          "items": {
            "$ref": "#/definitions/IpAddress"
          },
          "description": "The list of IP addresses in this interface.",
          "x-ms-identifiers": []
        }
      },
      "description": "Describes a network interface."
    },
    "IpAddress": {
      "type": "object",
      "readOnly": true,
      "properties": {
        "address": {
          "type": "string",
<<<<<<< HEAD
          "description": "Describes value of IP address."
        },
        "ipAddressVersion": "string",
=======
          "description": "Represents the Ip Address."
        },
        "ipAddressVersion": {
          "type": "string",
          "description": "Represents the Ip Address Version."
        },
>>>>>>> e186c36d
        "subnet": {
          "type": "object",
          "$ref": "#/definitions/Subnet",
          "description": "The subnet to which this IP address belongs."
        }
      },
      "description": "Describes properties of the IP address."
    },
    "Subnet": {
      "type": "object",
      "readOnly": true,
      "properties": {
        "addressPrefix": {
          "type": "string",
<<<<<<< HEAD
          "description": "Describes address prefix."
=======
          "description": "Represents address prefix."
>>>>>>> e186c36d
        }
      },
      "description": "Describes the subnet."
    }
  },
  "parameters": {}
}<|MERGE_RESOLUTION|>--- conflicted
+++ resolved
@@ -1802,18 +1802,12 @@
       "properties": {
         "address": {
           "type": "string",
-<<<<<<< HEAD
-          "description": "Describes value of IP address."
-        },
-        "ipAddressVersion": "string",
-=======
-          "description": "Represents the Ip Address."
+          "description": "Represents the IP Address."
         },
         "ipAddressVersion": {
           "type": "string",
           "description": "Represents the Ip Address Version."
         },
->>>>>>> e186c36d
         "subnet": {
           "type": "object",
           "$ref": "#/definitions/Subnet",
@@ -1828,11 +1822,7 @@
       "properties": {
         "addressPrefix": {
           "type": "string",
-<<<<<<< HEAD
-          "description": "Describes address prefix."
-=======
           "description": "Represents address prefix."
->>>>>>> e186c36d
         }
       },
       "description": "Describes the subnet."

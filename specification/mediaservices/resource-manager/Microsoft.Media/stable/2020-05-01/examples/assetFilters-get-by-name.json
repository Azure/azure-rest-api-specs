{
  "parameters": {
    "subscriptionId": "00000000-0000-0000-0000-000000000000",
    "resourceGroupName": "contoso",
    "accountName": "contosomedia",
    "assetName": "ClimbingMountRainer",
    "filterName": "assetFilterWithTimeWindowAndTrack",
    "api-version": "2020-05-01"
  },
  "responses": {
    "200": {
      "body": {
        "name": "assetFilterWithTimeWindowAndTrack",
        "id": "/subscriptions/00000000-0000-0000-0000-000000000000/resourceGroups/contoso/providers/Microsoft.Media/mediaservices/contosomedia/assets/ClimbingMountRainer/assetFilters/assetFilterWithTimeWindowAndTrack",
        "type": "Microsoft.Media/mediaservices/assets/assetFilters",
        "properties": {
          "presentationTimeRange": {
            "startTimestamp": 0,
            "endTimestamp": 170000000,
<<<<<<< HEAD
            "presentationWindowDuration": 922337203685477,
=======
            "presentationWindowDuration": 9223372036854774806,
>>>>>>> 3c55dd70
            "liveBackoffDuration": 0,
            "timescale": 10000000,
            "forceEndTimestamp": false
          },
          "firstQuality": {
            "bitrate": 128000
          },
          "tracks": [
            {
              "trackSelections": [
                {
                  "property": "Type",
                  "value": "Audio",
                  "operation": "Equal"
                },
                {
                  "property": "Language",
                  "value": "en",
                  "operation": "NotEqual"
                },
                {
                  "property": "FourCC",
                  "value": "EC-3",
                  "operation": "NotEqual"
                }
              ]
            },
            {
              "trackSelections": [
                {
                  "property": "Type",
                  "value": "Video",
                  "operation": "Equal"
                },
                {
                  "property": "Bitrate",
                  "value": "3000000-5000000",
                  "operation": "Equal"
                }
              ]
            }
          ]
        }
      }
    },
    "404": {}
  }
}<|MERGE_RESOLUTION|>--- conflicted
+++ resolved
@@ -17,11 +17,7 @@
           "presentationTimeRange": {
             "startTimestamp": 0,
             "endTimestamp": 170000000,
-<<<<<<< HEAD
-            "presentationWindowDuration": 922337203685477,
-=======
             "presentationWindowDuration": 9223372036854774806,
->>>>>>> 3c55dd70
             "liveBackoffDuration": 0,
             "timescale": 10000000,
             "forceEndTimestamp": false

--- conflicted
+++ resolved
@@ -11,11 +11,7 @@
         "presentationTimeRange": {
           "startTimestamp": 10,
           "endTimestamp": 170000000,
-<<<<<<< HEAD
-          "presentationWindowDuration": 922337203685477,
-=======
           "presentationWindowDuration": 9223372036854774806,
->>>>>>> 3c55dd70
           "liveBackoffDuration": 0,
           "timescale": 10000000,
           "forceEndTimestamp": false
@@ -36,11 +32,7 @@
           "presentationTimeRange": {
             "startTimestamp": 10,
             "endTimestamp": 170000000,
-<<<<<<< HEAD
-            "presentationWindowDuration": 922337203685477,
-=======
             "presentationWindowDuration": 9223372036854774806,
->>>>>>> 3c55dd70
             "liveBackoffDuration": 0,
             "timescale": 10000000,
             "forceEndTimestamp": false

# MediaServices

> see https://aka.ms/autorest

This is the AutoRest configuration file for MediaServices.

---

## Getting Started

To build the SDK for MediaServices, simply [Install AutoRest](https://aka.ms/autorest/install) and in this folder, run:

> `autorest`

To see additional help and options, run:

> `autorest --help`

---

## Configuration

### Basic Information

These are the global settings for the MediaServices API.

```yaml
openapi-type: arm
tag: package-2021-05
opt-in-extensible-enums: true
```

### Tag: package-2021-05

These settings apply only when `--tag=package-2021-05` is specified on the command line.

```yaml $(tag) == 'package-2021-05'
input-file:
  - Microsoft.Media/stable/2020-05-01/AccountFilters.json
  - Microsoft.Media/stable/2021-05-01/Accounts.json
  - Microsoft.Media/stable/2020-05-01/AssetsAndAssetFilters.json
  - Microsoft.Media/stable/2020-05-01/ContentKeyPolicies.json
  - Microsoft.Media/stable/2020-05-01/Encoding.json
  - Microsoft.Media/stable/2020-05-01/StreamingPoliciesAndStreamingLocators.json
  - Microsoft.Media/stable/2020-05-01/streamingservice.json
  - Microsoft.Media/stable/2020-05-01/Common.json
directive:
  - suppress: R2016
    where: $.definitions.TrackedResource.required
    reason: location is a required property for our patch calls
```

### Tag: package-2020-05

These settings apply only when `--tag=package-2020-05` is specified on the command line.

```yaml $(tag) == 'package-2020-05'
input-file:
  - Microsoft.Media/stable/2020-05-01/AccountFilters.json
  - Microsoft.Media/stable/2020-05-01/Accounts.json
  - Microsoft.Media/stable/2020-05-01/AssetsAndAssetFilters.json
  - Microsoft.Media/stable/2020-05-01/ContentKeyPolicies.json
  - Microsoft.Media/stable/2020-05-01/Encoding.json
  - Microsoft.Media/stable/2020-05-01/StreamingPoliciesAndStreamingLocators.json
  - Microsoft.Media/stable/2020-05-01/streamingservice.json
  - Microsoft.Media/stable/2020-05-01/Common.json
directive:
  - suppress: R2016
    where: $.definitions.TrackedResource.required
    reason: location is a required property for our patch calls
```

### Tag: package-2020-02-preview

These settings apply only when `--tag=package-2020-02-preview` is specified on the command line.

```yaml $(tag) == 'package-2020-02-preview'
input-file:
  - Microsoft.Media/stable/2018-07-01/AccountFilters.json
  - Microsoft.Media/stable/2018-07-01/Accounts.json
  - Microsoft.Media/stable/2018-07-01/AssetsAndAssetFilters.json
  - Microsoft.Media/stable/2018-07-01/ContentKeyPolicies.json
  - Microsoft.Media/stable/2018-07-01/Encoding.json
  - Microsoft.Media/preview/2020-02-01-preview/MediaGraphs.json
  - Microsoft.Media/stable/2018-07-01/StreamingPoliciesAndStreamingLocators.json
  - Microsoft.Media/stable/2018-07-01/streamingservice.json
```

### Tag: package-2019-09-preview

These settings apply only when `--tag=package-2019-09-preview` is specified on the command line.

```yaml $(tag) == 'package-2019-09-preview'
input-file:
  - Microsoft.Media/stable/2018-07-01/AccountFilters.json
  - Microsoft.Media/stable/2018-07-01/Accounts.json
  - Microsoft.Media/stable/2018-07-01/AssetsAndAssetFilters.json
  - Microsoft.Media/stable/2018-07-01/ContentKeyPolicies.json
  - Microsoft.Media/stable/2018-07-01/Encoding.json
  - Microsoft.Media/preview/2019-09-01-preview/MediaGraphs.json
  - Microsoft.Media/stable/2018-07-01/StreamingPoliciesAndStreamingLocators.json
  - Microsoft.Media/stable/2018-07-01/streamingservice.json
```

### Tag: package-2019-05-preview

These settings apply only when `--tag=package-2019-05-preview` is specified on the command line.

```yaml $(tag) == 'package-2019-05-preview'
input-file:
  - Microsoft.Media/preview/2019-05-01-preview/AccountFilters.json
  - Microsoft.Media/preview/2019-05-01-preview/Accounts.json
  - Microsoft.Media/preview/2019-05-01-preview/AssetsAndAssetFilters.json
  - Microsoft.Media/preview/2019-05-01-preview/Common.json
  - Microsoft.Media/preview/2019-05-01-preview/ContentKeyPolicies.json
  - Microsoft.Media/preview/2019-05-01-preview/Encoding.json
  - Microsoft.Media/preview/2019-05-01-preview/StreamingPoliciesAndStreamingLocators.json
  - Microsoft.Media/preview/2019-05-01-preview/streamingservice.json
```

### Tag: package-2018-07

These settings apply only when `--tag=package-2018-07` is specified on the command line.

```yaml $(tag) == 'package-2018-07'
input-file:
  - Microsoft.Media/stable/2018-07-01/AccountFilters.json
  - Microsoft.Media/stable/2018-07-01/Accounts.json
  - Microsoft.Media/stable/2018-07-01/AssetsAndAssetFilters.json
  - Microsoft.Media/stable/2018-07-01/Common.json
  - Microsoft.Media/stable/2018-07-01/ContentKeyPolicies.json
  - Microsoft.Media/stable/2018-07-01/Encoding.json
  - Microsoft.Media/stable/2018-07-01/StreamingPoliciesAndStreamingLocators.json
  - Microsoft.Media/stable/2018-07-01/streamingservice.json
```

### Tag: package-2015-10

These settings apply only when `--tag=package-2015-10` is specified on the command line.

```yaml $(tag) == 'package-2015-10'
input-file:
  - Microsoft.Media/stable/2015-10-01/media.json
```

### Tag: package-2018-03-preview

These settings apply only when `--tag=package-2018-03-preview` is specified on the command line.

```yaml $(tag) == 'package-2018-03-preview'
input-file:
  - Microsoft.Media/preview/2018-03-30-preview/Accounts.json
  - Microsoft.Media/preview/2018-03-30-preview/Assets.json
  - Microsoft.Media/preview/2018-03-30-preview/ContentKeyPolicies.json
  - Microsoft.Media/preview/2018-03-30-preview/Encoding.json
  - Microsoft.Media/preview/2018-03-30-preview/StreamingPoliciesAndStreamingLocators.json
  - Microsoft.Media/preview/2018-03-30-preview/streamingservice.json
```

### Tag: package-2018-06-preview

These settings apply only when `--tag=package-2018-06-preview` is specified on the command line.

```yaml $(tag) == 'package-2018-06-preview'
input-file:
  - Microsoft.Media/preview/2018-06-01-preview/Accounts.json
  - Microsoft.Media/preview/2018-06-01-preview/Assets.json
  - Microsoft.Media/preview/2018-06-01-preview/ContentKeyPolicies.json
  - Microsoft.Media/preview/2018-06-01-preview/Encoding.json
  - Microsoft.Media/preview/2018-06-01-preview/StreamingPoliciesAndStreamingLocators.json
  - Microsoft.Media/preview/2018-06-01-preview/streamingservice.json
```

---

# Code Generation

## Swagger to SDK

This section describes what SDK should be generated by the automatic system.
This is not used by Autorest itself.

```yaml $(swagger-to-sdk)
swagger-to-sdk:
  - repo: azure-sdk-for-net
  - repo: azure-sdk-for-python
  - repo: azure-sdk-for-python-track2
  - repo: azure-sdk-for-java
  - repo: azure-sdk-for-go
  - repo: azure-sdk-for-js
  - repo: azure-sdk-for-node
  - repo: azure-sdk-for-ruby
    after_scripts:
      - bundle install && rake arm:regen_all_profiles['azure_mgmt_media_services']
  - repo: azure-resource-manager-schemas
    after_scripts:
      - node sdkauto_afterscript.js mediaservices/resource-manager
```

## C

These settings apply only when `--csharp` is specified on the command line.
Please also specify `--csharp-sdks-folder=<path to "SDKs" directory of your azure-sdk-for-net clone>`.

```yaml $(csharp)
csharp:
  # last generated from commit 3586e2989d502434c4f607dd38d40e46aabede5c
  azure-arm: true
  payload-flattening-threshold: 2
  license-header: MICROSOFT_MIT_NO_VERSION
  namespace: Microsoft.Azure.Management.Media
  output-folder: $(csharp-sdks-folder)/mediaservices/Microsoft.Azure.Management.Media/src/Generated
  clear-output-folder: true
```

## Python

See configuration in [readme.python.md](./readme.python.md)

## Go

See configuration in [readme.go.md](./readme.go.md)

## Java

See configuration in [readme.java.md](./readme.java.md)

## Suppression

```yaml
directive:
  - suppress: OBJECT_MISSING_REQUIRED_PROPERTY
    from: Encoding.json
    where: $.definitions.JobProperties
    reason: Input not required for Job update
  - suppress: OBJECT_MISSING_REQUIRED_PROPERTY
    from: Encoding.json
    where: $.definitions.JobProperties
    reason: Output not required for job update
```


<<<<<<< HEAD
=======
See configuration in [readme.azureresourceschema.md](./readme.azureresourceschema.md)
>>>>>>> 0c9b2173
<|MERGE_RESOLUTION|>--- conflicted
+++ resolved
@@ -238,9 +238,3 @@
     where: $.definitions.JobProperties
     reason: Output not required for job update
 ```
-
-
-<<<<<<< HEAD
-=======
-See configuration in [readme.azureresourceschema.md](./readme.azureresourceschema.md)
->>>>>>> 0c9b2173

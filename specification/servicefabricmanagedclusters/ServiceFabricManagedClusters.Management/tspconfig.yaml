--- conflicted
+++ resolved
@@ -31,11 +31,7 @@
     package-details:
       name: "@azure/arm-servicefabricmanagedclusters"
     flavor: azure
-<<<<<<< HEAD
-    experimentalExtensibleEnums: true
-=======
     experimental-extensible-enums: true
->>>>>>> b49556eb
   "@azure-tools/typespec-go":
     service-dir: "sdk/resourcemanager/servicefabricmanagedclusters"
     package-dir: "armservicefabricmanagedclusters"

--- conflicted
+++ resolved
@@ -112,59 +112,20 @@
 @doc("Gets a single key-value.")
 @get
 op getKeyValue is Foundations.ResourceOperation<
-<<<<<<< HEAD
-  Resource = KeyValue,
-  Parameters = {
-    @doc("The label of the key-value to retrieve.")
-    @query("label")
-    label?: string;
-
-    @doc("Used to select what fields are present in the returned resource(s).")
-    @query("$Select")
-    select?: KeyValueFields[];
-  } & {
-    ...syncTokenHeader;
-
-    @doc("""
-      Requests the server to respond with the state of the resource at the specified
-      time.
-      """)
-    @header("Accept-Datetime")
-    acceptDatetime?: string;
-
-    @doc("""
-      Used to perform an operation only if the targeted resource's etag matches the
-      value provided.
-      """)
-    @header("If-Match")
-    ifMatch?: string;
-
-    @doc("""
-      Used to perform an operation only if the targeted resource's etag does not
-      match the value provided.
-      """)
-    @header("If-None-Match")
-    ifNoneMatch?: string;
-
+  KeyValue,
+  {
+    ...LabelQueryParam<"The label of the key-value to retrieve.">;
+    ...SelectQueryParam<KeyValueFields>;
+    ...SyncTokenHeader;
+    ...AcceptDatetimeHeader;
+    ...IfMatchHeader;
+    ...IfNoneMatchHeader;
+    ...ClientRequestIdHeader;
     #suppress "@azure-tools/typespec-azure-core/no-query-explode" "Pre-existing API contract"
-    @doc("""
+    ...TagsQueryParam<"""
       A filter used to query by tags. Syntax reference:
       https://aka.ms/azconfig/docs/keyvaluefiltering
-      """)
-    @query(#{ name: "tags", explode: true })
-    tags?: string[];
-
-=======
-  KeyValue,
-  {
-    ...LabelQueryParam<"The label of the key-value to retrieve.">;
-    ...SelectQueryParam<KeyValueFields>;
-    ...SyncTokenHeader;
-    ...AcceptDatetimeHeader;
-    ...IfMatchHeader;
-    ...IfNoneMatchHeader;
->>>>>>> a9b9241e
-    ...ClientRequestIdHeader;
+      """>;
   },
   Body<KeyValue> &
     RequestIdResponseHeader &
@@ -237,58 +198,18 @@
 @head
 op checkKeyValue is AppConfigOperation<
   {
-<<<<<<< HEAD
-    @doc("The key of the key-value to retrieve.")
-    @path
-    key: string;
-
-    @doc("The label of the key-value to retrieve.")
-    @query("label")
-    label?: string;
-
-    ...syncTokenHeader;
-
-    @doc("""
-      Requests the server to respond with the state of the resource at the specified
-      time.
-      """)
-    @header("Accept-Datetime")
-    acceptDatetime?: string;
-
-    @doc("""
-      Used to perform an operation only if the targeted resource's etag matches the
-      value provided.
-      """)
-    @header("If-Match")
-    ifMatch?: string;
-
-    @doc("""
-      Used to perform an operation only if the targeted resource's etag does not
-      match the value provided.
-      """)
-    @header("If-None-Match")
-    ifNoneMatch?: string;
-
-    @doc("Used to select what fields are present in the returned resource(s).")
-    @query("$Select")
-    select?: KeyValueFields[];
-
+    ...KeyPathParam<"The key of the key-value to retrieve.">;
+    ...LabelQueryParam<"The label of the key-value to retrieve.">;
+    ...SyncTokenHeader;
+    ...AcceptDatetimeHeader;
+    ...IfMatchHeader;
+    ...IfNoneMatchHeader;
+    ...SelectQueryParam<KeyValueFields>;
     #suppress "@azure-tools/typespec-azure-core/no-query-explode" "Pre-existing API contract"
-    @doc("""
+    ...TagsQueryParam<"""
       A filter used to query by tags. Syntax reference:
       https://aka.ms/azconfig/docs/keyvaluefiltering
-      """)
-    @query(#{ name: "tags", explode: true })
-    tags?: string[];
-=======
-    ...KeyPathParam<"The key of the key-value to retrieve.">;
-    ...LabelQueryParam<"The label of the key-value to retrieve.">;
-    ...SyncTokenHeader;
-    ...AcceptDatetimeHeader;
-    ...IfMatchHeader;
-    ...IfNoneMatchHeader;
-    ...SelectQueryParam<KeyValueFields>;
->>>>>>> a9b9241e
+      """>;
   },
   OkResponse & AppConfigResponseHeaders
 >;

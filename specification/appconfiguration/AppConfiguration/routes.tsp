--- conflicted
+++ resolved
@@ -280,58 +280,37 @@
     @doc("Used to select what fields are present in the returned resource(s).")
     @query("$Select")
     select?: KeyValueFields[];
-<<<<<<< HEAD
-
-    #suppress "@azure-tools/typespec-azure-core/prefer-csv-collection-format" "Pre-existing API contract"
+  } & {
+    ...syncTokenHeader;
+
+    @doc("""
+      Requests the server to respond with the state of the resource at the specified
+      time.
+      """)
+    @header("Accept-Datetime")
+    acceptDatetime?: string;
+
+    @doc("""
+      Used to perform an operation only if the targeted resource's etag matches the
+      value provided.
+      """)
+    @header("If-Match")
+    ifMatch?: string;
+
+    @doc("""
+      Used to perform an operation only if the targeted resource's etag does not
+      match the value provided.
+      """)
+    @header("If-None-Match")
+    ifNoneMatch?: string;
+
+    #suppress "@azure-tools/typespec-azure-core/no-query-explode" "Pre-existing API contract"
     @doc("""
       A filter used to query by tags. Syntax reference:
       https://aka.ms/azconfig/docs/keyvaluefiltering
       """)
-    @query({
-      name: "tags",
-      format: "multi",
-    })
+    @query(#{ name: "tags", explode: true })
     tags?: string[];
-  }> &
-    RequestHeadersTrait<{
-      ...syncTokenHeader;
-=======
-  } & {
-    ...syncTokenHeader;
->>>>>>> cfe318be
-
-    @doc("""
-      Requests the server to respond with the state of the resource at the specified
-      time.
-      """)
-    @header("Accept-Datetime")
-    acceptDatetime?: string;
-
-    @doc("""
-      Used to perform an operation only if the targeted resource's etag matches the
-      value provided.
-      """)
-    @header("If-Match")
-    ifMatch?: string;
-
-<<<<<<< HEAD
-      @doc("""
-        Used to perform an operation only if the targeted resource's etag does not
-        match the value provided.
-        """)
-      @header("If-None-Match")
-      ifNoneMatch?: string;
-    }> &
-    ResponseHeadersTrait<AppConfigResponseHeaders &
-      contentTypeHeader<"application/vnd.microsoft.appconfig.kv+json"> &
-      cacheControlHeader>
-=======
-    @doc("""
-      Used to perform an operation only if the targeted resource's etag does not
-      match the value provided.
-      """)
-    @header("If-None-Match")
-    ifNoneMatch?: string;
 
     ...ClientRequestIdHeader;
   },
@@ -339,10 +318,10 @@
     ...ClientRequestIdHeader;
     ...AppConfigResponseHeaders;
     ...contentTypeHeader<"application/vnd.microsoft.appconfig.kv+json">;
+    ...cacheControlHeader;
   },
   Traits = {},
   ErrorResponse = Error
->>>>>>> cfe318be
 >;
 
 #suppress "@azure-tools/typespec-azure-core/use-standard-operations" "Pre-existing API contract"

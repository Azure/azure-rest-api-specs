--- conflicted
+++ resolved
@@ -7021,39 +7021,118 @@
         "tenantId"
       ]
     },
-<<<<<<< HEAD
+    "SalesforceV2LinkedService": {
+      "x-ms-discriminator-value": "SalesforceV2",
+      "description": "Linked service for Salesforce V2.",
+      "type": "object",
+      "allOf": [
+        {
+          "$ref": "#/definitions/LinkedService"
+        }
+      ],
+      "properties": {
+        "typeProperties": {
+          "description": "Salesforce V2 linked service properties.",
+          "x-ms-client-flatten": true,
+          "$ref": "#/definitions/SalesforceV2LinkedServiceTypeProperties"
+        }
+      },
+      "required": [
+        "typeProperties"
+      ]
+    },
+    "SalesforceV2LinkedServiceTypeProperties": {
+      "description": "Salesforce V2 linked service properties.",
+      "type": "object",
+      "properties": {
+        "environmentUrl": {
+          "type": "object",
+          "description": "The URL of Salesforce instance. For example, 'https://[domain].my.salesforce.com'. Type: string (or Expression with resultType string)."
+        },
+        "clientId": {
+          "type": "object",
+          "description": "The client Id for OAuth 2.0 Client Credentials Flow authentication of the Salesforce instance. Type: string (or Expression with resultType string)."
+        },
+        "clientSecret": {
+          "description": "The client secret for OAuth 2.0 Client Credentials Flow authentication of the Salesforce instance.",
+          "$ref": "../artifacts.json#/definitions/SecretBase"
+        },
+        "apiVersion": {
+          "type": "object",
+          "description": "The Salesforce API version used in ADF. The version must be larger than or equal to 47.0 which is required by Salesforce BULK API 2.0. Type: string (or Expression with resultType string)."
+        },
+        "encryptedCredential": {
+          "type": "string",
+          "description": "The encrypted credential used for authentication. Credentials are encrypted using the integration runtime credential manager. Type: string."
+        }
+      }
+    },
+    "SalesforceServiceCloudV2LinkedService": {
+      "x-ms-discriminator-value": "SalesforceServiceCloudV2",
+      "description": "Linked service for Salesforce Service Cloud V2.",
+      "type": "object",
+      "allOf": [
+        {
+          "$ref": "#/definitions/LinkedService"
+        }
+      ],
+      "properties": {
+        "typeProperties": {
+          "description": "Salesforce Service Cloud V2 linked service properties.",
+          "x-ms-client-flatten": true,
+          "$ref": "#/definitions/SalesforceServiceCloudV2LinkedServiceTypeProperties"
+        }
+      },
+      "required": [
+        "typeProperties"
+      ]
+    },
+    "SalesforceServiceCloudV2LinkedServiceTypeProperties": {
+      "description": "Salesforce Service Cloud V2 linked service properties.",
+      "type": "object",
+      "properties": {
+        "environmentUrl": {
+          "type": "object",
+          "description": "The URL of Salesforce Service Cloud instance. For example, 'https://[domain].my.salesforce.com'. Type: string (or Expression with resultType string)."
+        },
+        "clientId": {
+          "type": "object",
+          "description": "The client Id for OAuth 2.0 Client Credentials Flow authentication of the Salesforce instance. Type: string (or Expression with resultType string)."
+        },
+        "clientSecret": {
+          "description": "The client secret for OAuth 2.0 Client Credentials Flow authentication of the Salesforce instance.",
+          "$ref": "../artifacts.json#/definitions/SecretBase"
+        },
+        "apiVersion": {
+          "type": "object",
+          "description": "The Salesforce API version used in ADF. The version must be larger than or equal to 47.0 which is required by Salesforce BULK API 2.0. Type: string (or Expression with resultType string)."
+        },
+        "encryptedCredential": {
+          "type": "string",
+          "description": "The encrypted credential used for authentication. Credentials are encrypted using the integration runtime credential manager. Type: string."
+        }
+      }
+    },
     "WarehouseLinkedService": {
       "x-ms-discriminator-value": "Warehouse",
       "description": "Microsoft Fabric Warehouse linked service.",
-=======
-    "SalesforceV2LinkedService": {
-      "x-ms-discriminator-value": "SalesforceV2",
-      "description": "Linked service for Salesforce V2.",
->>>>>>> fa469a11
-      "type": "object",
-      "allOf": [
-        {
-          "$ref": "#/definitions/LinkedService"
-        }
-      ],
-      "properties": {
-        "typeProperties": {
-<<<<<<< HEAD
+      "type": "object",
+      "allOf": [
+        {
+          "$ref": "#/definitions/LinkedService"
+        }
+      ],
+      "properties": {
+        "typeProperties": {
           "description": "Microsoft Fabric Warehouse linked service properties.",
           "x-ms-client-flatten": true,
           "$ref": "#/definitions/WarehouseLinkedServiceTypeProperties"
-=======
-          "description": "Salesforce V2 linked service properties.",
-          "x-ms-client-flatten": true,
-          "$ref": "#/definitions/SalesforceV2LinkedServiceTypeProperties"
->>>>>>> fa469a11
-        }
-      },
-      "required": [
-        "typeProperties"
-      ]
-    },
-<<<<<<< HEAD
+        }
+      },
+      "required": [
+        "typeProperties"
+      ]
+    },
     "WarehouseLinkedServiceTypeProperties": {
       "description": "Microsoft Fabric Warehouse linked service properties.",
       "type": "object",
@@ -7081,32 +7160,10 @@
         "tenant": {
           "type": "object",
           "description": "The name or ID of the tenant to which the service principal belongs. Type: string (or Expression with resultType string)."
-=======
-    "SalesforceV2LinkedServiceTypeProperties": {
-      "description": "Salesforce V2 linked service properties.",
-      "type": "object",
-      "properties": {
-        "environmentUrl": {
-          "type": "object",
-          "description": "The URL of Salesforce instance. For example, 'https://[domain].my.salesforce.com'. Type: string (or Expression with resultType string)."
-        },
-        "clientId": {
-          "type": "object",
-          "description": "The client Id for OAuth 2.0 Client Credentials Flow authentication of the Salesforce instance. Type: string (or Expression with resultType string)."
-        },
-        "clientSecret": {
-          "description": "The client secret for OAuth 2.0 Client Credentials Flow authentication of the Salesforce instance.",
-          "$ref": "../artifacts.json#/definitions/SecretBase"
-        },
-        "apiVersion": {
-          "type": "object",
-          "description": "The Salesforce API version used in ADF. The version must be larger than or equal to 47.0 which is required by Salesforce BULK API 2.0. Type: string (or Expression with resultType string)."
->>>>>>> fa469a11
         },
         "encryptedCredential": {
           "type": "string",
           "description": "The encrypted credential used for authentication. Credentials are encrypted using the integration runtime credential manager. Type: string."
-<<<<<<< HEAD
         },
         "servicePrincipalCredentialType": {
           "type": "object",
@@ -7121,56 +7178,6 @@
         "artifactId",
         "endpoint"
       ]
-=======
-        }
-      }
-    },
-    "SalesforceServiceCloudV2LinkedService": {
-      "x-ms-discriminator-value": "SalesforceServiceCloudV2",
-      "description": "Linked service for Salesforce Service Cloud V2.",
-      "type": "object",
-      "allOf": [
-        {
-          "$ref": "#/definitions/LinkedService"
-        }
-      ],
-      "properties": {
-        "typeProperties": {
-          "description": "Salesforce Service Cloud V2 linked service properties.",
-          "x-ms-client-flatten": true,
-          "$ref": "#/definitions/SalesforceServiceCloudV2LinkedServiceTypeProperties"
-        }
-      },
-      "required": [
-        "typeProperties"
-      ]
-    },
-    "SalesforceServiceCloudV2LinkedServiceTypeProperties": {
-      "description": "Salesforce Service Cloud V2 linked service properties.",
-      "type": "object",
-      "properties": {
-        "environmentUrl": {
-          "type": "object",
-          "description": "The URL of Salesforce Service Cloud instance. For example, 'https://[domain].my.salesforce.com'. Type: string (or Expression with resultType string)."
-        },
-        "clientId": {
-          "type": "object",
-          "description": "The client Id for OAuth 2.0 Client Credentials Flow authentication of the Salesforce instance. Type: string (or Expression with resultType string)."
-        },
-        "clientSecret": {
-          "description": "The client secret for OAuth 2.0 Client Credentials Flow authentication of the Salesforce instance.",
-          "$ref": "../artifacts.json#/definitions/SecretBase"
-        },
-        "apiVersion": {
-          "type": "object",
-          "description": "The Salesforce API version used in ADF. The version must be larger than or equal to 47.0 which is required by Salesforce BULK API 2.0. Type: string (or Expression with resultType string)."
-        },
-        "encryptedCredential": {
-          "type": "string",
-          "description": "The encrypted credential used for authentication. Credentials are encrypted using the integration runtime credential manager. Type: string."
-        }
-      }
->>>>>>> fa469a11
     }
   }
 }
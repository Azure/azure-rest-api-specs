{
  "swagger": "2.0",
  "info": {
    "title": "ArtifactsClient",
    "version": "2020-12-01"
  },
  "paths": {},
  "definitions": {
    "Notebook": {
      "description": "Notebook.",
      "type": "object",
      "properties": {
        "description": {
          "description": "The description of the notebook.",
          "type": "string"
        },
        "bigDataPool": {
          "description": "Big data pool reference.",
          "$ref": "#/definitions/BigDataPoolReference",
          "x-nullable": true
        },
        "sessionProperties": {
          "description": "Session properties.",
          "$ref": "#/definitions/NotebookSessionProperties",
          "x-nullable": true
        },
        "metadata": {
          "description": "Notebook root-level metadata.",
          "$ref": "#/definitions/NotebookMetadata"
        },
        "nbformat": {
          "description": "Notebook format (major number). Incremented between backwards incompatible changes to the notebook format.",
          "type": "integer"
        },
        "nbformat_minor": {
          "description": "Notebook format (minor number). Incremented for backward compatible changes to the notebook format.",
          "type": "integer"
        },
        "cells": {
          "description": "Array of cells of the current notebook.",
          "type": "array",
          "items": {
            "$ref": "#/definitions/NotebookCell"
          }
        },
        "folder": {
          "description": "The folder that this notebook is in. If not specified, this notebook will appear at the root level.",
          "type": "object",
<<<<<<< HEAD
=======
          "x-nullable": true,
>>>>>>> 1d5f5252
          "properties": {
            "name": {
              "description": "The name of the folder that this notebook is in.",
              "type": "string"
            }
          }
        }
      },
      "additionalProperties": {
        "type": "object"
      },
      "required": [
        "metadata",
        "nbformat_minor",
        "nbformat",
        "cells"
      ]
    },
    "BigDataPoolReference": {
      "description": "Big data pool reference.",
      "type": "object",
      "properties": {
        "type": {
          "description": "Big data pool reference type.",
          "type": "string",
          "enum": [
            "BigDataPoolReference"
          ],
          "x-ms-enum": {
            "name": "BigDataPoolReferenceType",
            "modelAsString": true
          }
        },
        "referenceName": {
          "description": "Reference big data pool name.",
          "type": "string"
        }
      },
      "required": [
        "type",
        "referenceName"
      ]
    },
    "NotebookMetadata": {
      "description": "Notebook root-level metadata.",
      "type": "object",
      "properties": {
        "kernelspec": {
          "description": "Kernel information.",
          "$ref": "#/definitions/NotebookKernelSpec"
        },
        "language_info": {
          "description": "Language info.",
          "$ref": "#/definitions/NotebookLanguageInfo",
          "x-nullable": true
        }
      },
      "additionalProperties": {
        "type": "object"
      }
    },
    "NotebookKernelSpec": {
      "description": "Kernel information.",
      "type": "object",
      "properties": {
        "name": {
          "description": "Name of the kernel specification.",
          "type": "string"
        },
        "display_name": {
          "description": "Name to display in UI.",
          "type": "string"
        }
      },
      "additionalProperties": {
        "type": "object"
      },
      "required": [
        "name",
        "display_name"
      ]
    },
    "NotebookLanguageInfo": {
      "description": "Language info.",
      "type": "object",
      "properties": {
        "name": {
          "description": "The programming language which this kernel runs.",
          "type": "string"
        },
        "codemirror_mode": {
          "description": "The codemirror mode to use for code in this language.",
          "type": "string"
        }
      },
      "additionalProperties": {
        "type": "object"
      },
      "required": [
        "name"
      ]
    },
    "NotebookCell": {
      "description": "Notebook cell.",
      "type": "object",
      "properties": {
        "cell_type": {
          "description": "String identifying the type of cell.",
          "type": "string"
        },
        "metadata": {
          "description": "Cell-level metadata.",
          "type": "object"
        },
        "source": {
          "description": "Contents of the cell, represented as an array of lines.",
          "type": "array",
          "items": {
            "type": "string"
          }
        },
        "attachments": {
          "description": "Attachments associated with the cell.",
          "type": "object",
          "x-nullable": true
        },
        "outputs": {
          "description": "Cell-level output items.",
          "type": "array",
          "items": {
            "$ref": "#/definitions/NotebookCellOutputItem"
          }
        }
      },
      "additionalProperties": {
        "type": "object"
      },
      "required": [
        "cell_type",
        "metadata",
        "source"
      ]
    },
    "NotebookSessionProperties": {
      "description": "Session properties.",
      "type": "object",
      "properties": {
        "driverMemory": {
          "description": "Amount of memory to use for the driver process.",
          "type": "string"
        },
        "driverCores": {
          "description": "Number of cores to use for the driver.",
          "type": "integer"
        },
        "executorMemory": {
          "description": "Amount of memory to use per executor process.",
          "type": "string"
        },
        "executorCores": {
          "description": "Number of cores to use for each executor.",
          "type": "integer"
        },
        "numExecutors": {
          "description": "Number of executors to launch for this session.",
          "type": "integer"
        }
      },
      "required": [
        "driverMemory",
        "driverCores",
        "executorMemory",
        "executorCores",
        "numExecutors"
      ]
    },
    "NotebookCellOutputItem": {
      "description": "An item of the notebook cell execution output.",
      "type": "object",
      "properties": {
        "name": {
          "description": "For output_type=stream, determines the name of stream (stdout / stderr).",
          "type": "string"
        },
        "execution_count": {
          "description": "Execution sequence number.",
          "type": "integer"
        },
        "output_type": {
          "description": "Execution, display, or stream outputs.",
          "type": "string",
          "enum": [
            "execute_result",
            "display_data",
            "stream",
            "error"
          ],
          "x-ms-enum": {
            "name": "CellOutputType",
            "modelAsString": true
          }
        },
        "text": {
          "description": "For output_type=stream, the stream's text output, represented as a string or an array of strings."
        },
        "data": {
          "description": "Output data. Use MIME type as key, and content as value.",
          "type": "object"
        },
        "metadata": {
          "description": "Metadata for the output item.",
          "type": "object"
        }
      },
      "required": [
        "output_type"
      ]
    }
  }
}<|MERGE_RESOLUTION|>--- conflicted
+++ resolved
@@ -46,10 +46,7 @@
         "folder": {
           "description": "The folder that this notebook is in. If not specified, this notebook will appear at the root level.",
           "type": "object",
-<<<<<<< HEAD
-=======
           "x-nullable": true,
->>>>>>> 1d5f5252
           "properties": {
             "name": {
               "description": "The name of the folder that this notebook is in.",

{
  "swagger": "2.0",
  "info": {
    "title": "ArtifactsClient",
    "version": "2021-06-01-preview"
  },
  "paths": {},
  "definitions": {
    "Dataset": {
      "description": "The Azure Data Factory nested object which identifies data within different data stores, such as tables, files, folders, and documents.",
      "type": "object",
      "discriminator": "type",
      "properties": {
        "type": {
          "type": "string",
          "description": "Type of dataset."
        },
        "description": {
          "description": "Dataset description.",
          "type": "string"
        },
        "structure": {
          "type": "object",
          "description": "Columns that define the structure of the dataset. Type: array (or Expression with resultType array), itemType: DatasetDataElement."
        },
        "schema": {
          "type": "object",
          "description": "Columns that define the physical type schema of the dataset. Type: array (or Expression with resultType array), itemType: DatasetSchemaDataElement."
        },
        "linkedServiceName": {
          "description": "Linked service reference.",
          "$ref": "../artifacts.json#/definitions/LinkedServiceReference"
        },
        "parameters": {
          "$ref": "../artifacts.json#/definitions/ParameterDefinitionSpecification",
          "description": "Parameters for dataset."
        },
        "annotations": {
          "description": "List of tags that can be used for describing the Dataset.",
          "type": "array",
          "items": {
            "type": "object"
          }
        },
        "folder": {
          "description": "The folder that this Dataset is in. If not specified, Dataset will appear at the root level.",
          "type": "object",
          "properties": {
            "name": {
              "description": "The name of the folder that this Dataset is in.",
              "type": "string"
            }
          }
        }
      },
      "additionalProperties": {
        "type": "object"
      },
      "required": [
        "type",
        "linkedServiceName"
      ]
    },
    "DatasetLocation": {
      "description": "Dataset location.",
      "discriminator": "type",
      "type": "object",
      "properties": {
        "type": {
          "type": "string",
          "description": "Type of dataset storage location."
        },
        "folderPath": {
          "type": "object",
          "description": "Specify the folder path of dataset. Type: string (or Expression with resultType string)"
        },
        "fileName": {
          "type": "object",
          "description": "Specify the file name of dataset. Type: string (or Expression with resultType string)."
        }
      },
      "additionalProperties": {
        "type": "object"
      },
      "required": [
        "type"
      ]
    },
    "AzureBlobStorageLocation": {
      "description": "The location of azure blob dataset.",
      "type": "object",
      "allOf": [
        {
          "$ref": "#/definitions/DatasetLocation"
        }
      ],
      "properties": {
        "container": {
          "type": "object",
          "description": "Specify the container of azure blob. Type: string (or Expression with resultType string)."
        }
      }
    },
    "AzureBlobFSLocation": {
      "description": "The location of azure blobFS dataset.",
      "type": "object",
      "allOf": [
        {
          "$ref": "#/definitions/DatasetLocation"
        }
      ],
      "properties": {
        "fileSystem": {
          "type": "object",
          "description": "Specify the fileSystem of azure blobFS. Type: string (or Expression with resultType string)."
        }
      }
    },
    "AzureDataLakeStoreLocation": {
      "description": "The location of azure data lake store dataset.",
      "type": "object",
      "allOf": [
        {
          "$ref": "#/definitions/DatasetLocation"
        }
      ]
    },
    "AmazonS3Location": {
      "description": "The location of amazon S3 dataset.",
      "type": "object",
      "allOf": [
        {
          "$ref": "#/definitions/DatasetLocation"
        }
      ],
      "properties": {
        "bucketName": {
          "type": "object",
          "description": "Specify the bucketName of amazon S3. Type: string (or Expression with resultType string)"
        },
        "version": {
          "type": "object",
          "description": "Specify the version of amazon S3. Type: string (or Expression with resultType string)."
        }
      }
    },
    "FileServerLocation": {
      "description": "The location of file server dataset.",
      "type": "object",
      "allOf": [
        {
          "$ref": "#/definitions/DatasetLocation"
        }
      ]
    },
    "AzureFileStorageLocation": {
      "description": "The location of file server dataset.",
      "type": "object",
      "allOf": [
        {
          "$ref": "#/definitions/DatasetLocation"
        }
      ]
    },
    "GoogleCloudStorageLocation": {
      "description": "The location of Google Cloud Storage dataset.",
      "type": "object",
      "allOf": [
        {
          "$ref": "#/definitions/DatasetLocation"
        }
      ],
      "properties": {
        "bucketName": {
          "type": "object",
          "description": "Specify the bucketName of Google Cloud Storage. Type: string (or Expression with resultType string)"
        },
        "version": {
          "type": "object",
          "description": "Specify the version of Google Cloud Storage. Type: string (or Expression with resultType string)."
        }
      }
    },
    "FtpServerLocation": {
      "description": "The location of ftp server dataset.",
      "type": "object",
      "allOf": [
        {
          "$ref": "#/definitions/DatasetLocation"
        }
      ]
    },
    "SftpLocation": {
      "description": "The location of SFTP dataset.",
      "type": "object",
      "allOf": [
        {
          "$ref": "#/definitions/DatasetLocation"
        }
      ]
    },
    "HttpServerLocation": {
      "description": "The location of http server.",
      "type": "object",
      "allOf": [
        {
          "$ref": "#/definitions/DatasetLocation"
        }
      ],
      "properties": {
        "relativeUrl": {
          "type": "object",
          "description": "Specify the relativeUrl of http server. Type: string (or Expression with resultType string)"
        }
      }
    },
    "HdfsLocation": {
      "description": "The location of HDFS.",
      "type": "object",
      "allOf": [
        {
          "$ref": "#/definitions/DatasetLocation"
        }
      ]
    },
    "DatasetDataElement": {
      "description": "Columns that define the structure of the dataset.",
      "type": "object",
      "properties": {
        "name": {
          "type": "object",
          "description": "Name of the column. Type: string (or Expression with resultType string)."
        },
        "type": {
          "type": "object",
          "description": "Type of the column. Type: string (or Expression with resultType string)."
        }
      }
    },
    "DatasetSchemaDataElement": {
      "description": "Columns that define the physical type schema of the dataset.",
      "type": "object",
      "properties": {
        "name": {
          "type": "object",
          "description": "Name of the schema column. Type: string (or Expression with resultType string)."
        },
        "type": {
          "type": "object",
          "description": "Type of the schema column. Type: string (or Expression with resultType string)."
        }
      },
      "additionalProperties": {
        "type": "object"
      }
    },
    "DatasetStorageFormat": {
      "discriminator": "type",
      "description": "The format definition of a storage.",
      "type": "object",
      "properties": {
        "type": {
          "type": "string",
          "description": "Type of dataset storage format."
        },
        "serializer": {
          "type": "object",
          "description": "Serializer. Type: string (or Expression with resultType string)."
        },
        "deserializer": {
          "type": "object",
          "description": "Deserializer. Type: string (or Expression with resultType string)."
        }
      },
      "additionalProperties": {
        "type": "object"
      },
      "required": [
        "type"
      ]
    },
    "TextFormat": {
      "description": "The data stored in text format.",
      "type": "object",
      "allOf": [
        {
          "$ref": "#/definitions/DatasetStorageFormat"
        }
      ],
      "properties": {
        "columnDelimiter": {
          "type": "object",
          "description": "The column delimiter. Type: string (or Expression with resultType string)."
        },
        "rowDelimiter": {
          "type": "object",
          "description": "The row delimiter. Type: string (or Expression with resultType string)."
        },
        "escapeChar": {
          "type": "object",
          "description": "The escape character. Type: string (or Expression with resultType string)."
        },
        "quoteChar": {
          "type": "object",
          "description": "The quote character. Type: string (or Expression with resultType string)."
        },
        "nullValue": {
          "type": "object",
          "description": "The null value string. Type: string (or Expression with resultType string)."
        },
        "encodingName": {
          "type": "object",
          "description": "The code page name of the preferred encoding. If miss, the default value is ΓÇ£utf-8ΓÇ¥, unless BOM denotes another Unicode encoding. Refer to the ΓÇ£NameΓÇ¥ column of the table in the following link to set supported values: https://msdn.microsoft.com/library/system.text.encoding.aspx. Type: string (or Expression with resultType string)."
        },
        "treatEmptyAsNull": {
          "type": "object",
          "description": "Treat empty column values in the text file as null. The default value is true. Type: boolean (or Expression with resultType boolean)."
        },
        "skipLineCount": {
          "type": "object",
          "description": "The number of lines/rows to be skipped when parsing text files. The default value is 0. Type: integer (or Expression with resultType integer)."
        },
        "firstRowAsHeader": {
          "type": "object",
          "description": "When used as input, treat the first row of data as headers. When used as output,write the headers into the output as the first row of data. The default value is false. Type: boolean (or Expression with resultType boolean)."
        }
      }
    },
    "JsonFormat": {
      "description": "The data stored in JSON format.",
      "type": "object",
      "allOf": [
        {
          "$ref": "#/definitions/DatasetStorageFormat"
        }
      ],
      "properties": {
        "filePattern": {
          "type": "object",
          "description": "File pattern of JSON. To be more specific, the way of separating a collection of JSON objects. The default value is 'setOfObjects'. It is case-sensitive."
        },
        "nestingSeparator": {
          "type": "object",
          "description": "The character used to separate nesting levels. Default value is '.' (dot). Type: string (or Expression with resultType string)."
        },
        "encodingName": {
          "type": "object",
          "description": "The code page name of the preferred encoding. If not provided, the default value is 'utf-8', unless the byte order mark (BOM) denotes another Unicode encoding. The full list of supported values can be found in the 'Name' column of the table of encodings in the following reference: https://go.microsoft.com/fwlink/?linkid=861078. Type: string (or Expression with resultType string)."
        },
        "jsonNodeReference": {
          "type": "object",
          "description": "The JSONPath of the JSON array element to be flattened. Example: \"$.ArrayPath\". Type: string (or Expression with resultType string)."
        },
        "jsonPathDefinition": {
          "type": "object",
          "description": "The JSONPath definition for each column mapping with a customized column name to extract data from JSON file. For fields under root object, start with \"$\"; for fields inside the array chosen by jsonNodeReference property, start from the array element. Example: {\"Column1\": \"$.Column1Path\", \"Column2\": \"Column2PathInArray\"}. Type: object (or Expression with resultType object)."
        }
      }
    },
    "JsonFormatFilePattern": {
      "description": "JSON format file pattern. A property of JsonFormat.",
      "type": "string",
      "enum": [
        "setOfObjects",
        "arrayOfObjects"
      ],
      "x-ms-enum": {
        "name": "JsonFormatFilePattern",
        "modelAsString": true
      }
    },
    "AvroFormat": {
      "description": "The data stored in Avro format.",
      "type": "object",
      "allOf": [
        {
          "$ref": "#/definitions/DatasetStorageFormat"
        }
      ]
    },
    "OrcFormat": {
      "description": "The data stored in Optimized Row Columnar (ORC) format.",
      "type": "object",
      "allOf": [
        {
          "$ref": "#/definitions/DatasetStorageFormat"
        }
      ]
    },
    "ParquetFormat": {
      "description": "The data stored in Parquet format.",
      "type": "object",
      "allOf": [
        {
          "$ref": "#/definitions/DatasetStorageFormat"
        }
      ]
    },
    "DatasetCompression": {
      "description": "The compression method used on a dataset.",
      "type": "object",
      "properties": {
        "type": {
<<<<<<< HEAD
          "type": "string",
          "description": "Type of dataset compression."
=======
          "type": "object",
          "description": "Type of dataset compression. Type: string (or Expression with resultType string)."
        },
        "level": {
          "type": "object",
          "description": "The dataset compression level. Type: string (or Expression with resultType string)."
>>>>>>> 1d5f5252
        }
      },
      "additionalProperties": {
        "type": "object"
      },
      "required": [
        "type"
      ]
    },
<<<<<<< HEAD
    "DatasetBZip2Compression": {
      "x-ms-discriminator-value": "BZip2",
      "description": "The BZip2 compression method used on a dataset.",
      "type": "object",
      "allOf": [
        {
          "$ref": "#/definitions/DatasetCompression"
        }
      ],
      "properties": {}
    },
    "DatasetGZipCompression": {
      "x-ms-discriminator-value": "GZip",
      "description": "The GZip compression method used on a dataset.",
      "type": "object",
      "allOf": [
        {
          "$ref": "#/definitions/DatasetCompression"
        }
      ],
      "properties": {
        "level": {
          "type": "object",
          "description": "The GZip compression level. Type: string (or Expression with resultType string)."
        }
      }
    },
    "DatasetDeflateCompression": {
      "x-ms-discriminator-value": "Deflate",
      "description": "The Deflate compression method used on a dataset.",
      "type": "object",
      "allOf": [
        {
          "$ref": "#/definitions/DatasetCompression"
        }
      ],
      "properties": {
        "level": {
          "type": "object",
          "description": "The Deflate compression level. Type: string (or Expression with resultType string)."
        }
      }
    },
    "DatasetZipDeflateCompression": {
      "x-ms-discriminator-value": "ZipDeflate",
      "description": "The ZipDeflate compression method used on a dataset.",
      "type": "object",
      "allOf": [
        {
          "$ref": "#/definitions/DatasetCompression"
        }
      ],
      "properties": {
        "level": {
          "type": "object",
          "description": "The ZipDeflate compression level. Type: string (or Expression with resultType string)."
        }
      }
    },
    "DatasetTarCompression": {
      "x-ms-discriminator-value": "Tar",
      "description": "The Tar archive method used on a dataset.",
      "type": "object",
      "allOf": [
        {
          "$ref": "#/definitions/DatasetCompression"
        }
      ],
      "properties": {}
    },
    "DatasetTarGZipCompression": {
      "x-ms-discriminator-value": "TarGZip",
      "description": "The TarGZip compression method used on a dataset.",
      "type": "object",
      "allOf": [
        {
          "$ref": "#/definitions/DatasetCompression"
        }
      ],
      "properties": {
        "level": {
          "type": "object",
          "description": "The TarGZip compression level. Type: string (or Expression with resultType string)."
        }
      }
    },
=======
>>>>>>> 1d5f5252
    "CompressionLevel": {
      "title": "Microsoft.Azure.Management.DataFactories.Models.CompressionLevel",
      "description": "All available compression levels.",
      "type": "object"
    },
    "DatasetCompressionLevelEnum": {
      "type": "string",
      "enum": [
        "Optimal",
        "Fastest"
      ],
      "x-ms-enum": {
        "name": "DatasetCompressionLevel",
        "modelAsString": true
      }
    },
    "AmazonS3Dataset": {
      "x-ms-discriminator-value": "AmazonS3Object",
      "description": "A single Amazon Simple Storage Service (S3) object or a set of S3 objects.",
      "type": "object",
      "allOf": [
        {
          "$ref": "#/definitions/Dataset"
        }
      ],
      "properties": {
        "typeProperties": {
          "description": "Amazon S3 dataset properties.",
          "x-ms-client-flatten": true,
          "$ref": "#/definitions/AmazonS3DatasetTypeProperties"
        }
      },
      "required": [
        "typeProperties"
      ]
    },
    "AmazonS3DatasetTypeProperties": {
      "description": "Amazon S3 dataset properties.",
      "type": "object",
      "properties": {
        "bucketName": {
          "type": "object",
          "description": "The name of the Amazon S3 bucket. Type: string (or Expression with resultType string)."
        },
        "key": {
          "type": "object",
          "description": "The key of the Amazon S3 object. Type: string (or Expression with resultType string)."
        },
        "prefix": {
          "type": "object",
          "description": "The prefix filter for the S3 object name. Type: string (or Expression with resultType string)."
        },
        "version": {
          "type": "object",
          "description": "The version for the S3 object. Type: string (or Expression with resultType string)."
        },
        "modifiedDatetimeStart": {
          "type": "object",
          "description": "The start of S3 object's modified datetime. Type: string (or Expression with resultType string)."
        },
        "modifiedDatetimeEnd": {
          "type": "object",
          "description": "The end of S3 object's modified datetime. Type: string (or Expression with resultType string)."
        },
        "format": {
          "description": "The format of files.",
          "$ref": "#/definitions/DatasetStorageFormat"
        },
        "compression": {
          "description": "The data compression method used for the Amazon S3 object.",
          "$ref": "#/definitions/DatasetCompression"
        }
      },
      "required": [
        "bucketName"
      ]
    },
    "AvroDataset": {
      "x-ms-discriminator-value": "Avro",
      "description": "Avro dataset.",
      "type": "object",
      "allOf": [
        {
          "$ref": "#/definitions/Dataset"
        }
      ],
      "properties": {
        "typeProperties": {
          "description": "Avro dataset properties.",
          "x-ms-client-flatten": true,
          "$ref": "#/definitions/AvroDatasetTypeProperties"
        }
      }
    },
    "AvroDatasetTypeProperties": {
      "description": "Avro dataset properties.",
      "type": "object",
      "properties": {
        "location": {
          "$ref": "#/definitions/DatasetLocation",
          "description": "The location of the avro storage."
        },
        "avroCompressionCodec": {
          "type": "object",
          "description": "A string from AvroCompressionCodecEnum or an expression"
        },
        "avroCompressionLevel": {
          "type": "integer",
          "minimum": 1,
          "maximum": 9
        }
      },
      "required": [
        "location"
      ]
    },
    "AvroCompressionCodecEnum": {
      "type": "string",
      "enum": [
        "none",
        "deflate",
        "snappy",
        "xz",
        "bzip2"
      ],
      "x-ms-enum": {
        "name": "AvroCompressionCodec",
        "modelAsString": true
      }
    },
    "ExcelDataset": {
      "x-ms-discriminator-value": "Excel",
      "description": "Excel dataset.",
      "type": "object",
      "allOf": [
        {
          "$ref": "#/definitions/Dataset"
        }
      ],
      "properties": {
        "typeProperties": {
          "description": "Excel dataset properties.",
          "x-ms-client-flatten": true,
          "$ref": "#/definitions/ExcelDatasetTypeProperties"
        }
      }
    },
    "ExcelDatasetTypeProperties": {
      "description": "Excel dataset properties.",
      "type": "object",
      "properties": {
        "location": {
          "$ref": "#/definitions/DatasetLocation",
          "description": "The location of the excel storage."
        },
        "sheetName": {
          "type": "object",
          "description": "The sheet of excel file. Type: string (or Expression with resultType string)."
        },
        "range": {
          "type": "object",
          "description": "The partial data of one sheet. Type: string (or Expression with resultType string)."
        },
        "firstRowAsHeader": {
          "type": "object",
          "description": "When used as input, treat the first row of data as headers. When used as output,write the headers into the output as the first row of data. The default value is false. Type: boolean (or Expression with resultType boolean)."
        },
        "compression": {
          "description": "The data compression method used for the json dataset.",
          "$ref": "#/definitions/DatasetCompression"
        },
        "nullValue": {
          "type": "object",
          "description": "The null value string. Type: string (or Expression with resultType string)."
        }
      },
      "required": [
        "location",
        "sheetName"
      ]
    },
    "ParquetDataset": {
      "x-ms-discriminator-value": "Parquet",
      "description": "Parquet dataset.",
      "type": "object",
      "allOf": [
        {
          "$ref": "#/definitions/Dataset"
        }
      ],
      "properties": {
        "typeProperties": {
          "description": "Parquet dataset properties.",
          "x-ms-client-flatten": true,
          "$ref": "#/definitions/ParquetDatasetTypeProperties"
        }
      }
    },
    "ParquetDatasetTypeProperties": {
      "description": "Parquet dataset properties.",
      "type": "object",
      "properties": {
        "location": {
          "$ref": "#/definitions/DatasetLocation",
          "description": "The location of the parquet storage."
        },
        "compressionCodec": {
          "type": "object",
          "description": "A string from ParquetCompressionCodecEnum or an expression"
        }
      },
      "required": [
        "location"
      ]
    },
    "ParquetCompressionCodecEnum": {
      "type": "string",
      "enum": [
        "none",
        "gzip",
        "snappy",
        "lzo"
      ],
      "x-ms-enum": {
        "name": "ParquetCompressionCodecEnum",
        "modelAsString": true
      }
    },
    "DelimitedTextDataset": {
      "x-ms-discriminator-value": "DelimitedText",
      "description": "Delimited text dataset.",
      "type": "object",
      "allOf": [
        {
          "$ref": "#/definitions/Dataset"
        }
      ],
      "properties": {
        "typeProperties": {
          "description": "Delimited text dataset properties.",
          "x-ms-client-flatten": true,
          "$ref": "#/definitions/DelimitedTextDatasetTypeProperties"
        }
      }
    },
    "DelimitedTextDatasetTypeProperties": {
      "description": "DelimitedText dataset properties.",
      "type": "object",
      "properties": {
        "location": {
          "$ref": "#/definitions/DatasetLocation",
          "description": "The location of the delimited text storage."
        },
        "columnDelimiter": {
          "type": "object",
          "description": "The column delimiter. Type: string (or Expression with resultType string)."
        },
        "rowDelimiter": {
          "type": "object",
          "description": "The row delimiter. Type: string (or Expression with resultType string)."
        },
        "encodingName": {
          "type": "object",
          "description": "The code page name of the preferred encoding. If miss, the default value is UTF-8, unless BOM denotes another Unicode encoding. Refer to the name column of the table in the following link to set supported values: https://msdn.microsoft.com/library/system.text.encoding.aspx. Type: string (or Expression with resultType string)."
        },
        "compressionCodec": {
          "type": "object",
          "description": "The data compressionCodec. Type: string (or Expression with resultType string)."
        },
        "compressionLevel": {
          "type": "object",
          "description": "The data compression method used for DelimitedText."
        },
        "quoteChar": {
          "type": "object",
          "description": "The quote character. Type: string (or Expression with resultType string)."
        },
        "escapeChar": {
          "type": "object",
          "description": "The escape character. Type: string (or Expression with resultType string)."
        },
        "firstRowAsHeader": {
          "type": "object",
          "description": "When used as input, treat the first row of data as headers. When used as output,write the headers into the output as the first row of data. The default value is false. Type: boolean (or Expression with resultType boolean)."
        },
        "nullValue": {
          "type": "object",
          "description": "The null value string. Type: string (or Expression with resultType string)."
        }
      },
      "required": [
        "location"
      ]
    },
    "CompressionCodec": {
      "description": "All available compressionCodec values.",
      "type": "string",
      "enum": [
        "none",
        "lzo",
        "bzip2",
        "gzip",
        "deflate",
        "zipDeflate",
        "snappy",
        "lz4",
        "tar",
        "tarGZip"
      ],
      "x-ms-enum": {
        "name": "CompressionCodec",
        "modelAsString": true
      }
    },
    "JsonDataset": {
      "x-ms-discriminator-value": "Json",
      "description": "Json dataset.",
      "type": "object",
      "allOf": [
        {
          "$ref": "#/definitions/Dataset"
        }
      ],
      "properties": {
        "typeProperties": {
          "description": "Json dataset properties.",
          "x-ms-client-flatten": true,
          "$ref": "#/definitions/JsonDatasetTypeProperties"
        }
      }
    },
    "JsonDatasetTypeProperties": {
      "description": "Json dataset properties.",
      "type": "object",
      "properties": {
        "location": {
          "$ref": "#/definitions/DatasetLocation",
          "description": "The location of the json data storage."
        },
        "encodingName": {
          "type": "object",
          "description": "The code page name of the preferred encoding. If not specified, the default value is UTF-8, unless BOM denotes another Unicode encoding. Refer to the name column of the table in the following link to set supported values: https://msdn.microsoft.com/library/system.text.encoding.aspx. Type: string (or Expression with resultType string)."
        },
        "compression": {
          "description": "The data compression method used for the json dataset.",
          "$ref": "#/definitions/DatasetCompression"
        }
      },
      "required": [
        "location"
      ]
    },
    "XmlDataset": {
      "x-ms-discriminator-value": "Xml",
      "description": "Xml dataset.",
      "type": "object",
      "allOf": [
        {
          "$ref": "#/definitions/Dataset"
        }
      ],
      "properties": {
        "typeProperties": {
          "description": "Xml dataset properties.",
          "x-ms-client-flatten": true,
          "$ref": "#/definitions/XmlDatasetTypeProperties"
        }
      }
    },
    "XmlDatasetTypeProperties": {
      "description": "Xml dataset properties.",
      "type": "object",
      "properties": {
        "location": {
          "$ref": "#/definitions/DatasetLocation",
          "description": "The location of the json data storage."
        },
        "encodingName": {
          "type": "object",
          "description": "The code page name of the preferred encoding. If not specified, the default value is UTF-8, unless BOM denotes another Unicode encoding. Refer to the name column of the table in the following link to set supported values: https://msdn.microsoft.com/library/system.text.encoding.aspx. Type: string (or Expression with resultType string)."
        },
        "nullValue": {
          "type": "object",
          "description": "The null value string. Type: string (or Expression with resultType string)."
        },
        "compression": {
          "description": "The data compression method used for the json dataset.",
          "$ref": "#/definitions/DatasetCompression"
        }
      },
      "required": [
        "location"
      ]
    },
    "OrcDataset": {
      "x-ms-discriminator-value": "Orc",
      "description": "ORC dataset.",
      "type": "object",
      "allOf": [
        {
          "$ref": "#/definitions/Dataset"
        }
      ],
      "properties": {
        "typeProperties": {
          "description": "ORC dataset properties.",
          "x-ms-client-flatten": true,
          "$ref": "#/definitions/OrcDatasetTypeProperties"
        }
      }
    },
    "OrcDatasetTypeProperties": {
      "description": "ORC dataset properties.",
      "type": "object",
      "properties": {
        "location": {
          "$ref": "#/definitions/DatasetLocation",
          "description": "The location of the ORC data storage."
        },
        "orcCompressionCodec": {
          "type": "object",
          "description": "The data orcCompressionCodec. Type: string (or Expression with resultType string)."
        }
      },
      "required": [
        "location"
      ]
    },
    "OrcCompressionCodec": {
      "type": "string",
      "enum": [
        "none",
        "zlib",
        "snappy",
        "lzo"
      ],
      "x-ms-enum": {
        "name": "orcCompressionCodec",
        "modelAsString": true
      }
    },
    "BinaryDataset": {
      "x-ms-discriminator-value": "Binary",
      "description": "Binary dataset.",
      "type": "object",
      "allOf": [
        {
          "$ref": "#/definitions/Dataset"
        }
      ],
      "properties": {
        "typeProperties": {
          "description": "Binary dataset properties.",
          "x-ms-client-flatten": true,
          "$ref": "#/definitions/BinaryDatasetTypeProperties"
        }
      }
    },
    "BinaryDatasetTypeProperties": {
      "description": "Binary dataset properties.",
      "type": "object",
      "properties": {
        "location": {
          "$ref": "#/definitions/DatasetLocation",
          "description": "The location of the Binary storage."
        },
        "compression": {
          "description": "The data compression method used for the binary dataset.",
          "$ref": "#/definitions/DatasetCompression"
        }
      },
      "required": [
        "location"
      ]
    },
    "AzureBlobDataset": {
      "x-ms-discriminator-value": "AzureBlob",
      "description": "The Azure Blob storage.",
      "type": "object",
      "allOf": [
        {
          "$ref": "#/definitions/Dataset"
        }
      ],
      "properties": {
        "typeProperties": {
          "description": "Azure Blob dataset properties.",
          "x-ms-client-flatten": true,
          "$ref": "#/definitions/AzureBlobDatasetTypeProperties"
        }
      }
    },
    "AzureBlobDatasetTypeProperties": {
      "description": "Azure Blob dataset properties.",
      "type": "object",
      "properties": {
        "folderPath": {
          "type": "object",
          "description": "The path of the Azure Blob storage. Type: string (or Expression with resultType string)."
        },
        "tableRootLocation": {
          "type": "object",
          "description": "The root of blob path. Type: string (or Expression with resultType string)."
        },
        "fileName": {
          "type": "object",
          "description": "The name of the Azure Blob. Type: string (or Expression with resultType string)."
        },
        "modifiedDatetimeStart": {
          "type": "object",
          "description": "The start of Azure Blob's modified datetime. Type: string (or Expression with resultType string)."
        },
        "modifiedDatetimeEnd": {
          "type": "object",
          "description": "The end of Azure Blob's modified datetime. Type: string (or Expression with resultType string)."
        },
        "format": {
          "description": "The format of the Azure Blob storage.",
          "$ref": "#/definitions/DatasetStorageFormat"
        },
        "compression": {
          "description": "The data compression method used for the blob storage.",
          "$ref": "#/definitions/DatasetCompression"
        }
      }
    },
    "AzureTableDataset": {
      "x-ms-discriminator-value": "AzureTable",
      "description": "The Azure Table storage dataset.",
      "type": "object",
      "allOf": [
        {
          "$ref": "#/definitions/Dataset"
        }
      ],
      "properties": {
        "typeProperties": {
          "description": "Azure Table dataset properties.",
          "x-ms-client-flatten": true,
          "$ref": "#/definitions/AzureTableDatasetTypeProperties"
        }
      },
      "required": [
        "typeProperties"
      ]
    },
    "AzureTableDatasetTypeProperties": {
      "description": "Azure Table dataset properties.",
      "type": "object",
      "properties": {
        "tableName": {
          "type": "object",
          "description": "The table name of the Azure Table storage. Type: string (or Expression with resultType string)."
        }
      },
      "required": [
        "tableName"
      ]
    },
    "AzureSqlTableDataset": {
      "x-ms-discriminator-value": "AzureSqlTable",
      "description": "The Azure SQL Server database dataset.",
      "type": "object",
      "allOf": [
        {
          "$ref": "#/definitions/Dataset"
        }
      ],
      "properties": {
        "typeProperties": {
          "description": "Azure SQL dataset properties.",
          "x-ms-client-flatten": true,
          "$ref": "#/definitions/AzureSqlTableDatasetTypeProperties"
        }
      }
    },
    "AzureSqlTableDatasetTypeProperties": {
      "description": "Azure SQL dataset properties.",
      "type": "object",
      "properties": {
        "tableName": {
          "type": "object",
          "description": "This property will be retired. Please consider using schema + table properties instead."
        },
        "schema": {
          "type": "object",
          "description": "The schema name of the Azure SQL database. Type: string (or Expression with resultType string)."
        },
        "table": {
          "type": "object",
          "description": "The table name of the Azure SQL database. Type: string (or Expression with resultType string)."
        }
      }
    },
    "AzureSqlMITableDataset": {
      "x-ms-discriminator-value": "AzureSqlMITable",
      "description": "The Azure SQL Managed Instance dataset.",
      "type": "object",
      "allOf": [
        {
          "$ref": "#/definitions/Dataset"
        }
      ],
      "properties": {
        "typeProperties": {
          "description": "Azure SQL Managed Instance dataset properties.",
          "x-ms-client-flatten": true,
          "$ref": "#/definitions/AzureSqlMITableDatasetTypeProperties"
        }
      }
    },
    "AzureSqlMITableDatasetTypeProperties": {
      "description": "Azure SQL Managed Instance dataset properties.",
      "type": "object",
      "properties": {
        "tableName": {
          "type": "object",
          "description": "This property will be retired. Please consider using schema + table properties instead."
        },
        "schema": {
          "type": "object",
          "description": "The schema name of the Azure SQL Managed Instance. Type: string (or Expression with resultType string)."
        },
        "table": {
          "type": "object",
          "description": "The table name of the Azure SQL Managed Instance dataset. Type: string (or Expression with resultType string)."
        }
      }
    },
    "AzureSqlDWTableDataset": {
      "x-ms-discriminator-value": "AzureSqlDWTable",
      "description": "The Azure SQL Data Warehouse dataset.",
      "type": "object",
      "allOf": [
        {
          "$ref": "#/definitions/Dataset"
        }
      ],
      "properties": {
        "typeProperties": {
          "description": "Azure SQL Data Warehouse dataset properties.",
          "x-ms-client-flatten": true,
          "$ref": "#/definitions/AzureSqlDWTableDatasetTypeProperties"
        }
      }
    },
    "AzureSqlDWTableDatasetTypeProperties": {
      "description": "Azure SQL Data Warehouse dataset properties.",
      "type": "object",
      "properties": {
        "tableName": {
          "type": "object",
          "description": "This property will be retired. Please consider using schema + table properties instead."
        },
        "schema": {
          "type": "object",
          "description": "The schema name of the Azure SQL Data Warehouse. Type: string (or Expression with resultType string)."
        },
        "table": {
          "type": "object",
          "description": "The table name of the Azure SQL Data Warehouse. Type: string (or Expression with resultType string)."
        }
      }
    },
    "CassandraTableDataset": {
      "x-ms-discriminator-value": "CassandraTable",
      "description": "The Cassandra database dataset.",
      "type": "object",
      "allOf": [
        {
          "$ref": "#/definitions/Dataset"
        }
      ],
      "properties": {
        "typeProperties": {
          "description": "Cassandra dataset properties.",
          "x-ms-client-flatten": true,
          "$ref": "#/definitions/CassandraTableDatasetTypeProperties"
        }
      }
    },
    "CassandraTableDatasetTypeProperties": {
      "description": "Cassandra dataset properties.",
      "type": "object",
      "properties": {
        "tableName": {
          "type": "object",
          "description": "The table name of the Cassandra database. Type: string (or Expression with resultType string)."
        },
        "keyspace": {
          "type": "object",
          "description": "The keyspace of the Cassandra database. Type: string (or Expression with resultType string)."
        }
      }
    },
    "CustomDataset": {
      "description": "The custom dataset.",
      "type": "object",
      "allOf": [
        {
          "$ref": "#/definitions/Dataset"
        }
      ],
      "properties": {
        "typeProperties": {
          "description": "Custom dataset properties.",
          "x-ms-client-flatten": true,
          "type": "object"
        }
      }
    },
    "CosmosDbSqlApiCollectionDataset": {
      "x-ms-discriminator-value": "CosmosDbSqlApiCollection",
      "description": "Microsoft Azure CosmosDB (SQL API) Collection dataset.",
      "type": "object",
      "allOf": [
        {
          "$ref": "#/definitions/Dataset"
        }
      ],
      "properties": {
        "typeProperties": {
          "description": "CosmosDB (SQL API) Collection dataset properties.",
          "x-ms-client-flatten": true,
          "$ref": "#/definitions/CosmosDbSqlApiCollectionDatasetTypeProperties"
        }
      },
      "required": [
        "typeProperties"
      ]
    },
    "CosmosDbSqlApiCollectionDatasetTypeProperties": {
      "description": "CosmosDB (SQL API) Collection dataset properties.",
      "type": "object",
      "properties": {
        "collectionName": {
          "type": "object",
          "description": "CosmosDB (SQL API) collection name. Type: string (or Expression with resultType string)."
        }
      },
      "required": [
        "collectionName"
      ]
    },
    "DocumentDbCollectionDataset": {
      "x-ms-discriminator-value": "DocumentDbCollection",
      "description": "Microsoft Azure Document Database Collection dataset.",
      "type": "object",
      "allOf": [
        {
          "$ref": "#/definitions/Dataset"
        }
      ],
      "properties": {
        "typeProperties": {
          "description": "DocumentDB Collection dataset properties.",
          "x-ms-client-flatten": true,
          "$ref": "#/definitions/DocumentDbCollectionDatasetTypeProperties"
        }
      },
      "required": [
        "typeProperties"
      ]
    },
    "DocumentDbCollectionDatasetTypeProperties": {
      "description": "DocumentDB Collection dataset properties.",
      "type": "object",
      "properties": {
        "collectionName": {
          "type": "object",
          "description": "Document Database collection name. Type: string (or Expression with resultType string)."
        }
      },
      "required": [
        "collectionName"
      ]
    },
    "DynamicsEntityDataset": {
      "x-ms-discriminator-value": "DynamicsEntity",
      "description": "The Dynamics entity dataset.",
      "type": "object",
      "allOf": [
        {
          "$ref": "#/definitions/Dataset"
        }
      ],
      "properties": {
        "typeProperties": {
          "description": "Dynamics entity dataset properties.",
          "x-ms-client-flatten": true,
          "$ref": "#/definitions/DynamicsEntityDatasetTypeProperties"
        }
      }
    },
    "DynamicsEntityDatasetTypeProperties": {
      "description": "Dynamics entity dataset properties.",
      "type": "object",
      "properties": {
        "entityName": {
          "type": "object",
          "description": "The logical name of the entity. Type: string (or Expression with resultType string)."
        }
      }
    },
    "DynamicsCrmEntityDataset": {
      "x-ms-discriminator-value": "DynamicsCrmEntity",
      "description": "The Dynamics CRM entity dataset.",
      "type": "object",
      "allOf": [
        {
          "$ref": "#/definitions/Dataset"
        }
      ],
      "properties": {
        "typeProperties": {
          "description": "Dynamics CRM entity dataset properties.",
          "x-ms-client-flatten": true,
          "$ref": "#/definitions/DynamicsCrmEntityDatasetTypeProperties"
        }
      }
    },
    "DynamicsCrmEntityDatasetTypeProperties": {
      "description": "Dynamics CRM entity dataset properties.",
      "type": "object",
      "properties": {
        "entityName": {
          "type": "object",
          "description": "The logical name of the entity. Type: string (or Expression with resultType string)."
        }
      }
    },
    "CommonDataServiceForAppsEntityDataset": {
      "x-ms-discriminator-value": "CommonDataServiceForAppsEntity",
      "description": "The Common Data Service for Apps entity dataset.",
      "type": "object",
      "allOf": [
        {
          "$ref": "#/definitions/Dataset"
        }
      ],
      "properties": {
        "typeProperties": {
          "description": "Common Data Service for Apps entity dataset properties.",
          "x-ms-client-flatten": true,
          "$ref": "#/definitions/CommonDataServiceForAppsEntityDatasetTypeProperties"
        }
      }
    },
    "CommonDataServiceForAppsEntityDatasetTypeProperties": {
      "description": "Common Data Service for Apps entity dataset properties.",
      "type": "object",
      "properties": {
        "entityName": {
          "type": "object",
          "description": "The logical name of the entity. Type: string (or Expression with resultType string)."
        }
      }
    },
    "AzureDataLakeStoreDataset": {
      "x-ms-discriminator-value": "AzureDataLakeStoreFile",
      "description": "Azure Data Lake Store dataset.",
      "type": "object",
      "allOf": [
        {
          "$ref": "#/definitions/Dataset"
        }
      ],
      "properties": {
        "typeProperties": {
          "description": "Azure Data Lake Store dataset properties.",
          "x-ms-client-flatten": true,
          "$ref": "#/definitions/AzureDataLakeStoreDatasetTypeProperties"
        }
      }
    },
    "AzureDataLakeStoreDatasetTypeProperties": {
      "description": "Azure Data Lake Store dataset properties.",
      "type": "object",
      "properties": {
        "folderPath": {
          "type": "object",
          "description": "Path to the folder in the Azure Data Lake Store. Type: string (or Expression with resultType string)."
        },
        "fileName": {
          "type": "object",
          "description": "The name of the file in the Azure Data Lake Store. Type: string (or Expression with resultType string)."
        },
        "format": {
          "description": "The format of the Data Lake Store.",
          "$ref": "#/definitions/DatasetStorageFormat"
        },
        "compression": {
          "description": "The data compression method used for the item(s) in the Azure Data Lake Store.",
          "$ref": "#/definitions/DatasetCompression"
        }
      }
    },
    "AzureBlobFSDataset": {
      "x-ms-discriminator-value": "AzureBlobFSFile",
      "description": "The Azure Data Lake Storage Gen2 storage.",
      "type": "object",
      "allOf": [
        {
          "$ref": "#/definitions/Dataset"
        }
      ],
      "properties": {
        "typeProperties": {
          "description": "Azure Data Lake Storage Gen2 dataset properties.",
          "x-ms-client-flatten": true,
          "$ref": "#/definitions/AzureBlobFSDatasetTypeProperties"
        }
      }
    },
    "AzureBlobFSDatasetTypeProperties": {
      "description": "Azure Data Lake Storage Gen2 dataset properties.",
      "type": "object",
      "properties": {
        "folderPath": {
          "type": "object",
          "description": "The path of the Azure Data Lake Storage Gen2 storage. Type: string (or Expression with resultType string)."
        },
        "fileName": {
          "type": "object",
          "description": "The name of the Azure Data Lake Storage Gen2. Type: string (or Expression with resultType string)."
        },
        "format": {
          "description": "The format of the Azure Data Lake Storage Gen2 storage.",
          "$ref": "#/definitions/DatasetStorageFormat"
        },
        "compression": {
          "description": "The data compression method used for the blob storage.",
          "$ref": "#/definitions/DatasetCompression"
        }
      }
    },
    "Office365Dataset": {
      "x-ms-discriminator-value": "Office365Table",
      "description": "The Office365 account.",
      "type": "object",
      "allOf": [
        {
          "$ref": "#/definitions/Dataset"
        }
      ],
      "properties": {
        "typeProperties": {
          "description": "Office365 dataset properties.",
          "x-ms-client-flatten": true,
          "$ref": "#/definitions/Office365DatasetTypeProperties"
        }
      },
      "required": [
        "typeProperties"
      ]
    },
    "Office365DatasetTypeProperties": {
      "description": "Office365 dataset properties.",
      "type": "object",
      "properties": {
        "tableName": {
          "type": "object",
          "description": "Name of the dataset to extract from Office 365. Type: string (or Expression with resultType string)."
        },
        "predicate": {
          "type": "object",
          "description": "A predicate expression that can be used to filter the specific rows to extract from Office 365. Type: string (or Expression with resultType string)."
        }
      },
      "required": [
        "tableName"
      ]
    },
    "FileShareDataset": {
      "x-ms-discriminator-value": "FileShare",
      "description": "An on-premises file system dataset.",
      "type": "object",
      "allOf": [
        {
          "$ref": "#/definitions/Dataset"
        }
      ],
      "properties": {
        "typeProperties": {
          "description": "On-premises file system dataset properties.",
          "x-ms-client-flatten": true,
          "$ref": "#/definitions/FileShareDatasetTypeProperties"
        }
      }
    },
    "FileShareDatasetTypeProperties": {
      "description": "On-premises file system dataset properties.",
      "type": "object",
      "properties": {
        "folderPath": {
          "type": "object",
          "description": "The path of the on-premises file system. Type: string (or Expression with resultType string)."
        },
        "fileName": {
          "type": "object",
          "description": "The name of the on-premises file system. Type: string (or Expression with resultType string)."
        },
        "modifiedDatetimeStart": {
          "type": "object",
          "description": "The start of file's modified datetime. Type: string (or Expression with resultType string)."
        },
        "modifiedDatetimeEnd": {
          "type": "object",
          "description": "The end of file's modified datetime. Type: string (or Expression with resultType string)."
        },
        "format": {
          "description": "The format of the files.",
          "$ref": "#/definitions/DatasetStorageFormat"
        },
        "fileFilter": {
          "type": "object",
          "description": "Specify a filter to be used to select a subset of files in the folderPath rather than all files. Type: string (or Expression with resultType string)."
        },
        "compression": {
          "description": "The data compression method used for the file system.",
          "$ref": "#/definitions/DatasetCompression"
        }
      }
    },
    "MongoDbCollectionDataset": {
      "x-ms-discriminator-value": "MongoDbCollection",
      "description": "The MongoDB database dataset.",
      "type": "object",
      "allOf": [
        {
          "$ref": "#/definitions/Dataset"
        }
      ],
      "properties": {
        "typeProperties": {
          "description": "MongoDB database dataset properties.",
          "x-ms-client-flatten": true,
          "$ref": "#/definitions/MongoDbCollectionDatasetTypeProperties"
        }
      },
      "required": [
        "typeProperties"
      ]
    },
    "MongoDbCollectionDatasetTypeProperties": {
      "description": "MongoDB database dataset properties.",
      "type": "object",
      "properties": {
        "collectionName": {
          "type": "object",
          "description": "The table name of the MongoDB database. Type: string (or Expression with resultType string)."
        }
      },
      "required": [
        "collectionName"
      ]
    },
    "MongoDbAtlasCollectionDataset": {
      "x-ms-discriminator-value": "MongoDbAtlasCollection",
      "description": "The MongoDB Atlas database dataset.",
      "type": "object",
      "allOf": [
        {
          "$ref": "#/definitions/Dataset"
        }
      ],
      "properties": {
        "typeProperties": {
          "description": "MongoDB Atlas database dataset properties.",
          "x-ms-client-flatten": true,
          "$ref": "#/definitions/MongoDbAtlasCollectionDatasetTypeProperties"
        }
      },
      "required": [
        "typeProperties"
      ]
    },
    "MongoDbAtlasCollectionDatasetTypeProperties": {
      "description": "MongoDB Atlas database dataset properties.",
      "type": "object",
      "properties": {
        "collection": {
          "type": "object",
          "description": "The collection name of the MongoDB Atlas database. Type: string (or Expression with resultType string)."
        }
      },
      "required": [
        "collection"
      ]
    },
    "MongoDbV2CollectionDataset": {
      "x-ms-discriminator-value": "MongoDbV2Collection",
      "description": "The MongoDB database dataset.",
      "type": "object",
      "allOf": [
        {
          "$ref": "#/definitions/Dataset"
        }
      ],
      "properties": {
        "typeProperties": {
          "description": "MongoDB database dataset properties.",
          "x-ms-client-flatten": true,
          "$ref": "#/definitions/MongoDbV2CollectionDatasetTypeProperties"
        }
      },
      "required": [
        "typeProperties"
      ]
    },
    "MongoDbV2CollectionDatasetTypeProperties": {
      "description": "MongoDB database dataset properties.",
      "type": "object",
      "properties": {
        "collection": {
          "type": "object",
          "description": "The collection name of the MongoDB database. Type: string (or Expression with resultType string)."
        }
      },
      "required": [
        "collection"
      ]
    },
    "CosmosDbMongoDbApiCollectionDataset": {
      "x-ms-discriminator-value": "CosmosDbMongoDbApiCollection",
      "description": "The CosmosDB (MongoDB API) database dataset.",
      "type": "object",
      "allOf": [
        {
          "$ref": "#/definitions/Dataset"
        }
      ],
      "properties": {
        "typeProperties": {
          "description": "CosmosDB (MongoDB API) database dataset properties.",
          "x-ms-client-flatten": true,
          "$ref": "#/definitions/CosmosDbMongoDbApiCollectionDatasetTypeProperties"
        }
      },
      "required": [
        "typeProperties"
      ]
    },
    "CosmosDbMongoDbApiCollectionDatasetTypeProperties": {
      "description": "CosmosDB (MongoDB API) database dataset properties.",
      "type": "object",
      "properties": {
        "collection": {
          "type": "object",
          "description": "The collection name of the CosmosDB (MongoDB API) database. Type: string (or Expression with resultType string)."
        }
      },
      "required": [
        "collection"
      ]
    },
    "ODataResourceDataset": {
      "x-ms-discriminator-value": "ODataResource",
      "description": "The Open Data Protocol (OData) resource dataset.",
      "type": "object",
      "allOf": [
        {
          "$ref": "#/definitions/Dataset"
        }
      ],
      "properties": {
        "typeProperties": {
          "description": "OData dataset properties.",
          "x-ms-client-flatten": true,
          "$ref": "#/definitions/ODataResourceDatasetTypeProperties"
        }
      }
    },
    "ODataResourceDatasetTypeProperties": {
      "description": "OData dataset properties.",
      "type": "object",
      "properties": {
        "path": {
          "type": "object",
          "description": "The OData resource path. Type: string (or Expression with resultType string)."
        }
      }
    },
    "OracleTableDataset": {
      "x-ms-discriminator-value": "OracleTable",
      "description": "The on-premises Oracle database dataset.",
      "type": "object",
      "allOf": [
        {
          "$ref": "#/definitions/Dataset"
        }
      ],
      "properties": {
        "typeProperties": {
          "description": "On-premises Oracle dataset properties.",
          "x-ms-client-flatten": true,
          "$ref": "#/definitions/OracleTableDatasetTypeProperties"
        }
      }
    },
    "OracleTableDatasetTypeProperties": {
      "description": "On-premises Oracle dataset properties.",
      "type": "object",
      "properties": {
        "tableName": {
          "type": "object",
          "description": "This property will be retired. Please consider using schema + table properties instead."
        },
        "schema": {
          "type": "object",
          "description": "The schema name of the on-premises Oracle database. Type: string (or Expression with resultType string)."
        },
        "table": {
          "type": "object",
          "description": "The table name of the on-premises Oracle database. Type: string (or Expression with resultType string)."
        }
      }
    },
    "AmazonRdsForOracleTableDataset": {
      "x-ms-discriminator-value": "AmazonRdsForOracleTable",
      "description": "The AmazonRdsForOracle database dataset.",
      "type": "object",
      "allOf": [
        {
          "$ref": "#/definitions/Dataset"
        }
      ],
      "properties": {
        "typeProperties": {
          "description": "AmazonRdsForOracle dataset properties.",
          "x-ms-client-flatten": true,
          "$ref": "#/definitions/AmazonRdsForOracleTableDatasetTypeProperties"
        }
      }
    },
    "AmazonRdsForOracleTableDatasetTypeProperties": {
      "description": "AmazonRdsForOracle dataset properties.",
      "type": "object",
      "properties": {
        "schema": {
          "type": "object",
          "description": "The schema name of the AmazonRdsForOracle database. Type: string (or Expression with resultType string)."
        },
        "table": {
          "type": "object",
          "description": "The table name of the AmazonRdsForOracle database. Type: string (or Expression with resultType string)."
        }
      }
    },
    "TeradataTableDataset": {
      "x-ms-discriminator-value": "TeradataTable",
      "description": "The Teradata database dataset.",
      "type": "object",
      "allOf": [
        {
          "$ref": "#/definitions/Dataset"
        }
      ],
      "properties": {
        "typeProperties": {
          "description": "Teradata dataset properties.",
          "x-ms-client-flatten": true,
          "$ref": "#/definitions/TeradataTableDatasetTypeProperties"
        }
      }
    },
    "TeradataTableDatasetTypeProperties": {
      "description": "Teradata dataset properties.",
      "type": "object",
      "properties": {
        "database": {
          "type": "object",
          "description": "The database name of Teradata. Type: string (or Expression with resultType string)."
        },
        "table": {
          "type": "object",
          "description": "The table name of Teradata. Type: string (or Expression with resultType string)."
        }
      }
    },
    "AzureMySqlTableDataset": {
      "x-ms-discriminator-value": "AzureMySqlTable",
      "description": "The Azure MySQL database dataset.",
      "type": "object",
      "allOf": [
        {
          "$ref": "#/definitions/Dataset"
        }
      ],
      "properties": {
        "typeProperties": {
          "description": "Azure MySQL database dataset properties.",
          "x-ms-client-flatten": true,
          "$ref": "#/definitions/AzureMySqlTableDatasetTypeProperties"
        }
      },
      "required": [
        "typeProperties"
      ]
    },
    "AzureMySqlTableDatasetTypeProperties": {
      "description": "Azure MySQL database dataset properties.",
      "type": "object",
      "properties": {
        "tableName": {
          "type": "object",
          "description": "The Azure MySQL database table name. Type: string (or Expression with resultType string)."
        },
        "table": {
          "type": "object",
          "description": "The name of Azure MySQL database table. Type: string (or Expression with resultType string)."
        }
      }
    },
    "AmazonRedshiftTableDataset": {
      "x-ms-discriminator-value": "AmazonRedshiftTable",
      "description": "The Amazon Redshift table dataset.",
      "type": "object",
      "allOf": [
        {
          "$ref": "#/definitions/Dataset"
        }
      ],
      "properties": {
        "typeProperties": {
          "description": "Amazon Redshift table dataset properties.",
          "x-ms-client-flatten": true,
          "$ref": "#/definitions/AmazonRedshiftTableDatasetTypeProperties"
        }
      }
    },
    "AmazonRedshiftTableDatasetTypeProperties": {
      "description": "Amazon Redshift table dataset properties.",
      "type": "object",
      "properties": {
        "tableName": {
          "type": "object",
          "description": "This property will be retired. Please consider using schema + table properties instead."
        },
        "table": {
          "type": "object",
          "description": "The Amazon Redshift table name. Type: string (or Expression with resultType string)."
        },
        "schema": {
          "type": "object",
          "description": "The Amazon Redshift schema name. Type: string (or Expression with resultType string)."
        }
      }
    },
    "Db2TableDataset": {
      "x-ms-discriminator-value": "Db2Table",
      "description": "The Db2 table dataset.",
      "type": "object",
      "allOf": [
        {
          "$ref": "#/definitions/Dataset"
        }
      ],
      "properties": {
        "typeProperties": {
          "description": "Db2 table dataset properties.",
          "x-ms-client-flatten": true,
          "$ref": "#/definitions/Db2TableDatasetTypeProperties"
        }
      }
    },
    "Db2TableDatasetTypeProperties": {
      "description": "Db2 table dataset properties.",
      "type": "object",
      "properties": {
        "tableName": {
          "type": "object",
          "description": "This property will be retired. Please consider using schema + table properties instead."
        },
        "schema": {
          "type": "object",
          "description": "The Db2 schema name. Type: string (or Expression with resultType string)."
        },
        "table": {
          "type": "object",
          "description": "The Db2 table name. Type: string (or Expression with resultType string)."
        }
      }
    },
    "RelationalTableDataset": {
      "x-ms-discriminator-value": "RelationalTable",
      "description": "The relational table dataset.",
      "type": "object",
      "allOf": [
        {
          "$ref": "#/definitions/Dataset"
        }
      ],
      "properties": {
        "typeProperties": {
          "description": "Relational table dataset properties.",
          "x-ms-client-flatten": true,
          "$ref": "#/definitions/RelationalTableDatasetTypeProperties"
        }
      }
    },
    "RelationalTableDatasetTypeProperties": {
      "description": "Relational table dataset properties.",
      "type": "object",
      "properties": {
        "tableName": {
          "type": "object",
          "description": "The relational table name. Type: string (or Expression with resultType string)."
        }
      }
    },
    "InformixTableDataset": {
      "x-ms-discriminator-value": "InformixTable",
      "description": "The Informix table dataset.",
      "type": "object",
      "allOf": [
        {
          "$ref": "#/definitions/Dataset"
        }
      ],
      "properties": {
        "typeProperties": {
          "description": "Informix table dataset properties.",
          "x-ms-client-flatten": true,
          "$ref": "#/definitions/InformixTableDatasetTypeProperties"
        }
      }
    },
    "InformixTableDatasetTypeProperties": {
      "description": "Informix table dataset properties.",
      "type": "object",
      "properties": {
        "tableName": {
          "type": "object",
          "description": "The Informix table name. Type: string (or Expression with resultType string)."
        }
      }
    },
    "OdbcTableDataset": {
      "x-ms-discriminator-value": "OdbcTable",
      "description": "The ODBC table dataset.",
      "type": "object",
      "allOf": [
        {
          "$ref": "#/definitions/Dataset"
        }
      ],
      "properties": {
        "typeProperties": {
          "description": "ODBC table dataset properties.",
          "x-ms-client-flatten": true,
          "$ref": "#/definitions/OdbcTableDatasetTypeProperties"
        }
      }
    },
    "OdbcTableDatasetTypeProperties": {
      "description": "ODBC table dataset properties.",
      "type": "object",
      "properties": {
        "tableName": {
          "type": "object",
          "description": "The ODBC table name. Type: string (or Expression with resultType string)."
        }
      }
    },
    "MySqlTableDataset": {
      "x-ms-discriminator-value": "MySqlTable",
      "description": "The MySQL table dataset.",
      "type": "object",
      "allOf": [
        {
          "$ref": "#/definitions/Dataset"
        }
      ],
      "properties": {
        "typeProperties": {
          "description": "MySQL table dataset properties.",
          "x-ms-client-flatten": true,
          "$ref": "#/definitions/MySqlTableDatasetTypeProperties"
        }
      }
    },
    "MySqlTableDatasetTypeProperties": {
      "description": "MySql table dataset properties.",
      "type": "object",
      "properties": {
        "tableName": {
          "type": "object",
          "description": "The MySQL table name. Type: string (or Expression with resultType string)."
        }
      }
    },
    "PostgreSqlTableDataset": {
      "x-ms-discriminator-value": "PostgreSqlTable",
      "description": "The PostgreSQL table dataset.",
      "type": "object",
      "allOf": [
        {
          "$ref": "#/definitions/Dataset"
        }
      ],
      "properties": {
        "typeProperties": {
          "description": "PostgreSQL table dataset properties.",
          "x-ms-client-flatten": true,
          "$ref": "#/definitions/PostgreSqlTableDatasetTypeProperties"
        }
      }
    },
    "PostgreSqlTableDatasetTypeProperties": {
      "description": "PostgreSQL table dataset properties.",
      "type": "object",
      "properties": {
        "tableName": {
          "type": "object",
          "description": "This property will be retired. Please consider using schema + table properties instead."
        },
        "table": {
          "type": "object",
          "description": "The PostgreSQL table name. Type: string (or Expression with resultType string)."
        },
        "schema": {
          "type": "object",
          "description": "The PostgreSQL schema name. Type: string (or Expression with resultType string)."
        }
      }
    },
    "MicrosoftAccessTableDataset": {
      "x-ms-discriminator-value": "MicrosoftAccessTable",
      "description": "The Microsoft Access table dataset.",
      "type": "object",
      "allOf": [
        {
          "$ref": "#/definitions/Dataset"
        }
      ],
      "properties": {
        "typeProperties": {
          "description": "Microsoft Access table dataset properties.",
          "x-ms-client-flatten": true,
          "$ref": "#/definitions/MicrosoftAccessTableDatasetTypeProperties"
        }
      }
    },
    "MicrosoftAccessTableDatasetTypeProperties": {
      "description": "Microsoft Access table dataset properties.",
      "type": "object",
      "properties": {
        "tableName": {
          "type": "object",
          "description": "The Microsoft Access table name. Type: string (or Expression with resultType string)."
        }
      }
    },
    "SalesforceObjectDataset": {
      "x-ms-discriminator-value": "SalesforceObject",
      "description": "The Salesforce object dataset.",
      "type": "object",
      "allOf": [
        {
          "$ref": "#/definitions/Dataset"
        }
      ],
      "properties": {
        "typeProperties": {
          "description": "Salesforce object dataset properties.",
          "x-ms-client-flatten": true,
          "$ref": "#/definitions/SalesforceObjectDatasetTypeProperties"
        }
      }
    },
    "SalesforceObjectDatasetTypeProperties": {
      "description": "Salesforce object dataset properties.",
      "type": "object",
      "properties": {
        "objectApiName": {
          "type": "object",
          "description": "The Salesforce object API name. Type: string (or Expression with resultType string)."
        }
      }
    },
    "SalesforceServiceCloudObjectDataset": {
      "x-ms-discriminator-value": "SalesforceServiceCloudObject",
      "description": "The Salesforce Service Cloud object dataset.",
      "type": "object",
      "allOf": [
        {
          "$ref": "#/definitions/Dataset"
        }
      ],
      "properties": {
        "typeProperties": {
          "description": "Salesforce Service Cloud object dataset properties.",
          "x-ms-client-flatten": true,
          "$ref": "#/definitions/SalesforceServiceCloudObjectDatasetTypeProperties"
        }
      }
    },
    "SalesforceServiceCloudObjectDatasetTypeProperties": {
      "description": "Salesforce Service Cloud object dataset properties.",
      "type": "object",
      "properties": {
        "objectApiName": {
          "type": "object",
          "description": "The Salesforce Service Cloud object API name. Type: string (or Expression with resultType string)."
        }
      }
    },
    "SybaseTableDataset": {
      "x-ms-discriminator-value": "SybaseTable",
      "description": "The Sybase table dataset.",
      "type": "object",
      "allOf": [
        {
          "$ref": "#/definitions/Dataset"
        }
      ],
      "properties": {
        "typeProperties": {
          "description": "Sybase table dataset properties.",
          "x-ms-client-flatten": true,
          "$ref": "#/definitions/SybaseTableDatasetTypeProperties"
        }
      }
    },
    "SybaseTableDatasetTypeProperties": {
      "description": "Sybase table dataset properties.",
      "type": "object",
      "properties": {
        "tableName": {
          "type": "object",
          "description": "The Sybase table name. Type: string (or Expression with resultType string)."
        }
      }
    },
    "SapBwCubeDataset": {
      "x-ms-discriminator-value": "SapBwCube",
      "description": "The SAP BW cube dataset.",
      "type": "object",
      "allOf": [
        {
          "$ref": "#/definitions/Dataset"
        }
      ],
      "properties": {}
    },
    "SapCloudForCustomerResourceDataset": {
      "x-ms-discriminator-value": "SapCloudForCustomerResource",
      "description": "The path of the SAP Cloud for Customer OData entity.",
      "type": "object",
      "allOf": [
        {
          "$ref": "#/definitions/Dataset"
        }
      ],
      "properties": {
        "typeProperties": {
          "description": "SAP Cloud For Customer OData resource dataset properties.",
          "x-ms-client-flatten": true,
          "$ref": "#/definitions/SapCloudForCustomerResourceDatasetTypeProperties"
        }
      },
      "required": [
        "typeProperties"
      ]
    },
    "SapCloudForCustomerResourceDatasetTypeProperties": {
      "description": "Sap Cloud For Customer OData resource dataset properties.",
      "type": "object",
      "properties": {
        "path": {
          "type": "object",
          "description": "The path of the SAP Cloud for Customer OData entity. Type: string (or Expression with resultType string)."
        }
      },
      "required": [
        "path"
      ]
    },
    "SapEccResourceDataset": {
      "x-ms-discriminator-value": "SapEccResource",
      "description": "The path of the SAP ECC OData entity.",
      "type": "object",
      "allOf": [
        {
          "$ref": "#/definitions/Dataset"
        }
      ],
      "properties": {
        "typeProperties": {
          "description": "SAP ECC OData resource dataset properties.",
          "x-ms-client-flatten": true,
          "$ref": "#/definitions/SapEccResourceDatasetTypeProperties"
        }
      },
      "required": [
        "typeProperties"
      ]
    },
    "SapEccResourceDatasetTypeProperties": {
      "description": "Sap ECC OData resource dataset properties.",
      "type": "object",
      "properties": {
        "path": {
          "type": "object",
          "description": "The path of the SAP ECC OData entity. Type: string (or Expression with resultType string)."
        }
      },
      "required": [
        "path"
      ]
    },
    "SapHanaTableDataset": {
      "x-ms-discriminator-value": "SapHanaTable",
      "description": "SAP HANA Table properties.",
      "type": "object",
      "allOf": [
        {
          "$ref": "#/definitions/Dataset"
        }
      ],
      "properties": {
        "typeProperties": {
          "description": "SAP HANA Table properties.",
          "x-ms-client-flatten": true,
          "$ref": "#/definitions/SapHanaTableDatasetTypeProperties"
        }
      }
    },
    "SapHanaTableDatasetTypeProperties": {
      "description": "SAP HANA Table properties.",
      "type": "object",
      "properties": {
        "schema": {
          "type": "object",
          "description": "The schema name of SAP HANA. Type: string (or Expression with resultType string)."
        },
        "table": {
          "type": "object",
          "description": "The table name of SAP HANA. Type: string (or Expression with resultType string)."
        }
      }
    },
    "SapOpenHubTableDataset": {
      "x-ms-discriminator-value": "SapOpenHubTable",
      "description": "Sap Business Warehouse Open Hub Destination Table properties.",
      "type": "object",
      "allOf": [
        {
          "$ref": "#/definitions/Dataset"
        }
      ],
      "properties": {
        "typeProperties": {
          "description": "Sap Business Warehouse Open Hub Destination Table properties.",
          "x-ms-client-flatten": true,
          "$ref": "#/definitions/SapOpenHubTableDatasetTypeProperties"
        }
      },
      "required": [
        "typeProperties"
      ]
    },
    "SapOpenHubTableDatasetTypeProperties": {
      "description": "Sap Business Warehouse Open Hub Destination Table properties.",
      "type": "object",
      "properties": {
        "openHubDestinationName": {
          "type": "object",
          "description": "The name of the Open Hub Destination with destination type as Database Table. Type: string (or Expression with resultType string)."
        },
        "excludeLastRequest": {
          "type": "object",
          "description": "Whether to exclude the records of the last request. The default value is true. Type: boolean (or Expression with resultType boolean)."
        },
        "baseRequestId": {
          "type": "object",
          "description": "The ID of request for delta loading. Once it is set, only data with requestId larger than the value of this property will be retrieved. The default value is 0. Type: integer (or Expression with resultType integer )."
        }
      },
      "required": [
        "openHubDestinationName"
      ]
    },
    "SqlServerTableDataset": {
      "x-ms-discriminator-value": "SqlServerTable",
      "description": "The on-premises SQL Server dataset.",
      "type": "object",
      "allOf": [
        {
          "$ref": "#/definitions/Dataset"
        }
      ],
      "properties": {
        "typeProperties": {
          "description": "On-premises SQL Server dataset properties.",
          "x-ms-client-flatten": true,
          "$ref": "#/definitions/SqlServerTableDatasetTypeProperties"
        }
      }
    },
    "SqlServerTableDatasetTypeProperties": {
      "description": "On-premises SQL Server dataset properties.",
      "type": "object",
      "properties": {
        "tableName": {
          "type": "object",
          "description": "This property will be retired. Please consider using schema + table properties instead."
        },
        "schema": {
          "type": "object",
          "description": "The schema name of the SQL Server dataset. Type: string (or Expression with resultType string)."
        },
        "table": {
          "type": "object",
          "description": "The table name of the SQL Server dataset. Type: string (or Expression with resultType string)."
        }
      }
    },
    "AmazonRdsForSqlServerTableDataset": {
      "x-ms-discriminator-value": "AmazonRdsForSqlServerTable",
      "description": "The Amazon RDS for SQL Server dataset.",
      "type": "object",
      "allOf": [
        {
          "$ref": "#/definitions/Dataset"
        }
      ],
      "properties": {
        "typeProperties": {
          "description": "The Amazon RDS for SQL Server dataset properties.",
          "x-ms-client-flatten": true,
          "$ref": "#/definitions/AmazonRdsForSqlServerTableDatasetTypeProperties"
        }
      }
    },
    "AmazonRdsForSqlServerTableDatasetTypeProperties": {
      "description": "The Amazon RDS for SQL Server dataset properties.",
      "type": "object",
      "properties": {
        "schema": {
          "type": "object",
          "description": "The schema name of the SQL Server dataset. Type: string (or Expression with resultType string)."
        },
        "table": {
          "type": "object",
          "description": "The table name of the SQL Server dataset. Type: string (or Expression with resultType string)."
        }
      }
    },
    "RestResourceDataset": {
      "x-ms-discriminator-value": "RestResource",
      "description": "A Rest service dataset.",
      "type": "object",
      "allOf": [
        {
          "$ref": "#/definitions/Dataset"
        }
      ],
      "properties": {
        "typeProperties": {
          "description": "Properties specific to this dataset type.",
          "x-ms-client-flatten": true,
          "$ref": "#/definitions/RestResourceDatasetTypeProperties"
        }
      }
    },
    "RestResourceDatasetTypeProperties": {
      "description": "Properties specific to this dataset type.",
      "type": "object",
      "properties": {
        "relativeUrl": {
          "type": "object",
          "description": "The relative URL to the resource that the RESTful API provides. Type: string (or Expression with resultType string)."
        },
        "requestMethod": {
          "type": "object",
          "description": "The HTTP method used to call the RESTful API. The default is GET. Type: string (or Expression with resultType string)."
        },
        "requestBody": {
          "type": "object",
          "description": "The HTTP request body to the RESTful API if requestMethod is POST. Type: string (or Expression with resultType string)."
        },
        "additionalHeaders": {
          "type": "object",
          "description": "The additional HTTP headers in the request to the RESTful API. Type: string (or Expression with resultType string)."
        },
        "paginationRules": {
          "type": "object",
          "description": "The pagination rules to compose next page requests. Type: string (or Expression with resultType string)."
        }
      }
    },
    "SapTableResourceDataset": {
      "x-ms-discriminator-value": "SapTableResource",
      "description": "SAP Table Resource properties.",
      "type": "object",
      "allOf": [
        {
          "$ref": "#/definitions/Dataset"
        }
      ],
      "properties": {
        "typeProperties": {
          "description": "SAP Table Resource properties.",
          "x-ms-client-flatten": true,
          "$ref": "#/definitions/SapTableResourceDatasetTypeProperties"
        }
      },
      "required": [
        "typeProperties"
      ]
    },
    "SapTableResourceDatasetTypeProperties": {
      "description": "SAP Table Resource properties.",
      "type": "object",
      "properties": {
        "tableName": {
          "type": "object",
          "description": "The name of the SAP Table. Type: string (or Expression with resultType string)."
        }
      },
      "required": [
        "tableName"
      ]
    },
    "WebTableDataset": {
      "x-ms-discriminator-value": "WebTable",
      "description": "The dataset points to a HTML table in the web page.",
      "type": "object",
      "allOf": [
        {
          "$ref": "#/definitions/Dataset"
        }
      ],
      "properties": {
        "typeProperties": {
          "description": "Web table dataset properties.",
          "x-ms-client-flatten": true,
          "$ref": "#/definitions/WebTableDatasetTypeProperties"
        }
      },
      "required": [
        "typeProperties"
      ]
    },
    "WebTableDatasetTypeProperties": {
      "description": "Web table dataset properties.",
      "type": "object",
      "properties": {
        "index": {
          "type": "object",
          "description": "The zero-based index of the table in the web page. Type: integer (or Expression with resultType integer), minimum: 0."
        },
        "path": {
          "type": "object",
          "description": "The relative URL to the web page from the linked service URL. Type: string (or Expression with resultType string)."
        }
      },
      "required": [
        "index"
      ]
    },
    "AzureSearchIndexDataset": {
      "x-ms-discriminator-value": "AzureSearchIndex",
      "description": "The Azure Search Index.",
      "type": "object",
      "allOf": [
        {
          "$ref": "#/definitions/Dataset"
        }
      ],
      "properties": {
        "typeProperties": {
          "description": "Properties specific to this dataset type.",
          "x-ms-client-flatten": true,
          "$ref": "#/definitions/AzureSearchIndexDatasetTypeProperties"
        }
      },
      "required": [
        "typeProperties"
      ]
    },
    "AzureSearchIndexDatasetTypeProperties": {
      "description": "Properties specific to this dataset type.",
      "type": "object",
      "properties": {
        "indexName": {
          "type": "object",
          "description": "The name of the Azure Search Index. Type: string (or Expression with resultType string)."
        }
      },
      "required": [
        "indexName"
      ]
    },
    "HttpDataset": {
      "x-ms-discriminator-value": "HttpFile",
      "description": "A file in an HTTP web server.",
      "type": "object",
      "allOf": [
        {
          "$ref": "#/definitions/Dataset"
        }
      ],
      "properties": {
        "typeProperties": {
          "description": "Properties specific to this dataset type.",
          "x-ms-client-flatten": true,
          "$ref": "#/definitions/HttpDatasetTypeProperties"
        }
      }
    },
    "HttpDatasetTypeProperties": {
      "description": "Properties specific to this dataset type.",
      "type": "object",
      "properties": {
        "relativeUrl": {
          "type": "object",
          "description": "The relative URL based on the URL in the HttpLinkedService refers to an HTTP file Type: string (or Expression with resultType string)."
        },
        "requestMethod": {
          "type": "object",
          "description": "The HTTP method for the HTTP request. Type: string (or Expression with resultType string)."
        },
        "requestBody": {
          "type": "object",
          "description": "The body for the HTTP request. Type: string (or Expression with resultType string)."
        },
        "additionalHeaders": {
          "type": "object",
          "description": "The headers for the HTTP Request. e.g. request-header-name-1:request-header-value-1\r\n...\r\nrequest-header-name-n:request-header-value-n Type: string (or Expression with resultType string)."
        },
        "format": {
          "description": "The format of files.",
          "$ref": "#/definitions/DatasetStorageFormat"
        },
        "compression": {
          "description": "The data compression method used on files.",
          "$ref": "#/definitions/DatasetCompression"
        }
      }
    },
    "GenericDatasetTypeProperties": {
      "description": "Properties specific to this dataset type.",
      "type": "object",
      "properties": {
        "tableName": {
          "type": "object",
          "description": "The table name. Type: string (or Expression with resultType string)."
        }
      }
    },
    "AmazonMWSObjectDataset": {
      "x-ms-discriminator-value": "AmazonMWSObject",
      "description": "Amazon Marketplace Web Service dataset.",
      "type": "object",
      "allOf": [
        {
          "$ref": "#/definitions/Dataset"
        }
      ],
      "properties": {
        "typeProperties": {
          "description": "Properties specific to this dataset type.",
          "x-ms-client-flatten": true,
          "$ref": "#/definitions/GenericDatasetTypeProperties"
        }
      }
    },
    "AzurePostgreSqlTableDataset": {
      "x-ms-discriminator-value": "AzurePostgreSqlTable",
      "description": "Azure PostgreSQL dataset.",
      "type": "object",
      "allOf": [
        {
          "$ref": "#/definitions/Dataset"
        }
      ],
      "properties": {
        "typeProperties": {
          "description": "Properties specific to this dataset type.",
          "x-ms-client-flatten": true,
          "$ref": "#/definitions/AzurePostgreSqlTableDatasetTypeProperties"
        }
      }
    },
    "AzurePostgreSqlTableDatasetTypeProperties": {
      "description": "Azure PostgreSQL dataset properties.",
      "type": "object",
      "properties": {
        "tableName": {
          "type": "object",
          "description": "The table name of the Azure PostgreSQL database which includes both schema and table. Type: string (or Expression with resultType string)."
        },
        "table": {
          "type": "object",
          "description": "The table name of the Azure PostgreSQL database. Type: string (or Expression with resultType string)."
        },
        "schema": {
          "type": "object",
          "description": "The schema name of the Azure PostgreSQL database. Type: string (or Expression with resultType string)."
        }
      }
    },
    "ConcurObjectDataset": {
      "x-ms-discriminator-value": "ConcurObject",
      "description": "Concur Service dataset.",
      "type": "object",
      "allOf": [
        {
          "$ref": "#/definitions/Dataset"
        }
      ],
      "properties": {
        "typeProperties": {
          "description": "Properties specific to this dataset type.",
          "x-ms-client-flatten": true,
          "$ref": "#/definitions/GenericDatasetTypeProperties"
        }
      }
    },
    "CouchbaseTableDataset": {
      "x-ms-discriminator-value": "CouchbaseTable",
      "description": "Couchbase server dataset.",
      "type": "object",
      "allOf": [
        {
          "$ref": "#/definitions/Dataset"
        }
      ],
      "properties": {
        "typeProperties": {
          "description": "Properties specific to this dataset type.",
          "x-ms-client-flatten": true,
          "$ref": "#/definitions/GenericDatasetTypeProperties"
        }
      }
    },
    "DrillTableDataset": {
      "x-ms-discriminator-value": "DrillTable",
      "description": "Drill server dataset.",
      "type": "object",
      "allOf": [
        {
          "$ref": "#/definitions/Dataset"
        }
      ],
      "properties": {
        "typeProperties": {
          "description": "Properties specific to this dataset type.",
          "x-ms-client-flatten": true,
          "$ref": "#/definitions/DrillDatasetTypeProperties"
        }
      }
    },
    "DrillDatasetTypeProperties": {
      "description": "Drill Dataset Properties",
      "type": "object",
      "properties": {
        "tableName": {
          "type": "object",
          "description": "This property will be retired. Please consider using schema + table properties instead."
        },
        "table": {
          "type": "object",
          "description": "The table name of the Drill. Type: string (or Expression with resultType string)."
        },
        "schema": {
          "type": "object",
          "description": "The schema name of the Drill. Type: string (or Expression with resultType string)."
        }
      }
    },
    "EloquaObjectDataset": {
      "x-ms-discriminator-value": "EloquaObject",
      "description": "Eloqua server dataset.",
      "type": "object",
      "allOf": [
        {
          "$ref": "#/definitions/Dataset"
        }
      ],
      "properties": {
        "typeProperties": {
          "description": "Properties specific to this dataset type.",
          "x-ms-client-flatten": true,
          "$ref": "#/definitions/GenericDatasetTypeProperties"
        }
      }
    },
    "GoogleBigQueryObjectDataset": {
      "x-ms-discriminator-value": "GoogleBigQueryObject",
      "description": "Google BigQuery service dataset.",
      "type": "object",
      "allOf": [
        {
          "$ref": "#/definitions/Dataset"
        }
      ],
      "properties": {
        "typeProperties": {
          "description": "Properties specific to this dataset type.",
          "x-ms-client-flatten": true,
          "$ref": "#/definitions/GoogleBigQueryDatasetTypeProperties"
        }
      }
    },
    "GoogleBigQueryDatasetTypeProperties": {
      "description": "Google BigQuery Dataset Properties",
      "type": "object",
      "properties": {
        "tableName": {
          "type": "object",
          "description": "This property will be retired. Please consider using database + table properties instead."
        },
        "table": {
          "type": "object",
          "description": "The table name of the Google BigQuery. Type: string (or Expression with resultType string)."
        },
        "dataset": {
          "type": "object",
          "description": "The database name of the Google BigQuery. Type: string (or Expression with resultType string)."
        }
      }
    },
    "GreenplumTableDataset": {
      "x-ms-discriminator-value": "GreenplumTable",
      "description": "Greenplum Database dataset.",
      "type": "object",
      "allOf": [
        {
          "$ref": "#/definitions/Dataset"
        }
      ],
      "properties": {
        "typeProperties": {
          "description": "Properties specific to this dataset type.",
          "x-ms-client-flatten": true,
          "$ref": "#/definitions/GreenplumDatasetTypeProperties"
        }
      }
    },
    "GreenplumDatasetTypeProperties": {
      "description": "Greenplum Dataset Properties",
      "type": "object",
      "properties": {
        "tableName": {
          "type": "object",
          "description": "This property will be retired. Please consider using schema + table properties instead."
        },
        "table": {
          "type": "object",
          "description": "The table name of Greenplum. Type: string (or Expression with resultType string)."
        },
        "schema": {
          "type": "object",
          "description": "The schema name of Greenplum. Type: string (or Expression with resultType string)."
        }
      }
    },
    "HBaseObjectDataset": {
      "x-ms-discriminator-value": "HBaseObject",
      "description": "HBase server dataset.",
      "type": "object",
      "allOf": [
        {
          "$ref": "#/definitions/Dataset"
        }
      ],
      "properties": {
        "typeProperties": {
          "description": "Properties specific to this dataset type.",
          "x-ms-client-flatten": true,
          "$ref": "#/definitions/GenericDatasetTypeProperties"
        }
      }
    },
    "HiveObjectDataset": {
      "x-ms-discriminator-value": "HiveObject",
      "description": "Hive Server dataset.",
      "type": "object",
      "allOf": [
        {
          "$ref": "#/definitions/Dataset"
        }
      ],
      "properties": {
        "typeProperties": {
          "description": "Properties specific to this dataset type.",
          "x-ms-client-flatten": true,
          "$ref": "#/definitions/HiveDatasetTypeProperties"
        }
      }
    },
    "HiveDatasetTypeProperties": {
      "description": "Hive Properties",
      "type": "object",
      "properties": {
        "tableName": {
          "type": "object",
          "description": "This property will be retired. Please consider using schema + table properties instead."
        },
        "table": {
          "type": "object",
          "description": "The table name of the Hive. Type: string (or Expression with resultType string)."
        },
        "schema": {
          "type": "object",
          "description": "The schema name of the Hive. Type: string (or Expression with resultType string)."
        }
      }
    },
    "HubspotObjectDataset": {
      "x-ms-discriminator-value": "HubspotObject",
      "description": "Hubspot Service dataset.",
      "type": "object",
      "allOf": [
        {
          "$ref": "#/definitions/Dataset"
        }
      ],
      "properties": {
        "typeProperties": {
          "description": "Properties specific to this dataset type.",
          "x-ms-client-flatten": true,
          "$ref": "#/definitions/GenericDatasetTypeProperties"
        }
      }
    },
    "ImpalaObjectDataset": {
      "x-ms-discriminator-value": "ImpalaObject",
      "description": "Impala server dataset.",
      "type": "object",
      "allOf": [
        {
          "$ref": "#/definitions/Dataset"
        }
      ],
      "properties": {
        "typeProperties": {
          "description": "Properties specific to this dataset type.",
          "x-ms-client-flatten": true,
          "$ref": "#/definitions/ImpalaDatasetTypeProperties"
        }
      }
    },
    "ImpalaDatasetTypeProperties": {
      "description": "Impala Dataset Properties",
      "type": "object",
      "properties": {
        "tableName": {
          "type": "object",
          "description": "This property will be retired. Please consider using schema + table properties instead."
        },
        "table": {
          "type": "object",
          "description": "The table name of the Impala. Type: string (or Expression with resultType string)."
        },
        "schema": {
          "type": "object",
          "description": "The schema name of the Impala. Type: string (or Expression with resultType string)."
        }
      }
    },
    "JiraObjectDataset": {
      "x-ms-discriminator-value": "JiraObject",
      "description": "Jira Service dataset.",
      "type": "object",
      "allOf": [
        {
          "$ref": "#/definitions/Dataset"
        }
      ],
      "properties": {
        "typeProperties": {
          "description": "Properties specific to this dataset type.",
          "x-ms-client-flatten": true,
          "$ref": "#/definitions/GenericDatasetTypeProperties"
        }
      }
    },
    "MagentoObjectDataset": {
      "x-ms-discriminator-value": "MagentoObject",
      "description": "Magento server dataset.",
      "type": "object",
      "allOf": [
        {
          "$ref": "#/definitions/Dataset"
        }
      ],
      "properties": {
        "typeProperties": {
          "description": "Properties specific to this dataset type.",
          "x-ms-client-flatten": true,
          "$ref": "#/definitions/GenericDatasetTypeProperties"
        }
      }
    },
    "MariaDBTableDataset": {
      "x-ms-discriminator-value": "MariaDBTable",
      "description": "MariaDB server dataset.",
      "type": "object",
      "allOf": [
        {
          "$ref": "#/definitions/Dataset"
        }
      ],
      "properties": {
        "typeProperties": {
          "description": "Properties specific to this dataset type.",
          "x-ms-client-flatten": true,
          "$ref": "#/definitions/GenericDatasetTypeProperties"
        }
      }
    },
    "AzureMariaDBTableDataset": {
      "x-ms-discriminator-value": "AzureMariaDBTable",
      "description": "Azure Database for MariaDB dataset.",
      "type": "object",
      "allOf": [
        {
          "$ref": "#/definitions/Dataset"
        }
      ],
      "properties": {
        "typeProperties": {
          "description": "Properties specific to this dataset type.",
          "x-ms-client-flatten": true,
          "$ref": "#/definitions/GenericDatasetTypeProperties"
        }
      }
    },
    "MarketoObjectDataset": {
      "x-ms-discriminator-value": "MarketoObject",
      "description": "Marketo server dataset.",
      "type": "object",
      "allOf": [
        {
          "$ref": "#/definitions/Dataset"
        }
      ],
      "properties": {
        "typeProperties": {
          "description": "Properties specific to this dataset type.",
          "x-ms-client-flatten": true,
          "$ref": "#/definitions/GenericDatasetTypeProperties"
        }
      }
    },
    "PaypalObjectDataset": {
      "x-ms-discriminator-value": "PaypalObject",
      "description": "Paypal Service dataset.",
      "type": "object",
      "allOf": [
        {
          "$ref": "#/definitions/Dataset"
        }
      ],
      "properties": {
        "typeProperties": {
          "description": "Properties specific to this dataset type.",
          "x-ms-client-flatten": true,
          "$ref": "#/definitions/GenericDatasetTypeProperties"
        }
      }
    },
    "PhoenixObjectDataset": {
      "x-ms-discriminator-value": "PhoenixObject",
      "description": "Phoenix server dataset.",
      "type": "object",
      "allOf": [
        {
          "$ref": "#/definitions/Dataset"
        }
      ],
      "properties": {
        "typeProperties": {
          "description": "Properties specific to this dataset type.",
          "x-ms-client-flatten": true,
          "$ref": "#/definitions/PhoenixDatasetTypeProperties"
        }
      }
    },
    "PhoenixDatasetTypeProperties": {
      "description": "Phoenix Dataset Properties",
      "type": "object",
      "properties": {
        "tableName": {
          "type": "object",
          "description": "This property will be retired. Please consider using schema + table properties instead."
        },
        "table": {
          "type": "object",
          "description": "The table name of the Phoenix. Type: string (or Expression with resultType string)."
        },
        "schema": {
          "type": "object",
          "description": "The schema name of the Phoenix. Type: string (or Expression with resultType string)."
        }
      }
    },
    "PrestoObjectDataset": {
      "x-ms-discriminator-value": "PrestoObject",
      "description": "Presto server dataset.",
      "type": "object",
      "allOf": [
        {
          "$ref": "#/definitions/Dataset"
        }
      ],
      "properties": {
        "typeProperties": {
          "description": "Properties specific to this dataset type.",
          "x-ms-client-flatten": true,
          "$ref": "#/definitions/PrestoDatasetTypeProperties"
        }
      }
    },
    "PrestoDatasetTypeProperties": {
      "description": "Presto Dataset Properties",
      "type": "object",
      "properties": {
        "tableName": {
          "type": "object",
          "description": "This property will be retired. Please consider using schema + table properties instead."
        },
        "table": {
          "type": "object",
          "description": "The table name of the Presto. Type: string (or Expression with resultType string)."
        },
        "schema": {
          "type": "object",
          "description": "The schema name of the Presto. Type: string (or Expression with resultType string)."
        }
      }
    },
    "QuickBooksObjectDataset": {
      "x-ms-discriminator-value": "QuickBooksObject",
      "description": "QuickBooks server dataset.",
      "type": "object",
      "allOf": [
        {
          "$ref": "#/definitions/Dataset"
        }
      ],
      "properties": {
        "typeProperties": {
          "description": "Properties specific to this dataset type.",
          "x-ms-client-flatten": true,
          "$ref": "#/definitions/GenericDatasetTypeProperties"
        }
      }
    },
    "ServiceNowObjectDataset": {
      "x-ms-discriminator-value": "ServiceNowObject",
      "description": "ServiceNow server dataset.",
      "type": "object",
      "allOf": [
        {
          "$ref": "#/definitions/Dataset"
        }
      ],
      "properties": {
        "typeProperties": {
          "description": "Properties specific to this dataset type.",
          "x-ms-client-flatten": true,
          "$ref": "#/definitions/GenericDatasetTypeProperties"
        }
      }
    },
    "ShopifyObjectDataset": {
      "x-ms-discriminator-value": "ShopifyObject",
      "description": "Shopify Service dataset.",
      "type": "object",
      "allOf": [
        {
          "$ref": "#/definitions/Dataset"
        }
      ],
      "properties": {
        "typeProperties": {
          "description": "Properties specific to this dataset type.",
          "x-ms-client-flatten": true,
          "$ref": "#/definitions/GenericDatasetTypeProperties"
        }
      }
    },
    "SparkObjectDataset": {
      "x-ms-discriminator-value": "SparkObject",
      "description": "Spark Server dataset.",
      "type": "object",
      "allOf": [
        {
          "$ref": "#/definitions/Dataset"
        }
      ],
      "properties": {
        "typeProperties": {
          "description": "Properties specific to this dataset type.",
          "x-ms-client-flatten": true,
          "$ref": "#/definitions/SparkDatasetTypeProperties"
        }
      }
    },
    "SparkDatasetTypeProperties": {
      "description": "Spark Properties",
      "type": "object",
      "properties": {
        "tableName": {
          "type": "object",
          "description": "This property will be retired. Please consider using schema + table properties instead."
        },
        "table": {
          "type": "object",
          "description": "The table name of the Spark. Type: string (or Expression with resultType string)."
        },
        "schema": {
          "type": "object",
          "description": "The schema name of the Spark. Type: string (or Expression with resultType string)."
        }
      }
    },
    "SquareObjectDataset": {
      "x-ms-discriminator-value": "SquareObject",
      "description": "Square Service dataset.",
      "type": "object",
      "allOf": [
        {
          "$ref": "#/definitions/Dataset"
        }
      ],
      "properties": {
        "typeProperties": {
          "description": "Properties specific to this dataset type.",
          "x-ms-client-flatten": true,
          "$ref": "#/definitions/GenericDatasetTypeProperties"
        }
      }
    },
    "XeroObjectDataset": {
      "x-ms-discriminator-value": "XeroObject",
      "description": "Xero Service dataset.",
      "type": "object",
      "allOf": [
        {
          "$ref": "#/definitions/Dataset"
        }
      ],
      "properties": {
        "typeProperties": {
          "description": "Properties specific to this dataset type.",
          "x-ms-client-flatten": true,
          "$ref": "#/definitions/GenericDatasetTypeProperties"
        }
      }
    },
    "ZohoObjectDataset": {
      "x-ms-discriminator-value": "ZohoObject",
      "description": "Zoho server dataset.",
      "type": "object",
      "allOf": [
        {
          "$ref": "#/definitions/Dataset"
        }
      ],
      "properties": {
        "typeProperties": {
          "description": "Properties specific to this dataset type.",
          "x-ms-client-flatten": true,
          "$ref": "#/definitions/GenericDatasetTypeProperties"
        }
      }
    },
    "NetezzaTableDataset": {
      "x-ms-discriminator-value": "NetezzaTable",
      "description": "Netezza dataset.",
      "type": "object",
      "allOf": [
        {
          "$ref": "#/definitions/Dataset"
        }
      ],
      "properties": {
        "typeProperties": {
          "description": "Properties specific to this dataset type.",
          "x-ms-client-flatten": true,
          "$ref": "#/definitions/NetezzaTableDatasetTypeProperties"
        }
      }
    },
    "NetezzaTableDatasetTypeProperties": {
      "description": "Netezza dataset properties.",
      "type": "object",
      "properties": {
        "tableName": {
          "type": "object",
          "description": "This property will be retired. Please consider using schema + table properties instead."
        },
        "table": {
          "type": "object",
          "description": "The table name of the Netezza. Type: string (or Expression with resultType string)."
        },
        "schema": {
          "type": "object",
          "description": "The schema name of the Netezza. Type: string (or Expression with resultType string)."
        }
      }
    },
    "VerticaTableDataset": {
      "x-ms-discriminator-value": "VerticaTable",
      "description": "Vertica dataset.",
      "type": "object",
      "allOf": [
        {
          "$ref": "#/definitions/Dataset"
        }
      ],
      "properties": {
        "typeProperties": {
          "description": "Properties specific to this dataset type.",
          "x-ms-client-flatten": true,
          "$ref": "#/definitions/VerticaDatasetTypeProperties"
        }
      }
    },
    "VerticaDatasetTypeProperties": {
      "description": "Vertica Properties",
      "type": "object",
      "properties": {
        "tableName": {
          "type": "object",
          "description": "This property will be retired. Please consider using schema + table properties instead."
        },
        "table": {
          "type": "object",
          "description": "The table name of the Vertica. Type: string (or Expression with resultType string)."
        },
        "schema": {
          "type": "object",
          "description": "The schema name of the Vertica. Type: string (or Expression with resultType string)."
        }
      }
    },
    "SalesforceMarketingCloudObjectDataset": {
      "x-ms-discriminator-value": "SalesforceMarketingCloudObject",
      "description": "Salesforce Marketing Cloud dataset.",
      "type": "object",
      "allOf": [
        {
          "$ref": "#/definitions/Dataset"
        }
      ],
      "properties": {
        "typeProperties": {
          "description": "Properties specific to this dataset type.",
          "x-ms-client-flatten": true,
          "$ref": "#/definitions/GenericDatasetTypeProperties"
        }
      }
    },
    "ResponsysObjectDataset": {
      "x-ms-discriminator-value": "ResponsysObject",
      "description": "Responsys dataset.",
      "type": "object",
      "allOf": [
        {
          "$ref": "#/definitions/Dataset"
        }
      ],
      "properties": {
        "typeProperties": {
          "description": "Properties specific to this dataset type.",
          "x-ms-client-flatten": true,
          "$ref": "#/definitions/GenericDatasetTypeProperties"
        }
      }
    },
    "DynamicsAXResourceDataset": {
      "x-ms-discriminator-value": "DynamicsAXResource",
      "description": "The path of the Dynamics AX OData entity.",
      "type": "object",
      "allOf": [
        {
          "$ref": "#/definitions/Dataset"
        }
      ],
      "properties": {
        "typeProperties": {
          "description": "Dynamics AX OData resource dataset properties.",
          "x-ms-client-flatten": true,
          "$ref": "#/definitions/DynamicsAXResourceDatasetTypeProperties"
        }
      },
      "required": [
        "typeProperties"
      ]
    },
    "DynamicsAXResourceDatasetTypeProperties": {
      "description": "Dynamics AX OData resource dataset properties.",
      "type": "object",
      "properties": {
        "path": {
          "type": "object",
          "description": "The path of the Dynamics AX OData entity. Type: string (or Expression with resultType string)."
        }
      },
      "required": [
        "path"
      ]
    },
    "OracleServiceCloudObjectDataset": {
      "x-ms-discriminator-value": "OracleServiceCloudObject",
      "description": "Oracle Service Cloud dataset.",
      "type": "object",
      "allOf": [
        {
          "$ref": "#/definitions/Dataset"
        }
      ],
      "properties": {
        "typeProperties": {
          "description": "Properties specific to this dataset type.",
          "x-ms-client-flatten": true,
          "$ref": "#/definitions/GenericDatasetTypeProperties"
        }
      }
    },
    "AzureDataExplorerTableDataset": {
      "x-ms-discriminator-value": "AzureDataExplorerTable",
      "description": "The Azure Data Explorer (Kusto) dataset.",
      "type": "object",
      "allOf": [
        {
          "$ref": "#/definitions/Dataset"
        }
      ],
      "properties": {
        "typeProperties": {
          "description": "Azure Data Explorer (Kusto) dataset properties.",
          "x-ms-client-flatten": true,
          "$ref": "#/definitions/AzureDataExplorerDatasetTypeProperties"
        }
      },
      "required": [
        "typeProperties"
      ]
    },
    "AzureDataExplorerDatasetTypeProperties": {
      "description": "Azure Data Explorer (Kusto) dataset properties.",
      "type": "object",
      "properties": {
        "table": {
          "type": "object",
          "description": "The table name of the Azure Data Explorer database. Type: string (or Expression with resultType string)."
        }
      }
    },
    "GoogleAdWordsObjectDataset": {
      "x-ms-discriminator-value": "GoogleAdWordsObject",
      "description": "Google AdWords service dataset.",
      "type": "object",
      "allOf": [
        {
          "$ref": "#/definitions/Dataset"
        }
      ],
      "properties": {
        "typeProperties": {
          "description": "Properties specific to this dataset type.",
          "x-ms-client-flatten": true,
          "$ref": "#/definitions/GenericDatasetTypeProperties"
        }
      }
    },
    "SnowflakeDataset": {
      "x-ms-discriminator-value": "SnowflakeTable",
      "description": "The snowflake dataset.",
      "type": "object",
      "allOf": [
        {
          "$ref": "#/definitions/Dataset"
        }
      ],
      "properties": {
        "typeProperties": {
          "description": "Snowflake dataset properties.",
          "x-ms-client-flatten": true,
          "$ref": "#/definitions/SnowflakeDatasetTypeProperties"
        }
      },
      "required": [
        "typeProperties"
      ]
    },
    "SnowflakeDatasetTypeProperties": {
      "description": "Snowflake dataset properties.",
      "type": "object",
      "properties": {
        "schema": {
          "type": "object",
          "description": "The schema name of the Snowflake database. Type: string (or Expression with resultType string)."
        },
        "table": {
          "type": "object",
          "description": "The table name of the Snowflake database. Type: string (or Expression with resultType string)."
        }
      }
    },
    "SharePointOnlineListResourceDataset": {
      "x-ms-discriminator-value": "SharePointOnlineListResource",
      "description": "The sharepoint online list resource dataset.",
      "type": "object",
      "allOf": [
        {
          "$ref": "#/definitions/Dataset"
        }
      ],
      "properties": {
        "typeProperties": {
          "description": "Sharepoint online list dataset properties.",
          "x-ms-client-flatten": true,
          "$ref": "#/definitions/SharePointOnlineListDatasetTypeProperties"
        }
      }
    },
    "SharePointOnlineListDatasetTypeProperties": {
      "description": "Sharepoint online list dataset properties.",
      "type": "object",
      "properties": {
        "listName": {
          "type": "object",
          "description": "The name of the SharePoint Online list. Type: string (or Expression with resultType string)."
        }
      }
    },
    "AzureDatabricksDeltaLakeDataset": {
      "x-ms-discriminator-value": "AzureDatabricksDeltaLakeDataset",
      "description": "Azure Databricks Delta Lake dataset.",
      "type": "object",
      "allOf": [
        {
          "$ref": "#/definitions/Dataset"
        }
      ],
      "properties": {
        "typeProperties": {
          "description": "Properties specific to this dataset type.",
          "x-ms-client-flatten": true,
          "$ref": "#/definitions/AzureDatabricksDeltaLakeDatasetTypeProperties"
        }
      }
    },
    "AzureDatabricksDeltaLakeDatasetTypeProperties": {
      "description": "Azure Databricks Delta Lake Dataset Properties",
      "type": "object",
      "properties": {
        "table": {
          "type": "object",
          "description": "The name of delta table. Type: string (or Expression with resultType string)."
        },
        "database": {
          "type": "object",
          "description": "The database name of delta table. Type: string (or Expression with resultType string)."
        }
      }
    }
  }
}<|MERGE_RESOLUTION|>--- conflicted
+++ resolved
@@ -401,17 +401,12 @@
       "type": "object",
       "properties": {
         "type": {
-<<<<<<< HEAD
-          "type": "string",
-          "description": "Type of dataset compression."
-=======
           "type": "object",
           "description": "Type of dataset compression. Type: string (or Expression with resultType string)."
         },
         "level": {
           "type": "object",
           "description": "The dataset compression level. Type: string (or Expression with resultType string)."
->>>>>>> 1d5f5252
         }
       },
       "additionalProperties": {
@@ -421,95 +416,6 @@
         "type"
       ]
     },
-<<<<<<< HEAD
-    "DatasetBZip2Compression": {
-      "x-ms-discriminator-value": "BZip2",
-      "description": "The BZip2 compression method used on a dataset.",
-      "type": "object",
-      "allOf": [
-        {
-          "$ref": "#/definitions/DatasetCompression"
-        }
-      ],
-      "properties": {}
-    },
-    "DatasetGZipCompression": {
-      "x-ms-discriminator-value": "GZip",
-      "description": "The GZip compression method used on a dataset.",
-      "type": "object",
-      "allOf": [
-        {
-          "$ref": "#/definitions/DatasetCompression"
-        }
-      ],
-      "properties": {
-        "level": {
-          "type": "object",
-          "description": "The GZip compression level. Type: string (or Expression with resultType string)."
-        }
-      }
-    },
-    "DatasetDeflateCompression": {
-      "x-ms-discriminator-value": "Deflate",
-      "description": "The Deflate compression method used on a dataset.",
-      "type": "object",
-      "allOf": [
-        {
-          "$ref": "#/definitions/DatasetCompression"
-        }
-      ],
-      "properties": {
-        "level": {
-          "type": "object",
-          "description": "The Deflate compression level. Type: string (or Expression with resultType string)."
-        }
-      }
-    },
-    "DatasetZipDeflateCompression": {
-      "x-ms-discriminator-value": "ZipDeflate",
-      "description": "The ZipDeflate compression method used on a dataset.",
-      "type": "object",
-      "allOf": [
-        {
-          "$ref": "#/definitions/DatasetCompression"
-        }
-      ],
-      "properties": {
-        "level": {
-          "type": "object",
-          "description": "The ZipDeflate compression level. Type: string (or Expression with resultType string)."
-        }
-      }
-    },
-    "DatasetTarCompression": {
-      "x-ms-discriminator-value": "Tar",
-      "description": "The Tar archive method used on a dataset.",
-      "type": "object",
-      "allOf": [
-        {
-          "$ref": "#/definitions/DatasetCompression"
-        }
-      ],
-      "properties": {}
-    },
-    "DatasetTarGZipCompression": {
-      "x-ms-discriminator-value": "TarGZip",
-      "description": "The TarGZip compression method used on a dataset.",
-      "type": "object",
-      "allOf": [
-        {
-          "$ref": "#/definitions/DatasetCompression"
-        }
-      ],
-      "properties": {
-        "level": {
-          "type": "object",
-          "description": "The TarGZip compression level. Type: string (or Expression with resultType string)."
-        }
-      }
-    },
-=======
->>>>>>> 1d5f5252
     "CompressionLevel": {
       "title": "Microsoft.Azure.Management.DataFactories.Models.CompressionLevel",
       "description": "All available compression levels.",

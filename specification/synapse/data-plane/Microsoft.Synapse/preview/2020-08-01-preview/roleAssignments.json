<<<<<<< HEAD
{
  "swagger": "2.0",
  "info": {
    "version": "2020-08-01-preview",
    "title": "AccessControlClient"
  },
  "x-ms-parameterized-host": {
    "hostTemplate": "{endpoint}",
    "useSchemePrefix": false,
    "parameters": [
      {
        "$ref": "#/parameters/Endpoint"
      }
    ]
  },
  "schemes": [
    "https"
  ],
  "paths": {
    "/roleAssignments": {
      "get": {
        "tags": [
          "RoleAssignments"
        ],
        "operationId": "RoleAssignments_ListRoleAssignments",
        "description": "List role assignments.",
        "x-ms-examples": {
          "List role assignments": {
            "$ref": "./examples/RoleAssignments_ListRoleAssignments.json"
          }
        },
        "consumes": [],
        "produces": [
          "application/json",
          "text/json"
        ],
        "parameters": [
          {
            "$ref": "#/parameters/ApiVersionParameter"
          },
          {
            "$ref": "#/parameters/RoleIdParameter"
          },
          {
            "$ref": "#/parameters/PrincipalIdParameter"
          },
          {
            "$ref": "#/parameters/ScopeParameter"
          },
          {
            "$ref": "#/parameters/XMsContinuationToken"
          }
        ],
        "responses": {
          "200": {
            "description": "Success response.",
            "headers": {
              "x-ms-continuation": {
                "description": "If the number of role assignments to be listed exceeds the maxResults limit, a continuation token is returned in this response header.  When a continuation token is returned in the response, it must be specified in a subsequent invocation of the list operation to continue listing the role assignments.",
                "type": "string"
              }
            },
            "schema": {
              "$ref": "#/definitions/RoleAssignmentDetailsList"
            }
          },
          "default": {
            "description": "Error response describing why the operation failed.",
            "schema": {
              "$ref": "#/definitions/ErrorContract"
            }
          }
        }
      }
    },
    "/roleAssignments/{roleAssignmentId}": {
      "put": {
        "tags": [
          "RoleAssignments"
        ],
        "operationId": "RoleAssignments_CreateRoleAssignment",
        "description": "Create role assignment.",
        "x-ms-examples": {
          "Create role assignment": {
            "$ref": "./examples/RoleAssignments_CreateRoleAssignment.json"
          }
        },
        "consumes": [
          "application/json",
          "text/json"
        ],
        "produces": [
          "application/json",
          "text/json"
        ],
        "parameters": [
          {
            "name": "request",
            "in": "body",
            "required": true,
            "x-ms-client-flatten": true,
            "description": "Details of role id, scope and object id.",
            "schema": {
              "$ref": "#/definitions/RoleAssignmentRequest"
            }
          },
          {
            "$ref": "#/parameters/ApiVersionParameter"
          },
          {
            "$ref": "#/parameters/RoleAssignmentIdParameter"
          }
        ],
        "responses": {
          "200": {
            "description": "Success response.",
            "schema": {
              "$ref": "#/definitions/RoleAssignmentDetails"
            }
          },
          "default": {
            "description": "Error response describing why the operation failed.",
            "schema": {
              "$ref": "#/definitions/ErrorContract"
            }
          }
        }
      },
      "get": {
        "tags": [
          "RoleAssignments"
        ],
        "operationId": "RoleAssignments_GetRoleAssignmentById",
        "description": "Get role assignment by role assignment Id.",
        "x-ms-examples": {
          "Get role assignment information": {
            "$ref": "./examples/RoleAssignments_GetRoleAssignmentById.json"
          }
        },
        "consumes": [],
        "produces": [
          "application/json",
          "text/json"
        ],
        "parameters": [
          {
            "$ref": "#/parameters/ApiVersionParameter"
          },
          {
            "$ref": "#/parameters/RoleAssignmentIdParameter"
          }
        ],
        "responses": {
          "200": {
            "description": "Success response.",
            "schema": {
              "$ref": "#/definitions/RoleAssignmentDetails"
            }
          },
          "default": {
            "description": "Error response describing why the operation failed.",
            "schema": {
              "$ref": "#/definitions/ErrorContract"
            }
          }
        }
      },
      "delete": {
        "tags": [
          "RoleAssignments"
        ],
        "operationId": "RoleAssignments_DeleteRoleAssignmentById",
        "description": "Delete role assignment by role assignment Id.",
        "x-ms-examples": {
          "Delete role assignment": {
            "$ref": "./examples/RoleAssignments_DeleteRoleAssignmentById.json"
          }
        },
        "consumes": [],
        "produces": [
          "application/json",
          "text/json"
        ],
        "parameters": [
          {
            "$ref": "#/parameters/ApiVersionParameter"
          },
          {
            "$ref": "#/parameters/RoleAssignmentIdParameter"
          }
        ],
        "responses": {
          "200": {
            "description": "Success response."
          },
          "204": {
            "description": "No Content."
          },
          "default": {
            "description": "Error response describing why the operation failed.",
            "schema": {
              "$ref": "#/definitions/ErrorContract"
            }
          }
        }
      }
    }
  },
  "definitions": {
    "ErrorContract": {
      "title": "Error details.",
      "description": "Contains details when the response code indicates an error.",
      "type": "object",
      "properties": {
        "error": {
          "description": "The error details.",
          "$ref": "#/definitions/ErrorResponse"
        }
      }
    },
    "ErrorResponse": {
      "required": [
        "code",
        "message"
      ],
      "type": "object",
      "properties": {
        "code": {
          "type": "string"
        },
        "message": {
          "type": "string"
        },
        "target": {
          "type": "string"
        },
        "details": {
          "type": "array",
          "items": {
            "$ref": "#/definitions/ErrorDetail"
          }
        }
      }
    },
    "ErrorDetail": {
      "required": [
        "code",
        "message"
      ],
      "type": "object",
      "properties": {
        "code": {
          "type": "string"
        },
        "message": {
          "type": "string"
        },
        "target": {
          "type": "string"
        }
      }
    },
    "RoleAssignmentRequest": {
      "description": "Role Assignment request details",
      "type": "object",
      "required": [
        "roleId",
        "principalId",
        "scope"
      ],
      "properties": {
        "roleId": {
          "description": "Role ID of the Synapse Built-In Role",
          "format": "uuid",
          "type": "string"
        },
        "principalId": {
          "description": "Object ID of the AAD principal or security-group",
          "format": "uuid",
          "type": "string"
        },
        "scope": {
          "description": "Scope at which the role assignment is created",
          "type": "string"
        },
        "principalType": {
          "description": "Type of the principal Id: User, Group or ServicePrincipal",
          "type": "string"
        }
      }
    },
    "RoleAssignmentDetailsList": {
      "description": "Role Assignment response details",
      "type": "object",
      "properties": {
        "count": {
          "description": "Number of role assignments",
          "type": "integer"
        },
        "value": {
          "description": "A list of role assignments",
          "type": "array",
          "items": {
            "$ref": "#/definitions/RoleAssignmentDetails"
          }
        }
      }
    },
    "RoleAssignmentDetails": {
      "description": "Role Assignment response details",
      "type": "object",
      "properties": {
        "id": {
          "description": "Role Assignment ID",
          "type": "string"
        },
        "roleDefinitionId": {
          "description": "Role ID of the Synapse Built-In Role",
          "format": "uuid",
          "type": "string"
        },
        "principalId": {
          "description": "Object ID of the AAD principal or security-group",
          "format": "uuid",
          "type": "string"
        },
        "scope": {
          "description": "Scope at the role assignment is created",
          "type": "string"
        },
        "principalType": {
          "description": "Type of the principal Id: User, Group or ServicePrincipal",
          "type": "string"
        }
      }
    }
  },
  "parameters": {
    "Endpoint": {
      "name": "endpoint",
      "description": "The workspace development endpoint, for example https://myworkspace.dev.azuresynapse.net.",
      "required": true,
      "type": "string",
      "in": "path",
      "x-ms-skip-url-encoding": true,
      "x-ms-parameter-location": "client"
    },
    "ApiVersionParameter": {
      "name": "api-version",
      "in": "query",
      "required": true,
      "type": "string",
      "description": "The Synapse client API Version."
    },
    "RoleIdParameter": {
      "name": "roleId",
      "in": "query",
      "required": false,
      "type": "string",
      "description": "Synapse Built-In Role Id.",
      "x-ms-parameter-location": "method"
    },
    "PrincipalIdParameter": {
      "name": "principalId",
      "in": "query",
      "required": false,
      "type": "string",
      "description": "Object ID of the AAD principal or security-group.",
      "x-ms-parameter-location": "method"
    },
    "RoleAssignmentIdParameter": {
      "name": "roleAssignmentId",
      "in": "path",
      "required": true,
      "type": "string",
      "description": "The ID of the role assignment.",
      "minLength": 1,
      "x-ms-parameter-location": "method"
    },
    "ScopeParameter": {
      "name": "scope",
      "in": "query",
      "required": false,
      "type": "string",
      "description": "Scope of the Synapse Built-in Role.",
      "x-ms-parameter-location": "method"
    },
    "XMsContinuationToken": {
      "name": "x-ms-continuation",
      "x-ms-client-name": "continuationToken",
      "in": "header",
      "required": false,
      "type": "string",
      "description": "Continuation token.",
      "x-ms-parameter-location": "method"
    }
  }
}
=======
{
  "swagger": "2.0",
  "info": {
    "version": "2020-08-01-preview",
    "title": "AccessControlClient"
  },
  "x-ms-parameterized-host": {
    "hostTemplate": "{endpoint}",
    "useSchemePrefix": false,
    "parameters": [
      {
        "$ref": "#/parameters/Endpoint"
      }
    ]
  },
  "schemes": [
    "https"
  ],
  "paths": {
    "/roleAssignments": {
      "get": {
        "tags": [
          "RoleAssignments"
        ],
        "operationId": "RoleAssignments_ListRoleAssignments",
        "description": "List role assignments.",
        "x-ms-examples": {
          "List role assignments": {
            "$ref": "./examples/RoleAssignments_ListRoleAssignments.json"
          }
        },
        "consumes": [],
        "produces": [
          "application/json",
          "text/json"
        ],
        "parameters": [
          {
            "$ref": "#/parameters/ApiVersionParameter"
          },
          {
            "$ref": "#/parameters/RoleIdParameter"
          },
          {
            "$ref": "#/parameters/PrincipalIdParameter"
          },
          {
            "$ref": "#/parameters/ScopeParameter"
          },
          {
            "$ref": "#/parameters/XMsContinuationToken"
          }
        ],
        "responses": {
          "200": {
            "description": "Success response.",
            "headers": {
              "x-ms-continuation": {
                "description": "If the number of role assignments to be listed exceeds the maxResults limit, a continuation token is returned in this response header.  When a continuation token is returned in the response, it must be specified in a subsequent invocation of the list operation to continue listing the role assignments.",
                "type": "string"
              }
            },
            "schema": {
              "$ref": "#/definitions/RoleAssignmentDetailsList"
            }
          },
          "default": {
            "description": "Error response describing why the operation failed.",
            "schema": {
              "$ref": "#/definitions/ErrorContract"
            }
          }
        }
      }
    },
    "/roleAssignments/{roleAssignmentId}": {
      "put": {
        "tags": [
          "RoleAssignments"
        ],
        "operationId": "RoleAssignments_CreateRoleAssignment",
        "description": "Create role assignment.",
        "x-ms-examples": {
          "Create role assignment": {
            "$ref": "./examples/RoleAssignments_CreateRoleAssignment.json"
          }
        },
        "consumes": [
          "application/json",
          "text/json"
        ],
        "produces": [
          "application/json",
          "text/json"
        ],
        "parameters": [
          {
            "name": "request",
            "in": "body",
            "required": true,
            "x-ms-client-flatten": true,
            "description": "Details of role id, scope and object id.",
            "schema": {
              "$ref": "#/definitions/RoleAssignmentRequest"
            }
          },
          {
            "$ref": "#/parameters/ApiVersionParameter"
          },
          {
            "$ref": "#/parameters/RoleAssignmentIdParameter"
          }
        ],
        "responses": {
          "200": {
            "description": "Success response.",
            "schema": {
              "$ref": "#/definitions/RoleAssignmentDetails"
            }
          },
          "default": {
            "description": "Error response describing why the operation failed.",
            "schema": {
              "$ref": "#/definitions/ErrorContract"
            }
          }
        }
      },
      "get": {
        "tags": [
          "RoleAssignments"
        ],
        "operationId": "RoleAssignments_GetRoleAssignmentById",
        "description": "Get role assignment by role assignment Id.",
        "x-ms-examples": {
          "Get role assignment information": {
            "$ref": "./examples/RoleAssignments_GetRoleAssignmentById.json"
          }
        },
        "consumes": [],
        "produces": [
          "application/json",
          "text/json"
        ],
        "parameters": [
          {
            "$ref": "#/parameters/ApiVersionParameter"
          },
          {
            "$ref": "#/parameters/RoleAssignmentIdParameter"
          }
        ],
        "responses": {
          "200": {
            "description": "Success response.",
            "schema": {
              "$ref": "#/definitions/RoleAssignmentDetails"
            }
          },
          "default": {
            "description": "Error response describing why the operation failed.",
            "schema": {
              "$ref": "#/definitions/ErrorContract"
            }
          }
        }
      },
      "delete": {
        "tags": [
          "RoleAssignments"
        ],
        "operationId": "RoleAssignments_DeleteRoleAssignmentById",
        "description": "Delete role assignment by role assignment Id.",
        "x-ms-examples": {
          "Delete role assignment": {
            "$ref": "./examples/RoleAssignments_DeleteRoleAssignmentById.json"
          }
        },
        "consumes": [],
        "produces": [
          "application/json",
          "text/json"
        ],
        "parameters": [
          {
            "$ref": "#/parameters/ApiVersionParameter"
          },
          {
            "$ref": "#/parameters/RoleAssignmentIdParameter"
          },
          {
            "$ref": "#/parameters/ScopeParameter"
          }
        ],
        "responses": {
          "200": {
            "description": "Success response."
          },
          "204": {
            "description": "No Content."
          },
          "default": {
            "description": "Error response describing why the operation failed.",
            "schema": {
              "$ref": "#/definitions/ErrorContract"
            }
          }
        }
      }
    }
  },
  "definitions": {
    "ErrorContract": {
      "title": "Error details.",
      "description": "Contains details when the response code indicates an error.",
      "type": "object",
      "properties": {
        "error": {
          "description": "The error details.",
          "$ref": "#/definitions/ErrorResponse"
        }
      }
    },
    "ErrorResponse": {
      "required": [
        "code",
        "message"
      ],
      "type": "object",
      "properties": {
        "code": {
          "type": "string"
        },
        "message": {
          "type": "string"
        },
        "target": {
          "type": "string"
        },
        "details": {
          "type": "array",
          "items": {
            "$ref": "#/definitions/ErrorDetail"
          }
        }
      }
    },
    "ErrorDetail": {
      "required": [
        "code",
        "message"
      ],
      "type": "object",
      "properties": {
        "code": {
          "type": "string"
        },
        "message": {
          "type": "string"
        },
        "target": {
          "type": "string"
        }
      }
    },
    "RoleAssignmentRequest": {
      "description": "Role Assignment request details",
      "type": "object",
      "required": [
        "roleId",
        "principalId",
        "scope"
      ],
      "properties": {
        "roleId": {
          "description": "Role ID of the Synapse Built-In Role",
          "format": "uuid",
          "type": "string"
        },
        "principalId": {
          "description": "Object ID of the AAD principal or security-group",
          "format": "uuid",
          "type": "string"
        },
        "scope": {
          "description": "Scope at which the role assignment is created",
          "type": "string"
        },
        "principalType": {
          "description": "Type of the principal Id: User, Group or ServicePrincipal",
          "type": "string"
        }
      }
    },
    "RoleAssignmentDetailsList": {
      "description": "Role Assignment response details",
      "type": "object",
      "properties": {
        "count": {
          "description": "Number of role assignments",
          "type": "integer"
        },
        "value": {
          "description": "A list of role assignments",
          "type": "array",
          "items": {
            "$ref": "#/definitions/RoleAssignmentDetails"
          }
        }
      }
    },
    "RoleAssignmentDetails": {
      "description": "Role Assignment response details",
      "type": "object",
      "properties": {
        "id": {
          "description": "Role Assignment ID",
          "type": "string"
        },
        "roleDefinitionId": {
          "description": "Role ID of the Synapse Built-In Role",
          "format": "uuid",
          "type": "string"
        },
        "principalId": {
          "description": "Object ID of the AAD principal or security-group",
          "format": "uuid",
          "type": "string"
        },
        "scope": {
          "description": "Scope at the role assignment is created",
          "type": "string"
        },
        "principalType": {
          "description": "Type of the principal Id: User, Group or ServicePrincipal",
          "type": "string"
        }
      }
    }
  },
  "parameters": {
    "Endpoint": {
      "name": "endpoint",
      "description": "The workspace development endpoint, for example https://myworkspace.dev.azuresynapse.net.",
      "required": true,
      "type": "string",
      "in": "path",
      "x-ms-skip-url-encoding": true,
      "x-ms-parameter-location": "client"
    },
    "ApiVersionParameter": {
      "name": "api-version",
      "in": "query",
      "required": true,
      "type": "string",
      "description": "The Synapse client API Version."
    },
    "RoleIdParameter": {
      "name": "roleId",
      "in": "query",
      "required": false,
      "type": "string",
      "description": "Synapse Built-In Role Id.",
      "x-ms-parameter-location": "method"
    },
    "PrincipalIdParameter": {
      "name": "principalId",
      "in": "query",
      "required": false,
      "type": "string",
      "description": "Object ID of the AAD principal or security-group.",
      "x-ms-parameter-location": "method"
    },
    "RoleAssignmentIdParameter": {
      "name": "roleAssignmentId",
      "in": "path",
      "required": true,
      "type": "string",
      "description": "The ID of the role assignment.",
      "minLength": 1,
      "x-ms-parameter-location": "method"
    },
    "ScopeParameter": {
      "name": "scope",
      "in": "query",
      "required": false,
      "type": "string",
      "description": "Scope of the Synapse Built-in Role.",
      "x-ms-parameter-location": "method"
    },
    "XMsContinuationToken": {
      "name": "x-ms-continuation",
      "x-ms-client-name": "continuationToken",
      "in": "header",
      "required": false,
      "type": "string",
      "description": "Continuation token.",
      "x-ms-parameter-location": "method"
    }
  }
}
>>>>>>> eea7c014
<|MERGE_RESOLUTION|>--- conflicted
+++ resolved
@@ -1,4 +1,3 @@
-<<<<<<< HEAD
 {
   "swagger": "2.0",
   "info": {
@@ -188,6 +187,9 @@
           },
           {
             "$ref": "#/parameters/RoleAssignmentIdParameter"
+          },
+          {
+            "$ref": "#/parameters/ScopeParameter"
           }
         ],
         "responses": {
@@ -396,407 +398,4 @@
       "x-ms-parameter-location": "method"
     }
   }
-}
-=======
-{
-  "swagger": "2.0",
-  "info": {
-    "version": "2020-08-01-preview",
-    "title": "AccessControlClient"
-  },
-  "x-ms-parameterized-host": {
-    "hostTemplate": "{endpoint}",
-    "useSchemePrefix": false,
-    "parameters": [
-      {
-        "$ref": "#/parameters/Endpoint"
-      }
-    ]
-  },
-  "schemes": [
-    "https"
-  ],
-  "paths": {
-    "/roleAssignments": {
-      "get": {
-        "tags": [
-          "RoleAssignments"
-        ],
-        "operationId": "RoleAssignments_ListRoleAssignments",
-        "description": "List role assignments.",
-        "x-ms-examples": {
-          "List role assignments": {
-            "$ref": "./examples/RoleAssignments_ListRoleAssignments.json"
-          }
-        },
-        "consumes": [],
-        "produces": [
-          "application/json",
-          "text/json"
-        ],
-        "parameters": [
-          {
-            "$ref": "#/parameters/ApiVersionParameter"
-          },
-          {
-            "$ref": "#/parameters/RoleIdParameter"
-          },
-          {
-            "$ref": "#/parameters/PrincipalIdParameter"
-          },
-          {
-            "$ref": "#/parameters/ScopeParameter"
-          },
-          {
-            "$ref": "#/parameters/XMsContinuationToken"
-          }
-        ],
-        "responses": {
-          "200": {
-            "description": "Success response.",
-            "headers": {
-              "x-ms-continuation": {
-                "description": "If the number of role assignments to be listed exceeds the maxResults limit, a continuation token is returned in this response header.  When a continuation token is returned in the response, it must be specified in a subsequent invocation of the list operation to continue listing the role assignments.",
-                "type": "string"
-              }
-            },
-            "schema": {
-              "$ref": "#/definitions/RoleAssignmentDetailsList"
-            }
-          },
-          "default": {
-            "description": "Error response describing why the operation failed.",
-            "schema": {
-              "$ref": "#/definitions/ErrorContract"
-            }
-          }
-        }
-      }
-    },
-    "/roleAssignments/{roleAssignmentId}": {
-      "put": {
-        "tags": [
-          "RoleAssignments"
-        ],
-        "operationId": "RoleAssignments_CreateRoleAssignment",
-        "description": "Create role assignment.",
-        "x-ms-examples": {
-          "Create role assignment": {
-            "$ref": "./examples/RoleAssignments_CreateRoleAssignment.json"
-          }
-        },
-        "consumes": [
-          "application/json",
-          "text/json"
-        ],
-        "produces": [
-          "application/json",
-          "text/json"
-        ],
-        "parameters": [
-          {
-            "name": "request",
-            "in": "body",
-            "required": true,
-            "x-ms-client-flatten": true,
-            "description": "Details of role id, scope and object id.",
-            "schema": {
-              "$ref": "#/definitions/RoleAssignmentRequest"
-            }
-          },
-          {
-            "$ref": "#/parameters/ApiVersionParameter"
-          },
-          {
-            "$ref": "#/parameters/RoleAssignmentIdParameter"
-          }
-        ],
-        "responses": {
-          "200": {
-            "description": "Success response.",
-            "schema": {
-              "$ref": "#/definitions/RoleAssignmentDetails"
-            }
-          },
-          "default": {
-            "description": "Error response describing why the operation failed.",
-            "schema": {
-              "$ref": "#/definitions/ErrorContract"
-            }
-          }
-        }
-      },
-      "get": {
-        "tags": [
-          "RoleAssignments"
-        ],
-        "operationId": "RoleAssignments_GetRoleAssignmentById",
-        "description": "Get role assignment by role assignment Id.",
-        "x-ms-examples": {
-          "Get role assignment information": {
-            "$ref": "./examples/RoleAssignments_GetRoleAssignmentById.json"
-          }
-        },
-        "consumes": [],
-        "produces": [
-          "application/json",
-          "text/json"
-        ],
-        "parameters": [
-          {
-            "$ref": "#/parameters/ApiVersionParameter"
-          },
-          {
-            "$ref": "#/parameters/RoleAssignmentIdParameter"
-          }
-        ],
-        "responses": {
-          "200": {
-            "description": "Success response.",
-            "schema": {
-              "$ref": "#/definitions/RoleAssignmentDetails"
-            }
-          },
-          "default": {
-            "description": "Error response describing why the operation failed.",
-            "schema": {
-              "$ref": "#/definitions/ErrorContract"
-            }
-          }
-        }
-      },
-      "delete": {
-        "tags": [
-          "RoleAssignments"
-        ],
-        "operationId": "RoleAssignments_DeleteRoleAssignmentById",
-        "description": "Delete role assignment by role assignment Id.",
-        "x-ms-examples": {
-          "Delete role assignment": {
-            "$ref": "./examples/RoleAssignments_DeleteRoleAssignmentById.json"
-          }
-        },
-        "consumes": [],
-        "produces": [
-          "application/json",
-          "text/json"
-        ],
-        "parameters": [
-          {
-            "$ref": "#/parameters/ApiVersionParameter"
-          },
-          {
-            "$ref": "#/parameters/RoleAssignmentIdParameter"
-          },
-          {
-            "$ref": "#/parameters/ScopeParameter"
-          }
-        ],
-        "responses": {
-          "200": {
-            "description": "Success response."
-          },
-          "204": {
-            "description": "No Content."
-          },
-          "default": {
-            "description": "Error response describing why the operation failed.",
-            "schema": {
-              "$ref": "#/definitions/ErrorContract"
-            }
-          }
-        }
-      }
-    }
-  },
-  "definitions": {
-    "ErrorContract": {
-      "title": "Error details.",
-      "description": "Contains details when the response code indicates an error.",
-      "type": "object",
-      "properties": {
-        "error": {
-          "description": "The error details.",
-          "$ref": "#/definitions/ErrorResponse"
-        }
-      }
-    },
-    "ErrorResponse": {
-      "required": [
-        "code",
-        "message"
-      ],
-      "type": "object",
-      "properties": {
-        "code": {
-          "type": "string"
-        },
-        "message": {
-          "type": "string"
-        },
-        "target": {
-          "type": "string"
-        },
-        "details": {
-          "type": "array",
-          "items": {
-            "$ref": "#/definitions/ErrorDetail"
-          }
-        }
-      }
-    },
-    "ErrorDetail": {
-      "required": [
-        "code",
-        "message"
-      ],
-      "type": "object",
-      "properties": {
-        "code": {
-          "type": "string"
-        },
-        "message": {
-          "type": "string"
-        },
-        "target": {
-          "type": "string"
-        }
-      }
-    },
-    "RoleAssignmentRequest": {
-      "description": "Role Assignment request details",
-      "type": "object",
-      "required": [
-        "roleId",
-        "principalId",
-        "scope"
-      ],
-      "properties": {
-        "roleId": {
-          "description": "Role ID of the Synapse Built-In Role",
-          "format": "uuid",
-          "type": "string"
-        },
-        "principalId": {
-          "description": "Object ID of the AAD principal or security-group",
-          "format": "uuid",
-          "type": "string"
-        },
-        "scope": {
-          "description": "Scope at which the role assignment is created",
-          "type": "string"
-        },
-        "principalType": {
-          "description": "Type of the principal Id: User, Group or ServicePrincipal",
-          "type": "string"
-        }
-      }
-    },
-    "RoleAssignmentDetailsList": {
-      "description": "Role Assignment response details",
-      "type": "object",
-      "properties": {
-        "count": {
-          "description": "Number of role assignments",
-          "type": "integer"
-        },
-        "value": {
-          "description": "A list of role assignments",
-          "type": "array",
-          "items": {
-            "$ref": "#/definitions/RoleAssignmentDetails"
-          }
-        }
-      }
-    },
-    "RoleAssignmentDetails": {
-      "description": "Role Assignment response details",
-      "type": "object",
-      "properties": {
-        "id": {
-          "description": "Role Assignment ID",
-          "type": "string"
-        },
-        "roleDefinitionId": {
-          "description": "Role ID of the Synapse Built-In Role",
-          "format": "uuid",
-          "type": "string"
-        },
-        "principalId": {
-          "description": "Object ID of the AAD principal or security-group",
-          "format": "uuid",
-          "type": "string"
-        },
-        "scope": {
-          "description": "Scope at the role assignment is created",
-          "type": "string"
-        },
-        "principalType": {
-          "description": "Type of the principal Id: User, Group or ServicePrincipal",
-          "type": "string"
-        }
-      }
-    }
-  },
-  "parameters": {
-    "Endpoint": {
-      "name": "endpoint",
-      "description": "The workspace development endpoint, for example https://myworkspace.dev.azuresynapse.net.",
-      "required": true,
-      "type": "string",
-      "in": "path",
-      "x-ms-skip-url-encoding": true,
-      "x-ms-parameter-location": "client"
-    },
-    "ApiVersionParameter": {
-      "name": "api-version",
-      "in": "query",
-      "required": true,
-      "type": "string",
-      "description": "The Synapse client API Version."
-    },
-    "RoleIdParameter": {
-      "name": "roleId",
-      "in": "query",
-      "required": false,
-      "type": "string",
-      "description": "Synapse Built-In Role Id.",
-      "x-ms-parameter-location": "method"
-    },
-    "PrincipalIdParameter": {
-      "name": "principalId",
-      "in": "query",
-      "required": false,
-      "type": "string",
-      "description": "Object ID of the AAD principal or security-group.",
-      "x-ms-parameter-location": "method"
-    },
-    "RoleAssignmentIdParameter": {
-      "name": "roleAssignmentId",
-      "in": "path",
-      "required": true,
-      "type": "string",
-      "description": "The ID of the role assignment.",
-      "minLength": 1,
-      "x-ms-parameter-location": "method"
-    },
-    "ScopeParameter": {
-      "name": "scope",
-      "in": "query",
-      "required": false,
-      "type": "string",
-      "description": "Scope of the Synapse Built-in Role.",
-      "x-ms-parameter-location": "method"
-    },
-    "XMsContinuationToken": {
-      "name": "x-ms-continuation",
-      "x-ms-client-name": "continuationToken",
-      "in": "header",
-      "required": false,
-      "type": "string",
-      "description": "Continuation token.",
-      "x-ms-parameter-location": "method"
-    }
-  }
-}
->>>>>>> eea7c014
+}
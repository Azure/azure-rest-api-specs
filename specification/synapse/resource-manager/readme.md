--- conflicted
+++ resolved
@@ -269,8 +269,6 @@
   - repo: azure-sdk-for-python-track2
   - repo: azure-sdk-for-go
   - repo: azure-resource-manager-schemas
-    after_scripts:
-      - node sdkauto_afterscript.js synapse/resource-manager
 ```
 
 ## Python
@@ -299,12 +297,4 @@
 
 ## Go
 
-<<<<<<< HEAD
-See configuration in [readme.go.md](./readme.go.md)
-
-## AzureResourceSchema
-
-See configuration in [readme.azureresourceschema.md](./readme.azureresourceschema.md)
-=======
-See configuration in [readme.go.md](./readme.go.md)
->>>>>>> c7616be7
+See configuration in [readme.go.md](./readme.go.md)
--- conflicted
+++ resolved
@@ -28,40 +28,23 @@
 description: Azure Synapse Analytics Management Client
 openapi-type: arm
 azure-arm: true
-<<<<<<< HEAD
-tag: package-preview-2021-04
-=======
 tag: package-2021-04-preview
->>>>>>> 7d4caa5e
 generate-empty-classes: true
 modelerfour:
   lenient-model-deduplication: true
 ```
 
-<<<<<<< HEAD
-
-### Tag: package-preview-2021-04
-
-These settings apply only when `--tag=package-preview-2021-04` is specified on the command line.
-
-``` yaml $(tag) == 'package-preview-2021-04'
-=======
 ### Tag: package-2021-04-preview
 
 These settings apply only when `--tag=package-2021-04-preview` is specified on the command line.
 
 ``` yaml $(tag) == 'package-2021-04-preview'
->>>>>>> 7d4caa5e
 input-file:
   - Microsoft.Synapse/preview/2021-04-01-preview/bigDataPool.json
   - Microsoft.Synapse/preview/2021-04-01-preview/checkNameAvailability.json
   - Microsoft.Synapse/preview/2021-04-01-preview/firewallRule.json
   - Microsoft.Synapse/preview/2021-04-01-preview/integrationRuntime.json
   - Microsoft.Synapse/preview/2021-04-01-preview/keys.json
-<<<<<<< HEAD
-  - Microsoft.Synapse/preview/2021-04-01-preview/kustoPool.json
-=======
->>>>>>> 7d4caa5e
   - Microsoft.Synapse/preview/2021-04-01-preview/library.json
   - Microsoft.Synapse/preview/2021-04-01-preview/operations.json
   - Microsoft.Synapse/preview/2021-04-01-preview/privateEndpointConnections.json
@@ -72,8 +55,6 @@
   - Microsoft.Synapse/preview/2021-04-01-preview/workspace.json
 ```
 
-<<<<<<< HEAD
-=======
 ### Tag: package-kusto-pool-2021-04-preview
 
 These settings apply only when `--tag=package-kusto-pool-2021-04-preview` is specified on the command line.
@@ -85,7 +66,6 @@
   - Microsoft.Synapse/preview/2021-04-01-preview/kustoPool.json
 ```
 
->>>>>>> 7d4caa5e
 ### Tag: package-2021-03
 
 These settings apply only when `--tag=package-2021-03` is specified on the command line.
@@ -180,7 +160,6 @@
         - $.definitions.DataWarehouseUserActivities
         - $.definitions.SqlPoolConnectionPolicy
         - $.definitions.TransparentDataEncryption
-<<<<<<< HEAD
     suppress: 
         - R4015
     reason: SQL doesn't support 'list' operation everywhere, so we cannot support List for certain Sql pool operations
@@ -220,47 +199,6 @@
     suppress: 
         - R4015
     reason: SQL doesn't support 'list' operation everywhere, so we cannot support List for certain Sql pool operations
-=======
-    suppress: 
-        - R4015
-    reason: SQL doesn't support 'list' operation everywhere, so we cannot support List for certain Sql pool operations
-  - from: Microsoft.Synapse/preview/2019-06-01-preview/sqlPool.json
-    where :
-        - '$.paths["/subscriptions/{subscriptionId}/resourceGroups/{resourceGroupName}/providers/Microsoft.Synapse/workspaces/{workspaceName}/sqlPools/{sqlPoolName}/restorePoints/{restorePointName}"].delete.responses' 
-    suppress:
-        - R4011
-    reason: SQL Pools APIs are proxy APIs that call SQL DB APIs. The SQL DB delete restore points API only supports return method 200, so we cannot support 204. It is not possible for the SQL DB team to add 204 support for delete restore points.
-  - suppress: AllResourcesMustHaveGetOperation
-    from: Microsoft.Synapse/preview/2019-06-01-preview/sqlPool.json
-    where:
-      - $.definitions.DataMaskingRule
-      - $.definitions.SqlPoolOperation
-  - suppress: R4015
-    reason: Needs implementation
-    from: Microsoft.Synapse/preview/2019-06-01-preview/workspace_managedIdentity.json
-    where:
-      - $.definitions.ManagedIdentitySqlControlSettingsInfo
-  - suppress: R2010
-    reason: x-ms-long-running-operation-options not available in datafactory swagger
-    from: Microsoft.Synapse/preview/2019-06-01-preview/integrationRuntime.json
-  - suppress: AvoidNestedProperties
-    reason: Existing models
-    from: Microsoft.Synapse/preview/2019-06-01-preview/integrationRuntime.json
-    where:
-      - $.definitions.IntegrationRuntimeResource.properties.properties
-      - $.definitions.IntegrationRuntimeStatusResponse.properties.properties
-      - $.definitions.SsisObjectMetadataStatusResponse.properties.properties
-  - from: Microsoft.Synapse/stable/2020-12-01/sqlPool.json
-    where: 
-        - $.definitions.SqlPoolVulnerabilityAssessmentRuleBaseline
-        - $.definitions.DataMaskingPolicy
-        - $.definitions.DataWarehouseUserActivities
-        - $.definitions.SqlPoolConnectionPolicy
-        - $.definitions.TransparentDataEncryption
-    suppress: 
-        - R4015
-    reason: SQL doesn't support 'list' operation everywhere, so we cannot support List for certain Sql pool operations
->>>>>>> 7d4caa5e
   - from: Microsoft.Synapse/stable/2020-12-01/sqlPool.json
     where :
         - '$.paths["/subscriptions/{subscriptionId}/resourceGroups/{resourceGroupName}/providers/Microsoft.Synapse/workspaces/{workspaceName}/sqlPools/{sqlPoolName}/restorePoints/{restorePointName}"].delete.responses' 
@@ -331,21 +269,12 @@
   namespace: Microsoft.Azure.Management.Synapse
   output-folder: $(csharp-sdks-folder)/synapse/Microsoft.Azure.Management.Synapse/src/Generated
   clear-output-folder: true
-<<<<<<< HEAD
-=======
 batch:
  - tag: package-2021-04-preview
  - tag: package-sqlGen3-2020-04-01-preview
->>>>>>> 7d4caa5e
 ```
 
 ## Go
 
 See configuration in [readme.go.md](./readme.go.md)
 
-<<<<<<< HEAD
-## AzureResourceSchema
-
-See configuration in [readme.azureresourceschema.md](./readme.azureresourceschema.md)
-=======
->>>>>>> 7d4caa5e

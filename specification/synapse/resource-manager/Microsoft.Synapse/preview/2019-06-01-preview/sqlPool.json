{
  "swagger": "2.0",
  "info": {
    "version": "2019-06-01-preview",
    "title": "SynapseManagementClient",
    "description": "Azure Synapse Analytics APIs"
  },
  "host": "management.azure.com",
  "schemes": [
    "https"
  ],
  "securityDefinitions": {
    "azure_auth": {
      "authorizationUrl": "https://login.microsoftonline.com/common/oauth2/authorize",
      "flow": "implicit",
      "type": "oauth2",
      "scopes": {
        "user_impersonation": "impersonate your user account"
      },
      "description": "Azure Active Directory OAuth2 Flow"
    }
  },
  "paths": {
    "/subscriptions/{subscriptionId}/resourceGroups/{resourceGroupName}/providers/Microsoft.Synapse/workspaces/{workspaceName}/sqlPools/{sqlPoolName}": {
      "get": {
        "operationId": "SqlPools_Get",
        "summary": "Get SQL pool",
        "description": "Get SQL pool properties",
        "tags": [
          "SqlPools"
        ],
        "deprecated": false,
        "parameters": [
          {
            "$ref": "../../../../../common-types/resource-management/v1/types.json#/parameters/ApiVersionParameter"
          },
          {
            "$ref": "../../../../../common-types/resource-management/v1/types.json#/parameters/SubscriptionIdParameter"
          },
          {
            "$ref": "../../../../../common-types/resource-management/v1/types.json#/parameters/ResourceGroupNameParameter"
          },
          {
            "$ref": "./workspace.json#/parameters/workspaceNameParameter"
          },
          {
            "type": "string",
            "in": "path",
            "name": "sqlPoolName",
            "description": "SQL pool name",
            "required": true
          }
        ],
        "responses": {
          "200": {
            "schema": {
              "$ref": "#/definitions/SqlPool"
            },
            "description": "OK"
          },
          "default": {
            "schema": {
<<<<<<< HEAD
              "$ref": "../../../../common/v1/types.json#/definitions/ErrorContract"
=======
              "$ref": "./workspace.json#/definitions/ErrorContract"
>>>>>>> af415f12
            },
            "description": ""
          }
        },
        "consumes": [],
        "produces": [
          "application/json"
        ],
        "x-ms-examples": {
          "Get a SQL Analytics pool": {
            "$ref": "./examples/GetSqlPool.json"
          }
        }
      },
      "patch": {
        "operationId": "SqlPools_Update",
        "summary": "Update SQL pool",
        "description": "Apply a partial update to a SQL pool",
        "tags": [
          "SqlPools"
        ],
        "deprecated": false,
        "parameters": [
          {
            "$ref": "../../../../../common-types/resource-management/v1/types.json#/parameters/ApiVersionParameter"
          },
          {
            "$ref": "../../../../../common-types/resource-management/v1/types.json#/parameters/SubscriptionIdParameter"
          },
          {
            "$ref": "../../../../../common-types/resource-management/v1/types.json#/parameters/ResourceGroupNameParameter"
          },
          {
            "$ref": "./workspace.json#/parameters/workspaceNameParameter"
          },
          {
            "type": "string",
            "in": "path",
            "name": "sqlPoolName",
            "description": "SQL pool name",
            "required": true
          },
          {
            "schema": {
              "$ref": "#/definitions/SqlPoolPatchInfo"
            },
            "in": "body",
            "name": "sqlPoolInfo",
            "description": "The updated SQL pool properties",
            "required": true
          }
        ],
        "responses": {
          "200": {
            "schema": {
              "$ref": "#/definitions/SqlPool"
            },
            "description": "OK"
          },
          "202": {
            "description": "Accepted"
          },
          "default": {
            "schema": {
              "$ref": "../../../../common/v1/types.json#/definitions/ErrorContract"
            },
            "description": ""
          }
        },
        "consumes": [],
        "produces": [
          "application/json"
        ],
        "x-ms-examples": {
          "Update a SQL Analytics pool": {
            "$ref": "./examples/UpdateSqlPool.json"
          }
        }
      },
      "put": {
        "operationId": "SqlPools_Create",
        "summary": "Create SQL pool",
        "description": "Create a SQL pool",
        "tags": [
          "SqlPools"
        ],
        "deprecated": false,
        "parameters": [
          {
            "$ref": "../../../../../common-types/resource-management/v1/types.json#/parameters/ApiVersionParameter"
          },
          {
            "$ref": "../../../../../common-types/resource-management/v1/types.json#/parameters/SubscriptionIdParameter"
          },
          {
            "$ref": "../../../../../common-types/resource-management/v1/types.json#/parameters/ResourceGroupNameParameter"
          },
          {
            "$ref": "./workspace.json#/parameters/workspaceNameParameter"
          },
          {
            "type": "string",
            "in": "path",
            "name": "sqlPoolName",
            "description": "SQL pool name",
            "required": true
          },
          {
            "schema": {
              "$ref": "#/definitions/SqlPool"
            },
            "in": "body",
            "name": "sqlPoolInfo",
            "description": "The SQL pool to create",
            "required": true
          }
        ],
        "responses": {
          "200": {
            "schema": {
              "$ref": "#/definitions/SqlPool"
            },
            "description": "OK"
          },
          "202": {
            "description": "Accepted"
          },
          "404": {
            "description": ""
          },
          "default": {
            "schema": {
              "$ref": "../../../../common/v1/types.json#/definitions/ErrorContract"
            },
            "description": ""
          }
        },
        "consumes": [
          "application/json"
        ],
        "produces": [
          "application/json"
        ],
        "x-ms-examples": {
          "Create a SQL Analytics pool": {
            "$ref": "./examples/CreateSqlPool.json"
          }
        },
        "x-ms-long-running-operation": true,
        "x-ms-long-running-operation-options": {
          "final-state-via": "location"
        }
      },
      "delete": {
        "operationId": "SqlPools_Delete",
        "summary": "Delete SQL pool",
        "description": "Delete a SQL pool",
        "tags": [
          "SqlPools"
        ],
        "deprecated": false,
        "parameters": [
          {
            "$ref": "../../../../../common-types/resource-management/v1/types.json#/parameters/ApiVersionParameter"
          },
          {
            "$ref": "../../../../../common-types/resource-management/v1/types.json#/parameters/SubscriptionIdParameter"
          },
          {
            "$ref": "../../../../../common-types/resource-management/v1/types.json#/parameters/ResourceGroupNameParameter"
          },
          {
            "$ref": "./workspace.json#/parameters/workspaceNameParameter"
          },
          {
            "type": "string",
            "in": "path",
            "name": "sqlPoolName",
            "description": "SQL pool name",
            "required": true
          }
        ],
        "responses": {
          "200": {
            "schema": {
              "type": "object"
            },
            "description": "OK"
          },
          "202": {
            "schema": {
              "type": "object"
            },
            "description": "Accepted"
          },
          "204": {
            "description": ""
          },
          "default": {
            "schema": {
              "$ref": "../../../../common/v1/types.json#/definitions/ErrorContract"
            },
            "description": ""
          }
        },
        "consumes": [],
        "produces": [
          "application/json"
        ],
        "x-ms-examples": {
          "Delete a SQL Analytics pool": {
            "$ref": "./examples/DeleteSqlPool.json"
          }
        },
        "x-ms-long-running-operation": true,
        "x-ms-long-running-operation-options": {
          "final-state-via": "location"
        }
      }
    },
    "/subscriptions/{subscriptionId}/resourceGroups/{resourceGroupName}/providers/Microsoft.Synapse/workspaces/{workspaceName}/sqlPools": {
      "get": {
        "operationId": "SqlPools_ListByWorkspace",
        "summary": "List SQL pools",
        "description": "List all SQL pools",
        "tags": [
          "SqlPools"
        ],
        "deprecated": false,
        "parameters": [
          {
            "$ref": "../../../../../common-types/resource-management/v1/types.json#/parameters/ApiVersionParameter"
          },
          {
            "$ref": "../../../../../common-types/resource-management/v1/types.json#/parameters/SubscriptionIdParameter"
          },
          {
            "$ref": "../../../../../common-types/resource-management/v1/types.json#/parameters/ResourceGroupNameParameter"
          },
          {
            "$ref": "./workspace.json#/parameters/workspaceNameParameter"
          }
        ],
        "responses": {
          "200": {
            "schema": {
              "$ref": "#/definitions/SqlPoolInfoListResult"
            },
            "description": ""
          },
          "default": {
            "schema": {
<<<<<<< HEAD
              "$ref": "../../../../common/v1/types.json#/definitions/ErrorContract"
=======
              "$ref": "./workspace.json#/definitions/ErrorContract"
>>>>>>> af415f12
            },
            "description": ""
          }
        },
        "consumes": [],
        "produces": [
          "application/json"
        ],
        "x-ms-examples": {
          "List SQL Analytics pools in a workspace": {
            "$ref": "./examples/ListSqlPoolsInWorkspace.json"
          },
          "List SQL Analytics pools in a workspace with filter": {
            "$ref": "./examples/ListSqlPoolsInWorkspaceWithFilter.json"
          }
        },
        "x-ms-pageable": {
          "nextLinkName": "nextLink"
        }
      }
    },
    "/subscriptions/{subscriptionId}/resourceGroups/{resourceGroupName}/providers/Microsoft.Synapse/workspaces/{workspaceName}/sqlPools/{sqlPoolName}/pause": {
      "post": {
        "operationId": "SqlPools_Pause",
        "summary": "Pause SQL pool",
        "description": "Pause a SQL pool",
        "tags": [
          "SqlPools"
        ],
        "deprecated": false,
        "parameters": [
          {
            "$ref": "../../../../../common-types/resource-management/v1/types.json#/parameters/ApiVersionParameter"
          },
          {
            "$ref": "../../../../../common-types/resource-management/v1/types.json#/parameters/SubscriptionIdParameter"
          },
          {
            "$ref": "../../../../../common-types/resource-management/v1/types.json#/parameters/ResourceGroupNameParameter"
          },
          {
            "$ref": "./workspace.json#/parameters/workspaceNameParameter"
          },
          {
            "type": "string",
            "in": "path",
            "name": "sqlPoolName",
            "description": "SQL pool name",
            "required": true
          }
        ],
        "responses": {
          "200": {
            "schema": {
              "type": "object"
            },
            "description": "OK"
          },
          "202": {
            "description": "Accepted"
          },
          "default": {
            "schema": {
<<<<<<< HEAD
              "$ref": "../../../../common/v1/types.json#/definitions/ErrorContract"
=======
              "$ref": "./workspace.json#/definitions/ErrorContract"
>>>>>>> af415f12
            },
            "description": ""
          }
        },
        "consumes": [],
        "produces": [
          "application/json"
        ],
        "x-ms-long-running-operation": true,
        "x-ms-long-running-operation-options": {
          "final-state-via": "location"
        },
        "x-ms-examples": {
          "Pause a SQL Analytics pool": {
            "$ref": "./examples/PauseSqlPool.json"
          }
        }
      }
    },
    "/subscriptions/{subscriptionId}/resourceGroups/{resourceGroupName}/providers/Microsoft.Synapse/workspaces/{workspaceName}/sqlPools/{sqlPoolName}/resume": {
      "post": {
        "operationId": "SqlPools_Resume",
        "summary": "Resume SQL pool",
        "description": "Resume a SQL pool",
        "tags": [
          "SqlPools"
        ],
        "deprecated": false,
        "parameters": [
          {
            "$ref": "../../../../../common-types/resource-management/v1/types.json#/parameters/ApiVersionParameter"
          },
          {
            "$ref": "../../../../../common-types/resource-management/v1/types.json#/parameters/SubscriptionIdParameter"
          },
          {
            "$ref": "../../../../../common-types/resource-management/v1/types.json#/parameters/ResourceGroupNameParameter"
          },
          {
            "$ref": "./workspace.json#/parameters/workspaceNameParameter"
          },
          {
            "type": "string",
            "in": "path",
            "name": "sqlPoolName",
            "description": "SQL pool name",
            "required": true
          }
        ],
        "responses": {
          "200": {
            "schema": {
              "type": "object"
            },
            "description": "OK"
          },
          "202": {
            "description": "Accepted"
          },
          "default": {
            "schema": {
              "$ref": "../../../../common/v1/types.json#/definitions/ErrorContract"
            },
            "description": ""
          }
        },
        "consumes": [],
        "produces": [
          "application/json"
        ],
        "x-ms-long-running-operation": true,
        "x-ms-long-running-operation-options": {
          "final-state-via": "location"
        },
        "x-ms-examples": {
          "Resume a SQL Analytics pool": {
            "$ref": "./examples/ResumeSqlPool.json"
          }
        }
      }
    },
    "/subscriptions/{subscriptionId}/resourceGroups/{resourceGroupName}/providers/Microsoft.Synapse/workspaces/{workspaceName}/sqlPools/{sqlPoolName}/move": {
      "post": {
        "operationId": "SqlPools_Rename",
        "summary": "Rename a SQL pool",
        "description": "Rename a SQL pool.",
        "tags": [
          "SqlPools"
        ],
        "parameters": [
          {
            "$ref": "../../../../../common-types/resource-management/v1/types.json#/parameters/ApiVersionParameter"
          },
          {
            "$ref": "../../../../../common-types/resource-management/v1/types.json#/parameters/SubscriptionIdParameter"
          },
          {
            "$ref": "../../../../../common-types/resource-management/v1/types.json#/parameters/ResourceGroupNameParameter"
          },
          {
            "$ref": "./workspace.json#/parameters/workspaceNameParameter"
          },
          {
            "type": "string",
            "in": "path",
            "name": "sqlPoolName",
            "description": "SQL pool name",
            "required": true
          },
          {
            "name": "parameters",
            "in": "body",
            "description": "The resource move definition for renaming this Sql pool.",
            "required": true,
            "schema": {
              "$ref": "#/definitions/ResourceMoveDefinition"
            }
          }
        ],
        "responses": {
          "200": {
            "description": "Successfully renamed the Sql pool"
          },
          "default": {
            "description": "*** Error Responses: ***\n\n * 400 InvalidResourceMoveRequest - The resource move request is invalid.\n\n * 400 InvalidMoveTargetResourceId - The target resource identifier in move request is invalid.\n\n * 400 MismatchingSubscriptionWithUrl - The provided subscription did not match the subscription in the Url.\n\n * 400 MismatchingResourceGroupNameWithUrl - The provided resource group name did not match the name in the Url.\n\n * 400 MismatchingServerNameWithUrl - The provided server name did not match the name in the Url.\n\n * 400 InvalidIdentifier - The identifier contains NULL or an invalid unicode character.\n\n * 400 DatabaseNameInUse - Database already exists. Choose a different database name.\n\n * 400 TokenTooLong - The provided token is too long.\n\n * 400 CannotMoveOrDropSyncMetadataDatabase - Cannot drop database used as sync metadata database.\n\n * 400 UnsupportedServiceName - The specified name is an invalid name because it contains one or more unsupported unicode characters.\n\n * 400 CannotUseReservedDatabaseName - Cannot use reserved database name in this operation.\n\n * 400 CannotMoveOrDropJobAccountDatabase - Cannot drop database associated with job account.\n\n * 404 SourceDatabaseNotFound - The source database does not exist.\n\n * 409 InvalidOperationForDatabaseInReplicationRelationship - A replication seeding operation was performed on a database that is already in a replication relationship."
          }
        },
        "consumes": [],
        "produces": [
          "application/json"
        ],
        "x-ms-examples": {
          "Rename a SQL Analytics pool": {
            "$ref": "./examples/RenameSqlPool.json"
          }
        }
      }
    },
    "/subscriptions/{subscriptionId}/resourceGroups/{resourceGroupName}/providers/Microsoft.Synapse/workspaces/{workspaceName}/sqlPools/{sqlPoolName}/metadataSync/config": {
      "get": {
        "operationId": "SqlPoolMetadataSyncConfigs_Get",
        "summary": "Get SQL pool metadata sync config",
        "description": "Get the metadata sync configuration for a SQL pool",
        "tags": [
          "SqlPools"
        ],
        "deprecated": false,
        "parameters": [
          {
            "$ref": "../../../../../common-types/resource-management/v1/types.json#/parameters/ApiVersionParameter"
          },
          {
            "$ref": "../../../../../common-types/resource-management/v1/types.json#/parameters/SubscriptionIdParameter"
          },
          {
            "$ref": "../../../../../common-types/resource-management/v1/types.json#/parameters/ResourceGroupNameParameter"
          },
          {
            "$ref": "./workspace.json#/parameters/workspaceNameParameter"
          },
          {
            "type": "string",
            "in": "path",
            "name": "sqlPoolName",
            "description": "SQL pool name",
            "required": true
          }
        ],
        "responses": {
          "404": {
            "description": ""
          },
          "200": {
            "schema": {
              "$ref": "#/definitions/MetadataSyncConfig"
            },
            "description": ""
          },
          "default": {
            "schema": {
              "$ref": "../../../../common/v1/types.json#/definitions/ErrorContract"
            },
            "description": ""
          }
        },
        "consumes": [],
        "produces": [
          "application/json"
        ],
        "x-ms-examples": {
          "Get metadata sync config for a SQL Analytics pool": {
            "$ref": "./examples/GetSqlPoolMetadataSyncConfig.json"
          }
        }
      },
      "put": {
        "operationId": "SqlPoolMetadataSyncConfigs_Create",
        "summary": "Set SQL pool metadata sync config",
        "description": "Set the metadata sync configuration for a SQL pool",
        "tags": [
          "SqlPools"
        ],
        "deprecated": false,
        "parameters": [
          {
            "$ref": "../../../../../common-types/resource-management/v1/types.json#/parameters/ApiVersionParameter"
          },
          {
            "$ref": "../../../../../common-types/resource-management/v1/types.json#/parameters/SubscriptionIdParameter"
          },
          {
            "$ref": "../../../../../common-types/resource-management/v1/types.json#/parameters/ResourceGroupNameParameter"
          },
          {
            "$ref": "./workspace.json#/parameters/workspaceNameParameter"
          },
          {
            "type": "string",
            "in": "path",
            "name": "sqlPoolName",
            "description": "SQL pool name",
            "required": true
          },
          {
            "description": "Metadata sync configuration",
            "schema": {
              "$ref": "#/definitions/MetadataSyncConfig"
            },
            "in": "body",
            "name": "metadataSyncConfiguration",
            "required": true
          }
        ],
        "responses": {
          "404": {
            "description": ""
          },
          "200": {
            "schema": {
              "$ref": "#/definitions/MetadataSyncConfig"
            },
            "description": ""
          },
          "default": {
            "schema": {
              "$ref": "../../../../common/v1/types.json#/definitions/ErrorContract"
            },
            "description": ""
          }
        },
        "consumes": [],
        "produces": [
          "application/json"
        ],
        "x-ms-examples": {
          "Set metadata sync config for a SQL Analytics pool": {
            "$ref": "./examples/CreateSqlPoolMetadataSyncConfig.json"
          }
        }
      }
    },
    "/subscriptions/{subscriptionId}/resourceGroups/{resourceGroupName}/providers/Microsoft.Synapse/workspaces/{workspaceName}/sqlPools/{sqlPoolName}/operationResults/{operationId}": {
      "get": {
        "operationId": "SqlPoolOperationResults_GetLocationHeaderResult",
        "summary": "Get SQL pool operation status",
        "description": "Get the status of a SQL pool operation",
        "tags": [
          "Operations"
        ],
        "deprecated": false,
        "parameters": [
          {
            "$ref": "../../../../../common-types/resource-management/v1/types.json#/parameters/ApiVersionParameter"
          },
          {
            "$ref": "../../../../../common-types/resource-management/v1/types.json#/parameters/SubscriptionIdParameter"
          },
          {
            "$ref": "../../../../../common-types/resource-management/v1/types.json#/parameters/ResourceGroupNameParameter"
          },
          {
            "$ref": "./workspace.json#/parameters/workspaceNameParameter"
          },
          {
            "type": "string",
            "in": "path",
            "name": "sqlPoolName",
            "description": "SQL pool name",
            "required": true
          },
          {
            "type": "string",
            "in": "path",
            "name": "operationId",
            "description": "Operation ID",
            "required": true
          }
        ],
        "responses": {
          "200": {
            "schema": {
              "type": "object"
            },
            "description": "OK"
          },
<<<<<<< HEAD
          "default": {
            "schema": {
              "$ref": "../../../../common/v1/types.json#/definitions/ErrorContract"
            },
            "description": ""
=======
          "202": {
            "schema": {
              "type": "object"
            },
            "description": "Accepted"
>>>>>>> af415f12
          }
        },
        "consumes": [],
        "produces": [
          "application/json"
        ],
        "x-ms-examples": {
          "Get the result of an operation on a SQL Analytics pool": {
            "$ref": "./examples/GetLocationHeaderResultWithSqlPool.json"
          }
        }
      }
    },
    "/subscriptions/{subscriptionId}/resourceGroups/{resourceGroupName}/providers/Microsoft.Synapse/workspaces/{workspaceName}/sqlPools/{sqlPoolName}/geoBackupPolicies/{geoBackupPolicyName}": {
      "get": {
        "operationId": "SqlPoolGeoBackupPolicies_Get",
        "summary": "Get a SQL pool geo backup policy",
        "description": "Get the specified SQL pool geo backup policy",
        "tags": [
          "SqlPools, GeoBackupPolicies"
        ],
        "deprecated": false,
        "parameters": [
          {
            "$ref": "../../../../../common-types/resource-management/v1/types.json#/parameters/ApiVersionParameter"
          },
          {
            "$ref": "../../../../../common-types/resource-management/v1/types.json#/parameters/SubscriptionIdParameter"
          },
          {
            "$ref": "../../../../../common-types/resource-management/v1/types.json#/parameters/ResourceGroupNameParameter"
          },
          {
            "$ref": "./workspace.json#/parameters/workspaceNameParameter"
          },
          {
            "type": "string",
            "in": "path",
            "name": "sqlPoolName",
            "description": "SQL pool name",
            "required": true
          },
          {
            "name": "geoBackupPolicyName",
            "in": "path",
            "required": true,
            "type": "string",
            "enum": [
              "Default"
            ],
            "description": "The name of the geo backup policy.",
            "x-ms-enum": {
              "modelAsString": true,
              "name": "GeoBackupPolicyName"
            },
            "x-ms-parameter-location": "method"
          }
        ],
        "responses": {
          "200": {
            "schema": {
              "$ref": "#/definitions/GeoBackupPolicy"
            },
            "description": "OK"
          },
          "default": {
            "schema": {
              "$ref": "../../../../common/v1/types.json#/definitions/ErrorContract"
            },
            "description": ""
          }
        },
        "consumes": [],
        "produces": [
          "application/json"
        ],
        "x-ms-examples": {
          "Get Sql pool geo backup policy": {
            "$ref": "./examples/GetSqlPoolGeoBackupPolicy.json"
          }
        }
      }
    },
    "/subscriptions/{subscriptionId}/resourceGroups/{resourceGroupName}/providers/Microsoft.Synapse/workspaces/{workspaceName}/sqlPools/{sqlPoolName}/dataWarehouseUserActivities/{dataWarehouseUserActivityName}": {
      "get": {
        "operationId": "SqlPoolDataWarehouseUserActivities_Get",
        "summary": "Get SQL pool user activities",
        "description": "Gets the user activities of a SQL pool which includes running and suspended queries",
        "tags": [
          "SqlPools, SqlPoolUserActivities"
        ],
        "deprecated": false,
        "parameters": [
          {
            "$ref": "../../../../../common-types/resource-management/v1/types.json#/parameters/ApiVersionParameter"
          },
          {
            "$ref": "../../../../../common-types/resource-management/v1/types.json#/parameters/SubscriptionIdParameter"
          },
          {
            "$ref": "../../../../../common-types/resource-management/v1/types.json#/parameters/ResourceGroupNameParameter"
          },
          {
            "$ref": "./workspace.json#/parameters/workspaceNameParameter"
          },
          {
            "type": "string",
            "in": "path",
            "name": "sqlPoolName",
            "description": "SQL pool name",
            "required": true
          },
          {
            "name": "dataWarehouseUserActivityName",
            "in": "path",
            "description": "The activity name of the Sql pool. ",
            "required": true,
            "type": "string",
            "enum": [
              "current"
            ],
            "x-ms-enum": {
              "name": "DataWarehouseUserActivityName",
              "modelAsString": true
            }
          }
        ],
        "responses": {
          "200": {
            "schema": {
              "$ref": "#/definitions/DataWarehouseUserActivities"
            },
            "description": "OK"
          },
          "default": {
            "description": "*** Error Responses: ***\n\n * 400 UpdateNotAllowedOnPausedDatabase - User attempted to perform an update on a paused database.\n\n * 400 FeatureDisabledOnSelectedEdition - User attempted to use a feature which is disabled on current database edition.\n\n * 404 SubscriptionDoesNotHaveServer - The requested server was not found\n\n * 404 DatabaseDoesNotExist - User has specified a database name that does not exist on this server instance.\n\n * 404 ResourceNotFound - The specified resource was not found."
          }
        },
        "consumes": [],
        "produces": [
          "application/json"
        ],
        "x-ms-examples": {
          "Get a SQL Analytics pool user activity": {
            "$ref": "./examples/GetSqlPoolUserActivity.json"
          }
        }
      }
    },
    "/subscriptions/{subscriptionId}/resourceGroups/{resourceGroupName}/providers/Microsoft.Synapse/workspaces/{workspaceName}/sqlPools/{sqlPoolName}/restorePoints": {
      "get": {
        "operationId": "SqlPoolRestorePoints_List",
        "summary": "Get SQL pool backup",
        "description": "Get SQL pool backup information",
        "tags": [
          "SqlPools, Backup"
        ],
        "deprecated": false,
        "parameters": [
          {
            "$ref": "../../../../../common-types/resource-management/v1/types.json#/parameters/ApiVersionParameter"
          },
          {
            "$ref": "../../../../../common-types/resource-management/v1/types.json#/parameters/SubscriptionIdParameter"
          },
          {
            "$ref": "../../../../../common-types/resource-management/v1/types.json#/parameters/ResourceGroupNameParameter"
          },
          {
            "$ref": "./workspace.json#/parameters/workspaceNameParameter"
          },
          {
            "type": "string",
            "in": "path",
            "name": "sqlPoolName",
            "description": "SQL pool name",
            "required": true
          }
        ],
        "responses": {
          "200": {
            "schema": {
              "$ref": "#/definitions/RestorePointListResult"
            },
            "description": "OK"
          },
          "default": {
            "schema": {
              "$ref": "../../../../common/v1/types.json#/definitions/ErrorContract"
            },
            "description": ""
          }
        },
        "x-ms-pageable": {
          "nextLinkName": "nextLink"
        },
        "consumes": [],
        "produces": [
          "application/json"
        ],
        "x-ms-examples": {
          "Get a list of restore points of a SQL Analytics pool": {
            "$ref": "./examples/ListSqlPoolRestorePoints.json"
          }
        }
      },
      "post": {
        "tags": [
          "SqlPools, RestorePoints"
        ],
        "description": "Creates a restore point for a data warehouse.",
        "operationId": "SqlPoolRestorePoints_Create",
        "parameters": [
          {
            "$ref": "../../../../../common-types/resource-management/v1/types.json#/parameters/ApiVersionParameter"
          },
          {
            "$ref": "../../../../../common-types/resource-management/v1/types.json#/parameters/SubscriptionIdParameter"
          },
          {
            "$ref": "../../../../../common-types/resource-management/v1/types.json#/parameters/ResourceGroupNameParameter"
          },
          {
            "$ref": "./workspace.json#/parameters/workspaceNameParameter"
          },
          {
            "type": "string",
            "in": "path",
            "name": "sqlPoolName",
            "description": "SQL pool name",
            "required": true
          },
          {
            "name": "parameters",
            "in": "body",
            "description": "The definition for creating the restore point of this Sql pool.",
            "required": true,
            "schema": {
              "$ref": "#/definitions/CreateSqlPoolRestorePointDefinition"
            }
          }
        ],
        "responses": {
          "200": {
            "description": "Successfully created the restore point request.",
            "schema": {
              "$ref": "#/definitions/RestorePoint"
            }
          },
          "default": {
            "description": "*** Error Responses: ***\n\n * 400 FeatureDisabledOnSelectedEdition - User attempted to use a feature which is disabled on current database edition.\n\n * 400 BackupNotAllowedOnDeactivatedDatabase - Cannot create restore point on a deactivated database.\n\n * 400 RestorePointLimitReached - A restore point cannot be created because database would exceed the allowed quota of restore points.\n\n * 400 RestorePointAttemptToDeleteSystemBackup - Cannot delete system restore point.\n\n * 404 DatabaseRestorePointNotFound - Can not find database restore point.\n\n * 404 SubscriptionDoesNotHaveServer - The requested server was not found\n\n * 404 DatabaseDoesNotExist - User has specified a database name that does not exist on this server instance.\n\n * 408 DatabaseRestorePointTimedOut - Create database restore point failed."
          },
          "202": {
            "description": "Accepted"
          },
          "201": {
            "description": "Successfully created the restore point request.",
            "schema": {
              "$ref": "#/definitions/RestorePoint"
            }
          }
        },
        "consumes": [],
        "produces": [
          "application/json"
        ],
        "x-ms-long-running-operation": true,
        "x-ms-long-running-operation-options": {
          "final-state-via": "location"
        },
        "x-ms-examples": {
          "Creates Sql pool restore point.": {
            "$ref": "./examples/CreateSqlPoolRestorePoints.json"
          }
        }
      }
    },
    "/subscriptions/{subscriptionId}/resourceGroups/{resourceGroupName}/providers/Microsoft.Synapse/workspaces/{workspaceName}/sqlPools/{sqlPoolName}/replicationLinks": {
      "get": {
        "operationId": "SqlPoolReplicationLinks_List",
        "summary": "Get SQL pool replication links",
        "description": "Lists a Sql pool's replication links.",
        "tags": [
          "SqlPools, ReplicationLinks"
        ],
        "parameters": [
          {
            "$ref": "../../../../../common-types/resource-management/v1/types.json#/parameters/ApiVersionParameter"
          },
          {
            "$ref": "../../../../../common-types/resource-management/v1/types.json#/parameters/SubscriptionIdParameter"
          },
          {
            "$ref": "../../../../../common-types/resource-management/v1/types.json#/parameters/ResourceGroupNameParameter"
          },
          {
            "$ref": "./workspace.json#/parameters/workspaceNameParameter"
          },
          {
            "type": "string",
            "in": "path",
            "name": "sqlPoolName",
            "description": "SQL pool name",
            "required": true
          }
        ],
        "responses": {
          "200": {
            "description": "OK",
            "schema": {
              "$ref": "#/definitions/ReplicationLinkListResult"
            }
          },
          "default": {
            "schema": {
              "$ref": "../../../../common/v1/types.json#/definitions/ErrorContract"
            },
            "description": ""
          }
        },
        "consumes": [],
        "produces": [
          "application/json"
        ],
        "x-ms-pageable": {
          "nextLinkName": "nextLink"
        },
        "x-ms-examples": {
          "Lists a Sql Analytic pool's replication links": {
            "$ref": "./examples/ListSqlPoolReplicationLinks.json"
          }
        }
      }
    },
    "/subscriptions/{subscriptionId}/resourceGroups/{resourceGroupName}/providers/Microsoft.Synapse/workspaces/{workspaceName}/sqlPools/{sqlPoolName}/transparentDataEncryption/{transparentDataEncryptionName}": {
      "get": {
        "operationId": "SqlPoolTransparentDataEncryptions_Get",
        "summary": "Get a SQL pool's transparent data encryption configuration",
        "description": "Get a SQL pool's transparent data encryption configuration.",
        "tags": [
          "SqlPools, TransparentDataEncryption"
        ],
        "parameters": [
          {
            "$ref": "../../../../../common-types/resource-management/v1/types.json#/parameters/ApiVersionParameter"
          },
          {
            "$ref": "../../../../../common-types/resource-management/v1/types.json#/parameters/SubscriptionIdParameter"
          },
          {
            "$ref": "../../../../../common-types/resource-management/v1/types.json#/parameters/ResourceGroupNameParameter"
          },
          {
            "$ref": "./workspace.json#/parameters/workspaceNameParameter"
          },
          {
            "type": "string",
            "in": "path",
            "name": "sqlPoolName",
            "description": "SQL pool name",
            "required": true
          },
          {
            "name": "transparentDataEncryptionName",
            "in": "path",
            "required": true,
            "type": "string",
            "enum": [
              "current"
            ],
            "description": "The name of the transparent data encryption configuration.",
            "x-ms-enum": {
              "modelAsString": true,
              "name": "TransparentDataEncryptionName"
            },
            "x-ms-parameter-location": "method"
          }
        ],
        "responses": {
          "200": {
            "description": "OK",
            "schema": {
              "$ref": "#/definitions/TransparentDataEncryption"
            }
          },
          "default": {
            "schema": {
<<<<<<< HEAD
              "$ref": "../../../../common/v1/types.json#/definitions/ErrorContract"
=======
              "$ref": "./workspace.json#/definitions/ErrorContract"
>>>>>>> af415f12
            },
            "description": ""
          }
        },
        "consumes": [],
        "produces": [
          "application/json"
        ],
        "x-ms-examples": {
          "Get transparent data encryption configuration of a SQL Analytics pool": {
            "$ref": "./examples/GetSqlPoolTransparentDataEncryption.json"
          }
        }
      },
      "put": {
        "operationId": "SqlPoolTransparentDataEncryptions_CreateOrUpdate",
        "summary": "Creates or updates a Sql pool's transparent data encryption configuration",
        "description": "Creates or updates a Sql pool's transparent data encryption configuration.",
        "tags": [
          "SqlPools, TransparentDataEncryption"
        ],
        "parameters": [
          {
            "$ref": "../../../../../common-types/resource-management/v1/types.json#/parameters/ApiVersionParameter"
          },
          {
            "$ref": "../../../../../common-types/resource-management/v1/types.json#/parameters/SubscriptionIdParameter"
          },
          {
            "$ref": "../../../../../common-types/resource-management/v1/types.json#/parameters/ResourceGroupNameParameter"
          },
          {
            "$ref": "./workspace.json#/parameters/workspaceNameParameter"
          },
          {
            "type": "string",
            "in": "path",
            "name": "sqlPoolName",
            "description": "SQL pool name",
            "required": true
          },
          {
            "name": "transparentDataEncryptionName",
            "in": "path",
            "required": true,
            "type": "string",
            "enum": [
              "current"
            ],
            "description": "The name of the transparent data encryption configuration.",
            "x-ms-enum": {
              "modelAsString": true,
              "name": "TransparentDataEncryptionName"
            },
            "x-ms-parameter-location": "method"
          },
          {
            "name": "parameters",
            "in": "body",
            "required": true,
            "schema": {
              "$ref": "#/definitions/TransparentDataEncryption"
            },
            "description": "The required parameters for creating or updating transparent data encryption."
          }
        ],
        "responses": {
          "200": {
            "description": "OK",
            "schema": {
              "$ref": "#/definitions/TransparentDataEncryption"
            }
          },
          "201": {
            "description": "Created",
            "schema": {
              "$ref": "#/definitions/TransparentDataEncryption"
            }
          },
          "default": {
            "schema": {
              "$ref": "../../../../common/v1/types.json#/definitions/ErrorContract"
            },
            "description": ""
          }
        },
        "consumes": [],
        "produces": [
          "application/json"
        ],
        "x-ms-examples": {
          "Create or update a Sql pool's transparent data encryption configuration": {
            "$ref": "./examples/CreateOrUpdateSqlPoolTransparentDataEncryption.json"
          }
        }
      }
    },
    "/subscriptions/{subscriptionId}/resourceGroups/{resourceGroupName}/providers/Microsoft.Synapse/workspaces/{workspaceName}/sqlPools/{sqlPoolName}/auditingSettings/{blobAuditingPolicyName}": {
      "get": {
        "operationId": "SqlPoolBlobAuditingPolicies_Get",
        "summary": "Get a SQL pool's blob auditing policy",
        "description": "Get a SQL pool's blob auditing policy.",
        "tags": [
          "SqlPools, BlobAuditing"
        ],
        "parameters": [
          {
            "$ref": "../../../../../common-types/resource-management/v1/types.json#/parameters/ApiVersionParameter"
          },
          {
            "$ref": "../../../../../common-types/resource-management/v1/types.json#/parameters/SubscriptionIdParameter"
          },
          {
            "$ref": "../../../../../common-types/resource-management/v1/types.json#/parameters/ResourceGroupNameParameter"
          },
          {
            "$ref": "./workspace.json#/parameters/workspaceNameParameter"
          },
          {
            "type": "string",
            "in": "path",
            "name": "sqlPoolName",
            "description": "SQL pool name",
            "required": true
          },
          {
            "name": "blobAuditingPolicyName",
            "in": "path",
            "description": "The name of the blob auditing policy.",
            "required": true,
            "type": "string",
            "enum": [
              "default"
            ],
            "x-ms-parameter-location": "method"
          }
        ],
        "responses": {
          "200": {
            "description": "OK",
            "schema": {
              "$ref": "#/definitions/SqlPoolBlobAuditingPolicy"
            }
          },
          "default": {
            "description": "*** Error Responses: ***\n\n * 400 BlobAuditingIsNotSupportedOnResourceType - Blob Auditing is currently not supported for this resource type.\n\n * 404 SourceDatabaseNotFound - The source database does not exist.\n\n * 404 DatabaseDoesNotExist - User has specified a database name that does not exist on this server instance.\n\n * 500 DatabaseIsUnavailable - Loading failed. Please try again later."
          }
        },
        "consumes": [],
        "produces": [
          "application/json"
        ],
        "x-ms-examples": {
          "Get blob auditing policy of a SQL Analytics pool": {
            "$ref": "./examples/GetSqlPoolBlobAuditing.json"
          }
        }
      },
      "put": {
        "operationId": "SqlPoolBlobAuditingPolicies_CreateOrUpdate",
        "summary": "Creates or updates a SQL pool's blob auditing policy",
        "description": "Creates or updates a SQL pool's blob auditing policy.",
        "tags": [
          "SqlPools, BlobAuditing"
        ],
        "parameters": [
          {
            "$ref": "../../../../../common-types/resource-management/v1/types.json#/parameters/ApiVersionParameter"
          },
          {
            "$ref": "../../../../../common-types/resource-management/v1/types.json#/parameters/SubscriptionIdParameter"
          },
          {
            "$ref": "../../../../../common-types/resource-management/v1/types.json#/parameters/ResourceGroupNameParameter"
          },
          {
            "$ref": "./workspace.json#/parameters/workspaceNameParameter"
          },
          {
            "type": "string",
            "in": "path",
            "name": "sqlPoolName",
            "description": "SQL pool name",
            "required": true
          },
          {
            "name": "blobAuditingPolicyName",
            "in": "path",
            "description": "The name of the blob auditing policy.",
            "required": true,
            "type": "string",
            "enum": [
              "default"
            ],
            "x-ms-parameter-location": "method"
          },
          {
            "name": "parameters",
            "in": "body",
            "description": "The database blob auditing policy.",
            "required": true,
            "schema": {
              "$ref": "#/definitions/SqlPoolBlobAuditingPolicy"
            }
          }
        ],
        "responses": {
          "200": {
            "description": "Successfully set the Sql pool blob auditing policy",
            "schema": {
              "$ref": "#/definitions/SqlPoolBlobAuditingPolicy"
            }
          },
          "default": {
            "description": "*** Error Responses: ***\n\n * 400 BlobAuditingIsNotSupportedOnResourceType - Blob Auditing is currently not supported for this resource type.\n\n * 400 InvalidDatabaseBlobAuditingPolicyCreateRequest - The create database blob auditing policy request does not exist or has no properties object.\n\n * 400 InvalidBlobAuditActionsAndGroups - Invalid audit actions or action groups.\n\n * 400 DataSecurityInvalidUserSuppliedParameter - An invalid parameter value was provided by the client.\n\n * 400 BlobAuditingInvalidStorageAccountName - The provided storage account is not valid or does not exist.\n\n * 400 UpdateNotAllowedOnPausedDatabase - User attempted to perform an update on a paused database.\n\n * 400 BlobAuditingInvalidStorageAccountCredentials - The provided storage account or access key is not valid.\n\n * 400 BlobAuditingIsNotSupportedOnGeoDr - Blob auditing can be configured on primary databases only.\n\n * 400 InvalidBlobAuditActionsAndGroupsForDW - Unsupported audit actions or action groups for DW.\n\n * 400 BlobAuditingInsufficientStorageAccountPermissions - Insufficient read or write permissions on the provided storage account.\n\n * 400 BlobAuditingStorageAccountIsDisabled - The provided storage account is disabled.\n\n * 400 InvalidBlobAuditActions - Invalid audit action\n\n * 404 SourceDatabaseNotFound - The source database does not exist.\n\n * 404 DatabaseDoesNotExist - User has specified a database name that does not exist on this server instance.\n\n * 500 DatabaseIsUnavailable - Loading failed. Please try again later."
          },
          "201": {
            "description": "Successfully created the Sql pool blob auditing policy.",
            "schema": {
              "$ref": "#/definitions/SqlPoolBlobAuditingPolicy"
            }
          }
        },
        "consumes": [],
        "produces": [
          "application/json"
        ],
        "x-ms-examples": {
          "Create or update a database's blob auditing policy with minimal parameters": {
            "$ref": "./examples/CreateOrUpdateSqlPoolBlobAuditingWithMinParameters.json"
          },
          "Create or update a database's blob auditing policy with all parameters": {
            "$ref": "./examples/CreateOrUpdateSqlPoolBlobAuditingWithAllParameters.json"
          }
        }
      }
    },
    "/subscriptions/{subscriptionId}/resourceGroups/{resourceGroupName}/providers/Microsoft.Synapse/workspaces/{workspaceName}/sqlPools/{sqlPoolName}/operations": {
      "get": {
        "operationId": "SqlPoolOperations_List",
        "summary": "Gets a list of operations performed on the SQL pool",
        "description": "Gets a list of operations performed on the SQL pool.",
        "tags": [
          "SqlPools, Operations"
        ],
        "parameters": [
          {
            "$ref": "../../../../../common-types/resource-management/v1/types.json#/parameters/ApiVersionParameter"
          },
          {
            "$ref": "../../../../../common-types/resource-management/v1/types.json#/parameters/SubscriptionIdParameter"
          },
          {
            "$ref": "../../../../../common-types/resource-management/v1/types.json#/parameters/ResourceGroupNameParameter"
          },
          {
            "$ref": "./workspace.json#/parameters/workspaceNameParameter"
          },
          {
            "type": "string",
            "in": "path",
            "name": "sqlPoolName",
            "description": "SQL pool name",
            "required": true
          }
        ],
        "responses": {
          "200": {
            "description": "OK",
            "schema": {
              "$ref": "#/definitions/SqlPoolBlobAuditingPolicySqlPoolOperationListResult"
            }
          },
          "default": {
            "description": "*** Error Responses: ***\n\n * 400 TierChangeUnsupportedDueToMemoryOptimizedObject - The database cannot update its sku because it has memory-optimized objects.\n\n * 400 SourceServerNotFound - The server part of a source database id provided in a CreateDatabaseAsCopy API call doesn't map to an existing server.\n\n * 400 ElasticPoolOverStorageUsage - Attempting to write data to a database when the storage limit of the elastic pool has been reached.\n\n * 400 InvalidAddSecondaryPermission - User does not have sufficient permission to add secondary on the specified server.\n\n * 400 UnsupportedServiceName - The specified name is an invalid name because it contains one or more unsupported unicode characters.\n\n * 400 CurrentDatabaseLogSizeExceedsMaxSize - User attempted to change the database to a sku with lower max log size than the current usage.\n\n * 400 CannotUpdateToFreeDatabase - Updating a database to the free sku is not supported.\n\n * 400 InvalidSku - The user specified an invalid sku.\n\n * 400 InvalidTierSkuCombination - The specified tier does not support the specified sku.\n\n * 400 ServerNotFound - The requested server was not found.\n\n * 400 TokenTooLong - The provided token is too long.\n\n * 400 FeatureDisabledOnSelectedEdition - User attempted to use a feature which is disabled on current database edition.\n\n * 400 OfferDisabledOnSubscription - Subscription offer type is restricted from provisioning the requested resource.\n\n * 400 InvalidTargetSubregion - The target server of a non-readable secondary is not in a DR paired Azure region.\n\n * 400 PartnerServerNotCompatible - The user is attempting to copy a database from a SAWA V1 server to a Sterling server or vice versa.\n\n * 400 IncorrectReplicationLinkState - The operation expects the database to be in an expected state on the replication link.\n\n * 400 ResourcePoolNotFound - Specified elastic pool does not exist in the specified logical server.\n\n * 400 ElasticPoolSkuCombinationInvalid - Elastic pool and sku can be specified together only if sku is specified as 'ElasticPool'.\n\n * 400 ElasticPoolTierCombinationInvalid - The database tier is different than the elastic pool service tier.\n\n * 400 ElasticPoolDatabaseCountOverLimit - Attempting to create or add database to elastic pool when the database count limit of the elastic pool has been reached.\n\n * 400 CannotChangeToOrFromDataWarehouseTier - User attempted to change the sku of a database from DataWarehouse tier to non DataWarehouse tiers or vice versa.\n\n * 400 CurrentDatabaseSizeExceedsMaxSize - User attempted to reduce the max size for a database to a size smaller than the current usage.\n\n * 400 ElasticPoolDecreaseStorageLimitBelowUsage - Attempting to decrease the storage limit of the elastic pool below its storage usage.\n\n * 400 UpdateNotAllowedOnPausedDatabase - User attempted to perform an update on a paused database.\n\n * 400 InvalidMaxSizeTierCombination - The specified tier does not support the specified database max size.\n\n * 400 RegionDoesNotSupportVersion - A user attempted to create a server of a specified version in a location where that server version isn't supported.\n\n * 400 InvalidTier - The user specified an invalid tier.\n\n * 400 CannotUseReservedDatabaseName - Cannot use reserved database name in this operation.\n\n * 400 SubscriptionNotFound - The requested subscription was not found.\n\n * 400 InvalidServerName - Invalid server name specified.\n\n * 400 CannotUseTrailingWhitespacesInDatabaseName - The database name validation failed.\n\n * 400 UpdateNotAllowedIfGeoDrOperationInProgress - The operation is disallowed because copy or failover operation for database '{0}' on server '{1}' is currently in progress.\n\n * 400 InvalidCollation - Collation is not recognized by the server.\n\n * 400 ElasticPoolOverFileSpace - Insufficient file space in the elastic pool.\n\n * 400 UpdateNotAllowedInCurrentReplicationState - The operation is disallowed on the database in its current replication state.\n\n * 400 GeoReplicaLimitReached - The per-replica replication limit was reached.\n\n * 400 ProvisioningDisabled - Displays error message from resources operation authorizer as is, without changes\n\n * 400 ReplicationSourceAndTargetMustHaveSameName - The replication source and target databases must have the same name.\n\n * 400 ReplicationSourceAndTargetMustBeInDifferentServers - The replication source and target databases must be in different logical servers.\n\n * 400 UnableToResolveRemoteServer - The remote partner server name could not be resolved due to an invalid server name or DNS connectivity issues.\n\n * 400 RemoteDatabaseCopyPermission - User does not have sufficient permission to create a database copy on the specified server.\n\n * 400 CannotMoveOrDropSyncMetadataDatabase - Cannot drop database used as sync metadata database.\n\n * 400 CannotMoveOrDropJobAccountDatabase - Cannot drop database associated with job account.\n\n * 400 JobAgentDatabaseEditionUnsupported - The specified database's service level objective is not supported for use as a job agent database.\n\n * 400 SourceDatabaseNotFound - The source database does not exist.\n\n * 400 ChangeUnsupportedOnEntity - User attempted an unsupported create/update/delete operation on a given entity.\n\n * 400 CannotMoveOrDropJobAccountDatabase - Cannot drop database associated with job account.\n\n * 400 CannotUseReservedDatabaseName - Cannot use reserved database name in this operation.\n\n * 400 CannotMoveOrDropSyncMetadataDatabase - Cannot drop database used as sync metadata database.\n\n * 404 SubscriptionDoesNotHaveServer - The requested server was not found\n\n * 404 OperationIdNotFound - The operation with Id does not exist.\n\n * 404 OperationIdNotFound - The operation with Id does not exist.\n\n * 404 ServerNotInSubscriptionResourceGroup - Specified server does not exist in the specified resource group and subscription.\n\n * 404 ServerNotInSubscription - Specified server does not exist on the specified subscription.\n\n * 404 CannotFindObject - Cannot find the object because it does not exist or you do not have permissions\n\n * 404 ServerNotInSubscriptionResourceGroup - Specified server does not exist in the specified resource group and subscription.\n\n * 404 ServerNotInSubscription - Specified server does not exist on the specified subscription.\n\n * 405 UnsupportedReplicationOperation - An unsupported replication operation was initiated on the database.\n\n * 409 OperationCancelled - The operation has been cancelled by user.\n\n * 409 OperationInterrupted - The operation on the resource could not be completed because it was interrupted by another operation on the same resource.\n\n * 409 SubscriptionDisabled - Subscription is disabled.\n\n * 409 ConflictingSystemOperationInProgress - A system maintenance operation is in progress on the database and further operations need to wait until it is completed.\n\n * 409 SkuAssignmentInProgress - The current assignment request cannot be processed because a previous request has not completed.\n\n * 409 ServerDtuQuotaExceeded - Could not perform the operation because server would exceed the allowed Database Throughput Unit quota.\n\n * 409 UnableToAlterDatabaseInReplication - User altered edition on a database in a replication relationship.\n\n * 409 CurrentMemoryUsageExceedsSkuQuota - User attempted an sku update operation that cannot be completed due to the higher resource consumption.\n\n * 409 UpdateSloInProgress - User tried to initiate an incompatible operation while a SLO update was in progress.\n\n * 409 ConflictingDatabaseOperation - There is already some operation on the database and the current operation should wait till it is done.\n\n * 409 SimultaneousSkuChangeNotAllowed - Service objective change operations cannot run on both databases of a replication relationship at the same time.\n\n * 409 InvalidOperationForDatabaseNotInReplicationRelationship - A replication seeding operation was performed on a database that is already in a replication relationship.\n\n * 409 InvalidOperationForDatabaseInReplicationRelationship - A replication seeding operation was performed on a database that is already in a replication relationship.\n\n * 409 DuplicateGeoDrRelation - The databases are already in a replication relation. This is a duplicate request.\n\n * 409 RemoteDatabaseExists - The destination database name already exists on the destination server.\n\n * 429 SubscriptionTooManyCreateUpdateRequests - Requests beyond max requests that can be processed by available resources.\n\n * 429 SubscriptionTooManyRequests - Requests beyond max requests that can be processed by available resources.\n\n * 500 OperationTimedOut - The operation timed out and automatically rolled back. Please retry the operation.\n\n * 500 ActivateOrDeactivateWorkflowThrottling - Activation or deactivation workflow failed because there are too many concurrent workflows\n\n * 503 TooManyRequests - Requests beyond max requests that can be processed by available resources.\n\n * 503 TooManyRequests - Requests beyond max requests that can be processed by available resources.\n\n * 504 RequestTimeout - Service request exceeded the allowed timeout."
          }
        },
        "consumes": [],
        "produces": [
          "application/json"
        ],
        "x-ms-pageable": {
          "nextLinkName": "nextLink"
        },
        "x-ms-examples": {
          "List the Sql Analytics pool management operations": {
            "$ref": "./examples/ListSqlPoolOperations.json"
          }
        }
      }
    },
    "/subscriptions/{subscriptionId}/resourceGroups/{resourceGroupName}/providers/Microsoft.Synapse/workspaces/{workspaceName}/sqlPools/{sqlPoolName}/usages": {
      "get": {
        "operationId": "SqlPoolUsages_List",
        "summary": "Gets SQL pool usages",
        "description": "Gets SQL pool usages.",
        "tags": [
          "SqlPools, Usages"
        ],
        "parameters": [
          {
            "$ref": "../../../../../common-types/resource-management/v1/types.json#/parameters/ApiVersionParameter"
          },
          {
            "$ref": "../../../../../common-types/resource-management/v1/types.json#/parameters/SubscriptionIdParameter"
          },
          {
            "$ref": "../../../../../common-types/resource-management/v1/types.json#/parameters/ResourceGroupNameParameter"
          },
          {
            "$ref": "./workspace.json#/parameters/workspaceNameParameter"
          },
          {
            "type": "string",
            "in": "path",
            "name": "sqlPoolName",
            "description": "SQL pool name",
            "required": true
          }
        ],
        "responses": {
          "200": {
            "description": "OK",
            "schema": {
              "$ref": "#/definitions/SqlPoolUsageListResult"
            }
          },
          "default": {
            "schema": {
              "$ref": "../../../../common/v1/types.json#/definitions/ErrorContract"
            },
            "description": ""
          }
        },
        "consumes": [],
        "produces": [
          "application/json"
        ],
        "x-ms-pageable": {
          "nextLinkName": "nextLink"
        },
        "x-ms-examples": {
          "List the usages of a SQL Analytics pool": {
            "$ref": "./examples/SqlPoolUsageMetricsList.json"
          }
        }
      }
    },
    "/subscriptions/{subscriptionId}/resourceGroups/{resourceGroupName}/providers/Microsoft.Synapse/workspaces/{workspaceName}/sqlPools/{sqlPoolName}/currentSensitivityLabels": {
      "get": {
        "operationId": "SqlPoolSensitivityLabels_ListCurrent",
        "summary": "Gets SQL pool sensitivity labels",
        "description": "Gets SQL pool sensitivity labels.",
        "tags": [
          "SqlPools, SensitivityLabels"
        ],
        "parameters": [
          {
            "$ref": "../../../../../common-types/resource-management/v1/types.json#/parameters/ApiVersionParameter"
          },
          {
            "$ref": "../../../../../common-types/resource-management/v1/types.json#/parameters/SubscriptionIdParameter"
          },
          {
            "$ref": "../../../../../common-types/resource-management/v1/types.json#/parameters/ResourceGroupNameParameter"
          },
          {
            "$ref": "./workspace.json#/parameters/workspaceNameParameter"
          },
          {
            "type": "string",
            "in": "path",
            "name": "sqlPoolName",
            "description": "SQL pool name",
            "required": true
          },
          {
            "name": "$filter",
            "in": "query",
            "description": "An OData filter expression that filters elements in the collection.",
            "required": false,
            "type": "string"
          }
        ],
        "responses": {
          "200": {
            "description": "OK",
            "schema": {
              "$ref": "#/definitions/SensitivityLabelListResult"
            }
          },
          "default": {
            "schema": {
              "$ref": "../../../../common/v1/types.json#/definitions/ErrorContract"
            },
            "description": ""
          }
        },
        "consumes": [],
        "produces": [
          "application/json"
        ],
        "x-ms-odata": "#/definitions/SensitivityLabel",
        "x-ms-pageable": {
          "nextLinkName": "nextLink"
        },
        "x-ms-examples": {
          "Gets the current sensitivity labels of a given SQL Analytics pool": {
            "$ref": "./examples/ListSqlPoolsSensitivityLabelsWithSourceCurrent.json"
          }
        }
      }
    },
    "/subscriptions/{subscriptionId}/resourceGroups/{resourceGroupName}/providers/Microsoft.Synapse/workspaces/{workspaceName}/sqlPools/{sqlPoolName}/recommendedSensitivityLabels": {
      "get": {
        "operationId": "SqlPoolSensitivityLabels_ListRecommended",
        "summary": "Gets sensitivity labels of a given SQL pool",
        "description": "Gets sensitivity labels of a given SQL pool.",
        "tags": [
          "SqlPools, SensitivityLabels"
        ],
        "parameters": [
          {
            "$ref": "../../../../../common-types/resource-management/v1/types.json#/parameters/ApiVersionParameter"
          },
          {
            "$ref": "../../../../../common-types/resource-management/v1/types.json#/parameters/SubscriptionIdParameter"
          },
          {
            "$ref": "../../../../../common-types/resource-management/v1/types.json#/parameters/ResourceGroupNameParameter"
          },
          {
            "$ref": "./workspace.json#/parameters/workspaceNameParameter"
          },
          {
            "type": "string",
            "in": "path",
            "name": "sqlPoolName",
            "description": "SQL pool name",
            "required": true
          },
          {
            "name": "includeDisabledRecommendations",
            "in": "query",
            "description": "Specifies whether to include disabled recommendations or not.",
            "required": false,
            "type": "boolean"
          },
          {
            "name": "$skipToken",
            "in": "query",
            "description": "An OData query option to indicate how many elements to skip in the collection.",
            "required": false,
            "type": "string"
          },
          {
            "name": "$filter",
            "in": "query",
            "description": "An OData filter expression that filters elements in the collection.",
            "required": false,
            "type": "string"
          }
        ],
        "responses": {
          "200": {
            "description": "OK",
            "schema": {
              "$ref": "#/definitions/SensitivityLabelListResult"
            }
          },
          "default": {
            "description": "*** Error Responses: ***\n\n * 400 DatawarehouseDatabaseIsDeactivated - Could not execute Data Classification operation because the database is paused. Please resume it.\n\n * 400 SensitivityLabelsInvalidODataQuery - The specified OData query is either not valid or not supported\n\n * 404 SubscriptionDoesNotHaveServer - The requested server was not found\n\n * 404 DatabaseDoesNotExist - User has specified a database name that does not exist on this server instance."
          }
        },
        "consumes": [],
        "produces": [
          "application/json"
        ],
        "x-ms-odata": "#/definitions/SensitivityLabel",
        "x-ms-pageable": {
          "nextLinkName": "nextLink"
        },
        "x-ms-examples": {
          "Gets the recommended sensitivity labels of a given SQL Analytics pool": {
            "$ref": "./examples/ListSqlPoolSensitivityLabelsWithSourceRecommended.json"
          }
        }
      }
    },
    "/subscriptions/{subscriptionId}/resourceGroups/{resourceGroupName}/providers/Microsoft.Synapse/workspaces/{workspaceName}/sqlPools/{sqlPoolName}/schemas/{schemaName}/tables/{tableName}/columns/{columnName}/sensitivityLabels/{sensitivityLabelSource}": {
      "put": {
        "tags": [
          "SqlPools, SensitivityLabels"
        ],
        "description": "Creates or updates the sensitivity label of a given column in a Sql pool",
        "operationId": "SqlPoolSensitivityLabels_CreateOrUpdate",
        "parameters": [
          {
            "$ref": "../../../../../common-types/resource-management/v1/types.json#/parameters/ApiVersionParameter"
          },
          {
            "$ref": "../../../../../common-types/resource-management/v1/types.json#/parameters/SubscriptionIdParameter"
          },
          {
            "$ref": "../../../../../common-types/resource-management/v1/types.json#/parameters/ResourceGroupNameParameter"
          },
          {
            "$ref": "./workspace.json#/parameters/workspaceNameParameter"
          },
          {
            "type": "string",
            "in": "path",
            "name": "sqlPoolName",
            "description": "SQL pool name",
            "required": true
          },
          {
            "name": "schemaName",
            "in": "path",
            "description": "The name of the schema.",
            "required": true,
            "type": "string"
          },
          {
            "name": "tableName",
            "in": "path",
            "description": "The name of the table.",
            "required": true,
            "type": "string"
          },
          {
            "name": "columnName",
            "in": "path",
            "description": "The name of the column.",
            "required": true,
            "type": "string"
          },
          {
            "name": "sensitivityLabelSource",
            "in": "path",
            "description": "The source of the sensitivity label.",
            "required": true,
            "type": "string",
            "enum": [
              "current"
            ],
            "x-ms-enum": {
              "name": "WritableSensitivityLabelSource",
              "modelAsString": false
            }
          },
          {
            "name": "parameters",
            "in": "body",
            "description": "The column sensitivity label resource.",
            "required": true,
            "schema": {
              "$ref": "#/definitions/SensitivityLabel"
            }
          }
        ],
        "responses": {
          "200": {
            "description": "Successfully updated the sensitivity label.",
            "schema": {
              "$ref": "#/definitions/SensitivityLabel"
            }
          },
          "default": {
            "description": "*** Error Responses: ***\n\n * 400 DatawarehouseDatabaseIsDeactivated - Could not execute Data Classification operation because the database is paused. Please resume it.\n\n * 400 SensitivityLabelSourceNameNotSupported - The specified sensitivity label source is not valid\n\n * 400 InvalidSensitivityLabelResource - The specified sensitivity label resource is not valid\n\n * 400 SensitivityLabelLabelNameAndInfoTypeNotProvided - At least one of LabelName and InformationType must be specified\n\n * 400 LabelNameTooLong - Label name cannot exceed {0} characters\n\n * 400 InformationTypeTooLong - Information type cannot exceed {0} characters\n\n * 400 LabelIdMustBeGuid - Label ID must be a GUID\n\n * 400 InformationTypeIdMustBeGuid - Information type ID must be a GUID\n\n * 400 LabelMissing - Label is missing\n\n * 400 InformationTypeMissing - Information Type is missing\n\n * 404 SensitivityLabelsColumnNotFound - The specified schema/table/column could not be found\n\n * 404 SubscriptionDoesNotHaveServer - The requested server was not found\n\n * 404 DatabaseDoesNotExist - User has specified a database name that does not exist on this server instance.\n\n * 404 SensitivityLabelsLabelNotFound - The specified sensitivity label could not be found\n\n * 501 SensitivityLabelRecommendedSourceNameNotSupported - 'Recommended' sensitivity label source is not supported yet"
          },
          "201": {
            "description": "Successfully created the sensitivity label.",
            "schema": {
              "$ref": "#/definitions/SensitivityLabel"
            }
          }
        },
        "consumes": [],
        "produces": [
          "application/json"
        ],
        "x-ms-examples": {
          "Updates the sensitivity label of a given column with all parameters": {
            "$ref": "./examples/CreateOrUpdateSqlPoolColumnSensitivityLabelWithAllParameters.json"
          }
        }
      },
      "delete": {
        "tags": [
          "SqlPools, SensitivityLabels"
        ],
        "description": "Deletes the sensitivity label of a given column in a Sql pool",
        "operationId": "SqlPoolSensitivityLabels_Delete",
        "parameters": [
          {
            "$ref": "../../../../../common-types/resource-management/v1/types.json#/parameters/ApiVersionParameter"
          },
          {
            "$ref": "../../../../../common-types/resource-management/v1/types.json#/parameters/SubscriptionIdParameter"
          },
          {
            "$ref": "../../../../../common-types/resource-management/v1/types.json#/parameters/ResourceGroupNameParameter"
          },
          {
            "$ref": "./workspace.json#/parameters/workspaceNameParameter"
          },
          {
            "type": "string",
            "in": "path",
            "name": "sqlPoolName",
            "description": "SQL pool name",
            "required": true
          },
          {
            "name": "schemaName",
            "in": "path",
            "description": "The name of the schema.",
            "required": true,
            "type": "string"
          },
          {
            "name": "tableName",
            "in": "path",
            "description": "The name of the table.",
            "required": true,
            "type": "string"
          },
          {
            "name": "columnName",
            "in": "path",
            "description": "The name of the column.",
            "required": true,
            "type": "string"
          },
          {
            "name": "sensitivityLabelSource",
            "in": "path",
            "description": "The source of the sensitivity label.",
            "required": true,
            "type": "string",
            "enum": [
              "current"
            ],
            "x-ms-enum": {
              "name": "WritableSensitivityLabelSource",
              "modelAsString": false
            }
          }
        ],
        "responses": {
          "200": {
            "description": "Successfully deleted the sensitivity label."
          },
          "default": {
            "description": "*** Error Responses: ***\n\n * 400 DatawarehouseDatabaseIsDeactivated - Could not execute Data Classification operation because the database is paused. Please resume it.\n\n * 400 SensitivityLabelSourceNameNotSupported - The specified sensitivity label source is not valid\n\n * 404 SensitivityLabelsColumnNotFound - The specified schema/table/column could not be found\n\n * 404 SubscriptionDoesNotHaveServer - The requested server was not found\n\n * 404 DatabaseDoesNotExist - User has specified a database name that does not exist on this server instance.\n\n * 404 SensitivityLabelsLabelNotFound - The specified sensitivity label could not be found\n\n * 501 SensitivityLabelRecommendedSourceNameNotSupported - 'Recommended' sensitivity label source is not supported yet"
          }
        },
        "consumes": [],
        "produces": [
          "application/json"
        ],
        "x-ms-examples": {
          "Deletes the sensitivity label of a given column": {
            "$ref": "./examples/DeleteSqlPoolColumnSensitivityLabel.json"
          }
        }
      },
      "get": {
        "tags": [
          "SqlPools, SensitivityLabels"
        ],
        "description": "Gets the sensitivity label of a given column",
        "operationId": "SqlPoolSensitivityLabels_Get",
        "parameters": [
          {
            "$ref": "../../../../../common-types/resource-management/v1/types.json#/parameters/ApiVersionParameter"
          },
          {
            "$ref": "../../../../../common-types/resource-management/v1/types.json#/parameters/SubscriptionIdParameter"
          },
          {
            "$ref": "../../../../../common-types/resource-management/v1/types.json#/parameters/ResourceGroupNameParameter"
          },
          {
            "$ref": "./workspace.json#/parameters/workspaceNameParameter"
          },
          {
            "type": "string",
            "in": "path",
            "name": "sqlPoolName",
            "description": "SQL pool name",
            "required": true
          },
          {
            "name": "schemaName",
            "in": "path",
            "description": "The name of the schema.",
            "required": true,
            "type": "string"
          },
          {
            "name": "tableName",
            "in": "path",
            "description": "The name of the table.",
            "required": true,
            "type": "string"
          },
          {
            "name": "columnName",
            "in": "path",
            "description": "The name of the column.",
            "required": true,
            "type": "string"
          },
          {
            "name": "sensitivityLabelSource",
            "in": "path",
            "description": "The source of the sensitivity label.",
            "required": true,
            "type": "string",
            "enum": [
              "current",
              "recommended"
            ],
            "x-ms-enum": {
              "name": "SensitivityLabelSource",
              "modelAsString": false
            }
          }
        ],
        "responses": {
          "200": {
            "description": "Successfully retrieved the sensitivity label.",
            "schema": {
              "$ref": "#/definitions/SensitivityLabel"
            }
          },
          "default": {
            "description": "*** Error Responses: ***\n\n * 400 DatawarehouseDatabaseIsDeactivated - Could not execute Data Classification operation because the database is paused. Please resume it.\n\n * 400 SensitivityLabelSourceNameNotSupported - The specified sensitivity label source is not valid\n\n * 404 SensitivityLabelsColumnNotFound - The specified schema/table/column could not be found\n\n * 404 SubscriptionDoesNotHaveServer - The requested server was not found\n\n * 404 DatabaseDoesNotExist - User has specified a database name that does not exist on this server instance.\n\n * 404 SensitivityLabelsLabelNotFound - The specified sensitivity label could not be found\n\n * 501 SensitivityLabelRecommendedSourceNameNotSupported - 'Recommended' sensitivity label source is not supported yet"
          }
        },
        "consumes": [],
        "produces": [
          "application/json"
        ],
        "x-ms-examples": {
          "Gets the sensitivity label of a given column": {
            "$ref": "./examples/GetSqlPoolColumnSensitivityLabelGet.json"
          }
        }
      }
    },
    "/subscriptions/{subscriptionId}/resourceGroups/{resourceGroupName}/providers/Microsoft.Synapse/workspaces/{workspaceName}/sqlPools/{sqlPoolName}/schemas/{schemaName}/tables/{tableName}/columns/{columnName}/sensitivityLabels/{sensitivityLabelSource}/enable": {
      "post": {
        "tags": [
          "SensitivityLabels"
        ],
        "description": "Enables sensitivity recommendations on a given column (recommendations are enabled by default on all columns)",
        "operationId": "SqlPoolSensitivityLabels_EnableRecommendation",
        "parameters": [
          {
            "$ref": "../../../../../common-types/resource-management/v1/types.json#/parameters/ApiVersionParameter"
          },
          {
            "$ref": "../../../../../common-types/resource-management/v1/types.json#/parameters/SubscriptionIdParameter"
          },
          {
            "$ref": "../../../../../common-types/resource-management/v1/types.json#/parameters/ResourceGroupNameParameter"
          },
          {
            "$ref": "./workspace.json#/parameters/workspaceNameParameter"
          },
          {
            "type": "string",
            "in": "path",
            "name": "sqlPoolName",
            "description": "SQL pool name",
            "required": true
          },
          {
            "name": "schemaName",
            "in": "path",
            "description": "The name of the schema.",
            "required": true,
            "type": "string"
          },
          {
            "name": "tableName",
            "in": "path",
            "description": "The name of the table.",
            "required": true,
            "type": "string"
          },
          {
            "name": "columnName",
            "in": "path",
            "description": "The name of the column.",
            "required": true,
            "type": "string"
          },
          {
            "name": "sensitivityLabelSource",
            "in": "path",
            "description": "The source of the sensitivity label.",
            "required": true,
            "type": "string",
            "enum": [
              "recommended"
            ],
            "x-ms-enum": {
              "name": "WritableSensitivityLabelSource",
              "modelAsString": false
            }
          }
        ],
        "responses": {
          "200": {
            "description": "Successfully enabled the sensitivity recommendations on the given column."
          },
          "default": {
            "description": "*** Error Responses: ***\n\n * 400 DatawarehouseDatabaseIsDeactivated - Could not execute Data Classification operation because the database is paused. Please resume it.\n\n * 404 SensitivityLabelsColumnNotFound - The specified column could not be found\n\n * 404 SubscriptionDoesNotHaveServer - The requested server was not found\n\n * 404 DatabaseDoesNotExist - User has specified a database name that does not exist on this server instance."
          }
        },
        "x-ms-examples": {
          "Enables sensitivity recommendations on a given column": {
            "$ref": "./examples/RecommendedColumnSensitivityLabelEnable.json"
          }
        }
      }
    },
    "/subscriptions/{subscriptionId}/resourceGroups/{resourceGroupName}/providers/Microsoft.Synapse/workspaces/{workspaceName}/sqlPools/{sqlPoolName}/schemas/{schemaName}/tables/{tableName}/columns/{columnName}/sensitivityLabels/{sensitivityLabelSource}/disable": {
      "post": {
        "tags": [
          "SensitivityLabels"
        ],
        "description": "Disables sensitivity recommendations on a given column",
        "operationId": "SqlPoolSensitivityLabels_DisableRecommendation",
        "parameters": [
          {
            "$ref": "../../../../../common-types/resource-management/v1/types.json#/parameters/ApiVersionParameter"
          },
          {
            "$ref": "../../../../../common-types/resource-management/v1/types.json#/parameters/SubscriptionIdParameter"
          },
          {
            "$ref": "../../../../../common-types/resource-management/v1/types.json#/parameters/ResourceGroupNameParameter"
          },
          {
            "$ref": "./workspace.json#/parameters/workspaceNameParameter"
          },
          {
            "type": "string",
            "in": "path",
            "name": "sqlPoolName",
            "description": "SQL pool name",
            "required": true
          },
          {
            "name": "schemaName",
            "in": "path",
            "description": "The name of the schema.",
            "required": true,
            "type": "string"
          },
          {
            "name": "tableName",
            "in": "path",
            "description": "The name of the table.",
            "required": true,
            "type": "string"
          },
          {
            "name": "columnName",
            "in": "path",
            "description": "The name of the column.",
            "required": true,
            "type": "string"
          },
          {
            "name": "sensitivityLabelSource",
            "in": "path",
            "description": "The source of the sensitivity label.",
            "required": true,
            "type": "string",
            "enum": [
              "recommended"
            ],
            "x-ms-enum": {
              "name": "WritableSensitivityLabelSource",
              "modelAsString": false
            }
          }
        ],
        "responses": {
          "200": {
            "description": "Successfully disabled the sensitivity recommendation on the given column."
          },
          "default": {
            "description": "*** Error Responses: ***\n\n * 400 DatawarehouseDatabaseIsDeactivated - Could not execute Data Classification operation because the database is paused. Please resume it.\n\n * 404 SensitivityLabelsColumnNotFound - The specified column could not be found\n\n * 404 SubscriptionDoesNotHaveServer - The requested server was not found\n\n * 404 DatabaseDoesNotExist - User has specified a database name that does not exist on this server instance."
          }
        },
        "x-ms-examples": {
          "Disables sensitivity recommendations on a given column": {
            "$ref": "./examples/RecommendedColumnSensitivityLabelDisable.json"
          }
        }
      }
    },
    "/subscriptions/{subscriptionId}/resourceGroups/{resourceGroupName}/providers/Microsoft.Synapse/workspaces/{workspaceName}/sqlPools/{sqlPoolName}/schemas": {
      "get": {
        "operationId": "SqlPoolSchemas_List",
        "summary": "Gets schemas of a given SQL pool",
        "description": "Gets schemas of a given SQL pool.",
        "tags": [
          "SqlPools, Schemas"
        ],
        "parameters": [
          {
            "$ref": "../../../../../common-types/resource-management/v1/types.json#/parameters/ApiVersionParameter"
          },
          {
            "$ref": "../../../../../common-types/resource-management/v1/types.json#/parameters/SubscriptionIdParameter"
          },
          {
            "$ref": "../../../../../common-types/resource-management/v1/types.json#/parameters/ResourceGroupNameParameter"
          },
          {
            "$ref": "./workspace.json#/parameters/workspaceNameParameter"
          },
          {
            "type": "string",
            "in": "path",
            "name": "sqlPoolName",
            "description": "SQL pool name",
            "required": true
          },
          {
            "name": "$filter",
            "in": "query",
            "description": "An OData filter expression that filters elements in the collection.",
            "required": false,
            "type": "string"
          }
        ],
        "responses": {
          "200": {
            "description": "OK",
            "schema": {
              "$ref": "#/definitions/SqlPoolSchemaListResult"
            }
          },
          "default": {
            "description": "*** Error Responses: ***\n\n * 404 SubscriptionDoesNotHaveServer - The requested server was not found\n\n * 404 SourceDatabaseNotFound - The source database does not exist.\n\n * 404 DatabaseDoesNotExist - User has specified a database name that does not exist on this server instance.\n\n * 404 InvalidDatabaseSchema - Schema is missing in database.\n\n * 404 InvalidDatabaseTable - Table is missing in database.\n\n * 404 InvalidDatabaseColumn - Column is missing in table."
          }
        },
        "consumes": [],
        "produces": [
          "application/json"
        ],
        "x-ms-odata": "#/definitions/SqlPoolSchema",
        "x-ms-pageable": {
          "nextLinkName": "nextLink"
        },
        "x-ms-examples": {
          "List the schema in a SQL Analytics pool": {
            "$ref": "./examples/ListSqlPoolSchema.json"
          }
        }
      }
    },
    "/subscriptions/{subscriptionId}/resourceGroups/{resourceGroupName}/providers/Microsoft.Synapse/workspaces/{workspaceName}/sqlPools/{sqlPoolName}/schemas/{schemaName}/tables": {
      "get": {
        "operationId": "SqlPoolTables_ListBySchema",
        "summary": "Gets tables of a given schema in a SQL pool",
        "description": "Gets tables of a given schema in a SQL pool.",
        "tags": [
          "SqlPools, Tables"
        ],
        "parameters": [
          {
            "$ref": "../../../../../common-types/resource-management/v1/types.json#/parameters/ApiVersionParameter"
          },
          {
            "$ref": "../../../../../common-types/resource-management/v1/types.json#/parameters/SubscriptionIdParameter"
          },
          {
            "$ref": "../../../../../common-types/resource-management/v1/types.json#/parameters/ResourceGroupNameParameter"
          },
          {
            "$ref": "./workspace.json#/parameters/workspaceNameParameter"
          },
          {
            "type": "string",
            "in": "path",
            "name": "sqlPoolName",
            "description": "SQL pool name",
            "required": true
          },
          {
            "name": "schemaName",
            "in": "path",
            "description": "The name of the schema.",
            "required": true,
            "type": "string"
          },
          {
            "name": "$filter",
            "in": "query",
            "description": "An OData filter expression that filters elements in the collection.",
            "required": false,
            "type": "string"
          }
        ],
        "responses": {
          "200": {
            "description": "OK",
            "schema": {
              "$ref": "#/definitions/SqlPoolTableListResult"
            }
          },
          "default": {
            "description": "*** Error Responses: ***\n\n * 404 SubscriptionDoesNotHaveServer - The requested server was not found\n\n * 404 SourceDatabaseNotFound - The source database does not exist.\n\n * 404 DatabaseDoesNotExist - User has specified a database name that does not exist on this server instance.\n\n * 404 InvalidDatabaseSchema - Schema is missing in database.\n\n * 404 InvalidDatabaseTable - Table is missing in database.\n\n * 404 InvalidDatabaseColumn - Column is missing in table."
          }
        },
        "consumes": [],
        "produces": [
          "application/json"
        ],
        "x-ms-odata": "#/definitions/SqlPoolTable",
        "x-ms-pageable": {
          "nextLinkName": "nextLink"
        },
        "x-ms-examples": {
          "List the tables of a given schema in a SQL Analytics pool": {
            "$ref": "./examples/ListSqlPoolTables.json"
          }
        }
      }
    },
    "/subscriptions/{subscriptionId}/resourceGroups/{resourceGroupName}/providers/Microsoft.Synapse/workspaces/{workspaceName}/sqlPools/{sqlPoolName}/schemas/{schemaName}/tables/{tableName}/columns": {
      "get": {
        "operationId": "SqlPoolTableColumns_ListByTableName",
        "summary": "Gets columns in a given table in a SQL pool",
        "description": "Gets columns in a given table in a SQL pool.",
        "tags": [
          "SqlPools, Tables"
        ],
        "parameters": [
          {
            "$ref": "../../../../../common-types/resource-management/v1/types.json#/parameters/ApiVersionParameter"
          },
          {
            "$ref": "../../../../../common-types/resource-management/v1/types.json#/parameters/SubscriptionIdParameter"
          },
          {
            "$ref": "../../../../../common-types/resource-management/v1/types.json#/parameters/ResourceGroupNameParameter"
          },
          {
            "$ref": "./workspace.json#/parameters/workspaceNameParameter"
          },
          {
            "type": "string",
            "in": "path",
            "name": "sqlPoolName",
            "description": "SQL pool name",
            "required": true
          },
          {
            "name": "schemaName",
            "in": "path",
            "description": "The name of the schema.",
            "required": true,
            "type": "string"
          },
          {
            "name": "tableName",
            "in": "path",
            "description": "The name of the table.",
            "required": true,
            "type": "string"
          },
          {
            "name": "$filter",
            "in": "query",
            "description": "An OData filter expression that filters elements in the collection.",
            "required": false,
            "type": "string"
          }
        ],
        "responses": {
          "200": {
            "description": "OK",
            "schema": {
              "$ref": "#/definitions/SqlPoolColumnListResult"
            }
          },
          "default": {
            "description": "*** Error Responses: ***\n\n * 404 SubscriptionDoesNotHaveServer - The requested server was not found\n\n * 404 SourceDatabaseNotFound - The source database does not exist.\n\n * 404 DatabaseDoesNotExist - User has specified a database name that does not exist on this server instance.\n\n * 404 InvalidDatabaseSchema - Schema is missing in database.\n\n * 404 InvalidDatabaseTable - Table is missing in database.\n\n * 404 InvalidDatabaseColumn - Column is missing in table."
          }
        },
        "consumes": [],
        "produces": [
          "application/json"
        ],
        "x-ms-odata": "#/definitions/SqlPoolColumn",
        "x-ms-pageable": {
          "nextLinkName": "nextLink"
        },
        "x-ms-examples": {
          "List the columns in a table of a given schema in a SQL Analytics pool": {
            "$ref": "./examples/ListSqlPoolColumns.json"
          }
        }
      }
    },
    "/subscriptions/{subscriptionId}/resourceGroups/{resourceGroupName}/providers/Microsoft.Synapse/workspaces/{workspaceName}/sqlPools/{sqlPoolName}/connectionPolicies/{connectionPolicyName}": {
      "get": {
        "operationId": "SqlPoolConnectionPolicies_Get",
        "summary": "Get a Sql pool's connection policy, which is used with table auditing",
        "description": "Get a Sql pool's connection policy, which is used with table auditing.",
        "tags": [
          "SqlPools, ConnectionPolicies"
        ],
        "deprecated": true,
        "parameters": [
          {
            "$ref": "../../../../../common-types/resource-management/v1/types.json#/parameters/ApiVersionParameter"
          },
          {
            "$ref": "../../../../../common-types/resource-management/v1/types.json#/parameters/SubscriptionIdParameter"
          },
          {
            "$ref": "../../../../../common-types/resource-management/v1/types.json#/parameters/ResourceGroupNameParameter"
          },
          {
            "$ref": "./workspace.json#/parameters/workspaceNameParameter"
          },
          {
            "type": "string",
            "in": "path",
            "name": "sqlPoolName",
            "description": "SQL pool name",
            "required": true
          },
          {
            "name": "connectionPolicyName",
            "in": "path",
            "description": "The name of the connection policy.",
            "required": true,
            "type": "string",
            "enum": [
              "default"
            ],
            "x-ms-enum": {
              "name": "ConnectionPolicyName",
              "modelAsString": true
            },
            "x-ms-parameter-location": "method"
          }
        ],
        "responses": {
          "200": {
            "description": "OK",
            "schema": {
              "$ref": "#/definitions/SqlPoolConnectionPolicy"
            }
          },
          "default": {
            "schema": {
              "$ref": "../../../../common/v1/types.json#/definitions/ErrorContract"
            },
            "description": ""
          }
        },
        "consumes": [],
        "produces": [
          "application/json"
        ],
        "x-ms-examples": {
          "Get a connection policy of a SQL Analytics pool": {
            "$ref": "./examples/GetSqlPoolConnectionPolicy.json"
          }
        }
      }
    },
    "/subscriptions/{subscriptionId}/resourceGroups/{resourceGroupName}/providers/Microsoft.Synapse/workspaces/{workspaceName}/sqlPools/{sqlPoolName}/vulnerabilityAssessments": {
      "get": {
        "operationId": "SqlPoolVulnerabilityAssessments_List",
        "summary": "Lists the vulnerability assessment policies associated with a SQL pool",
        "description": "Lists the vulnerability assessment policies associated with a SQL pool.",
        "tags": [
          "SqlPools, Schemas"
        ],
        "parameters": [
          {
            "$ref": "../../../../../common-types/resource-management/v1/types.json#/parameters/ApiVersionParameter"
          },
          {
            "$ref": "../../../../../common-types/resource-management/v1/types.json#/parameters/SubscriptionIdParameter"
          },
          {
            "$ref": "../../../../../common-types/resource-management/v1/types.json#/parameters/ResourceGroupNameParameter"
          },
          {
            "$ref": "./workspace.json#/parameters/workspaceNameParameter"
          },
          {
            "type": "string",
            "in": "path",
            "name": "sqlPoolName",
            "description": "SQL pool name",
            "required": true
          }
        ],
        "responses": {
          "200": {
            "description": "OK",
            "schema": {
              "$ref": "#/definitions/SqlPoolVulnerabilityAssessmentListResult"
            }
          },
          "default": {
            "description": "*** Error Responses: ***\n\n * 400 InvalidStorageAccountName - The provided storage account is not valid or does not exist.\n\n * 400 InvalidStorageAccountCredentials - The provided storage account shared access signature or account storage key is not valid.\n\n * 400 VulnerabilityAssessmentInvalidPolicy - Vulnerability Assessment settings don't exist or invalid storage specified in settings. \n\n * 400 DatabaseVulnerabilityAssessmentMissingStorageContainerPath - Storage container path must be provided if it isn't set in server level policy\n\n * 400 VulnerabilityAssessmentDatawarehouseDatabaseIsDeactivated - Could not execute Vulnerability Assessment operation because the database is paused. Please resume it.\n\n * 404 SubscriptionDoesNotHaveServer - The requested server was not found\n\n * 404 SourceDatabaseNotFound - The source database does not exist.\n\n * 404 DatabaseDoesNotExist - User has specified a database name that does not exist on this server instance.\n\n * 409 DatabaseVulnerabilityAssessmentScanIsAlreadyInProgress - Vulnerability Assessment scan is already in progress.\n\n * 500 DatabaseIsUnavailable - Loading failed. Please try again later."
          }
        },
        "consumes": [],
        "produces": [
          "application/json"
        ],
        "x-ms-pageable": {
          "nextLinkName": "nextLink"
        },
        "x-ms-examples": {
          "Get a vulnerability assessment of a SQL Analytics pool": {
            "$ref": "./examples/ListSqlPoolVulnerabilityAssessments.json"
          }
        }
      }
    },
    "/subscriptions/{subscriptionId}/resourceGroups/{resourceGroupName}/providers/Microsoft.Synapse/workspaces/{workspaceName}/sqlPools/{sqlPoolName}/vulnerabilityAssessments/{vulnerabilityAssessmentName}/scans": {
      "get": {
        "operationId": "SqlPoolVulnerabilityAssessmentScans_List",
        "summary": "Lists the vulnerability assessment scans of a SQL pool",
        "description": "Lists the vulnerability assessment scans of a SQL pool.",
        "tags": [
          "SqlPools, Schemas"
        ],
        "parameters": [
          {
            "$ref": "../../../../../common-types/resource-management/v1/types.json#/parameters/ApiVersionParameter"
          },
          {
            "$ref": "../../../../../common-types/resource-management/v1/types.json#/parameters/SubscriptionIdParameter"
          },
          {
            "$ref": "../../../../../common-types/resource-management/v1/types.json#/parameters/ResourceGroupNameParameter"
          },
          {
            "$ref": "./workspace.json#/parameters/workspaceNameParameter"
          },
          {
            "type": "string",
            "in": "path",
            "name": "sqlPoolName",
            "description": "SQL pool name",
            "required": true
          },
          {
            "name": "vulnerabilityAssessmentName",
            "in": "path",
            "description": "The name of the vulnerability assessment.",
            "required": true,
            "type": "string",
            "enum": [
              "default"
            ],
            "x-ms-enum": {
              "name": "VulnerabilityAssessmentName",
              "modelAsString": true
            }
          }
        ],
        "responses": {
          "200": {
            "description": "OK",
            "schema": {
              "$ref": "#/definitions/VulnerabilityAssessmentScanRecordListResult"
            }
          },
          "default": {
            "description": "*** Error Responses: ***\n\n * 400 InvalidStorageAccountName - The provided storage account is not valid or does not exist.\n\n * 400 InvalidStorageAccountCredentials - The provided storage account shared access signature or account storage key is not valid.\n\n * 400 VulnerabilityAssessmentInvalidPolicy - Vulnerability Assessment settings don't exist or invalid storage specified in settings. \n\n * 400 DatabaseVulnerabilityAssessmentMissingStorageContainerPath - Storage container path must be provided if it isn't set in server level policy\n\n * 400 VulnerabilityAssessmentDatawarehouseDatabaseIsDeactivated - Could not execute Vulnerability Assessment operation because the database is paused. Please resume it.\n\n * 404 SubscriptionDoesNotHaveServer - The requested server was not found\n\n * 404 SourceDatabaseNotFound - The source database does not exist.\n\n * 404 DatabaseDoesNotExist - User has specified a database name that does not exist on this server instance.\n\n * 409 DatabaseVulnerabilityAssessmentScanIsAlreadyInProgress - Vulnerability Assessment scan is already in progress.\n\n * 500 DatabaseIsUnavailable - Loading failed. Please try again later."
          }
        },
        "consumes": [],
        "produces": [
          "application/json"
        ],
        "x-ms-pageable": {
          "nextLinkName": "nextLink"
        },
        "x-ms-examples": {
          "Get a vulnerability scan record of a SQL Analytics pool": {
            "$ref": "./examples/ListSqlPoolVulnerabilityAssessmentScanRecords.json"
          }
        }
      }
    },
    "/subscriptions/{subscriptionId}/resourceGroups/{resourceGroupName}/providers/Microsoft.Synapse/workspaces/{workspaceName}/sqlPools/{sqlPoolName}/vulnerabilityAssessments/{vulnerabilityAssessmentName}/scans/{scanId}/initiateScan": {
      "post": {
        "tags": [
          "SqlPools, VulnerabilityAssessmentScansExecute"
        ],
        "description": "Executes a Vulnerability Assessment database scan.",
        "operationId": "SqlPoolVulnerabilityAssessmentScans_InitiateScan",
        "parameters": [
          {
            "$ref": "../../../../../common-types/resource-management/v1/types.json#/parameters/ApiVersionParameter"
          },
          {
            "$ref": "../../../../../common-types/resource-management/v1/types.json#/parameters/SubscriptionIdParameter"
          },
          {
            "$ref": "../../../../../common-types/resource-management/v1/types.json#/parameters/ResourceGroupNameParameter"
          },
          {
            "$ref": "./workspace.json#/parameters/workspaceNameParameter"
          },
          {
            "type": "string",
            "in": "path",
            "name": "sqlPoolName",
            "description": "SQL pool name",
            "required": true
          },
          {
            "name": "vulnerabilityAssessmentName",
            "in": "path",
            "description": "The name of the vulnerability assessment.",
            "required": true,
            "type": "string",
            "enum": [
              "default"
            ],
            "x-ms-enum": {
              "name": "VulnerabilityAssessmentName",
              "modelAsString": true
            }
          },
          {
            "name": "scanId",
            "in": "path",
            "description": "The vulnerability assessment scan Id of the scan to retrieve.",
            "required": true,
            "type": "string"
          }
        ],
        "responses": {
          "200": {
            "description": "Successfully executed a Vulnerability Assessment scan."
          },
          "default": {
            "description": "*** Error Responses: ***\n\n * 400 InvalidVulnerabilityAssessmentOperationRequest - The vulnerability assessment operation request does not exist or has no properties object.\n\n * 400 DataSecurityInvalidUserSuppliedParameter - An invalid parameter value was provided by the client.\n\n * 400 InvalidVulnerabilityAssessmentScanIdLength - The vulnerability assessment scan ID length must be below {0} characters.\n\n * 400 InvalidStorageAccountName - The provided storage account is not valid or does not exist.\n\n * 400 InvalidStorageAccountCredentials - The provided storage account shared access signature or account storage key is not valid.\n\n * 400 VulnerabilityAssessmentInvalidPolicy - Vulnerability Assessment settings don't exist or invalid storage specified in settings. \n\n * 400 DatabaseVulnerabilityAssessmentMissingStorageContainerPath - Storage container path must be provided if it isn't set in server level policy\n\n * 400 VulnerabilityAssessmentDatawarehouseDatabaseIsDeactivated - Could not execute Vulnerability Assessment operation because the database is paused. Please resume it.\n\n * 404 SubscriptionDoesNotHaveServer - The requested server was not found\n\n * 404 SourceDatabaseNotFound - The source database does not exist.\n\n * 404 DatabaseDoesNotExist - User has specified a database name that does not exist on this server instance.\n\n * 409 DatabaseVulnerabilityAssessmentScanIsAlreadyInProgress - Vulnerability Assessment scan is already in progress.\n\n * 500 DatabaseIsUnavailable - Loading failed. Please try again later."
          },
          "202": {
            "description": "Successfully started a Vulnerability Assessment scan."
          }
        },
        "x-ms-long-running-operation": true,
        "x-ms-examples": {
          "Executes a Sql pool's vulnerability assessment scan.": {
            "$ref": "./examples/ExecuteSqlPoolVulnerabilityAssessmentScans.json"
          }
        }
      }
    },
    "/subscriptions/{subscriptionId}/resourceGroups/{resourceGroupName}/providers/Microsoft.Synapse/workspaces/{workspaceName}/sqlPools/{sqlPoolName}/vulnerabilityAssessments/{vulnerabilityAssessmentName}/scans/{scanId}/export": {
      "post": {
        "tags": [
          "SqlPools, VulnerabilityAssessmentScansExport"
        ],
        "description": "Convert an existing scan result to a human readable format. If already exists nothing happens",
        "operationId": "SqlPoolVulnerabilityAssessmentScans_Export",
        "parameters": [
          {
            "$ref": "../../../../../common-types/resource-management/v1/types.json#/parameters/ApiVersionParameter"
          },
          {
            "$ref": "../../../../../common-types/resource-management/v1/types.json#/parameters/SubscriptionIdParameter"
          },
          {
            "$ref": "../../../../../common-types/resource-management/v1/types.json#/parameters/ResourceGroupNameParameter"
          },
          {
            "$ref": "./workspace.json#/parameters/workspaceNameParameter"
          },
          {
            "type": "string",
            "in": "path",
            "name": "sqlPoolName",
            "description": "SQL pool name",
            "required": true
          },
          {
            "name": "vulnerabilityAssessmentName",
            "in": "path",
            "description": "The name of the vulnerability assessment.",
            "required": true,
            "type": "string",
            "enum": [
              "default"
            ],
            "x-ms-enum": {
              "name": "VulnerabilityAssessmentName",
              "modelAsString": true
            }
          },
          {
            "name": "scanId",
            "in": "path",
            "description": "The vulnerability assessment scan Id of the scan to retrieve.",
            "required": true,
            "type": "string"
          }
        ],
        "responses": {
          "200": {
            "description": "Scan result was converted successfully.",
            "schema": {
              "$ref": "#/definitions/SqlPoolVulnerabilityAssessmentScansExport"
            }
          },
          "default": {
            "description": "*** Error Responses: ***\n\n * 400 InvalidStorageAccountName - The provided storage account is not valid or does not exist.\n\n * 400 InvalidStorageAccountCredentials - The provided storage account shared access signature or account storage key is not valid.\n\n * 400 VulnerabilityAssessmentInvalidPolicy - Vulnerability Assessment settings don't exist or invalid storage specified in settings. \n\n * 400 DatabaseVulnerabilityAssessmentMissingStorageContainerPath - Storage container path must be provided if it isn't set in server level policy\n\n * 400 VulnerabilityAssessmentDatawarehouseDatabaseIsDeactivated - Could not execute Vulnerability Assessment operation because the database is paused. Please resume it.\n\n * 400 InvalidVulnerabilityAssessmentOperationRequest - The vulnerability assessment operation request does not exist or has no properties object.\n\n * 400 DataSecurityInvalidUserSuppliedParameter - An invalid parameter value was provided by the client.\n\n * 404 SubscriptionDoesNotHaveServer - The requested server was not found\n\n * 404 SourceDatabaseNotFound - The source database does not exist.\n\n * 404 DatabaseDoesNotExist - User has specified a database name that does not exist on this server instance.\n\n * 409 DatabaseVulnerabilityAssessmentScanIsAlreadyInProgress - Vulnerability Assessment scan is already in progress.\n\n * 500 DatabaseIsUnavailable - Loading failed. Please try again later."
          },
          "201": {
            "description": "Scan result was converted successfully.",
            "schema": {
              "$ref": "#/definitions/SqlPoolVulnerabilityAssessmentScansExport"
            }
          }
        },
        "consumes": [],
        "produces": [
          "application/json"
        ],
        "x-ms-examples": {
          "Export a database's vulnerability assessment scan results.": {
            "$ref": "./examples/ExportSqlPoolVulnerabilityAssessmentScan.json"
          }
        }
      }
    },
    "/subscriptions/{subscriptionId}/resourceGroups/{resourceGroupName}/providers/Microsoft.Synapse/workspaces/{workspaceName}/sqlPools/{sqlPoolName}/securityAlertPolicies/{securityAlertPolicyName}": {
      "get": {
        "operationId": "SqlPoolSecurityAlertPolicies_Get",
        "summary": "Get a Sql pool's security alert policy",
        "description": "Get a Sql pool's security alert policy.",
        "tags": [
          "SqlPools, SecurityAlertPolicies"
        ],
        "parameters": [
          {
            "$ref": "../../../../../common-types/resource-management/v1/types.json#/parameters/ApiVersionParameter"
          },
          {
            "$ref": "../../../../../common-types/resource-management/v1/types.json#/parameters/SubscriptionIdParameter"
          },
          {
            "$ref": "../../../../../common-types/resource-management/v1/types.json#/parameters/ResourceGroupNameParameter"
          },
          {
            "$ref": "./workspace.json#/parameters/workspaceNameParameter"
          },
          {
            "type": "string",
            "in": "path",
            "name": "sqlPoolName",
            "description": "SQL pool name",
            "required": true
          },
          {
            "name": "securityAlertPolicyName",
            "in": "path",
            "description": "The name of the security alert policy.",
            "required": true,
            "type": "string",
            "enum": [
              "default"
            ],
            "x-ms-enum": {
              "name": "SecurityAlertPolicyName",
              "modelAsString": true
            }
          }
        ],
        "responses": {
          "200": {
            "description": "OK",
            "schema": {
              "$ref": "#/definitions/SqlPoolSecurityAlertPolicy"
            }
          },
          "default": {
            "description": "*** Error Responses: ***\n\n * 400 SecurityAlertPoliciesInvalidStorageAccountName - The provided storage account is not valid or does not exist.\n\n * 400 SecurityAlertPoliciesInvalidStorageAccountCredentials - The provided storage account access key is not valid.\n\n * 400 InvalidDatabaseSecurityAlertPolicyCreateRequest - The create database Threat Detection security alert policy request does not exist or has no properties object.\n\n * 400 DataSecurityInvalidUserSuppliedParameter - An invalid parameter value was provided by the client.\n\n * 400 UpsertDatabaseSecurityAlertPolicyFailed - An error has occurred while saving Threat detection settings, please try again later\n\n * 400 UpsertDatabaseSecurityAlertPolicyFailed - An error has occurred while saving Threat detection settings, please try again later\n\n * 404 SubscriptionDoesNotHaveServer - The requested server was not found\n\n * 404 DatabaseDoesNotExist - User has specified a database name that does not exist on this server instance.\n\n * 404 UpsertDatabaseSecurityAlertPolicyFailed - An error has occurred while saving Threat detection settings, please try again later\n\n * 409 DatabaseSecurityAlertPolicyInProgress - Set database security alert policy is already in progress\n\n * 409 UpsertDatabaseSecurityAlertPolicyFailed - An error has occurred while saving Threat detection settings, please try again later\n\n * 500 DatabaseIsUnavailable - Loading failed. Please try again later.\n\n * 500 UpsertDatabaseSecurityAlertPolicyFailed - An error has occurred while saving Threat detection settings, please try again later\n\n * 500 GetDatabaseSecurityAlertPolicyFailed - Failed to get Threat Detection settings"
          }
        },
        "consumes": [],
        "produces": [
          "application/json"
        ],
        "x-ms-examples": {
          "Get a security alert of a SQL Analytics pool": {
            "$ref": "./examples/GetSqlPoolSecurityAlert.json"
          }
        }
      },
      "put": {
        "operationId": "SqlPoolSecurityAlertPolicies_CreateOrUpdate",
        "summary": "Create or update a Sql pool's security alert policy",
        "description": "Create or update a Sql pool's security alert policy.",
        "tags": [
          "SqlPools, SecurityAlertPolicies"
        ],
        "parameters": [
          {
            "$ref": "../../../../../common-types/resource-management/v1/types.json#/parameters/ApiVersionParameter"
          },
          {
            "$ref": "../../../../../common-types/resource-management/v1/types.json#/parameters/SubscriptionIdParameter"
          },
          {
            "$ref": "../../../../../common-types/resource-management/v1/types.json#/parameters/ResourceGroupNameParameter"
          },
          {
            "$ref": "./workspace.json#/parameters/workspaceNameParameter"
          },
          {
            "type": "string",
            "in": "path",
            "name": "sqlPoolName",
            "description": "SQL pool name",
            "required": true
          },
          {
            "name": "securityAlertPolicyName",
            "in": "path",
            "description": "The name of the security alert policy.",
            "required": true,
            "type": "string",
            "enum": [
              "default"
            ],
            "x-ms-enum": {
              "name": "SecurityAlertPolicyName",
              "modelAsString": true
            }
          },
          {
            "name": "parameters",
            "in": "body",
            "description": "The Sql pool security alert policy.",
            "required": true,
            "schema": {
              "$ref": "#/definitions/SqlPoolSecurityAlertPolicy"
            }
          }
        ],
        "responses": {
          "200": {
            "description": "Successfully set the Sql pool security alert policy",
            "schema": {
              "$ref": "#/definitions/SqlPoolSecurityAlertPolicy"
            }
          },
          "default": {
            "description": "*** Error Responses: ***\n\n * 400 SecurityAlertPoliciesInvalidStorageAccountName - The provided storage account is not valid or does not exist.\n\n * 400 SecurityAlertPoliciesInvalidStorageAccountCredentials - The provided storage account access key is not valid.\n\n * 400 InvalidDatabaseSecurityAlertPolicyCreateRequest - The create database Threat Detection security alert policy request does not exist or has no properties object.\n\n * 400 DataSecurityInvalidUserSuppliedParameter - An invalid parameter value was provided by the client.\n\n * 400 UpsertDatabaseSecurityAlertPolicyFailed - An error has occurred while saving Threat detection settings, please try again later\n\n * 400 UpsertDatabaseSecurityAlertPolicyFailed - An error has occurred while saving Threat detection settings, please try again later\n\n * 404 SubscriptionDoesNotHaveServer - The requested server was not found\n\n * 404 DatabaseDoesNotExist - User has specified a database name that does not exist on this server instance.\n\n * 404 UpsertDatabaseSecurityAlertPolicyFailed - An error has occurred while saving Threat detection settings, please try again later\n\n * 409 DatabaseSecurityAlertPolicyInProgress - Set database security alert policy is already in progress\n\n * 409 UpsertDatabaseSecurityAlertPolicyFailed - An error has occurred while saving Threat detection settings, please try again later\n\n * 500 DatabaseIsUnavailable - Loading failed. Please try again later.\n\n * 500 UpsertDatabaseSecurityAlertPolicyFailed - An error has occurred while saving Threat detection settings, please try again later\n\n * 500 GetDatabaseSecurityAlertPolicyFailed - Failed to get Threat Detection settings"
          },
          "201": {
            "description": "Successfully created the Sql pool security alert policy.",
            "schema": {
              "$ref": "#/definitions/SqlPoolSecurityAlertPolicy"
            }
          }
        },
        "consumes": [],
        "produces": [
          "application/json"
        ],
        "x-ms-examples": {
          "Update a Sql pool's threat detection policy with minimal parameters": {
            "$ref": "./examples/CreateOrUpdateSqlPoolSecurityAlertWithMinParameters.json"
          },
          "Update a Sql pool's threat detection policy with all parameters": {
            "$ref": "./examples/CreateOrUpdateSqlPoolSecurityAlertWithAllParameters.json"
          }
        }
      }
    },
    "/subscriptions/{subscriptionId}/resourceGroups/{resourceGroupName}/providers/Microsoft.Synapse/workspaces/{workspaceName}/sqlPools/{sqlPoolName}/vulnerabilityAssessments/{vulnerabilityAssessmentName}/rules/{ruleId}/baselines/{baselineName}": {
      "put": {
        "tags": [
          "SqlPools, DatabaseVulnerabilityAssesmentRuleBaselines"
        ],
        "description": "Creates or updates a Sql pool's vulnerability assessment rule baseline.",
        "operationId": "SqlPoolVulnerabilityAssessmentRuleBaselines_CreateOrUpdate",
        "parameters": [
          {
            "$ref": "../../../../../common-types/resource-management/v1/types.json#/parameters/ApiVersionParameter"
          },
          {
            "$ref": "../../../../../common-types/resource-management/v1/types.json#/parameters/SubscriptionIdParameter"
          },
          {
            "$ref": "../../../../../common-types/resource-management/v1/types.json#/parameters/ResourceGroupNameParameter"
          },
          {
            "$ref": "./workspace.json#/parameters/workspaceNameParameter"
          },
          {
            "type": "string",
            "in": "path",
            "name": "sqlPoolName",
            "description": "SQL pool name",
            "required": true
          },
          {
            "name": "vulnerabilityAssessmentName",
            "in": "path",
            "description": "The name of the vulnerability assessment.",
            "required": true,
            "type": "string",
            "enum": [
              "default"
            ],
            "x-ms-enum": {
              "name": "VulnerabilityAssessmentName",
              "modelAsString": true
            }
          },
          {
            "name": "ruleId",
            "in": "path",
            "description": "The vulnerability assessment rule ID.",
            "required": true,
            "type": "string"
          },
          {
            "name": "baselineName",
            "in": "path",
            "description": "The name of the vulnerability assessment rule baseline (default implies a baseline on a Sql pool level rule and master for workspace level rule).",
            "required": true,
            "type": "string",
            "enum": [
              "master",
              "default"
            ],
            "x-ms-enum": {
              "name": "VulnerabilityAssessmentPolicyBaselineName",
              "modelAsString": false
            }
          },
          {
            "name": "parameters",
            "in": "body",
            "description": "The requested rule baseline resource.",
            "required": true,
            "schema": {
              "$ref": "#/definitions/SqlPoolVulnerabilityAssessmentRuleBaseline"
            }
          }
        ],
        "responses": {
          "200": {
            "description": "Successfully set the vulnerability assessment rule baseline.",
            "schema": {
              "$ref": "#/definitions/SqlPoolVulnerabilityAssessmentRuleBaseline"
            }
          },
          "default": {
            "description": "*** Error Responses: ***\n\n * 400 VulnerabilityAssessmentStorageAuthenticationFailed - Could not authenticate to storage account '{0}' .\n\n * 400 VulnerabilityAssessmentInvalidPolicy - Vulnerability Assessment settings don't exist or invalid storage specified in settings. \n\n * 400 VulnerabilityAssessmentDatawarehouseDatabaseIsDeactivated - Could not execute Vulnerability Assessment operation because the database is paused. Please resume it.\n\n * 400 InvalidVulnerabilityAssessmentOperationRequest - The vulnerability assessment operation request does not exist or has no properties object.\n\n * 400 DataSecurityInvalidUserSuppliedParameter - An invalid parameter value was provided by the client.\n\n * 404 VulnerabilityAssessmentInvalidStorageAccount - The storage account '{0}' that was defined in the policy is invalid.\n\n * 404 SubscriptionDoesNotHaveServer - The requested server was not found\n\n * 404 SourceDatabaseNotFound - The source database does not exist.\n\n * 404 DatabaseDoesNotExist - User has specified a database name that does not exist on this server instance.\n\n * 404 VulnerabilityAssessmentRuleDoesNotExists - Rule '{0}' does not exist.\n\n * 404 VulnerabilityAssessmentBaselineDoesNotExists - Baseline does not exist for rule '{0}'\n\n * 500 DatabaseIsUnavailable - Loading failed. Please try again later."
          }
        },
        "consumes": [],
        "produces": [
          "application/json"
        ],
        "x-ms-examples": {
          "Creates or updates a database's vulnerability assessment rule baseline.": {
            "$ref": "./examples/CreateOrUpdateSqlPoolVulnerabilityAssessmentRuleBaseline.json"
          }
        }
      },
      "delete": {
        "tags": [
          "DatabaseVulnerabilityAssesmentRuleBaselines"
        ],
        "description": "Removes the database's vulnerability assessment rule baseline.",
        "operationId": "SqlPoolVulnerabilityAssessmentRuleBaselines_Delete",
        "parameters": [
          {
            "$ref": "../../../../../common-types/resource-management/v1/types.json#/parameters/ApiVersionParameter"
          },
          {
            "$ref": "../../../../../common-types/resource-management/v1/types.json#/parameters/SubscriptionIdParameter"
          },
          {
            "$ref": "../../../../../common-types/resource-management/v1/types.json#/parameters/ResourceGroupNameParameter"
          },
          {
            "$ref": "./workspace.json#/parameters/workspaceNameParameter"
          },
          {
            "type": "string",
            "in": "path",
            "name": "sqlPoolName",
            "description": "SQL pool name",
            "required": true
          },
          {
            "name": "vulnerabilityAssessmentName",
            "in": "path",
            "description": "The name of the vulnerability assessment.",
            "required": true,
            "type": "string",
            "enum": [
              "default"
            ],
            "x-ms-enum": {
              "name": "VulnerabilityAssessmentName",
              "modelAsString": true
            }
          },
          {
            "name": "ruleId",
            "in": "path",
            "description": "The vulnerability assessment rule ID.",
            "required": true,
            "type": "string"
          },
          {
            "name": "baselineName",
            "in": "path",
            "description": "The name of the vulnerability assessment rule baseline (default implies a baseline on a Sql pool level rule and master for workspace level rule).",
            "required": true,
            "type": "string",
            "enum": [
              "master",
              "default"
            ],
            "x-ms-enum": {
              "name": "VulnerabilityAssessmentPolicyBaselineName",
              "modelAsString": false
            }
          }
        ],
        "responses": {
          "200": {
            "description": "Successfully removed the database vulnerability assessment rule baseline."
          },
          "default": {
            "description": "*** Error Responses: ***\n\n * 400 VulnerabilityAssessmentStorageAuthenticationFailed - Could not authenticate to storage account '{0}' .\n\n * 400 VulnerabilityAssessmentInvalidPolicy - Vulnerability Assessment settings don't exist or invalid storage specified in settings. \n\n * 400 VulnerabilityAssessmentDatawarehouseDatabaseIsDeactivated - Could not execute Vulnerability Assessment operation because the database is paused. Please resume it.\n\n * 400 InvalidVulnerabilityAssessmentOperationRequest - The vulnerability assessment operation request does not exist or has no properties object.\n\n * 400 DataSecurityInvalidUserSuppliedParameter - An invalid parameter value was provided by the client.\n\n * 404 VulnerabilityAssessmentInvalidStorageAccount - The storage account '{0}' that was defined in the policy is invalid.\n\n * 404 SubscriptionDoesNotHaveServer - The requested server was not found\n\n * 404 SourceDatabaseNotFound - The source database does not exist.\n\n * 404 DatabaseDoesNotExist - User has specified a database name that does not exist on this server instance.\n\n * 404 VulnerabilityAssessmentRuleDoesNotExists - Rule '{0}' does not exist.\n\n * 404 VulnerabilityAssessmentBaselineDoesNotExists - Baseline does not exist for rule '{0}'\n\n * 500 DatabaseIsUnavailable - Loading failed. Please try again later."
          }
        },
        "x-ms-examples": {
          "Removes a database's vulnerability assessment rule baseline.": {
            "$ref": "./examples/DeleteSqlPoolVulnerabilityAssessmentRuleBaseline.json"
          }
        }
      },
      "get": {
        "tags": [
          "SqlPools, SqlPoolVulnerabilityAssesmentRuleBaselines"
        ],
        "description": "Gets a SqlPool's vulnerability assessment rule baseline.",
        "operationId": "SqlPoolVulnerabilityAssessmentRuleBaselines_Get",
        "parameters": [
          {
            "$ref": "../../../../../common-types/resource-management/v1/types.json#/parameters/ApiVersionParameter"
          },
          {
            "$ref": "../../../../../common-types/resource-management/v1/types.json#/parameters/SubscriptionIdParameter"
          },
          {
            "$ref": "../../../../../common-types/resource-management/v1/types.json#/parameters/ResourceGroupNameParameter"
          },
          {
            "$ref": "./workspace.json#/parameters/workspaceNameParameter"
          },
          {
            "type": "string",
            "in": "path",
            "name": "sqlPoolName",
            "description": "SQL pool name",
            "required": true
          },
          {
            "name": "vulnerabilityAssessmentName",
            "in": "path",
            "description": "The name of the vulnerability assessment.",
            "required": true,
            "type": "string",
            "enum": [
              "default"
            ],
            "x-ms-enum": {
              "name": "VulnerabilityAssessmentName",
              "modelAsString": true
            }
          },
          {
            "name": "ruleId",
            "in": "path",
            "description": "The vulnerability assessment rule ID.",
            "required": true,
            "type": "string"
          },
          {
            "name": "baselineName",
            "in": "path",
            "description": "The name of the vulnerability assessment rule baseline (default implies a baseline on a Sql pool level rule and master for server level rule).",
            "required": true,
            "type": "string",
            "enum": [
              "master",
              "default"
            ],
            "x-ms-enum": {
              "name": "VulnerabilityAssessmentPolicyBaselineName",
              "modelAsString": false
            }
          }
        ],
        "consumes": [],
        "produces": [
          "application/json"
        ],
        "responses": {
          "200": {
            "description": "Successfully got the vulnerability assessment rule baseline.",
            "schema": {
              "$ref": "#/definitions/SqlPoolVulnerabilityAssessmentRuleBaseline"
            }
          },
          "default": {
            "description": "*** Error Responses: ***\n\n * 400 VulnerabilityAssessmentStorageAuthenticationFailed - Could not authenticate to storage account '{0}' .\n\n * 400 VulnerabilityAssessmentInvalidPolicy - Vulnerability Assessment settings don't exist or invalid storage specified in settings. \n\n * 400 VulnerabilityAssessmentDatawarehouseDatabaseIsDeactivated - Could not execute Vulnerability Assessment operation because the database is paused. Please resume it.\n\n * 400 InvalidVulnerabilityAssessmentOperationRequest - The vulnerability assessment operation request does not exist or has no properties object.\n\n * 400 DataSecurityInvalidUserSuppliedParameter - An invalid parameter value was provided by the client.\n\n * 404 VulnerabilityAssessmentInvalidStorageAccount - The storage account '{0}' that was defined in the policy is invalid.\n\n * 404 SubscriptionDoesNotHaveServer - The requested server was not found\n\n * 404 SourceDatabaseNotFound - The source database does not exist.\n\n * 404 DatabaseDoesNotExist - User has specified a database name that does not exist on this server instance.\n\n * 404 VulnerabilityAssessmentRuleDoesNotExists - Rule '{0}' does not exist.\n\n * 404 VulnerabilityAssessmentBaselineDoesNotExists - Baseline does not exist for rule '{0}'\n\n * 500 DatabaseIsUnavailable - Loading failed. Please try again later."
          }
        },
        "x-ms-examples": {
          "Gets a Sql pool's vulnerability assessment rule baseline.": {
            "$ref": "./examples/SqlPoolVulnerabilityAssessmentRuleBaselineGet.json"
          }
        }
      }
    },
    "/subscriptions/{subscriptionId}/resourceGroups/{resourceGroupName}/providers/Microsoft.Synapse/workspaces/{workspaceName}/sqlPools/{sqlPoolName}/vulnerabilityAssessments/{vulnerabilityAssessmentName}": {
      "get": {
        "tags": [
          "SqlPools, VulnerabilityAssessments"
        ],
        "summary": "Gets the Sql pool's vulnerability assessment",
        "description": "Gets the Sql pool's vulnerability assessment.",
        "operationId": "SqlPoolVulnerabilityAssessments_Get",
        "parameters": [
          {
            "$ref": "../../../../../common-types/resource-management/v1/types.json#/parameters/ApiVersionParameter"
          },
          {
            "$ref": "../../../../../common-types/resource-management/v1/types.json#/parameters/SubscriptionIdParameter"
          },
          {
            "$ref": "../../../../../common-types/resource-management/v1/types.json#/parameters/ResourceGroupNameParameter"
          },
          {
            "$ref": "./workspace.json#/parameters/workspaceNameParameter"
          },
          {
            "type": "string",
            "in": "path",
            "name": "sqlPoolName",
            "description": "SQL pool name",
            "required": true
          },
          {
            "name": "vulnerabilityAssessmentName",
            "in": "path",
            "description": "The name of the vulnerability assessment.",
            "required": true,
            "type": "string",
            "enum": [
              "default"
            ],
            "x-ms-enum": {
              "name": "VulnerabilityAssessmentName",
              "modelAsString": true
            }
          }
        ],
        "responses": {
          "200": {
            "description": "Successfully retrieved the Sql pool vulnerability assessment.",
            "schema": {
              "$ref": "#/definitions/SqlPoolVulnerabilityAssessment"
            }
          },
          "default": {
            "description": "*** Error Responses: ***\n\n * 400 InvalidStorageAccountName - The provided storage account is not valid or does not exist.\n\n * 400 InvalidStorageAccountCredentials - The provided storage account shared access signature or account storage key is not valid.\n\n * 400 DatabaseVulnerabilityAssessmentMissingStorageContainerPath - Storage container path must be provided if it isn't set in server level policy\n\n * 404 SubscriptionDoesNotHaveServer - The requested server was not found\n\n * 404 SourceDatabaseNotFound - The source database does not exist.\n\n * 404 DatabaseDoesNotExist - User has specified a database name that does not exist on this server instance.\n\n * 500 DatabaseIsUnavailable - Loading failed. Please try again later."
          }
        },
        "consumes": [],
        "produces": [
          "application/json"
        ],
        "x-ms-examples": {
          "Get a Sql pool's vulnerability assessment": {
            "$ref": "./examples/GetSqlPoolVulnerabilityAssessment.json"
          }
        }
      },
      "put": {
        "tags": [
          "SqlPools, VulnerabilityAssessments"
        ],
        "summary": "Creates or updates the Sql pool vulnerability assessment",
        "description": "Creates or updates the Sql pool vulnerability assessment.",
        "operationId": "SqlPoolVulnerabilityAssessments_CreateOrUpdate",
        "parameters": [
          {
            "$ref": "../../../../../common-types/resource-management/v1/types.json#/parameters/ApiVersionParameter"
          },
          {
            "$ref": "../../../../../common-types/resource-management/v1/types.json#/parameters/SubscriptionIdParameter"
          },
          {
            "$ref": "../../../../../common-types/resource-management/v1/types.json#/parameters/ResourceGroupNameParameter"
          },
          {
            "$ref": "./workspace.json#/parameters/workspaceNameParameter"
          },
          {
            "type": "string",
            "in": "path",
            "name": "sqlPoolName",
            "description": "SQL pool name",
            "required": true
          },
          {
            "name": "vulnerabilityAssessmentName",
            "in": "path",
            "description": "The name of the vulnerability assessment.",
            "required": true,
            "type": "string",
            "enum": [
              "default"
            ],
            "x-ms-enum": {
              "name": "VulnerabilityAssessmentName",
              "modelAsString": true
            }
          },
          {
            "name": "parameters",
            "in": "body",
            "description": "The requested resource.",
            "required": true,
            "schema": {
              "$ref": "#/definitions/SqlPoolVulnerabilityAssessment"
            }
          }
        ],
        "responses": {
          "200": {
            "description": "Successfully set the  Sql pool vulnerability assessment.",
            "schema": {
              "$ref": "#/definitions/SqlPoolVulnerabilityAssessment"
            }
          },
          "default": {
            "description": "*** Error Responses: ***\n\n * 400 InvalidStorageAccountName - The provided storage account is not valid or does not exist.\n\n * 400 InvalidStorageAccountCredentials - The provided storage account shared access signature or account storage key is not valid.\n\n * 400 DatabaseVulnerabilityAssessmentMissingStorageContainerPath - Storage container path must be provided if it isn't set in server level policy\n\n * 400 InvalidVulnerabilityAssessmentOperationRequest - The vulnerability assessment operation request does not exist or has no properties object.\n\n * 400 DataSecurityInvalidUserSuppliedParameter - An invalid parameter value was provided by the client.\n\n * 404 SubscriptionDoesNotHaveServer - The requested server was not found\n\n * 404 SourceDatabaseNotFound - The source database does not exist.\n\n * 404 DatabaseDoesNotExist - User has specified a database name that does not exist on this server instance.\n\n * 500 DatabaseIsUnavailable - Loading failed. Please try again later."
          },
          "201": {
            "description": "Successfully created the vulnerability assessment.",
            "schema": {
              "$ref": "#/definitions/SqlPoolVulnerabilityAssessment"
            }
          }
        },
        "consumes": [],
        "produces": [
          "application/json"
        ],
        "x-ms-examples": {
          "Create a database's vulnerability assessment with minimal parameters, when storageContainerSasKey is specified": {
            "$ref": "./examples/CreateOrUpdateSqlPoolVulnerabilityAssessmentWithContainerSasKeyAndMinParameters.json"
          },
          "Create a database's vulnerability assessment with minimal parameters, when storageAccountAccessKey is specified": {
            "$ref": "./examples/CreateOrUpdateVulnerabilityAssessmentWithStorageAccessKeyAndMinParameters.json"
          },
          "Create a database's vulnerability assessment with all parameters": {
            "$ref": "./examples/CreateOrUpdateSqlPoolVulnerabilityAssessmentWithAllParameters.json"
          }
        }
      },
      "delete": {
        "tags": [
          "SqlPools, VulnerabilityAssessments"
        ],
        "summary": "Removes the database's vulnerability assessment",
        "description": "Removes the database's vulnerability assessment.",
        "operationId": "SqlPoolVulnerabilityAssessments_Delete",
        "parameters": [
          {
            "$ref": "../../../../../common-types/resource-management/v1/types.json#/parameters/ApiVersionParameter"
          },
          {
            "$ref": "../../../../../common-types/resource-management/v1/types.json#/parameters/SubscriptionIdParameter"
          },
          {
            "$ref": "../../../../../common-types/resource-management/v1/types.json#/parameters/ResourceGroupNameParameter"
          },
          {
            "$ref": "./workspace.json#/parameters/workspaceNameParameter"
          },
          {
            "type": "string",
            "in": "path",
            "name": "sqlPoolName",
            "description": "SQL pool name",
            "required": true
          },
          {
            "name": "vulnerabilityAssessmentName",
            "in": "path",
            "description": "The name of the vulnerability assessment.",
            "required": true,
            "type": "string",
            "enum": [
              "default"
            ],
            "x-ms-enum": {
              "name": "VulnerabilityAssessmentName",
              "modelAsString": true
            }
          }
        ],
        "responses": {
          "200": {
            "description": "Successfully removed the Sql pool vulnerability assessment."
          },
          "default": {
            "description": "*** Error Responses: ***\n\n * 400 InvalidStorageAccountName - The provided storage account is not valid or does not exist.\n\n * 400 InvalidStorageAccountCredentials - The provided storage account shared access signature or account storage key is not valid.\n\n * 400 DatabaseVulnerabilityAssessmentMissingStorageContainerPath - Storage container path must be provided if it isn't set in server level policy\n\n * 404 SubscriptionDoesNotHaveServer - The requested server was not found\n\n * 404 SourceDatabaseNotFound - The source database does not exist.\n\n * 404 DatabaseDoesNotExist - User has specified a database name that does not exist on this server instance.\n\n * 500 DatabaseIsUnavailable - Loading failed. Please try again later."
          }
        },
        "consumes": [],
        "produces": [
          "application/json"
        ],
        "x-ms-examples": {
          "Remove a database's vulnerability assessment": {
            "$ref": "./examples/DeleteSqlPoolVulnerabilityAssessment.json"
          }
        }
      }
    },
    "/subscriptions/{subscriptionId}/resourceGroups/{resourceGroupName}/providers/Microsoft.Synapse/workspaces/{workspaceName}/sqlPools/{sqlPoolName}/extendedAuditingSettings/{blobAuditingPolicyName}": {
      "get": {
        "tags": [
          "SqlPools, BlobAuditing"
        ],
        "description": "Gets an extended Sql pool's blob auditing policy.",
        "operationId": "ExtendedSqlPoolBlobAuditingPolicies_Get",
        "parameters": [
          {
            "$ref": "../../../../../common-types/resource-management/v1/types.json#/parameters/ApiVersionParameter"
          },
          {
            "$ref": "../../../../../common-types/resource-management/v1/types.json#/parameters/SubscriptionIdParameter"
          },
          {
            "$ref": "../../../../../common-types/resource-management/v1/types.json#/parameters/ResourceGroupNameParameter"
          },
          {
            "$ref": "./workspace.json#/parameters/workspaceNameParameter"
          },
          {
            "type": "string",
            "in": "path",
            "name": "sqlPoolName",
            "description": "SQL pool name",
            "required": true
          },
          {
            "name": "blobAuditingPolicyName",
            "in": "path",
            "description": "The name of the blob auditing policy.",
            "required": true,
            "type": "string",
            "enum": [
              "default"
            ],
            "x-ms-parameter-location": "method"
          }
        ],
        "responses": {
          "200": {
            "description": "Successfully retrieved the extended Sql pool blob auditing policy.",
            "schema": {
              "$ref": "#/definitions/ExtendedSqlPoolBlobAuditingPolicy"
            }
          },
          "default": {
            "description": "*** Error Responses: ***\n\n * 400 BlobAuditingIsNotSupportedOnResourceType - Blob Auditing is currently not supported for this resource type.\n\n * 404 SourceDatabaseNotFound - The source database does not exist.\n\n * 404 DatabaseDoesNotExist - User has specified a database name that does not exist on this server instance.\n\n * 500 DatabaseIsUnavailable - Loading failed. Please try again later."
          }
        },
        "consumes": [],
        "produces": [
          "application/json"
        ],
        "x-ms-examples": {
          "Get an extended database's blob auditing policy": {
            "$ref": "./examples/ExtendedSqlPoolBlobAuditingGet.json"
          }
        }
      },
      "put": {
        "tags": [
          "SqlPools, BlobAuditing"
        ],
        "description": "Creates or updates an extended Sql pool's blob auditing policy.",
        "operationId": "ExtendedSqlPoolBlobAuditingPolicies_CreateOrUpdate",
        "parameters": [
          {
            "$ref": "../../../../../common-types/resource-management/v1/types.json#/parameters/ApiVersionParameter"
          },
          {
            "$ref": "../../../../../common-types/resource-management/v1/types.json#/parameters/SubscriptionIdParameter"
          },
          {
            "$ref": "../../../../../common-types/resource-management/v1/types.json#/parameters/ResourceGroupNameParameter"
          },
          {
            "$ref": "./workspace.json#/parameters/workspaceNameParameter"
          },
          {
            "type": "string",
            "in": "path",
            "name": "sqlPoolName",
            "description": "SQL pool name",
            "required": true
          },
          {
            "name": "blobAuditingPolicyName",
            "in": "path",
            "description": "The name of the blob auditing policy.",
            "required": true,
            "type": "string",
            "enum": [
              "default"
            ],
            "x-ms-parameter-location": "method"
          },
          {
            "name": "parameters",
            "in": "body",
            "description": "The extended Sql pool blob auditing policy.",
            "required": true,
            "schema": {
              "$ref": "#/definitions/ExtendedSqlPoolBlobAuditingPolicy"
            }
          }
        ],
        "responses": {
          "200": {
            "description": "Successfully set the extended Sql pool blob auditing policy.",
            "schema": {
              "$ref": "#/definitions/ExtendedSqlPoolBlobAuditingPolicy"
            }
          },
          "201": {
            "description": "Successfully created the extended database blob auditing policy.",
            "schema": {
              "$ref": "#/definitions/ExtendedSqlPoolBlobAuditingPolicy"
            }
          },
          "default": {
            "description": "*** Error Responses: ***\n\n * 400 BlobAuditingIsNotSupportedOnResourceType - Blob Auditing is currently not supported for this resource type.\n\n * 400 BlobAuditingPredicateExpressionSyntaxError - Invalid value of parameter 'predicateExpression'.\n\n * 400 InvalidDatabaseBlobAuditingPolicyCreateRequest - The create database blob auditing policy request does not exist or has no properties object.\n\n * 400 InvalidBlobAuditActionsAndGroups - Invalid audit actions or action groups.\n\n * 400 DataSecurityInvalidUserSuppliedParameter - An invalid parameter value was provided by the client.\n\n * 400 BlobAuditingPredicateExpressionEmpty - Invalid parameter 'predicateExpression', value can not be empty.\n\n * 400 BlobAuditingInvalidStorageAccountName - The provided storage account is not valid or does not exist.\n\n * 400 UpdateNotAllowedOnPausedDatabase - User attempted to perform an update on a paused database.\n\n * 400 BlobAuditingInvalidStorageAccountCredentials - The provided storage account or access key is not valid.\n\n * 400 BlobAuditingIsNotSupportedOnGeoDr - Blob auditing can be configured on primary databases only.\n\n * 400 BlobAuditingNoServerIdentity - The server identity is not correctly configured.\n\n * 400 InvalidBlobAuditActionsAndGroupsForDW - Unsupported audit actions or action groups for DW.\n\n * 400 BlobAuditingInsufficientStorageAccountPermissions - Insufficient read or write permissions on the provided storage account.\n\n * 400 BlobAuditingStorageAccountIsDisabled - The provided storage account is disabled.\n\n * 400 InsufficientDiskSpaceForAuditing - Insufficient disk space to save auditing metadata in the database\n\n * 400 InvalidBlobAuditActions - Invalid audit action\n\n * 404 SourceDatabaseNotFound - The source database does not exist.\n\n * 404 DatabaseDoesNotExist - User has specified a database name that does not exist on this server instance.\n\n * 500 DatabaseIsUnavailable - Loading failed. Please try again later."
          }
        },
        "consumes": [],
        "produces": [
          "application/json"
        ],
        "x-ms-examples": {
          "Create or update an extended Sql pool's blob auditing policy with minimal parameters": {
            "$ref": "./examples/ExtendedSqlPoolBlobAuditingCreateMin.json"
          },
          "Create or update an extended Sql pool's blob auditing policy with all parameters": {
            "$ref": "./examples/ExtendedSqlPoolBlobAuditingCreateMax.json"
          },
          "Create or update an extended SQL pool's azure monitor auditing policy with minimal parameters": {
            "$ref": "./examples/ExtendedSqlPoolAzureMonitorAuditingCreateMin.json"
          }
        }
      }
    },
    "/subscriptions/{subscriptionId}/resourceGroups/{resourceGroupName}/providers/Microsoft.Synapse/workspaces/{workspaceName}/sqlPools/{sqlPoolName}/extendedAuditingSettings": {
      "get": {
        "tags": [
          "SqlPools,BlobAuditing"
        ],
        "description": "Lists extended auditing settings of a Sql pool.",
        "operationId": "ExtendedSqlPoolBlobAuditingPolicies_ListBySqlPool",
        "parameters": [
          {
            "$ref": "../../../../../common-types/resource-management/v1/types.json#/parameters/ApiVersionParameter"
          },
          {
            "$ref": "../../../../../common-types/resource-management/v1/types.json#/parameters/SubscriptionIdParameter"
          },
          {
            "$ref": "../../../../../common-types/resource-management/v1/types.json#/parameters/ResourceGroupNameParameter"
          },
          {
            "$ref": "./workspace.json#/parameters/workspaceNameParameter"
          },
          {
            "type": "string",
            "in": "path",
            "name": "sqlPoolName",
            "description": "SQL pool name",
            "required": true
          }
        ],
        "responses": {
          "200": {
            "description": "Successfully retrieved the database extended auditing settings.",
            "schema": {
              "$ref": "#/definitions/ExtendedSqlPoolBlobAuditingPolicyListResult"
            }
          },
          "default": {
            "description": "*** Error Responses: ***\n\n * 400 BlobAuditingIsNotSupportedOnResourceType - Blob Auditing is currently not supported for this resource type.\n\n * 404 SourceDatabaseNotFound - The source database does not exist.\n\n * 404 DatabaseDoesNotExist - User has specified a database name that does not exist on this server instance.\n\n * 500 DatabaseIsUnavailable - Loading failed. Please try again later."
          }
        },
        "consumes": [],
        "produces": [
          "application/json"
        ],
        "x-ms-pageable": {
          "nextLinkName": "nextLink"
        },
        "x-ms-examples": {
          "List extended auditing settings of a database": {
            "$ref": "./examples/SqlPoolExtendedAuditingSettingsList.json"
          }
        }
      }
    },
    "/subscriptions/{subscriptionId}/resourceGroups/{resourceGroupName}/providers/Microsoft.Synapse/workspaces/{workspaceName}/sqlPools/{sqlPoolName}/dataMaskingPolicies/{dataMaskingPolicyName}": {
      "put": {
        "tags": [
          "SqlPools, DataMaskingPolicies"
        ],
        "operationId": "DataMaskingPolicies_CreateOrUpdate",
        "description": "Creates or updates a Sql pool data masking policy",
        "parameters": [
          {
            "$ref": "../../../../../common-types/resource-management/v1/types.json#/parameters/ApiVersionParameter"
          },
          {
            "$ref": "../../../../../common-types/resource-management/v1/types.json#/parameters/SubscriptionIdParameter"
          },
          {
            "$ref": "../../../../../common-types/resource-management/v1/types.json#/parameters/ResourceGroupNameParameter"
          },
          {
            "$ref": "./workspace.json#/parameters/workspaceNameParameter"
          },
          {
            "type": "string",
            "in": "path",
            "name": "sqlPoolName",
            "description": "SQL pool name",
            "required": true
          },
          {
            "$ref": "#/parameters/DataMaskingPolicyNameParameter"
          },
          {
            "name": "parameters",
            "in": "body",
            "required": true,
            "schema": {
              "$ref": "#/definitions/DataMaskingPolicy"
            },
            "description": "Parameters for creating or updating a data masking policy."
          }
        ],
        "consumes": [],
        "produces": [
          "application/json"
        ],
        "x-ms-examples": {
          "Create or update data masking policy max": {
            "$ref": "./examples/DataMaskingPolicyCreateOrUpdateMax.json"
          },
          "Create or update data masking policy min": {
            "$ref": "./examples/DataMaskingPolicyCreateOrUpdateMin.json"
          }
        },
        "responses": {
          "200": {
            "description": "OK",
            "schema": {
              "$ref": "#/definitions/DataMaskingPolicy"
            }
          },
          "default": {
            "description": "Error response describing why the operation failed.",
            "schema": {
              "$ref": "#/definitions/CloudError"
            }
          }
        }
      },
      "get": {
        "tags": [
          "SqlPools, DataMaskingPolicies"
        ],
        "operationId": "DataMaskingPolicies_Get",
        "description": "Gets a Sql pool data masking policy.",
        "parameters": [
          {
            "$ref": "../../../../../common-types/resource-management/v1/types.json#/parameters/ApiVersionParameter"
          },
          {
            "$ref": "../../../../../common-types/resource-management/v1/types.json#/parameters/SubscriptionIdParameter"
          },
          {
            "$ref": "../../../../../common-types/resource-management/v1/types.json#/parameters/ResourceGroupNameParameter"
          },
          {
            "$ref": "./workspace.json#/parameters/workspaceNameParameter"
          },
          {
            "type": "string",
            "in": "path",
            "name": "sqlPoolName",
            "description": "SQL pool name",
            "required": true
          },
          {
            "$ref": "#/parameters/DataMaskingPolicyNameParameter"
          }
        ],
        "consumes": [],
        "produces": [
          "application/json"
        ],
        "x-ms-examples": {
          "Get data masking policy": {
            "$ref": "./examples/DataMaskingPolicyGet.json"
          }
        },
        "responses": {
          "200": {
            "description": "OK",
            "schema": {
              "$ref": "#/definitions/DataMaskingPolicy"
            }
          },
          "default": {
            "description": "Error response describing why the operation failed.",
            "schema": {
              "$ref": "#/definitions/CloudError"
            }
          }
        }
      }
    },
    "/subscriptions/{subscriptionId}/resourceGroups/{resourceGroupName}/providers/Microsoft.Synapse/workspaces/{workspaceName}/sqlPools/{sqlPoolName}/dataMaskingPolicies/{dataMaskingPolicyName}/rules/{dataMaskingRuleName}": {
      "put": {
        "tags": [
          "SqlPools, DataMaskingRules"
        ],
        "operationId": "DataMaskingRules_CreateOrUpdate",
        "description": "Creates or updates a Sql pool data masking rule.",
        "parameters": [
          {
            "$ref": "../../../../../common-types/resource-management/v1/types.json#/parameters/ApiVersionParameter"
          },
          {
            "$ref": "../../../../../common-types/resource-management/v1/types.json#/parameters/SubscriptionIdParameter"
          },
          {
            "$ref": "../../../../../common-types/resource-management/v1/types.json#/parameters/ResourceGroupNameParameter"
          },
          {
            "$ref": "./workspace.json#/parameters/workspaceNameParameter"
          },
          {
            "type": "string",
            "in": "path",
            "name": "sqlPoolName",
            "description": "SQL pool name",
            "required": true
          },
          {
            "$ref": "#/parameters/DataMaskingPolicyNameParameter"
          },
          {
            "name": "dataMaskingRuleName",
            "in": "path",
            "required": true,
            "type": "string",
            "description": "The name of the data masking rule."
          },
          {
            "name": "parameters",
            "in": "body",
            "required": true,
            "schema": {
              "$ref": "#/definitions/DataMaskingRule"
            },
            "description": "The required parameters for creating or updating a data masking rule."
          }
        ],
        "consumes": [],
        "produces": [
          "application/json"
        ],
        "x-ms-examples": {
          "Create/Update data masking rule for text": {
            "$ref": "./examples/DataMaskingRuleCreateOrUpdateText.json"
          },
          "Create/Update data masking rule for numbers": {
            "$ref": "./examples/DataMaskingRuleCreateOrUpdateNumber.json"
          },
          "Create/Update data masking rule for default min": {
            "$ref": "./examples/DataMaskingRuleCreateOrUpdateDefaultMin.json"
          },
          "Create/Update data masking rule for default max": {
            "$ref": "./examples/DataMaskingRuleCreateOrUpdateDefaultMax.json"
          }
        },
        "responses": {
          "200": {
            "description": "OK",
            "schema": {
              "$ref": "#/definitions/DataMaskingRule"
            }
          },
          "201": {
            "description": "Created",
            "schema": {
              "$ref": "#/definitions/DataMaskingRule"
            }
          },
          "default": {
            "description": "Error response describing why the operation failed.",
            "schema": {
              "$ref": "#/definitions/CloudError"
            }
          }
        }
      }
    },
    "/subscriptions/{subscriptionId}/resourceGroups/{resourceGroupName}/providers/Microsoft.Synapse/workspaces/{workspaceName}/sqlPools/{sqlPoolName}/dataMaskingPolicies/{dataMaskingPolicyName}/rules": {
      "get": {
        "tags": [
          "SqlPools, DataMaskingRules"
        ],
        "operationId": "DataMaskingRules_ListBySqlPool",
        "description": "Gets a list of Sql pool data masking rules.",
        "parameters": [
          {
            "$ref": "../../../../../common-types/resource-management/v1/types.json#/parameters/ApiVersionParameter"
          },
          {
            "$ref": "../../../../../common-types/resource-management/v1/types.json#/parameters/SubscriptionIdParameter"
          },
          {
            "$ref": "../../../../../common-types/resource-management/v1/types.json#/parameters/ResourceGroupNameParameter"
          },
          {
            "$ref": "./workspace.json#/parameters/workspaceNameParameter"
          },
          {
            "type": "string",
            "in": "path",
            "name": "sqlPoolName",
            "description": "SQL pool name",
            "required": true
          },
          {
            "$ref": "#/parameters/DataMaskingPolicyNameParameter"
          }
        ],
        "consumes": [],
        "produces": [
          "application/json"
        ],
        "x-ms-examples": {
          "List data masking rules": {
            "$ref": "./examples/DataMaskingRuleList.json"
          }
        },
        "responses": {
          "200": {
            "description": "OK",
            "schema": {
              "$ref": "#/definitions/DataMaskingRuleListResult"
            }
          },
          "default": {
            "description": "Error response describing why the operation failed.",
            "schema": {
              "$ref": "#/definitions/CloudError"
            }
          }
        },
        "x-ms-pageable": {
          "nextLinkName": null
        }
      }
    },
    "/subscriptions/{subscriptionId}/resourceGroups/{resourceGroupName}/providers/Microsoft.Synapse/workspaces/{workspaceName}/sqlPools/{sqlPoolName}/auditingSettings": {
      "get": {
        "tags": [
          "SqlPools, BlobAuditing"
        ],
        "description": "Lists auditing settings of a Sql pool.",
        "operationId": "SqlPoolBlobAuditingPolicies_ListBySqlPool",
        "parameters": [
          {
            "$ref": "../../../../../common-types/resource-management/v1/types.json#/parameters/ApiVersionParameter"
          },
          {
            "$ref": "../../../../../common-types/resource-management/v1/types.json#/parameters/SubscriptionIdParameter"
          },
          {
            "$ref": "../../../../../common-types/resource-management/v1/types.json#/parameters/ResourceGroupNameParameter"
          },
          {
            "$ref": "./workspace.json#/parameters/workspaceNameParameter"
          },
          {
            "type": "string",
            "in": "path",
            "name": "sqlPoolName",
            "description": "SQL pool name",
            "required": true
          }
        ],
        "consumes": [],
        "produces": [
          "application/json"
        ],
        "responses": {
          "200": {
            "description": "Successfully retrieved Sql pool auditing settings.",
            "schema": {
              "$ref": "#/definitions/SqlPoolBlobAuditingPolicyListResult"
            }
          },
          "default": {
            "description": "*** Error Responses: ***\n\n * 400 BlobAuditingIsNotSupportedOnResourceType - Blob Auditing is currently not supported for this resource type.\n\n * 404 SourceDatabaseNotFound - The source database does not exist.\n\n * 404 DatabaseDoesNotExist - User has specified a database name that does not exist on this server instance.\n\n * 500 DatabaseIsUnavailable - Loading failed. Please try again later."
          }
        },
        "x-ms-pageable": {
          "nextLinkName": "nextLink"
        },
        "x-ms-examples": {
          "List audit settings of a database": {
            "$ref": "./examples/SqlPoolAuditingSettingsList.json"
          }
        }
      }
    },
    "/subscriptions/{subscriptionId}/resourceGroups/{resourceGroupName}/providers/Microsoft.Synapse/workspaces/{workspaceName}/sqlPools/{sqlPoolName}/schemas/{schemaName}": {
      "get": {
        "tags": [
          "SqlPools, SqlPoolSchemas"
        ],
        "description": "Get Sql Pool schema",
        "operationId": "SqlPoolSchemas_Get",
        "parameters": [
          {
            "$ref": "../../../../../common-types/resource-management/v1/types.json#/parameters/ApiVersionParameter"
          },
          {
            "$ref": "../../../../../common-types/resource-management/v1/types.json#/parameters/SubscriptionIdParameter"
          },
          {
            "$ref": "../../../../../common-types/resource-management/v1/types.json#/parameters/ResourceGroupNameParameter"
          },
          {
            "$ref": "./workspace.json#/parameters/workspaceNameParameter"
          },
          {
            "type": "string",
            "in": "path",
            "name": "sqlPoolName",
            "description": "SQL pool name",
            "required": true
          },
          {
            "name": "schemaName",
            "in": "path",
            "description": "The name of the schema.",
            "required": true,
            "type": "string"
          }
        ],
        "consumes": [],
        "produces": [
          "application/json"
        ],
        "responses": {
          "200": {
            "description": "Successfully retrieved Sql Pool schema.",
            "schema": {
              "$ref": "#/definitions/SqlPoolSchema"
            }
          },
          "default": {
            "description": "*** Error Responses: ***\n\n * 404 SubscriptionDoesNotHaveServer - The requested server was not found\n\n * 404 SourceDatabaseNotFound - The source database does not exist.\n\n * 404 DatabaseDoesNotExist - User has specified a database name that does not exist on this server instance.\n\n * 404 InvalidDatabaseSchema - Schema is missing in database.\n\n * 404 InvalidDatabaseTable - Table is missing in database.\n\n * 404 InvalidDatabaseColumn - Column is missing in table."
          }
        },
        "x-ms-examples": {
          "Get database schema": {
            "$ref": "./examples/SqlPoolSchemaGet.json"
          }
        }
      }
    },
    "/subscriptions/{subscriptionId}/resourceGroups/{resourceGroupName}/providers/Microsoft.Synapse/workspaces/{workspaceName}/sqlPools/{sqlPoolName}/schemas/{schemaName}/tables/{tableName}": {
      "get": {
        "tags": [
          "SqlPools, SqlPoolTables"
        ],
        "description": "Get Sql pool table",
        "operationId": "SqlPoolTables_Get",
        "parameters": [
          {
            "$ref": "../../../../../common-types/resource-management/v1/types.json#/parameters/ApiVersionParameter"
          },
          {
            "$ref": "../../../../../common-types/resource-management/v1/types.json#/parameters/SubscriptionIdParameter"
          },
          {
            "$ref": "../../../../../common-types/resource-management/v1/types.json#/parameters/ResourceGroupNameParameter"
          },
          {
            "$ref": "./workspace.json#/parameters/workspaceNameParameter"
          },
          {
            "type": "string",
            "in": "path",
            "name": "sqlPoolName",
            "description": "SQL pool name",
            "required": true
          },
          {
            "name": "schemaName",
            "in": "path",
            "description": "The name of the schema.",
            "required": true,
            "type": "string"
          },
          {
            "name": "tableName",
            "in": "path",
            "description": "The name of the table.",
            "required": true,
            "type": "string"
          }
        ],
        "consumes": [],
        "produces": [
          "application/json"
        ],
        "responses": {
          "200": {
            "description": "Successfully retrieved Sql pool's table.",
            "schema": {
              "$ref": "#/definitions/SqlPoolTable"
            }
          },
          "default": {
            "description": "*** Error Responses: ***\n\n * 404 SubscriptionDoesNotHaveServer - The requested server was not found\n\n * 404 SourceDatabaseNotFound - The source database does not exist.\n\n * 404 DatabaseDoesNotExist - User has specified a database name that does not exist on this server instance.\n\n * 404 InvalidDatabaseSchema - Schema is missing in database.\n\n * 404 InvalidDatabaseTable - Table is missing in database.\n\n * 404 InvalidDatabaseColumn - Column is missing in table."
          }
        },
        "x-ms-examples": {
          "Get database table": {
            "$ref": "./examples/SqlPoolTableGet.json"
          }
        }
      }
    },
    "/subscriptions/{subscriptionId}/resourceGroups/{resourceGroupName}/providers/Microsoft.Synapse/workspaces/{workspaceName}/sqlPools/{sqlPoolName}/schemas/{schemaName}/tables/{tableName}/columns/{columnName}": {
      "get": {
        "tags": [
          "SqlPools, SqlPoolColumns"
        ],
        "description": "Get Sql pool column",
        "operationId": "SqlPoolColumns_Get",
        "parameters": [
          {
            "$ref": "../../../../../common-types/resource-management/v1/types.json#/parameters/ApiVersionParameter"
          },
          {
            "$ref": "../../../../../common-types/resource-management/v1/types.json#/parameters/SubscriptionIdParameter"
          },
          {
            "$ref": "../../../../../common-types/resource-management/v1/types.json#/parameters/ResourceGroupNameParameter"
          },
          {
            "$ref": "./workspace.json#/parameters/workspaceNameParameter"
          },
          {
            "type": "string",
            "in": "path",
            "name": "sqlPoolName",
            "description": "SQL pool name",
            "required": true
          },
          {
            "name": "schemaName",
            "in": "path",
            "description": "The name of the schema.",
            "required": true,
            "type": "string"
          },
          {
            "name": "tableName",
            "in": "path",
            "description": "The name of the table.",
            "required": true,
            "type": "string"
          },
          {
            "name": "columnName",
            "in": "path",
            "description": "The name of the column.",
            "required": true,
            "type": "string"
          }
        ],
        "consumes": [],
        "produces": [
          "application/json"
        ],
        "responses": {
          "200": {
            "description": "Successfully retrieved Sql pool column.",
            "schema": {
              "$ref": "#/definitions/SqlPoolColumn"
            }
          },
          "default": {
            "description": "*** Error Responses: ***\n\n * 404 SubscriptionDoesNotHaveServer - The requested server was not found\n\n * 404 SourceDatabaseNotFound - The source database does not exist.\n\n * 404 DatabaseDoesNotExist - User has specified a database name that does not exist on this server instance.\n\n * 404 InvalidDatabaseSchema - Schema is missing in database.\n\n * 404 InvalidDatabaseTable - Table is missing in database.\n\n * 404 InvalidDatabaseColumn - Column is missing in table."
          }
        },
        "x-ms-examples": {
          "Get database column": {
            "$ref": "./examples/SqlPoolColumnGet.json"
          }
        }
      }
    },
    "/subscriptions/{subscriptionId}/resourceGroups/{resourceGroupName}/providers/Microsoft.Synapse/workspaces/{workspaceName}/sqlPools/{sqlPoolName}/vulnerabilityAssessments/{vulnerabilityAssessmentName}/scans/{scanId}": {
      "get": {
        "tags": [
          "SqlPools,SqlPoolVulnerabilityAssessmentScans"
        ],
        "description": "Gets a vulnerability assessment scan record of a Sql pool.",
        "operationId": "SqlPoolVulnerabilityAssessmentScans_Get",
        "parameters": [
          {
            "$ref": "../../../../../common-types/resource-management/v1/types.json#/parameters/ApiVersionParameter"
          },
          {
            "$ref": "../../../../../common-types/resource-management/v1/types.json#/parameters/SubscriptionIdParameter"
          },
          {
            "$ref": "../../../../../common-types/resource-management/v1/types.json#/parameters/ResourceGroupNameParameter"
          },
          {
            "$ref": "./workspace.json#/parameters/workspaceNameParameter"
          },
          {
            "type": "string",
            "in": "path",
            "name": "sqlPoolName",
            "description": "SQL pool name",
            "required": true
          },
          {
            "name": "vulnerabilityAssessmentName",
            "in": "path",
            "description": "The name of the vulnerability assessment.",
            "required": true,
            "type": "string",
            "enum": [
              "default"
            ],
            "x-ms-enum": {
              "name": "VulnerabilityAssessmentName",
              "modelAsString": true
            }
          },
          {
            "name": "scanId",
            "in": "path",
            "description": "The vulnerability assessment scan Id of the scan to retrieve.",
            "required": true,
            "type": "string"
          }
        ],
        "consumes": [],
        "produces": [
          "application/json"
        ],
        "responses": {
          "200": {
            "description": "Successfully retrieved the Sql pool vulnerability assessment scan record.",
            "schema": {
              "$ref": "#/definitions/VulnerabilityAssessmentScanRecord"
            }
          },
          "default": {
            "description": "*** Error Responses: ***\n\n * 400 InvalidStorageAccountName - The provided storage account is not valid or does not exist.\n\n * 400 InvalidStorageAccountCredentials - The provided storage account shared access signature or account storage key is not valid.\n\n * 400 VulnerabilityAssessmentInvalidPolicy - Vulnerability Assessment settings don't exist or invalid storage specified in settings. \n\n * 400 DatabaseVulnerabilityAssessmentMissingStorageContainerPath - Storage container path must be provided if it isn't set in server level policy\n\n * 400 VulnerabilityAssessmentDatawarehouseDatabaseIsDeactivated - Could not execute Vulnerability Assessment operation because the database is paused. Please resume it.\n\n * 404 SubscriptionDoesNotHaveServer - The requested server was not found\n\n * 404 SourceDatabaseNotFound - The source database does not exist.\n\n * 404 DatabaseDoesNotExist - User has specified a database name that does not exist on this server instance.\n\n * 409 DatabaseVulnerabilityAssessmentScanIsAlreadyInProgress - Vulnerability Assessment scan is already in progress.\n\n * 500 DatabaseIsUnavailable - Loading failed. Please try again later."
          }
        },
        "x-ms-examples": {
          "Gets a database vulnerability assessment scan record by scan ID": {
            "$ref": "./examples/SqlPoolVulnerabilityAssessmentScanRecordsGet.json"
          }
        }
      }
    }
  },
  "definitions": {
    "SqlPoolInfoListResult": {
      "type": "object",
      "title": "SQL pool collection",
      "description": "List of SQL pools",
      "properties": {
        "nextLink": {
          "type": "string",
          "description": "Link to the next page of results"
        },
        "value": {
          "type": "array",
          "description": "List of SQL pools",
          "items": {
            "$ref": "#/definitions/SqlPool"
          }
        }
      }
    },
    "SqlPool": {
      "type": "object",
      "title": "SQL pool",
      "description": "A SQL Analytics pool",
      "allOf": [
        {
          "$ref": "../../../../../common-types/resource-management/v1/types.json#/definitions/TrackedResource"
        }
      ],
      "properties": {
        "sku": {
          "$ref": "#/definitions/Sku",
          "description": "SQL pool SKU"
        },
        "properties": {
          "$ref": "#/definitions/SqlPoolResourceProperties",
          "description": "SQL pool properties",
          "x-ms-client-flatten": true
        }
      }
    },
    "SqlPoolPatchInfo": {
      "type": "object",
      "title": "SQL pool patch info",
      "description": "A SQL Analytics pool patch info",
      "properties": {
        "tags": {
          "type": "object",
          "additionalProperties": {
            "type": "string"
          },
          "description": "Resource tags."
        },
        "location": {
          "type": "string",
          "description": "The geo-location where the resource lives"
        },
        "sku": {
          "$ref": "#/definitions/Sku",
          "description": "SQL pool SKU"
        },
        "properties": {
          "$ref": "#/definitions/SqlPoolResourceProperties",
          "description": "SQL pool properties",
          "x-ms-client-flatten": true
        }
      }
    },
    "Sku": {
      "type": "object",
      "title": "Sku",
      "description": "SQL pool SKU",
      "properties": {
        "tier": {
          "type": "string",
          "description": "The service tier"
        },
        "name": {
          "type": "string",
          "description": "The SKU name"
        },
        "capacity": {
          "type": "integer",
          "format": "int32",
          "description": "If the SKU supports scale out/in then the capacity integer should be included. If scale out/in is not possible for the resource this may be omitted."
        }
      }
    },
    "SqlPoolResourceProperties": {
      "type": "object",
      "title": "SQL pool properties",
      "description": "Properties of a SQL Analytics pool",
      "properties": {
        "maxSizeBytes": {
          "type": "integer",
          "description": "Maximum size in bytes",
          "format": "int64"
        },
        "collation": {
          "type": "string",
          "description": "Collation mode"
        },
        "sourceDatabaseId": {
          "type": "string",
          "description": "Source database to create from"
        },
        "recoverableDatabaseId": {
          "type": "string",
          "description": "Backup database to restore from"
        },
        "provisioningState": {
          "type": "string",
          "description": "Resource state"
        },
        "status": {
          "type": "string",
          "description": "Resource status"
        },
        "restorePointInTime": {
          "type": "string",
          "description": "Snapshot time to restore",
          "format": "date-time"
        },
        "createMode": {
          "type": "string",
          "description": "What is this?"
        },
        "creationDate": {
          "type": "string",
          "description": "Date the SQL pool was created",
          "format": "date-time"
        }
      }
    },
    "MetadataSyncConfig": {
      "type": "object",
      "title": "Metadata sync configuration",
      "description": "Configuration for metadata sync",
      "allOf": [
        {
          "$ref": "../../../../../common-types/resource-management/v1/types.json#/definitions/ProxyResource"
        }
      ],
      "properties": {
        "properties": {
          "title": "Metadata Sync Config properties",
          "description": "Metadata Sync Config properties",
          "properties": {
            "enabled": {
              "type": "boolean",
              "description": "Indicates whether the metadata sync is enabled or disabled"
            },
            "syncIntervalInMinutes": {
              "type": "integer",
              "description": "The Sync Interval in minutes."
            }
          },
          "x-ms-client-flatten": true
        }
      },
      "x-ms-azure-resource": true
    },
    "GeoBackupPolicyProperties": {
      "properties": {
        "state": {
          "type": "string",
          "description": "The state of the geo backup policy.",
          "enum": [
            "Disabled",
            "Enabled"
          ],
          "x-ms-enum": {
            "modelAsString": false,
            "name": "GeoBackupPolicyState"
          }
        },
        "storageType": {
          "type": "string",
          "description": "The storage type of the geo backup policy.",
          "readOnly": true
        }
      },
      "required": [
        "state"
      ],
      "description": "The properties of the geo backup policy."
    },
    "GeoBackupPolicy": {
      "properties": {
        "properties": {
          "$ref": "#/definitions/GeoBackupPolicyProperties",
          "description": "The properties of the geo backup policy.",
          "x-ms-client-flatten": true
        },
        "kind": {
          "readOnly": true,
          "type": "string",
          "description": "Kind of geo backup policy.  This is metadata used for the Azure portal experience."
        },
        "location": {
          "type": "string",
          "readOnly": true,
          "description": "Backup policy location."
        }
      },
      "required": [
        "properties"
      ],
      "allOf": [
        {
          "$ref": "../../../../../common-types/resource-management/v1/types.json#/definitions/ProxyResource"
        }
      ],
      "description": "A database geo backup policy."
    },
    "TopQueries": {
      "properties": {
        "aggregationFunction": {
          "description": "The function that is used to aggregate each query's metrics.",
          "type": "string",
          "enum": [
            "min",
            "max",
            "avg",
            "sum"
          ],
          "x-ms-enum": {
            "name": "QueryAggregationFunction",
            "modelAsString": false
          },
          "readOnly": true
        },
        "executionType": {
          "description": "The execution type that is used to filter the query instances that are returned.",
          "type": "string",
          "enum": [
            "any",
            "regular",
            "irregular",
            "aborted",
            "exception"
          ],
          "x-ms-enum": {
            "name": "QueryExecutionType",
            "modelAsString": false
          },
          "readOnly": true
        },
        "intervalType": {
          "description": "The duration of the interval (ISO8601 duration format).",
          "type": "string",
          "readOnly": true
        },
        "numberOfTopQueries": {
          "description": "The number of requested queries.",
          "type": "number",
          "format": "int32",
          "readOnly": true
        },
        "observationStartTime": {
          "description": "The start time for queries that are returned (ISO8601 format)",
          "type": "string",
          "format": "date-time",
          "readOnly": true
        },
        "observationEndTime": {
          "description": "The end time for queries that are returned (ISO8601 format)",
          "type": "string",
          "format": "date-time",
          "readOnly": true
        },
        "observedMetric": {
          "description": "The type of metric to use for ordering the top metrics.",
          "type": "string",
          "enum": [
            "cpu",
            "io",
            "logio",
            "duration",
            "executionCount"
          ],
          "x-ms-enum": {
            "name": "QueryObservedMetricType",
            "modelAsString": false
          },
          "readOnly": true
        },
        "queries": {
          "type": "array",
          "items": {
            "$ref": "#/definitions/QueryStatistic"
          },
          "description": "The list of queries.",
          "readOnly": true
        }
      },
      "description": "A database query."
    },
    "QueryStatistic": {
      "properties": {
        "queryId": {
          "description": "The id of the query",
          "type": "string",
          "readOnly": true
        },
        "intervals": {
          "type": "array",
          "items": {
            "$ref": "#/definitions/QueryInterval"
          },
          "description": "The list of query intervals.",
          "readOnly": true
        }
      },
      "description": "A database query."
    },
    "QueryInterval": {
      "properties": {
        "intervalStartTime": {
          "description": "The start time of the measurement interval (ISO8601 format).",
          "type": "string",
          "format": "date-time",
          "readOnly": true
        },
        "executionCount": {
          "description": "The number of times the query was executed during this interval.",
          "type": "number",
          "format": "int32",
          "readOnly": true
        },
        "metrics": {
          "type": "array",
          "items": {
            "$ref": "#/definitions/QueryMetric"
          },
          "description": "The list of query metrics during this interval.",
          "readOnly": true
        }
      },
      "description": "A database query."
    },
    "QueryMetric": {
      "properties": {
        "name": {
          "description": "The name of the metric",
          "type": "string",
          "readOnly": true
        },
        "displayName": {
          "description": "The name of the metric for display in user interface",
          "type": "string",
          "readOnly": true
        },
        "unit": {
          "description": "The unit of measurement",
          "type": "string",
          "enum": [
            "percentage",
            "KB",
            "microseconds"
          ],
          "x-ms-enum": {
            "name": "QueryMetricUnit",
            "modelAsString": false
          },
          "readOnly": true
        },
        "value": {
          "description": "The measured value",
          "type": "number",
          "format": "double",
          "readOnly": true
        }
      },
      "description": "A database query."
    },
    "TopQueriesListResult": {
      "properties": {
        "value": {
          "type": "array",
          "items": {
            "$ref": "#/definitions/TopQueries"
          },
          "description": "The list of top queries."
        }
      },
      "required": [
        "value"
      ],
      "description": "Represents the response to a get top queries request."
    },
    "DataWarehouseUserActivitiesProperties": {
      "description": "User activities of a data warehouse. This currently includes the count of running or suspended queries. For more information, please view the sys.dm_pdw_exec_requests dynamic management view (DMV).",
      "type": "object",
      "properties": {
        "activeQueriesCount": {
          "format": "int32",
          "description": "Count of running and suspended queries.",
          "type": "integer",
          "readOnly": true
        }
      }
    },
    "DataWarehouseUserActivities": {
      "description": "User activities of a data warehouse",
      "type": "object",
      "allOf": [
        {
          "$ref": "../../../../../common-types/resource-management/v1/types.json#/definitions/ProxyResource"
        }
      ],
      "properties": {
        "properties": {
          "$ref": "#/definitions/DataWarehouseUserActivitiesProperties",
          "description": "Resource properties.",
          "x-ms-client-flatten": true
        }
      }
    },
    "RestorePointListResult": {
      "description": "A list of long term retention backups.",
      "type": "object",
      "properties": {
        "value": {
          "description": "Array of results.",
          "type": "array",
          "items": {
            "$ref": "#/definitions/RestorePoint"
          },
          "readOnly": true
        },
        "nextLink": {
          "description": "Link to retrieve next page of results.",
          "type": "string",
          "readOnly": true
        }
      }
    },
    "RestorePointProperties": {
      "description": "Properties of a database restore point",
      "type": "object",
      "properties": {
        "restorePointType": {
          "description": "The type of restore point",
          "enum": [
            "CONTINUOUS",
            "DISCRETE"
          ],
          "type": "string",
          "readOnly": true,
          "x-ms-enum": {
            "name": "RestorePointType",
            "modelAsString": false
          }
        },
        "earliestRestoreDate": {
          "format": "date-time",
          "description": "The earliest time to which this database can be restored",
          "type": "string",
          "readOnly": true
        },
        "restorePointCreationDate": {
          "format": "date-time",
          "description": "The time the backup was taken",
          "type": "string",
          "readOnly": true
        },
        "restorePointLabel": {
          "description": "The label of restore point for backup request by user",
          "type": "string",
          "readOnly": true
        }
      }
    },
    "RestorePoint": {
      "description": "Database restore points.",
      "type": "object",
      "allOf": [
        {
          "$ref": "../../../../../common-types/resource-management/v1/types.json#/definitions/ProxyResource"
        }
      ],
      "properties": {
        "location": {
          "description": "Resource location.",
          "type": "string",
          "readOnly": true
        },
        "properties": {
          "$ref": "#/definitions/RestorePointProperties",
          "description": "Resource properties.",
          "x-ms-client-flatten": true
        }
      }
    },
    "ReplicationLinkProperties": {
      "properties": {
        "isTerminationAllowed": {
          "readOnly": true,
          "type": "boolean",
          "description": "Legacy value indicating whether termination is allowed.  Currently always returns true."
        },
        "replicationMode": {
          "readOnly": true,
          "type": "string",
          "description": "Replication mode of this replication link."
        },
        "partnerServer": {
          "readOnly": true,
          "type": "string",
          "description": "The name of the workspace hosting the partner Sql pool."
        },
        "partnerDatabase": {
          "readOnly": true,
          "type": "string",
          "description": "The name of the partner Sql pool."
        },
        "partnerLocation": {
          "readOnly": true,
          "type": "string",
          "description": "The Azure Region of the partner Sql pool."
        },
        "role": {
          "readOnly": true,
          "type": "string",
          "description": "The role of the Sql pool in the replication link.",
          "enum": [
            "Primary",
            "Secondary",
            "NonReadableSecondary",
            "Source",
            "Copy"
          ],
          "x-ms-enum": {
            "name": "ReplicationRole"
          }
        },
        "partnerRole": {
          "readOnly": true,
          "type": "string",
          "description": "The role of the partner Sql pool in the replication link.",
          "enum": [
            "Primary",
            "Secondary",
            "NonReadableSecondary",
            "Source",
            "Copy"
          ],
          "x-ms-enum": {
            "name": "ReplicationRole"
          }
        },
        "startTime": {
          "readOnly": true,
          "type": "string",
          "format": "date-time",
          "description": "The start time for the replication link."
        },
        "percentComplete": {
          "readOnly": true,
          "type": "integer",
          "format": "int32",
          "description": "The percentage of seeding complete for the replication link."
        },
        "replicationState": {
          "readOnly": true,
          "type": "string",
          "description": "The replication state for the replication link.",
          "enum": [
            "PENDING",
            "SEEDING",
            "CATCH_UP",
            "SUSPENDED"
          ],
          "x-ms-enum": {
            "name": "ReplicationState",
            "modelAsString": true
          }
        }
      },
      "description": "Represents the properties of a Sql pool replication link."
    },
    "ReplicationLink": {
      "properties": {
        "location": {
          "type": "string",
          "description": "Location of the workspace that contains this firewall rule.",
          "readOnly": true
        },
        "type": {
          "type": "string",
          "description": "Type of resource this is.",
          "readOnly": true
        },
        "properties": {
          "x-ms-client-flatten": true,
          "$ref": "#/definitions/ReplicationLinkProperties",
          "description": "The properties representing the resource."
        }
      },
      "allOf": [
        {
          "$ref": "../../../../../common-types/resource-management/v1/types.json#/definitions/ProxyResource"
        }
      ],
      "description": "Represents a Sql pool replication link."
    },
    "ReplicationLinkListResult": {
      "properties": {
        "value": {
          "type": "array",
          "items": {
            "$ref": "#/definitions/ReplicationLink"
          },
          "description": "The list of Sql pool replication links housed in the Sql pool."
        },
        "nextLink": {
          "description": "Link to retrieve next page of results.",
          "type": "string",
          "readOnly": true
        }
      },
      "description": "Represents the response to a List Sql pool replication link request."
    },
    "TransparentDataEncryptionProperties": {
      "properties": {
        "status": {
          "type": "string",
          "description": "The status of the database transparent data encryption.",
          "enum": [
            "Enabled",
            "Disabled"
          ],
          "x-ms-enum": {
            "name": "TransparentDataEncryptionStatus"
          }
        }
      },
      "description": "Represents the properties of a database transparent data encryption."
    },
    "TransparentDataEncryption": {
      "properties": {
        "location": {
          "type": "string",
          "readOnly": true,
          "description": "Resource location."
        },
        "properties": {
          "x-ms-client-flatten": true,
          "$ref": "#/definitions/TransparentDataEncryptionProperties",
          "description": "Represents the properties of the resource."
        }
      },
      "allOf": [
        {
          "$ref": "../../../../../common-types/resource-management/v1/types.json#/definitions/ProxyResource"
        }
      ],
      "description": "Represents a Sql pool transparent data encryption configuration."
    },
    "SqlPoolBlobAuditingPolicyProperties": {
      "description": "Properties of a Sql pool blob auditing policy.",
      "required": [
        "state"
      ],
      "type": "object",
      "properties": {
        "state": {
          "description": "Specifies the state of the policy. If state is Enabled, storageEndpoint or isAzureMonitorTargetEnabled are required.",
          "enum": [
            "Enabled",
            "Disabled"
          ],
          "type": "string",
          "x-ms-enum": {
            "name": "BlobAuditingPolicyState",
            "modelAsString": false
          }
        },
        "storageEndpoint": {
          "description": "Specifies the blob storage endpoint (e.g. https://MyAccount.blob.core.windows.net). If state is Enabled, storageEndpoint is required.",
          "type": "string"
        },
        "storageAccountAccessKey": {
          "description": "Specifies the identifier key of the auditing storage account. If state is Enabled and storageEndpoint is specified, storageAccountAccessKey is required.",
          "type": "string",
          "x-ms-mutability": [
            "create",
            "update"
          ]
        },
        "retentionDays": {
          "format": "int32",
          "description": "Specifies the number of days to keep in the audit logs in the storage account.",
          "type": "integer"
        },
        "auditActionsAndGroups": {
          "description": "Specifies the Actions-Groups and Actions to audit.\r\n\r\nThe recommended set of action groups to use is the following combination - this will audit all the queries and stored procedures executed against the database, as well as successful and failed logins:\r\n\r\nBATCH_COMPLETED_GROUP,\r\nSUCCESSFUL_DATABASE_AUTHENTICATION_GROUP,\r\nFAILED_DATABASE_AUTHENTICATION_GROUP.\r\n\r\nThis above combination is also the set that is configured by default when enabling auditing from the Azure portal.\r\n\r\nThe supported action groups to audit are (note: choose only specific groups that cover your auditing needs. Using unnecessary groups could lead to very large quantities of audit records):\r\n\r\nAPPLICATION_ROLE_CHANGE_PASSWORD_GROUP\r\nBACKUP_RESTORE_GROUP\r\nDATABASE_LOGOUT_GROUP\r\nDATABASE_OBJECT_CHANGE_GROUP\r\nDATABASE_OBJECT_OWNERSHIP_CHANGE_GROUP\r\nDATABASE_OBJECT_PERMISSION_CHANGE_GROUP\r\nDATABASE_OPERATION_GROUP\r\nDATABASE_PERMISSION_CHANGE_GROUP\r\nDATABASE_PRINCIPAL_CHANGE_GROUP\r\nDATABASE_PRINCIPAL_IMPERSONATION_GROUP\r\nDATABASE_ROLE_MEMBER_CHANGE_GROUP\r\nFAILED_DATABASE_AUTHENTICATION_GROUP\r\nSCHEMA_OBJECT_ACCESS_GROUP\r\nSCHEMA_OBJECT_CHANGE_GROUP\r\nSCHEMA_OBJECT_OWNERSHIP_CHANGE_GROUP\r\nSCHEMA_OBJECT_PERMISSION_CHANGE_GROUP\r\nSUCCESSFUL_DATABASE_AUTHENTICATION_GROUP\r\nUSER_CHANGE_PASSWORD_GROUP\r\nBATCH_STARTED_GROUP\r\nBATCH_COMPLETED_GROUP\r\n\r\nThese are groups that cover all sql statements and stored procedures executed against the database, and should not be used in combination with other groups as this will result in duplicate audit logs.\r\n\r\nFor more information, see [Database-Level Audit Action Groups](https://docs.microsoft.com/en-us/sql/relational-databases/security/auditing/sql-server-audit-action-groups-and-actions#database-level-audit-action-groups).\r\n\r\nFor Database auditing policy, specific Actions can also be specified (note that Actions cannot be specified for Server auditing policy). The supported actions to audit are:\r\nSELECT\r\nUPDATE\r\nINSERT\r\nDELETE\r\nEXECUTE\r\nRECEIVE\r\nREFERENCES\r\n\r\nThe general form for defining an action to be audited is:\r\n{action} ON {object} BY {principal}\r\n\r\nNote that <object> in the above format can refer to an object like a table, view, or stored procedure, or an entire database or schema. For the latter cases, the forms DATABASE::{db_name} and SCHEMA::{schema_name} are used, respectively.\r\n\r\nFor example:\r\nSELECT on dbo.myTable by public\r\nSELECT on DATABASE::myDatabase by public\r\nSELECT on SCHEMA::mySchema by public\r\n\r\nFor more information, see [Database-Level Audit Actions](https://docs.microsoft.com/en-us/sql/relational-databases/security/auditing/sql-server-audit-action-groups-and-actions#database-level-audit-actions)",
          "type": "array",
          "items": {
            "type": "string"
          }
        },
        "storageAccountSubscriptionId": {
          "format": "uuid",
          "description": "Specifies the blob storage subscription Id.",
          "type": "string"
        },
        "isStorageSecondaryKeyInUse": {
          "description": "Specifies whether storageAccountAccessKey value is the storage's secondary key.",
          "type": "boolean"
        },
        "isAzureMonitorTargetEnabled": {
          "description": "Specifies whether audit events are sent to Azure Monitor. \r\nIn order to send the events to Azure Monitor, specify 'state' as 'Enabled' and 'isAzureMonitorTargetEnabled' as true.\r\n\r\nWhen using REST API to configure auditing, Diagnostic Settings with 'SQLSecurityAuditEvents' diagnostic logs category on the database should be also created.\r\nNote that for server level audit you should use the 'master' database as {databaseName}.\r\n\r\nDiagnostic Settings URI format:\r\nPUT https://management.azure.com/subscriptions/{subscriptionId}/resourceGroups/{resourceGroup}/providers/Microsoft.Sql/servers/{serverName}/databases/{databaseName}/providers/microsoft.insights/diagnosticSettings/{settingsName}?api-version=2017-05-01-preview\r\n\r\nFor more information, see [Diagnostic Settings REST API](https://go.microsoft.com/fwlink/?linkid=2033207)\r\nor [Diagnostic Settings PowerShell](https://go.microsoft.com/fwlink/?linkid=2033043)\r\n",
          "type": "boolean"
        }
      }
    },
    "SqlPoolBlobAuditingPolicy": {
      "description": "A Sql pool blob auditing policy.",
      "type": "object",
      "allOf": [
        {
          "$ref": "../../../../../common-types/resource-management/v1/types.json#/definitions/ProxyResource"
        }
      ],
      "properties": {
        "kind": {
          "description": "Resource kind.",
          "type": "string",
          "readOnly": true
        },
        "properties": {
          "$ref": "#/definitions/SqlPoolBlobAuditingPolicyProperties",
          "description": "Resource properties.",
          "x-ms-client-flatten": true
        }
      }
    },
    "SqlPoolBlobAuditingPolicySqlPoolOperationListResult": {
      "description": "The response to a list Sql pool operations request",
      "type": "object",
      "properties": {
        "value": {
          "description": "Array of results.",
          "type": "array",
          "items": {
            "$ref": "#/definitions/SqlPoolOperation"
          },
          "readOnly": true
        },
        "nextLink": {
          "description": "Link to retrieve next page of results.",
          "type": "string",
          "readOnly": true
        }
      }
    },
    "SqlPoolOperationProperties": {
      "description": "The properties of a Sql pool operation.",
      "type": "object",
      "properties": {
        "databaseName": {
          "description": "The name of the Sql pool the operation is being performed on.",
          "type": "string",
          "readOnly": true
        },
        "operation": {
          "description": "The name of operation.",
          "type": "string",
          "readOnly": true
        },
        "operationFriendlyName": {
          "description": "The friendly name of operation.",
          "type": "string",
          "readOnly": true
        },
        "percentComplete": {
          "format": "int32",
          "description": "The percentage of the operation completed.",
          "type": "integer",
          "readOnly": true
        },
        "serverName": {
          "description": "The name of the server.",
          "type": "string",
          "readOnly": true
        },
        "startTime": {
          "format": "date-time",
          "description": "The operation start time.",
          "type": "string",
          "readOnly": true
        },
        "state": {
          "description": "The operation state.",
          "enum": [
            "Pending",
            "InProgress",
            "Succeeded",
            "Failed",
            "CancelInProgress",
            "Cancelled"
          ],
          "type": "string",
          "readOnly": true,
          "x-ms-enum": {
            "name": "ManagementOperationState",
            "modelAsString": true
          }
        },
        "errorCode": {
          "format": "int32",
          "description": "The operation error code.",
          "type": "integer",
          "readOnly": true
        },
        "errorDescription": {
          "description": "The operation error description.",
          "type": "string",
          "readOnly": true
        },
        "errorSeverity": {
          "format": "int32",
          "description": "The operation error severity.",
          "type": "integer",
          "readOnly": true
        },
        "isUserError": {
          "description": "Whether or not the error is a user error.",
          "type": "boolean",
          "readOnly": true
        },
        "estimatedCompletionTime": {
          "format": "date-time",
          "description": "The estimated completion time of the operation.",
          "type": "string",
          "readOnly": true
        },
        "description": {
          "description": "The operation description.",
          "type": "string",
          "readOnly": true
        },
        "isCancellable": {
          "description": "Whether the operation can be cancelled.",
          "type": "boolean",
          "readOnly": true
        }
      }
    },
    "SqlPoolOperation": {
      "description": "A Sql pool operation.",
      "type": "object",
      "allOf": [
        {
          "$ref": "../../../../../common-types/resource-management/v1/types.json#/definitions/ProxyResource"
        }
      ],
      "properties": {
        "properties": {
          "$ref": "#/definitions/SqlPoolOperationProperties",
          "description": "Resource properties.",
          "x-ms-client-flatten": true
        }
      }
    },
    "SqlPoolUsage": {
      "properties": {
        "name": {
          "readOnly": true,
          "type": "string",
          "description": "The name of the usage metric."
        },
        "resourceName": {
          "readOnly": true,
          "type": "string",
          "description": "The name of the resource."
        },
        "displayName": {
          "readOnly": true,
          "type": "string",
          "description": "The usage metric display name."
        },
        "currentValue": {
          "readOnly": true,
          "type": "number",
          "format": "double",
          "description": "The current value of the usage metric."
        },
        "limit": {
          "readOnly": true,
          "type": "number",
          "format": "double",
          "description": "The current limit of the usage metric."
        },
        "unit": {
          "readOnly": true,
          "type": "string",
          "description": "The units of the usage metric."
        },
        "nextResetTime": {
          "readOnly": true,
          "type": "string",
          "format": "date-time",
          "description": "The next reset time for the usage metric (ISO8601 format)."
        }
      },
      "description": "The Sql pool usages."
    },
    "SqlPoolUsageListResult": {
      "properties": {
        "value": {
          "type": "array",
          "items": {
            "$ref": "#/definitions/SqlPoolUsage"
          },
          "description": "The list of usages for the Sql pool."
        },
        "nextLink": {
          "description": "Link to retrieve next page of results.",
          "type": "string",
          "readOnly": true
        }
      },
      "required": [
        "value"
      ],
      "description": "The response to a list Sql pool usages request."
    },
    "SensitivityLabelProperties": {
      "description": "Properties of a sensitivity label.",
      "type": "object",
      "properties": {
        "labelName": {
          "description": "The label name.",
          "type": "string"
        },
        "labelId": {
          "description": "The label ID.",
          "type": "string"
        },
        "informationType": {
          "description": "The information type.",
          "type": "string"
        },
        "informationTypeId": {
          "description": "The information type ID.",
          "type": "string"
        },
        "isDisabled": {
          "description": "Is sensitivity recommendation disabled. Applicable for recommended sensitivity label only. Specifies whether the sensitivity recommendation on this column is disabled (dismissed) or not.",
          "type": "boolean",
          "readOnly": true
        }
      }
    },
    "SensitivityLabel": {
      "description": "A sensitivity label.",
      "type": "object",
      "allOf": [
        {
          "$ref": "../../../../../common-types/resource-management/v1/types.json#/definitions/ProxyResource"
        }
      ],
      "properties": {
        "properties": {
          "$ref": "#/definitions/SensitivityLabelProperties",
          "description": "Resource properties.",
          "x-ms-client-flatten": true
        }
      }
    },
    "SensitivityLabelListResult": {
      "description": "A list of sensitivity labels.",
      "type": "object",
      "properties": {
        "value": {
          "description": "Array of results.",
          "type": "array",
          "items": {
            "$ref": "#/definitions/SensitivityLabel"
          },
          "readOnly": true
        },
        "nextLink": {
          "description": "Link to retrieve next page of results.",
          "type": "string",
          "readOnly": true
        }
      }
    },
    "SqlPoolSchema": {
      "description": "A Sql pool schema resource.",
      "type": "object",
      "allOf": [
        {
          "$ref": "../../../../../common-types/resource-management/v1/types.json#/definitions/ProxyResource"
        }
      ]
    },
    "SqlPoolSchemaListResult": {
      "description": "A list of Sql pool schemas.",
      "type": "object",
      "properties": {
        "value": {
          "description": "Array of results.",
          "type": "array",
          "items": {
            "$ref": "#/definitions/SqlPoolSchema"
          },
          "readOnly": true
        },
        "nextLink": {
          "description": "Link to retrieve next page of results.",
          "type": "string",
          "readOnly": true
        }
      }
    },
    "SqlPoolTable": {
      "description": "A Sql pool table resource.",
      "type": "object",
      "allOf": [
        {
          "$ref": "../../../../../common-types/resource-management/v1/types.json#/definitions/ProxyResource"
        }
      ]
    },
    "SqlPoolTableListResult": {
      "description": "A list of Sql pool tables.",
      "type": "object",
      "properties": {
        "value": {
          "description": "Array of results.",
          "type": "array",
          "items": {
            "$ref": "#/definitions/SqlPoolTable"
          },
          "readOnly": true
        },
        "nextLink": {
          "description": "Link to retrieve next page of results.",
          "type": "string",
          "readOnly": true
        }
      }
    },
    "SqlPoolColumnProperties": {
      "description": "Sql pool column properties.",
      "type": "object",
      "properties": {
        "columnType": {
          "description": "The column data type.",
          "enum": [
            "image",
            "text",
            "uniqueidentifier",
            "date",
            "time",
            "datetime2",
            "datetimeoffset",
            "tinyint",
            "smallint",
            "int",
            "smalldatetime",
            "real",
            "money",
            "datetime",
            "float",
            "sql_variant",
            "ntext",
            "bit",
            "decimal",
            "numeric",
            "smallmoney",
            "bigint",
            "hierarchyid",
            "geometry",
            "geography",
            "varbinary",
            "varchar",
            "binary",
            "char",
            "timestamp",
            "nvarchar",
            "nchar",
            "xml",
            "sysname"
          ],
          "type": "string",
          "x-ms-enum": {
            "name": "ColumnDataType",
            "modelAsString": true
          }
        }
      }
    },
    "SqlPoolColumn": {
      "description": "A Sql pool column resource.",
      "type": "object",
      "allOf": [
        {
          "$ref": "../../../../../common-types/resource-management/v1/types.json#/definitions/ProxyResource"
        }
      ],
      "properties": {
        "properties": {
          "$ref": "#/definitions/SqlPoolColumnProperties",
          "description": "Resource properties.",
          "x-ms-client-flatten": true
        }
      }
    },
    "SqlPoolColumnListResult": {
      "description": "A list of Sql pool columns.",
      "type": "object",
      "properties": {
        "value": {
          "description": "Array of results.",
          "type": "array",
          "items": {
            "$ref": "#/definitions/SqlPoolColumn"
          },
          "readOnly": true
        },
        "nextLink": {
          "description": "Link to retrieve next page of results.",
          "type": "string",
          "readOnly": true
        }
      }
    },
    "SqlPoolConnectionPolicyProperties": {
      "description": "Properties of a Sql pool connection policy.",
      "type": "object",
      "properties": {
        "securityEnabledAccess": {
          "description": "The state of security access.",
          "type": "string"
        },
        "proxyDnsName": {
          "description": "The fully qualified host name of the auditing proxy.",
          "type": "string"
        },
        "proxyPort": {
          "description": "The port number of the auditing proxy.",
          "type": "string"
        },
        "visibility": {
          "description": "The visibility of the auditing proxy.",
          "type": "string"
        },
        "useServerDefault": {
          "description": "Whether server default is enabled or disabled.",
          "type": "string"
        },
        "redirectionState": {
          "description": "The state of proxy redirection.",
          "type": "string"
        },
        "state": {
          "description": "The connection policy state.",
          "type": "string"
        }
      }
    },
    "SqlPoolConnectionPolicy": {
      "description": "A Sql pool connection policy.",
      "type": "object",
      "allOf": [
        {
          "$ref": "../../../../../common-types/resource-management/v1/types.json#/definitions/ProxyResource"
        }
      ],
      "properties": {
        "kind": {
          "description": "Resource kind.",
          "type": "string",
          "readOnly": true
        },
        "location": {
          "type": "string",
          "readOnly": true,
          "description": "Resource location."
        },
        "properties": {
          "$ref": "#/definitions/SqlPoolConnectionPolicyProperties",
          "description": "Resource properties.",
          "x-ms-client-flatten": true
        }
      }
    },
    "SqlPoolVulnerabilityAssessmentProperties": {
      "description": "Properties of a Sql pool Vulnerability Assessment.",
      "type": "object",
      "properties": {
        "storageContainerPath": {
          "description": "A blob storage container path to hold the scan results (e.g. https://myStorage.blob.core.windows.net/VaScans/).  It is required if server level vulnerability assessment policy doesn't set",
          "type": "string",
          "x-ms-mutability": [
            "create",
            "update"
          ]
        },
        "storageContainerSasKey": {
          "description": "A shared access signature (SAS Key) that has write access to the blob container specified in 'storageContainerPath' parameter. If 'storageAccountAccessKey' isn't specified, StorageContainerSasKey is required.",
          "type": "string",
          "x-ms-mutability": [
            "create",
            "update"
          ]
        },
        "storageAccountAccessKey": {
          "description": "Specifies the identifier key of the storage account for vulnerability assessment scan results. If 'StorageContainerSasKey' isn't specified, storageAccountAccessKey is required.",
          "type": "string",
          "x-ms-mutability": [
            "create",
            "update"
          ]
        },
        "recurringScans": {
          "$ref": "#/definitions/VulnerabilityAssessmentRecurringScansProperties",
          "description": "The recurring scans settings"
        }
      }
    },
    "VulnerabilityAssessmentRecurringScansProperties": {
      "description": "Properties of a Vulnerability Assessment recurring scans.",
      "type": "object",
      "properties": {
        "isEnabled": {
          "description": "Recurring scans state.",
          "type": "boolean"
        },
        "emailSubscriptionAdmins": {
          "description": "Specifies that the schedule scan notification will be is sent to the subscription administrators.",
          "default": true,
          "type": "boolean"
        },
        "emails": {
          "description": "Specifies an array of e-mail addresses to which the scan notification is sent.",
          "type": "array",
          "items": {
            "type": "string"
          }
        }
      }
    },
    "SqlPoolVulnerabilityAssessment": {
      "description": "A Sql pool vulnerability assessment.",
      "type": "object",
      "allOf": [
        {
          "$ref": "../../../../../common-types/resource-management/v1/types.json#/definitions/ProxyResource"
        }
      ],
      "properties": {
        "properties": {
          "$ref": "#/definitions/SqlPoolVulnerabilityAssessmentProperties",
          "description": "Resource properties.",
          "x-ms-client-flatten": true
        }
      }
    },
    "SqlPoolVulnerabilityAssessmentListResult": {
      "description": "A list of the Sql pool's vulnerability assessments.",
      "type": "object",
      "properties": {
        "value": {
          "description": "Array of results.",
          "type": "array",
          "items": {
            "$ref": "#/definitions/SqlPoolVulnerabilityAssessment"
          },
          "readOnly": true
        },
        "nextLink": {
          "description": "Link to retrieve next page of results.",
          "type": "string",
          "readOnly": true
        }
      }
    },
    "VulnerabilityAssessmentScanRecordListResult": {
      "description": "A list of vulnerability assessment scan records.",
      "type": "object",
      "properties": {
        "value": {
          "description": "Array of results.",
          "type": "array",
          "items": {
            "$ref": "#/definitions/VulnerabilityAssessmentScanRecord"
          },
          "readOnly": true
        },
        "nextLink": {
          "description": "Link to retrieve next page of results.",
          "type": "string",
          "readOnly": true
        }
      }
    },
    "VulnerabilityAssessmentScanRecord": {
      "description": "A vulnerability assessment scan record.",
      "type": "object",
      "allOf": [
        {
          "$ref": "../../../../../common-types/resource-management/v1/types.json#/definitions/ProxyResource"
        }
      ],
      "properties": {
        "properties": {
          "$ref": "#/definitions/VulnerabilityAssessmentScanRecordProperties",
          "description": "Resource properties.",
          "x-ms-client-flatten": true
        }
      }
    },
    "VulnerabilityAssessmentScanRecordProperties": {
      "description": "Properties of a vulnerability assessment scan record.",
      "type": "object",
      "properties": {
        "scanId": {
          "description": "The scan ID.",
          "type": "string",
          "readOnly": true
        },
        "triggerType": {
          "description": "The scan trigger type.",
          "enum": [
            "OnDemand",
            "Recurring"
          ],
          "type": "string",
          "readOnly": true,
          "x-ms-enum": {
            "name": "VulnerabilityAssessmentScanTriggerType",
            "modelAsString": true
          }
        },
        "state": {
          "description": "The scan status.",
          "enum": [
            "Passed",
            "Failed",
            "FailedToRun",
            "InProgress"
          ],
          "type": "string",
          "readOnly": true,
          "x-ms-enum": {
            "name": "VulnerabilityAssessmentScanState",
            "modelAsString": true
          }
        },
        "startTime": {
          "format": "date-time",
          "description": "The scan start time (UTC).",
          "type": "string",
          "readOnly": true
        },
        "endTime": {
          "format": "date-time",
          "description": "The scan end time (UTC).",
          "type": "string",
          "readOnly": true
        },
        "errors": {
          "description": "The scan errors.",
          "type": "array",
          "items": {
            "$ref": "#/definitions/VulnerabilityAssessmentScanError"
          },
          "readOnly": true
        },
        "storageContainerPath": {
          "description": "The scan results storage container path.",
          "type": "string",
          "readOnly": true
        },
        "numberOfFailedSecurityChecks": {
          "format": "int32",
          "description": "The number of failed security checks.",
          "type": "integer",
          "readOnly": true
        }
      }
    },
    "VulnerabilityAssessmentScanError": {
      "description": "Properties of a vulnerability assessment scan error.",
      "type": "object",
      "properties": {
        "code": {
          "description": "The error code.",
          "type": "string",
          "readOnly": true
        },
        "message": {
          "description": "The error message.",
          "type": "string",
          "readOnly": true
        }
      }
    },
    "SecurityAlertPolicyProperties": {
      "description": "Properties of a security alert policy.",
      "required": [
        "state"
      ],
      "type": "object",
      "properties": {
        "state": {
          "description": "Specifies the state of the policy, whether it is enabled or disabled or a policy has not been applied yet on the specific Sql pool.",
          "enum": [
            "New",
            "Enabled",
            "Disabled"
          ],
          "type": "string",
          "x-ms-enum": {
            "name": "SecurityAlertPolicyState",
            "modelAsString": false
          }
        },
        "disabledAlerts": {
          "description": "Specifies an array of alerts that are disabled. Allowed values are: Sql_Injection, Sql_Injection_Vulnerability, Access_Anomaly, Data_Exfiltration, Unsafe_Action",
          "type": "array",
          "items": {
            "type": "string"
          }
        },
        "emailAddresses": {
          "description": "Specifies an array of e-mail addresses to which the alert is sent.",
          "type": "array",
          "items": {
            "type": "string"
          }
        },
        "emailAccountAdmins": {
          "description": "Specifies that the alert is sent to the account administrators.",
          "type": "boolean"
        },
        "storageEndpoint": {
          "description": "Specifies the blob storage endpoint (e.g. https://MyAccount.blob.core.windows.net). This blob storage will hold all Threat Detection audit logs.",
          "type": "string"
        },
        "storageAccountAccessKey": {
          "description": "Specifies the identifier key of the Threat Detection audit storage account.",
          "type": "string"
        },
        "retentionDays": {
          "format": "int32",
          "description": "Specifies the number of days to keep in the Threat Detection audit logs.",
          "type": "integer"
        },
        "creationTime": {
          "format": "date-time",
          "description": "Specifies the UTC creation time of the policy.",
          "type": "string",
          "readOnly": true
        }
      }
    },
    "SqlPoolSecurityAlertPolicy": {
      "description": "A Sql pool security alert policy.",
      "type": "object",
      "allOf": [
        {
          "$ref": "../../../../../common-types/resource-management/v1/types.json#/definitions/ProxyResource"
        }
      ],
      "properties": {
        "properties": {
          "$ref": "#/definitions/SecurityAlertPolicyProperties",
          "description": "Resource properties.",
          "x-ms-client-flatten": true
        }
      }
    },
    "SqlPoolVulnerabilityAssessmentRuleBaselineProperties": {
      "description": "Properties of a Sql pool vulnerability assessment rule baseline.",
      "required": [
        "baselineResults"
      ],
      "type": "object",
      "properties": {
        "baselineResults": {
          "description": "The rule baseline result",
          "type": "array",
          "items": {
            "$ref": "#/definitions/SqlPoolVulnerabilityAssessmentRuleBaselineItem"
          }
        }
      }
    },
    "SqlPoolVulnerabilityAssessmentRuleBaselineItem": {
      "description": "Properties for an Sql pool vulnerability assessment rule baseline's result.",
      "required": [
        "result"
      ],
      "type": "object",
      "properties": {
        "result": {
          "description": "The rule baseline result",
          "type": "array",
          "items": {
            "type": "string"
          }
        }
      }
    },
    "SqlPoolVulnerabilityAssessmentRuleBaseline": {
      "description": "A Sql pool vulnerability assessment rule baseline.",
      "type": "object",
      "allOf": [
        {
          "$ref": "../../../../../common-types/resource-management/v1/types.json#/definitions/ProxyResource"
        }
      ],
      "properties": {
        "properties": {
          "$ref": "#/definitions/SqlPoolVulnerabilityAssessmentRuleBaselineProperties",
          "description": "Resource properties.",
          "x-ms-client-flatten": true
        }
      }
    },
    "SqlPoolVulnerabilityAssessmentScanExportProperties": {
      "description": "Properties of the export operation's result.",
      "type": "object",
      "properties": {
        "exportedReportLocation": {
          "description": "Location of the exported report (e.g. https://myStorage.blob.core.windows.net/VaScans/scans/serverName/databaseName/scan_scanId.xlsx).",
          "type": "string",
          "readOnly": true
        }
      }
    },
    "SqlPoolVulnerabilityAssessmentScansExport": {
      "description": "A Sql pool Vulnerability Assessment scan export resource.",
      "type": "object",
      "allOf": [
        {
          "$ref": "../../../../../common-types/resource-management/v1/types.json#/definitions/ProxyResource"
        }
      ],
      "properties": {
        "properties": {
          "$ref": "#/definitions/SqlPoolVulnerabilityAssessmentScanExportProperties",
          "description": "Resource properties.",
          "x-ms-client-flatten": true
        }
      }
    },
    "ResourceMoveDefinition": {
      "description": "Contains the information necessary to perform a resource move (rename).",
      "required": [
        "id"
      ],
      "type": "object",
      "properties": {
        "id": {
          "description": "The target ID for the resource",
          "type": "string"
        }
      }
    },
    "CreateSqlPoolRestorePointDefinition": {
      "description": "Contains the information necessary to perform a create Sql pool restore point operation.",
      "required": [
        "restorePointLabel"
      ],
      "type": "object",
      "properties": {
        "restorePointLabel": {
          "description": "The restore point label to apply",
          "type": "string"
        }
      }
    },
    "ExtendedSqlPoolBlobAuditingPolicy": {
      "description": "An extended Sql pool blob auditing policy.",
      "type": "object",
      "allOf": [
        {
          "$ref": "../../../../../common-types/resource-management/v1/types.json#/definitions/ProxyResource"
        }
      ],
      "properties": {
        "properties": {
          "$ref": "#/definitions/ExtendedSqlPoolBlobAuditingPolicyProperties",
          "description": "Resource properties.",
          "x-ms-client-flatten": true
        }
      }
    },
    "ExtendedSqlPoolBlobAuditingPolicyProperties": {
      "description": "Properties of an extended Sql pool blob auditing policy.",
      "required": [
        "state"
      ],
      "type": "object",
      "properties": {
        "predicateExpression": {
          "description": "Specifies condition of where clause when creating an audit.",
          "type": "string"
        },
        "state": {
          "description": "Specifies the state of the policy. If state is Enabled, storageEndpoint or isAzureMonitorTargetEnabled are required.",
          "enum": [
            "Enabled",
            "Disabled"
          ],
          "type": "string",
          "x-ms-enum": {
            "name": "BlobAuditingPolicyState",
            "modelAsString": false
          }
        },
        "storageEndpoint": {
          "description": "Specifies the blob storage endpoint (e.g. https://MyAccount.blob.core.windows.net). If state is Enabled, storageEndpoint or isAzureMonitorTargetEnabled is required.",
          "type": "string"
        },
        "storageAccountAccessKey": {
          "description": "Specifies the identifier key of the auditing storage account. \r\nIf state is Enabled and storageEndpoint is specified, not specifying the storageAccountAccessKey will use SQL server system-assigned managed identity to access the storage.\r\nPrerequisites for using managed identity authentication:\r\n1. Assign SQL Server a system-assigned managed identity in Azure Active Directory (AAD).\r\n2. Grant SQL Server identity access to the storage account by adding 'Storage Blob Data Contributor' RBAC role to the server identity.\r\nFor more information, see [Auditing to storage using Managed Identity authentication](https://go.microsoft.com/fwlink/?linkid=2114355)",
          "type": "string",
          "x-ms-mutability": [
            "create",
            "update"
          ]
        },
        "retentionDays": {
          "format": "int32",
          "description": "Specifies the number of days to keep in the audit logs in the storage account.",
          "type": "integer"
        },
        "auditActionsAndGroups": {
          "description": "Specifies the Actions-Groups and Actions to audit.\r\n\r\nThe recommended set of action groups to use is the following combination - this will audit all the queries and stored procedures executed against the database, as well as successful and failed logins:\r\n\r\nBATCH_COMPLETED_GROUP,\r\nSUCCESSFUL_DATABASE_AUTHENTICATION_GROUP,\r\nFAILED_DATABASE_AUTHENTICATION_GROUP.\r\n\r\nThis above combination is also the set that is configured by default when enabling auditing from the Azure portal.\r\n\r\nThe supported action groups to audit are (note: choose only specific groups that cover your auditing needs. Using unnecessary groups could lead to very large quantities of audit records):\r\n\r\nAPPLICATION_ROLE_CHANGE_PASSWORD_GROUP\r\nBACKUP_RESTORE_GROUP\r\nDATABASE_LOGOUT_GROUP\r\nDATABASE_OBJECT_CHANGE_GROUP\r\nDATABASE_OBJECT_OWNERSHIP_CHANGE_GROUP\r\nDATABASE_OBJECT_PERMISSION_CHANGE_GROUP\r\nDATABASE_OPERATION_GROUP\r\nDATABASE_PERMISSION_CHANGE_GROUP\r\nDATABASE_PRINCIPAL_CHANGE_GROUP\r\nDATABASE_PRINCIPAL_IMPERSONATION_GROUP\r\nDATABASE_ROLE_MEMBER_CHANGE_GROUP\r\nFAILED_DATABASE_AUTHENTICATION_GROUP\r\nSCHEMA_OBJECT_ACCESS_GROUP\r\nSCHEMA_OBJECT_CHANGE_GROUP\r\nSCHEMA_OBJECT_OWNERSHIP_CHANGE_GROUP\r\nSCHEMA_OBJECT_PERMISSION_CHANGE_GROUP\r\nSUCCESSFUL_DATABASE_AUTHENTICATION_GROUP\r\nUSER_CHANGE_PASSWORD_GROUP\r\nBATCH_STARTED_GROUP\r\nBATCH_COMPLETED_GROUP\r\n\r\nThese are groups that cover all sql statements and stored procedures executed against the database, and should not be used in combination with other groups as this will result in duplicate audit logs.\r\n\r\nFor more information, see [Database-Level Audit Action Groups](https://docs.microsoft.com/en-us/sql/relational-databases/security/auditing/sql-server-audit-action-groups-and-actions#database-level-audit-action-groups).\r\n\r\nFor Database auditing policy, specific Actions can also be specified (note that Actions cannot be specified for Server auditing policy). The supported actions to audit are:\r\nSELECT\r\nUPDATE\r\nINSERT\r\nDELETE\r\nEXECUTE\r\nRECEIVE\r\nREFERENCES\r\n\r\nThe general form for defining an action to be audited is:\r\n{action} ON {object} BY {principal}\r\n\r\nNote that <object> in the above format can refer to an object like a table, view, or stored procedure, or an entire database or schema. For the latter cases, the forms DATABASE::{db_name} and SCHEMA::{schema_name} are used, respectively.\r\n\r\nFor example:\r\nSELECT on dbo.myTable by public\r\nSELECT on DATABASE::myDatabase by public\r\nSELECT on SCHEMA::mySchema by public\r\n\r\nFor more information, see [Database-Level Audit Actions](https://docs.microsoft.com/en-us/sql/relational-databases/security/auditing/sql-server-audit-action-groups-and-actions#database-level-audit-actions)",
          "type": "array",
          "items": {
            "type": "string"
          }
        },
        "storageAccountSubscriptionId": {
          "format": "uuid",
          "description": "Specifies the blob storage subscription Id.",
          "type": "string"
        },
        "isStorageSecondaryKeyInUse": {
          "description": "Specifies whether storageAccountAccessKey value is the storage's secondary key.",
          "type": "boolean"
        },
        "isAzureMonitorTargetEnabled": {
          "description": "Specifies whether audit events are sent to Azure Monitor. \r\nIn order to send the events to Azure Monitor, specify 'state' as 'Enabled' and 'isAzureMonitorTargetEnabled' as true.\r\n\r\nWhen using REST API to configure auditing, Diagnostic Settings with 'SQLSecurityAuditEvents' diagnostic logs category on the database should be also created.\r\nNote that for server level audit you should use the 'master' database as {databaseName}.\r\n\r\nDiagnostic Settings URI format:\r\nPUT https://management.azure.com/subscriptions/{subscriptionId}/resourceGroups/{resourceGroup}/providers/Microsoft.Sql/servers/{serverName}/databases/{databaseName}/providers/microsoft.insights/diagnosticSettings/{settingsName}?api-version=2017-05-01-preview\r\n\r\nFor more information, see [Diagnostic Settings REST API](https://go.microsoft.com/fwlink/?linkid=2033207)\r\nor [Diagnostic Settings PowerShell](https://go.microsoft.com/fwlink/?linkid=2033043)\r\n",
          "type": "boolean"
        },
        "queueDelayMs": {
          "format": "int32",
          "description": "Specifies the amount of time in milliseconds that can elapse before audit actions are forced to be processed.\r\nThe default minimum value is 1000 (1 second). The maximum is 2,147,483,647.",
          "type": "integer"
        }
      }
    },
    "ExtendedSqlPoolBlobAuditingPolicyListResult": {
      "description": "A list of sql pool extended auditing settings.",
      "type": "object",
      "properties": {
        "value": {
          "description": "Array of results.",
          "type": "array",
          "items": {
            "$ref": "#/definitions/ExtendedSqlPoolBlobAuditingPolicy"
          },
          "readOnly": true
        },
        "nextLink": {
          "description": "Link to retrieve next page of results.",
          "type": "string",
          "readOnly": true
        }
      }
    },
    "DataMaskingPolicy": {
      "properties": {
        "properties": {
          "x-ms-client-flatten": true,
          "$ref": "#/definitions/DataMaskingPolicyProperties",
          "description": "The properties of the data masking policy."
        },
        "location": {
          "type": "string",
          "readOnly": true,
          "description": "The location of the data masking policy."
        },
        "kind": {
          "type": "string",
          "readOnly": true,
          "description": "The kind of data masking policy. Metadata, used for Azure portal."
        }
      },
      "allOf": [
        {
          "$ref": "../../../../../common-types/resource-management/v1/types.json#/definitions/ProxyResource"
        }
      ],
      "description": "Represents a database data masking policy."
    },
    "DataMaskingPolicyProperties": {
      "properties": {
        "dataMaskingState": {
          "type": "string",
          "description": "The state of the data masking policy.",
          "enum": [
            "Disabled",
            "Enabled"
          ],
          "x-ms-enum": {
            "modelAsString": false,
            "name": "DataMaskingState"
          }
        },
        "exemptPrincipals": {
          "type": "string",
          "description": "The list of the exempt principals. Specifies the semicolon-separated list of database users for which the data masking policy does not apply. The specified users receive data results without masking for all of the database queries."
        },
        "applicationPrincipals": {
          "type": "string",
          "description": "The list of the application principals. This is a legacy parameter and is no longer used.",
          "readOnly": true
        },
        "maskingLevel": {
          "type": "string",
          "description": "The masking level. This is a legacy parameter and is no longer used.",
          "readOnly": true
        }
      },
      "required": [
        "dataMaskingState"
      ],
      "description": "The properties of a database data masking policy."
    },
    "DataMaskingRule": {
      "properties": {
        "properties": {
          "x-ms-client-flatten": true,
          "$ref": "#/definitions/DataMaskingRuleProperties",
          "description": "The properties of the resource."
        },
        "location": {
          "type": "string",
          "readOnly": true,
          "description": "The location of the data masking rule."
        },
        "kind": {
          "type": "string",
          "readOnly": true,
          "description": "The kind of Data Masking Rule. Metadata, used for Azure portal."
        }
      },
      "allOf": [
        {
          "$ref": "../../../../../common-types/resource-management/v1/types.json#/definitions/ProxyResource"
        }
      ],
      "description": "Represents a Sql pool data masking rule."
    },
    "DataMaskingRuleProperties": {
      "properties": {
        "id": {
          "type": "string",
          "description": "The rule Id.",
          "readOnly": true
        },
        "aliasName": {
          "type": "string",
          "description": "The alias name. This is a legacy parameter and is no longer used."
        },
        "ruleState": {
          "type": "string",
          "description": "The rule state. Used to delete a rule. To delete an existing rule, specify the schemaName, tableName, columnName, maskingFunction, and specify ruleState as disabled. However, if the rule doesn't already exist, the rule will be created with ruleState set to enabled, regardless of the provided value of ruleState.",
          "enum": [
            "Disabled",
            "Enabled"
          ],
          "x-ms-enum": {
            "modelAsString": false,
            "name": "DataMaskingRuleState"
          }
        },
        "schemaName": {
          "type": "string",
          "description": "The schema name on which the data masking rule is applied."
        },
        "tableName": {
          "type": "string",
          "description": "The table name on which the data masking rule is applied."
        },
        "columnName": {
          "type": "string",
          "description": "The column name on which the data masking rule is applied."
        },
        "maskingFunction": {
          "type": "string",
          "description": "The masking function that is used for the data masking rule.",
          "enum": [
            "Default",
            "CCN",
            "Email",
            "Number",
            "SSN",
            "Text"
          ],
          "x-ms-enum": {
            "modelAsString": false,
            "name": "DataMaskingFunction"
          }
        },
        "numberFrom": {
          "type": "string",
          "description": "The numberFrom property of the masking rule. Required if maskingFunction is set to Number, otherwise this parameter will be ignored."
        },
        "numberTo": {
          "type": "string",
          "description": "The numberTo property of the data masking rule. Required if maskingFunction is set to Number, otherwise this parameter will be ignored."
        },
        "prefixSize": {
          "type": "string",
          "description": "If maskingFunction is set to Text, the number of characters to show unmasked in the beginning of the string. Otherwise, this parameter will be ignored."
        },
        "suffixSize": {
          "type": "string",
          "description": "If maskingFunction is set to Text, the number of characters to show unmasked at the end of the string. Otherwise, this parameter will be ignored."
        },
        "replacementString": {
          "type": "string",
          "description": "If maskingFunction is set to Text, the character to use for masking the unexposed part of the string. Otherwise, this parameter will be ignored."
        }
      },
      "required": [
        "maskingFunction",
        "schemaName",
        "tableName",
        "columnName"
      ],
      "description": "The properties of a Sql pool data masking rule."
    },
    "DataMaskingRuleListResult": {
      "properties": {
        "value": {
          "type": "array",
          "items": {
            "$ref": "#/definitions/DataMaskingRule"
          },
          "description": "The list of Sql pool data masking rules."
        }
      },
      "description": "The response to a list data masking rules request."
    },
    "SqlPoolBlobAuditingPolicyListResult": {
      "description": "A list of Sql pool auditing settings.",
      "type": "object",
      "properties": {
        "value": {
          "description": "Array of results.",
          "type": "array",
          "items": {
            "$ref": "#/definitions/SqlPoolBlobAuditingPolicy"
          },
          "readOnly": true
        },
        "nextLink": {
          "description": "Link to retrieve next page of results.",
          "type": "string",
          "readOnly": true
        }
      }
    },
    "CloudError": {
      "x-ms-external": true,
      "description": "The object that defines the structure of an Azure Synapse error response.",
      "type": "object",
      "properties": {
        "error": {
          "x-ms-client-flatten": true,
          "description": "Error data",
          "$ref": "#/definitions/CloudErrorBody"
        }
      },
      "required": [
        "error"
      ]
    },
    "CloudErrorBody": {
      "x-ms-external": true,
      "description": "The object that defines the structure of an Azure Synapse error.",
      "type": "object",
      "properties": {
        "code": {
          "description": "Error code.",
          "type": "string"
        },
        "message": {
          "description": "Error message.",
          "type": "string"
        },
        "target": {
          "description": "Property name/path in request associated with error.",
          "type": "string"
        },
        "details": {
          "description": "Array with additional error details.",
          "type": "array",
          "items": {
            "$ref": "#/definitions/CloudError"
          }
        }
      },
      "required": [
        "code",
        "message"
      ]
    }
  },
  "parameters": {
    "DataMaskingPolicyNameParameter": {
      "name": "dataMaskingPolicyName",
      "in": "path",
      "required": true,
      "type": "string",
      "enum": [
        "Default"
      ],
      "x-ms-enum": {
        "modelAsString": false,
        "name": "DataMaskingPolicyName"
      },
      "description": "The name of the data masking policy for which the masking rule applies.",
      "x-ms-parameter-location": "method"
    }
  }
}<|MERGE_RESOLUTION|>--- conflicted
+++ resolved
@@ -60,11 +60,7 @@
           },
           "default": {
             "schema": {
-<<<<<<< HEAD
               "$ref": "../../../../common/v1/types.json#/definitions/ErrorContract"
-=======
-              "$ref": "./workspace.json#/definitions/ErrorContract"
->>>>>>> af415f12
             },
             "description": ""
           }
@@ -317,11 +313,7 @@
           },
           "default": {
             "schema": {
-<<<<<<< HEAD
               "$ref": "../../../../common/v1/types.json#/definitions/ErrorContract"
-=======
-              "$ref": "./workspace.json#/definitions/ErrorContract"
->>>>>>> af415f12
             },
             "description": ""
           }
@@ -385,11 +377,7 @@
           },
           "default": {
             "schema": {
-<<<<<<< HEAD
               "$ref": "../../../../common/v1/types.json#/definitions/ErrorContract"
-=======
-              "$ref": "./workspace.json#/definitions/ErrorContract"
->>>>>>> af415f12
             },
             "description": ""
           }
@@ -695,19 +683,11 @@
             },
             "description": "OK"
           },
-<<<<<<< HEAD
           "default": {
             "schema": {
               "$ref": "../../../../common/v1/types.json#/definitions/ErrorContract"
             },
             "description": ""
-=======
-          "202": {
-            "schema": {
-              "type": "object"
-            },
-            "description": "Accepted"
->>>>>>> af415f12
           }
         },
         "consumes": [],
@@ -1095,11 +1075,7 @@
           },
           "default": {
             "schema": {
-<<<<<<< HEAD
               "$ref": "../../../../common/v1/types.json#/definitions/ErrorContract"
-=======
-              "$ref": "./workspace.json#/definitions/ErrorContract"
->>>>>>> af415f12
             },
             "description": ""
           }

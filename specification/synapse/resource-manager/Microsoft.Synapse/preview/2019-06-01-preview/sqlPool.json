{
  "swagger": "2.0",
  "info": {
    "version": "2019-06-01-preview",
    "title": "SynapseManagementClient",
    "description": "Azure Synapse Analytics APIs"
  },
  "host": "management.azure.com",
  "schemes": [
    "https"
  ],
  "securityDefinitions": {
    "azure_auth": {
      "authorizationUrl": "https://login.microsoftonline.com/common/oauth2/authorize",
      "flow": "implicit",
      "type": "oauth2",
      "scopes": {
        "user_impersonation": "impersonate your user account"
      },
      "description": "Azure Active Directory OAuth2 Flow"
    }
  },
  "paths": {
    "/subscriptions/{subscriptionId}/resourceGroups/{resourceGroupName}/providers/Microsoft.Synapse/workspaces/{workspaceName}/sqlPools/{sqlPoolName}": {
      "get": {
        "operationId": "SqlPools_Get",
        "summary": "Get SQL pool",
        "description": "Get SQL pool properties",
        "tags": [
          "SqlPools"
        ],
        "deprecated": false,
        "parameters": [
          {
            "$ref": "../../../../../common-types/resource-management/v1/types.json#/parameters/ApiVersionParameter"
          },
          {
            "$ref": "../../../../../common-types/resource-management/v1/types.json#/parameters/SubscriptionIdParameter"
          },
          {
            "$ref": "../../../../../common-types/resource-management/v1/types.json#/parameters/ResourceGroupNameParameter"
          },
          {
            "$ref": "./workspace.json#/parameters/workspaceNameParameter"
          },
          {
            "type": "string",
            "in": "path",
            "name": "sqlPoolName",
            "description": "SQL pool name",
            "required": true
          }
        ],
        "responses": {
          "200": {
            "schema": {
              "$ref": "#/definitions/SqlPool"
            },
            "description": "OK"
          },
          "default": {
            "schema": {
              "$ref": "../../../../common/v1/types.json#/definitions/ErrorContract"
            },
            "description": ""
          }
        },
        "consumes": [],
        "produces": [
          "application/json"
        ],
        "x-ms-examples": {
          "Get a SQL Analytics pool": {
            "$ref": "./examples/GetSqlPool.json"
          }
        }
      },
      "patch": {
        "operationId": "SqlPools_Update",
        "summary": "Update SQL pool",
        "description": "Apply a partial update to a SQL pool",
        "tags": [
          "SqlPools"
        ],
        "deprecated": false,
        "parameters": [
          {
            "$ref": "../../../../../common-types/resource-management/v1/types.json#/parameters/ApiVersionParameter"
          },
          {
            "$ref": "../../../../../common-types/resource-management/v1/types.json#/parameters/SubscriptionIdParameter"
          },
          {
            "$ref": "../../../../../common-types/resource-management/v1/types.json#/parameters/ResourceGroupNameParameter"
          },
          {
            "$ref": "./workspace.json#/parameters/workspaceNameParameter"
          },
          {
            "type": "string",
            "in": "path",
            "name": "sqlPoolName",
            "description": "SQL pool name",
            "required": true
          },
          {
            "schema": {
              "$ref": "#/definitions/SqlPoolPatchInfo"
            },
            "in": "body",
            "name": "sqlPoolInfo",
            "description": "The updated SQL pool properties",
            "required": true
          }
        ],
        "responses": {
          "200": {
            "schema": {
              "$ref": "#/definitions/SqlPool"
            },
            "description": "OK"
          },
          "202": {
            "description": "Accepted"
          },
          "default": {
            "schema": {
              "$ref": "../../../../common/v1/types.json#/definitions/ErrorContract"
            },
            "description": ""
          }
        },
        "consumes": [],
        "produces": [
          "application/json"
        ],
        "x-ms-examples": {
          "Update a SQL Analytics pool": {
            "$ref": "./examples/UpdateSqlPool.json"
          }
        }
      },
      "put": {
        "operationId": "SqlPools_Create",
        "summary": "Create SQL pool",
        "description": "Create a SQL pool",
        "tags": [
          "SqlPools"
        ],
        "deprecated": false,
        "parameters": [
          {
            "$ref": "../../../../../common-types/resource-management/v1/types.json#/parameters/ApiVersionParameter"
          },
          {
            "$ref": "../../../../../common-types/resource-management/v1/types.json#/parameters/SubscriptionIdParameter"
          },
          {
            "$ref": "../../../../../common-types/resource-management/v1/types.json#/parameters/ResourceGroupNameParameter"
          },
          {
            "$ref": "./workspace.json#/parameters/workspaceNameParameter"
          },
          {
            "type": "string",
            "in": "path",
            "name": "sqlPoolName",
            "description": "SQL pool name",
            "required": true
          },
          {
            "schema": {
              "$ref": "#/definitions/SqlPool"
            },
            "in": "body",
            "name": "sqlPoolInfo",
            "description": "The SQL pool to create",
            "required": true
          }
        ],
        "responses": {
          "200": {
            "schema": {
              "$ref": "#/definitions/SqlPool"
            },
            "description": "OK"
          },
          "202": {
            "description": "Accepted"
          },
          "404": {
            "description": ""
          },
          "default": {
            "schema": {
              "$ref": "../../../../common/v1/types.json#/definitions/ErrorContract"
            },
            "description": ""
          }
        },
        "consumes": [
          "application/json"
        ],
        "produces": [
          "application/json"
        ],
        "x-ms-examples": {
          "Create a SQL Analytics pool": {
            "$ref": "./examples/CreateSqlPool.json"
          }
        },
        "x-ms-long-running-operation": true,
        "x-ms-long-running-operation-options": {
          "final-state-via": "location"
        }
      },
      "delete": {
        "operationId": "SqlPools_Delete",
        "summary": "Delete SQL pool",
        "description": "Delete a SQL pool",
        "tags": [
          "SqlPools"
        ],
        "deprecated": false,
        "parameters": [
          {
            "$ref": "../../../../../common-types/resource-management/v1/types.json#/parameters/ApiVersionParameter"
          },
          {
            "$ref": "../../../../../common-types/resource-management/v1/types.json#/parameters/SubscriptionIdParameter"
          },
          {
            "$ref": "../../../../../common-types/resource-management/v1/types.json#/parameters/ResourceGroupNameParameter"
          },
          {
            "$ref": "./workspace.json#/parameters/workspaceNameParameter"
          },
          {
            "type": "string",
            "in": "path",
            "name": "sqlPoolName",
            "description": "SQL pool name",
            "required": true
          }
        ],
        "responses": {
          "200": {
            "schema": {
              "type": "object"
            },
            "description": "OK"
          },
          "202": {
            "schema": {
              "type": "object"
            },
            "description": "Accepted"
          },
          "204": {
            "description": ""
          },
          "default": {
            "schema": {
              "$ref": "../../../../common/v1/types.json#/definitions/ErrorContract"
            },
            "description": ""
          }
        },
        "consumes": [],
        "produces": [
          "application/json"
        ],
        "x-ms-examples": {
          "Delete a SQL Analytics pool": {
            "$ref": "./examples/DeleteSqlPool.json"
          }
        },
        "x-ms-long-running-operation": true,
        "x-ms-long-running-operation-options": {
          "final-state-via": "location"
        }
      }
    },
    "/subscriptions/{subscriptionId}/resourceGroups/{resourceGroupName}/providers/Microsoft.Synapse/workspaces/{workspaceName}/sqlPools": {
      "get": {
        "operationId": "SqlPools_ListByWorkspace",
        "summary": "List SQL pools",
        "description": "List all SQL pools",
        "tags": [
          "SqlPools"
        ],
        "deprecated": false,
        "parameters": [
          {
            "$ref": "../../../../../common-types/resource-management/v1/types.json#/parameters/ApiVersionParameter"
          },
          {
            "$ref": "../../../../../common-types/resource-management/v1/types.json#/parameters/SubscriptionIdParameter"
          },
          {
            "$ref": "../../../../../common-types/resource-management/v1/types.json#/parameters/ResourceGroupNameParameter"
          },
          {
            "$ref": "./workspace.json#/parameters/workspaceNameParameter"
          }
        ],
        "responses": {
          "200": {
            "schema": {
              "$ref": "#/definitions/SqlPoolInfoListResult"
            },
            "description": ""
          },
          "default": {
            "schema": {
              "$ref": "../../../../common/v1/types.json#/definitions/ErrorContract"
            },
            "description": ""
          }
        },
        "consumes": [],
        "produces": [
          "application/json"
        ],
        "x-ms-examples": {
          "List SQL Analytics pools in a workspace": {
            "$ref": "./examples/ListSqlPoolsInWorkspace.json"
          },
          "List SQL Analytics pools in a workspace with filter": {
            "$ref": "./examples/ListSqlPoolsInWorkspaceWithFilter.json"
          }
        },
        "x-ms-pageable": {
          "nextLinkName": "nextLink"
        }
      }
    },
    "/subscriptions/{subscriptionId}/resourceGroups/{resourceGroupName}/providers/Microsoft.Synapse/workspaces/{workspaceName}/sqlPools/{sqlPoolName}/pause": {
      "post": {
        "operationId": "SqlPools_Pause",
        "summary": "Pause SQL pool",
        "description": "Pause a SQL pool",
        "tags": [
          "SqlPools"
        ],
        "deprecated": false,
        "parameters": [
          {
            "$ref": "../../../../../common-types/resource-management/v1/types.json#/parameters/ApiVersionParameter"
          },
          {
            "$ref": "../../../../../common-types/resource-management/v1/types.json#/parameters/SubscriptionIdParameter"
          },
          {
            "$ref": "../../../../../common-types/resource-management/v1/types.json#/parameters/ResourceGroupNameParameter"
          },
          {
            "$ref": "./workspace.json#/parameters/workspaceNameParameter"
          },
          {
            "type": "string",
            "in": "path",
            "name": "sqlPoolName",
            "description": "SQL pool name",
            "required": true
          }
        ],
        "responses": {
          "200": {
            "schema": {
              "type": "object"
            },
            "description": "OK"
          },
          "202": {
            "description": "Accepted"
          },
          "default": {
            "schema": {
              "$ref": "../../../../common/v1/types.json#/definitions/ErrorContract"
            },
            "description": ""
          }
        },
        "consumes": [],
        "produces": [
          "application/json"
        ],
        "x-ms-long-running-operation": true,
        "x-ms-long-running-operation-options": {
          "final-state-via": "location"
        },
        "x-ms-examples": {
          "Pause a SQL Analytics pool": {
            "$ref": "./examples/PauseSqlPool.json"
          }
        }
      }
    },
    "/subscriptions/{subscriptionId}/resourceGroups/{resourceGroupName}/providers/Microsoft.Synapse/workspaces/{workspaceName}/sqlPools/{sqlPoolName}/resume": {
      "post": {
        "operationId": "SqlPools_Resume",
        "summary": "Resume SQL pool",
        "description": "Resume a SQL pool",
        "tags": [
          "SqlPools"
        ],
        "deprecated": false,
        "parameters": [
          {
            "$ref": "../../../../../common-types/resource-management/v1/types.json#/parameters/ApiVersionParameter"
          },
          {
            "$ref": "../../../../../common-types/resource-management/v1/types.json#/parameters/SubscriptionIdParameter"
          },
          {
            "$ref": "../../../../../common-types/resource-management/v1/types.json#/parameters/ResourceGroupNameParameter"
          },
          {
            "$ref": "./workspace.json#/parameters/workspaceNameParameter"
          },
          {
            "type": "string",
            "in": "path",
            "name": "sqlPoolName",
            "description": "SQL pool name",
            "required": true
          }
        ],
        "responses": {
          "200": {
            "schema": {
              "type": "object"
            },
            "description": "OK"
          },
          "202": {
            "description": "Accepted"
          },
          "default": {
            "schema": {
              "$ref": "../../../../common/v1/types.json#/definitions/ErrorContract"
            },
            "description": ""
          }
        },
        "consumes": [],
        "produces": [
          "application/json"
        ],
        "x-ms-long-running-operation": true,
        "x-ms-long-running-operation-options": {
          "final-state-via": "location"
        },
        "x-ms-examples": {
          "Resume a SQL Analytics pool": {
            "$ref": "./examples/ResumeSqlPool.json"
          }
        }
      }
    },
    "/subscriptions/{subscriptionId}/resourceGroups/{resourceGroupName}/providers/Microsoft.Synapse/workspaces/{workspaceName}/sqlPools/{sqlPoolName}/metadataSync/config": {
      "get": {
        "operationId": "SqlPoolMetadataSyncConfigs_Get",
        "summary": "Get SQL pool metadata sync config",
        "description": "Get the metadata sync configuration for a SQL pool",
        "tags": [
          "SqlPools"
        ],
        "deprecated": false,
        "parameters": [
          {
            "$ref": "../../../../../common-types/resource-management/v1/types.json#/parameters/ApiVersionParameter"
          },
          {
            "$ref": "../../../../../common-types/resource-management/v1/types.json#/parameters/SubscriptionIdParameter"
          },
          {
            "$ref": "../../../../../common-types/resource-management/v1/types.json#/parameters/ResourceGroupNameParameter"
          },
          {
            "$ref": "./workspace.json#/parameters/workspaceNameParameter"
          },
          {
            "type": "string",
            "in": "path",
            "name": "sqlPoolName",
            "description": "SQL pool name",
            "required": true
          }
        ],
        "responses": {
          "404": {
            "description": ""
          },
          "200": {
            "schema": {
              "$ref": "#/definitions/MetadataSyncConfig"
            },
            "description": ""
          },
          "default": {
            "schema": {
              "$ref": "../../../../common/v1/types.json#/definitions/ErrorContract"
            },
            "description": ""
          }
        },
        "consumes": [],
        "produces": [
          "application/json"
        ],
        "x-ms-examples": {
          "Get metadata sync config for a SQL Analytics pool": {
            "$ref": "./examples/GetSqlPoolMetadataSyncConfig.json"
          }
        }
      },
      "put": {
        "operationId": "SqlPoolMetadataSyncConfigs_Create",
        "summary": "Set SQL pool metadata sync config",
        "description": "Set the metadata sync configuration for a SQL pool",
        "tags": [
          "SqlPools"
        ],
        "deprecated": false,
        "parameters": [
          {
            "$ref": "../../../../../common-types/resource-management/v1/types.json#/parameters/ApiVersionParameter"
          },
          {
            "$ref": "../../../../../common-types/resource-management/v1/types.json#/parameters/SubscriptionIdParameter"
          },
          {
            "$ref": "../../../../../common-types/resource-management/v1/types.json#/parameters/ResourceGroupNameParameter"
          },
          {
            "$ref": "./workspace.json#/parameters/workspaceNameParameter"
          },
          {
            "type": "string",
            "in": "path",
            "name": "sqlPoolName",
            "description": "SQL pool name",
            "required": true
          },
          {
            "description": "Metadata sync configuration",
            "schema": {
              "$ref": "#/definitions/MetadataSyncConfig"
            },
            "in": "body",
            "name": "metadataSyncConfiguration",
            "required": true
          }
        ],
        "responses": {
          "404": {
            "description": ""
          },
          "200": {
            "schema": {
              "$ref": "#/definitions/MetadataSyncConfig"
            },
            "description": ""
          },
          "default": {
            "schema": {
              "$ref": "../../../../common/v1/types.json#/definitions/ErrorContract"
            },
            "description": ""
          }
        },
        "consumes": [],
        "produces": [
          "application/json"
        ],
        "x-ms-examples": {
          "Set metadata sync config for a SQL Analytics pool": {
            "$ref": "./examples/CreateSqlPoolMetadataSyncConfig.json"
          }
        }
      }
    },
    "/subscriptions/{subscriptionId}/resourceGroups/{resourceGroupName}/providers/Microsoft.Synapse/workspaces/{workspaceName}/sqlPools/{sqlPoolName}/operationResults/{operationId}": {
      "get": {
        "operationId": "SqlPoolOperationResults_GetLocationHeaderResult",
        "summary": "Get SQL pool operation status",
        "description": "Get the status of a SQL pool operation",
        "tags": [
          "Operations"
        ],
        "deprecated": false,
        "parameters": [
          {
            "$ref": "../../../../../common-types/resource-management/v1/types.json#/parameters/ApiVersionParameter"
          },
          {
            "$ref": "../../../../../common-types/resource-management/v1/types.json#/parameters/SubscriptionIdParameter"
          },
          {
            "$ref": "../../../../../common-types/resource-management/v1/types.json#/parameters/ResourceGroupNameParameter"
          },
          {
            "$ref": "./workspace.json#/parameters/workspaceNameParameter"
          },
          {
            "type": "string",
            "in": "path",
            "name": "sqlPoolName",
            "description": "SQL pool name",
            "required": true
          },
          {
            "type": "string",
            "in": "path",
            "name": "operationId",
            "description": "Operation ID",
            "required": true
          }
        ],
        "responses": {
          "200": {
            "schema": {
              "type": "object"
            },
            "description": "OK"
          },
          "202": {
            "schema": {
              "type": "object"
            },
            "description": "Accepted"
          },
          "default": {
            "schema": {
              "$ref": "../../../../common/v1/types.json#/definitions/ErrorContract"
            },
            "description": ""
          }
        },
        "consumes": [],
        "produces": [
          "application/json"
        ],
        "x-ms-examples": {
          "Get the result of an operation on a SQL Analytics pool": {
            "$ref": "./examples/GetLocationHeaderResultWithSqlPool.json"
          }
        }
      }
    },
    "/subscriptions/{subscriptionId}/resourceGroups/{resourceGroupName}/providers/Microsoft.Synapse/workspaces/{workspaceName}/sqlPools/{sqlPoolName}/geoBackupPolicies": {
      "get": {
        "operationId": "SqlPoolGeoBackupPolicies_List",
        "summary": "List SQL pool geo backup policies",
        "description": "Get list of SQL pool geo backup policies",
        "tags": [
          "SqlPools, GeoBackupPolicies"
        ],
        "deprecated": false,
        "parameters": [
          {
            "$ref": "../../../../../common-types/resource-management/v1/types.json#/parameters/ApiVersionParameter"
          },
          {
            "$ref": "../../../../../common-types/resource-management/v1/types.json#/parameters/SubscriptionIdParameter"
          },
          {
            "$ref": "../../../../../common-types/resource-management/v1/types.json#/parameters/ResourceGroupNameParameter"
          },
          {
            "$ref": "./workspace.json#/parameters/workspaceNameParameter"
          },
          {
            "type": "string",
            "in": "path",
            "name": "sqlPoolName",
            "description": "SQL pool name",
            "required": true
          }
        ],
        "responses": {
          "200": {
            "schema": {
              "$ref": "#/definitions/GeoBackupPolicyListResult"
            },
            "description": "OK"
          },
          "default": {
            "schema": {
              "$ref": "../../../../common/v1/types.json#/definitions/ErrorContract"
            },
            "description": ""
          }
        },
        "x-ms-pageable": {
          "nextLinkName": null
        },
        "consumes": [],
        "produces": [
          "application/json"
        ],
        "x-ms-examples": {
          "Get Sql pool geo backup policy": {
            "$ref": "./examples/SqlPoolGeoBackupPolicies_List.json"
          }
        }
      }
    },
    "/subscriptions/{subscriptionId}/resourceGroups/{resourceGroupName}/providers/Microsoft.Synapse/workspaces/{workspaceName}/sqlPools/{sqlPoolName}/geoBackupPolicies/{geoBackupPolicyName}": {
      "put": {
        "tags": [
          "SqlPools, GeoBackupPolicies"
        ],
        "deprecated": false,
        "operationId": "SqlPoolGeoBackupPolicies_CreateOrUpdate",
        "description": "Updates a SQL Pool geo backup policy.",
        "consumes": [],
        "produces": [
          "application/json"
        ],
        "x-ms-examples": {
          "Create geo backup policy": {
            "$ref": "./examples/CreateOrUpdateGeoBackupPolicies.json"
          }
        },
        "parameters": [
          {
            "$ref": "../../../../../common-types/resource-management/v1/types.json#/parameters/ApiVersionParameter"
          },
          {
            "$ref": "../../../../../common-types/resource-management/v1/types.json#/parameters/SubscriptionIdParameter"
          },
          {
            "$ref": "../../../../../common-types/resource-management/v1/types.json#/parameters/ResourceGroupNameParameter"
          },
          {
            "$ref": "./workspace.json#/parameters/workspaceNameParameter"
          },
          {
            "type": "string",
            "in": "path",
            "name": "sqlPoolName",
            "description": "SQL pool name",
            "required": true
          },
          {
            "name": "geoBackupPolicyName",
            "in": "path",
            "required": true,
            "type": "string",
            "enum": [
              "Default"
            ],
            "description": "The name of the geo backup policy.",
            "x-ms-enum": {
              "modelAsString": true,
              "name": "GeoBackupPolicyName"
            },
            "x-ms-parameter-location": "method"
          },
          {
            "name": "parameters",
            "in": "body",
            "required": true,
            "schema": {
              "$ref": "#/definitions/GeoBackupPolicy"
            },
            "description": "The required parameters for creating or updating the geo backup policy."
          }
        ],
        "responses": {
          "201": {
            "description": "Created",
            "schema": {
              "$ref": "#/definitions/GeoBackupPolicy"
            }
          },
          "200": {
            "description": "OK",
            "schema": {
              "$ref": "#/definitions/GeoBackupPolicy"
            }
          },
          "default": {
            "schema": {
              "$ref": "../../../../common/v1/types.json#/definitions/ErrorContract"
            },
            "description": ""
          }
        }
      },
      "get": {
        "operationId": "SqlPoolGeoBackupPolicies_Get",
        "summary": "Get a SQL pool geo backup policy",
        "description": "Get the specified SQL pool geo backup policy",
        "tags": [
          "SqlPools, GeoBackupPolicies"
        ],
        "deprecated": false,
        "parameters": [
          {
            "$ref": "../../../../../common-types/resource-management/v1/types.json#/parameters/ApiVersionParameter"
          },
          {
            "$ref": "../../../../../common-types/resource-management/v1/types.json#/parameters/SubscriptionIdParameter"
          },
          {
            "$ref": "../../../../../common-types/resource-management/v1/types.json#/parameters/ResourceGroupNameParameter"
          },
          {
            "$ref": "./workspace.json#/parameters/workspaceNameParameter"
          },
          {
            "type": "string",
            "in": "path",
            "name": "sqlPoolName",
            "description": "SQL pool name",
            "required": true
          },
          {
            "name": "geoBackupPolicyName",
            "in": "path",
            "required": true,
            "type": "string",
            "enum": [
              "Default"
            ],
            "description": "The name of the geo backup policy.",
            "x-ms-enum": {
              "modelAsString": true,
              "name": "GeoBackupPolicyName"
            },
            "x-ms-parameter-location": "method"
          }
        ],
        "responses": {
          "200": {
            "schema": {
              "$ref": "#/definitions/GeoBackupPolicy"
            },
            "description": "OK"
          },
          "default": {
            "schema": {
              "$ref": "../../../../common/v1/types.json#/definitions/ErrorContract"
            },
            "description": ""
          }
        },
        "consumes": [],
        "produces": [
          "application/json"
        ],
        "x-ms-examples": {
          "Get Sql pool geo backup policy": {
            "$ref": "./examples/GetSqlPoolGeoBackupPolicy.json"
          }
        }
      }
    },
    "/subscriptions/{subscriptionId}/resourceGroups/{resourceGroupName}/providers/Microsoft.Synapse/workspaces/{workspaceName}/sqlPools/{sqlPoolName}/dataWarehouseUserActivities/{dataWarehouseUserActivityName}": {
      "get": {
        "operationId": "SqlPoolDataWarehouseUserActivities_Get",
        "summary": "Get SQL pool user activities",
        "description": "Gets the user activities of a SQL pool which includes running and suspended queries",
        "tags": [
          "SqlPools, SqlPoolUserActivities"
        ],
        "deprecated": false,
        "parameters": [
          {
            "$ref": "../../../../../common-types/resource-management/v1/types.json#/parameters/ApiVersionParameter"
          },
          {
            "$ref": "../../../../../common-types/resource-management/v1/types.json#/parameters/SubscriptionIdParameter"
          },
          {
            "$ref": "../../../../../common-types/resource-management/v1/types.json#/parameters/ResourceGroupNameParameter"
          },
          {
            "$ref": "./workspace.json#/parameters/workspaceNameParameter"
          },
          {
            "type": "string",
            "in": "path",
            "name": "sqlPoolName",
            "description": "SQL pool name",
            "required": true
          },
          {
            "name": "dataWarehouseUserActivityName",
            "in": "path",
            "description": "The activity name of the Sql pool. ",
            "required": true,
            "type": "string",
            "enum": [
              "current"
            ],
            "x-ms-enum": {
              "name": "DataWarehouseUserActivityName",
              "modelAsString": true
            }
          }
        ],
        "responses": {
          "200": {
            "schema": {
              "$ref": "#/definitions/DataWarehouseUserActivities"
            },
            "description": "OK"
          },
          "default": {
            "description": "*** Error Responses: ***\n\n * 400 UpdateNotAllowedOnPausedDatabase - User attempted to perform an update on a paused database.\n\n * 400 FeatureDisabledOnSelectedEdition - User attempted to use a feature which is disabled on current database edition.\n\n * 404 SubscriptionDoesNotHaveServer - The requested server was not found\n\n * 404 DatabaseDoesNotExist - User has specified a database name that does not exist on this server instance.\n\n * 404 ResourceNotFound - The specified resource was not found."
          }
        },
        "consumes": [],
        "produces": [
          "application/json"
        ],
        "x-ms-examples": {
          "Get a SQL Analytics pool user activity": {
            "$ref": "./examples/GetSqlPoolUserActivity.json"
          }
        }
      }
    },
    "/subscriptions/{subscriptionId}/resourceGroups/{resourceGroupName}/providers/Microsoft.Synapse/workspaces/{workspaceName}/sqlPools/{sqlPoolName}/restorePoints": {
      "get": {
        "operationId": "SqlPoolRestorePoints_List",
        "summary": "Get SQL pool backup",
        "description": "Get SQL pool backup information",
        "tags": [
          "SqlPools, Backup"
        ],
        "deprecated": false,
        "parameters": [
          {
            "$ref": "../../../../../common-types/resource-management/v1/types.json#/parameters/ApiVersionParameter"
          },
          {
            "$ref": "../../../../../common-types/resource-management/v1/types.json#/parameters/SubscriptionIdParameter"
          },
          {
            "$ref": "../../../../../common-types/resource-management/v1/types.json#/parameters/ResourceGroupNameParameter"
          },
          {
            "$ref": "./workspace.json#/parameters/workspaceNameParameter"
          },
          {
            "type": "string",
            "in": "path",
            "name": "sqlPoolName",
            "description": "SQL pool name",
            "required": true
          }
        ],
        "responses": {
          "200": {
            "schema": {
              "$ref": "#/definitions/RestorePointListResult"
            },
            "description": "OK"
          },
          "default": {
            "schema": {
              "$ref": "../../../../common/v1/types.json#/definitions/ErrorContract"
            },
            "description": ""
          }
        },
        "x-ms-pageable": {
          "nextLinkName": "nextLink"
        },
        "consumes": [],
        "produces": [
          "application/json"
        ],
        "x-ms-examples": {
          "Get a list of restore points of a SQL Analytics pool": {
            "$ref": "./examples/ListSqlPoolRestorePoints.json"
          }
        }
      },
      "post": {
        "tags": [
          "SqlPools, RestorePoints"
        ],
        "description": "Creates a restore point for a data warehouse.",
        "operationId": "SqlPoolRestorePoints_Create",
        "parameters": [
          {
            "$ref": "../../../../../common-types/resource-management/v1/types.json#/parameters/ApiVersionParameter"
          },
          {
            "$ref": "../../../../../common-types/resource-management/v1/types.json#/parameters/SubscriptionIdParameter"
          },
          {
            "$ref": "../../../../../common-types/resource-management/v1/types.json#/parameters/ResourceGroupNameParameter"
          },
          {
            "$ref": "./workspace.json#/parameters/workspaceNameParameter"
          },
          {
            "type": "string",
            "in": "path",
            "name": "sqlPoolName",
            "description": "SQL pool name",
            "required": true
          },
          {
            "name": "parameters",
            "in": "body",
            "description": "The definition for creating the restore point of this Sql pool.",
            "required": true,
            "schema": {
              "$ref": "#/definitions/CreateSqlPoolRestorePointDefinition"
            }
          }
        ],
        "responses": {
          "200": {
            "description": "Successfully created the restore point request.",
            "schema": {
              "$ref": "#/definitions/RestorePoint"
            }
          },
          "default": {
            "description": "*** Error Responses: ***\n\n * 400 FeatureDisabledOnSelectedEdition - User attempted to use a feature which is disabled on current database edition.\n\n * 400 BackupNotAllowedOnDeactivatedDatabase - Cannot create restore point on a deactivated database.\n\n * 400 RestorePointLimitReached - A restore point cannot be created because database would exceed the allowed quota of restore points.\n\n * 400 RestorePointAttemptToDeleteSystemBackup - Cannot delete system restore point.\n\n * 404 DatabaseRestorePointNotFound - Can not find database restore point.\n\n * 404 SubscriptionDoesNotHaveServer - The requested server was not found\n\n * 404 DatabaseDoesNotExist - User has specified a database name that does not exist on this server instance.\n\n * 408 DatabaseRestorePointTimedOut - Create database restore point failed."
          },
          "202": {
            "description": "Accepted"
          },
          "201": {
            "description": "Successfully created the restore point request.",
            "schema": {
              "$ref": "#/definitions/RestorePoint"
            }
          }
        },
        "consumes": [],
        "produces": [
          "application/json"
        ],
        "x-ms-long-running-operation": true,
        "x-ms-long-running-operation-options": {
          "final-state-via": "location"
        },
        "x-ms-examples": {
          "Creates Sql pool restore point.": {
            "$ref": "./examples/CreateSqlPoolRestorePoints.json"
          }
        }
      }
    },
    "/subscriptions/{subscriptionId}/resourceGroups/{resourceGroupName}/providers/Microsoft.Synapse/workspaces/{workspaceName}/sqlPools/{sqlPoolName}/replicationLinks": {
      "get": {
        "operationId": "SqlPoolReplicationLinks_List",
        "summary": "Get SQL pool replication links",
        "description": "Lists a Sql pool's replication links.",
        "tags": [
          "SqlPools, ReplicationLinks"
        ],
        "parameters": [
          {
            "$ref": "../../../../../common-types/resource-management/v1/types.json#/parameters/ApiVersionParameter"
          },
          {
            "$ref": "../../../../../common-types/resource-management/v1/types.json#/parameters/SubscriptionIdParameter"
          },
          {
            "$ref": "../../../../../common-types/resource-management/v1/types.json#/parameters/ResourceGroupNameParameter"
          },
          {
            "$ref": "./workspace.json#/parameters/workspaceNameParameter"
          },
          {
            "type": "string",
            "in": "path",
            "name": "sqlPoolName",
            "description": "SQL pool name",
            "required": true
          }
        ],
        "responses": {
          "200": {
            "description": "OK",
            "schema": {
              "$ref": "#/definitions/ReplicationLinkListResult"
            }
          },
          "default": {
            "schema": {
              "$ref": "../../../../common/v1/types.json#/definitions/ErrorContract"
            },
            "description": ""
          }
        },
        "consumes": [],
        "produces": [
          "application/json"
        ],
        "x-ms-pageable": {
          "nextLinkName": "nextLink"
        },
        "x-ms-examples": {
          "Lists a Sql Analytic pool's replication links": {
            "$ref": "./examples/ListSqlPoolReplicationLinks.json"
          }
        }
      }
    },
    "/subscriptions/{subscriptionId}/resourceGroups/{resourceGroupName}/providers/Microsoft.Synapse/workspaces/{workspaceName}/sqlPools/{sqlPoolName}/replicationLinks/{linkId}": {
      "get": {
        "operationId": "SqlPoolReplicationLinks_GetByName",
        "summary": "Get SQL pool replication link by name",
        "description": "Get SQL pool replication link by name.",
        "tags": [
          "SqlPools, ReplicationLinks"
        ],
        "parameters": [
          {
            "$ref": "../../../../../common-types/resource-management/v1/types.json#/parameters/ApiVersionParameter"
          },
          {
            "$ref": "../../../../../common-types/resource-management/v1/types.json#/parameters/SubscriptionIdParameter"
          },
          {
            "$ref": "../../../../../common-types/resource-management/v1/types.json#/parameters/ResourceGroupNameParameter"
          },
          {
            "$ref": "./workspace.json#/parameters/workspaceNameParameter"
          },
          {
            "type": "string",
            "in": "path",
            "name": "sqlPoolName",
            "description": "SQL pool name",
            "required": true
          },
          {
            "name": "linkId",
            "in": "path",
            "required": true,
            "type": "string",
            "description": "The ID of the replication link."
          }
        ],
        "responses": {
          "200": {
            "description": "OK",
            "schema": {
              "$ref": "#/definitions/ReplicationLink"
            }
          },
          "default": {
            "schema": {
              "$ref": "../../../../common/v1/types.json#/definitions/ErrorContract"
            },
            "description": ""
          }
        },
        "consumes": [],
        "produces": [
          "application/json"
        ],
        "x-ms-examples": {
          "Lists a Sql Analytic pool's replication links": {
            "$ref": "./examples/SqlPoolReplicationLinks_GetByName.json"
          }
        }
      }
    },
    "/subscriptions/{subscriptionId}/resourceGroups/{resourceGroupName}/providers/Microsoft.Synapse/workspaces/{workspaceName}/sqlPools/{sqlPoolName}/maintenancewindows/current": {
      "get": {
        "operationId": "SqlPoolMaintenanceWindows_Get",
        "summary": "Get a SQL pool's Maintenance Windows.",
        "description": "Get a SQL pool's Maintenance Windows.",
        "tags": [
          "SqlPools, MaintenanceWindows"
        ],
        "parameters": [
          {
            "$ref": "../../../../../common-types/resource-management/v1/types.json#/parameters/ApiVersionParameter"
          },
          {
            "$ref": "../../../../../common-types/resource-management/v1/types.json#/parameters/SubscriptionIdParameter"
          },
          {
            "$ref": "../../../../../common-types/resource-management/v1/types.json#/parameters/ResourceGroupNameParameter"
          },
          {
            "$ref": "./workspace.json#/parameters/workspaceNameParameter"
          },
          {
            "type": "string",
            "in": "path",
            "name": "sqlPoolName",
            "description": "SQL pool name",
            "required": true
          },
          {
            "name": "maintenanceWindowName",
            "in": "query",
            "description": "Maintenance window name.",
            "required": true,
            "type": "string"
          }
        ],
        "responses": {
          "200": {
            "description": "OK",
            "schema": {
              "$ref": "#/definitions/MaintenanceWindows"
            }
          },
          "default": {
            "schema": {
              "$ref": "../../../../common/v1/types.json#/definitions/ErrorContract"
            },
            "description": ""
          }
        },
        "consumes": [],
        "produces": [
          "application/json"
        ],
        "x-ms-examples": {
          "Gets maintenance window settings for a selected SQL Analytics pool.": {
            "$ref": "./examples/GetMaintenanceWindows.json"
          }
        }
      },
      "put": {
        "operationId": "SqlPoolMaintenanceWindows_CreateOrUpdate",
        "summary": "Creates or updates a Sql pool's maintenance windows settings.",
        "description": "Creates or updates a Sql pool's maintenance windows settings.",
        "tags": [
          "SqlPools, MaintenanceWindows"
        ],
        "parameters": [
          {
            "$ref": "../../../../../common-types/resource-management/v1/types.json#/parameters/ApiVersionParameter"
          },
          {
            "$ref": "../../../../../common-types/resource-management/v1/types.json#/parameters/SubscriptionIdParameter"
          },
          {
            "$ref": "../../../../../common-types/resource-management/v1/types.json#/parameters/ResourceGroupNameParameter"
          },
          {
            "$ref": "./workspace.json#/parameters/workspaceNameParameter"
          },
          {
            "type": "string",
            "in": "path",
            "name": "sqlPoolName",
            "description": "SQL pool name",
            "required": true
          },
          {
            "name": "maintenanceWindowName",
            "in": "query",
            "description": "Maintenance window name.",
            "required": true,
            "type": "string"
          },
          {
            "name": "parameters",
            "in": "body",
            "required": true,
            "schema": {
              "$ref": "#/definitions/MaintenanceWindows"
            },
            "description": "The required parameters for creating or updating Maintenance Windows settings"
          }
        ],
        "responses": {
          "200": {
            "description": "Successfully set maintenance windows settings."
          },
          "default": {
            "description": "*** Error Responses: ***\n\n * 400 InvalidMaintenanceWindowSelection - Invalid maintenance window selection."
          }
        },
        "consumes": [],
        "produces": [
          "application/json"
        ],
        "x-ms-examples": {
          "Sets maintenance window settings for a selected SQL Analytics Pool.": {
            "$ref": "./examples/CreateOrUpdateMaintenanceWindows.json"
          }
        }
      }
    },
    "/subscriptions/{subscriptionId}/resourceGroups/{resourceGroupName}/providers/Microsoft.Synapse/workspaces/{workspaceName}/sqlPools/{sqlPoolName}/maintenanceWindowOptions/current": {
      "get": {
        "operationId": "SqlPoolMaintenanceWindowOptions_Get",
        "summary": "SQL pool's available maintenance windows.",
        "description": "Get list of SQL pool's available maintenance windows.",
        "tags": [
          "SqlPools, MaintenanceWindowOptions"
        ],
        "parameters": [
          {
            "$ref": "../../../../../common-types/resource-management/v1/types.json#/parameters/ApiVersionParameter"
          },
          {
            "$ref": "../../../../../common-types/resource-management/v1/types.json#/parameters/SubscriptionIdParameter"
          },
          {
            "$ref": "../../../../../common-types/resource-management/v1/types.json#/parameters/ResourceGroupNameParameter"
          },
          {
            "$ref": "./workspace.json#/parameters/workspaceNameParameter"
          },
          {
            "type": "string",
            "in": "path",
            "name": "sqlPoolName",
            "description": "SQL pool name",
            "required": true
          },
          {
            "name": "maintenanceWindowOptionsName",
            "in": "query",
            "description": "Maintenance window options name.",
            "required": true,
            "type": "string"
          }
        ],
        "responses": {
          "200": {
            "description": "Successfully retrieved the list of maintenance windows options.",
            "schema": {
              "$ref": "#/definitions/MaintenanceWindowOptions"
            }
          },
          "default": {
            "description": "*** Error Responses: ***"
          }
        },
        "consumes": [],
        "produces": [
          "application/json"
        ],
        "x-ms-examples": {
          "Get list of transparent data encryption configurations of a SQL Analytics pool": {
            "$ref": "./examples/GetMaintenanceWindowOptions.json"
          }
        }
      }
    },
    "/subscriptions/{subscriptionId}/resourceGroups/{resourceGroupName}/providers/Microsoft.Synapse/workspaces/{workspaceName}/sqlPools/{sqlPoolName}/transparentDataEncryption/{transparentDataEncryptionName}": {
      "get": {
        "operationId": "SqlPoolTransparentDataEncryptions_Get",
        "summary": "Get a SQL pool's transparent data encryption configuration",
        "description": "Get a SQL pool's transparent data encryption configuration.",
        "tags": [
          "SqlPools, TransparentDataEncryption"
        ],
        "parameters": [
          {
            "$ref": "../../../../../common-types/resource-management/v1/types.json#/parameters/ApiVersionParameter"
          },
          {
            "$ref": "../../../../../common-types/resource-management/v1/types.json#/parameters/SubscriptionIdParameter"
          },
          {
            "$ref": "../../../../../common-types/resource-management/v1/types.json#/parameters/ResourceGroupNameParameter"
          },
          {
            "$ref": "./workspace.json#/parameters/workspaceNameParameter"
          },
          {
            "type": "string",
            "in": "path",
            "name": "sqlPoolName",
            "description": "SQL pool name",
            "required": true
          },
          {
            "name": "transparentDataEncryptionName",
            "in": "path",
            "required": true,
            "type": "string",
            "enum": [
              "current"
            ],
            "description": "The name of the transparent data encryption configuration.",
            "x-ms-enum": {
              "modelAsString": true,
              "name": "TransparentDataEncryptionName"
            },
            "x-ms-parameter-location": "method"
          }
        ],
        "responses": {
          "200": {
            "description": "OK",
            "schema": {
              "$ref": "#/definitions/TransparentDataEncryption"
            }
          },
          "default": {
            "schema": {
              "$ref": "../../../../common/v1/types.json#/definitions/ErrorContract"
            },
            "description": ""
          }
        },
        "consumes": [],
        "produces": [
          "application/json"
        ],
        "x-ms-examples": {
          "Get transparent data encryption configuration of a SQL Analytics pool": {
            "$ref": "./examples/GetSqlPoolTransparentDataEncryption.json"
          }
        }
      },
      "put": {
        "operationId": "SqlPoolTransparentDataEncryptions_CreateOrUpdate",
        "summary": "Creates or updates a Sql pool's transparent data encryption configuration",
        "description": "Creates or updates a Sql pool's transparent data encryption configuration.",
        "tags": [
          "SqlPools, TransparentDataEncryption"
        ],
        "parameters": [
          {
            "$ref": "../../../../../common-types/resource-management/v1/types.json#/parameters/ApiVersionParameter"
          },
          {
            "$ref": "../../../../../common-types/resource-management/v1/types.json#/parameters/SubscriptionIdParameter"
          },
          {
            "$ref": "../../../../../common-types/resource-management/v1/types.json#/parameters/ResourceGroupNameParameter"
          },
          {
            "$ref": "./workspace.json#/parameters/workspaceNameParameter"
          },
          {
            "type": "string",
            "in": "path",
            "name": "sqlPoolName",
            "description": "SQL pool name",
            "required": true
          },
          {
            "name": "transparentDataEncryptionName",
            "in": "path",
            "required": true,
            "type": "string",
            "enum": [
              "current"
            ],
            "description": "The name of the transparent data encryption configuration.",
            "x-ms-enum": {
              "modelAsString": true,
              "name": "TransparentDataEncryptionName"
            },
            "x-ms-parameter-location": "method"
          },
          {
            "name": "parameters",
            "in": "body",
            "required": true,
            "schema": {
              "$ref": "#/definitions/TransparentDataEncryption"
            },
            "description": "The required parameters for creating or updating transparent data encryption."
          }
        ],
        "responses": {
          "200": {
            "description": "OK",
            "schema": {
              "$ref": "#/definitions/TransparentDataEncryption"
            }
          },
          "201": {
            "description": "Created",
            "schema": {
              "$ref": "#/definitions/TransparentDataEncryption"
            }
          },
          "default": {
            "schema": {
              "$ref": "../../../../common/v1/types.json#/definitions/ErrorContract"
            },
            "description": ""
          }
        },
        "consumes": [],
        "produces": [
          "application/json"
        ],
        "x-ms-examples": {
          "Create or update a Sql pool's transparent data encryption configuration": {
            "$ref": "./examples/CreateOrUpdateSqlPoolTransparentDataEncryption.json"
          }
        }
      }
    },
    "/subscriptions/{subscriptionId}/resourceGroups/{resourceGroupName}/providers/Microsoft.Synapse/workspaces/{workspaceName}/sqlPools/{sqlPoolName}/transparentDataEncryption": {
      "get": {
        "operationId": "SqlPoolTransparentDataEncryptions_List",
        "summary": "SQL pool's transparent data encryption configurations",
        "description": "Get list of SQL pool's transparent data encryption configurations.",
        "tags": [
          "SqlPools, TransparentDataEncryption"
        ],
        "parameters": [
          {
            "$ref": "../../../../../common-types/resource-management/v1/types.json#/parameters/ApiVersionParameter"
          },
          {
            "$ref": "../../../../../common-types/resource-management/v1/types.json#/parameters/SubscriptionIdParameter"
          },
          {
            "$ref": "../../../../../common-types/resource-management/v1/types.json#/parameters/ResourceGroupNameParameter"
          },
          {
            "$ref": "./workspace.json#/parameters/workspaceNameParameter"
          },
          {
            "type": "string",
            "in": "path",
            "name": "sqlPoolName",
            "description": "SQL pool name",
            "required": true
          }
        ],
        "responses": {
          "200": {
            "description": "OK",
            "schema": {
              "$ref": "#/definitions/TransparentDataEncryptionListResult"
            }
          },
          "default": {
            "description": "*** Error Responses: ***\n\n  * 409 UnsupportedWorkspaceType - Unsupported operation for the workspace type.\n\n * 500 InternalServerError - Something went wrong."
          }
        },
        "consumes": [],
        "produces": [
          "application/json"
        ],
        "x-ms-pageable": {
          "nextLinkName": "nextLink"
        },
        "x-ms-examples": {
          "Get list of transparent data encryption configurations of a SQL Analytics pool": {
            "$ref": "./examples/GetSqlPoolTransparentDataEncryptionList.json"
          }
        }
      }
    },
    "/subscriptions/{subscriptionId}/resourceGroups/{resourceGroupName}/providers/Microsoft.Synapse/workspaces/{workspaceName}/sqlPools/{sqlPoolName}/auditingSettings/{blobAuditingPolicyName}": {
      "get": {
        "operationId": "SqlPoolBlobAuditingPolicies_Get",
        "summary": "Get a SQL pool's blob auditing policy",
        "description": "Get a SQL pool's blob auditing policy.",
        "tags": [
          "SqlPools, BlobAuditing"
        ],
        "parameters": [
          {
            "$ref": "../../../../../common-types/resource-management/v1/types.json#/parameters/ApiVersionParameter"
          },
          {
            "$ref": "../../../../../common-types/resource-management/v1/types.json#/parameters/SubscriptionIdParameter"
          },
          {
            "$ref": "../../../../../common-types/resource-management/v1/types.json#/parameters/ResourceGroupNameParameter"
          },
          {
            "$ref": "./workspace.json#/parameters/workspaceNameParameter"
          },
          {
            "type": "string",
            "in": "path",
            "name": "sqlPoolName",
            "description": "SQL pool name",
            "required": true
          },
          {
            "name": "blobAuditingPolicyName",
            "in": "path",
            "description": "The name of the blob auditing policy.",
            "required": true,
            "type": "string",
            "enum": [
              "default"
            ],
            "x-ms-parameter-location": "method"
          }
        ],
        "responses": {
          "200": {
            "description": "OK",
            "schema": {
              "$ref": "#/definitions/SqlPoolBlobAuditingPolicy"
            }
          },
          "default": {
            "description": "*** Error Responses: ***\n\n * 400 BlobAuditingIsNotSupportedOnResourceType - Blob Auditing is currently not supported for this resource type.\n\n * 404 SourceDatabaseNotFound - The source database does not exist.\n\n * 404 DatabaseDoesNotExist - User has specified a database name that does not exist on this server instance.\n\n * 500 DatabaseIsUnavailable - Loading failed. Please try again later."
          }
        },
        "consumes": [],
        "produces": [
          "application/json"
        ],
        "x-ms-examples": {
          "Get blob auditing policy of a SQL Analytics pool": {
            "$ref": "./examples/GetSqlPoolBlobAuditing.json"
          }
        }
      },
      "put": {
        "operationId": "SqlPoolBlobAuditingPolicies_CreateOrUpdate",
        "summary": "Creates or updates a SQL pool's blob auditing policy",
        "description": "Creates or updates a SQL pool's blob auditing policy.",
        "tags": [
          "SqlPools, BlobAuditing"
        ],
        "parameters": [
          {
            "$ref": "../../../../../common-types/resource-management/v1/types.json#/parameters/ApiVersionParameter"
          },
          {
            "$ref": "../../../../../common-types/resource-management/v1/types.json#/parameters/SubscriptionIdParameter"
          },
          {
            "$ref": "../../../../../common-types/resource-management/v1/types.json#/parameters/ResourceGroupNameParameter"
          },
          {
            "$ref": "./workspace.json#/parameters/workspaceNameParameter"
          },
          {
            "type": "string",
            "in": "path",
            "name": "sqlPoolName",
            "description": "SQL pool name",
            "required": true
          },
          {
            "name": "blobAuditingPolicyName",
            "in": "path",
            "description": "The name of the blob auditing policy.",
            "required": true,
            "type": "string",
            "enum": [
              "default"
            ],
            "x-ms-parameter-location": "method"
          },
          {
            "name": "parameters",
            "in": "body",
            "description": "The database blob auditing policy.",
            "required": true,
            "schema": {
              "$ref": "#/definitions/SqlPoolBlobAuditingPolicy"
            }
          }
        ],
        "responses": {
          "200": {
            "description": "Successfully set the Sql pool blob auditing policy",
            "schema": {
              "$ref": "#/definitions/SqlPoolBlobAuditingPolicy"
            }
          },
          "default": {
            "description": "*** Error Responses: ***\n\n * 400 BlobAuditingIsNotSupportedOnResourceType - Blob Auditing is currently not supported for this resource type.\n\n * 400 InvalidDatabaseBlobAuditingPolicyCreateRequest - The create database blob auditing policy request does not exist or has no properties object.\n\n * 400 InvalidBlobAuditActionsAndGroups - Invalid audit actions or action groups.\n\n * 400 DataSecurityInvalidUserSuppliedParameter - An invalid parameter value was provided by the client.\n\n * 400 BlobAuditingInvalidStorageAccountName - The provided storage account is not valid or does not exist.\n\n * 400 UpdateNotAllowedOnPausedDatabase - User attempted to perform an update on a paused database.\n\n * 400 BlobAuditingInvalidStorageAccountCredentials - The provided storage account or access key is not valid.\n\n * 400 BlobAuditingIsNotSupportedOnGeoDr - Blob auditing can be configured on primary databases only.\n\n * 400 InvalidBlobAuditActionsAndGroupsForDW - Unsupported audit actions or action groups for DW.\n\n * 400 BlobAuditingInsufficientStorageAccountPermissions - Insufficient read or write permissions on the provided storage account.\n\n * 400 BlobAuditingStorageAccountIsDisabled - The provided storage account is disabled.\n\n * 400 InvalidBlobAuditActions - Invalid audit action\n\n * 404 SourceDatabaseNotFound - The source database does not exist.\n\n * 404 DatabaseDoesNotExist - User has specified a database name that does not exist on this server instance.\n\n * 500 DatabaseIsUnavailable - Loading failed. Please try again later."
          },
          "201": {
            "description": "Successfully created the Sql pool blob auditing policy.",
            "schema": {
              "$ref": "#/definitions/SqlPoolBlobAuditingPolicy"
            }
          }
        },
        "consumes": [],
        "produces": [
          "application/json"
        ],
        "x-ms-examples": {
          "Create or update a database's blob auditing policy with minimal parameters": {
            "$ref": "./examples/CreateOrUpdateSqlPoolBlobAuditingWithMinParameters.json"
          },
          "Create or update a database's blob auditing policy with all parameters": {
            "$ref": "./examples/CreateOrUpdateSqlPoolBlobAuditingWithAllParameters.json"
          }
        }
      }
    },
    "/subscriptions/{subscriptionId}/resourceGroups/{resourceGroupName}/providers/Microsoft.Synapse/workspaces/{workspaceName}/sqlPools/{sqlPoolName}/operations": {
      "get": {
        "operationId": "SqlPoolOperations_List",
        "summary": "Gets a list of operations performed on the SQL pool",
        "description": "Gets a list of operations performed on the SQL pool.",
        "tags": [
          "SqlPools, Operations"
        ],
        "parameters": [
          {
            "$ref": "../../../../../common-types/resource-management/v1/types.json#/parameters/ApiVersionParameter"
          },
          {
            "$ref": "../../../../../common-types/resource-management/v1/types.json#/parameters/SubscriptionIdParameter"
          },
          {
            "$ref": "../../../../../common-types/resource-management/v1/types.json#/parameters/ResourceGroupNameParameter"
          },
          {
            "$ref": "./workspace.json#/parameters/workspaceNameParameter"
          },
          {
            "type": "string",
            "in": "path",
            "name": "sqlPoolName",
            "description": "SQL pool name",
            "required": true
          }
        ],
        "responses": {
          "200": {
            "description": "OK",
            "schema": {
              "$ref": "#/definitions/SqlPoolBlobAuditingPolicySqlPoolOperationListResult"
            }
          },
          "default": {
            "description": "*** Error Responses: ***\n\n * 400 TierChangeUnsupportedDueToMemoryOptimizedObject - The database cannot update its sku because it has memory-optimized objects.\n\n * 400 SourceServerNotFound - The server part of a source database id provided in a CreateDatabaseAsCopy API call doesn't map to an existing server.\n\n * 400 ElasticPoolOverStorageUsage - Attempting to write data to a database when the storage limit of the elastic pool has been reached.\n\n * 400 InvalidAddSecondaryPermission - User does not have sufficient permission to add secondary on the specified server.\n\n * 400 UnsupportedServiceName - The specified name is an invalid name because it contains one or more unsupported unicode characters.\n\n * 400 CurrentDatabaseLogSizeExceedsMaxSize - User attempted to change the database to a sku with lower max log size than the current usage.\n\n * 400 CannotUpdateToFreeDatabase - Updating a database to the free sku is not supported.\n\n * 400 InvalidSku - The user specified an invalid sku.\n\n * 400 InvalidTierSkuCombination - The specified tier does not support the specified sku.\n\n * 400 ServerNotFound - The requested server was not found.\n\n * 400 TokenTooLong - The provided token is too long.\n\n * 400 FeatureDisabledOnSelectedEdition - User attempted to use a feature which is disabled on current database edition.\n\n * 400 OfferDisabledOnSubscription - Subscription offer type is restricted from provisioning the requested resource.\n\n * 400 InvalidTargetSubregion - The target server of a non-readable secondary is not in a DR paired Azure region.\n\n * 400 PartnerServerNotCompatible - The user is attempting to copy a database from a SAWA V1 server to a Sterling server or vice versa.\n\n * 400 IncorrectReplicationLinkState - The operation expects the database to be in an expected state on the replication link.\n\n * 400 ResourcePoolNotFound - Specified elastic pool does not exist in the specified logical server.\n\n * 400 ElasticPoolSkuCombinationInvalid - Elastic pool and sku can be specified together only if sku is specified as 'ElasticPool'.\n\n * 400 ElasticPoolTierCombinationInvalid - The database tier is different than the elastic pool service tier.\n\n * 400 ElasticPoolDatabaseCountOverLimit - Attempting to create or add database to elastic pool when the database count limit of the elastic pool has been reached.\n\n * 400 CannotChangeToOrFromDataWarehouseTier - User attempted to change the sku of a database from DataWarehouse tier to non DataWarehouse tiers or vice versa.\n\n * 400 CurrentDatabaseSizeExceedsMaxSize - User attempted to reduce the max size for a database to a size smaller than the current usage.\n\n * 400 ElasticPoolDecreaseStorageLimitBelowUsage - Attempting to decrease the storage limit of the elastic pool below its storage usage.\n\n * 400 UpdateNotAllowedOnPausedDatabase - User attempted to perform an update on a paused database.\n\n * 400 InvalidMaxSizeTierCombination - The specified tier does not support the specified database max size.\n\n * 400 RegionDoesNotSupportVersion - A user attempted to create a server of a specified version in a location where that server version isn't supported.\n\n * 400 InvalidTier - The user specified an invalid tier.\n\n * 400 CannotUseReservedDatabaseName - Cannot use reserved database name in this operation.\n\n * 400 SubscriptionNotFound - The requested subscription was not found.\n\n * 400 InvalidServerName - Invalid server name specified.\n\n * 400 CannotUseTrailingWhitespacesInDatabaseName - The database name validation failed.\n\n * 400 UpdateNotAllowedIfGeoDrOperationInProgress - The operation is disallowed because copy or failover operation for database '{0}' on server '{1}' is currently in progress.\n\n * 400 InvalidCollation - Collation is not recognized by the server.\n\n * 400 ElasticPoolOverFileSpace - Insufficient file space in the elastic pool.\n\n * 400 UpdateNotAllowedInCurrentReplicationState - The operation is disallowed on the database in its current replication state.\n\n * 400 GeoReplicaLimitReached - The per-replica replication limit was reached.\n\n * 400 ProvisioningDisabled - Displays error message from resources operation authorizer as is, without changes\n\n * 400 ReplicationSourceAndTargetMustHaveSameName - The replication source and target databases must have the same name.\n\n * 400 ReplicationSourceAndTargetMustBeInDifferentServers - The replication source and target databases must be in different logical servers.\n\n * 400 UnableToResolveRemoteServer - The remote partner server name could not be resolved due to an invalid server name or DNS connectivity issues.\n\n * 400 RemoteDatabaseCopyPermission - User does not have sufficient permission to create a database copy on the specified server.\n\n * 400 CannotMoveOrDropSyncMetadataDatabase - Cannot drop database used as sync metadata database.\n\n * 400 CannotMoveOrDropJobAccountDatabase - Cannot drop database associated with job account.\n\n * 400 JobAgentDatabaseEditionUnsupported - The specified database's service level objective is not supported for use as a job agent database.\n\n * 400 SourceDatabaseNotFound - The source database does not exist.\n\n * 400 ChangeUnsupportedOnEntity - User attempted an unsupported create/update/delete operation on a given entity.\n\n * 400 CannotMoveOrDropJobAccountDatabase - Cannot drop database associated with job account.\n\n * 400 CannotUseReservedDatabaseName - Cannot use reserved database name in this operation.\n\n * 400 CannotMoveOrDropSyncMetadataDatabase - Cannot drop database used as sync metadata database.\n\n * 404 SubscriptionDoesNotHaveServer - The requested server was not found\n\n * 404 OperationIdNotFound - The operation with Id does not exist.\n\n * 404 OperationIdNotFound - The operation with Id does not exist.\n\n * 404 ServerNotInSubscriptionResourceGroup - Specified server does not exist in the specified resource group and subscription.\n\n * 404 ServerNotInSubscription - Specified server does not exist on the specified subscription.\n\n * 404 CannotFindObject - Cannot find the object because it does not exist or you do not have permissions\n\n * 404 ServerNotInSubscriptionResourceGroup - Specified server does not exist in the specified resource group and subscription.\n\n * 404 ServerNotInSubscription - Specified server does not exist on the specified subscription.\n\n * 405 UnsupportedReplicationOperation - An unsupported replication operation was initiated on the database.\n\n * 409 OperationCancelled - The operation has been cancelled by user.\n\n * 409 OperationInterrupted - The operation on the resource could not be completed because it was interrupted by another operation on the same resource.\n\n * 409 SubscriptionDisabled - Subscription is disabled.\n\n * 409 ConflictingSystemOperationInProgress - A system maintenance operation is in progress on the database and further operations need to wait until it is completed.\n\n * 409 SkuAssignmentInProgress - The current assignment request cannot be processed because a previous request has not completed.\n\n * 409 ServerDtuQuotaExceeded - Could not perform the operation because server would exceed the allowed Database Throughput Unit quota.\n\n * 409 UnableToAlterDatabaseInReplication - User altered edition on a database in a replication relationship.\n\n * 409 CurrentMemoryUsageExceedsSkuQuota - User attempted an sku update operation that cannot be completed due to the higher resource consumption.\n\n * 409 UpdateSloInProgress - User tried to initiate an incompatible operation while a SLO update was in progress.\n\n * 409 ConflictingDatabaseOperation - There is already some operation on the database and the current operation should wait till it is done.\n\n * 409 SimultaneousSkuChangeNotAllowed - Service objective change operations cannot run on both databases of a replication relationship at the same time.\n\n * 409 InvalidOperationForDatabaseNotInReplicationRelationship - A replication seeding operation was performed on a database that is already in a replication relationship.\n\n * 409 InvalidOperationForDatabaseInReplicationRelationship - A replication seeding operation was performed on a database that is already in a replication relationship.\n\n * 409 DuplicateGeoDrRelation - The databases are already in a replication relation. This is a duplicate request.\n\n * 409 RemoteDatabaseExists - The destination database name already exists on the destination server.\n\n * 429 SubscriptionTooManyCreateUpdateRequests - Requests beyond max requests that can be processed by available resources.\n\n * 429 SubscriptionTooManyRequests - Requests beyond max requests that can be processed by available resources.\n\n * 500 OperationTimedOut - The operation timed out and automatically rolled back. Please retry the operation.\n\n * 500 ActivateOrDeactivateWorkflowThrottling - Activation or deactivation workflow failed because there are too many concurrent workflows\n\n * 503 TooManyRequests - Requests beyond max requests that can be processed by available resources.\n\n * 503 TooManyRequests - Requests beyond max requests that can be processed by available resources.\n\n * 504 RequestTimeout - Service request exceeded the allowed timeout."
          }
        },
        "consumes": [],
        "produces": [
          "application/json"
        ],
        "x-ms-pageable": {
          "nextLinkName": "nextLink"
        },
        "x-ms-examples": {
          "List the Sql Analytics pool management operations": {
            "$ref": "./examples/ListSqlPoolOperations.json"
          }
        }
      }
    },
    "/subscriptions/{subscriptionId}/resourceGroups/{resourceGroupName}/providers/Microsoft.Synapse/workspaces/{workspaceName}/sqlPools/{sqlPoolName}/usages": {
      "get": {
        "operationId": "SqlPoolUsages_List",
        "summary": "Gets SQL pool usages",
        "description": "Gets SQL pool usages.",
        "tags": [
          "SqlPools, Usages"
        ],
        "parameters": [
          {
            "$ref": "../../../../../common-types/resource-management/v1/types.json#/parameters/ApiVersionParameter"
          },
          {
            "$ref": "../../../../../common-types/resource-management/v1/types.json#/parameters/SubscriptionIdParameter"
          },
          {
            "$ref": "../../../../../common-types/resource-management/v1/types.json#/parameters/ResourceGroupNameParameter"
          },
          {
            "$ref": "./workspace.json#/parameters/workspaceNameParameter"
          },
          {
            "type": "string",
            "in": "path",
            "name": "sqlPoolName",
            "description": "SQL pool name",
            "required": true
          }
        ],
        "responses": {
          "200": {
            "description": "OK",
            "schema": {
              "$ref": "#/definitions/SqlPoolUsageListResult"
            }
          },
          "default": {
            "schema": {
              "$ref": "../../../../common/v1/types.json#/definitions/ErrorContract"
            },
            "description": ""
          }
        },
        "consumes": [],
        "produces": [
          "application/json"
        ],
        "x-ms-pageable": {
          "nextLinkName": "nextLink"
        },
        "x-ms-examples": {
          "List the usages of a SQL Analytics pool": {
            "$ref": "./examples/SqlPoolUsageMetricsList.json"
          }
        }
      }
    },
    "/subscriptions/{subscriptionId}/resourceGroups/{resourceGroupName}/providers/Microsoft.Synapse/workspaces/{workspaceName}/sqlPools/{sqlPoolName}/currentSensitivityLabels": {
      "get": {
        "operationId": "SqlPoolSensitivityLabels_ListCurrent",
        "summary": "Gets SQL pool sensitivity labels",
        "description": "Gets SQL pool sensitivity labels.",
        "tags": [
          "SqlPools, SensitivityLabels"
        ],
        "parameters": [
          {
            "$ref": "../../../../../common-types/resource-management/v1/types.json#/parameters/ApiVersionParameter"
          },
          {
            "$ref": "../../../../../common-types/resource-management/v1/types.json#/parameters/SubscriptionIdParameter"
          },
          {
            "$ref": "../../../../../common-types/resource-management/v1/types.json#/parameters/ResourceGroupNameParameter"
          },
          {
            "$ref": "./workspace.json#/parameters/workspaceNameParameter"
          },
          {
            "type": "string",
            "in": "path",
            "name": "sqlPoolName",
            "description": "SQL pool name",
            "required": true
          },
          {
            "name": "$filter",
            "in": "query",
            "description": "An OData filter expression that filters elements in the collection.",
            "required": false,
            "type": "string"
          }
        ],
        "responses": {
          "200": {
            "description": "OK",
            "schema": {
              "$ref": "#/definitions/SensitivityLabelListResult"
            }
          },
          "default": {
            "schema": {
              "$ref": "../../../../common/v1/types.json#/definitions/ErrorContract"
            },
            "description": ""
          }
        },
        "consumes": [],
        "produces": [
          "application/json"
        ],
        "x-ms-odata": "#/definitions/SensitivityLabel",
        "x-ms-pageable": {
          "nextLinkName": "nextLink"
        },
        "x-ms-examples": {
          "Gets the current sensitivity labels of a given SQL Analytics pool": {
            "$ref": "./examples/ListSqlPoolsSensitivityLabelsWithSourceCurrent.json"
          }
        }
      },
      "patch": {
        "tags": [
          "SqlPools, SensitivityLabels"
        ],
        "description": "Update sensitivity labels of a given SQL Pool using an operations batch.",
        "operationId": "SqlPoolSensitivityLabels_Update",
        "parameters": [
          {
            "$ref": "../../../../../common-types/resource-management/v1/types.json#/parameters/ApiVersionParameter"
          },
          {
            "$ref": "../../../../../common-types/resource-management/v1/types.json#/parameters/SubscriptionIdParameter"
          },
          {
            "$ref": "../../../../../common-types/resource-management/v1/types.json#/parameters/ResourceGroupNameParameter"
          },
          {
            "$ref": "./workspace.json#/parameters/workspaceNameParameter"
          },
          {
            "type": "string",
            "in": "path",
            "name": "sqlPoolName",
            "description": "SQL pool name",
            "required": true
          },
          {
            "name": "parameters",
            "in": "body",
            "required": true,
            "schema": {
              "$ref": "#/definitions/SensitivityLabelUpdateList"
            }
          }
        ],
        "responses": {
          "200": {
            "description": "Successfully updated sensitivity labels."
          },
          "default": {
            "description": "*** Error Responses: ***\n\n * 400 DatawarehouseDatabaseIsDeactivated - Could not execute Data Classification operation because the database is paused. Please resume it.\n\n * 400 DatawarehouseDatabaseIsDeactivated - Could not execute Data Classification operation because the database is paused. Please resume it.\n\n * 400 SensitivityLabelSourceNameNotSupported - The specified sensitivity label source is not valid\n\n * 400 InvalidSensitivityLabelsBatch - The specified sensitivity labels batch is not valid. Please provide batch operations\n\n * 400 SensitivityLabelsMissingSchema - Operation[{0}]: Missing schema information\n\n * 400 SensitivityLabelsMissingTable - Operation[{0}]: Missing table information\n\n * 400 SensitivityLabelsMissingColumn - Operation[{0}]: Missing column information\n\n * 400 SensitivityLabelsUpdateSameColumnMoreThanOnce - The column {0} can not be updated more than once in a single command\n\n * 400 InvalidSensitivityLabelResource - The specified sensitivity label resource is not valid\n\n * 400 SensitivityLabelLabelNameAndInfoTypeNotProvided - At least one of LabelName and InformationType must be specified\n\n * 400 LabelNameTooLong - Label name cannot exceed {0} characters\n\n * 400 InformationTypeTooLong - Information type cannot exceed {0} characters\n\n * 400 LabelIdMustBeGuid - The provided �labelId� is invalid. Value must be a GUID\n\n * 400 InformationTypeIdMustBeGuid - The provided �informationTypeId� is invalid. Value must be a GUID\n\n * 400 LabelMissing - Label is required. At least one of �labelName� or �labelId� must be provided\n\n * 400 InformationTypeMissing - Information type is required. At least one of �informationType� or �informationTypeId� must be provided\n\n * 404 SubscriptionDoesNotHaveServer - The requested server was not found\n\n * 404 DatabaseDoesNotExist - User has specified a database name that does not exist on this server instance.\n\n * 404 SubscriptionDoesNotHaveServer - The requested server was not found\n\n * 404 DatabaseDoesNotExist - User has specified a database name that does not exist on this server instance.\n\n * 404 SensitivityLabelsLabelNotFound - The specified sensitivity label could not be found\n\n * 404 SensitivityLabelsSchemaNotFound - The schema {0} could not be found\n\n * 404 SensitivityLabelsTableNotFound - The table {0} could not be found in schema {1}\n\n * 404 SensitivityLabelsColumnNotFound - The column {0} could not be found in table {2}.{1}\n\n * 501 SensitivityLabelRecommendedSourceNameNotSupported - 'Recommended' sensitivity label source is not supported yet\n\n * 501 SensitivityLabelRecommendedSourceNameNotSupported - 'Recommended' sensitivity label source is not supported yet\n\n * 503 DatabaseUnavailable - The operation failed because the database is unavailable."
          }
        },
        "x-ms-examples": {
          "Update sensitivity labels of a given database using an operations batch.": {
            "$ref": "./examples/SensitivityLabelsCurrentUpdate.json"
          }
        }
      }
    },
    "/subscriptions/{subscriptionId}/resourceGroups/{resourceGroupName}/providers/Microsoft.Synapse/workspaces/{workspaceName}/sqlPools/{sqlPoolName}/recommendedSensitivityLabels": {
      "get": {
        "operationId": "SqlPoolSensitivityLabels_ListRecommended",
        "summary": "Gets sensitivity labels of a given SQL pool",
        "description": "Gets sensitivity labels of a given SQL pool.",
        "tags": [
          "SqlPools, SensitivityLabels"
        ],
        "parameters": [
          {
            "$ref": "../../../../../common-types/resource-management/v1/types.json#/parameters/ApiVersionParameter"
          },
          {
            "$ref": "../../../../../common-types/resource-management/v1/types.json#/parameters/SubscriptionIdParameter"
          },
          {
            "$ref": "../../../../../common-types/resource-management/v1/types.json#/parameters/ResourceGroupNameParameter"
          },
          {
            "$ref": "./workspace.json#/parameters/workspaceNameParameter"
          },
          {
            "type": "string",
            "in": "path",
            "name": "sqlPoolName",
            "description": "SQL pool name",
            "required": true
          },
          {
            "name": "includeDisabledRecommendations",
            "in": "query",
            "description": "Specifies whether to include disabled recommendations or not.",
            "required": false,
            "type": "boolean"
          },
          {
            "name": "$skipToken",
            "in": "query",
            "description": "An OData query option to indicate how many elements to skip in the collection.",
            "required": false,
            "type": "string"
          },
          {
            "name": "$filter",
            "in": "query",
            "description": "An OData filter expression that filters elements in the collection.",
            "required": false,
            "type": "string"
          }
        ],
        "responses": {
          "200": {
            "description": "OK",
            "schema": {
              "$ref": "#/definitions/SensitivityLabelListResult"
            }
          },
          "default": {
            "description": "*** Error Responses: ***\n\n * 400 DatawarehouseDatabaseIsDeactivated - Could not execute Data Classification operation because the database is paused. Please resume it.\n\n * 400 SensitivityLabelsInvalidODataQuery - The specified OData query is either not valid or not supported\n\n * 404 SubscriptionDoesNotHaveServer - The requested server was not found\n\n * 404 DatabaseDoesNotExist - User has specified a database name that does not exist on this server instance."
          }
        },
        "consumes": [],
        "produces": [
          "application/json"
        ],
        "x-ms-odata": "#/definitions/SensitivityLabel",
        "x-ms-pageable": {
          "nextLinkName": "nextLink"
        },
        "x-ms-examples": {
          "Gets the recommended sensitivity labels of a given SQL Analytics pool": {
            "$ref": "./examples/ListSqlPoolSensitivityLabelsWithSourceRecommended.json"
          }
        }
      },
      "patch": {
        "tags": [
          "SqlPools, SensitivityLabels"
        ],
        "description": "Update recommended sensitivity labels states of a given SQL Pool using an operations batch.",
        "operationId": "SqlPoolRecommendedSensitivityLabels_Update",
        "parameters": [
          {
            "$ref": "../../../../../common-types/resource-management/v1/types.json#/parameters/ApiVersionParameter"
          },
          {
            "$ref": "../../../../../common-types/resource-management/v1/types.json#/parameters/SubscriptionIdParameter"
          },
          {
            "$ref": "../../../../../common-types/resource-management/v1/types.json#/parameters/ResourceGroupNameParameter"
          },
          {
            "$ref": "./workspace.json#/parameters/workspaceNameParameter"
          },
          {
            "type": "string",
            "in": "path",
            "name": "sqlPoolName",
            "description": "SQL pool name",
            "required": true
          },
          {
            "name": "parameters",
            "in": "body",
            "required": true,
            "schema": {
              "$ref": "#/definitions/RecommendedSensitivityLabelUpdateList"
            }
          }
        ],
        "responses": {
          "200": {
            "description": "Successfully updated recommended sensitivity labels."
          },
          "default": {
            "description": "*** Error Responses: ***\n\n * 400 DatawarehouseDatabaseIsDeactivated - Could not execute Data Classification operation because the database is paused. Please resume it.\n\n * 400 DatawarehouseDatabaseIsDeactivated - Could not execute Data Classification operation because the database is paused. Please resume it.\n\n * 400 SensitivityLabelSourceNameNotSupported - The specified sensitivity label source is not valid\n\n * 400 InvalidRecommendedSensitivityLabelsBatch - The specified recommended sensitivity labels operations are not valid\n\n * 400 SensitivityLabelsMissingSchema - Operation[{0}]: Missing schema information\n\n * 400 SensitivityLabelsMissingTable - Operation[{0}]: Missing table information\n\n * 400 SensitivityLabelsMissingColumn - Operation[{0}]: Missing column information\n\n * 400 SensitivityLabelsUpdateSameColumnMoreThanOnce - The column {0} can not be updated more than once in a single command\n\n * 400 InvalidSensitivityLabelResource - The specified sensitivity label resource is not valid\n\n * 400 SensitivityLabelLabelNameAndInfoTypeNotProvided - At least one of LabelName and InformationType must be specified\n\n * 400 LabelNameTooLong - Label name cannot exceed {0} characters\n\n * 400 InformationTypeTooLong - Information type cannot exceed {0} characters\n\n * 400 LabelIdMustBeGuid - The provided �labelId� is invalid. Value must be a GUID\n\n * 400 InformationTypeIdMustBeGuid - The provided �informationTypeId� is invalid. Value must be a GUID\n\n * 400 LabelMissing - Label is required. At least one of �labelName� or �labelId� must be provided\n\n * 400 InformationTypeMissing - Information type is required. At least one of �informationType� or �informationTypeId� must be provided\n\n * 404 SubscriptionDoesNotHaveServer - The requested server was not found\n\n * 404 DatabaseDoesNotExist - User has specified a database name that does not exist on this server instance.\n\n * 404 SubscriptionDoesNotHaveServer - The requested server was not found\n\n * 404 DatabaseDoesNotExist - User has specified a database name that does not exist on this server instance.\n\n * 404 SensitivityLabelsLabelNotFound - The specified sensitivity label could not be found\n\n * 404 SensitivityLabelsSchemaNotFound - The schema {0} could not be found\n\n * 404 SensitivityLabelsTableNotFound - The table {0} could not be found in schema {1}\n\n * 404 SensitivityLabelsColumnNotFound - The column {0} could not be found in table {2}.{1}\n\n * 501 SensitivityLabelRecommendedSourceNameNotSupported - 'Recommended' sensitivity label source is not supported yet\n\n * 501 SensitivityLabelRecommendedSourceNameNotSupported - 'Recommended' sensitivity label source is not supported yet\n\n * 503 DatabaseUnavailable - The operation failed because the database is unavailable."
          }
        },
        "x-ms-examples": {
          "Update recommended sensitivity labels of a given SQL Pool using an operations batch.": {
            "$ref": "./examples/SensitivityLabelsRecommendedUpdate.json"
          }
        }
      }
    },
    "/subscriptions/{subscriptionId}/resourceGroups/{resourceGroupName}/providers/Microsoft.Synapse/workspaces/{workspaceName}/sqlPools/{sqlPoolName}/schemas/{schemaName}/tables/{tableName}/columns/{columnName}/sensitivityLabels/{sensitivityLabelSource}": {
      "put": {
        "tags": [
          "SqlPools, SensitivityLabels"
        ],
        "description": "Creates or updates the sensitivity label of a given column in a Sql pool",
        "operationId": "SqlPoolSensitivityLabels_CreateOrUpdate",
        "parameters": [
          {
            "$ref": "../../../../../common-types/resource-management/v1/types.json#/parameters/ApiVersionParameter"
          },
          {
            "$ref": "../../../../../common-types/resource-management/v1/types.json#/parameters/SubscriptionIdParameter"
          },
          {
            "$ref": "../../../../../common-types/resource-management/v1/types.json#/parameters/ResourceGroupNameParameter"
          },
          {
            "$ref": "./workspace.json#/parameters/workspaceNameParameter"
          },
          {
            "type": "string",
            "in": "path",
            "name": "sqlPoolName",
            "description": "SQL pool name",
            "required": true
          },
          {
            "name": "schemaName",
            "in": "path",
            "description": "The name of the schema.",
            "required": true,
            "type": "string"
          },
          {
            "name": "tableName",
            "in": "path",
            "description": "The name of the table.",
            "required": true,
            "type": "string"
          },
          {
            "name": "columnName",
            "in": "path",
            "description": "The name of the column.",
            "required": true,
            "type": "string"
          },
          {
            "name": "sensitivityLabelSource",
            "in": "path",
            "description": "The source of the sensitivity label.",
            "required": true,
            "type": "string",
            "enum": [
              "current"
            ],
            "x-ms-enum": {
              "name": "WritableSensitivityLabelSource",
              "modelAsString": false
            }
          },
          {
            "name": "parameters",
            "in": "body",
            "description": "The column sensitivity label resource.",
            "required": true,
            "schema": {
              "$ref": "#/definitions/SensitivityLabel"
            }
          }
        ],
        "responses": {
          "200": {
            "description": "Successfully updated the sensitivity label.",
            "schema": {
              "$ref": "#/definitions/SensitivityLabel"
            }
          },
          "default": {
            "description": "*** Error Responses: ***\n\n * 400 DatawarehouseDatabaseIsDeactivated - Could not execute Data Classification operation because the database is paused. Please resume it.\n\n * 400 SensitivityLabelSourceNameNotSupported - The specified sensitivity label source is not valid\n\n * 400 InvalidSensitivityLabelResource - The specified sensitivity label resource is not valid\n\n * 400 SensitivityLabelLabelNameAndInfoTypeNotProvided - At least one of LabelName and InformationType must be specified\n\n * 400 LabelNameTooLong - Label name cannot exceed {0} characters\n\n * 400 InformationTypeTooLong - Information type cannot exceed {0} characters\n\n * 400 LabelIdMustBeGuid - Label ID must be a GUID\n\n * 400 InformationTypeIdMustBeGuid - Information type ID must be a GUID\n\n * 400 LabelMissing - Label is missing\n\n * 400 InformationTypeMissing - Information Type is missing\n\n * 404 SensitivityLabelsColumnNotFound - The specified schema/table/column could not be found\n\n * 404 SubscriptionDoesNotHaveServer - The requested server was not found\n\n * 404 DatabaseDoesNotExist - User has specified a database name that does not exist on this server instance.\n\n * 404 SensitivityLabelsLabelNotFound - The specified sensitivity label could not be found\n\n * 501 SensitivityLabelRecommendedSourceNameNotSupported - 'Recommended' sensitivity label source is not supported yet"
          },
          "201": {
            "description": "Successfully created the sensitivity label.",
            "schema": {
              "$ref": "#/definitions/SensitivityLabel"
            }
          }
        },
        "consumes": [],
        "produces": [
          "application/json"
        ],
        "x-ms-examples": {
          "Updates the sensitivity label of a given column with all parameters": {
            "$ref": "./examples/CreateOrUpdateSqlPoolColumnSensitivityLabelWithAllParameters.json"
          }
        }
      },
      "delete": {
        "tags": [
          "SqlPools, SensitivityLabels"
        ],
        "description": "Deletes the sensitivity label of a given column in a Sql pool",
        "operationId": "SqlPoolSensitivityLabels_Delete",
        "parameters": [
          {
            "$ref": "../../../../../common-types/resource-management/v1/types.json#/parameters/ApiVersionParameter"
          },
          {
            "$ref": "../../../../../common-types/resource-management/v1/types.json#/parameters/SubscriptionIdParameter"
          },
          {
            "$ref": "../../../../../common-types/resource-management/v1/types.json#/parameters/ResourceGroupNameParameter"
          },
          {
            "$ref": "./workspace.json#/parameters/workspaceNameParameter"
          },
          {
            "type": "string",
            "in": "path",
            "name": "sqlPoolName",
            "description": "SQL pool name",
            "required": true
          },
          {
            "name": "schemaName",
            "in": "path",
            "description": "The name of the schema.",
            "required": true,
            "type": "string"
          },
          {
            "name": "tableName",
            "in": "path",
            "description": "The name of the table.",
            "required": true,
            "type": "string"
          },
          {
            "name": "columnName",
            "in": "path",
            "description": "The name of the column.",
            "required": true,
            "type": "string"
          },
          {
            "name": "sensitivityLabelSource",
            "in": "path",
            "description": "The source of the sensitivity label.",
            "required": true,
            "type": "string",
            "enum": [
              "current"
            ],
            "x-ms-enum": {
              "name": "WritableSensitivityLabelSource",
              "modelAsString": false
            }
          }
        ],
        "responses": {
          "200": {
            "description": "Successfully deleted the sensitivity label."
          },
          "204": {
            "description": "No content"
          },
          "default": {
            "description": "*** Error Responses: ***\n\n * 400 DatawarehouseDatabaseIsDeactivated - Could not execute Data Classification operation because the database is paused. Please resume it.\n\n * 400 SensitivityLabelSourceNameNotSupported - The specified sensitivity label source is not valid\n\n * 404 SensitivityLabelsColumnNotFound - The specified schema/table/column could not be found\n\n * 404 SubscriptionDoesNotHaveServer - The requested server was not found\n\n * 404 DatabaseDoesNotExist - User has specified a database name that does not exist on this server instance.\n\n * 404 SensitivityLabelsLabelNotFound - The specified sensitivity label could not be found\n\n * 501 SensitivityLabelRecommendedSourceNameNotSupported - 'Recommended' sensitivity label source is not supported yet"
          }
        },
        "consumes": [],
        "produces": [
          "application/json"
        ],
        "x-ms-examples": {
          "Deletes the sensitivity label of a given column": {
            "$ref": "./examples/DeleteSqlPoolColumnSensitivityLabel.json"
          }
        }
      },
      "get": {
        "tags": [
          "SqlPools, SensitivityLabels"
        ],
        "description": "Gets the sensitivity label of a given column",
        "operationId": "SqlPoolSensitivityLabels_Get",
        "parameters": [
          {
            "$ref": "../../../../../common-types/resource-management/v1/types.json#/parameters/ApiVersionParameter"
          },
          {
            "$ref": "../../../../../common-types/resource-management/v1/types.json#/parameters/SubscriptionIdParameter"
          },
          {
            "$ref": "../../../../../common-types/resource-management/v1/types.json#/parameters/ResourceGroupNameParameter"
          },
          {
            "$ref": "./workspace.json#/parameters/workspaceNameParameter"
          },
          {
            "type": "string",
            "in": "path",
            "name": "sqlPoolName",
            "description": "SQL pool name",
            "required": true
          },
          {
            "name": "schemaName",
            "in": "path",
            "description": "The name of the schema.",
            "required": true,
            "type": "string"
          },
          {
            "name": "tableName",
            "in": "path",
            "description": "The name of the table.",
            "required": true,
            "type": "string"
          },
          {
            "name": "columnName",
            "in": "path",
            "description": "The name of the column.",
            "required": true,
            "type": "string"
          },
          {
            "name": "sensitivityLabelSource",
            "in": "path",
            "description": "The source of the sensitivity label.",
            "required": true,
            "type": "string",
            "enum": [
              "current",
              "recommended"
            ],
            "x-ms-enum": {
              "name": "SensitivityLabelSource",
              "modelAsString": false
            }
          }
        ],
        "responses": {
          "200": {
            "description": "Successfully retrieved the sensitivity label.",
            "schema": {
              "$ref": "#/definitions/SensitivityLabel"
            }
          },
          "default": {
            "description": "*** Error Responses: ***\n\n * 400 DatawarehouseDatabaseIsDeactivated - Could not execute Data Classification operation because the database is paused. Please resume it.\n\n * 400 SensitivityLabelSourceNameNotSupported - The specified sensitivity label source is not valid\n\n * 404 SensitivityLabelsColumnNotFound - The specified schema/table/column could not be found\n\n * 404 SubscriptionDoesNotHaveServer - The requested server was not found\n\n * 404 DatabaseDoesNotExist - User has specified a database name that does not exist on this server instance.\n\n * 404 SensitivityLabelsLabelNotFound - The specified sensitivity label could not be found\n\n * 501 SensitivityLabelRecommendedSourceNameNotSupported - 'Recommended' sensitivity label source is not supported yet"
          }
        },
        "consumes": [],
        "produces": [
          "application/json"
        ],
        "x-ms-examples": {
          "Gets the sensitivity label of a given column": {
            "$ref": "./examples/GetSqlPoolColumnSensitivityLabelGet.json"
          }
        }
      }
    },
    "/subscriptions/{subscriptionId}/resourceGroups/{resourceGroupName}/providers/Microsoft.Synapse/workspaces/{workspaceName}/sqlPools/{sqlPoolName}/schemas/{schemaName}/tables/{tableName}/columns/{columnName}/sensitivityLabels/{sensitivityLabelSource}/enable": {
      "post": {
        "tags": [
          "SensitivityLabels"
        ],
        "description": "Enables sensitivity recommendations on a given column (recommendations are enabled by default on all columns)",
        "operationId": "SqlPoolSensitivityLabels_EnableRecommendation",
        "parameters": [
          {
            "$ref": "../../../../../common-types/resource-management/v1/types.json#/parameters/ApiVersionParameter"
          },
          {
            "$ref": "../../../../../common-types/resource-management/v1/types.json#/parameters/SubscriptionIdParameter"
          },
          {
            "$ref": "../../../../../common-types/resource-management/v1/types.json#/parameters/ResourceGroupNameParameter"
          },
          {
            "$ref": "./workspace.json#/parameters/workspaceNameParameter"
          },
          {
            "type": "string",
            "in": "path",
            "name": "sqlPoolName",
            "description": "SQL pool name",
            "required": true
          },
          {
            "name": "schemaName",
            "in": "path",
            "description": "The name of the schema.",
            "required": true,
            "type": "string"
          },
          {
            "name": "tableName",
            "in": "path",
            "description": "The name of the table.",
            "required": true,
            "type": "string"
          },
          {
            "name": "columnName",
            "in": "path",
            "description": "The name of the column.",
            "required": true,
            "type": "string"
          },
          {
            "name": "sensitivityLabelSource",
            "in": "path",
            "description": "The source of the sensitivity label.",
            "required": true,
            "type": "string",
            "enum": [
              "recommended"
            ],
            "x-ms-enum": {
              "name": "WritableSensitivityLabelSource",
              "modelAsString": false
            }
          }
        ],
        "responses": {
          "200": {
            "description": "Successfully enabled the sensitivity recommendations on the given column."
          },
          "default": {
            "description": "*** Error Responses: ***\n\n * 400 DatawarehouseDatabaseIsDeactivated - Could not execute Data Classification operation because the database is paused. Please resume it.\n\n * 404 SensitivityLabelsColumnNotFound - The specified column could not be found\n\n * 404 SubscriptionDoesNotHaveServer - The requested server was not found\n\n * 404 DatabaseDoesNotExist - User has specified a database name that does not exist on this server instance."
          }
        },
        "x-ms-examples": {
          "Enables sensitivity recommendations on a given column": {
            "$ref": "./examples/RecommendedColumnSensitivityLabelEnable.json"
          }
        }
      }
    },
    "/subscriptions/{subscriptionId}/resourceGroups/{resourceGroupName}/providers/Microsoft.Synapse/workspaces/{workspaceName}/sqlPools/{sqlPoolName}/schemas/{schemaName}/tables/{tableName}/columns/{columnName}/sensitivityLabels/{sensitivityLabelSource}/disable": {
      "post": {
        "tags": [
          "SensitivityLabels"
        ],
        "description": "Disables sensitivity recommendations on a given column",
        "operationId": "SqlPoolSensitivityLabels_DisableRecommendation",
        "parameters": [
          {
            "$ref": "../../../../../common-types/resource-management/v1/types.json#/parameters/ApiVersionParameter"
          },
          {
            "$ref": "../../../../../common-types/resource-management/v1/types.json#/parameters/SubscriptionIdParameter"
          },
          {
            "$ref": "../../../../../common-types/resource-management/v1/types.json#/parameters/ResourceGroupNameParameter"
          },
          {
            "$ref": "./workspace.json#/parameters/workspaceNameParameter"
          },
          {
            "type": "string",
            "in": "path",
            "name": "sqlPoolName",
            "description": "SQL pool name",
            "required": true
          },
          {
            "name": "schemaName",
            "in": "path",
            "description": "The name of the schema.",
            "required": true,
            "type": "string"
          },
          {
            "name": "tableName",
            "in": "path",
            "description": "The name of the table.",
            "required": true,
            "type": "string"
          },
          {
            "name": "columnName",
            "in": "path",
            "description": "The name of the column.",
            "required": true,
            "type": "string"
          },
          {
            "name": "sensitivityLabelSource",
            "in": "path",
            "description": "The source of the sensitivity label.",
            "required": true,
            "type": "string",
            "enum": [
              "recommended"
            ],
            "x-ms-enum": {
              "name": "WritableSensitivityLabelSource",
              "modelAsString": false
            }
          }
        ],
        "responses": {
          "200": {
            "description": "Successfully disabled the sensitivity recommendation on the given column."
          },
          "default": {
            "description": "*** Error Responses: ***\n\n * 400 DatawarehouseDatabaseIsDeactivated - Could not execute Data Classification operation because the database is paused. Please resume it.\n\n * 404 SensitivityLabelsColumnNotFound - The specified column could not be found\n\n * 404 SubscriptionDoesNotHaveServer - The requested server was not found\n\n * 404 DatabaseDoesNotExist - User has specified a database name that does not exist on this server instance."
          }
        },
        "x-ms-examples": {
          "Disables sensitivity recommendations on a given column": {
            "$ref": "./examples/RecommendedColumnSensitivityLabelDisable.json"
          }
        }
      }
    },
    "/subscriptions/{subscriptionId}/resourceGroups/{resourceGroupName}/providers/Microsoft.Synapse/workspaces/{workspaceName}/sqlPools/{sqlPoolName}/schemas": {
      "get": {
        "operationId": "SqlPoolSchemas_List",
        "summary": "Gets schemas of a given SQL pool",
        "description": "Gets schemas of a given SQL pool.",
        "tags": [
          "SqlPools, Schemas"
        ],
        "parameters": [
          {
            "$ref": "../../../../../common-types/resource-management/v1/types.json#/parameters/ApiVersionParameter"
          },
          {
            "$ref": "../../../../../common-types/resource-management/v1/types.json#/parameters/SubscriptionIdParameter"
          },
          {
            "$ref": "../../../../../common-types/resource-management/v1/types.json#/parameters/ResourceGroupNameParameter"
          },
          {
            "$ref": "./workspace.json#/parameters/workspaceNameParameter"
          },
          {
            "type": "string",
            "in": "path",
            "name": "sqlPoolName",
            "description": "SQL pool name",
            "required": true
          },
          {
            "name": "$filter",
            "in": "query",
            "description": "An OData filter expression that filters elements in the collection.",
            "required": false,
            "type": "string"
          }
        ],
        "responses": {
          "200": {
            "description": "OK",
            "schema": {
              "$ref": "#/definitions/SqlPoolSchemaListResult"
            }
          },
          "default": {
            "description": "*** Error Responses: ***\n\n * 404 SubscriptionDoesNotHaveServer - The requested server was not found\n\n * 404 SourceDatabaseNotFound - The source database does not exist.\n\n * 404 DatabaseDoesNotExist - User has specified a database name that does not exist on this server instance.\n\n * 404 InvalidDatabaseSchema - Schema is missing in database.\n\n * 404 InvalidDatabaseTable - Table is missing in database.\n\n * 404 InvalidDatabaseColumn - Column is missing in table."
          }
        },
        "consumes": [],
        "produces": [
          "application/json"
        ],
        "x-ms-odata": "#/definitions/SqlPoolSchema",
        "x-ms-pageable": {
          "nextLinkName": "nextLink"
        },
        "x-ms-examples": {
          "List the schema in a SQL Analytics pool": {
            "$ref": "./examples/ListSqlPoolSchema.json"
          }
        }
      }
    },
    "/subscriptions/{subscriptionId}/resourceGroups/{resourceGroupName}/providers/Microsoft.Synapse/workspaces/{workspaceName}/sqlPools/{sqlPoolName}/schemas/{schemaName}/tables": {
      "get": {
        "operationId": "SqlPoolTables_ListBySchema",
        "summary": "Gets tables of a given schema in a SQL pool",
        "description": "Gets tables of a given schema in a SQL pool.",
        "tags": [
          "SqlPools, Tables"
        ],
        "parameters": [
          {
            "$ref": "../../../../../common-types/resource-management/v1/types.json#/parameters/ApiVersionParameter"
          },
          {
            "$ref": "../../../../../common-types/resource-management/v1/types.json#/parameters/SubscriptionIdParameter"
          },
          {
            "$ref": "../../../../../common-types/resource-management/v1/types.json#/parameters/ResourceGroupNameParameter"
          },
          {
            "$ref": "./workspace.json#/parameters/workspaceNameParameter"
          },
          {
            "type": "string",
            "in": "path",
            "name": "sqlPoolName",
            "description": "SQL pool name",
            "required": true
          },
          {
            "name": "schemaName",
            "in": "path",
            "description": "The name of the schema.",
            "required": true,
            "type": "string"
          },
          {
            "name": "$filter",
            "in": "query",
            "description": "An OData filter expression that filters elements in the collection.",
            "required": false,
            "type": "string"
          }
        ],
        "responses": {
          "200": {
            "description": "OK",
            "schema": {
              "$ref": "#/definitions/SqlPoolTableListResult"
            }
          },
          "default": {
            "description": "*** Error Responses: ***\n\n * 404 SubscriptionDoesNotHaveServer - The requested server was not found\n\n * 404 SourceDatabaseNotFound - The source database does not exist.\n\n * 404 DatabaseDoesNotExist - User has specified a database name that does not exist on this server instance.\n\n * 404 InvalidDatabaseSchema - Schema is missing in database.\n\n * 404 InvalidDatabaseTable - Table is missing in database.\n\n * 404 InvalidDatabaseColumn - Column is missing in table."
          }
        },
        "consumes": [],
        "produces": [
          "application/json"
        ],
        "x-ms-odata": "#/definitions/SqlPoolTable",
        "x-ms-pageable": {
          "nextLinkName": "nextLink"
        },
        "x-ms-examples": {
          "List the tables of a given schema in a SQL Analytics pool": {
            "$ref": "./examples/ListSqlPoolTables.json"
          }
        }
      }
    },
    "/subscriptions/{subscriptionId}/resourceGroups/{resourceGroupName}/providers/Microsoft.Synapse/workspaces/{workspaceName}/sqlPools/{sqlPoolName}/schemas/{schemaName}/tables/{tableName}/columns": {
      "get": {
        "operationId": "SqlPoolTableColumns_ListByTableName",
        "summary": "Gets columns in a given table in a SQL pool",
        "description": "Gets columns in a given table in a SQL pool.",
        "tags": [
          "SqlPools, Tables"
        ],
        "parameters": [
          {
            "$ref": "../../../../../common-types/resource-management/v1/types.json#/parameters/ApiVersionParameter"
          },
          {
            "$ref": "../../../../../common-types/resource-management/v1/types.json#/parameters/SubscriptionIdParameter"
          },
          {
            "$ref": "../../../../../common-types/resource-management/v1/types.json#/parameters/ResourceGroupNameParameter"
          },
          {
            "$ref": "./workspace.json#/parameters/workspaceNameParameter"
          },
          {
            "type": "string",
            "in": "path",
            "name": "sqlPoolName",
            "description": "SQL pool name",
            "required": true
          },
          {
            "name": "schemaName",
            "in": "path",
            "description": "The name of the schema.",
            "required": true,
            "type": "string"
          },
          {
            "name": "tableName",
            "in": "path",
            "description": "The name of the table.",
            "required": true,
            "type": "string"
          },
          {
            "name": "$filter",
            "in": "query",
            "description": "An OData filter expression that filters elements in the collection.",
            "required": false,
            "type": "string"
          }
        ],
        "responses": {
          "200": {
            "description": "OK",
            "schema": {
              "$ref": "#/definitions/SqlPoolColumnListResult"
            }
          },
          "default": {
            "description": "*** Error Responses: ***\n\n * 404 SubscriptionDoesNotHaveServer - The requested server was not found\n\n * 404 SourceDatabaseNotFound - The source database does not exist.\n\n * 404 DatabaseDoesNotExist - User has specified a database name that does not exist on this server instance.\n\n * 404 InvalidDatabaseSchema - Schema is missing in database.\n\n * 404 InvalidDatabaseTable - Table is missing in database.\n\n * 404 InvalidDatabaseColumn - Column is missing in table."
          }
        },
        "consumes": [],
        "produces": [
          "application/json"
        ],
        "x-ms-odata": "#/definitions/SqlPoolColumn",
        "x-ms-pageable": {
          "nextLinkName": "nextLink"
        },
        "x-ms-examples": {
          "List the columns in a table of a given schema in a SQL Analytics pool": {
            "$ref": "./examples/ListSqlPoolColumns.json"
          }
        }
      }
    },
    "/subscriptions/{subscriptionId}/resourceGroups/{resourceGroupName}/providers/Microsoft.Synapse/workspaces/{workspaceName}/sqlPools/{sqlPoolName}/connectionPolicies/{connectionPolicyName}": {
      "get": {
        "operationId": "SqlPoolConnectionPolicies_Get",
        "summary": "Get a Sql pool's connection policy, which is used with table auditing",
        "description": "Get a Sql pool's connection policy, which is used with table auditing.",
        "tags": [
          "SqlPools, ConnectionPolicies"
        ],
        "deprecated": true,
        "parameters": [
          {
            "$ref": "../../../../../common-types/resource-management/v1/types.json#/parameters/ApiVersionParameter"
          },
          {
            "$ref": "../../../../../common-types/resource-management/v1/types.json#/parameters/SubscriptionIdParameter"
          },
          {
            "$ref": "../../../../../common-types/resource-management/v1/types.json#/parameters/ResourceGroupNameParameter"
          },
          {
            "$ref": "./workspace.json#/parameters/workspaceNameParameter"
          },
          {
            "type": "string",
            "in": "path",
            "name": "sqlPoolName",
            "description": "SQL pool name",
            "required": true
          },
          {
            "name": "connectionPolicyName",
            "in": "path",
            "description": "The name of the connection policy.",
            "required": true,
            "type": "string",
            "enum": [
              "default"
            ],
            "x-ms-enum": {
              "name": "ConnectionPolicyName",
              "modelAsString": true
            },
            "x-ms-parameter-location": "method"
          }
        ],
        "responses": {
          "200": {
            "description": "OK",
            "schema": {
              "$ref": "#/definitions/SqlPoolConnectionPolicy"
            }
          },
          "default": {
            "schema": {
              "$ref": "../../../../common/v1/types.json#/definitions/ErrorContract"
            },
            "description": ""
          }
        },
        "consumes": [],
        "produces": [
          "application/json"
        ],
        "x-ms-examples": {
          "Get a connection policy of a SQL Analytics pool": {
            "$ref": "./examples/GetSqlPoolConnectionPolicy.json"
          }
        }
      }
    },
    "/subscriptions/{subscriptionId}/resourceGroups/{resourceGroupName}/providers/Microsoft.Synapse/workspaces/{workspaceName}/sqlPools/{sqlPoolName}/vulnerabilityAssessments": {
      "get": {
        "operationId": "SqlPoolVulnerabilityAssessments_List",
        "summary": "Lists the vulnerability assessment policies associated with a SQL pool",
        "description": "Lists the vulnerability assessment policies associated with a SQL pool.",
        "tags": [
          "SqlPools, Schemas"
        ],
        "parameters": [
          {
            "$ref": "../../../../../common-types/resource-management/v1/types.json#/parameters/ApiVersionParameter"
          },
          {
            "$ref": "../../../../../common-types/resource-management/v1/types.json#/parameters/SubscriptionIdParameter"
          },
          {
            "$ref": "../../../../../common-types/resource-management/v1/types.json#/parameters/ResourceGroupNameParameter"
          },
          {
            "$ref": "./workspace.json#/parameters/workspaceNameParameter"
          },
          {
            "type": "string",
            "in": "path",
            "name": "sqlPoolName",
            "description": "SQL pool name",
            "required": true
          }
        ],
        "responses": {
          "200": {
            "description": "OK",
            "schema": {
              "$ref": "#/definitions/SqlPoolVulnerabilityAssessmentListResult"
            }
          },
          "default": {
            "description": "*** Error Responses: ***\n\n * 400 InvalidStorageAccountName - The provided storage account is not valid or does not exist.\n\n * 400 InvalidStorageAccountCredentials - The provided storage account shared access signature or account storage key is not valid.\n\n * 400 VulnerabilityAssessmentInvalidPolicy - Vulnerability Assessment settings don't exist or invalid storage specified in settings. \n\n * 400 DatabaseVulnerabilityAssessmentMissingStorageContainerPath - Storage container path must be provided if it isn't set in server level policy\n\n * 400 VulnerabilityAssessmentDatawarehouseDatabaseIsDeactivated - Could not execute Vulnerability Assessment operation because the database is paused. Please resume it.\n\n * 404 SubscriptionDoesNotHaveServer - The requested server was not found\n\n * 404 SourceDatabaseNotFound - The source database does not exist.\n\n * 404 DatabaseDoesNotExist - User has specified a database name that does not exist on this server instance.\n\n * 409 DatabaseVulnerabilityAssessmentScanIsAlreadyInProgress - Vulnerability Assessment scan is already in progress.\n\n * 500 DatabaseIsUnavailable - Loading failed. Please try again later."
          }
        },
        "consumes": [],
        "produces": [
          "application/json"
        ],
        "x-ms-pageable": {
          "nextLinkName": "nextLink"
        },
        "x-ms-examples": {
          "Get a vulnerability assessment of a SQL Analytics pool": {
            "$ref": "./examples/ListSqlPoolVulnerabilityAssessments.json"
          }
        }
      }
    },
    "/subscriptions/{subscriptionId}/resourceGroups/{resourceGroupName}/providers/Microsoft.Synapse/workspaces/{workspaceName}/sqlPools/{sqlPoolName}/vulnerabilityAssessments/{vulnerabilityAssessmentName}/scans": {
      "get": {
        "operationId": "SqlPoolVulnerabilityAssessmentScans_List",
        "summary": "Lists the vulnerability assessment scans of a SQL pool",
        "description": "Lists the vulnerability assessment scans of a SQL pool.",
        "tags": [
          "SqlPools, Schemas"
        ],
        "parameters": [
          {
            "$ref": "../../../../../common-types/resource-management/v1/types.json#/parameters/ApiVersionParameter"
          },
          {
            "$ref": "../../../../../common-types/resource-management/v1/types.json#/parameters/SubscriptionIdParameter"
          },
          {
            "$ref": "../../../../../common-types/resource-management/v1/types.json#/parameters/ResourceGroupNameParameter"
          },
          {
            "$ref": "./workspace.json#/parameters/workspaceNameParameter"
          },
          {
            "type": "string",
            "in": "path",
            "name": "sqlPoolName",
            "description": "SQL pool name",
            "required": true
          },
          {
            "name": "vulnerabilityAssessmentName",
            "in": "path",
            "description": "The name of the vulnerability assessment.",
            "required": true,
            "type": "string",
            "enum": [
              "default"
            ],
            "x-ms-enum": {
              "name": "VulnerabilityAssessmentName",
              "modelAsString": true
            }
          }
        ],
        "responses": {
          "200": {
            "description": "OK",
            "schema": {
              "$ref": "#/definitions/VulnerabilityAssessmentScanRecordListResult"
            }
          },
          "default": {
            "description": "*** Error Responses: ***\n\n * 400 InvalidStorageAccountName - The provided storage account is not valid or does not exist.\n\n * 400 InvalidStorageAccountCredentials - The provided storage account shared access signature or account storage key is not valid.\n\n * 400 VulnerabilityAssessmentInvalidPolicy - Vulnerability Assessment settings don't exist or invalid storage specified in settings. \n\n * 400 DatabaseVulnerabilityAssessmentMissingStorageContainerPath - Storage container path must be provided if it isn't set in server level policy\n\n * 400 VulnerabilityAssessmentDatawarehouseDatabaseIsDeactivated - Could not execute Vulnerability Assessment operation because the database is paused. Please resume it.\n\n * 404 SubscriptionDoesNotHaveServer - The requested server was not found\n\n * 404 SourceDatabaseNotFound - The source database does not exist.\n\n * 404 DatabaseDoesNotExist - User has specified a database name that does not exist on this server instance.\n\n * 409 DatabaseVulnerabilityAssessmentScanIsAlreadyInProgress - Vulnerability Assessment scan is already in progress.\n\n * 500 DatabaseIsUnavailable - Loading failed. Please try again later."
          }
        },
        "consumes": [],
        "produces": [
          "application/json"
        ],
        "x-ms-pageable": {
          "nextLinkName": "nextLink"
        },
        "x-ms-examples": {
          "Get a vulnerability scan record of a SQL Analytics pool": {
            "$ref": "./examples/ListSqlPoolVulnerabilityAssessmentScanRecords.json"
          }
        }
      }
    },
    "/subscriptions/{subscriptionId}/resourceGroups/{resourceGroupName}/providers/Microsoft.Synapse/workspaces/{workspaceName}/sqlPools/{sqlPoolName}/vulnerabilityAssessments/{vulnerabilityAssessmentName}/scans/{scanId}/initiateScan": {
      "post": {
        "tags": [
          "SqlPools, VulnerabilityAssessmentScansExecute"
        ],
        "description": "Executes a Vulnerability Assessment database scan.",
        "operationId": "SqlPoolVulnerabilityAssessmentScans_InitiateScan",
        "parameters": [
          {
            "$ref": "../../../../../common-types/resource-management/v1/types.json#/parameters/ApiVersionParameter"
          },
          {
            "$ref": "../../../../../common-types/resource-management/v1/types.json#/parameters/SubscriptionIdParameter"
          },
          {
            "$ref": "../../../../../common-types/resource-management/v1/types.json#/parameters/ResourceGroupNameParameter"
          },
          {
            "$ref": "./workspace.json#/parameters/workspaceNameParameter"
          },
          {
            "type": "string",
            "in": "path",
            "name": "sqlPoolName",
            "description": "SQL pool name",
            "required": true
          },
          {
            "name": "vulnerabilityAssessmentName",
            "in": "path",
            "description": "The name of the vulnerability assessment.",
            "required": true,
            "type": "string",
            "enum": [
              "default"
            ],
            "x-ms-enum": {
              "name": "VulnerabilityAssessmentName",
              "modelAsString": true
            }
          },
          {
            "name": "scanId",
            "in": "path",
            "description": "The vulnerability assessment scan Id of the scan to retrieve.",
            "required": true,
            "type": "string"
          }
        ],
        "responses": {
          "200": {
            "description": "Successfully executed a Vulnerability Assessment scan."
          },
          "default": {
            "description": "*** Error Responses: ***\n\n * 400 InvalidVulnerabilityAssessmentOperationRequest - The vulnerability assessment operation request does not exist or has no properties object.\n\n * 400 DataSecurityInvalidUserSuppliedParameter - An invalid parameter value was provided by the client.\n\n * 400 InvalidVulnerabilityAssessmentScanIdLength - The vulnerability assessment scan ID length must be below {0} characters.\n\n * 400 InvalidStorageAccountName - The provided storage account is not valid or does not exist.\n\n * 400 InvalidStorageAccountCredentials - The provided storage account shared access signature or account storage key is not valid.\n\n * 400 VulnerabilityAssessmentInvalidPolicy - Vulnerability Assessment settings don't exist or invalid storage specified in settings. \n\n * 400 DatabaseVulnerabilityAssessmentMissingStorageContainerPath - Storage container path must be provided if it isn't set in server level policy\n\n * 400 VulnerabilityAssessmentDatawarehouseDatabaseIsDeactivated - Could not execute Vulnerability Assessment operation because the database is paused. Please resume it.\n\n * 404 SubscriptionDoesNotHaveServer - The requested server was not found\n\n * 404 SourceDatabaseNotFound - The source database does not exist.\n\n * 404 DatabaseDoesNotExist - User has specified a database name that does not exist on this server instance.\n\n * 409 DatabaseVulnerabilityAssessmentScanIsAlreadyInProgress - Vulnerability Assessment scan is already in progress.\n\n * 500 DatabaseIsUnavailable - Loading failed. Please try again later."
          },
          "202": {
            "description": "Successfully started a Vulnerability Assessment scan."
          }
        },
        "x-ms-long-running-operation": true,
        "x-ms-examples": {
          "Executes a Sql pool's vulnerability assessment scan.": {
            "$ref": "./examples/ExecuteSqlPoolVulnerabilityAssessmentScans.json"
          }
        }
      }
    },
    "/subscriptions/{subscriptionId}/resourceGroups/{resourceGroupName}/providers/Microsoft.Synapse/workspaces/{workspaceName}/sqlPools/{sqlPoolName}/vulnerabilityAssessments/{vulnerabilityAssessmentName}/scans/{scanId}/export": {
      "post": {
        "tags": [
          "SqlPools, VulnerabilityAssessmentScansExport"
        ],
        "description": "Convert an existing scan result to a human readable format. If already exists nothing happens",
        "operationId": "SqlPoolVulnerabilityAssessmentScans_Export",
        "parameters": [
          {
            "$ref": "../../../../../common-types/resource-management/v1/types.json#/parameters/ApiVersionParameter"
          },
          {
            "$ref": "../../../../../common-types/resource-management/v1/types.json#/parameters/SubscriptionIdParameter"
          },
          {
            "$ref": "../../../../../common-types/resource-management/v1/types.json#/parameters/ResourceGroupNameParameter"
          },
          {
            "$ref": "./workspace.json#/parameters/workspaceNameParameter"
          },
          {
            "type": "string",
            "in": "path",
            "name": "sqlPoolName",
            "description": "SQL pool name",
            "required": true
          },
          {
            "name": "vulnerabilityAssessmentName",
            "in": "path",
            "description": "The name of the vulnerability assessment.",
            "required": true,
            "type": "string",
            "enum": [
              "default"
            ],
            "x-ms-enum": {
              "name": "VulnerabilityAssessmentName",
              "modelAsString": true
            }
          },
          {
            "name": "scanId",
            "in": "path",
            "description": "The vulnerability assessment scan Id of the scan to retrieve.",
            "required": true,
            "type": "string"
          }
        ],
        "responses": {
          "200": {
            "description": "Scan result was converted successfully.",
            "schema": {
              "$ref": "#/definitions/SqlPoolVulnerabilityAssessmentScansExport"
            }
          },
          "default": {
            "description": "*** Error Responses: ***\n\n * 400 InvalidStorageAccountName - The provided storage account is not valid or does not exist.\n\n * 400 InvalidStorageAccountCredentials - The provided storage account shared access signature or account storage key is not valid.\n\n * 400 VulnerabilityAssessmentInvalidPolicy - Vulnerability Assessment settings don't exist or invalid storage specified in settings. \n\n * 400 DatabaseVulnerabilityAssessmentMissingStorageContainerPath - Storage container path must be provided if it isn't set in server level policy\n\n * 400 VulnerabilityAssessmentDatawarehouseDatabaseIsDeactivated - Could not execute Vulnerability Assessment operation because the database is paused. Please resume it.\n\n * 400 InvalidVulnerabilityAssessmentOperationRequest - The vulnerability assessment operation request does not exist or has no properties object.\n\n * 400 DataSecurityInvalidUserSuppliedParameter - An invalid parameter value was provided by the client.\n\n * 404 SubscriptionDoesNotHaveServer - The requested server was not found\n\n * 404 SourceDatabaseNotFound - The source database does not exist.\n\n * 404 DatabaseDoesNotExist - User has specified a database name that does not exist on this server instance.\n\n * 409 DatabaseVulnerabilityAssessmentScanIsAlreadyInProgress - Vulnerability Assessment scan is already in progress.\n\n * 500 DatabaseIsUnavailable - Loading failed. Please try again later."
          },
          "201": {
            "description": "Scan result was converted successfully.",
            "schema": {
              "$ref": "#/definitions/SqlPoolVulnerabilityAssessmentScansExport"
            }
          }
        },
        "consumes": [],
        "produces": [
          "application/json"
        ],
        "x-ms-examples": {
          "Export a database's vulnerability assessment scan results.": {
            "$ref": "./examples/ExportSqlPoolVulnerabilityAssessmentScan.json"
          }
        }
      }
    },
    "/subscriptions/{subscriptionId}/resourceGroups/{resourceGroupName}/providers/Microsoft.Synapse/workspaces/{workspaceName}/sqlPools/{sqlPoolName}/securityAlertPolicies": {
      "get": {
        "operationId": "SqlPoolSecurityAlertPolicies_List",
        "summary": "List Sql pool's security alert policies",
        "description": "Get a list of Sql pool's security alert policies.",
        "tags": [
          "SqlPools, SecurityAlertPolicies"
        ],
        "parameters": [
          {
            "$ref": "../../../../../common-types/resource-management/v1/types.json#/parameters/ApiVersionParameter"
          },
          {
            "$ref": "../../../../../common-types/resource-management/v1/types.json#/parameters/SubscriptionIdParameter"
          },
          {
            "$ref": "../../../../../common-types/resource-management/v1/types.json#/parameters/ResourceGroupNameParameter"
          },
          {
            "$ref": "./workspace.json#/parameters/workspaceNameParameter"
          },
          {
            "type": "string",
            "in": "path",
            "name": "sqlPoolName",
            "description": "SQL pool name",
            "required": true
          }
        ],
        "responses": {
          "200": {
            "description": "OK",
            "schema": {
              "$ref": "#/definitions/ListSqlPoolSecurityAlertPolicies"
            }
          },
          "default": {
            "description": "*** Error Responses: ***\n\n * 400 SecurityAlertPoliciesInvalidStorageAccountName - The provided storage account is not valid or does not exist.\n\n * 400 SecurityAlertPoliciesInvalidStorageAccountCredentials - The provided storage account access key is not valid.\n\n * 400 InvalidServerSecurityAlertPolicyCreateRequest - The create server Threat Detection security alert policy request does not exist or has no properties object.\n\n * 400 DataSecurityInvalidUserSuppliedParameter - An invalid parameter value was provided by the client.\n\n * 400 UpsertServerSecurityAlertPolicyFailed - An error has occurred while saving Threat detection settings, please try again later\n\n * 400 UpsertServerSecurityAlertPolicyFailed - An error has occurred while saving Threat detection settings, please try again later\n\n * 404 SubscriptionDoesNotHaveServer - The requested server was not found\n\n * 404 UpsertServerSecurityAlertPolicyFailed - An error has occurred while saving Threat detection settings, please try again later\n\n * 409 ServerSecurityAlertPolicyInProgress - Set server security alert policy is already in progress\n\n * 409 UpsertServerSecurityAlertPolicyFailed - An error has occurred while saving Threat detection settings, please try again later\n\n * 500 DatabaseIsUnavailable - Loading failed. Please try again later.\n\n * 500 UpsertServerSecurityAlertPolicyFailed - An error has occurred while saving Threat detection settings, please try again later\n\n * 500 GetServerSecurityAlertPolicyFailed - Failed to get Threat Detection settings"
          }
        },
        "x-ms-pageable": {
          "nextLinkName": "nextLink"
        },
        "consumes": [],
        "produces": [
          "application/json"
        ],
        "x-ms-examples": {
          "Get a security alert of a SQL Analytics pool": {
            "$ref": "./examples/SqlPoolSecurityAlertPolicies_List.json"
          }
        }
      }
    },
    "/subscriptions/{subscriptionId}/resourceGroups/{resourceGroupName}/providers/Microsoft.Synapse/workspaces/{workspaceName}/sqlPools/{sqlPoolName}/securityAlertPolicies/{securityAlertPolicyName}": {
      "get": {
        "operationId": "SqlPoolSecurityAlertPolicies_Get",
        "summary": "Get a Sql pool's security alert policy",
        "description": "Get a Sql pool's security alert policy.",
        "tags": [
          "SqlPools, SecurityAlertPolicies"
        ],
        "parameters": [
          {
            "$ref": "../../../../../common-types/resource-management/v1/types.json#/parameters/ApiVersionParameter"
          },
          {
            "$ref": "../../../../../common-types/resource-management/v1/types.json#/parameters/SubscriptionIdParameter"
          },
          {
            "$ref": "../../../../../common-types/resource-management/v1/types.json#/parameters/ResourceGroupNameParameter"
          },
          {
            "$ref": "./workspace.json#/parameters/workspaceNameParameter"
          },
          {
            "type": "string",
            "in": "path",
            "name": "sqlPoolName",
            "description": "SQL pool name",
            "required": true
          },
          {
            "name": "securityAlertPolicyName",
            "in": "path",
            "description": "The name of the security alert policy.",
            "required": true,
            "type": "string",
            "enum": [
              "default"
            ],
            "x-ms-enum": {
              "name": "SecurityAlertPolicyName",
              "modelAsString": true
            }
          }
        ],
        "responses": {
          "200": {
            "description": "OK",
            "schema": {
              "$ref": "#/definitions/SqlPoolSecurityAlertPolicy"
            }
          },
          "default": {
            "description": "*** Error Responses: ***\n\n * 400 SecurityAlertPoliciesInvalidStorageAccountName - The provided storage account is not valid or does not exist.\n\n * 400 SecurityAlertPoliciesInvalidStorageAccountCredentials - The provided storage account access key is not valid.\n\n * 400 InvalidDatabaseSecurityAlertPolicyCreateRequest - The create database Threat Detection security alert policy request does not exist or has no properties object.\n\n * 400 DataSecurityInvalidUserSuppliedParameter - An invalid parameter value was provided by the client.\n\n * 400 UpsertDatabaseSecurityAlertPolicyFailed - An error has occurred while saving Threat detection settings, please try again later\n\n * 400 UpsertDatabaseSecurityAlertPolicyFailed - An error has occurred while saving Threat detection settings, please try again later\n\n * 404 SubscriptionDoesNotHaveServer - The requested server was not found\n\n * 404 DatabaseDoesNotExist - User has specified a database name that does not exist on this server instance.\n\n * 404 UpsertDatabaseSecurityAlertPolicyFailed - An error has occurred while saving Threat detection settings, please try again later\n\n * 409 DatabaseSecurityAlertPolicyInProgress - Set database security alert policy is already in progress\n\n * 409 UpsertDatabaseSecurityAlertPolicyFailed - An error has occurred while saving Threat detection settings, please try again later\n\n * 500 DatabaseIsUnavailable - Loading failed. Please try again later.\n\n * 500 UpsertDatabaseSecurityAlertPolicyFailed - An error has occurred while saving Threat detection settings, please try again later\n\n * 500 GetDatabaseSecurityAlertPolicyFailed - Failed to get Threat Detection settings"
          }
        },
        "consumes": [],
        "produces": [
          "application/json"
        ],
        "x-ms-examples": {
          "Get a security alert of a SQL Analytics pool": {
            "$ref": "./examples/GetSqlPoolSecurityAlert.json"
          }
        }
      },
      "put": {
        "operationId": "SqlPoolSecurityAlertPolicies_CreateOrUpdate",
        "summary": "Create or update a Sql pool's security alert policy",
        "description": "Create or update a Sql pool's security alert policy.",
        "tags": [
          "SqlPools, SecurityAlertPolicies"
        ],
        "parameters": [
          {
            "$ref": "../../../../../common-types/resource-management/v1/types.json#/parameters/ApiVersionParameter"
          },
          {
            "$ref": "../../../../../common-types/resource-management/v1/types.json#/parameters/SubscriptionIdParameter"
          },
          {
            "$ref": "../../../../../common-types/resource-management/v1/types.json#/parameters/ResourceGroupNameParameter"
          },
          {
            "$ref": "./workspace.json#/parameters/workspaceNameParameter"
          },
          {
            "type": "string",
            "in": "path",
            "name": "sqlPoolName",
            "description": "SQL pool name",
            "required": true
          },
          {
            "name": "securityAlertPolicyName",
            "in": "path",
            "description": "The name of the security alert policy.",
            "required": true,
            "type": "string",
            "enum": [
              "default"
            ],
            "x-ms-enum": {
              "name": "SecurityAlertPolicyName",
              "modelAsString": true
            }
          },
          {
            "name": "parameters",
            "in": "body",
            "description": "The Sql pool security alert policy.",
            "required": true,
            "schema": {
              "$ref": "#/definitions/SqlPoolSecurityAlertPolicy"
            }
          }
        ],
        "responses": {
          "200": {
            "description": "Successfully set the Sql pool security alert policy",
            "schema": {
              "$ref": "#/definitions/SqlPoolSecurityAlertPolicy"
            }
          },
          "default": {
            "description": "*** Error Responses: ***\n\n * 400 SecurityAlertPoliciesInvalidStorageAccountName - The provided storage account is not valid or does not exist.\n\n * 400 SecurityAlertPoliciesInvalidStorageAccountCredentials - The provided storage account access key is not valid.\n\n * 400 InvalidDatabaseSecurityAlertPolicyCreateRequest - The create database Threat Detection security alert policy request does not exist or has no properties object.\n\n * 400 DataSecurityInvalidUserSuppliedParameter - An invalid parameter value was provided by the client.\n\n * 400 UpsertDatabaseSecurityAlertPolicyFailed - An error has occurred while saving Threat detection settings, please try again later\n\n * 400 UpsertDatabaseSecurityAlertPolicyFailed - An error has occurred while saving Threat detection settings, please try again later\n\n * 404 SubscriptionDoesNotHaveServer - The requested server was not found\n\n * 404 DatabaseDoesNotExist - User has specified a database name that does not exist on this server instance.\n\n * 404 UpsertDatabaseSecurityAlertPolicyFailed - An error has occurred while saving Threat detection settings, please try again later\n\n * 409 DatabaseSecurityAlertPolicyInProgress - Set database security alert policy is already in progress\n\n * 409 UpsertDatabaseSecurityAlertPolicyFailed - An error has occurred while saving Threat detection settings, please try again later\n\n * 500 DatabaseIsUnavailable - Loading failed. Please try again later.\n\n * 500 UpsertDatabaseSecurityAlertPolicyFailed - An error has occurred while saving Threat detection settings, please try again later\n\n * 500 GetDatabaseSecurityAlertPolicyFailed - Failed to get Threat Detection settings"
          },
          "201": {
            "description": "Successfully created the Sql pool security alert policy.",
            "schema": {
              "$ref": "#/definitions/SqlPoolSecurityAlertPolicy"
            }
          }
        },
        "consumes": [],
        "produces": [
          "application/json"
        ],
        "x-ms-examples": {
          "Update a Sql pool's threat detection policy with minimal parameters": {
            "$ref": "./examples/CreateOrUpdateSqlPoolSecurityAlertWithMinParameters.json"
          },
          "Update a Sql pool's threat detection policy with all parameters": {
            "$ref": "./examples/CreateOrUpdateSqlPoolSecurityAlertWithAllParameters.json"
          }
        }
      }
    },
    "/subscriptions/{subscriptionId}/resourceGroups/{resourceGroupName}/providers/Microsoft.Synapse/workspaces/{workspaceName}/sqlPools/{sqlPoolName}/vulnerabilityAssessments/{vulnerabilityAssessmentName}/rules/{ruleId}/baselines/{baselineName}": {
      "put": {
        "tags": [
          "SqlPools, DatabaseVulnerabilityAssesmentRuleBaselines"
        ],
        "description": "Creates or updates a Sql pool's vulnerability assessment rule baseline.",
        "operationId": "SqlPoolVulnerabilityAssessmentRuleBaselines_CreateOrUpdate",
        "parameters": [
          {
            "$ref": "../../../../../common-types/resource-management/v1/types.json#/parameters/ApiVersionParameter"
          },
          {
            "$ref": "../../../../../common-types/resource-management/v1/types.json#/parameters/SubscriptionIdParameter"
          },
          {
            "$ref": "../../../../../common-types/resource-management/v1/types.json#/parameters/ResourceGroupNameParameter"
          },
          {
            "$ref": "./workspace.json#/parameters/workspaceNameParameter"
          },
          {
            "type": "string",
            "in": "path",
            "name": "sqlPoolName",
            "description": "SQL pool name",
            "required": true
          },
          {
            "name": "vulnerabilityAssessmentName",
            "in": "path",
            "description": "The name of the vulnerability assessment.",
            "required": true,
            "type": "string",
            "enum": [
              "default"
            ],
            "x-ms-enum": {
              "name": "VulnerabilityAssessmentName",
              "modelAsString": true
            }
          },
          {
            "name": "ruleId",
            "in": "path",
            "description": "The vulnerability assessment rule ID.",
            "required": true,
            "type": "string"
          },
          {
            "name": "baselineName",
            "in": "path",
            "description": "The name of the vulnerability assessment rule baseline (default implies a baseline on a Sql pool level rule and master for workspace level rule).",
            "required": true,
            "type": "string",
            "enum": [
              "master",
              "default"
            ],
            "x-ms-enum": {
              "name": "VulnerabilityAssessmentPolicyBaselineName",
              "modelAsString": false
            }
          },
          {
            "name": "parameters",
            "in": "body",
            "description": "The requested rule baseline resource.",
            "required": true,
            "schema": {
              "$ref": "#/definitions/SqlPoolVulnerabilityAssessmentRuleBaseline"
            }
          }
        ],
        "responses": {
          "200": {
            "description": "Successfully set the vulnerability assessment rule baseline.",
            "schema": {
              "$ref": "#/definitions/SqlPoolVulnerabilityAssessmentRuleBaseline"
            }
          },
          "default": {
            "description": "*** Error Responses: ***\n\n * 400 VulnerabilityAssessmentStorageAuthenticationFailed - Could not authenticate to storage account '{0}' .\n\n * 400 VulnerabilityAssessmentInvalidPolicy - Vulnerability Assessment settings don't exist or invalid storage specified in settings. \n\n * 400 VulnerabilityAssessmentDatawarehouseDatabaseIsDeactivated - Could not execute Vulnerability Assessment operation because the database is paused. Please resume it.\n\n * 400 InvalidVulnerabilityAssessmentOperationRequest - The vulnerability assessment operation request does not exist or has no properties object.\n\n * 400 DataSecurityInvalidUserSuppliedParameter - An invalid parameter value was provided by the client.\n\n * 404 VulnerabilityAssessmentInvalidStorageAccount - The storage account '{0}' that was defined in the policy is invalid.\n\n * 404 SubscriptionDoesNotHaveServer - The requested server was not found\n\n * 404 SourceDatabaseNotFound - The source database does not exist.\n\n * 404 DatabaseDoesNotExist - User has specified a database name that does not exist on this server instance.\n\n * 404 VulnerabilityAssessmentRuleDoesNotExists - Rule '{0}' does not exist.\n\n * 404 VulnerabilityAssessmentBaselineDoesNotExists - Baseline does not exist for rule '{0}'\n\n * 500 DatabaseIsUnavailable - Loading failed. Please try again later."
          }
        },
        "consumes": [],
        "produces": [
          "application/json"
        ],
        "x-ms-examples": {
          "Creates or updates a database's vulnerability assessment rule baseline.": {
            "$ref": "./examples/CreateOrUpdateSqlPoolVulnerabilityAssessmentRuleBaseline.json"
          }
        }
      },
      "delete": {
        "tags": [
          "DatabaseVulnerabilityAssesmentRuleBaselines"
        ],
        "description": "Removes the database's vulnerability assessment rule baseline.",
        "operationId": "SqlPoolVulnerabilityAssessmentRuleBaselines_Delete",
        "parameters": [
          {
            "$ref": "../../../../../common-types/resource-management/v1/types.json#/parameters/ApiVersionParameter"
          },
          {
            "$ref": "../../../../../common-types/resource-management/v1/types.json#/parameters/SubscriptionIdParameter"
          },
          {
            "$ref": "../../../../../common-types/resource-management/v1/types.json#/parameters/ResourceGroupNameParameter"
          },
          {
            "$ref": "./workspace.json#/parameters/workspaceNameParameter"
          },
          {
            "type": "string",
            "in": "path",
            "name": "sqlPoolName",
            "description": "SQL pool name",
            "required": true
          },
          {
            "name": "vulnerabilityAssessmentName",
            "in": "path",
            "description": "The name of the vulnerability assessment.",
            "required": true,
            "type": "string",
            "enum": [
              "default"
            ],
            "x-ms-enum": {
              "name": "VulnerabilityAssessmentName",
              "modelAsString": true
            }
          },
          {
            "name": "ruleId",
            "in": "path",
            "description": "The vulnerability assessment rule ID.",
            "required": true,
            "type": "string"
          },
          {
            "name": "baselineName",
            "in": "path",
            "description": "The name of the vulnerability assessment rule baseline (default implies a baseline on a Sql pool level rule and master for workspace level rule).",
            "required": true,
            "type": "string",
            "enum": [
              "master",
              "default"
            ],
            "x-ms-enum": {
              "name": "VulnerabilityAssessmentPolicyBaselineName",
              "modelAsString": false
            }
          }
        ],
        "responses": {
          "200": {
            "description": "Successfully removed the database vulnerability assessment rule baseline."
          },
          "204": {
            "description": "No content"
          },
          "default": {
            "description": "*** Error Responses: ***\n\n * 400 VulnerabilityAssessmentStorageAuthenticationFailed - Could not authenticate to storage account '{0}' .\n\n * 400 VulnerabilityAssessmentInvalidPolicy - Vulnerability Assessment settings don't exist or invalid storage specified in settings. \n\n * 400 VulnerabilityAssessmentDatawarehouseDatabaseIsDeactivated - Could not execute Vulnerability Assessment operation because the database is paused. Please resume it.\n\n * 400 InvalidVulnerabilityAssessmentOperationRequest - The vulnerability assessment operation request does not exist or has no properties object.\n\n * 400 DataSecurityInvalidUserSuppliedParameter - An invalid parameter value was provided by the client.\n\n * 404 VulnerabilityAssessmentInvalidStorageAccount - The storage account '{0}' that was defined in the policy is invalid.\n\n * 404 SubscriptionDoesNotHaveServer - The requested server was not found\n\n * 404 SourceDatabaseNotFound - The source database does not exist.\n\n * 404 DatabaseDoesNotExist - User has specified a database name that does not exist on this server instance.\n\n * 404 VulnerabilityAssessmentRuleDoesNotExists - Rule '{0}' does not exist.\n\n * 404 VulnerabilityAssessmentBaselineDoesNotExists - Baseline does not exist for rule '{0}'\n\n * 500 DatabaseIsUnavailable - Loading failed. Please try again later."
          }
        },
        "x-ms-examples": {
          "Removes a database's vulnerability assessment rule baseline.": {
            "$ref": "./examples/DeleteSqlPoolVulnerabilityAssessmentRuleBaseline.json"
          }
        }
      },
      "get": {
        "tags": [
          "SqlPools, SqlPoolVulnerabilityAssesmentRuleBaselines"
        ],
        "description": "Gets a SqlPool's vulnerability assessment rule baseline.",
        "operationId": "SqlPoolVulnerabilityAssessmentRuleBaselines_Get",
        "parameters": [
          {
            "$ref": "../../../../../common-types/resource-management/v1/types.json#/parameters/ApiVersionParameter"
          },
          {
            "$ref": "../../../../../common-types/resource-management/v1/types.json#/parameters/SubscriptionIdParameter"
          },
          {
            "$ref": "../../../../../common-types/resource-management/v1/types.json#/parameters/ResourceGroupNameParameter"
          },
          {
            "$ref": "./workspace.json#/parameters/workspaceNameParameter"
          },
          {
            "type": "string",
            "in": "path",
            "name": "sqlPoolName",
            "description": "SQL pool name",
            "required": true
          },
          {
            "name": "vulnerabilityAssessmentName",
            "in": "path",
            "description": "The name of the vulnerability assessment.",
            "required": true,
            "type": "string",
            "enum": [
              "default"
            ],
            "x-ms-enum": {
              "name": "VulnerabilityAssessmentName",
              "modelAsString": true
            }
          },
          {
            "name": "ruleId",
            "in": "path",
            "description": "The vulnerability assessment rule ID.",
            "required": true,
            "type": "string"
          },
          {
            "name": "baselineName",
            "in": "path",
            "description": "The name of the vulnerability assessment rule baseline (default implies a baseline on a Sql pool level rule and master for server level rule).",
            "required": true,
            "type": "string",
            "enum": [
              "master",
              "default"
            ],
            "x-ms-enum": {
              "name": "VulnerabilityAssessmentPolicyBaselineName",
              "modelAsString": false
            }
          }
        ],
        "consumes": [],
        "produces": [
          "application/json"
        ],
        "responses": {
          "200": {
            "description": "Successfully got the vulnerability assessment rule baseline.",
            "schema": {
              "$ref": "#/definitions/SqlPoolVulnerabilityAssessmentRuleBaseline"
            }
          },
          "default": {
            "description": "*** Error Responses: ***\n\n * 400 VulnerabilityAssessmentStorageAuthenticationFailed - Could not authenticate to storage account '{0}' .\n\n * 400 VulnerabilityAssessmentInvalidPolicy - Vulnerability Assessment settings don't exist or invalid storage specified in settings. \n\n * 400 VulnerabilityAssessmentDatawarehouseDatabaseIsDeactivated - Could not execute Vulnerability Assessment operation because the database is paused. Please resume it.\n\n * 400 InvalidVulnerabilityAssessmentOperationRequest - The vulnerability assessment operation request does not exist or has no properties object.\n\n * 400 DataSecurityInvalidUserSuppliedParameter - An invalid parameter value was provided by the client.\n\n * 404 VulnerabilityAssessmentInvalidStorageAccount - The storage account '{0}' that was defined in the policy is invalid.\n\n * 404 SubscriptionDoesNotHaveServer - The requested server was not found\n\n * 404 SourceDatabaseNotFound - The source database does not exist.\n\n * 404 DatabaseDoesNotExist - User has specified a database name that does not exist on this server instance.\n\n * 404 VulnerabilityAssessmentRuleDoesNotExists - Rule '{0}' does not exist.\n\n * 404 VulnerabilityAssessmentBaselineDoesNotExists - Baseline does not exist for rule '{0}'\n\n * 500 DatabaseIsUnavailable - Loading failed. Please try again later."
          }
        },
        "x-ms-examples": {
          "Gets a Sql pool's vulnerability assessment rule baseline.": {
            "$ref": "./examples/SqlPoolVulnerabilityAssessmentRuleBaselineGet.json"
          }
        }
      }
    },
    "/subscriptions/{subscriptionId}/resourceGroups/{resourceGroupName}/providers/Microsoft.Synapse/workspaces/{workspaceName}/sqlPools/{sqlPoolName}/vulnerabilityAssessments/{vulnerabilityAssessmentName}": {
      "get": {
        "tags": [
          "SqlPools, VulnerabilityAssessments"
        ],
        "summary": "Gets the Sql pool's vulnerability assessment",
        "description": "Gets the Sql pool's vulnerability assessment.",
        "operationId": "SqlPoolVulnerabilityAssessments_Get",
        "parameters": [
          {
            "$ref": "../../../../../common-types/resource-management/v1/types.json#/parameters/ApiVersionParameter"
          },
          {
            "$ref": "../../../../../common-types/resource-management/v1/types.json#/parameters/SubscriptionIdParameter"
          },
          {
            "$ref": "../../../../../common-types/resource-management/v1/types.json#/parameters/ResourceGroupNameParameter"
          },
          {
            "$ref": "./workspace.json#/parameters/workspaceNameParameter"
          },
          {
            "type": "string",
            "in": "path",
            "name": "sqlPoolName",
            "description": "SQL pool name",
            "required": true
          },
          {
            "name": "vulnerabilityAssessmentName",
            "in": "path",
            "description": "The name of the vulnerability assessment.",
            "required": true,
            "type": "string",
            "enum": [
              "default"
            ],
            "x-ms-enum": {
              "name": "VulnerabilityAssessmentName",
              "modelAsString": true
            }
          }
        ],
        "responses": {
          "200": {
            "description": "Successfully retrieved the Sql pool vulnerability assessment.",
            "schema": {
              "$ref": "#/definitions/SqlPoolVulnerabilityAssessment"
            }
          },
          "default": {
            "description": "*** Error Responses: ***\n\n * 400 InvalidStorageAccountName - The provided storage account is not valid or does not exist.\n\n * 400 InvalidStorageAccountCredentials - The provided storage account shared access signature or account storage key is not valid.\n\n * 400 DatabaseVulnerabilityAssessmentMissingStorageContainerPath - Storage container path must be provided if it isn't set in server level policy\n\n * 404 SubscriptionDoesNotHaveServer - The requested server was not found\n\n * 404 SourceDatabaseNotFound - The source database does not exist.\n\n * 404 DatabaseDoesNotExist - User has specified a database name that does not exist on this server instance.\n\n * 500 DatabaseIsUnavailable - Loading failed. Please try again later."
          }
        },
        "consumes": [],
        "produces": [
          "application/json"
        ],
        "x-ms-examples": {
          "Get a Sql pool's vulnerability assessment": {
            "$ref": "./examples/GetSqlPoolVulnerabilityAssessment.json"
          }
        }
      },
      "put": {
        "tags": [
          "SqlPools, VulnerabilityAssessments"
        ],
        "summary": "Creates or updates the Sql pool vulnerability assessment",
        "description": "Creates or updates the Sql pool vulnerability assessment.",
        "operationId": "SqlPoolVulnerabilityAssessments_CreateOrUpdate",
        "parameters": [
          {
            "$ref": "../../../../../common-types/resource-management/v1/types.json#/parameters/ApiVersionParameter"
          },
          {
            "$ref": "../../../../../common-types/resource-management/v1/types.json#/parameters/SubscriptionIdParameter"
          },
          {
            "$ref": "../../../../../common-types/resource-management/v1/types.json#/parameters/ResourceGroupNameParameter"
          },
          {
            "$ref": "./workspace.json#/parameters/workspaceNameParameter"
          },
          {
            "type": "string",
            "in": "path",
            "name": "sqlPoolName",
            "description": "SQL pool name",
            "required": true
          },
          {
            "name": "vulnerabilityAssessmentName",
            "in": "path",
            "description": "The name of the vulnerability assessment.",
            "required": true,
            "type": "string",
            "enum": [
              "default"
            ],
            "x-ms-enum": {
              "name": "VulnerabilityAssessmentName",
              "modelAsString": true
            }
          },
          {
            "name": "parameters",
            "in": "body",
            "description": "The requested resource.",
            "required": true,
            "schema": {
              "$ref": "#/definitions/SqlPoolVulnerabilityAssessment"
            }
          }
        ],
        "responses": {
          "200": {
            "description": "Successfully set the  Sql pool vulnerability assessment.",
            "schema": {
              "$ref": "#/definitions/SqlPoolVulnerabilityAssessment"
            }
          },
          "default": {
            "description": "*** Error Responses: ***\n\n * 400 InvalidStorageAccountName - The provided storage account is not valid or does not exist.\n\n * 400 InvalidStorageAccountCredentials - The provided storage account shared access signature or account storage key is not valid.\n\n * 400 DatabaseVulnerabilityAssessmentMissingStorageContainerPath - Storage container path must be provided if it isn't set in server level policy\n\n * 400 InvalidVulnerabilityAssessmentOperationRequest - The vulnerability assessment operation request does not exist or has no properties object.\n\n * 400 DataSecurityInvalidUserSuppliedParameter - An invalid parameter value was provided by the client.\n\n * 404 SubscriptionDoesNotHaveServer - The requested server was not found\n\n * 404 SourceDatabaseNotFound - The source database does not exist.\n\n * 404 DatabaseDoesNotExist - User has specified a database name that does not exist on this server instance.\n\n * 500 DatabaseIsUnavailable - Loading failed. Please try again later."
          },
          "201": {
            "description": "Successfully created the vulnerability assessment.",
            "schema": {
              "$ref": "#/definitions/SqlPoolVulnerabilityAssessment"
            }
          }
        },
        "consumes": [],
        "produces": [
          "application/json"
        ],
        "x-ms-examples": {
          "Create a database's vulnerability assessment with minimal parameters, when storageContainerSasKey is specified": {
            "$ref": "./examples/CreateOrUpdateSqlPoolVulnerabilityAssessmentWithContainerSasKeyAndMinParameters.json"
          },
          "Create a database's vulnerability assessment with minimal parameters, when storageAccountAccessKey is specified": {
            "$ref": "./examples/CreateOrUpdateVulnerabilityAssessmentWithStorageAccessKeyAndMinParameters.json"
          },
          "Create a database's vulnerability assessment with all parameters": {
            "$ref": "./examples/CreateOrUpdateSqlPoolVulnerabilityAssessmentWithAllParameters.json"
          }
        }
      },
      "delete": {
        "tags": [
          "SqlPools, VulnerabilityAssessments"
        ],
        "summary": "Removes the database's vulnerability assessment",
        "description": "Removes the database's vulnerability assessment.",
        "operationId": "SqlPoolVulnerabilityAssessments_Delete",
        "parameters": [
          {
            "$ref": "../../../../../common-types/resource-management/v1/types.json#/parameters/ApiVersionParameter"
          },
          {
            "$ref": "../../../../../common-types/resource-management/v1/types.json#/parameters/SubscriptionIdParameter"
          },
          {
            "$ref": "../../../../../common-types/resource-management/v1/types.json#/parameters/ResourceGroupNameParameter"
          },
          {
            "$ref": "./workspace.json#/parameters/workspaceNameParameter"
          },
          {
            "type": "string",
            "in": "path",
            "name": "sqlPoolName",
            "description": "SQL pool name",
            "required": true
          },
          {
            "name": "vulnerabilityAssessmentName",
            "in": "path",
            "description": "The name of the vulnerability assessment.",
            "required": true,
            "type": "string",
            "enum": [
              "default"
            ],
            "x-ms-enum": {
              "name": "VulnerabilityAssessmentName",
              "modelAsString": true
            }
          }
        ],
        "responses": {
          "200": {
            "description": "Successfully removed the Sql pool vulnerability assessment."
          },
          "204": {
            "description": "No content"
          },
          "default": {
            "description": "*** Error Responses: ***\n\n * 400 InvalidStorageAccountName - The provided storage account is not valid or does not exist.\n\n * 400 InvalidStorageAccountCredentials - The provided storage account shared access signature or account storage key is not valid.\n\n * 400 DatabaseVulnerabilityAssessmentMissingStorageContainerPath - Storage container path must be provided if it isn't set in server level policy\n\n * 404 SubscriptionDoesNotHaveServer - The requested server was not found\n\n * 404 SourceDatabaseNotFound - The source database does not exist.\n\n * 404 DatabaseDoesNotExist - User has specified a database name that does not exist on this server instance.\n\n * 500 DatabaseIsUnavailable - Loading failed. Please try again later."
          }
        },
        "consumes": [],
        "produces": [
          "application/json"
        ],
        "x-ms-examples": {
          "Remove a database's vulnerability assessment": {
            "$ref": "./examples/DeleteSqlPoolVulnerabilityAssessment.json"
          }
        }
      }
    },
    "/subscriptions/{subscriptionId}/resourceGroups/{resourceGroupName}/providers/Microsoft.Synapse/workspaces/{workspaceName}/sqlPools/{sqlPoolName}/extendedAuditingSettings/{blobAuditingPolicyName}": {
      "get": {
        "tags": [
          "SqlPools, BlobAuditing"
        ],
        "description": "Gets an extended Sql pool's blob auditing policy.",
        "operationId": "ExtendedSqlPoolBlobAuditingPolicies_Get",
        "parameters": [
          {
            "$ref": "../../../../../common-types/resource-management/v1/types.json#/parameters/ApiVersionParameter"
          },
          {
            "$ref": "../../../../../common-types/resource-management/v1/types.json#/parameters/SubscriptionIdParameter"
          },
          {
            "$ref": "../../../../../common-types/resource-management/v1/types.json#/parameters/ResourceGroupNameParameter"
          },
          {
            "$ref": "./workspace.json#/parameters/workspaceNameParameter"
          },
          {
            "type": "string",
            "in": "path",
            "name": "sqlPoolName",
            "description": "SQL pool name",
            "required": true
          },
          {
            "name": "blobAuditingPolicyName",
            "in": "path",
            "description": "The name of the blob auditing policy.",
            "required": true,
            "type": "string",
            "enum": [
              "default"
            ],
            "x-ms-parameter-location": "method"
          }
        ],
        "responses": {
          "200": {
            "description": "Successfully retrieved the extended Sql pool blob auditing policy.",
            "schema": {
              "$ref": "#/definitions/ExtendedSqlPoolBlobAuditingPolicy"
            }
          },
          "default": {
            "description": "*** Error Responses: ***\n\n * 400 BlobAuditingIsNotSupportedOnResourceType - Blob Auditing is currently not supported for this resource type.\n\n * 404 SourceDatabaseNotFound - The source database does not exist.\n\n * 404 DatabaseDoesNotExist - User has specified a database name that does not exist on this server instance.\n\n * 500 DatabaseIsUnavailable - Loading failed. Please try again later."
          }
        },
        "consumes": [],
        "produces": [
          "application/json"
        ],
        "x-ms-examples": {
          "Get an extended database's blob auditing policy": {
            "$ref": "./examples/ExtendedSqlPoolBlobAuditingGet.json"
          }
        }
      },
      "put": {
        "tags": [
          "SqlPools, BlobAuditing"
        ],
        "description": "Creates or updates an extended Sql pool's blob auditing policy.",
        "operationId": "ExtendedSqlPoolBlobAuditingPolicies_CreateOrUpdate",
        "parameters": [
          {
            "$ref": "../../../../../common-types/resource-management/v1/types.json#/parameters/ApiVersionParameter"
          },
          {
            "$ref": "../../../../../common-types/resource-management/v1/types.json#/parameters/SubscriptionIdParameter"
          },
          {
            "$ref": "../../../../../common-types/resource-management/v1/types.json#/parameters/ResourceGroupNameParameter"
          },
          {
            "$ref": "./workspace.json#/parameters/workspaceNameParameter"
          },
          {
            "type": "string",
            "in": "path",
            "name": "sqlPoolName",
            "description": "SQL pool name",
            "required": true
          },
          {
            "name": "blobAuditingPolicyName",
            "in": "path",
            "description": "The name of the blob auditing policy.",
            "required": true,
            "type": "string",
            "enum": [
              "default"
            ],
            "x-ms-parameter-location": "method"
          },
          {
            "name": "parameters",
            "in": "body",
            "description": "The extended Sql pool blob auditing policy.",
            "required": true,
            "schema": {
              "$ref": "#/definitions/ExtendedSqlPoolBlobAuditingPolicy"
            }
          }
        ],
        "responses": {
          "200": {
            "description": "Successfully set the extended Sql pool blob auditing policy.",
            "schema": {
              "$ref": "#/definitions/ExtendedSqlPoolBlobAuditingPolicy"
            }
          },
          "201": {
            "description": "Successfully created the extended database blob auditing policy.",
            "schema": {
              "$ref": "#/definitions/ExtendedSqlPoolBlobAuditingPolicy"
            }
          },
          "default": {
            "description": "*** Error Responses: ***\n\n * 400 BlobAuditingIsNotSupportedOnResourceType - Blob Auditing is currently not supported for this resource type.\n\n * 400 BlobAuditingPredicateExpressionSyntaxError - Invalid value of parameter 'predicateExpression'.\n\n * 400 InvalidDatabaseBlobAuditingPolicyCreateRequest - The create database blob auditing policy request does not exist or has no properties object.\n\n * 400 InvalidBlobAuditActionsAndGroups - Invalid audit actions or action groups.\n\n * 400 DataSecurityInvalidUserSuppliedParameter - An invalid parameter value was provided by the client.\n\n * 400 BlobAuditingPredicateExpressionEmpty - Invalid parameter 'predicateExpression', value can not be empty.\n\n * 400 BlobAuditingInvalidStorageAccountName - The provided storage account is not valid or does not exist.\n\n * 400 UpdateNotAllowedOnPausedDatabase - User attempted to perform an update on a paused database.\n\n * 400 BlobAuditingInvalidStorageAccountCredentials - The provided storage account or access key is not valid.\n\n * 400 BlobAuditingIsNotSupportedOnGeoDr - Blob auditing can be configured on primary databases only.\n\n * 400 BlobAuditingNoServerIdentity - The server identity is not correctly configured.\n\n * 400 InvalidBlobAuditActionsAndGroupsForDW - Unsupported audit actions or action groups for DW.\n\n * 400 BlobAuditingInsufficientStorageAccountPermissions - Insufficient read or write permissions on the provided storage account.\n\n * 400 BlobAuditingStorageAccountIsDisabled - The provided storage account is disabled.\n\n * 400 InsufficientDiskSpaceForAuditing - Insufficient disk space to save auditing metadata in the database\n\n * 400 InvalidBlobAuditActions - Invalid audit action\n\n * 404 SourceDatabaseNotFound - The source database does not exist.\n\n * 404 DatabaseDoesNotExist - User has specified a database name that does not exist on this server instance.\n\n * 500 DatabaseIsUnavailable - Loading failed. Please try again later."
          }
        },
        "consumes": [],
        "produces": [
          "application/json"
        ],
        "x-ms-examples": {
          "Create or update an extended Sql pool's blob auditing policy with minimal parameters": {
            "$ref": "./examples/ExtendedSqlPoolBlobAuditingCreateMin.json"
          },
          "Create or update an extended Sql pool's blob auditing policy with all parameters": {
            "$ref": "./examples/ExtendedSqlPoolBlobAuditingCreateMax.json"
          },
          "Create or update an extended SQL pool's azure monitor auditing policy with minimal parameters": {
            "$ref": "./examples/ExtendedSqlPoolAzureMonitorAuditingCreateMin.json"
          }
        }
      }
    },
    "/subscriptions/{subscriptionId}/resourceGroups/{resourceGroupName}/providers/Microsoft.Synapse/workspaces/{workspaceName}/sqlPools/{sqlPoolName}/extendedAuditingSettings": {
      "get": {
        "tags": [
          "SqlPools,BlobAuditing"
        ],
        "description": "Lists extended auditing settings of a Sql pool.",
        "operationId": "ExtendedSqlPoolBlobAuditingPolicies_ListBySqlPool",
        "parameters": [
          {
            "$ref": "../../../../../common-types/resource-management/v1/types.json#/parameters/ApiVersionParameter"
          },
          {
            "$ref": "../../../../../common-types/resource-management/v1/types.json#/parameters/SubscriptionIdParameter"
          },
          {
            "$ref": "../../../../../common-types/resource-management/v1/types.json#/parameters/ResourceGroupNameParameter"
          },
          {
            "$ref": "./workspace.json#/parameters/workspaceNameParameter"
          },
          {
            "type": "string",
            "in": "path",
            "name": "sqlPoolName",
            "description": "SQL pool name",
            "required": true
          }
        ],
        "responses": {
          "200": {
            "description": "Successfully retrieved the database extended auditing settings.",
            "schema": {
              "$ref": "#/definitions/ExtendedSqlPoolBlobAuditingPolicyListResult"
            }
          },
          "default": {
            "description": "*** Error Responses: ***\n\n * 400 BlobAuditingIsNotSupportedOnResourceType - Blob Auditing is currently not supported for this resource type.\n\n * 404 SourceDatabaseNotFound - The source database does not exist.\n\n * 404 DatabaseDoesNotExist - User has specified a database name that does not exist on this server instance.\n\n * 500 DatabaseIsUnavailable - Loading failed. Please try again later."
          }
        },
        "consumes": [],
        "produces": [
          "application/json"
        ],
        "x-ms-pageable": {
          "nextLinkName": "nextLink"
        },
        "x-ms-examples": {
          "List extended auditing settings of a database": {
            "$ref": "./examples/SqlPoolExtendedAuditingSettingsList.json"
          }
        }
      }
    },
    "/subscriptions/{subscriptionId}/resourceGroups/{resourceGroupName}/providers/Microsoft.Synapse/workspaces/{workspaceName}/sqlPools/{sqlPoolName}/dataMaskingPolicies/{dataMaskingPolicyName}": {
      "put": {
        "tags": [
          "SqlPools, DataMaskingPolicies"
        ],
        "operationId": "DataMaskingPolicies_CreateOrUpdate",
        "description": "Creates or updates a Sql pool data masking policy",
        "parameters": [
          {
            "$ref": "../../../../../common-types/resource-management/v1/types.json#/parameters/ApiVersionParameter"
          },
          {
            "$ref": "../../../../../common-types/resource-management/v1/types.json#/parameters/SubscriptionIdParameter"
          },
          {
            "$ref": "../../../../../common-types/resource-management/v1/types.json#/parameters/ResourceGroupNameParameter"
          },
          {
            "$ref": "./workspace.json#/parameters/workspaceNameParameter"
          },
          {
            "type": "string",
            "in": "path",
            "name": "sqlPoolName",
            "description": "SQL pool name",
            "required": true
          },
          {
            "$ref": "#/parameters/DataMaskingPolicyNameParameter"
          },
          {
            "name": "parameters",
            "in": "body",
            "required": true,
            "schema": {
              "$ref": "#/definitions/DataMaskingPolicy"
            },
            "description": "Parameters for creating or updating a data masking policy."
          }
        ],
        "consumes": [],
        "produces": [
          "application/json"
        ],
        "x-ms-examples": {
          "Create or update data masking policy max": {
            "$ref": "./examples/DataMaskingPolicyCreateOrUpdateMax.json"
          },
          "Create or update data masking policy min": {
            "$ref": "./examples/DataMaskingPolicyCreateOrUpdateMin.json"
          }
        },
        "responses": {
          "200": {
            "description": "OK",
            "schema": {
              "$ref": "#/definitions/DataMaskingPolicy"
            }
          },
          "default": {
            "description": "Error response describing why the operation failed.",
            "schema": {
              "$ref": "../../../../common/v1/types.json#/definitions/ErrorContract"
            }
          }
        }
      },
      "get": {
        "tags": [
          "SqlPools, DataMaskingPolicies"
        ],
        "operationId": "DataMaskingPolicies_Get",
        "description": "Gets a Sql pool data masking policy.",
        "parameters": [
          {
            "$ref": "../../../../../common-types/resource-management/v1/types.json#/parameters/ApiVersionParameter"
          },
          {
            "$ref": "../../../../../common-types/resource-management/v1/types.json#/parameters/SubscriptionIdParameter"
          },
          {
            "$ref": "../../../../../common-types/resource-management/v1/types.json#/parameters/ResourceGroupNameParameter"
          },
          {
            "$ref": "./workspace.json#/parameters/workspaceNameParameter"
          },
          {
            "type": "string",
            "in": "path",
            "name": "sqlPoolName",
            "description": "SQL pool name",
            "required": true
          },
          {
            "$ref": "#/parameters/DataMaskingPolicyNameParameter"
          }
        ],
        "consumes": [],
        "produces": [
          "application/json"
        ],
        "x-ms-examples": {
          "Get data masking policy": {
            "$ref": "./examples/DataMaskingPolicyGet.json"
          }
        },
        "responses": {
          "200": {
            "description": "OK",
            "schema": {
              "$ref": "#/definitions/DataMaskingPolicy"
            }
          },
          "default": {
            "description": "Error response describing why the operation failed.",
            "schema": {
              "$ref": "../../../../common/v1/types.json#/definitions/ErrorContract"
            }
          }
        }
      }
    },
    "/subscriptions/{subscriptionId}/resourceGroups/{resourceGroupName}/providers/Microsoft.Synapse/workspaces/{workspaceName}/sqlPools/{sqlPoolName}/dataMaskingPolicies/{dataMaskingPolicyName}/rules/{dataMaskingRuleName}": {
      "put": {
        "tags": [
          "SqlPools, DataMaskingRules"
        ],
        "operationId": "DataMaskingRules_CreateOrUpdate",
        "description": "Creates or updates a Sql pool data masking rule.",
        "parameters": [
          {
            "$ref": "../../../../../common-types/resource-management/v1/types.json#/parameters/ApiVersionParameter"
          },
          {
            "$ref": "../../../../../common-types/resource-management/v1/types.json#/parameters/SubscriptionIdParameter"
          },
          {
            "$ref": "../../../../../common-types/resource-management/v1/types.json#/parameters/ResourceGroupNameParameter"
          },
          {
            "$ref": "./workspace.json#/parameters/workspaceNameParameter"
          },
          {
            "type": "string",
            "in": "path",
            "name": "sqlPoolName",
            "description": "SQL pool name",
            "required": true
          },
          {
            "$ref": "#/parameters/DataMaskingPolicyNameParameter"
          },
          {
            "name": "dataMaskingRuleName",
            "in": "path",
            "required": true,
            "type": "string",
            "description": "The name of the data masking rule."
          },
          {
            "name": "parameters",
            "in": "body",
            "required": true,
            "schema": {
              "$ref": "#/definitions/DataMaskingRule"
            },
            "description": "The required parameters for creating or updating a data masking rule."
          }
        ],
        "consumes": [],
        "produces": [
          "application/json"
        ],
        "x-ms-examples": {
          "Create/Update data masking rule for text": {
            "$ref": "./examples/DataMaskingRuleCreateOrUpdateText.json"
          },
          "Create/Update data masking rule for numbers": {
            "$ref": "./examples/DataMaskingRuleCreateOrUpdateNumber.json"
          },
          "Create/Update data masking rule for default min": {
            "$ref": "./examples/DataMaskingRuleCreateOrUpdateDefaultMin.json"
          },
          "Create/Update data masking rule for default max": {
            "$ref": "./examples/DataMaskingRuleCreateOrUpdateDefaultMax.json"
          }
        },
        "responses": {
          "200": {
            "description": "OK",
            "schema": {
              "$ref": "#/definitions/DataMaskingRule"
            }
          },
          "201": {
            "description": "Created",
            "schema": {
              "$ref": "#/definitions/DataMaskingRule"
            }
          },
          "default": {
            "description": "Error response describing why the operation failed.",
            "schema": {
              "$ref": "../../../../common/v1/types.json#/definitions/ErrorContract"
<<<<<<< HEAD
=======
            }
          }
        }
      },
      "get": {
        "tags": [
          "SqlPools, DataMaskingRules"
        ],
        "operationId": "DataMaskingRules_Get",
        "description": "Gets the specific Sql pool data masking rule.",
        "parameters": [
          {
            "$ref": "../../../../../common-types/resource-management/v1/types.json#/parameters/ApiVersionParameter"
          },
          {
            "$ref": "../../../../../common-types/resource-management/v1/types.json#/parameters/SubscriptionIdParameter"
          },
          {
            "$ref": "../../../../../common-types/resource-management/v1/types.json#/parameters/ResourceGroupNameParameter"
          },
          {
            "$ref": "./workspace.json#/parameters/workspaceNameParameter"
          },
          {
            "type": "string",
            "in": "path",
            "name": "sqlPoolName",
            "description": "SQL pool name",
            "required": true
          },
          {
            "$ref": "#/parameters/DataMaskingPolicyNameParameter"
          },
          {
            "name": "dataMaskingRuleName",
            "in": "path",
            "required": true,
            "type": "string",
            "description": "The name of the data masking rule."
          }
        ],
        "consumes": [],
        "produces": [
          "application/json"
        ],
        "x-ms-examples": {
          "Get data masking rule": {
            "$ref": "./examples/DataMaskingRuleGet.json"
          }
        },
        "responses": {
          "200": {
            "description": "OK",
            "schema": {
              "$ref": "#/definitions/DataMaskingRule"
            }
          },
          "default": {
            "description": "Error response describing why the operation failed.",
            "schema": {
              "$ref": "../../../../common/v1/types.json#/definitions/ErrorContract"
>>>>>>> 4ac3bbf0
            }
          }
        }
      }
    },
    "/subscriptions/{subscriptionId}/resourceGroups/{resourceGroupName}/providers/Microsoft.Synapse/workspaces/{workspaceName}/sqlPools/{sqlPoolName}/dataMaskingPolicies/{dataMaskingPolicyName}/rules": {
      "get": {
        "tags": [
          "SqlPools, DataMaskingRules"
        ],
        "operationId": "DataMaskingRules_ListBySqlPool",
        "description": "Gets a list of Sql pool data masking rules.",
        "parameters": [
          {
            "$ref": "../../../../../common-types/resource-management/v1/types.json#/parameters/ApiVersionParameter"
          },
          {
            "$ref": "../../../../../common-types/resource-management/v1/types.json#/parameters/SubscriptionIdParameter"
          },
          {
            "$ref": "../../../../../common-types/resource-management/v1/types.json#/parameters/ResourceGroupNameParameter"
          },
          {
            "$ref": "./workspace.json#/parameters/workspaceNameParameter"
          },
          {
            "type": "string",
            "in": "path",
            "name": "sqlPoolName",
            "description": "SQL pool name",
            "required": true
          },
          {
            "$ref": "#/parameters/DataMaskingPolicyNameParameter"
          }
        ],
        "consumes": [],
        "produces": [
          "application/json"
        ],
        "x-ms-examples": {
          "List data masking rules": {
            "$ref": "./examples/DataMaskingRuleList.json"
          }
        },
        "responses": {
          "200": {
            "description": "OK",
            "schema": {
              "$ref": "#/definitions/DataMaskingRuleListResult"
            }
          },
          "default": {
            "description": "Error response describing why the operation failed.",
            "schema": {
              "$ref": "../../../../common/v1/types.json#/definitions/ErrorContract"
            }
          }
        },
        "x-ms-pageable": {
          "nextLinkName": null
        }
      }
    },
    "/subscriptions/{subscriptionId}/resourceGroups/{resourceGroupName}/providers/Microsoft.Synapse/workspaces/{workspaceName}/sqlPools/{sqlPoolName}/auditingSettings": {
      "get": {
        "tags": [
          "SqlPools, BlobAuditing"
        ],
        "description": "Lists auditing settings of a Sql pool.",
        "operationId": "SqlPoolBlobAuditingPolicies_ListBySqlPool",
        "parameters": [
          {
            "$ref": "../../../../../common-types/resource-management/v1/types.json#/parameters/ApiVersionParameter"
          },
          {
            "$ref": "../../../../../common-types/resource-management/v1/types.json#/parameters/SubscriptionIdParameter"
          },
          {
            "$ref": "../../../../../common-types/resource-management/v1/types.json#/parameters/ResourceGroupNameParameter"
          },
          {
            "$ref": "./workspace.json#/parameters/workspaceNameParameter"
          },
          {
            "type": "string",
            "in": "path",
            "name": "sqlPoolName",
            "description": "SQL pool name",
            "required": true
          }
        ],
        "consumes": [],
        "produces": [
          "application/json"
        ],
        "responses": {
          "200": {
            "description": "Successfully retrieved Sql pool auditing settings.",
            "schema": {
              "$ref": "#/definitions/SqlPoolBlobAuditingPolicyListResult"
            }
          },
          "default": {
            "description": "*** Error Responses: ***\n\n * 400 BlobAuditingIsNotSupportedOnResourceType - Blob Auditing is currently not supported for this resource type.\n\n * 404 SourceDatabaseNotFound - The source database does not exist.\n\n * 404 DatabaseDoesNotExist - User has specified a database name that does not exist on this server instance.\n\n * 500 DatabaseIsUnavailable - Loading failed. Please try again later."
          }
        },
        "x-ms-pageable": {
          "nextLinkName": "nextLink"
        },
        "x-ms-examples": {
          "List audit settings of a database": {
            "$ref": "./examples/SqlPoolAuditingSettingsList.json"
          }
        }
      }
    },
    "/subscriptions/{subscriptionId}/resourceGroups/{resourceGroupName}/providers/Microsoft.Synapse/workspaces/{workspaceName}/sqlPools/{sqlPoolName}/schemas/{schemaName}": {
      "get": {
        "tags": [
          "SqlPools, SqlPoolSchemas"
        ],
        "description": "Get Sql Pool schema",
        "operationId": "SqlPoolSchemas_Get",
        "parameters": [
          {
            "$ref": "../../../../../common-types/resource-management/v1/types.json#/parameters/ApiVersionParameter"
          },
          {
            "$ref": "../../../../../common-types/resource-management/v1/types.json#/parameters/SubscriptionIdParameter"
          },
          {
            "$ref": "../../../../../common-types/resource-management/v1/types.json#/parameters/ResourceGroupNameParameter"
          },
          {
            "$ref": "./workspace.json#/parameters/workspaceNameParameter"
          },
          {
            "type": "string",
            "in": "path",
            "name": "sqlPoolName",
            "description": "SQL pool name",
            "required": true
          },
          {
            "name": "schemaName",
            "in": "path",
            "description": "The name of the schema.",
            "required": true,
            "type": "string"
          }
        ],
        "consumes": [],
        "produces": [
          "application/json"
        ],
        "responses": {
          "200": {
            "description": "Successfully retrieved Sql Pool schema.",
            "schema": {
              "$ref": "#/definitions/SqlPoolSchema"
            }
          },
          "default": {
            "description": "*** Error Responses: ***\n\n * 404 SubscriptionDoesNotHaveServer - The requested server was not found\n\n * 404 SourceDatabaseNotFound - The source database does not exist.\n\n * 404 DatabaseDoesNotExist - User has specified a database name that does not exist on this server instance.\n\n * 404 InvalidDatabaseSchema - Schema is missing in database.\n\n * 404 InvalidDatabaseTable - Table is missing in database.\n\n * 404 InvalidDatabaseColumn - Column is missing in table."
          }
        },
        "x-ms-examples": {
          "Get database schema": {
            "$ref": "./examples/SqlPoolSchemaGet.json"
          }
        }
      }
    },
    "/subscriptions/{subscriptionId}/resourceGroups/{resourceGroupName}/providers/Microsoft.Synapse/workspaces/{workspaceName}/sqlPools/{sqlPoolName}/schemas/{schemaName}/tables/{tableName}": {
      "get": {
        "tags": [
          "SqlPools, SqlPoolTables"
        ],
        "description": "Get Sql pool table",
        "operationId": "SqlPoolTables_Get",
        "parameters": [
          {
            "$ref": "../../../../../common-types/resource-management/v1/types.json#/parameters/ApiVersionParameter"
          },
          {
            "$ref": "../../../../../common-types/resource-management/v1/types.json#/parameters/SubscriptionIdParameter"
          },
          {
            "$ref": "../../../../../common-types/resource-management/v1/types.json#/parameters/ResourceGroupNameParameter"
          },
          {
            "$ref": "./workspace.json#/parameters/workspaceNameParameter"
          },
          {
            "type": "string",
            "in": "path",
            "name": "sqlPoolName",
            "description": "SQL pool name",
            "required": true
          },
          {
            "name": "schemaName",
            "in": "path",
            "description": "The name of the schema.",
            "required": true,
            "type": "string"
          },
          {
            "name": "tableName",
            "in": "path",
            "description": "The name of the table.",
            "required": true,
            "type": "string"
          }
        ],
        "consumes": [],
        "produces": [
          "application/json"
        ],
        "responses": {
          "200": {
            "description": "Successfully retrieved Sql pool's table.",
            "schema": {
              "$ref": "#/definitions/SqlPoolTable"
            }
          },
          "default": {
            "description": "*** Error Responses: ***\n\n * 404 SubscriptionDoesNotHaveServer - The requested server was not found\n\n * 404 SourceDatabaseNotFound - The source database does not exist.\n\n * 404 DatabaseDoesNotExist - User has specified a database name that does not exist on this server instance.\n\n * 404 InvalidDatabaseSchema - Schema is missing in database.\n\n * 404 InvalidDatabaseTable - Table is missing in database.\n\n * 404 InvalidDatabaseColumn - Column is missing in table."
          }
        },
        "x-ms-examples": {
          "Get database table": {
            "$ref": "./examples/SqlPoolTableGet.json"
          }
        }
      }
    },
    "/subscriptions/{subscriptionId}/resourceGroups/{resourceGroupName}/providers/Microsoft.Synapse/workspaces/{workspaceName}/sqlPools/{sqlPoolName}/schemas/{schemaName}/tables/{tableName}/columns/{columnName}": {
      "get": {
        "tags": [
          "SqlPools, SqlPoolColumns"
        ],
        "description": "Get Sql pool column",
        "operationId": "SqlPoolColumns_Get",
        "parameters": [
          {
            "$ref": "../../../../../common-types/resource-management/v1/types.json#/parameters/ApiVersionParameter"
          },
          {
            "$ref": "../../../../../common-types/resource-management/v1/types.json#/parameters/SubscriptionIdParameter"
          },
          {
            "$ref": "../../../../../common-types/resource-management/v1/types.json#/parameters/ResourceGroupNameParameter"
          },
          {
            "$ref": "./workspace.json#/parameters/workspaceNameParameter"
          },
          {
            "type": "string",
            "in": "path",
            "name": "sqlPoolName",
            "description": "SQL pool name",
            "required": true
          },
          {
            "name": "schemaName",
            "in": "path",
            "description": "The name of the schema.",
            "required": true,
            "type": "string"
          },
          {
            "name": "tableName",
            "in": "path",
            "description": "The name of the table.",
            "required": true,
            "type": "string"
          },
          {
            "name": "columnName",
            "in": "path",
            "description": "The name of the column.",
            "required": true,
            "type": "string"
          }
        ],
        "consumes": [],
        "produces": [
          "application/json"
        ],
        "responses": {
          "200": {
            "description": "Successfully retrieved Sql pool column.",
            "schema": {
              "$ref": "#/definitions/SqlPoolColumn"
            }
          },
          "default": {
            "description": "*** Error Responses: ***\n\n * 404 SubscriptionDoesNotHaveServer - The requested server was not found\n\n * 404 SourceDatabaseNotFound - The source database does not exist.\n\n * 404 DatabaseDoesNotExist - User has specified a database name that does not exist on this server instance.\n\n * 404 InvalidDatabaseSchema - Schema is missing in database.\n\n * 404 InvalidDatabaseTable - Table is missing in database.\n\n * 404 InvalidDatabaseColumn - Column is missing in table."
          }
        },
        "x-ms-examples": {
          "Get database column": {
            "$ref": "./examples/SqlPoolColumnGet.json"
          }
        }
      }
    },
    "/subscriptions/{subscriptionId}/resourceGroups/{resourceGroupName}/providers/Microsoft.Synapse/workspaces/{workspaceName}/sqlPools/{sqlPoolName}/vulnerabilityAssessments/{vulnerabilityAssessmentName}/scans/{scanId}": {
      "get": {
        "tags": [
          "SqlPools,SqlPoolVulnerabilityAssessmentScans"
        ],
        "description": "Gets a vulnerability assessment scan record of a Sql pool.",
        "operationId": "SqlPoolVulnerabilityAssessmentScans_Get",
        "parameters": [
          {
            "$ref": "../../../../../common-types/resource-management/v1/types.json#/parameters/ApiVersionParameter"
          },
          {
            "$ref": "../../../../../common-types/resource-management/v1/types.json#/parameters/SubscriptionIdParameter"
          },
          {
            "$ref": "../../../../../common-types/resource-management/v1/types.json#/parameters/ResourceGroupNameParameter"
          },
          {
            "$ref": "./workspace.json#/parameters/workspaceNameParameter"
          },
          {
            "type": "string",
            "in": "path",
            "name": "sqlPoolName",
            "description": "SQL pool name",
            "required": true
          },
          {
            "name": "vulnerabilityAssessmentName",
            "in": "path",
            "description": "The name of the vulnerability assessment.",
            "required": true,
            "type": "string",
            "enum": [
              "default"
            ],
            "x-ms-enum": {
              "name": "VulnerabilityAssessmentName",
              "modelAsString": true
            }
          },
          {
            "name": "scanId",
            "in": "path",
            "description": "The vulnerability assessment scan Id of the scan to retrieve.",
            "required": true,
            "type": "string"
          }
        ],
        "consumes": [],
        "produces": [
          "application/json"
        ],
        "responses": {
          "200": {
            "description": "Successfully retrieved the Sql pool vulnerability assessment scan record.",
            "schema": {
              "$ref": "#/definitions/VulnerabilityAssessmentScanRecord"
            }
          },
          "default": {
            "description": "*** Error Responses: ***\n\n * 400 InvalidStorageAccountName - The provided storage account is not valid or does not exist.\n\n * 400 InvalidStorageAccountCredentials - The provided storage account shared access signature or account storage key is not valid.\n\n * 400 VulnerabilityAssessmentInvalidPolicy - Vulnerability Assessment settings don't exist or invalid storage specified in settings. \n\n * 400 DatabaseVulnerabilityAssessmentMissingStorageContainerPath - Storage container path must be provided if it isn't set in server level policy\n\n * 400 VulnerabilityAssessmentDatawarehouseDatabaseIsDeactivated - Could not execute Vulnerability Assessment operation because the database is paused. Please resume it.\n\n * 404 SubscriptionDoesNotHaveServer - The requested server was not found\n\n * 404 SourceDatabaseNotFound - The source database does not exist.\n\n * 404 DatabaseDoesNotExist - User has specified a database name that does not exist on this server instance.\n\n * 409 DatabaseVulnerabilityAssessmentScanIsAlreadyInProgress - Vulnerability Assessment scan is already in progress.\n\n * 500 DatabaseIsUnavailable - Loading failed. Please try again later."
          }
        },
        "x-ms-examples": {
          "Gets a database vulnerability assessment scan record by scan ID": {
            "$ref": "./examples/SqlPoolVulnerabilityAssessmentScanRecordsGet.json"
          }
        }
      }
    },
    "/subscriptions/{subscriptionId}/resourceGroups/{resourceGroupName}/providers/Microsoft.Synapse/workspaces/{workspaceName}/sqlPools/{sqlPoolName}/restorePoints/{restorePointName}": {
      "get": {
        "tags": [
          "SqlPools, RestorePoints"
        ],
        "description": "Gets a restore point.",
        "operationId": "SqlPoolRestorePoints_Get",
        "parameters": [
          {
            "$ref": "../../../../../common-types/resource-management/v1/types.json#/parameters/ApiVersionParameter"
          },
          {
            "$ref": "../../../../../common-types/resource-management/v1/types.json#/parameters/SubscriptionIdParameter"
          },
          {
            "$ref": "../../../../../common-types/resource-management/v1/types.json#/parameters/ResourceGroupNameParameter"
          },
          {
            "$ref": "./workspace.json#/parameters/workspaceNameParameter"
          },
          {
            "type": "string",
            "in": "path",
            "name": "sqlPoolName",
            "description": "SQL pool name",
            "required": true
          },
          {
            "name": "restorePointName",
            "in": "path",
            "description": "The name of the restore point.",
            "required": true,
            "type": "string"
          }
        ],
        "consumes": [],
        "produces": [
          "application/json"
        ],
        "responses": {
          "200": {
            "description": "Successfully returned the restore point.",
            "schema": {
              "$ref": "#/definitions/RestorePoint"
            }
          },
          "default": {
            "description": "*** Error Responses: ***\n\n * 400 FeatureDisabledOnSelectedEdition - User attempted to use a feature which is disabled on current database edition.\n\n * 400 BackupNotAllowedOnDeactivatedDatabase - Cannot create restore point on a deactivated database.\n\n * 400 RestorePointLimitReached - A restore point cannot be created because database would exceed the allowed quota of restore points.\n\n * 400 RestorePointAttemptToDeleteSystemBackup - Cannot delete system restore point.\n\n * 404 DatabaseRestorePointNotFound - Can not find database restore point.\n\n * 404 SubscriptionDoesNotHaveServer - The requested server was not found\n\n * 404 DatabaseDoesNotExist - User has specified a database name that does not exist on this server instance.\n\n * 408 DatabaseRestorePointTimedOut - Create database restore point failed."
          }
        },
        "x-ms-examples": {
          "Gets a Sql pool restore point.": {
            "$ref": "./examples/SqlPoolRestorePointsGet.json"
          }
        }
      },
      "delete": {
        "tags": [
          "SqlPools, RestorePoints"
        ],
        "description": "Deletes a restore point.",
        "operationId": "SqlPoolRestorePoints_Delete",
        "parameters": [
          {
            "$ref": "../../../../../common-types/resource-management/v1/types.json#/parameters/ApiVersionParameter"
          },
          {
            "$ref": "../../../../../common-types/resource-management/v1/types.json#/parameters/SubscriptionIdParameter"
          },
          {
            "$ref": "../../../../../common-types/resource-management/v1/types.json#/parameters/ResourceGroupNameParameter"
          },
          {
            "$ref": "./workspace.json#/parameters/workspaceNameParameter"
          },
          {
            "type": "string",
            "in": "path",
            "name": "sqlPoolName",
            "description": "SQL pool name",
            "required": true
          },
          {
            "name": "restorePointName",
            "in": "path",
            "description": "The name of the restore point.",
            "required": true,
            "type": "string"
          }
        ],
        "responses": {
          "200": {
            "description": "Successfully deleted the restore point."
          },
          "default": {
            "description": "*** Error Responses: ***\n\n * 400 FeatureDisabledOnSelectedEdition - User attempted to use a feature which is disabled on current database edition.\n\n * 400 BackupNotAllowedOnDeactivatedDatabase - Cannot create restore point on a deactivated database.\n\n * 400 RestorePointLimitReached - A restore point cannot be created because database would exceed the allowed quota of restore points.\n\n * 400 RestorePointAttemptToDeleteSystemBackup - Cannot delete system restore point.\n\n * 404 DatabaseRestorePointNotFound - Can not find database restore point.\n\n * 404 SubscriptionDoesNotHaveServer - The requested server was not found\n\n * 404 DatabaseDoesNotExist - User has specified a database name that does not exist on this server instance.\n\n * 408 DatabaseRestorePointTimedOut - Create database restore point failed."
          }
        },
        "consumes": [],
        "produces": [
          "application/json"
        ],
        "x-ms-examples": {
          "Deletes a restore point.": {
            "$ref": "./examples/SqlPoolRestorePointsDelete.json"
          }
        }
      }
    },
    "/subscriptions/{subscriptionId}/resourceGroups/{resourceGroupName}/providers/Microsoft.Synapse/workspaces/{workspaceName}/sqlPools/{sqlPoolName}/workloadGroups/{workloadGroupName}": {
      "get": {
        "operationId": "SqlPoolWorkloadGroup_Get",
        "summary": "Sql pool's workload group",
        "description": "Get a Sql pool's workload group.",
        "tags": [
          "SqlPools, WorkloadGroups"
        ],
        "parameters": [
          {
            "$ref": "../../../../../common-types/resource-management/v1/types.json#/parameters/ApiVersionParameter"
          },
          {
            "$ref": "../../../../../common-types/resource-management/v1/types.json#/parameters/SubscriptionIdParameter"
          },
          {
            "$ref": "../../../../../common-types/resource-management/v1/types.json#/parameters/ResourceGroupNameParameter"
          },
          {
            "$ref": "./workspace.json#/parameters/workspaceNameParameter"
          },
          {
            "type": "string",
            "in": "path",
            "name": "sqlPoolName",
            "description": "SQL pool name",
            "required": true
          },
          {
            "name": "workloadGroupName",
            "in": "path",
            "description": "The name of the workload group.",
            "required": true,
            "type": "string"
          }
        ],
        "responses": {
          "200": {
            "description": "Successfully retrieved the specifies workload group.",
            "schema": {
              "$ref": "#/definitions/WorkloadGroup"
            }
          },
          "default": {
            "description": "*** Error Responses: ***\n\n * 400 FeatureDisabledOnSelectedEdition - User attempted to use a feature which is disabled on current database edition.\n\n * 400 OperationNotAllowedOnPausedDatabase - Operation is not allowed on a paused database.\n\n * 404 ServerNotInSubscriptionResourceGroup - Specified server does not exist in the specified resource group and subscription.\n\n * 404 SubscriptionDoesNotHaveServer - The requested server was not found\n\n * 404 DatabaseDoesNotExist - User has specified a database name that does not exist on this server instance.\n\n * 404 ResourceNotFound - The requested resource was not found.\n\n * 409 ConflictingSystemOperationInProgress - A system maintenance operation is in progress on the database and further operations need to wait until it is completed.\n\n * 409 ConflictingDatabaseOperation - There is already some operation on the database and the current operation should wait till it is done.\n\n * 409 UnsupportedWorkspaceType - Unsupported operation for the workspace type.\n\n * 503 DatabaseUnavailable - The operation failed because the database is unavailable.\n\n * 503 TooManyRequests - Requests beyond max requests that can be processed by available resources.\n\n * 504 RequestTimeout - Service request exceeded the allowed timeout."
          }
        },
        "consumes": [],
        "produces": [
          "application/json"
        ],
        "x-ms-examples": {
          "Get a a workload group of a SQL Analytics pool": {
            "$ref": "./examples/GetSqlPoolWorkloadGroup.json"
          }
        }
      },
      "put": {
        "operationId": "SqlPoolWorkloadGroup_CreateOrUpdate",
        "summary": "Create Or Update workload group",
        "description": "Create Or Update a Sql pool's workload group.",
        "tags": [
          "SqlPools, WorkloadGroups"
        ],
        "parameters": [
          {
            "$ref": "../../../../../common-types/resource-management/v1/types.json#/parameters/ApiVersionParameter"
          },
          {
            "$ref": "../../../../../common-types/resource-management/v1/types.json#/parameters/SubscriptionIdParameter"
          },
          {
            "$ref": "../../../../../common-types/resource-management/v1/types.json#/parameters/ResourceGroupNameParameter"
          },
          {
            "$ref": "./workspace.json#/parameters/workspaceNameParameter"
          },
          {
            "type": "string",
            "in": "path",
            "name": "sqlPoolName",
            "description": "SQL pool name",
            "required": true
          },
          {
            "name": "workloadGroupName",
            "in": "path",
            "description": "The name of the workload group.",
            "required": true,
            "type": "string"
          },
          {
            "name": "parameters",
            "in": "body",
            "description": "The requested workload group state.",
            "required": true,
            "schema": {
              "$ref": "#/definitions/WorkloadGroup"
            }
          }
        ],
        "responses": {
          "200": {
            "description": "Successfully updated the workload group.",
            "schema": {
              "$ref": "#/definitions/WorkloadGroup"
            }
          },
          "default": {
            "description": "*** Error Responses: ***\n\n * 400 FeatureDisabledOnSelectedEdition - User attempted to use a feature which is disabled on current database edition.\n\n * 400 OperationNotAllowedOnPausedDatabase - Operation is not allowed on a paused database.\n\n * 400 InvalidWorkloadGroupNameParameter - Invalid workload group name\n\n * 400 InvalidMinResourcePercentParameter - Invalid min resource percent for this workload group.\n\n * 400 InvalidMinResourcePercentPerRequestParameter - Invalid min resource percent per query for this workload group.\n\n * 400 InvalidMaxResourcePercentParameter - Invalid max resource percent to allocate for this workload group.\n\n * 400 InvalidMaxResourcePercentPerRequestParameter - Invalid max resource percent per query for this workload group.\n\n * 400 InvalidImportanceParameter - Importance must be one of the following strings: Low, Below_Normal, Normal, Above_Normal, High.\n\n * 400 InvalidQueryExecutionTimeoutParameter - Invalid query execution timeout value for this workload group.\n\n * 400 InvalidResourceRequestBody - The resource or resource properties in the request body is empty or invalid.\n\n * 404 ServerNotInSubscriptionResourceGroup - Specified server does not exist in the specified resource group and subscription.\n\n * 404 SubscriptionDoesNotHaveServer - The requested server was not found\n\n * 404 DatabaseDoesNotExist - User has specified a database name that does not exist on this server instance.\n\n * 404 ResourceNotFound - The requested resource was not found.\n\n * 404 OperationIdNotFound - The operation with Id does not exist.\n\n * 409 ConflictingSystemOperationInProgress - A system maintenance operation is in progress on the database and further operations need to wait until it is completed.\n\n * 409 ConflictingDatabaseOperation - There is already some operation on the database and the current operation should wait till it is done.\n\n * 409 UnsupportedWorkspaceType - Unsupported operation for the workspace type.\n\n * 409 OperationCancelled - The operation has been cancelled by user.\n\n * 409 OperationInterrupted - The operation on the resource could not be completed because it was interrupted by another operation on the same resource.\n\n * 500 OperationTimedOut - The operation timed out and automatically rolled back. Please retry the operation.\n\n * 503 DatabaseUnavailable - The operation failed because the database is unavailable.\n\n * 503 TooManyRequests - Requests beyond max requests that can be processed by available resources.\n\n * 504 RequestTimeout - Service request exceeded the allowed timeout."
          },
          "202": {
            "description": "Create or update for the workload group accepted."
          },
          "201": {
            "description": "Successfully created the workload group.",
            "schema": {
              "$ref": "#/definitions/WorkloadGroup"
            }
          }
        },
        "x-ms-long-running-operation": true,
        "consumes": [
          "application/json"
        ],
        "produces": [
          "application/json"
        ],
        "x-ms-examples": {
          "Create a workload group with the required properties specified.": {
            "$ref": "./examples/CreateOrUpdateSqlPoolWorkloadGroupMin.json"
          },
          "Create a workload group with all properties specified.": {
            "$ref": "./examples/CreateOrUpdateSqlPoolWorkloadGroupMax.json"
          }
        }
      },
      "delete": {
        "operationId": "SqlPoolWorkloadGroup_Delete",
        "summary": "Remove workload group",
        "description": "Remove Sql pool's workload group.",
        "tags": [
          "SqlPools, WorkloadGroups"
        ],
        "parameters": [
          {
            "$ref": "../../../../../common-types/resource-management/v1/types.json#/parameters/ApiVersionParameter"
          },
          {
            "$ref": "../../../../../common-types/resource-management/v1/types.json#/parameters/SubscriptionIdParameter"
          },
          {
            "$ref": "../../../../../common-types/resource-management/v1/types.json#/parameters/ResourceGroupNameParameter"
          },
          {
            "$ref": "./workspace.json#/parameters/workspaceNameParameter"
          },
          {
            "type": "string",
            "in": "path",
            "name": "sqlPoolName",
            "description": "SQL pool name",
            "required": true
          },
          {
            "name": "workloadGroupName",
            "in": "path",
            "description": "The name of the workload group.",
            "required": true,
            "type": "string"
          }
        ],
        "responses": {
          "200": {
            "description": "Successfully deleted the workload group."
          },
          "default": {
            "description": "*** Error Responses: ***\n\n * 400 FeatureDisabledOnSelectedEdition - User attempted to use a feature which is disabled on current database edition.\n\n * 400 OperationNotAllowedOnPausedDatabase - Operation is not allowed on a paused database.\n\n * 404 ServerNotInSubscriptionResourceGroup - Specified server does not exist in the specified resource group and subscription.\n\n * 404 SubscriptionDoesNotHaveServer - The requested server was not found\n\n * 404 DatabaseDoesNotExist - User has specified a database name that does not exist on this server instance.\n\n * 404 ResourceNotFound - The requested resource was not found.\n\n * 404 OperationIdNotFound - The operation with Id does not exist.\n\n * 409 ConflictingSystemOperationInProgress - A system maintenance operation is in progress on the database and further operations need to wait until it is completed.\n\n * 409 ConflictingDatabaseOperation - There is already some operation on the database and the current operation should wait till it is done.\n\n * 409 OperationCancelled - The operation has been cancelled by user.\n\n * 409 OperationInterrupted - The operation on the resource could not be completed because it was interrupted by another operation on the same resource.\n\n * 409 UnsupportedWorkspaceType - Unsupported operation for the workspace type.\n\n * 500 OperationTimedOut - The operation timed out and automatically rolled back. Please retry the operation.\n\n * 503 DatabaseUnavailable - The operation failed because the database is unavailable.\n\n * 503 TooManyRequests - Requests beyond max requests that can be processed by available resources.\n\n * 504 RequestTimeout - Service request exceeded the allowed timeout."
          },
          "202": {
            "description": "Deleting the workload group is in progress."
          },
          "204": {
            "description": "The specified workload group does not exist."
          }
        },
        "x-ms-long-running-operation": true,
        "consumes": [],
        "produces": [
          "application/json"
        ],
        "x-ms-examples": {
          "Delete a workload group of a SQL Analytics pool": {
            "$ref": "./examples/DeleteSqlPoolWorkloadGroup.json"
          }
        }
      }
    },
    "/subscriptions/{subscriptionId}/resourceGroups/{resourceGroupName}/providers/Microsoft.Synapse/workspaces/{workspaceName}/sqlPools/{sqlPoolName}/workloadGroups": {
      "get": {
        "operationId": "SqlPoolWorkloadGroup_List",
        "summary": "Sql pool's workload groups",
        "description": "Get list of  Sql pool's workload groups.",
        "tags": [
          "SqlPools, WorkloadGroups"
        ],
        "parameters": [
          {
            "$ref": "../../../../../common-types/resource-management/v1/types.json#/parameters/ApiVersionParameter"
          },
          {
            "$ref": "../../../../../common-types/resource-management/v1/types.json#/parameters/SubscriptionIdParameter"
          },
          {
            "$ref": "../../../../../common-types/resource-management/v1/types.json#/parameters/ResourceGroupNameParameter"
          },
          {
            "$ref": "./workspace.json#/parameters/workspaceNameParameter"
          },
          {
            "type": "string",
            "in": "path",
            "name": "sqlPoolName",
            "description": "SQL pool name",
            "required": true
          }
        ],
        "responses": {
          "200": {
            "description": "Successfully retrieved the list of workload groups.",
            "schema": {
              "$ref": "#/definitions/WorkloadGroupListResult"
            }
          },
          "default": {
            "description": "*** Error Responses: ***\n\n * 400 FeatureDisabledOnSelectedEdition - User attempted to use a feature which is disabled on current database edition.\n\n * 400 OperationNotAllowedOnPausedDatabase - Operation is not allowed on a paused database.\n\n * 404 ServerNotInSubscriptionResourceGroup - Specified server does not exist in the specified resource group and subscription.\n\n * 404 SubscriptionDoesNotHaveServer - The requested server was not found\n\n * 404 DatabaseDoesNotExist - User has specified a database name that does not exist on this server instance.\n\n * 404 ResourceNotFound - The requested resource was not found.\n\n * 409 ConflictingSystemOperationInProgress - A system maintenance operation is in progress on the database and further operations need to wait until it is completed.\n\n * 409 ConflictingDatabaseOperation - There is already some operation on the database and the current operation should wait till it is done.\n\n * 409 UnsupportedWorkspaceType - Unsupported operation for the workspace type.\n\n * 503 DatabaseUnavailable - The operation failed because the database is unavailable.\n\n * 503 TooManyRequests - Requests beyond max requests that can be processed by available resources.\n\n * 504 RequestTimeout - Service request exceeded the allowed timeout."
          }
        },
        "x-ms-pageable": {
          "nextLinkName": "nextLink"
        },
        "consumes": [],
        "produces": [
          "application/json"
        ],
        "x-ms-examples": {
          "Get the list of workload groups of a SQL Analytics pool": {
            "$ref": "./examples/GetSqlPoolWorkloadGroupList.json"
          }
        }
      }
    },
    "/subscriptions/{subscriptionId}/resourceGroups/{resourceGroupName}/providers/Microsoft.Synapse/workspaces/{workspaceName}/sqlPools/{sqlPoolName}/workloadGroups/{workloadGroupName}/workloadClassifiers/{workloadClassifierName}": {
      "get": {
        "operationId": "SqlPoolWorkloadClassifier_Get",
        "summary": "Get workload classifier",
        "description": "Get a workload classifier of Sql pool's workload group.",
        "tags": [
          "SqlPools, WorkloadClassifiers"
        ],
        "parameters": [
          {
            "$ref": "../../../../../common-types/resource-management/v1/types.json#/parameters/ApiVersionParameter"
          },
          {
            "$ref": "../../../../../common-types/resource-management/v1/types.json#/parameters/SubscriptionIdParameter"
          },
          {
            "$ref": "../../../../../common-types/resource-management/v1/types.json#/parameters/ResourceGroupNameParameter"
          },
          {
            "$ref": "./workspace.json#/parameters/workspaceNameParameter"
          },
          {
            "type": "string",
            "in": "path",
            "name": "sqlPoolName",
            "description": "SQL pool name",
            "required": true
          },
          {
            "name": "workloadGroupName",
            "in": "path",
            "description": "The name of the workload group.",
            "required": true,
            "type": "string"
          },
          {
            "name": "workloadClassifierName",
            "in": "path",
            "description": "The name of the workload classifier.",
            "required": true,
            "type": "string"
          }
        ],
        "responses": {
          "200": {
            "description": "Successfully retrieved the specifies workload classifier.",
            "schema": {
              "$ref": "#/definitions/WorkloadClassifier"
            }
          },
          "default": {
            "description": "*** Error Responses: ***\n\n * 400 FeatureDisabledOnSelectedEdition - User attempted to use a feature which is disabled on current database edition.\n\n * 400 OperationNotAllowedOnPausedDatabase - Operation is not allowed on a paused database.\n\n * 404 ServerNotInSubscriptionResourceGroup - Specified server does not exist in the specified resource group and subscription.\n\n * 404 SubscriptionDoesNotHaveServer - The requested server was not found\n\n * 404 DatabaseDoesNotExist - User has specified a database name that does not exist on this server instance.\n\n * 404 ResourceNotFound - The requested resource was not found.\n\n * 409 ConflictingSystemOperationInProgress - A system maintenance operation is in progress on the database and further operations need to wait until it is completed.\n\n * 409 ConflictingDatabaseOperation - There is already some operation on the database and the current operation should wait till it is done.\n\n * 409 UnsupportedWorkspaceType - Unsupported operation for the workspace type.\n\n * 503 DatabaseUnavailable - The operation failed because the database is unavailable.\n\n * 503 TooManyRequests - Requests beyond max requests that can be processed by available resources.\n\n * 504 RequestTimeout - Service request exceeded the allowed timeout."
          }
        },
        "consumes": [],
        "produces": [
          "application/json"
        ],
        "x-ms-examples": {
          "Get a workload classifier for SQL Analytics pool's workload group": {
            "$ref": "./examples/GetSqlPoolWorkloadGroupWorkloadClassifier.json"
          }
        }
      },
      "put": {
        "operationId": "SqlPoolWorkloadClassifier_CreateOrUpdate",
        "summary": "Create Or Update workload classifier",
        "description": "Create Or Update workload classifier for a Sql pool's workload group.",
        "tags": [
          "SqlPools, WorkloadClassifiers"
        ],
        "parameters": [
          {
            "$ref": "../../../../../common-types/resource-management/v1/types.json#/parameters/ApiVersionParameter"
          },
          {
            "$ref": "../../../../../common-types/resource-management/v1/types.json#/parameters/SubscriptionIdParameter"
          },
          {
            "$ref": "../../../../../common-types/resource-management/v1/types.json#/parameters/ResourceGroupNameParameter"
          },
          {
            "$ref": "./workspace.json#/parameters/workspaceNameParameter"
          },
          {
            "type": "string",
            "in": "path",
            "name": "sqlPoolName",
            "description": "SQL pool name",
            "required": true
          },
          {
            "name": "workloadGroupName",
            "in": "path",
            "description": "The name of the workload group.",
            "required": true,
            "type": "string"
          },
          {
            "name": "workloadClassifierName",
            "in": "path",
            "description": "The name of the workload classifier.",
            "required": true,
            "type": "string"
          },
          {
            "name": "parameters",
            "in": "body",
            "description": "The properties of the workload classifier.",
            "required": true,
            "schema": {
              "$ref": "#/definitions/WorkloadClassifier"
            }
          }
        ],
        "responses": {
          "200": {
            "description": "Successfully updated the workload classifier.",
            "schema": {
              "$ref": "#/definitions/WorkloadClassifier"
            }
          },
          "default": {
            "description": "*** Error Responses: ***\n\n * 400 FeatureDisabledOnSelectedEdition - User attempted to use a feature which is disabled on current database edition.\n\n * 400 OperationNotAllowedOnPausedDatabase - Operation is not allowed on a paused database.\n\n * 400 InvalidMemberNameParameter - Invalid member name parameter for this workload classifier.\n\n * 400 InvalidStartTimeAndEndTimeParameters - Invalid start time and end time parameters for the workload classifier.\n\n * 400 InvalidImportanceParameter - Importance must be one of the following strings: Low, Below_Normal, Normal, Above_Normal, High.\n\n * 400 InvalidResourceRequestBody - The resource or resource properties in the request body is empty or invalid.\n\n * 404 ServerNotInSubscriptionResourceGroup - Specified server does not exist in the specified resource group and subscription.\n\n * 404 SubscriptionDoesNotHaveServer - The requested server was not found\n\n * 404 DatabaseDoesNotExist - User has specified a database name that does not exist on this server instance.\n\n * 404 ResourceNotFound - The requested resource was not found.\n\n * 404 OperationIdNotFound - The operation with Id does not exist.\n\n * 409 ConflictingSystemOperationInProgress - A system maintenance operation is in progress on the database and further operations need to wait until it is completed.\n\n * 409 UnsupportedWorkspaceType - Unsupported operation for the workspace type.\n\n * 409 ConflictingDatabaseOperation - There is already some operation on the database and the current operation should wait till it is done.\n\n * 409 OperationCancelled - The operation has been cancelled by user.\n\n * 409 OperationInterrupted - The operation on the resource could not be completed because it was interrupted by another operation on the same resource.\n\n * 500 OperationTimedOut - The operation timed out and automatically rolled back. Please retry the operation.\n\n * 503 DatabaseUnavailable - The operation failed because the database is unavailable.\n\n * 503 TooManyRequests - Requests beyond max requests that can be processed by available resources.\n\n * 504 RequestTimeout - Service request exceeded the allowed timeout."
          },
          "202": {
            "description": "Create or update for the workload classifier is in progress."
          },
          "201": {
            "description": "Successfully created the workload classifier.",
            "schema": {
              "$ref": "#/definitions/WorkloadClassifier"
            }
          }
        },
        "x-ms-long-running-operation": true,
        "consumes": [
          "application/json"
        ],
        "produces": [
          "application/json"
        ],
        "x-ms-examples": {
          "Create a workload classifier with the required properties specified.": {
            "$ref": "./examples/CreateOrUpdateSqlPoolWorkloadClassifierMin.json"
          },
          "Create a workload classifier with all properties specified.": {
            "$ref": "./examples/CreateOrUpdateSqlPoolWorkloadClassifierMax.json"
          }
        }
      },
      "delete": {
        "operationId": "SqlPoolWorkloadClassifier_Delete",
        "summary": "Remove workload classifier",
        "description": "Remove workload classifier of a Sql pool's workload group.",
        "tags": [
          "SqlPools, WorkloadClassifiers"
        ],
        "parameters": [
          {
            "$ref": "../../../../../common-types/resource-management/v1/types.json#/parameters/ApiVersionParameter"
          },
          {
            "$ref": "../../../../../common-types/resource-management/v1/types.json#/parameters/SubscriptionIdParameter"
          },
          {
            "$ref": "../../../../../common-types/resource-management/v1/types.json#/parameters/ResourceGroupNameParameter"
          },
          {
            "$ref": "./workspace.json#/parameters/workspaceNameParameter"
          },
          {
            "type": "string",
            "in": "path",
            "name": "sqlPoolName",
            "description": "SQL pool name",
            "required": true
          },
          {
            "name": "workloadGroupName",
            "in": "path",
            "description": "The name of the workload group.",
            "required": true,
            "type": "string"
          },
          {
            "name": "workloadClassifierName",
            "in": "path",
            "description": "The name of the workload classifier.",
            "required": true,
            "type": "string"
          }
        ],
        "responses": {
          "200": {
            "description": "Successfully deleted the workload classifier."
          },
          "default": {
            "description": "*** Error Responses: ***\n\n * 400 FeatureDisabledOnSelectedEdition - User attempted to use a feature which is disabled on current database edition.\n\n * 400 OperationNotAllowedOnPausedDatabase - Operation is not allowed on a paused database.\n\n * 404 ServerNotInSubscriptionResourceGroup - Specified server does not exist in the specified resource group and subscription.\n\n * 404 SubscriptionDoesNotHaveServer - The requested server was not found\n\n * 404 DatabaseDoesNotExist - User has specified a database name that does not exist on this server instance.\n\n * 404 ResourceNotFound - The requested resource was not found.\n\n * 404 OperationIdNotFound - The operation with Id does not exist.\n\n * 409 ConflictingSystemOperationInProgress - A system maintenance operation is in progress on the database and further operations need to wait until it is completed.\n\n * 409 ConflictingDatabaseOperation - There is already some operation on the database and the current operation should wait till it is done.\n\n * 409 OperationCancelled - The operation has been cancelled by user.\n\n * 409 OperationInterrupted - The operation on the resource could not be completed because it was interrupted by another operation on the same resource.\n\n * 409 UnsupportedWorkspaceType - Unsupported operation for the workspace type.\n\n * 500 OperationTimedOut - The operation timed out and automatically rolled back. Please retry the operation.\n\n * 503 DatabaseUnavailable - The operation failed because the database is unavailable.\n\n * 503 TooManyRequests - Requests beyond max requests that can be processed by available resources.\n\n * 504 RequestTimeout - Service request exceeded the allowed timeout."
          },
          "202": {
            "description": "Deleting the workload classifier is in progress."
          },
          "204": {
            "description": "The specified workload classifier does not exist."
          }
        },
        "x-ms-long-running-operation": true,
        "consumes": [],
        "produces": [
          "application/json"
        ],
        "x-ms-examples": {
          "Delete a workload classifier of a SQL Analytics pool's workload group": {
            "$ref": "./examples/DeleteSqlPoolWorkloadGroupWorkloadClassifer.json"
          }
        }
      }
    },
    "/subscriptions/{subscriptionId}/resourceGroups/{resourceGroupName}/providers/Microsoft.Synapse/workspaces/{workspaceName}/sqlPools/{sqlPoolName}/workloadGroups/{workloadGroupName}/workloadClassifiers": {
      "get": {
        "operationId": "SqlPoolWorkloadClassifier_List",
        "summary": "Sql pool's workload classifier",
        "description": "Get list of  Sql pool's workload classifier for workload groups.",
        "tags": [
          "SqlPools, WorkloadClassifiers"
        ],
        "parameters": [
          {
            "$ref": "../../../../../common-types/resource-management/v1/types.json#/parameters/ApiVersionParameter"
          },
          {
            "$ref": "../../../../../common-types/resource-management/v1/types.json#/parameters/SubscriptionIdParameter"
          },
          {
            "$ref": "../../../../../common-types/resource-management/v1/types.json#/parameters/ResourceGroupNameParameter"
          },
          {
            "$ref": "./workspace.json#/parameters/workspaceNameParameter"
          },
          {
            "type": "string",
            "in": "path",
            "name": "sqlPoolName",
            "description": "SQL pool name",
            "required": true
          },
          {
            "name": "workloadGroupName",
            "in": "path",
            "description": "The name of the workload group.",
            "required": true,
            "type": "string"
          }
        ],
        "responses": {
          "200": {
            "description": "Successfully retrieved the list of workload groups.",
            "schema": {
              "$ref": "#/definitions/WorkloadClassifierListResult"
            }
          },
          "default": {
            "description": "*** Error Responses: ***\n\n * 400 FeatureDisabledOnSelectedEdition - User attempted to use a feature which is disabled on current database edition.\n\n * 400 OperationNotAllowedOnPausedDatabase - Operation is not allowed on a paused database.\n\n * 404 ServerNotInSubscriptionResourceGroup - Specified server does not exist in the specified resource group and subscription.\n\n * 404 SubscriptionDoesNotHaveServer - The requested server was not found\n\n * 404 DatabaseDoesNotExist - User has specified a database name that does not exist on this server instance.\n\n * 404 ResourceNotFound - The requested resource was not found.\n\n * 409 ConflictingSystemOperationInProgress - A system maintenance operation is in progress on the database and further operations need to wait until it is completed.\n\n * 409 UnsupportedWorkspaceType - Unsupported operation for the workspace type.\n\n * 409 ConflictingDatabaseOperation - There is already some operation on the database and the current operation should wait till it is done.\n\n * 503 DatabaseUnavailable - The operation failed because the database is unavailable.\n\n * 503 TooManyRequests - Requests beyond max requests that can be processed by available resources.\n\n * 504 RequestTimeout - Service request exceeded the allowed timeout."
          }
        },
        "x-ms-pageable": {
          "nextLinkName": "nextLink"
        },
        "consumes": [],
        "produces": [
          "application/json"
        ],
        "x-ms-examples": {
          "Get the list of workload classifiers of a SQL Analytics pool's workload group": {
            "$ref": "./examples/GetSqlPoolWorkloadGroupWorkloadClassifierList.json"
          }
        }
      }
    }
  },
  "definitions": {
    "SqlPoolInfoListResult": {
      "type": "object",
      "title": "SQL pool collection",
      "description": "List of SQL pools",
      "properties": {
        "nextLink": {
          "type": "string",
          "description": "Link to the next page of results"
        },
        "value": {
          "type": "array",
          "description": "List of SQL pools",
          "items": {
            "$ref": "#/definitions/SqlPool"
          }
        }
      }
    },
    "SqlPool": {
      "type": "object",
      "title": "SQL pool",
      "description": "A SQL Analytics pool",
      "allOf": [
        {
          "$ref": "../../../../../common-types/resource-management/v1/types.json#/definitions/TrackedResource"
        }
      ],
      "properties": {
        "sku": {
          "$ref": "#/definitions/Sku",
          "description": "SQL pool SKU"
        },
        "properties": {
          "$ref": "#/definitions/SqlPoolResourceProperties",
          "description": "SQL pool properties",
          "x-ms-client-flatten": true
        }
      }
    },
    "SqlPoolPatchInfo": {
      "type": "object",
      "title": "SQL pool patch info",
      "description": "A SQL Analytics pool patch info",
      "properties": {
        "tags": {
          "type": "object",
          "additionalProperties": {
            "type": "string"
          },
          "description": "Resource tags."
        },
        "location": {
          "type": "string",
          "description": "The geo-location where the resource lives"
        },
        "sku": {
          "$ref": "#/definitions/Sku",
          "description": "SQL pool SKU"
        },
        "properties": {
          "$ref": "#/definitions/SqlPoolResourceProperties",
          "description": "SQL pool properties",
          "x-ms-client-flatten": true
        }
      }
    },
    "Sku": {
      "type": "object",
      "title": "Sku",
      "description": "SQL pool SKU",
      "properties": {
        "tier": {
          "type": "string",
          "description": "The service tier"
        },
        "name": {
          "type": "string",
          "description": "The SKU name"
        },
        "capacity": {
          "type": "integer",
          "format": "int32",
          "description": "If the SKU supports scale out/in then the capacity integer should be included. If scale out/in is not possible for the resource this may be omitted."
        }
      }
    },
    "SqlPoolResourceProperties": {
      "type": "object",
      "title": "SQL pool properties",
      "description": "Properties of a SQL Analytics pool",
      "properties": {
        "maxSizeBytes": {
          "type": "integer",
          "description": "Maximum size in bytes",
          "format": "int64"
        },
        "collation": {
          "type": "string",
          "description": "Collation mode"
        },
        "sourceDatabaseId": {
          "type": "string",
          "description": "Source database to create from"
        },
        "recoverableDatabaseId": {
          "type": "string",
          "description": "Backup database to restore from"
        },
        "provisioningState": {
          "type": "string",
          "description": "Resource state"
        },
        "status": {
          "type": "string",
          "description": "Resource status"
        },
        "restorePointInTime": {
          "type": "string",
          "description": "Snapshot time to restore"
        },
        "createMode": {
          "type": "string",
          "description": "What is this?"
        },
        "creationDate": {
          "type": "string",
          "description": "Date the SQL pool was created",
          "format": "date-time"
        }
      }
    },
    "MetadataSyncConfig": {
      "type": "object",
      "title": "Metadata sync configuration",
      "description": "Configuration for metadata sync",
      "allOf": [
        {
          "$ref": "../../../../../common-types/resource-management/v1/types.json#/definitions/ProxyResource"
        }
      ],
      "properties": {
        "properties": {
          "title": "Metadata Sync Config properties",
          "description": "Metadata Sync Config properties",
          "properties": {
            "enabled": {
              "type": "boolean",
              "description": "Indicates whether the metadata sync is enabled or disabled"
            },
            "syncIntervalInMinutes": {
              "type": "integer",
              "format": "int32",
              "description": "The Sync Interval in minutes."
            }
          },
          "x-ms-client-flatten": true
        }
      },
      "x-ms-azure-resource": true
    },
    "GeoBackupPolicyProperties": {
      "properties": {
        "state": {
          "type": "string",
          "description": "The state of the geo backup policy.",
          "enum": [
            "Disabled",
            "Enabled"
          ],
          "x-ms-enum": {
            "modelAsString": false,
            "name": "GeoBackupPolicyState"
          }
        },
        "storageType": {
          "type": "string",
          "description": "The storage type of the geo backup policy.",
          "readOnly": true
        }
      },
      "required": [
        "state"
      ],
      "description": "The properties of the geo backup policy."
    },
    "GeoBackupPolicy": {
      "properties": {
        "properties": {
          "$ref": "#/definitions/GeoBackupPolicyProperties",
          "description": "The properties of the geo backup policy.",
          "x-ms-client-flatten": true
        },
        "kind": {
          "readOnly": true,
          "type": "string",
          "description": "Kind of geo backup policy.  This is metadata used for the Azure portal experience."
        },
        "location": {
          "type": "string",
          "readOnly": true,
          "description": "Backup policy location."
        }
      },
      "required": [
        "properties"
      ],
      "allOf": [
        {
          "$ref": "../../../../../common-types/resource-management/v1/types.json#/definitions/ProxyResource"
        }
      ],
      "description": "A database geo backup policy."
    },
    "GeoBackupPolicyListResult": {
      "properties": {
        "value": {
          "type": "array",
          "items": {
            "$ref": "#/definitions/GeoBackupPolicy"
          },
          "description": "The list of geo backup policies."
        }
      },
      "description": "The response to a list geo backup policies request."
    },
    "TopQueries": {
      "properties": {
        "aggregationFunction": {
          "description": "The function that is used to aggregate each query's metrics.",
          "type": "string",
          "enum": [
            "min",
            "max",
            "avg",
            "sum"
          ],
          "x-ms-enum": {
            "name": "QueryAggregationFunction",
            "modelAsString": false
          },
          "readOnly": true
        },
        "executionType": {
          "description": "The execution type that is used to filter the query instances that are returned.",
          "type": "string",
          "enum": [
            "any",
            "regular",
            "irregular",
            "aborted",
            "exception"
          ],
          "x-ms-enum": {
            "name": "QueryExecutionType",
            "modelAsString": false
          },
          "readOnly": true
        },
        "intervalType": {
          "description": "The duration of the interval (ISO8601 duration format).",
          "type": "string",
          "readOnly": true
        },
        "numberOfTopQueries": {
          "description": "The number of requested queries.",
          "type": "number",
          "format": "int32",
          "readOnly": true
        },
        "observationStartTime": {
          "description": "The start time for queries that are returned (ISO8601 format)",
          "type": "string",
          "format": "date-time",
          "readOnly": true
        },
        "observationEndTime": {
          "description": "The end time for queries that are returned (ISO8601 format)",
          "type": "string",
          "format": "date-time",
          "readOnly": true
        },
        "observedMetric": {
          "description": "The type of metric to use for ordering the top metrics.",
          "type": "string",
          "enum": [
            "cpu",
            "io",
            "logio",
            "duration",
            "executionCount"
          ],
          "x-ms-enum": {
            "name": "QueryObservedMetricType",
            "modelAsString": false
          },
          "readOnly": true
        },
        "queries": {
          "type": "array",
          "items": {
            "$ref": "#/definitions/QueryStatistic"
          },
          "description": "The list of queries.",
          "readOnly": true
        }
      },
      "description": "A database query."
    },
    "QueryStatistic": {
      "properties": {
        "queryId": {
          "description": "The id of the query",
          "type": "string",
          "readOnly": true
        },
        "intervals": {
          "type": "array",
          "items": {
            "$ref": "#/definitions/QueryInterval"
          },
          "description": "The list of query intervals.",
          "readOnly": true
        }
      },
      "description": "A database query."
    },
    "QueryInterval": {
      "properties": {
        "intervalStartTime": {
          "description": "The start time of the measurement interval (ISO8601 format).",
          "type": "string",
          "format": "date-time",
          "readOnly": true
        },
        "executionCount": {
          "description": "The number of times the query was executed during this interval.",
          "type": "number",
          "format": "int32",
          "readOnly": true
        },
        "metrics": {
          "type": "array",
          "items": {
            "$ref": "#/definitions/QueryMetric"
          },
          "description": "The list of query metrics during this interval.",
          "readOnly": true
        }
      },
      "description": "A database query."
    },
    "QueryMetric": {
      "properties": {
        "name": {
          "description": "The name of the metric",
          "type": "string",
          "readOnly": true
        },
        "displayName": {
          "description": "The name of the metric for display in user interface",
          "type": "string",
          "readOnly": true
        },
        "unit": {
          "description": "The unit of measurement",
          "type": "string",
          "enum": [
            "percentage",
            "KB",
            "microseconds"
          ],
          "x-ms-enum": {
            "name": "QueryMetricUnit",
            "modelAsString": false
          },
          "readOnly": true
        },
        "value": {
          "description": "The measured value",
          "type": "number",
          "format": "double",
          "readOnly": true
        }
      },
      "description": "A database query."
    },
    "TopQueriesListResult": {
      "properties": {
        "value": {
          "type": "array",
          "items": {
            "$ref": "#/definitions/TopQueries"
          },
          "description": "The list of top queries."
        }
      },
      "required": [
        "value"
      ],
      "description": "Represents the response to a get top queries request."
    },
    "DataWarehouseUserActivitiesProperties": {
      "description": "User activities of a data warehouse. This currently includes the count of running or suspended queries. For more information, please view the sys.dm_pdw_exec_requests dynamic management view (DMV).",
      "type": "object",
      "properties": {
        "activeQueriesCount": {
          "format": "int32",
          "description": "Count of running and suspended queries.",
          "type": "integer",
          "readOnly": true
        }
      }
    },
    "DataWarehouseUserActivities": {
      "description": "User activities of a data warehouse",
      "type": "object",
      "allOf": [
        {
          "$ref": "../../../../../common-types/resource-management/v1/types.json#/definitions/ProxyResource"
        }
      ],
      "properties": {
        "properties": {
          "$ref": "#/definitions/DataWarehouseUserActivitiesProperties",
          "description": "Resource properties.",
          "x-ms-client-flatten": true
        }
      }
    },
    "RestorePointListResult": {
      "description": "A list of long term retention backups.",
      "type": "object",
      "properties": {
        "value": {
          "description": "Array of results.",
          "type": "array",
          "items": {
            "$ref": "#/definitions/RestorePoint"
          },
          "readOnly": true
        },
        "nextLink": {
          "description": "Link to retrieve next page of results.",
          "type": "string",
          "readOnly": true
        }
      }
    },
    "RestorePointProperties": {
      "description": "Properties of a database restore point",
      "type": "object",
      "properties": {
        "restorePointType": {
          "description": "The type of restore point",
          "enum": [
            "CONTINUOUS",
            "DISCRETE"
          ],
          "type": "string",
          "readOnly": true,
          "x-ms-enum": {
            "name": "RestorePointType",
            "modelAsString": false
          }
        },
        "earliestRestoreDate": {
          "format": "date-time",
          "description": "The earliest time to which this database can be restored",
          "type": "string",
          "readOnly": true
        },
        "restorePointCreationDate": {
          "format": "date-time",
          "description": "The time the backup was taken",
          "type": "string",
          "readOnly": true
        },
        "restorePointLabel": {
          "description": "The label of restore point for backup request by user",
          "type": "string",
          "readOnly": true
        }
      }
    },
    "RestorePoint": {
      "description": "Database restore points.",
      "type": "object",
      "allOf": [
        {
          "$ref": "../../../../../common-types/resource-management/v1/types.json#/definitions/ProxyResource"
        }
      ],
      "properties": {
        "location": {
          "description": "Resource location.",
          "type": "string",
          "readOnly": true
        },
        "properties": {
          "$ref": "#/definitions/RestorePointProperties",
          "description": "Resource properties.",
          "x-ms-client-flatten": true
        }
      }
    },
    "ReplicationLinkProperties": {
      "properties": {
        "isTerminationAllowed": {
          "readOnly": true,
          "type": "boolean",
          "description": "Legacy value indicating whether termination is allowed.  Currently always returns true."
        },
        "replicationMode": {
          "readOnly": true,
          "type": "string",
          "description": "Replication mode of this replication link."
        },
        "partnerServer": {
          "readOnly": true,
          "type": "string",
          "description": "The name of the workspace hosting the partner Sql pool."
        },
        "partnerDatabase": {
          "readOnly": true,
          "type": "string",
          "description": "The name of the partner Sql pool."
        },
        "partnerLocation": {
          "readOnly": true,
          "type": "string",
          "description": "The Azure Region of the partner Sql pool."
        },
        "role": {
          "readOnly": true,
          "type": "string",
          "description": "The role of the Sql pool in the replication link.",
          "enum": [
            "Primary",
            "Secondary",
            "NonReadableSecondary",
            "Source",
            "Copy"
          ],
          "x-ms-enum": {
            "name": "ReplicationRole"
          }
        },
        "partnerRole": {
          "readOnly": true,
          "type": "string",
          "description": "The role of the partner Sql pool in the replication link.",
          "enum": [
            "Primary",
            "Secondary",
            "NonReadableSecondary",
            "Source",
            "Copy"
          ],
          "x-ms-enum": {
            "name": "ReplicationRole"
          }
        },
        "startTime": {
          "readOnly": true,
          "type": "string",
          "format": "date-time",
          "description": "The start time for the replication link."
        },
        "percentComplete": {
          "readOnly": true,
          "type": "integer",
          "format": "int32",
          "description": "The percentage of seeding complete for the replication link."
        },
        "replicationState": {
          "readOnly": true,
          "type": "string",
          "description": "The replication state for the replication link.",
          "enum": [
            "PENDING",
            "SEEDING",
            "CATCH_UP",
            "SUSPENDED"
          ],
          "x-ms-enum": {
            "name": "ReplicationState",
            "modelAsString": true
          }
        }
      },
      "description": "Represents the properties of a Sql pool replication link."
    },
    "ReplicationLink": {
      "properties": {
        "location": {
          "type": "string",
          "description": "Location of the workspace that contains this firewall rule.",
          "readOnly": true
        },
        "type": {
          "type": "string",
          "description": "Type of resource this is.",
          "readOnly": true
        },
        "properties": {
          "x-ms-client-flatten": true,
          "$ref": "#/definitions/ReplicationLinkProperties",
          "description": "The properties representing the resource."
        }
      },
      "allOf": [
        {
          "$ref": "../../../../../common-types/resource-management/v1/types.json#/definitions/ProxyResource"
        }
      ],
      "description": "Represents a Sql pool replication link."
    },
    "ReplicationLinkListResult": {
      "properties": {
        "value": {
          "type": "array",
          "items": {
            "$ref": "#/definitions/ReplicationLink"
          },
          "description": "The list of Sql pool replication links housed in the Sql pool."
        },
        "nextLink": {
          "description": "Link to retrieve next page of results.",
          "type": "string",
          "readOnly": true
        }
      },
      "description": "Represents the response to a List Sql pool replication link request."
    },
    "MaintenanceWindowOptionsProperties": {
      "description": "Maintenance window options properties.",
      "type": "object",
      "properties": {
        "isEnabled": {
          "description": "Whether maintenance windows are enabled for the database.",
          "type": "boolean"
        },
        "maintenanceWindowCycles": {
          "description": "Available maintenance cycles e.g. {Saturday, 0, 48*60}, {Wednesday, 0, 24*60}.",
          "type": "array",
          "items": {
            "$ref": "#/definitions/MaintenanceWindowTimeRange"
          }
        },
        "minDurationInMinutes": {
          "format": "int32",
          "description": "Minimum duration of maintenance window.",
          "type": "integer"
        },
        "defaultDurationInMinutes": {
          "format": "int32",
          "description": "Default duration for maintenance window.",
          "type": "integer"
        },
        "minCycles": {
          "format": "int32",
          "description": "Minimum number of maintenance windows cycles to be set on the database.",
          "type": "integer"
        },
        "timeGranularityInMinutes": {
          "format": "int32",
          "description": "Time granularity in minutes for maintenance windows.",
          "type": "integer"
        },
        "allowMultipleMaintenanceWindowsPerCycle": {
          "description": "Whether we allow multiple maintenance windows per cycle.",
          "type": "boolean"
        }
      }
    },
    "MaintenanceWindowOptions": {
      "description": "Maintenance window options.",
      "type": "object",
      "allOf": [
        {
          "$ref": "../../../../../common-types/resource-management/v1/types.json#/definitions/ProxyResource"
        }
      ],
      "properties": {
        "properties": {
          "$ref": "#/definitions/MaintenanceWindowOptionsProperties",
          "description": "Resource properties.",
          "x-ms-client-flatten": true
        }
      }
    },
    "MaintenanceWindowsProperties": {
      "description": "Maintenance windows resource properties.",
      "type": "object",
      "properties": {
        "timeRanges": {
          "type": "array",
          "items": {
            "$ref": "#/definitions/MaintenanceWindowTimeRange"
          }
        }
      }
    },
    "MaintenanceWindowTimeRange": {
      "description": "Maintenance window time range.",
      "type": "object",
      "properties": {
        "dayOfWeek": {
          "description": "Day of maintenance window.",
          "enum": [
            "Sunday",
            "Monday",
            "Tuesday",
            "Wednesday",
            "Thursday",
            "Friday",
            "Saturday"
          ],
          "type": "string",
          "x-ms-enum": {
            "name": "DayOfWeek",
            "modelAsString": true
          }
        },
        "startTime": {
          "description": "Start time minutes offset from 12am.",
          "type": "string"
        },
        "duration": {
          "description": "Duration of maintenance window in minutes.",
          "type": "string"
        }
      }
    },
    "MaintenanceWindows": {
      "description": "Maintenance windows.",
      "type": "object",
      "allOf": [
        {
          "$ref": "../../../../../common-types/resource-management/v1/types.json#/definitions/ProxyResource"
        }
      ],
      "properties": {
        "properties": {
          "$ref": "#/definitions/MaintenanceWindowsProperties",
          "description": "Resource properties.",
          "x-ms-client-flatten": true
        }
      }
    },
    "TransparentDataEncryptionProperties": {
      "properties": {
        "status": {
          "type": "string",
          "description": "The status of the database transparent data encryption.",
          "enum": [
            "Enabled",
            "Disabled"
          ],
          "x-ms-enum": {
            "name": "TransparentDataEncryptionStatus"
          }
        }
      },
      "description": "Represents the properties of a database transparent data encryption."
    },
    "TransparentDataEncryption": {
      "properties": {
        "location": {
          "type": "string",
          "readOnly": true,
          "description": "Resource location."
        },
        "properties": {
          "x-ms-client-flatten": true,
          "$ref": "#/definitions/TransparentDataEncryptionProperties",
          "description": "Represents the properties of the resource."
        }
      },
      "allOf": [
        {
          "$ref": "../../../../../common-types/resource-management/v1/types.json#/definitions/ProxyResource"
        }
      ],
      "description": "Represents a Sql pool transparent data encryption configuration."
    },
    "TransparentDataEncryptionListResult": {
      "description": "A list of transparent data encryption configurations.",
      "type": "object",
      "properties": {
        "value": {
          "description": "Array of results.",
          "type": "array",
          "items": {
            "$ref": "#/definitions/TransparentDataEncryption"
          },
          "readOnly": true
        },
        "nextLink": {
          "description": "Link to retrieve next page of results.",
          "type": "string",
          "readOnly": true
        }
      }
    },
    "SqlPoolBlobAuditingPolicyProperties": {
      "description": "Properties of a Sql pool blob auditing policy.",
      "required": [
        "state"
      ],
      "type": "object",
      "properties": {
        "state": {
          "description": "Specifies the state of the policy. If state is Enabled, storageEndpoint or isAzureMonitorTargetEnabled are required.",
          "enum": [
            "Enabled",
            "Disabled"
          ],
          "type": "string",
          "x-ms-enum": {
            "name": "BlobAuditingPolicyState",
            "modelAsString": false
          }
        },
        "storageEndpoint": {
          "description": "Specifies the blob storage endpoint (e.g. https://MyAccount.blob.core.windows.net). If state is Enabled, storageEndpoint is required.",
          "type": "string"
        },
        "storageAccountAccessKey": {
          "description": "Specifies the identifier key of the auditing storage account. If state is Enabled and storageEndpoint is specified, storageAccountAccessKey is required.",
          "type": "string",
          "x-ms-mutability": [
            "create",
            "update"
          ]
        },
        "retentionDays": {
          "format": "int32",
          "description": "Specifies the number of days to keep in the audit logs in the storage account.",
          "type": "integer"
        },
        "auditActionsAndGroups": {
          "description": "Specifies the Actions-Groups and Actions to audit.\r\n\r\nThe recommended set of action groups to use is the following combination - this will audit all the queries and stored procedures executed against the database, as well as successful and failed logins:\r\n\r\nBATCH_COMPLETED_GROUP,\r\nSUCCESSFUL_DATABASE_AUTHENTICATION_GROUP,\r\nFAILED_DATABASE_AUTHENTICATION_GROUP.\r\n\r\nThis above combination is also the set that is configured by default when enabling auditing from the Azure portal.\r\n\r\nThe supported action groups to audit are (note: choose only specific groups that cover your auditing needs. Using unnecessary groups could lead to very large quantities of audit records):\r\n\r\nAPPLICATION_ROLE_CHANGE_PASSWORD_GROUP\r\nBACKUP_RESTORE_GROUP\r\nDATABASE_LOGOUT_GROUP\r\nDATABASE_OBJECT_CHANGE_GROUP\r\nDATABASE_OBJECT_OWNERSHIP_CHANGE_GROUP\r\nDATABASE_OBJECT_PERMISSION_CHANGE_GROUP\r\nDATABASE_OPERATION_GROUP\r\nDATABASE_PERMISSION_CHANGE_GROUP\r\nDATABASE_PRINCIPAL_CHANGE_GROUP\r\nDATABASE_PRINCIPAL_IMPERSONATION_GROUP\r\nDATABASE_ROLE_MEMBER_CHANGE_GROUP\r\nFAILED_DATABASE_AUTHENTICATION_GROUP\r\nSCHEMA_OBJECT_ACCESS_GROUP\r\nSCHEMA_OBJECT_CHANGE_GROUP\r\nSCHEMA_OBJECT_OWNERSHIP_CHANGE_GROUP\r\nSCHEMA_OBJECT_PERMISSION_CHANGE_GROUP\r\nSUCCESSFUL_DATABASE_AUTHENTICATION_GROUP\r\nUSER_CHANGE_PASSWORD_GROUP\r\nBATCH_STARTED_GROUP\r\nBATCH_COMPLETED_GROUP\r\n\r\nThese are groups that cover all sql statements and stored procedures executed against the database, and should not be used in combination with other groups as this will result in duplicate audit logs.\r\n\r\nFor more information, see [Database-Level Audit Action Groups](https://docs.microsoft.com/en-us/sql/relational-databases/security/auditing/sql-server-audit-action-groups-and-actions#database-level-audit-action-groups).\r\n\r\nFor Database auditing policy, specific Actions can also be specified (note that Actions cannot be specified for Server auditing policy). The supported actions to audit are:\r\nSELECT\r\nUPDATE\r\nINSERT\r\nDELETE\r\nEXECUTE\r\nRECEIVE\r\nREFERENCES\r\n\r\nThe general form for defining an action to be audited is:\r\n{action} ON {object} BY {principal}\r\n\r\nNote that <object> in the above format can refer to an object like a table, view, or stored procedure, or an entire database or schema. For the latter cases, the forms DATABASE::{db_name} and SCHEMA::{schema_name} are used, respectively.\r\n\r\nFor example:\r\nSELECT on dbo.myTable by public\r\nSELECT on DATABASE::myDatabase by public\r\nSELECT on SCHEMA::mySchema by public\r\n\r\nFor more information, see [Database-Level Audit Actions](https://docs.microsoft.com/en-us/sql/relational-databases/security/auditing/sql-server-audit-action-groups-and-actions#database-level-audit-actions)",
          "type": "array",
          "items": {
            "type": "string"
          }
        },
        "storageAccountSubscriptionId": {
          "format": "uuid",
          "description": "Specifies the blob storage subscription Id.",
          "type": "string"
        },
        "isStorageSecondaryKeyInUse": {
          "description": "Specifies whether storageAccountAccessKey value is the storage's secondary key.",
          "type": "boolean"
        },
        "isAzureMonitorTargetEnabled": {
          "description": "Specifies whether audit events are sent to Azure Monitor. \r\nIn order to send the events to Azure Monitor, specify 'state' as 'Enabled' and 'isAzureMonitorTargetEnabled' as true.\r\n\r\nWhen using REST API to configure auditing, Diagnostic Settings with 'SQLSecurityAuditEvents' diagnostic logs category on the database should be also created.\r\nNote that for server level audit you should use the 'master' database as {databaseName}.\r\n\r\nDiagnostic Settings URI format:\r\nPUT https://management.azure.com/subscriptions/{subscriptionId}/resourceGroups/{resourceGroup}/providers/Microsoft.Sql/servers/{serverName}/databases/{databaseName}/providers/microsoft.insights/diagnosticSettings/{settingsName}?api-version=2017-05-01-preview\r\n\r\nFor more information, see [Diagnostic Settings REST API](https://go.microsoft.com/fwlink/?linkid=2033207)\r\nor [Diagnostic Settings PowerShell](https://go.microsoft.com/fwlink/?linkid=2033043)\r\n",
          "type": "boolean"
        }
      }
    },
    "SqlPoolBlobAuditingPolicy": {
      "description": "A Sql pool blob auditing policy.",
      "type": "object",
      "allOf": [
        {
          "$ref": "../../../../../common-types/resource-management/v1/types.json#/definitions/ProxyResource"
        }
      ],
      "properties": {
        "kind": {
          "description": "Resource kind.",
          "type": "string",
          "readOnly": true
        },
        "properties": {
          "$ref": "#/definitions/SqlPoolBlobAuditingPolicyProperties",
          "description": "Resource properties.",
          "x-ms-client-flatten": true
        }
      }
    },
    "SqlPoolBlobAuditingPolicySqlPoolOperationListResult": {
      "description": "The response to a list Sql pool operations request",
      "type": "object",
      "properties": {
        "value": {
          "description": "Array of results.",
          "type": "array",
          "items": {
            "$ref": "#/definitions/SqlPoolOperation"
          },
          "readOnly": true
        },
        "nextLink": {
          "description": "Link to retrieve next page of results.",
          "type": "string",
          "readOnly": true
        }
      }
    },
    "SqlPoolOperationProperties": {
      "description": "The properties of a Sql pool operation.",
      "type": "object",
      "properties": {
        "databaseName": {
          "description": "The name of the Sql pool the operation is being performed on.",
          "type": "string",
          "readOnly": true
        },
        "operation": {
          "description": "The name of operation.",
          "type": "string",
          "readOnly": true
        },
        "operationFriendlyName": {
          "description": "The friendly name of operation.",
          "type": "string",
          "readOnly": true
        },
        "percentComplete": {
          "format": "int32",
          "description": "The percentage of the operation completed.",
          "type": "integer",
          "readOnly": true
        },
        "serverName": {
          "description": "The name of the server.",
          "type": "string",
          "readOnly": true
        },
        "startTime": {
          "format": "date-time",
          "description": "The operation start time.",
          "type": "string",
          "readOnly": true
        },
        "state": {
          "description": "The operation state.",
          "enum": [
            "Pending",
            "InProgress",
            "Succeeded",
            "Failed",
            "CancelInProgress",
            "Cancelled"
          ],
          "type": "string",
          "readOnly": true,
          "x-ms-enum": {
            "name": "ManagementOperationState",
            "modelAsString": true
          }
        },
        "errorCode": {
          "format": "int32",
          "description": "The operation error code.",
          "type": "integer",
          "readOnly": true
        },
        "errorDescription": {
          "description": "The operation error description.",
          "type": "string",
          "readOnly": true
        },
        "errorSeverity": {
          "format": "int32",
          "description": "The operation error severity.",
          "type": "integer",
          "readOnly": true
        },
        "isUserError": {
          "description": "Whether or not the error is a user error.",
          "type": "boolean",
          "readOnly": true
        },
        "estimatedCompletionTime": {
          "format": "date-time",
          "description": "The estimated completion time of the operation.",
          "type": "string",
          "readOnly": true
        },
        "description": {
          "description": "The operation description.",
          "type": "string",
          "readOnly": true
        },
        "isCancellable": {
          "description": "Whether the operation can be cancelled.",
          "type": "boolean",
          "readOnly": true
        }
      }
    },
    "SqlPoolOperation": {
      "description": "A Sql pool operation.",
      "type": "object",
      "allOf": [
        {
          "$ref": "../../../../../common-types/resource-management/v1/types.json#/definitions/ProxyResource"
        }
      ],
      "properties": {
        "properties": {
          "$ref": "#/definitions/SqlPoolOperationProperties",
          "description": "Resource properties.",
          "x-ms-client-flatten": true
        }
      }
    },
    "SqlPoolUsage": {
      "properties": {
        "name": {
          "readOnly": true,
          "type": "string",
          "description": "The name of the usage metric."
        },
        "resourceName": {
          "readOnly": true,
          "type": "string",
          "description": "The name of the resource."
        },
        "displayName": {
          "readOnly": true,
          "type": "string",
          "description": "The usage metric display name."
        },
        "currentValue": {
          "readOnly": true,
          "type": "number",
          "format": "double",
          "description": "The current value of the usage metric."
        },
        "limit": {
          "readOnly": true,
          "type": "number",
          "format": "double",
          "description": "The current limit of the usage metric."
        },
        "unit": {
          "readOnly": true,
          "type": "string",
          "description": "The units of the usage metric."
        },
        "nextResetTime": {
          "readOnly": true,
          "type": "string",
          "format": "date-time",
          "description": "The next reset time for the usage metric (ISO8601 format)."
        }
      },
      "description": "The Sql pool usages."
    },
    "SqlPoolUsageListResult": {
      "properties": {
        "value": {
          "type": "array",
          "items": {
            "$ref": "#/definitions/SqlPoolUsage"
          },
          "description": "The list of usages for the Sql pool."
        },
        "nextLink": {
          "description": "Link to retrieve next page of results.",
          "type": "string",
          "readOnly": true
        }
      },
      "required": [
        "value"
      ],
      "description": "The response to a list Sql pool usages request."
    },
    "SensitivityLabelProperties": {
      "description": "Properties of a sensitivity label.",
      "type": "object",
      "properties": {
        "schemaName": {
          "description": "The schema name.",
          "type": "string",
          "readOnly": true
        },
        "tableName": {
          "description": "The table name.",
          "type": "string",
          "readOnly": true
        },
        "columnName": {
          "description": "The column name.",
          "type": "string",
          "readOnly": true
        },
        "labelName": {
          "description": "The label name.",
          "type": "string"
        },
        "labelId": {
          "description": "The label ID.",
          "type": "string"
        },
        "informationType": {
          "description": "The information type.",
          "type": "string"
        },
        "informationTypeId": {
          "description": "The information type ID.",
          "type": "string"
        },
        "isDisabled": {
          "description": "Is sensitivity recommendation disabled. Applicable for recommended sensitivity label only. Specifies whether the sensitivity recommendation on this column is disabled (dismissed) or not.",
          "type": "boolean",
          "readOnly": true
        },
        "rank": {
          "enum": [
            "None",
            "Low",
            "Medium",
            "High",
            "Critical"
          ],
          "type": "string",
          "x-ms-enum": {
            "name": "SensitivityLabelRank",
            "modelAsString": false
          }
        }
      }
    },
    "SensitivityLabel": {
      "description": "A sensitivity label.",
      "type": "object",
      "allOf": [
        {
          "$ref": "../../../../../common-types/resource-management/v1/types.json#/definitions/ProxyResource"
        }
      ],
      "properties": {
        "properties": {
          "$ref": "#/definitions/SensitivityLabelProperties",
          "description": "Resource properties.",
          "x-ms-client-flatten": true
        },
        "managedBy": {
          "type": "string",
          "readOnly": true,
          "description": "managed by"
        }
      }
    },
    "SensitivityLabelListResult": {
      "description": "A list of sensitivity labels.",
      "type": "object",
      "properties": {
        "value": {
          "description": "Array of results.",
          "type": "array",
          "items": {
            "$ref": "#/definitions/SensitivityLabel"
          },
          "readOnly": true
        },
        "nextLink": {
          "description": "Link to retrieve next page of results.",
          "type": "string",
          "readOnly": true
        }
      }
    },
    "SqlPoolSchema": {
      "description": "A Sql pool schema resource.",
      "type": "object",
      "allOf": [
        {
          "$ref": "../../../../../common-types/resource-management/v1/types.json#/definitions/ProxyResource"
        }
      ]
    },
    "SqlPoolSchemaListResult": {
      "description": "A list of Sql pool schemas.",
      "type": "object",
      "properties": {
        "value": {
          "description": "Array of results.",
          "type": "array",
          "items": {
            "$ref": "#/definitions/SqlPoolSchema"
          },
          "readOnly": true
        },
        "nextLink": {
          "description": "Link to retrieve next page of results.",
          "type": "string",
          "readOnly": true
        }
      }
    },
    "SqlPoolTable": {
      "description": "A Sql pool table resource.",
      "type": "object",
      "allOf": [
        {
          "$ref": "../../../../../common-types/resource-management/v1/types.json#/definitions/ProxyResource"
        }
      ]
    },
    "SqlPoolTableListResult": {
      "description": "A list of Sql pool tables.",
      "type": "object",
      "properties": {
        "value": {
          "description": "Array of results.",
          "type": "array",
          "items": {
            "$ref": "#/definitions/SqlPoolTable"
          },
          "readOnly": true
        },
        "nextLink": {
          "description": "Link to retrieve next page of results.",
          "type": "string",
          "readOnly": true
        }
      }
    },
    "SqlPoolColumnProperties": {
      "description": "Sql pool column properties.",
      "type": "object",
      "properties": {
        "columnType": {
          "description": "The column data type.",
          "enum": [
            "image",
            "text",
            "uniqueidentifier",
            "date",
            "time",
            "datetime2",
            "datetimeoffset",
            "tinyint",
            "smallint",
            "int",
            "smalldatetime",
            "real",
            "money",
            "datetime",
            "float",
            "sql_variant",
            "ntext",
            "bit",
            "decimal",
            "numeric",
            "smallmoney",
            "bigint",
            "hierarchyid",
            "geometry",
            "geography",
            "varbinary",
            "varchar",
            "binary",
            "char",
            "timestamp",
            "nvarchar",
            "nchar",
            "xml",
            "sysname"
          ],
          "type": "string",
          "x-ms-enum": {
            "name": "ColumnDataType",
            "modelAsString": true
          }
        },
        "isComputed": {
          "type": "boolean",
          "description": "Indicates whether column value is computed or not",
          "readOnly": true
        }
      }
    },
    "SqlPoolColumn": {
      "description": "A Sql pool column resource.",
      "type": "object",
      "allOf": [
        {
          "$ref": "../../../../../common-types/resource-management/v1/types.json#/definitions/ProxyResource"
        }
      ],
      "properties": {
        "properties": {
          "$ref": "#/definitions/SqlPoolColumnProperties",
          "description": "Resource properties.",
          "x-ms-client-flatten": true
        }
      }
    },
    "SqlPoolColumnListResult": {
      "description": "A list of Sql pool columns.",
      "type": "object",
      "properties": {
        "value": {
          "description": "Array of results.",
          "type": "array",
          "items": {
            "$ref": "#/definitions/SqlPoolColumn"
          },
          "readOnly": true
        },
        "nextLink": {
          "description": "Link to retrieve next page of results.",
          "type": "string",
          "readOnly": true
        }
      }
    },
    "SqlPoolConnectionPolicyProperties": {
      "description": "Properties of a Sql pool connection policy.",
      "type": "object",
      "properties": {
        "securityEnabledAccess": {
          "description": "The state of security access.",
          "type": "string"
        },
        "proxyDnsName": {
          "description": "The fully qualified host name of the auditing proxy.",
          "type": "string"
        },
        "proxyPort": {
          "description": "The port number of the auditing proxy.",
          "type": "string"
        },
        "visibility": {
          "description": "The visibility of the auditing proxy.",
          "type": "string"
        },
        "useServerDefault": {
          "description": "Whether server default is enabled or disabled.",
          "type": "string"
        },
        "redirectionState": {
          "description": "The state of proxy redirection.",
          "type": "string"
        },
        "state": {
          "description": "The connection policy state.",
          "type": "string"
        }
      }
    },
    "SqlPoolConnectionPolicy": {
      "description": "A Sql pool connection policy.",
      "type": "object",
      "allOf": [
        {
          "$ref": "../../../../../common-types/resource-management/v1/types.json#/definitions/ProxyResource"
        }
      ],
      "properties": {
        "kind": {
          "description": "Resource kind.",
          "type": "string",
          "readOnly": true
        },
        "location": {
          "type": "string",
          "readOnly": true,
          "description": "Resource location."
        },
        "properties": {
          "$ref": "#/definitions/SqlPoolConnectionPolicyProperties",
          "description": "Resource properties.",
          "x-ms-client-flatten": true
        }
      }
    },
    "SqlPoolVulnerabilityAssessmentProperties": {
      "description": "Properties of a Sql pool Vulnerability Assessment.",
      "type": "object",
      "properties": {
        "storageContainerPath": {
          "description": "A blob storage container path to hold the scan results (e.g. https://myStorage.blob.core.windows.net/VaScans/).  It is required if server level vulnerability assessment policy doesn't set",
          "type": "string",
          "x-ms-mutability": [
            "create",
            "update"
          ]
        },
        "storageContainerSasKey": {
          "description": "A shared access signature (SAS Key) that has write access to the blob container specified in 'storageContainerPath' parameter. If 'storageAccountAccessKey' isn't specified, StorageContainerSasKey is required.",
          "type": "string",
          "x-ms-mutability": [
            "create",
            "update"
          ]
        },
        "storageAccountAccessKey": {
          "description": "Specifies the identifier key of the storage account for vulnerability assessment scan results. If 'StorageContainerSasKey' isn't specified, storageAccountAccessKey is required.",
          "type": "string",
          "x-ms-mutability": [
            "create",
            "update"
          ]
        },
        "recurringScans": {
          "$ref": "#/definitions/VulnerabilityAssessmentRecurringScansProperties",
          "description": "The recurring scans settings"
        }
      }
    },
    "VulnerabilityAssessmentRecurringScansProperties": {
      "description": "Properties of a Vulnerability Assessment recurring scans.",
      "type": "object",
      "properties": {
        "isEnabled": {
          "description": "Recurring scans state.",
          "type": "boolean"
        },
        "emailSubscriptionAdmins": {
          "description": "Specifies that the schedule scan notification will be is sent to the subscription administrators.",
          "default": true,
          "type": "boolean"
        },
        "emails": {
          "description": "Specifies an array of e-mail addresses to which the scan notification is sent.",
          "type": "array",
          "items": {
            "type": "string"
          }
        }
      }
    },
    "SqlPoolVulnerabilityAssessment": {
      "description": "A Sql pool vulnerability assessment.",
      "type": "object",
      "allOf": [
        {
          "$ref": "../../../../../common-types/resource-management/v1/types.json#/definitions/ProxyResource"
        }
      ],
      "properties": {
        "properties": {
          "$ref": "#/definitions/SqlPoolVulnerabilityAssessmentProperties",
          "description": "Resource properties.",
          "x-ms-client-flatten": true
        }
      }
    },
    "SqlPoolVulnerabilityAssessmentListResult": {
      "description": "A list of the Sql pool's vulnerability assessments.",
      "type": "object",
      "properties": {
        "value": {
          "description": "Array of results.",
          "type": "array",
          "items": {
            "$ref": "#/definitions/SqlPoolVulnerabilityAssessment"
          },
          "readOnly": true
        },
        "nextLink": {
          "description": "Link to retrieve next page of results.",
          "type": "string",
          "readOnly": true
        }
      }
    },
    "VulnerabilityAssessmentScanRecordListResult": {
      "description": "A list of vulnerability assessment scan records.",
      "type": "object",
      "properties": {
        "value": {
          "description": "Array of results.",
          "type": "array",
          "items": {
            "$ref": "#/definitions/VulnerabilityAssessmentScanRecord"
          },
          "readOnly": true
        },
        "nextLink": {
          "description": "Link to retrieve next page of results.",
          "type": "string",
          "readOnly": true
        }
      }
    },
    "VulnerabilityAssessmentScanRecord": {
      "description": "A vulnerability assessment scan record.",
      "type": "object",
      "allOf": [
        {
          "$ref": "../../../../../common-types/resource-management/v1/types.json#/definitions/ProxyResource"
        }
      ],
      "properties": {
        "properties": {
          "$ref": "#/definitions/VulnerabilityAssessmentScanRecordProperties",
          "description": "Resource properties.",
          "x-ms-client-flatten": true
        }
      }
    },
    "VulnerabilityAssessmentScanRecordProperties": {
      "description": "Properties of a vulnerability assessment scan record.",
      "type": "object",
      "properties": {
        "scanId": {
          "description": "The scan ID.",
          "type": "string",
          "readOnly": true
        },
        "triggerType": {
          "description": "The scan trigger type.",
          "enum": [
            "OnDemand",
            "Recurring"
          ],
          "type": "string",
          "readOnly": true,
          "x-ms-enum": {
            "name": "VulnerabilityAssessmentScanTriggerType",
            "modelAsString": true
          }
        },
        "state": {
          "description": "The scan status.",
          "enum": [
            "Passed",
            "Failed",
            "FailedToRun",
            "InProgress"
          ],
          "type": "string",
          "readOnly": true,
          "x-ms-enum": {
            "name": "VulnerabilityAssessmentScanState",
            "modelAsString": true
          }
        },
        "startTime": {
          "format": "date-time",
          "description": "The scan start time (UTC).",
          "type": "string",
          "readOnly": true
        },
        "endTime": {
          "format": "date-time",
          "description": "The scan end time (UTC).",
          "type": "string",
          "readOnly": true
        },
        "errors": {
          "description": "The scan errors.",
          "type": "array",
          "items": {
            "$ref": "#/definitions/VulnerabilityAssessmentScanError"
          },
          "readOnly": true
        },
        "storageContainerPath": {
          "description": "The scan results storage container path.",
          "type": "string",
          "readOnly": true
        },
        "numberOfFailedSecurityChecks": {
          "format": "int32",
          "description": "The number of failed security checks.",
          "type": "integer",
          "readOnly": true
        }
      }
    },
    "VulnerabilityAssessmentScanError": {
      "description": "Properties of a vulnerability assessment scan error.",
      "type": "object",
      "properties": {
        "code": {
          "description": "The error code.",
          "type": "string",
          "readOnly": true
        },
        "message": {
          "description": "The error message.",
          "type": "string",
          "readOnly": true
        }
      }
    },
    "SecurityAlertPolicyProperties": {
      "description": "Properties of a security alert policy.",
      "required": [
        "state"
      ],
      "type": "object",
      "properties": {
        "state": {
          "description": "Specifies the state of the policy, whether it is enabled or disabled or a policy has not been applied yet on the specific Sql pool.",
          "enum": [
            "New",
            "Enabled",
            "Disabled"
          ],
          "type": "string",
          "x-ms-enum": {
            "name": "SecurityAlertPolicyState",
            "modelAsString": false
          }
        },
        "disabledAlerts": {
          "description": "Specifies an array of alerts that are disabled. Allowed values are: Sql_Injection, Sql_Injection_Vulnerability, Access_Anomaly, Data_Exfiltration, Unsafe_Action",
          "type": "array",
          "items": {
            "type": "string"
          }
        },
        "emailAddresses": {
          "description": "Specifies an array of e-mail addresses to which the alert is sent.",
          "type": "array",
          "items": {
            "type": "string"
          }
        },
        "emailAccountAdmins": {
          "description": "Specifies that the alert is sent to the account administrators.",
          "type": "boolean"
        },
        "storageEndpoint": {
          "description": "Specifies the blob storage endpoint (e.g. https://MyAccount.blob.core.windows.net). This blob storage will hold all Threat Detection audit logs.",
          "type": "string"
        },
        "storageAccountAccessKey": {
          "description": "Specifies the identifier key of the Threat Detection audit storage account.",
          "type": "string"
        },
        "retentionDays": {
          "format": "int32",
          "description": "Specifies the number of days to keep in the Threat Detection audit logs.",
          "type": "integer"
        },
        "creationTime": {
          "format": "date-time",
          "description": "Specifies the UTC creation time of the policy.",
          "type": "string",
          "readOnly": true
        }
      }
    },
    "SqlPoolSecurityAlertPolicy": {
      "description": "A Sql pool security alert policy.",
      "type": "object",
      "allOf": [
        {
          "$ref": "../../../../../common-types/resource-management/v1/types.json#/definitions/ProxyResource"
        }
      ],
      "properties": {
        "properties": {
          "$ref": "#/definitions/SecurityAlertPolicyProperties",
          "description": "Resource properties.",
          "x-ms-client-flatten": true
        }
      }
    },
    "ListSqlPoolSecurityAlertPolicies": {
      "description": "A list of SQL pool security alert policies.",
      "type": "object",
      "properties": {
        "value": {
          "description": "Array of results.",
          "type": "array",
          "items": {
            "$ref": "#/definitions/SqlPoolSecurityAlertPolicy"
          },
          "readOnly": true
        },
        "nextLink": {
          "description": "Link to retrieve next page of results.",
          "type": "string",
          "readOnly": true
        }
      }
    },
    "SqlPoolVulnerabilityAssessmentRuleBaselineProperties": {
      "description": "Properties of a Sql pool vulnerability assessment rule baseline.",
      "required": [
        "baselineResults"
      ],
      "type": "object",
      "properties": {
        "baselineResults": {
          "description": "The rule baseline result",
          "type": "array",
          "items": {
            "$ref": "#/definitions/SqlPoolVulnerabilityAssessmentRuleBaselineItem"
          }
        }
      }
    },
    "SqlPoolVulnerabilityAssessmentRuleBaselineItem": {
      "description": "Properties for an Sql pool vulnerability assessment rule baseline's result.",
      "required": [
        "result"
      ],
      "type": "object",
      "properties": {
        "result": {
          "description": "The rule baseline result",
          "type": "array",
          "items": {
            "type": "string"
          }
        }
      }
    },
    "SqlPoolVulnerabilityAssessmentRuleBaseline": {
      "description": "A Sql pool vulnerability assessment rule baseline.",
      "type": "object",
      "allOf": [
        {
          "$ref": "../../../../../common-types/resource-management/v1/types.json#/definitions/ProxyResource"
        }
      ],
      "properties": {
        "properties": {
          "$ref": "#/definitions/SqlPoolVulnerabilityAssessmentRuleBaselineProperties",
          "description": "Resource properties.",
          "x-ms-client-flatten": true
        }
      }
    },
    "SqlPoolVulnerabilityAssessmentScanExportProperties": {
      "description": "Properties of the export operation's result.",
      "type": "object",
      "properties": {
        "exportedReportLocation": {
          "description": "Location of the exported report (e.g. https://myStorage.blob.core.windows.net/VaScans/scans/serverName/databaseName/scan_scanId.xlsx).",
          "type": "string",
          "readOnly": true
        }
      }
    },
    "SqlPoolVulnerabilityAssessmentScansExport": {
      "description": "A Sql pool Vulnerability Assessment scan export resource.",
      "type": "object",
      "allOf": [
        {
          "$ref": "../../../../../common-types/resource-management/v1/types.json#/definitions/ProxyResource"
        }
      ],
      "properties": {
        "properties": {
          "$ref": "#/definitions/SqlPoolVulnerabilityAssessmentScanExportProperties",
          "description": "Resource properties.",
          "x-ms-client-flatten": true
        }
      }
    },
    "CreateSqlPoolRestorePointDefinition": {
      "description": "Contains the information necessary to perform a create Sql pool restore point operation.",
      "required": [
        "restorePointLabel"
      ],
      "type": "object",
      "properties": {
        "restorePointLabel": {
          "description": "The restore point label to apply",
          "type": "string"
        }
      }
    },
    "WorkloadGroupProperties": {
      "description": "Workload group definition. For more information look at sys.workload_management_workload_groups (DMV).",
      "required": [
        "minResourcePercent",
        "maxResourcePercent",
        "minResourcePercentPerRequest"
      ],
      "type": "object",
      "properties": {
        "minResourcePercent": {
          "format": "int32",
          "description": "The workload group minimum percentage resource.",
          "type": "integer"
        },
        "maxResourcePercent": {
          "format": "int32",
          "description": "The workload group cap percentage resource.",
          "type": "integer"
        },
        "minResourcePercentPerRequest": {
          "format": "double",
          "description": "The workload group request minimum grant percentage.",
          "type": "number"
        },
        "maxResourcePercentPerRequest": {
          "format": "double",
          "description": "The workload group request maximum grant percentage.",
          "type": "number"
        },
        "importance": {
          "description": "The workload group importance level.",
          "type": "string"
        },
        "queryExecutionTimeout": {
          "format": "int32",
          "description": "The workload group query execution timeout.",
          "type": "integer"
        }
      }
    },
    "WorkloadGroup": {
      "description": "Workload group operations for a sql pool",
      "type": "object",
      "allOf": [
        {
          "$ref": "../../../../../common-types/resource-management/v1/types.json#/definitions/ProxyResource"
        }
      ],
      "properties": {
        "properties": {
          "$ref": "#/definitions/WorkloadGroupProperties",
          "description": "Resource properties.",
          "x-ms-client-flatten": true
        }
      }
    },
    "WorkloadGroupListResult": {
      "description": "A list of workload groups.",
      "type": "object",
      "properties": {
        "value": {
          "description": "Array of results.",
          "type": "array",
          "items": {
            "$ref": "#/definitions/WorkloadGroup"
          },
          "readOnly": true
        },
        "nextLink": {
          "description": "Link to retrieve next page of results.",
          "type": "string",
          "readOnly": true
        }
      }
    },
    "WorkloadClassifierProperties": {
      "description": "Workload classifier definition. For more information look at sys.workload_management_workload_classifiers (DMV).",
      "required": [
        "memberName"
      ],
      "type": "object",
      "properties": {
        "memberName": {
          "description": "The workload classifier member name.",
          "type": "string"
        },
        "label": {
          "description": "The workload classifier label.",
          "type": "string"
        },
        "context": {
          "description": "The workload classifier context.",
          "type": "string"
        },
        "startTime": {
          "description": "The workload classifier start time for classification.",
          "type": "string"
        },
        "endTime": {
          "description": "The workload classifier end time for classification.",
          "type": "string"
        },
        "importance": {
          "description": "The workload classifier importance.",
          "type": "string"
        }
      }
    },
    "WorkloadClassifier": {
      "description": "Workload classifier operations for a data warehouse",
      "type": "object",
      "allOf": [
        {
          "$ref": "../../../../../common-types/resource-management/v1/types.json#/definitions/ProxyResource"
        }
      ],
      "properties": {
        "properties": {
          "$ref": "#/definitions/WorkloadClassifierProperties",
          "description": "Resource properties.",
          "x-ms-client-flatten": true
        }
      }
    },
    "WorkloadClassifierListResult": {
      "description": "A list of workload classifiers for a workload group.",
      "type": "object",
      "properties": {
        "value": {
          "description": "Array of results.",
          "type": "array",
          "items": {
            "$ref": "#/definitions/WorkloadClassifier"
          },
          "readOnly": true
        },
        "nextLink": {
          "description": "Link to retrieve next page of results.",
          "type": "string",
          "readOnly": true
        }
      }
    },
    "DataMaskingPolicyProperties": {
      "properties": {
        "dataMaskingState": {
          "type": "string",
          "description": "The state of the data masking policy.",
          "enum": [
            "Disabled",
            "Enabled"
          ],
          "x-ms-enum": {
            "modelAsString": false,
            "name": "DataMaskingState"
          }
        },
        "exemptPrincipals": {
          "type": "string",
          "description": "The list of the exempt principals. Specifies the semicolon-separated list of database users for which the data masking policy does not apply. The specified users receive data results without masking for all of the database queries."
        },
        "applicationPrincipals": {
          "type": "string",
          "description": "The list of the application principals. This is a legacy parameter and is no longer used.",
          "readOnly": true
        },
        "maskingLevel": {
          "type": "string",
          "description": "The masking level. This is a legacy parameter and is no longer used.",
          "readOnly": true
        }
      },
      "required": [
        "dataMaskingState"
      ],
      "description": "The properties of a database data masking policy."
    },
    "DataMaskingPolicy": {
      "allOf": [
        {
          "$ref": "../../../../../common-types/resource-management/v1/types.json#/definitions/ProxyResource"
        }
      ],
      "properties": {
        "properties": {
          "x-ms-client-flatten": true,
          "$ref": "#/definitions/DataMaskingPolicyProperties",
          "description": "The properties of the data masking policy."
        },
        "location": {
          "type": "string",
          "readOnly": true,
          "description": "The location of the data masking policy."
        },
        "kind": {
          "type": "string",
          "readOnly": true,
          "description": "The kind of data masking policy. Metadata, used for Azure portal."
        },
        "managedBy": {
          "type": "string",
          "readOnly": true,
          "description": "Fully qualified resource ID of the sql pool"
        }
      }
    },
    "ExtendedSqlPoolBlobAuditingPolicy": {
      "description": "An extended Sql pool blob auditing policy.",
      "type": "object",
      "allOf": [
        {
          "$ref": "../../../../../common-types/resource-management/v1/types.json#/definitions/ProxyResource"
        }
      ],
      "properties": {
        "properties": {
          "$ref": "#/definitions/ExtendedSqlPoolBlobAuditingPolicyProperties",
          "description": "Resource properties.",
          "x-ms-client-flatten": true
        }
      }
    },
    "ExtendedSqlPoolBlobAuditingPolicyProperties": {
      "description": "Properties of an extended Sql pool blob auditing policy.",
      "required": [
        "state"
      ],
      "type": "object",
      "properties": {
        "predicateExpression": {
          "description": "Specifies condition of where clause when creating an audit.",
          "type": "string"
        },
        "state": {
          "description": "Specifies the state of the policy. If state is Enabled, storageEndpoint or isAzureMonitorTargetEnabled are required.",
          "enum": [
            "Enabled",
            "Disabled"
          ],
          "type": "string",
          "x-ms-enum": {
            "name": "BlobAuditingPolicyState",
            "modelAsString": false
          }
        },
        "storageEndpoint": {
          "description": "Specifies the blob storage endpoint (e.g. https://MyAccount.blob.core.windows.net). If state is Enabled, storageEndpoint or isAzureMonitorTargetEnabled is required.",
          "type": "string"
        },
        "storageAccountAccessKey": {
          "description": "Specifies the identifier key of the auditing storage account. \r\nIf state is Enabled and storageEndpoint is specified, not specifying the storageAccountAccessKey will use SQL server system-assigned managed identity to access the storage.\r\nPrerequisites for using managed identity authentication:\r\n1. Assign SQL Server a system-assigned managed identity in Azure Active Directory (AAD).\r\n2. Grant SQL Server identity access to the storage account by adding 'Storage Blob Data Contributor' RBAC role to the server identity.\r\nFor more information, see [Auditing to storage using Managed Identity authentication](https://go.microsoft.com/fwlink/?linkid=2114355)",
          "type": "string",
          "x-ms-mutability": [
            "create",
            "update"
          ]
        },
        "retentionDays": {
          "format": "int32",
          "description": "Specifies the number of days to keep in the audit logs in the storage account.",
          "type": "integer"
        },
        "auditActionsAndGroups": {
          "description": "Specifies the Actions-Groups and Actions to audit.\r\n\r\nThe recommended set of action groups to use is the following combination - this will audit all the queries and stored procedures executed against the database, as well as successful and failed logins:\r\n\r\nBATCH_COMPLETED_GROUP,\r\nSUCCESSFUL_DATABASE_AUTHENTICATION_GROUP,\r\nFAILED_DATABASE_AUTHENTICATION_GROUP.\r\n\r\nThis above combination is also the set that is configured by default when enabling auditing from the Azure portal.\r\n\r\nThe supported action groups to audit are (note: choose only specific groups that cover your auditing needs. Using unnecessary groups could lead to very large quantities of audit records):\r\n\r\nAPPLICATION_ROLE_CHANGE_PASSWORD_GROUP\r\nBACKUP_RESTORE_GROUP\r\nDATABASE_LOGOUT_GROUP\r\nDATABASE_OBJECT_CHANGE_GROUP\r\nDATABASE_OBJECT_OWNERSHIP_CHANGE_GROUP\r\nDATABASE_OBJECT_PERMISSION_CHANGE_GROUP\r\nDATABASE_OPERATION_GROUP\r\nDATABASE_PERMISSION_CHANGE_GROUP\r\nDATABASE_PRINCIPAL_CHANGE_GROUP\r\nDATABASE_PRINCIPAL_IMPERSONATION_GROUP\r\nDATABASE_ROLE_MEMBER_CHANGE_GROUP\r\nFAILED_DATABASE_AUTHENTICATION_GROUP\r\nSCHEMA_OBJECT_ACCESS_GROUP\r\nSCHEMA_OBJECT_CHANGE_GROUP\r\nSCHEMA_OBJECT_OWNERSHIP_CHANGE_GROUP\r\nSCHEMA_OBJECT_PERMISSION_CHANGE_GROUP\r\nSUCCESSFUL_DATABASE_AUTHENTICATION_GROUP\r\nUSER_CHANGE_PASSWORD_GROUP\r\nBATCH_STARTED_GROUP\r\nBATCH_COMPLETED_GROUP\r\n\r\nThese are groups that cover all sql statements and stored procedures executed against the database, and should not be used in combination with other groups as this will result in duplicate audit logs.\r\n\r\nFor more information, see [Database-Level Audit Action Groups](https://docs.microsoft.com/en-us/sql/relational-databases/security/auditing/sql-server-audit-action-groups-and-actions#database-level-audit-action-groups).\r\n\r\nFor Database auditing policy, specific Actions can also be specified (note that Actions cannot be specified for Server auditing policy). The supported actions to audit are:\r\nSELECT\r\nUPDATE\r\nINSERT\r\nDELETE\r\nEXECUTE\r\nRECEIVE\r\nREFERENCES\r\n\r\nThe general form for defining an action to be audited is:\r\n{action} ON {object} BY {principal}\r\n\r\nNote that <object> in the above format can refer to an object like a table, view, or stored procedure, or an entire database or schema. For the latter cases, the forms DATABASE::{db_name} and SCHEMA::{schema_name} are used, respectively.\r\n\r\nFor example:\r\nSELECT on dbo.myTable by public\r\nSELECT on DATABASE::myDatabase by public\r\nSELECT on SCHEMA::mySchema by public\r\n\r\nFor more information, see [Database-Level Audit Actions](https://docs.microsoft.com/en-us/sql/relational-databases/security/auditing/sql-server-audit-action-groups-and-actions#database-level-audit-actions)",
          "type": "array",
          "items": {
            "type": "string"
          }
        },
        "storageAccountSubscriptionId": {
          "format": "uuid",
          "description": "Specifies the blob storage subscription Id.",
          "type": "string"
        },
        "isStorageSecondaryKeyInUse": {
          "description": "Specifies whether storageAccountAccessKey value is the storage's secondary key.",
          "type": "boolean"
        },
        "isAzureMonitorTargetEnabled": {
          "description": "Specifies whether audit events are sent to Azure Monitor. \r\nIn order to send the events to Azure Monitor, specify 'state' as 'Enabled' and 'isAzureMonitorTargetEnabled' as true.\r\n\r\nWhen using REST API to configure auditing, Diagnostic Settings with 'SQLSecurityAuditEvents' diagnostic logs category on the database should be also created.\r\nNote that for server level audit you should use the 'master' database as {databaseName}.\r\n\r\nDiagnostic Settings URI format:\r\nPUT https://management.azure.com/subscriptions/{subscriptionId}/resourceGroups/{resourceGroup}/providers/Microsoft.Sql/servers/{serverName}/databases/{databaseName}/providers/microsoft.insights/diagnosticSettings/{settingsName}?api-version=2017-05-01-preview\r\n\r\nFor more information, see [Diagnostic Settings REST API](https://go.microsoft.com/fwlink/?linkid=2033207)\r\nor [Diagnostic Settings PowerShell](https://go.microsoft.com/fwlink/?linkid=2033043)\r\n",
          "type": "boolean"
        },
        "queueDelayMs": {
          "format": "int32",
          "description": "Specifies the amount of time in milliseconds that can elapse before audit actions are forced to be processed.\r\nThe default minimum value is 1000 (1 second). The maximum is 2,147,483,647.",
          "type": "integer"
        }
      }
    },
    "ExtendedSqlPoolBlobAuditingPolicyListResult": {
      "description": "A list of sql pool extended auditing settings.",
      "type": "object",
      "properties": {
        "value": {
          "description": "Array of results.",
          "type": "array",
          "items": {
            "$ref": "#/definitions/ExtendedSqlPoolBlobAuditingPolicy"
          },
          "readOnly": true
        },
        "nextLink": {
          "description": "Link to retrieve next page of results.",
          "type": "string",
          "readOnly": true
        }
      }
    },
    "DataMaskingRule": {
      "properties": {
        "properties": {
          "x-ms-client-flatten": true,
          "$ref": "#/definitions/DataMaskingRuleProperties",
          "description": "The properties of the resource."
        },
        "location": {
          "type": "string",
          "readOnly": true,
          "description": "The location of the data masking rule."
        },
        "kind": {
          "type": "string",
          "readOnly": true,
          "description": "The kind of Data Masking Rule. Metadata, used for Azure portal."
        }
      },
      "allOf": [
        {
          "$ref": "../../../../../common-types/resource-management/v1/types.json#/definitions/ProxyResource"
        }
      ],
      "description": "Represents a Sql pool data masking rule."
    },
    "DataMaskingRuleProperties": {
      "properties": {
        "id": {
          "type": "string",
          "description": "The rule Id.",
          "readOnly": true
        },
        "aliasName": {
          "type": "string",
          "description": "The alias name. This is a legacy parameter and is no longer used."
        },
        "ruleState": {
          "type": "string",
          "description": "The rule state. Used to delete a rule. To delete an existing rule, specify the schemaName, tableName, columnName, maskingFunction, and specify ruleState as disabled. However, if the rule doesn't already exist, the rule will be created with ruleState set to enabled, regardless of the provided value of ruleState.",
          "enum": [
            "Disabled",
            "Enabled"
          ],
          "x-ms-enum": {
            "modelAsString": false,
            "name": "DataMaskingRuleState"
          }
        },
        "schemaName": {
          "type": "string",
          "description": "The schema name on which the data masking rule is applied."
        },
        "tableName": {
          "type": "string",
          "description": "The table name on which the data masking rule is applied."
        },
        "columnName": {
          "type": "string",
          "description": "The column name on which the data masking rule is applied."
        },
        "maskingFunction": {
          "type": "string",
          "description": "The masking function that is used for the data masking rule.",
          "enum": [
            "Default",
            "CCN",
            "Email",
            "Number",
            "SSN",
            "Text"
          ],
          "x-ms-enum": {
            "modelAsString": false,
            "name": "DataMaskingFunction"
          }
        },
        "numberFrom": {
          "type": "string",
          "description": "The numberFrom property of the masking rule. Required if maskingFunction is set to Number, otherwise this parameter will be ignored."
        },
        "numberTo": {
          "type": "string",
          "description": "The numberTo property of the data masking rule. Required if maskingFunction is set to Number, otherwise this parameter will be ignored."
        },
        "prefixSize": {
          "type": "string",
          "description": "If maskingFunction is set to Text, the number of characters to show unmasked in the beginning of the string. Otherwise, this parameter will be ignored."
        },
        "suffixSize": {
          "type": "string",
          "description": "If maskingFunction is set to Text, the number of characters to show unmasked at the end of the string. Otherwise, this parameter will be ignored."
        },
        "replacementString": {
          "type": "string",
          "description": "If maskingFunction is set to Text, the character to use for masking the unexposed part of the string. Otherwise, this parameter will be ignored."
        }
      },
      "required": [
        "maskingFunction",
        "schemaName",
        "tableName",
        "columnName"
      ],
      "description": "The properties of a Sql pool data masking rule."
    },
    "DataMaskingRuleListResult": {
      "properties": {
        "value": {
          "type": "array",
          "items": {
            "$ref": "#/definitions/DataMaskingRule"
          },
          "description": "The list of Sql pool data masking rules."
        }
      },
      "description": "The response to a list data masking rules request."
    },
    "SqlPoolBlobAuditingPolicyListResult": {
      "description": "A list of Sql pool auditing settings.",
      "type": "object",
      "properties": {
        "value": {
          "description": "Array of results.",
          "type": "array",
          "items": {
            "$ref": "#/definitions/SqlPoolBlobAuditingPolicy"
          },
          "readOnly": true
        },
        "nextLink": {
          "description": "Link to retrieve next page of results.",
          "type": "string",
          "readOnly": true
        }
      }
    },
    "SensitivityLabelUpdateProperties": {
      "description": "Properties of an operation executed on a sensitivity label.",
      "required": [
        "op",
        "schema",
        "table",
        "column"
      ],
      "type": "object",
      "properties": {
        "op": {
          "enum": [
            "set",
            "remove"
          ],
          "type": "string",
          "x-ms-enum": {
            "name": "SensitivityLabelUpdateKind",
            "modelAsString": false
          }
        },
        "schema": {
          "description": "Schema name of the column to update.",
          "type": "string"
        },
        "table": {
          "description": "Table name of the column to update.",
          "type": "string"
        },
        "column": {
          "description": "Column name to update.",
          "type": "string"
        },
        "sensitivityLabel": {
          "$ref": "#/definitions/SensitivityLabel",
          "description": "The sensitivity label information to apply on a column."
        }
      }
    },
    "SensitivityLabelUpdate": {
      "description": "A sensitivity label update operation.",
      "type": "object",
      "allOf": [
        {
          "$ref": "../../../../../common-types/resource-management/v1/types.json#/definitions/ProxyResource"
        }
      ],
      "properties": {
        "properties": {
          "$ref": "#/definitions/SensitivityLabelUpdateProperties",
          "description": "Resource properties.",
          "x-ms-client-flatten": true
        }
      }
    },
    "SensitivityLabelUpdateList": {
      "description": "A list of sensitivity label update operations.",
      "type": "object",
      "properties": {
        "operations": {
          "type": "array",
          "items": {
            "$ref": "#/definitions/SensitivityLabelUpdate"
          }
        }
      }
    },
    "RecommendedSensitivityLabelUpdateProperties": {
      "description": "Properties of an operation executed on a recommended sensitivity label.",
      "required": [
        "op",
        "schema",
        "table",
        "column"
      ],
      "type": "object",
      "properties": {
        "op": {
          "enum": [
            "enable",
            "disable"
          ],
          "type": "string",
          "x-ms-enum": {
            "name": "RecommendedSensitivityLabelUpdateKind",
            "modelAsString": false
          }
        },
        "schema": {
          "description": "Schema name of the column to update.",
          "type": "string"
        },
        "table": {
          "description": "Table name of the column to update.",
          "type": "string"
        },
        "column": {
          "description": "Column name to update.",
          "type": "string"
        }
      }
    },
    "RecommendedSensitivityLabelUpdate": {
      "description": "A recommended sensitivity label update operation.",
      "type": "object",
      "allOf": [
        {
          "$ref": "../../../../../common-types/resource-management/v1/types.json#/definitions/ProxyResource"
        }
      ],
      "properties": {
        "properties": {
          "$ref": "#/definitions/RecommendedSensitivityLabelUpdateProperties",
          "description": "Resource properties.",
          "x-ms-client-flatten": true
        }
      }
    },
    "RecommendedSensitivityLabelUpdateList": {
      "description": "A list of recommended sensitivity label update operations.",
      "type": "object",
      "properties": {
        "operations": {
          "type": "array",
          "items": {
            "$ref": "#/definitions/RecommendedSensitivityLabelUpdate"
          }
        }
      }
    },
    "CloudError": {
      "x-ms-external": true,
      "description": "The object that defines the structure of an Azure Synapse error response.",
      "type": "object",
      "properties": {
        "error": {
          "x-ms-client-flatten": true,
          "description": "Error data",
          "$ref": "#/definitions/CloudErrorBody"
        }
      },
      "required": [
        "error"
      ]
    },
    "CloudErrorBody": {
      "x-ms-external": true,
      "description": "The object that defines the structure of an Azure Synapse error.",
      "type": "object",
      "properties": {
        "code": {
          "description": "Error code.",
          "type": "string"
        },
        "message": {
          "description": "Error message.",
          "type": "string"
        },
        "target": {
          "description": "Property name/path in request associated with error.",
          "type": "string"
        },
        "details": {
          "description": "Array with additional error details.",
          "type": "array",
          "items": {
            "$ref": "#/definitions/CloudError"
          }
        }
      },
      "required": [
        "code",
        "message"
      ]
    }
  },
  "parameters": {
    "DataMaskingPolicyNameParameter": {
      "name": "dataMaskingPolicyName",
      "in": "path",
      "required": true,
      "type": "string",
      "enum": [
        "Default"
      ],
      "x-ms-enum": {
        "modelAsString": false,
        "name": "DataMaskingPolicyName"
      },
      "description": "The name of the data masking policy for which the masking rule applies.",
      "x-ms-parameter-location": "method"
    }
  }
}<|MERGE_RESOLUTION|>--- conflicted
+++ resolved
@@ -1353,6 +1353,187 @@
         }
       }
     },
+    "/subscriptions/{subscriptionId}/resourceGroups/{resourceGroupName}/providers/Microsoft.Synapse/workspaces/{workspaceName}/sqlPools/{sqlPoolName}/maintenancewindows/current": {
+      "get": {
+        "operationId": "SqlPoolMaintenanceWindows_Get",
+        "summary": "Get a SQL pool's Maintenance Windows.",
+        "description": "Get a SQL pool's Maintenance Windows.",
+        "tags": [
+          "SqlPools, MaintenanceWindows"
+        ],
+        "parameters": [
+          {
+            "$ref": "../../../../../common-types/resource-management/v1/types.json#/parameters/ApiVersionParameter"
+          },
+          {
+            "$ref": "../../../../../common-types/resource-management/v1/types.json#/parameters/SubscriptionIdParameter"
+          },
+          {
+            "$ref": "../../../../../common-types/resource-management/v1/types.json#/parameters/ResourceGroupNameParameter"
+          },
+          {
+            "$ref": "./workspace.json#/parameters/workspaceNameParameter"
+          },
+          {
+            "type": "string",
+            "in": "path",
+            "name": "sqlPoolName",
+            "description": "SQL pool name",
+            "required": true
+          },
+          {
+            "name": "maintenanceWindowName",
+            "in": "query",
+            "description": "Maintenance window name.",
+            "required": true,
+            "type": "string"
+          }
+        ],
+        "responses": {
+          "200": {
+            "description": "OK",
+            "schema": {
+              "$ref": "#/definitions/MaintenanceWindows"
+            }
+          },
+          "default": {
+            "schema": {
+              "$ref": "../../../../common/v1/types.json#/definitions/ErrorContract"
+            },
+            "description": ""
+          }
+        },
+        "consumes": [],
+        "produces": [
+          "application/json"
+        ],
+        "x-ms-examples": {
+          "Gets maintenance window settings for a selected SQL Analytics pool.": {
+            "$ref": "./examples/GetMaintenanceWindows.json"
+          }
+        }
+      },
+      "put": {
+        "operationId": "SqlPoolMaintenanceWindows_CreateOrUpdate",
+        "summary": "Creates or updates a Sql pool's maintenance windows settings.",
+        "description": "Creates or updates a Sql pool's maintenance windows settings.",
+        "tags": [
+          "SqlPools, MaintenanceWindows"
+        ],
+        "parameters": [
+          {
+            "$ref": "../../../../../common-types/resource-management/v1/types.json#/parameters/ApiVersionParameter"
+          },
+          {
+            "$ref": "../../../../../common-types/resource-management/v1/types.json#/parameters/SubscriptionIdParameter"
+          },
+          {
+            "$ref": "../../../../../common-types/resource-management/v1/types.json#/parameters/ResourceGroupNameParameter"
+          },
+          {
+            "$ref": "./workspace.json#/parameters/workspaceNameParameter"
+          },
+          {
+            "type": "string",
+            "in": "path",
+            "name": "sqlPoolName",
+            "description": "SQL pool name",
+            "required": true
+          },
+          {
+            "name": "maintenanceWindowName",
+            "in": "query",
+            "description": "Maintenance window name.",
+            "required": true,
+            "type": "string"
+          },
+          {
+            "name": "parameters",
+            "in": "body",
+            "required": true,
+            "schema": {
+              "$ref": "#/definitions/MaintenanceWindows"
+            },
+            "description": "The required parameters for creating or updating Maintenance Windows settings"
+          }
+        ],
+        "responses": {
+          "200": {
+            "description": "Successfully set maintenance windows settings."
+          },
+          "default": {
+            "description": "*** Error Responses: ***\n\n * 400 InvalidMaintenanceWindowSelection - Invalid maintenance window selection."
+          }
+        },
+        "consumes": [],
+        "produces": [
+          "application/json"
+        ],
+        "x-ms-examples": {
+          "Sets maintenance window settings for a selected SQL Analytics Pool.": {
+            "$ref": "./examples/CreateOrUpdateMaintenanceWindows.json"
+          }
+        }
+      }
+    },
+    "/subscriptions/{subscriptionId}/resourceGroups/{resourceGroupName}/providers/Microsoft.Synapse/workspaces/{workspaceName}/sqlPools/{sqlPoolName}/maintenanceWindowOptions/current": {
+      "get": {
+        "operationId": "SqlPoolMaintenanceWindowOptions_Get",
+        "summary": "SQL pool's available maintenance windows.",
+        "description": "Get list of SQL pool's available maintenance windows.",
+        "tags": [
+          "SqlPools, MaintenanceWindowOptions"
+        ],
+        "parameters": [
+          {
+            "$ref": "../../../../../common-types/resource-management/v1/types.json#/parameters/ApiVersionParameter"
+          },
+          {
+            "$ref": "../../../../../common-types/resource-management/v1/types.json#/parameters/SubscriptionIdParameter"
+          },
+          {
+            "$ref": "../../../../../common-types/resource-management/v1/types.json#/parameters/ResourceGroupNameParameter"
+          },
+          {
+            "$ref": "./workspace.json#/parameters/workspaceNameParameter"
+          },
+          {
+            "type": "string",
+            "in": "path",
+            "name": "sqlPoolName",
+            "description": "SQL pool name",
+            "required": true
+          },
+          {
+            "name": "maintenanceWindowOptionsName",
+            "in": "query",
+            "description": "Maintenance window options name.",
+            "required": true,
+            "type": "string"
+          }
+        ],
+        "responses": {
+          "200": {
+            "description": "Successfully retrieved the list of maintenance windows options.",
+            "schema": {
+              "$ref": "#/definitions/MaintenanceWindowOptions"
+            }
+          },
+          "default": {
+            "description": "*** Error Responses: ***"
+          }
+        },
+        "consumes": [],
+        "produces": [
+          "application/json"
+        ],
+        "x-ms-examples": {
+          "Get list of transparent data encryption configurations of a SQL Analytics pool": {
+            "$ref": "./examples/GetMaintenanceWindowOptions.json"
+          }
+        }
+      }
+    },
     "/subscriptions/{subscriptionId}/resourceGroups/{resourceGroupName}/providers/Microsoft.Synapse/workspaces/{workspaceName}/sqlPools/{sqlPoolName}/transparentDataEncryption/{transparentDataEncryptionName}": {
       "get": {
         "operationId": "SqlPoolTransparentDataEncryptions_Get",
@@ -4084,8 +4265,6 @@
             "description": "Error response describing why the operation failed.",
             "schema": {
               "$ref": "../../../../common/v1/types.json#/definitions/ErrorContract"
-<<<<<<< HEAD
-=======
             }
           }
         }
@@ -4147,7 +4326,6 @@
             "description": "Error response describing why the operation failed.",
             "schema": {
               "$ref": "../../../../common/v1/types.json#/definitions/ErrorContract"
->>>>>>> 4ac3bbf0
             }
           }
         }

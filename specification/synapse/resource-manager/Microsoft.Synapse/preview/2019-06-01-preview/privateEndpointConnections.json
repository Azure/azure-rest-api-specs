--- conflicted
+++ resolved
@@ -209,101 +209,5 @@
         }
       }
     }
-  },
-  "definitions": {
-<<<<<<< HEAD
-=======
-    "PrivateEndpointConnectionList": {
-      "description": "A list of private endpoint connections",
-      "type": "object",
-      "properties": {
-        "value": {
-          "description": "Array of results.",
-          "type": "array",
-          "items": {
-            "$ref": "#/definitions/PrivateEndpointConnection"
-          },
-          "readOnly": true
-        },
-        "nextLink": {
-          "description": "Link to retrieve next page of results.",
-          "type": "string",
-          "readOnly": true
-        }
-      }
-    },
-    "PrivateEndpointConnection": {
-      "description": "A private endpoint connection",
-      "type": "object",
-      "allOf": [
-        {
-          "$ref": "../../../../../common-types/resource-management/v1/types.json#/definitions/ProxyResource"
-        }
-      ],
-      "properties": {
-        "properties": {
-          "$ref": "#/definitions/PrivateEndpointConnectionProperties",
-          "description": "Private endpoint connection properties.",
-          "x-ms-client-flatten": true
-        }
-      }
-    },
-    "PrivateEndpointConnectionProperties": {
-      "description": "Properties of a private endpoint connection.",
-      "type": "object",
-      "properties": {
-        "privateEndpoint": {
-          "$ref": "#/definitions/PrivateEndpoint",
-          "description": "The private endpoint which the connection belongs to."
-        },
-        "privateLinkServiceConnectionState": {
-          "$ref": "#/definitions/PrivateLinkServiceConnectionState",
-          "description": "Connection state of the private endpoint connection."
-        },
-        "provisioningState": {
-          "description": "Provisioning state of the private endpoint connection.",
-          "type": "string",
-          "readOnly": true
-        }
-      }
-    },
-    "PrivateEndpoint": {
-      "description": "Private endpoint details",
-      "type": "object",
-      "properties": {
-        "id": {
-          "description": "Resource id of the private endpoint.",
-          "type": "string",
-          "readOnly": true
-        }
-      },
-      "x-ms-azure-resource": true
-    },
-    "PrivateLinkServiceConnectionState": {
-      "description": "Connection state of the private endpoint details",
-      "type": "object",
-      "properties": {
-        "status": {
-          "description": "The private link service connection status.",
-          "type": "string",
-          "enum": [
-            "Approved",
-            "Pending",
-            "Rejected",
-            "Disconnected"
-          ]
-        },
-        "description": {
-          "description": "The private link service connection description.",
-          "type": "string"
-        },
-        "actionsRequired": {
-          "description": "The actions required for private link service connection.",
-          "type": "string",
-          "readOnly": true
-        }
-      }
-    }
->>>>>>> af415f12
   }
 }
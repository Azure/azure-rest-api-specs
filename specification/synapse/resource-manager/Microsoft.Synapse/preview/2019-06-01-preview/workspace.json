{
  "swagger": "2.0",
  "info": {
    "version": "2019-06-01-preview",
    "title": "SynapseManagementClient",
    "description": "Azure Synapse Analytics APIs"
  },
  "host": "management.azure.com",
  "schemes": [
    "https"
  ],
  "securityDefinitions": {
    "azure_auth": {
      "authorizationUrl": "https://login.microsoftonline.com/common/oauth2/authorize",
      "flow": "implicit",
      "type": "oauth2",
      "scopes": {
        "user_impersonation": "impersonate your user account"
      },
      "description": "Azure Active Directory OAuth2 Flow"
    }
  },
  "paths": {
    "/subscriptions/{subscriptionId}/resourceGroups/{resourceGroupName}/providers/Microsoft.Synapse/workspaces": {
      "get": {
        "operationId": "Workspaces_ListByResourceGroup",
        "description": "Returns a list of workspaces in a resource group",
        "tags": [
          "Workspaces"
        ],
        "deprecated": false,
        "parameters": [
          {
            "$ref": "../../../../../common-types/resource-management/v1/types.json#/parameters/ApiVersionParameter"
          },
          {
            "$ref": "../../../../../common-types/resource-management/v1/types.json#/parameters/SubscriptionIdParameter"
          },
          {
            "$ref": "../../../../../common-types/resource-management/v1/types.json#/parameters/ResourceGroupNameParameter"
          }
        ],
        "responses": {
          "200": {
            "schema": {
              "$ref": "#/definitions/WorkspaceInfoListResult"
            },
            "description": ""
          },
          "default": {
            "schema": {
              "$ref": "../../../../common/v1/types.json#/definitions/ErrorContract"
            },
            "description": ""
          }
        },
        "consumes": [],
        "produces": [
          "application/json"
        ],
        "x-ms-pageable": {
          "nextLinkName": "nextLink"
        },
        "x-ms-examples": {
          "List workspaces in resource group": {
            "$ref": "./examples/ListWorkspacesInResourceGroup.json"
          }
        }
      }
    },
    "/subscriptions/{subscriptionId}/resourceGroups/{resourceGroupName}/providers/Microsoft.Synapse/workspaces/{workspaceName}": {
      "get": {
        "operationId": "Workspaces_Get",
        "description": "Gets a workspace",
        "tags": [
          "Workspaces"
        ],
        "deprecated": false,
        "parameters": [
          {
            "$ref": "../../../../../common-types/resource-management/v1/types.json#/parameters/ApiVersionParameter"
          },
          {
            "$ref": "../../../../../common-types/resource-management/v1/types.json#/parameters/SubscriptionIdParameter"
          },
          {
            "$ref": "../../../../../common-types/resource-management/v1/types.json#/parameters/ResourceGroupNameParameter"
          },
          {
            "$ref": "#/parameters/workspaceNameParameter"
          }
        ],
        "responses": {
          "200": {
            "schema": {
              "$ref": "#/definitions/Workspace"
            },
            "description": ""
          },
          "default": {
            "schema": {
              "$ref": "../../../../common/v1/types.json#/definitions/ErrorContract"
            },
            "description": ""
          }
        },
        "consumes": [],
        "produces": [
          "application/json"
        ],
        "x-ms-examples": {
          "Get a workspace": {
            "$ref": "./examples/GetWorkspace.json"
          }
        }
      },
      "patch": {
        "operationId": "Workspaces_Update",
        "description": "Updates a workspace",
        "tags": [
          "Workspaces"
        ],
        "deprecated": false,
        "parameters": [
          {
            "$ref": "../../../../../common-types/resource-management/v1/types.json#/parameters/ApiVersionParameter"
          },
          {
            "$ref": "../../../../../common-types/resource-management/v1/types.json#/parameters/SubscriptionIdParameter"
          },
          {
            "$ref": "../../../../../common-types/resource-management/v1/types.json#/parameters/ResourceGroupNameParameter"
          },
          {
            "$ref": "#/parameters/workspaceNameParameter"
          },
          {
            "schema": {
              "$ref": "#/definitions/WorkspacePatchInfo"
            },
            "in": "body",
            "name": "workspacePatchInfo",
            "required": true,
            "description": "Workspace patch request properties"
          }
        ],
        "responses": {
          "200": {
            "schema": {
              "$ref": "#/definitions/Workspace"
            },
            "description": ""
          },
          "201": {
            "schema": {
              "$ref": "#/definitions/Workspace"
            },
            "description": ""
          },
          "default": {
            "schema": {
              "$ref": "../../../../common/v1/types.json#/definitions/ErrorContract"
            },
            "description": ""
          }
        },
        "consumes": [
          "application/json"
        ],
        "produces": [
          "application/json"
        ],
        "x-ms-long-running-operation": true,
        "x-ms-long-running-operation-options": {
          "final-state-via": "location"
        },
        "x-ms-examples": {
          "Update a workspace": {
            "$ref": "./examples/UpdateWorkspace.json"
          }
        }
      },
      "put": {
        "operationId": "Workspaces_CreateOrUpdate",
        "description": "Creates or updates a workspace",
        "tags": [
          "Workspaces"
        ],
        "deprecated": false,
        "parameters": [
          {
            "$ref": "../../../../../common-types/resource-management/v1/types.json#/parameters/ApiVersionParameter"
          },
          {
            "$ref": "../../../../../common-types/resource-management/v1/types.json#/parameters/SubscriptionIdParameter"
          },
          {
            "$ref": "../../../../../common-types/resource-management/v1/types.json#/parameters/ResourceGroupNameParameter"
          },
          {
            "$ref": "#/parameters/workspaceNameParameter"
          },
          {
            "description": "Workspace create or update request properties",
            "schema": {
              "$ref": "#/definitions/Workspace"
            },
            "in": "body",
            "name": "workspaceInfo",
            "required": true
          }
        ],
        "responses": {
          "200": {
            "schema": {
              "$ref": "#/definitions/Workspace"
            },
            "description": ""
          },
          "201": {
            "schema": {
              "$ref": "#/definitions/Workspace"
            },
            "description": ""
          },
          "default": {
            "schema": {
              "$ref": "../../../../common/v1/types.json#/definitions/ErrorContract"
            },
            "description": ""
          }
        },
        "consumes": [
          "application/json"
        ],
        "produces": [
          "application/json"
        ],
        "x-ms-long-running-operation": true,
        "x-ms-long-running-operation-options": {
          "final-state-via": "location"
        },
        "x-ms-examples": {
          "Create or update a workspace": {
            "$ref": "./examples/CreateOrUpdateWorkspace.json"
          }
        }
      },
      "delete": {
        "operationId": "Workspaces_Delete",
        "description": "Deletes a workspace",
        "tags": [
          "Workspaces"
        ],
        "deprecated": false,
        "parameters": [
          {
            "$ref": "../../../../../common-types/resource-management/v1/types.json#/parameters/ApiVersionParameter"
          },
          {
            "$ref": "../../../../../common-types/resource-management/v1/types.json#/parameters/SubscriptionIdParameter"
          },
          {
            "$ref": "../../../../../common-types/resource-management/v1/types.json#/parameters/ResourceGroupNameParameter"
          },
          {
            "$ref": "#/parameters/workspaceNameParameter"
          }
        ],
        "responses": {
          "200": {
            "schema": {
              "type": "object"
            },
            "description": "OK"
          },
          "202": {
            "schema": {
              "type": "object"
            },
            "description": ""
          },
          "204": {
            "description": ""
          },
          "default": {
            "schema": {
              "$ref": "../../../../common/v1/types.json#/definitions/ErrorContract"
            },
            "description": ""
          }
        },
        "consumes": [],
        "produces": [
          "application/json"
        ],
        "x-ms-long-running-operation": true,
        "x-ms-long-running-operation-options": {
          "final-state-via": "location"
        },
        "x-ms-examples": {
          "Delete a workspace": {
            "$ref": "./examples/DeleteWorkspace.json"
          }
        }
      }
    },
    "/subscriptions/{subscriptionId}/providers/Microsoft.Synapse/workspaces": {
      "get": {
        "operationId": "Workspaces_List",
        "description": "Returns a list of workspaces in a subscription",
        "tags": [
          "Workspaces"
        ],
        "deprecated": false,
        "parameters": [
          {
            "$ref": "../../../../../common-types/resource-management/v1/types.json#/parameters/ApiVersionParameter"
          },
          {
            "$ref": "../../../../../common-types/resource-management/v1/types.json#/parameters/SubscriptionIdParameter"
          }
        ],
        "responses": {
          "200": {
            "schema": {
              "$ref": "#/definitions/WorkspaceInfoListResult"
            },
            "description": ""
          },
          "default": {
            "schema": {
              "$ref": "../../../../common/v1/types.json#/definitions/ErrorContract"
            },
            "description": ""
          }
        },
        "consumes": [],
        "produces": [
          "application/json"
        ],
        "x-ms-pageable": {
          "nextLinkName": "nextLink"
        },
        "x-ms-examples": {
          "List workspaces in subscription": {
            "$ref": "./examples/ListWorkspacesInSubscription.json"
          }
        }
      }
    },
    "/subscriptions/{subscriptionId}/resourceGroups/{resourceGroupName}/providers/Microsoft.Synapse/workspaces/{workspaceName}/administrators/activeDirectory": {
      "get": {
        "operationId": "WorkspaceAadAdmins_Get",
        "description": "Gets a workspace active directory admin",
        "tags": [
          "Workspaces"
        ],
        "deprecated": false,
        "parameters": [
          {
            "$ref": "../../../../../common-types/resource-management/v1/types.json#/parameters/ApiVersionParameter"
          },
          {
            "$ref": "../../../../../common-types/resource-management/v1/types.json#/parameters/SubscriptionIdParameter"
          },
          {
            "$ref": "../../../../../common-types/resource-management/v1/types.json#/parameters/ResourceGroupNameParameter"
          },
          {
            "$ref": "#/parameters/workspaceNameParameter"
          }
        ],
        "responses": {
          "200": {
            "schema": {
              "$ref": "#/definitions/WorkspaceAadAdminInfo"
            },
            "description": "OK"
          },
          "default": {
            "schema": {
<<<<<<< HEAD
              "$ref": "../../../../common/v1/types.json#/definitions/ErrorContract"
=======
              "$ref": "#/definitions/ErrorContract"
>>>>>>> af415f12
            },
            "description": ""
          }
        },
        "consumes": [],
        "produces": [
          "application/json"
        ],
        "x-ms-examples": {
          "Get workspace active directory admin": {
            "$ref": "./examples/GetWorkspaceAadAdmin.json"
          }
        }
      },
      "put": {
        "operationId": "WorkspaceAadAdmins_CreateOrUpdate",
        "description": "Creates or updates a workspace active directory admin",
        "tags": [
          "Workspaces"
        ],
        "deprecated": false,
        "parameters": [
          {
            "$ref": "../../../../../common-types/resource-management/v1/types.json#/parameters/ApiVersionParameter"
          },
          {
            "$ref": "../../../../../common-types/resource-management/v1/types.json#/parameters/SubscriptionIdParameter"
          },
          {
            "$ref": "../../../../../common-types/resource-management/v1/types.json#/parameters/ResourceGroupNameParameter"
          },
          {
            "$ref": "#/parameters/workspaceNameParameter"
          },
          {
            "description": "Workspace active directory administrator properties",
            "schema": {
              "$ref": "#/definitions/WorkspaceAadAdminInfo"
            },
            "in": "body",
            "name": "aadAdminInfo",
            "required": true
          }
        ],
        "responses": {
          "200": {
            "description": "",
            "schema": {
              "$ref": "#/definitions/WorkspaceAadAdminInfo"
            }
          },
          "202": {
            "description": "",
            "schema": {
              "$ref": "#/definitions/WorkspaceAadAdminInfo"
            }
          },
          "default": {
            "schema": {
              "$ref": "../../../../common/v1/types.json#/definitions/ErrorContract"
            },
            "description": ""
          }
        },
        "consumes": [
          "application/json"
        ],
        "produces": [
          "application/json"
        ],
        "x-ms-long-running-operation": true,
        "x-ms-long-running-operation-options": {
          "final-state-via": "location"
        },
        "x-ms-examples": {
          "Create or update workspace active directory admin": {
            "$ref": "./examples/CreateOrUpdateWorkspaceAadAdmin.json"
          }
        }
      },
      "delete": {
        "operationId": "WorkspaceAadAdmins_Delete",
        "description": "Deletes a workspace active directory admin",
        "tags": [
          "Workspaces"
        ],
        "deprecated": false,
        "parameters": [
          {
            "$ref": "../../../../../common-types/resource-management/v1/types.json#/parameters/ApiVersionParameter"
          },
          {
            "$ref": "../../../../../common-types/resource-management/v1/types.json#/parameters/SubscriptionIdParameter"
          },
          {
            "$ref": "../../../../../common-types/resource-management/v1/types.json#/parameters/ResourceGroupNameParameter"
          },
          {
            "$ref": "#/parameters/workspaceNameParameter"
          }
        ],
        "responses": {
          "200": {
            "description": ""
          },
          "202": {
            "description": ""
          },
          "default": {
            "schema": {
              "$ref": "../../../../common/v1/types.json#/definitions/ErrorContract"
            },
            "description": ""
          }
        },
        "consumes": [],
        "produces": [
          "application/json"
        ],
        "x-ms-long-running-operation": true,
        "x-ms-long-running-operation-options": {
          "final-state-via": "location"
        },
        "x-ms-examples": {
          "Delete workspace active directory admin": {
            "$ref": "./examples/DeleteWorkspaceAadAdmin.json"
          }
        }
      }
    },
    "/subscriptions/{subscriptionId}/resourceGroups/{resourceGroupName}/providers/Microsoft.Synapse/workspaces/{workspaceName}/scopePools/{scopePoolName}": {
      "parameters": [
        {
          "$ref": "../../../../../common-types/resource-management/v1/types.json#/parameters/ApiVersionParameter"
        },
        {
          "$ref": "../../../../../common-types/resource-management/v1/types.json#/parameters/SubscriptionIdParameter"
        },
        {
          "$ref": "../../../../../common-types/resource-management/v1/types.json#/parameters/ResourceGroupNameParameter"
        },
        {
          "$ref": "#/parameters/workspaceNameParameter"
        },
        {
          "$ref": "#/parameters/scopePoolNameParameter"
        }
      ],
      "get": {
        "operationId": "GetScopePool",
        "description": "Get scope pool by name",
        "tags": [
          "ScopePools"
        ],
        "deprecated": false,
        "responses": {
          "200": {
            "schema": {
              "type": "object",
              "$ref": "#/definitions/ScopePoolResourceInfo"
            },
            "description": "OK"
          },
          "403": {
            "schema": {
              "$ref": "../../../../common/v1/types.json#/definitions/ErrorContract"
            },
            "description": "User subscription or tenant not allowed"
          },
          "404": {
            "description": "Not found"
          },
          "default": {
            "schema": {
              "$ref": "../../../../common/v1/types.json#/definitions/ErrorContract"
            },
            "description": ""
          }
        },
        "consumes": [],
        "produces": [
          "application/json"
        ],
        "x-ms-examples": {
          "Get scope pool by name": {
            "$ref": "./examples/GetScopePool.json"
          }
        }
      },
      "put": {
        "operationId": "CreateOrUpdateScopePool",
        "description": "Create or update scope pool in workspace",
        "tags": [
          "ScopePools"
        ],
        "deprecated": false,
        "parameters": [
          {
            "in": "body",
            "name": "scopePoolInfo",
            "required": true,
            "schema": {
              "$ref": "#/definitions/ScopePoolResourceInfo"
            }
          }
        ],
        "responses": {
          "202": {
            "schema": {
              "$ref": "#/definitions/ScopePoolResourceInfo"
            },
            "description": ""
          },
          "400": {
            "description": "Malformed request or key sub-resource not available in region",
            "schema": {
              "$ref": "../../../../common/v1/types.json../../../../common/v1/types.json#/definitions/ErrorContract"
            }
          },
          "403": {
            "description": "Forbidden or scope pool limit reached",
            "schema": {
              "$ref": "../../../../common/v1/types.json#/definitions/ErrorContract"
            }
          },
          "404": {
            "description": "Workspace not found"
          },
          "409": {
            "description": "Scope pool with same name already exists in non-final state",
            "schema": {
              "$ref": "../../../../common/v1/types.json#/definitions/ErrorContract"
            }
          },
          "default": {
            "schema": {
              "$ref": "../../../../common/v1/types.json#/definitions/ErrorContract"
            },
            "description": ""
          }
        },
        "consumes": [
          "application/json"
        ],
        "produces": [
          "application/json"
        ],
        "x-ms-long-running-operation": true,
        "x-ms-long-running-operation-options": {
          "final-state-via": "location"
        },
        "x-ms-examples": {
          "Create or update scope pool by name in the workspace": {
            "$ref": "./examples/CreateOrUpdateScopePool.json"
          }
        }
      },
      "delete": {
        "operationId": "DeleteScopePool",
        "description": "Deletes a scope pool",
        "tags": [
          "ScopePools"
        ],
        "deprecated": false,
        "parameters": [
          {
            "$ref": "../../../../../common-types/resource-management/v1/types.json#/parameters/ApiVersionParameter"
          },
          {
            "$ref": "../../../../../common-types/resource-management/v1/types.json#/parameters/SubscriptionIdParameter"
          },
          {
            "$ref": "../../../../../common-types/resource-management/v1/types.json#/parameters/ResourceGroupNameParameter"
          },
          {
            "$ref": "#/parameters/workspaceNameParameter"
          },
          {
            "$ref": "#/parameters/scopePoolNameParameter"
          }
        ],
        "responses": {
          "202": {
            "description": "Accepted"
          },
          "204": {
            "description": "No content"
          },
          "403": {
            "schema": {
              "$ref": "../../../../common/v1/types.json#/definitions/ErrorContract"
            },
            "description": "Not allowed to operate on this tenant and subscription"
          },
          "default": {
            "schema": {
              "$ref": "../../../../common/v1/types.json#/definitions/ErrorContract"
            },
            "description": ""
          }
        },
        "consumes": [],
        "produces": [
          "application/json"
        ],
        "x-ms-long-running-operation": true,
        "x-ms-long-running-operation-options": {
          "final-state-via": "location"
        },
        "x-ms-examples": {
          "Delete scope pool in workspace": {
            "$ref": "./examples/DeleteScopePool.json"
          }
        }
      },
      "patch": {
        "operationId": "PatchScopePool",
        "description": "Update scope pool in workspace",
        "tags": [
          "ScopePools"
        ],
        "deprecated": false,
        "parameters": [
          {
            "$ref": "../../../../../common-types/resource-management/v1/types.json#/parameters/ApiVersionParameter"
          },
          {
            "$ref": "../../../../../common-types/resource-management/v1/types.json#/parameters/SubscriptionIdParameter"
          },
          {
            "$ref": "../../../../../common-types/resource-management/v1/types.json#/parameters/ResourceGroupNameParameter"
          },
          {
            "$ref": "../../../../common/v1/types.json#/parameters/WorkspaceNameParameter"
          },
          {
            "$ref": "#/parameters/scopePoolNameParameter"
          },
          {
            "in": "body",
            "name": "scopePoolInfo",
            "required": true,
            "schema": {
              "$ref": "#/definitions/ScopePoolPatchInfo"
            }
          }
        ],
        "responses": {
          "200": {
            "schema": {
              "$ref": "#/definitions/ScopePoolResourceInfo"
            },
            "description": ""
          },
          "403": {
            "schema": {
              "$ref": "../../../../common/v1/types.json#/definitions/ErrorContract"
            },
            "description": "Not allowed"
          },
          "409": {
            "schema": {
              "$ref": "../../../../common/v1/types.json#/definitions/ErrorContract"
            },
            "description": ""
          },
          "201": {
            "schema": {
              "$ref": "#/definitions/ManagedIdentitySqlControlSettingsModel"
            },
            "description": "Created"
          },
          "default": {
            "schema": {
              "$ref": "../../../../common/v1/types.json#/definitions/ErrorContract"
            },
            "description": ""
          }
        },
        "consumes": [
          "application/json"
        ],
        "produces": [
          "application/json"
        ],
        "x-ms-examples": {
          "Update scope pool by name in the workspace": {
            "$ref": "./examples/PatchScopePool.json"
          }
        }
      }
    },
    "/subscriptions/{subscriptionId}/resourceGroups/{resourceGroupName}/providers/Microsoft.Synapse/workspaces/{workspaceName}/scopePools": {
      "parameters": [
        {
          "$ref": "../../../../../common-types/resource-management/v1/types.json#/parameters/ApiVersionParameter"
        },
        {
          "$ref": "../../../../../common-types/resource-management/v1/types.json#/parameters/SubscriptionIdParameter"
        },
        {
          "$ref": "../../../../../common-types/resource-management/v1/types.json#/parameters/ResourceGroupNameParameter"
        },
        {
          "$ref": "#/parameters/workspaceNameParameter"
        }
      ],
      "get": {
        "operationId": "GetScopePoolsInWorkspace",
        "description": "Get all scope pools in workspace",
        "tags": [
          "ScopePools"
        ],
        "deprecated": false,
        "responses": {
          "200": {
            "schema": {
              "type": "object",
              "$ref": "#/definitions/ResourceCollectionResponse_ScopePoolResourceInfo"
            },
            "description": "OK"
          },
          "403": {
            "description": "User subscription or tenant not allowed",
            "schema": {
              "$ref": "../../../../common/v1/types.json#/definitions/ErrorContract"
            }
          },
          "default": {
            "schema": {
              "$ref": "../../../../common/v1/types.json#/definitions/ErrorContract"
            },
            "description": ""
          }
        },
        "consumes": [],
        "produces": [
          "application/json"
        ],
        "x-ms-examples": {
          "Get scope pool by name": {
            "$ref": "./examples/GetScopePoolsInWorkspace.json"
          }
        }
      }
    }
  },
  "definitions": {
    "AadAdminProperties": {
      "description": "Workspace active directory administrator properties",
      "type": "object",
      "properties": {
        "tenantId": {
          "description": "Tenant ID of the workspace active directory administrator",
          "type": "string"
        },
        "login": {
          "description": "Login of the workspace active directory administrator",
          "type": "string"
        },
        "administratorType": {
          "description": "Workspace active directory administrator type",
          "type": "string"
        },
        "sid": {
          "description": "Object ID of the workspace active directory administrator",
          "type": "string"
        }
      }
    },
    "WorkspaceInfoListResult": {
      "description": "List of workspaces",
      "type": "object",
      "properties": {
        "nextLink": {
          "description": "Link to the next page of results",
          "type": "string"
        },
        "value": {
          "description": "List of workspaces",
          "type": "array",
          "items": {
            "$ref": "#/definitions/Workspace"
          }
        }
      }
    },
    "DataLakeStorageAccountDetails": {
      "description": "Details of the data lake storage account associated with the workspace",
      "type": "object",
      "properties": {
        "accountUrl": {
          "description": "Account URL",
          "type": "string"
        },
        "filesystem": {
          "description": "Filesystem name",
          "type": "string"
        }
      }
    },
    "ManagedIdentity": {
      "description": "The workspace managed identity",
      "type": "object",
      "properties": {
        "principalId": {
          "description": "The principal ID of the workspace managed identity",
          "type": "string",
          "readOnly": true
        },
        "tenantId": {
          "description": "The tenant ID of the workspace managed identity",
          "type": "string",
          "format": "uuid",
          "readOnly": true
        },
        "type": {
          "description": "The type of managed identity for the workspace",
          "enum": [
            "None",
            "SystemAssigned"
          ],
          "type": "string",
          "x-ms-enum": {
            "name": "ResourceIdentityType",
            "modelAsString": false
          }
        }
      }
    },
    "VirtualNetworkProfile": {
      "description": "Virtual Network Profile",
      "type": "object",
      "properties": {
        "computeSubnetId": {
          "description": "Subnet ID used for computes in workspace",
          "type": "string"
        }
      }
    },
    "ManagedVirtualNetworkSettings": {
      "description": "Managed Virtual Network Settings",
      "type": "object",
      "properties": {
        "preventDataExfiltration": {
          "description": "Prevent Data Exfiltration",
          "type": "boolean"
        },
        "linkedAccessCheckOnTargetResource": {
          "description": "Linked Access Check On Target Resource",
          "type": "boolean"
        },
        "allowedAadTenantIdsForLinking": {
          "description": "Allowed Aad Tenant Ids For Linking",
          "type": "array",
          "items": {
            "type": "string",
            "description": "Tenant Id"
          }
        }
      }
    },
    "WorkspaceAadAdminInfo": {
      "description": "Workspace active directory administrator",
      "type": "object",
      "x-ms-azure-resource": true,
      "allOf": [
        {
          "$ref": "../../../../../common-types/resource-management/v1/types.json#/definitions/ProxyResource"
        }
      ],
      "properties": {
        "properties": {
          "description": "Workspace active directory administrator properties",
          "$ref": "#/definitions/AadAdminProperties",
          "x-ms-client-flatten": true
        }
      }
    },
    "Workspace": {
      "description": "A workspace",
      "type": "object",
      "allOf": [
        {
          "$ref": "../../../../../common-types/resource-management/v1/types.json#/definitions/TrackedResource"
        }
      ],
      "properties": {
        "properties": {
          "description": "Workspace resource properties",
          "$ref": "#/definitions/WorkspaceProperties",
          "x-ms-client-flatten": true
        },
        "identity": {
          "description": "Identity of the workspace",
          "$ref": "#/definitions/ManagedIdentity"
        }
      }
    },
    "WorkspaceProperties": {
      "description": "Workspace properties",
      "type": "object",
      "properties": {
        "defaultDataLakeStorage": {
          "description": "Workspace default data lake storage account details",
          "$ref": "#/definitions/DataLakeStorageAccountDetails"
        },
        "sqlAdministratorLoginPassword": {
          "description": "SQL administrator login password",
          "type": "string"
        },
        "managedResourceGroupName": {
          "description": "Workspace managed resource group. The resource group name uniquely identifies the resource group within the user subscriptionId. The resource group name must be no longer than 90 characters long, and must be alphanumeric characters (Char.IsLetterOrDigit()) and '-', '_', '(', ')' and'.'. Note that the name cannot end with '.'",
          "type": "string"
        },
        "provisioningState": {
          "description": "Resource provisioning state",
          "type": "string",
          "readOnly": true
        },
        "sqlAdministratorLogin": {
          "description": "Login for workspace SQL active directory administrator",
          "type": "string"
        },
        "virtualNetworkProfile": {
          "description": "Virtual Network profile",
          "$ref": "#/definitions/VirtualNetworkProfile"
        },
        "connectivityEndpoints": {
          "description": "Connectivity endpoints",
          "additionalProperties": {
            "type": "string"
          },
          "type": "object"
        },
        "managedVirtualNetwork": {
          "description": "Setting this to 'default' will ensure that all compute for this workspace is in a virtual network managed on behalf of the user.",
          "type": "string"
        },
        "privateEndpointConnections": {
          "description": "Private endpoint connections to the workspace",
          "type": "array",
          "items": {
            "$ref": "../../../../common/v1/privateEndpointConnection.json#/definitions/PrivateEndpointConnection"
          }
        },
        "workspaceUID": {
          "description": "Unique identifier for the Synapse Workspace",
          "type": "string",
          "format": "uuid"
        },
        "extraProperties": {
          "description": "Workspace level configs and feature flags",
          "additionalProperties": {
            "type": "object"
          },
          "type": "object",
          "readOnly": true
        },
        "managedVirtualNetworkSettings": {
          "description": "Managed Virtual Network Settings",
          "$ref": "#/definitions/ManagedVirtualNetworkSettings"
        }
      }
    },
    "WorkspacePatchInfo": {
      "description": "Workspace patch details",
      "type": "object",
      "properties": {
        "tags": {
          "description": "Resource tags",
          "additionalProperties": {
            "type": "string"
          },
          "type": "object"
        },
        "identity": {
          "description": "The identity of the workspace",
          "$ref": "#/definitions/ManagedIdentity"
        },
        "managedVirtualNetworkSettings": {
          "description": "Managed Virtual Network Settings",
          "type": "object",
          "properties": {
            "preventDataExfiltration": {
              "description": "Prevent Data Exfiltration",
              "type": "boolean"
            },
            "linkedAccessCheckOnTargetResource": {
              "description": "Linked Access Check On Target Resource",
              "type": "boolean"
            },
            "allowedAadTenantIdsForLinking": {
              "description": "Allowed Aad Tenant Ids For Linking",
              "type": "array",
              "items": {
                "type": "string",
                "description": "Tenant Id"
              }
            }
          }
        },
        "properties": {
          "description": "Workspace patch properties",
          "$ref": "#/definitions/WorkspacePatchProperties",
          "x-ms-client-flatten": true
        }
      }
    },
    "WorkspacePatchProperties": {
      "description": "Workspace patch properties",
      "type": "object",
      "properties": {
        "sqlAdministratorLoginPassword": {
          "description": "SQL administrator login password",
          "type": "string"
        },
        "provisioningState": {
          "description": "Resource provisioning state",
          "type": "string",
          "readOnly": true
        }
      }
    },
    "ManagedIdentitySqlControlSettingsModel": {
      "type": "object",
      "title": "Managed Identity Sql Control Settings",
      "description": "Sql Control Settings for workspace managed identity",
      "allOf": [
        {
          "$ref": "../../../../../common-types/resource-management/v1/types.json#/definitions/ProxyResource"
        }
      ],
      "properties": {
        "properties": {
          "title": "Managed Identity Sql Control Settings",
          "description": "Sql Control Settings for workspace managed identity",
          "properties": {
            "grantSqlControlToManagedIdentity": {
              "type": "object",
              "description": "Grant sql control to managed identity",
              "properties": {
                "desiredState": {
                  "description": "Desired state",
                  "type": "string",
                  "enum": [
                    "Enabled",
                    "Disabled"
                  ]
                },
                "actualState": {
                  "description": "Actual state",
                  "type": "string",
                  "enum": [
                    "Enabling",
                    "Enabled",
                    "Disabling",
                    "Disabled",
                    "Unknown"
                  ],
                  "readOnly": true
                }
              }
            }
          },
          "x-ms-client-flatten": true
        }
      }
    },
    "ScopePoolResourceProperties": {
      "allOf": [
        {
          "$ref": "../../../../common/v1/types.json#/definitions/ResourcePropertiesBase"
        },
        {
          "type": "object",
          "properties": {
            "creationDate": {
              "type": "string",
              "format": "date-time "
            },
            "maxQueuedJobs": {
              "type": "integer",
              "format": "int32"
            },
            "maxRunningJobs": {
              "type": "integer",
              "format": "int32"
            },
            "extendedProperties": {
              "type": "string"
            }
          }
        }
      ]
    },
    "ScopePoolResourceInfo": {
      "allOf": [
        {
          "$ref": "../../../../common/v1/types.json#/definitions/WorkspaceSubResource"
        },
        {
          "type": "object",
          "properties": {
            "properties": {
              "type": "object",
              "$ref": "#/definitions/ScopePoolResourceProperties"
            }
          }
        }
      ]
    },
    "ResourceCollectionResponse_ScopePoolResourceInfo": {
      "properties": {
        "value": {
          "type": "array",
          "items": {
            "$ref": "#/definitions/ScopePoolResourceInfo"
          }
        },
        "nextLink": {
          "type": "string"
        }
      }
    },
    "ScopePoolPatchInfo": {
      "properties": {
        "tags": {
          "type": "object",
          "additionalProperties": {
            "type": "string"
          }
        }
      }
    }
  },
  "parameters": {
    "workspaceNameParameter": {
      "name": "workspaceName",
      "in": "path",
      "required": true,
      "type": "string",
      "description": "The name of the workspace",
      "x-ms-parameter-location": "method"
    },
    "scopePoolNameParameter": {
      "name": "scopePoolName",
      "in": "path",
      "required": true,
      "type": "string",
      "description": "Name of the scope pool",
      "x-ms-parameter-location": "method"
    }
  }
}<|MERGE_RESOLUTION|>--- conflicted
+++ resolved
@@ -380,11 +380,7 @@
           },
           "default": {
             "schema": {
-<<<<<<< HEAD
-              "$ref": "../../../../common/v1/types.json#/definitions/ErrorContract"
-=======
-              "$ref": "#/definitions/ErrorContract"
->>>>>>> af415f12
+              "$ref": "../../../../common/v1/types.json#/definitions/ErrorContract"
             },
             "description": ""
           }
@@ -750,12 +746,6 @@
               "$ref": "../../../../common/v1/types.json#/definitions/ErrorContract"
             },
             "description": ""
-          },
-          "201": {
-            "schema": {
-              "$ref": "#/definitions/ManagedIdentitySqlControlSettingsModel"
-            },
-            "description": "Created"
           },
           "default": {
             "schema": {

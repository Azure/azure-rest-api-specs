--- conflicted
+++ resolved
@@ -971,12 +971,6 @@
             "$ref": "./privateEndpointConnections.json#/definitions/PrivateEndpointConnection"
           }
         },
-<<<<<<< HEAD
-        "workspaceUID": {
-          "description": "Unique identifier for the Synapse Workspace",
-          "type": "string",
-          "format": "uuid"
-=======
         "encryption": {
           "description": "The encryption details of the workspace",
           "$ref": "#/definitions/EncryptionDetails"
@@ -984,8 +978,8 @@
         "workspaceUID": {
           "description": "The workspace unique identifier",
           "type": "string",
-          "readOnly": true
->>>>>>> 3cef470c
+          "readOnly": true,
+          "format": "uuid"
         },
         "extraProperties": {
           "description": "Workspace level configs and feature flags",

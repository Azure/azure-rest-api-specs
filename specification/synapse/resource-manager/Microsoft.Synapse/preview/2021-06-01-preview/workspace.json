{
  "swagger": "2.0",
  "info": {
    "version": "2021-06-01-preview",
    "title": "SynapseManagementClient",
    "description": "Azure Synapse Analytics APIs"
  },
  "host": "management.azure.com",
  "schemes": [
    "https"
  ],
  "securityDefinitions": {
    "azure_auth": {
      "authorizationUrl": "https://login.microsoftonline.com/common/oauth2/authorize",
      "flow": "implicit",
      "type": "oauth2",
      "scopes": {
        "user_impersonation": "impersonate your user account"
      },
      "description": "Azure Active Directory OAuth2 Flow"
    }
  },
  "paths": {
    "/subscriptions/{subscriptionId}/resourceGroups/{resourceGroupName}/providers/Microsoft.Synapse/workspaces": {
      "get": {
        "operationId": "Workspaces_ListByResourceGroup",
        "description": "Returns a list of workspaces in a resource group",
        "tags": [
          "Workspaces"
        ],
        "deprecated": false,
        "parameters": [
          {
            "$ref": "../../../../../common-types/resource-management/v2/types.json#/parameters/ApiVersionParameter"
          },
          {
            "$ref": "../../../../../common-types/resource-management/v2/types.json#/parameters/SubscriptionIdParameter"
          },
          {
            "$ref": "../../../../../common-types/resource-management/v2/types.json#/parameters/ResourceGroupNameParameter"
          }
        ],
        "responses": {
          "200": {
            "schema": {
              "$ref": "#/definitions/WorkspaceInfoListResult"
            },
            "description": ""
          },
          "default": {
            "schema": {
              "$ref": "../../../../../common-types/resource-management/v2/types.json#/definitions/ErrorResponse"
            },
            "description": ""
          }
        },
        "consumes": [],
        "produces": [
          "application/json"
        ],
        "x-ms-pageable": {
          "nextLinkName": "nextLink"
        },
        "x-ms-examples": {
          "List workspaces in resource group": {
            "$ref": "./examples/ListWorkspacesInResourceGroup.json"
          }
        }
      }
    },
    "/subscriptions/{subscriptionId}/resourceGroups/{resourceGroupName}/providers/Microsoft.Synapse/workspaces/{workspaceName}": {
      "get": {
        "operationId": "Workspaces_Get",
        "description": "Gets a workspace",
        "tags": [
          "Workspaces"
        ],
        "deprecated": false,
        "parameters": [
          {
            "$ref": "../../../../../common-types/resource-management/v2/types.json#/parameters/ApiVersionParameter"
          },
          {
            "$ref": "../../../../../common-types/resource-management/v2/types.json#/parameters/SubscriptionIdParameter"
          },
          {
            "$ref": "../../../../../common-types/resource-management/v2/types.json#/parameters/ResourceGroupNameParameter"
          },
          {
            "$ref": "../../../../common/v1/types.json#/parameters/WorkspaceNameParameter"
          }
        ],
        "responses": {
          "200": {
            "schema": {
              "$ref": "#/definitions/Workspace"
            },
            "description": ""
          },
          "default": {
            "schema": {
              "$ref": "../../../../../common-types/resource-management/v2/types.json#/definitions/ErrorResponse"
            },
            "description": ""
          }
        },
        "consumes": [],
        "produces": [
          "application/json"
        ],
        "x-ms-examples": {
          "Get a workspace": {
            "$ref": "./examples/GetWorkspace.json"
          }
        }
      },
      "patch": {
        "operationId": "Workspaces_Update",
        "description": "Updates a workspace",
        "tags": [
          "Workspaces"
        ],
        "deprecated": false,
        "parameters": [
          {
            "$ref": "../../../../../common-types/resource-management/v2/types.json#/parameters/ApiVersionParameter"
          },
          {
            "$ref": "../../../../../common-types/resource-management/v2/types.json#/parameters/SubscriptionIdParameter"
          },
          {
            "$ref": "../../../../../common-types/resource-management/v2/types.json#/parameters/ResourceGroupNameParameter"
          },
          {
            "$ref": "../../../../common/v1/types.json#/parameters/WorkspaceNameParameter"
          },
          {
            "schema": {
              "$ref": "#/definitions/WorkspacePatchInfo"
            },
            "in": "body",
            "name": "workspacePatchInfo",
            "required": true,
            "description": "Workspace patch request properties"
          }
        ],
        "responses": {
          "200": {
            "schema": {
              "$ref": "#/definitions/Workspace"
            },
            "description": ""
          },
          "201": {
            "schema": {
              "$ref": "#/definitions/Workspace"
            },
            "description": ""
          },
          "default": {
            "schema": {
              "$ref": "../../../../../common-types/resource-management/v2/types.json#/definitions/ErrorResponse"
            },
            "description": ""
          }
        },
        "consumes": [
          "application/json"
        ],
        "produces": [
          "application/json"
        ],
        "x-ms-long-running-operation": true,
        "x-ms-long-running-operation-options": {
          "final-state-via": "location"
        },
        "x-ms-examples": {
          "Update a workspace": {
            "$ref": "./examples/UpdateWorkspace.json"
          }
        }
      },
      "put": {
        "operationId": "Workspaces_CreateOrUpdate",
        "description": "Creates or updates a workspace",
        "tags": [
          "Workspaces"
        ],
        "deprecated": false,
        "parameters": [
          {
            "$ref": "../../../../../common-types/resource-management/v2/types.json#/parameters/ApiVersionParameter"
          },
          {
            "$ref": "../../../../../common-types/resource-management/v2/types.json#/parameters/SubscriptionIdParameter"
          },
          {
            "$ref": "../../../../../common-types/resource-management/v2/types.json#/parameters/ResourceGroupNameParameter"
          },
          {
            "$ref": "../../../../common/v1/types.json#/parameters/WorkspaceNameParameter"
          },
          {
            "description": "Workspace create or update request properties",
            "schema": {
              "$ref": "#/definitions/Workspace"
            },
            "in": "body",
            "name": "workspaceInfo",
            "required": true
          }
        ],
        "responses": {
          "200": {
            "schema": {
              "$ref": "#/definitions/Workspace"
            },
            "description": ""
          },
          "201": {
            "schema": {
              "$ref": "#/definitions/Workspace"
            },
            "description": ""
          },
          "default": {
            "schema": {
              "$ref": "../../../../../common-types/resource-management/v2/types.json#/definitions/ErrorResponse"
            },
            "description": ""
          }
        },
        "consumes": [
          "application/json"
        ],
        "produces": [
          "application/json"
        ],
        "x-ms-long-running-operation": true,
        "x-ms-long-running-operation-options": {
          "final-state-via": "location"
        },
        "x-ms-examples": {
          "Create or update a workspace": {
            "$ref": "./examples/CreateOrUpdateWorkspace.json"
          }
        }
      },
      "delete": {
        "operationId": "Workspaces_Delete",
        "description": "Deletes a workspace",
        "tags": [
          "Workspaces"
        ],
        "deprecated": false,
        "parameters": [
          {
            "$ref": "../../../../../common-types/resource-management/v2/types.json#/parameters/ApiVersionParameter"
          },
          {
            "$ref": "../../../../../common-types/resource-management/v2/types.json#/parameters/SubscriptionIdParameter"
          },
          {
            "$ref": "../../../../../common-types/resource-management/v2/types.json#/parameters/ResourceGroupNameParameter"
          },
          {
            "$ref": "../../../../common/v1/types.json#/parameters/WorkspaceNameParameter"
          }
        ],
        "responses": {
          "200": {
            "schema": {
              "type": "object"
            },
            "description": "OK"
          },
          "202": {
            "schema": {
              "type": "object"
            },
            "description": ""
          },
          "204": {
            "description": ""
          },
          "default": {
            "schema": {
              "$ref": "../../../../../common-types/resource-management/v2/types.json#/definitions/ErrorResponse"
            },
            "description": ""
          }
        },
        "consumes": [],
        "produces": [
          "application/json"
        ],
        "x-ms-long-running-operation": true,
        "x-ms-long-running-operation-options": {
          "final-state-via": "location"
        },
        "x-ms-examples": {
          "Delete a workspace": {
            "$ref": "./examples/DeleteWorkspace.json"
          }
        }
      }
    },
    "/subscriptions/{subscriptionId}/providers/Microsoft.Synapse/workspaces": {
      "get": {
        "operationId": "Workspaces_List",
        "description": "Returns a list of workspaces in a subscription",
        "tags": [
          "Workspaces"
        ],
        "deprecated": false,
        "parameters": [
          {
            "$ref": "../../../../../common-types/resource-management/v2/types.json#/parameters/ApiVersionParameter"
          },
          {
            "$ref": "../../../../../common-types/resource-management/v2/types.json#/parameters/SubscriptionIdParameter"
          }
        ],
        "responses": {
          "200": {
            "schema": {
              "$ref": "#/definitions/WorkspaceInfoListResult"
            },
            "description": ""
          },
          "default": {
            "schema": {
              "$ref": "../../../../../common-types/resource-management/v2/types.json#/definitions/ErrorResponse"
            },
            "description": ""
          }
        },
        "consumes": [],
        "produces": [
          "application/json"
        ],
        "x-ms-pageable": {
          "nextLinkName": "nextLink"
        },
        "x-ms-examples": {
          "List workspaces in subscription": {
            "$ref": "./examples/ListWorkspacesInSubscription.json"
          }
        }
      }
    },
    "/subscriptions/{subscriptionId}/resourceGroups/{resourceGroupName}/providers/Microsoft.Synapse/workspaces/{workspaceName}/administrators/activeDirectory": {
      "get": {
        "operationId": "WorkspaceAadAdmins_Get",
        "description": "Gets a workspace active directory admin",
        "tags": [
          "Workspaces"
        ],
        "deprecated": false,
        "parameters": [
          {
            "$ref": "../../../../../common-types/resource-management/v2/types.json#/parameters/ApiVersionParameter"
          },
          {
            "$ref": "../../../../../common-types/resource-management/v2/types.json#/parameters/SubscriptionIdParameter"
          },
          {
            "$ref": "../../../../../common-types/resource-management/v2/types.json#/parameters/ResourceGroupNameParameter"
          },
          {
            "$ref": "../../../../common/v1/types.json#/parameters/WorkspaceNameParameter"
          }
        ],
        "responses": {
          "200": {
            "schema": {
              "$ref": "#/definitions/WorkspaceAadAdminInfo"
            },
            "description": "OK"
          },
          "default": {
            "schema": {
              "$ref": "../../../../../common-types/resource-management/v2/types.json#/definitions/ErrorResponse"
            },
            "description": ""
          }
        },
        "consumes": [],
        "produces": [
          "application/json"
        ],
        "x-ms-examples": {
          "Get workspace active directory admin": {
            "$ref": "./examples/GetWorkspaceAadAdmin.json"
          }
        }
      },
      "put": {
        "operationId": "WorkspaceAadAdmins_CreateOrUpdate",
        "description": "Creates or updates a workspace active directory admin",
        "tags": [
          "Workspaces"
        ],
        "deprecated": false,
        "parameters": [
          {
            "$ref": "../../../../../common-types/resource-management/v2/types.json#/parameters/ApiVersionParameter"
          },
          {
            "$ref": "../../../../../common-types/resource-management/v2/types.json#/parameters/SubscriptionIdParameter"
          },
          {
            "$ref": "../../../../../common-types/resource-management/v2/types.json#/parameters/ResourceGroupNameParameter"
          },
          {
            "$ref": "../../../../common/v1/types.json#/parameters/WorkspaceNameParameter"
          },
          {
            "description": "Workspace active directory administrator properties",
            "schema": {
              "$ref": "#/definitions/WorkspaceAadAdminInfo"
            },
            "in": "body",
            "name": "aadAdminInfo",
            "required": true
          }
        ],
        "responses": {
          "200": {
            "description": "",
            "schema": {
              "$ref": "#/definitions/WorkspaceAadAdminInfo"
            }
          },
          "202": {
            "description": "",
            "schema": {
              "$ref": "#/definitions/WorkspaceAadAdminInfo"
            }
          },
          "default": {
            "schema": {
              "$ref": "../../../../../common-types/resource-management/v2/types.json#/definitions/ErrorResponse"
            },
            "description": ""
          }
        },
        "consumes": [
          "application/json"
        ],
        "produces": [
          "application/json"
        ],
        "x-ms-long-running-operation": true,
        "x-ms-long-running-operation-options": {
          "final-state-via": "location"
        },
        "x-ms-examples": {
          "Create or update workspace active directory admin": {
            "$ref": "./examples/CreateOrUpdateWorkspaceAadAdmin.json"
          }
        }
      },
      "delete": {
        "operationId": "WorkspaceAadAdmins_Delete",
        "description": "Deletes a workspace active directory admin",
        "tags": [
          "Workspaces"
        ],
        "deprecated": false,
        "parameters": [
          {
            "$ref": "../../../../../common-types/resource-management/v2/types.json#/parameters/ApiVersionParameter"
          },
          {
            "$ref": "../../../../../common-types/resource-management/v2/types.json#/parameters/SubscriptionIdParameter"
          },
          {
            "$ref": "../../../../../common-types/resource-management/v2/types.json#/parameters/ResourceGroupNameParameter"
          },
          {
            "$ref": "../../../../common/v1/types.json#/parameters/WorkspaceNameParameter"
          }
        ],
        "responses": {
          "200": {
            "description": ""
          },
          "204": {
            "description": "Accepted"
          },
          "202": {
            "description": ""
          },
          "default": {
            "schema": {
              "$ref": "../../../../../common-types/resource-management/v2/types.json#/definitions/ErrorResponse"
            },
            "description": ""
          }
        },
        "consumes": [],
        "produces": [
          "application/json"
        ],
        "x-ms-long-running-operation": true,
        "x-ms-long-running-operation-options": {
          "final-state-via": "location"
        },
        "x-ms-examples": {
          "Delete workspace active directory admin": {
            "$ref": "./examples/DeleteWorkspaceAadAdmin.json"
          }
        }
      }
    },
    "/subscriptions/{subscriptionId}/resourceGroups/{resourceGroupName}/providers/Microsoft.Synapse/workspaces/{workspaceName}/sqlAdministrators/activeDirectory": {
      "get": {
        "operationId": "WorkspaceSqlAadAdmins_Get",
        "description": "Gets a workspace SQL active directory admin",
        "tags": [
          "Workspaces"
        ],
        "deprecated": false,
        "parameters": [
          {
            "$ref": "../../../../../common-types/resource-management/v2/types.json#/parameters/ApiVersionParameter"
          },
          {
            "$ref": "../../../../../common-types/resource-management/v2/types.json#/parameters/SubscriptionIdParameter"
          },
          {
            "$ref": "../../../../../common-types/resource-management/v2/types.json#/parameters/ResourceGroupNameParameter"
          },
          {
            "$ref": "../../../../common/v1/types.json#/parameters/WorkspaceNameParameter"
          }
        ],
        "responses": {
          "200": {
            "schema": {
              "$ref": "#/definitions/WorkspaceAadAdminInfo"
            },
            "description": "OK"
          },
          "default": {
            "schema": {
              "$ref": "../../../../../common-types/resource-management/v2/types.json#/definitions/ErrorResponse"
            },
            "description": ""
          }
        },
        "consumes": [],
        "produces": [
          "application/json"
        ],
        "x-ms-examples": {
          "Get workspace active directory admin": {
            "$ref": "./examples/GetWorkspaceAadAdmin.json"
          }
        }
      },
      "put": {
        "operationId": "WorkspaceSqlAadAdmins_CreateOrUpdate",
        "description": "Creates or updates a workspace SQL active directory admin",
        "tags": [
          "Workspaces"
        ],
        "deprecated": false,
        "parameters": [
          {
            "$ref": "../../../../../common-types/resource-management/v2/types.json#/parameters/ApiVersionParameter"
          },
          {
            "$ref": "../../../../../common-types/resource-management/v2/types.json#/parameters/SubscriptionIdParameter"
          },
          {
            "$ref": "../../../../../common-types/resource-management/v2/types.json#/parameters/ResourceGroupNameParameter"
          },
          {
            "$ref": "../../../../common/v1/types.json#/parameters/WorkspaceNameParameter"
          },
          {
            "description": "Workspace active directory administrator properties",
            "schema": {
              "$ref": "#/definitions/WorkspaceAadAdminInfo"
            },
            "in": "body",
            "name": "aadAdminInfo",
            "required": true
          }
        ],
        "responses": {
          "200": {
            "description": "",
            "schema": {
              "$ref": "#/definitions/WorkspaceAadAdminInfo"
            }
          },
          "202": {
            "description": "",
            "schema": {
              "$ref": "#/definitions/WorkspaceAadAdminInfo"
            }
          },
          "default": {
            "schema": {
              "$ref": "../../../../../common-types/resource-management/v2/types.json#/definitions/ErrorResponse"
            },
            "description": ""
          }
        },
        "consumes": [
          "application/json"
        ],
        "produces": [
          "application/json"
        ],
        "x-ms-long-running-operation": true,
        "x-ms-long-running-operation-options": {
          "final-state-via": "location"
        },
        "x-ms-examples": {
          "Create or update workspace active directory admin": {
            "$ref": "./examples/CreateOrUpdateWorkspaceAadAdmin.json"
          }
        }
      },
      "delete": {
        "operationId": "WorkspaceSqlAadAdmins_Delete",
        "description": "Deletes a workspace SQL active directory admin",
        "tags": [
          "Workspaces"
        ],
        "deprecated": false,
        "parameters": [
          {
            "$ref": "../../../../../common-types/resource-management/v2/types.json#/parameters/ApiVersionParameter"
          },
          {
            "$ref": "../../../../../common-types/resource-management/v2/types.json#/parameters/SubscriptionIdParameter"
          },
          {
            "$ref": "../../../../../common-types/resource-management/v2/types.json#/parameters/ResourceGroupNameParameter"
          },
          {
            "$ref": "../../../../common/v1/types.json#/parameters/WorkspaceNameParameter"
          }
        ],
        "responses": {
          "200": {
            "description": ""
          },
          "204": {
            "description": "Accepted"
          },
          "202": {
            "description": ""
          },
          "default": {
            "schema": {
              "$ref": "../../../../../common-types/resource-management/v2/types.json#/definitions/ErrorResponse"
            },
            "description": ""
          }
        },
        "consumes": [],
        "produces": [
          "application/json"
        ],
        "x-ms-long-running-operation": true,
        "x-ms-long-running-operation-options": {
          "final-state-via": "location"
        },
        "x-ms-examples": {
          "Delete workspace active directory admin": {
            "$ref": "./examples/DeleteWorkspaceAadAdmin.json"
          }
        }
      }
    },
    "/subscriptions/{subscriptionId}/resourceGroups/{resourceGroupName}/providers/Microsoft.Synapse/workspaces/{workspaceName}/managedIdentitySqlControlSettings/default": {
      "get": {
        "operationId": "WorkspaceManagedIdentitySqlControlSettings_Get",
        "summary": "Get Managed Identity Sql Control Settings",
        "parameters": [
          {
            "$ref": "../../../../../common-types/resource-management/v2/types.json#/parameters/ApiVersionParameter"
          },
          {
            "$ref": "../../../../../common-types/resource-management/v2/types.json#/parameters/SubscriptionIdParameter"
          },
          {
            "$ref": "../../../../../common-types/resource-management/v2/types.json#/parameters/ResourceGroupNameParameter"
          },
          {
            "$ref": "../../../../common/v1/types.json#/parameters/WorkspaceNameParameter"
          }
        ],
        "responses": {
          "200": {
            "schema": {
              "$ref": "#/definitions/ManagedIdentitySqlControlSettingsModel"
            },
            "description": "OK"
          },
          "default": {
            "schema": {
              "$ref": "../../../../../common-types/resource-management/v2/types.json#/definitions/ErrorResponse"
            },
            "description": "Error"
          }
        },
        "produces": [
          "application/json"
        ],
        "x-ms-examples": {
          "Get managed identity sql control settings": {
            "$ref": "./examples/GetManagedIdentitySqlControlSettings.json"
          }
        }
      },
      "put": {
        "operationId": "WorkspaceManagedIdentitySqlControlSettings_CreateOrUpdate",
        "summary": "Create or update Managed Identity Sql Control Settings",
        "parameters": [
          {
            "$ref": "../../../../../common-types/resource-management/v2/types.json#/parameters/ApiVersionParameter"
          },
          {
            "$ref": "../../../../../common-types/resource-management/v2/types.json#/parameters/SubscriptionIdParameter"
          },
          {
            "$ref": "../../../../../common-types/resource-management/v2/types.json#/parameters/ResourceGroupNameParameter"
          },
          {
            "$ref": "../../../../common/v1/types.json../../../../common/v1/types.json#/parameters/WorkspaceNameParameter"
          },
          {
            "description": "Managed Identity Sql Control Settings",
            "schema": {
              "$ref": "#/definitions/ManagedIdentitySqlControlSettingsModel"
            },
            "in": "body",
            "name": "managedIdentitySqlControlSettings",
            "required": true
          }
        ],
        "responses": {
          "200": {
            "schema": {
              "$ref": "#/definitions/ManagedIdentitySqlControlSettingsModel"
            },
            "description": "OK"
          },
          "201": {
            "description": "Created"
          },
          "default": {
            "schema": {
              "$ref": "../../../../../common-types/resource-management/v2/types.json#/definitions/ErrorResponse"
            },
            "description": "Error"
          }
        },
        "produces": [
          "application/json"
        ],
        "x-ms-long-running-operation": true,
        "x-ms-long-running-operation-options": {
          "final-state-via": "azure-async-operation"
        },
        "x-ms-examples": {
          "Create or update managed identity sql control settings": {
            "$ref": "./examples/CreateOrUpdateManagedIdentitySqlControlSettings.json"
          }
        }
      }
    },
    "/subscriptions/{subscriptionId}/resourceGroups/{resourceGroupName}/providers/Microsoft.Synapse/workspaces/{workspaceName}/restorableDroppedSqlPools/{restorableDroppedSqlPoolId}": {
      "get": {
        "tags": [
          "RestorableDroppedSqlPools"
        ],
        "operationId": "RestorableDroppedSqlPools_Get",
        "description": "Gets a deleted sql pool that can be restored",
        "x-ms-examples": {
          "Get a restorable dropped Sql pool": {
            "$ref": "./examples/RestorableDroppedSqlPoolGet.json"
          }
        },
        "parameters": [
          {
            "$ref": "../../../../../common-types/resource-management/v2/types.json#/parameters/ApiVersionParameter"
          },
          {
            "$ref": "../../../../../common-types/resource-management/v2/types.json#/parameters/SubscriptionIdParameter"
          },
          {
            "$ref": "../../../../../common-types/resource-management/v2/types.json#/parameters/ResourceGroupNameParameter"
          },
          {
            "$ref": "../../../../common/v1/types.json#/parameters/WorkspaceNameParameter"
          },
          {
            "name": "restorableDroppedSqlPoolId",
            "in": "path",
            "required": true,
            "type": "string",
            "description": "The id of the deleted Sql Pool in the form of sqlPoolName,deletionTimeInFileTimeFormat"
          }
        ],
        "consumes": [],
        "produces": [
          "application/json"
        ],
        "responses": {
          "200": {
            "description": "OK",
            "schema": {
              "$ref": "#/definitions/RestorableDroppedSqlPool"
            }
          },
          "default": {
            "schema": {
              "$ref": "../../../../../common-types/resource-management/v2/types.json#/definitions/ErrorResponse"
            },
            "description": "Error"
          }
        }
      }
    },
    "/subscriptions/{subscriptionId}/resourceGroups/{resourceGroupName}/providers/Microsoft.Synapse/workspaces/{workspaceName}/restorableDroppedSqlPools": {
      "get": {
        "tags": [
          "RestorableDroppedSqlPools"
        ],
        "operationId": "RestorableDroppedSqlPools_ListByWorkspace",
        "description": "Gets a list of deleted Sql pools that can be restored",
        "x-ms-examples": {
          "Get list of restorable dropped Sql pools": {
            "$ref": "./examples/RestorableDroppedSqlpoolList.json"
          }
        },
        "parameters": [
          {
            "$ref": "../../../../../common-types/resource-management/v2/types.json#/parameters/ApiVersionParameter"
          },
          {
            "$ref": "../../../../../common-types/resource-management/v2/types.json#/parameters/SubscriptionIdParameter"
          },
          {
            "$ref": "../../../../../common-types/resource-management/v2/types.json#/parameters/ResourceGroupNameParameter"
          },
          {
            "$ref": "../../../../common/v1/types.json#/parameters/WorkspaceNameParameter"
          }
        ],
        "consumes": [],
        "produces": [
          "application/json"
        ],
        "responses": {
          "200": {
            "description": "OK",
            "schema": {
              "$ref": "#/definitions/RestorableDroppedSqlPoolListResult"
            }
          },
          "default": {
            "schema": {
              "$ref": "../../../../../common-types/resource-management/v2/types.json#/definitions/ErrorResponse"
            },
            "description": "Error"
          }
        },
        "x-ms-pageable": {
          "nextLinkName": null
        }
      }
    },
    "/subscriptions/{subscriptionId}/resourceGroups/{resourceGroupName}/providers/Microsoft.Synapse/workspaces/{workspaceName}/trustedServiceByPassConfiguration/default": {
      "put": {
        "operationId": "WorkspaceTrustedServiceByPassConfiguration_CreateOrUpdate",
        "summary": "Create or update Trusted Service By Pass Configuration",
        "parameters": [
          {
            "$ref": "../../../../../common-types/resource-management/v2/types.json#/parameters/ApiVersionParameter"
          },
          {
            "$ref": "../../../../../common-types/resource-management/v2/types.json#/parameters/SubscriptionIdParameter"
          },
          {
            "$ref": "../../../../../common-types/resource-management/v2/types.json#/parameters/ResourceGroupNameParameter"
          },
          {
            "$ref": "../../../../common/v1/types.json../../../../common/v1/types.json#/parameters/WorkspaceNameParameter"
          },
          {
            "schema": {
              "type": "object",
              "items": {
                "$ref": "#/definitions/TrustedServiceByPassConfiguration"
              }
            },
            "name": "trustedServiceByPassConfiguration",
            "in": "body",
            "description": "Trusted Service By Pass Configuration",
            "required": true
          }
        ],
        "responses": {
          "200": {
            "schema": {
              "type": "object",
              "items": {
                "$ref": "#/definitions/TrustedServiceByPassConfiguration"
              }
            },
            "description": "OK"
          },
          "default": {
            "schema": {
              "$ref": "../../../../../common-types/resource-management/v2/types.json#/definitions/ErrorResponse"
            },
            "description": "Error"
          }
        },
        "produces": [
          "application/json"
        ],
        "x-ms-examples": {
          "Create or update trusted service by pass configuration": {
            "$ref": "./examples/CreateOrUpdateTrustedServiceByPassConfiguration.json"
          }
        }
      }
    },
<<<<<<< HEAD
    "/subscriptions/{subscriptionId}/resourceGroups/{resourceGroupName}/providers/Microsoft.Synapse/workspaces/{workspaceName}/scopePools": {
      "get": {
        "tags": [
          "ScopePools"
        ],
        "operationId": "ScopePoolsListByWorkspace_Get",
        "description": "Gets a list of scope pools",
        "x-ms-examples": {
          "Get list of scope pools": {
            "$ref": "./examples/GetScopePoolsList.json"
          }
        },
=======
    "/subscriptions/{subscriptionId}/resourceGroups/{resourceGroupName}/providers/Microsoft.Synapse/workspaces/{workspaceName}/checkDefaultStorageAccountStatus": {
      "post": {
        "tags": [
          "Workspaces, checkDefaultStorageAccountStatus"
        ],
        "operationId": "WorkspaceCheckDefaultStorageAccountStatus_Create",
        "description": "Check Default Storage Account Status",
>>>>>>> 9860bbd4
        "parameters": [
          {
            "$ref": "../../../../../common-types/resource-management/v2/types.json#/parameters/ApiVersionParameter"
          },
          {
            "$ref": "../../../../../common-types/resource-management/v2/types.json#/parameters/SubscriptionIdParameter"
          },
          {
            "$ref": "../../../../../common-types/resource-management/v2/types.json#/parameters/ResourceGroupNameParameter"
          },
          {
<<<<<<< HEAD
            "$ref": "../../../../common/v1/types.json#/parameters/WorkspaceNameParameter"
          }
        ],
        "consumes": [],
        "produces": [
          "application/json"
        ],
        "responses": {
          "200": {
            "description": "OK",
            "schema": {
              "$ref": "#/definitions/ScopePoolsListResult"
            }
=======
            "$ref": "../../../../common/v1/types.json../../../../common/v1/types.json#/parameters/WorkspaceNameParameter"
          },
          {
            "schema": {
              "type": "object",
              "items": {
                "$ref": "#/definitions/CheckDefaultStorageAccountStatus"
              }
            },
            "name": "checkDefaultStorageAccountStatus",
            "in": "body",
            "description": "Check Default Storage Account Status",
            "required": true
          }
        ],
        "responses": {
          "200": {
            "schema": {
              "type": "object",
              "items": {
                "$ref": "#/definitions/CheckDefaultStorageAccountStatus"
              }
            },
            "description": "OK"
>>>>>>> 9860bbd4
          },
          "default": {
            "schema": {
              "$ref": "../../../../../common-types/resource-management/v2/types.json#/definitions/ErrorResponse"
            },
            "description": "Error"
          }
        },
<<<<<<< HEAD
        "x-ms-pageable": {
          "nextLinkName": null
=======
        "produces": [
          "application/json"
        ],
        "x-ms-examples": {
          "Workspace check default storage account status": {
            "$ref": "./examples/CheckDefaultStorageAccountStatus.json"
          }
>>>>>>> 9860bbd4
        }
      }
    }
  },
  "definitions": {
    "AadAdminProperties": {
      "description": "Workspace active directory administrator properties",
      "type": "object",
      "properties": {
        "tenantId": {
          "description": "Tenant ID of the workspace active directory administrator",
          "type": "string"
        },
        "login": {
          "description": "Login of the workspace active directory administrator",
          "type": "string"
        },
        "administratorType": {
          "description": "Workspace active directory administrator type",
          "type": "string"
        },
        "sid": {
          "description": "Object ID of the workspace active directory administrator",
          "type": "string"
        }
      }
    },
    "WorkspaceInfoListResult": {
      "description": "List of workspaces",
      "type": "object",
      "properties": {
        "nextLink": {
          "description": "Link to the next page of results",
          "type": "string"
        },
        "value": {
          "description": "List of workspaces",
          "type": "array",
          "items": {
            "$ref": "#/definitions/Workspace"
          }
        }
      }
    },
    "DataLakeStorageAccountDetails": {
      "description": "Details of the data lake storage account associated with the workspace",
      "type": "object",
      "properties": {
        "accountUrl": {
          "description": "Account URL",
          "type": "string",
          "x-ms-mutability": [
            "create",
            "read"
          ]
        },
        "filesystem": {
          "description": "Filesystem name",
          "type": "string"
        },
        "resourceId": {
          "description": "ARM resource Id of this storage account",
          "type": "string"
        },
        "createManagedPrivateEndpoint": {
          "description": "Create managed private endpoint to this storage account or not",
          "type": "boolean"
        }
      }
    },
    "EncryptionDetails": {
      "description": "Details of the encryption associated with the workspace",
      "type": "object",
      "properties": {
        "doubleEncryptionEnabled": {
          "description": "Double Encryption enabled",
          "type": "boolean",
          "readOnly": true
        },
        "cmk": {
          "description": "Customer Managed Key Details",
          "$ref": "#/definitions/CustomerManagedKeyDetails"
        }
      }
    },
    "CustomerManagedKeyDetails": {
      "description": "Details of the customer managed key associated with the workspace",
      "type": "object",
      "properties": {
        "status": {
          "description": "The customer managed key status on the workspace",
          "type": "string",
          "readOnly": true
        },
        "key": {
          "description": "The key object of the workspace",
          "$ref": "#/definitions/WorkspaceKeyDetails"
        },
        "kekIdentity": {
          "description": "Key encryption key",
          "$ref": "#/definitions/KekIdentityProperties"
        }
      }
    },
    "KekIdentityProperties": {
      "description": "Key encryption key properties",
      "type": "object",
      "properties": {
        "userAssignedIdentity": {
          "description": "User assigned identity resource Id",
          "type": "string"
        },
        "useSystemAssignedIdentity": {
          "description": "Boolean specifying whether to use system assigned identity or not"
        }
      }
    },
    "WorkspaceKeyDetails": {
      "description": "Details of the customer managed key associated with the workspace",
      "type": "object",
      "properties": {
        "name": {
          "description": "Workspace Key sub-resource name",
          "type": "string"
        },
        "keyVaultUrl": {
          "description": "Workspace Key sub-resource key vault url",
          "type": "string"
        }
      }
    },
    "ManagedIdentity": {
      "description": "The workspace managed identity",
      "type": "object",
      "properties": {
        "principalId": {
          "description": "The principal ID of the workspace managed identity",
          "type": "string",
          "readOnly": true
        },
        "tenantId": {
          "description": "The tenant ID of the workspace managed identity",
          "type": "string",
          "format": "uuid",
          "readOnly": true
        },
        "type": {
          "description": "The type of managed identity for the workspace",
          "enum": [
            "None",
            "SystemAssigned",
            "SystemAssigned,UserAssigned"
          ],
          "type": "string",
          "x-ms-enum": {
            "name": "ResourceIdentityType",
            "modelAsString": false
          }
        },
        "userAssignedIdentities": {
          "description": "The user assigned managed identities.",
          "$ref": "#/definitions/UserAssignedManagedIdentities"
        }
      }
    },
    "UserAssignedManagedIdentities": {
      "type": "object",
      "description": "The User Assigned Managed Identities.",
      "additionalProperties": {
        "$ref": "#/definitions/UserAssignedManagedIdentity"
      }
    },
    "UserAssignedManagedIdentity": {
      "description": "User Assigned Managed Identity",
      "properties": {
        "clientId": {
          "type": "string",
          "format": "uuid",
          "description": "The client ID.",
          "readOnly": true,
          "x-nullable": true
        },
        "principalId": {
          "type": "string",
          "format": "uuid",
          "description": "The principal ID.",
          "readOnly": true,
          "x-nullable": true
        }
      },
      "type": "object"
    },
    "VirtualNetworkProfile": {
      "description": "Virtual Network Profile",
      "type": "object",
      "properties": {
        "computeSubnetId": {
          "description": "Subnet ID used for computes in workspace",
          "type": "string"
        }
      }
    },
    "ManagedVirtualNetworkSettings": {
      "description": "Managed Virtual Network Settings",
      "type": "object",
      "properties": {
        "preventDataExfiltration": {
          "description": "Prevent Data Exfiltration",
          "type": "boolean"
        },
        "linkedAccessCheckOnTargetResource": {
          "description": "Linked Access Check On Target Resource",
          "type": "boolean"
        },
        "allowedAadTenantIdsForLinking": {
          "description": "Allowed Aad Tenant Ids For Linking",
          "type": "array",
          "items": {
            "type": "string",
            "description": "Tenant Id"
          }
        }
      }
    },
    "WorkspaceRepositoryConfiguration": {
      "description": "Git integration settings",
      "type": "object",
      "properties": {
        "type": {
          "description": "Type of workspace repositoryID configuration. Example WorkspaceVSTSConfiguration, WorkspaceGitHubConfiguration",
          "type": "string"
        },
        "hostName": {
          "description": "GitHub Enterprise host name. For example: https://github.mydomain.com",
          "type": "string"
        },
        "accountName": {
          "description": "Account name",
          "type": "string"
        },
        "projectName": {
          "description": "VSTS project name",
          "type": "string"
        },
        "repositoryName": {
          "description": "Repository name",
          "type": "string"
        },
        "collaborationBranch": {
          "description": "Collaboration branch",
          "type": "string"
        },
        "rootFolder": {
          "description": "Root folder to use in the repository",
          "type": "string"
        },
        "lastCommitId": {
          "description": "The last commit ID",
          "type": "string"
        },
        "tenantId": {
          "description": "The VSTS tenant ID",
          "type": "string",
          "format": "uuid"
        }
      }
    },
    "PurviewConfiguration": {
      "description": "Purview Configuration",
      "type": "object",
      "properties": {
        "purviewResourceId": {
          "description": "Purview Resource ID",
          "type": "string"
        }
      }
    },
    "WorkspaceAadAdminInfo": {
      "description": "Workspace active directory administrator",
      "type": "object",
      "allOf": [
        {
          "$ref": "../../../../../common-types/resource-management/v2/types.json#/definitions/ProxyResource"
        }
      ],
      "properties": {
        "properties": {
          "description": "Workspace active directory administrator properties",
          "$ref": "#/definitions/AadAdminProperties",
          "x-ms-client-flatten": true
        }
      }
    },
    "CspWorkspaceAdminProperties": {
      "description": "Initial workspace AAD admin properties for a CSP subscription",
      "properties": {
        "initialWorkspaceAdminObjectId": {
          "description": "AAD object ID of initial workspace admin",
          "type": "string",
          "x-ms-mutability": [
            "create",
            "read"
          ]
        }
      }
    },
    "Workspace": {
      "description": "A workspace",
      "type": "object",
      "allOf": [
        {
          "$ref": "../../../../../common-types/resource-management/v2/types.json#/definitions/TrackedResource"
        }
      ],
      "properties": {
        "properties": {
          "description": "Workspace resource properties",
          "$ref": "#/definitions/WorkspaceProperties",
          "x-ms-client-flatten": true
        },
        "identity": {
          "description": "Identity of the workspace",
          "$ref": "#/definitions/ManagedIdentity"
        }
      }
    },
    "WorkspaceProperties": {
      "description": "Workspace properties",
      "type": "object",
      "properties": {
        "defaultDataLakeStorage": {
          "description": "Workspace default data lake storage account details",
          "$ref": "#/definitions/DataLakeStorageAccountDetails"
        },
        "sqlAdministratorLoginPassword": {
          "description": "SQL administrator login password",
          "type": "string"
        },
        "managedResourceGroupName": {
          "description": "Workspace managed resource group. The resource group name uniquely identifies the resource group within the user subscriptionId. The resource group name must be no longer than 90 characters long, and must be alphanumeric characters (Char.IsLetterOrDigit()) and '-', '_', '(', ')' and'.'. Note that the name cannot end with '.'",
          "type": "string"
        },
        "provisioningState": {
          "description": "Resource provisioning state",
          "type": "string",
          "readOnly": true
        },
        "sqlAdministratorLogin": {
          "description": "Login for workspace SQL active directory administrator",
          "type": "string"
        },
        "virtualNetworkProfile": {
          "description": "Virtual Network profile",
          "$ref": "#/definitions/VirtualNetworkProfile"
        },
        "connectivityEndpoints": {
          "description": "Connectivity endpoints",
          "additionalProperties": {
            "type": "string"
          },
          "type": "object"
        },
        "managedVirtualNetwork": {
          "description": "Setting this to 'default' will ensure that all compute for this workspace is in a virtual network managed on behalf of the user.",
          "type": "string"
        },
        "privateEndpointConnections": {
          "description": "Private endpoint connections to the workspace",
          "type": "array",
          "items": {
            "$ref": "../../../../common/v1/privateEndpointConnection.json#/definitions/PrivateEndpointConnection"
          }
        },
        "encryption": {
          "description": "The encryption details of the workspace",
          "$ref": "#/definitions/EncryptionDetails"
        },
        "workspaceUID": {
          "description": "The workspace unique identifier",
          "type": "string",
          "readOnly": true,
          "format": "uuid"
        },
        "extraProperties": {
          "description": "Workspace level configs and feature flags",
          "additionalProperties": {
            "type": "object"
          },
          "type": "object",
          "readOnly": true
        },
        "managedVirtualNetworkSettings": {
          "description": "Managed Virtual Network Settings",
          "$ref": "#/definitions/ManagedVirtualNetworkSettings"
        },
        "workspaceRepositoryConfiguration": {
          "description": "Git integration settings",
          "$ref": "#/definitions/WorkspaceRepositoryConfiguration"
        },
        "purviewConfiguration": {
          "description": "Purview Configuration",
          "$ref": "#/definitions/PurviewConfiguration"
        },
        "adlaResourceId": {
          "description": "The ADLA resource ID.",
          "type": "string",
          "readOnly": true
        },
        "publicNetworkAccess": {
          "enum": [
            "Enabled",
            "Disabled"
          ],
          "description": "Enable or Disable public network access to workspace",
          "default": "Enabled",
          "type": "string",
          "x-ms-enum": {
            "name": "WorkspacePublicNetworkAccess",
            "modelAsString": true
          }
        },
        "cspWorkspaceAdminProperties": {
          "description": "Initial workspace AAD admin properties for a CSP subscription",
          "$ref": "#/definitions/CspWorkspaceAdminProperties"
        },
        "settings": {
          "description": "Workspace settings",
          "additionalProperties": {
            "type": "object"
          },
          "type": "object",
          "readOnly": true
        },
        "azureADOnlyAuthentication": {
          "description": "Enable or Disable AzureADOnlyAuthentication on All Workspace subresource",
          "type": "boolean"
        },
        "trustedServiceBypassEnabled": {
          "description": "Is trustedServiceBypassEnabled for the workspace",
          "type": "boolean",
          "default": false
        }
      }
    },
    "WorkspacePatchInfo": {
      "description": "Workspace patch details",
      "type": "object",
      "properties": {
        "tags": {
          "description": "Resource tags",
          "additionalProperties": {
            "type": "string"
          },
          "type": "object"
        },
        "identity": {
          "description": "The identity of the workspace",
          "$ref": "#/definitions/ManagedIdentity"
        },
        "properties": {
          "description": "Workspace patch properties",
          "$ref": "#/definitions/WorkspacePatchProperties",
          "x-ms-client-flatten": true
        }
      }
    },
    "WorkspacePatchProperties": {
      "description": "Workspace patch properties",
      "type": "object",
      "properties": {
        "sqlAdministratorLoginPassword": {
          "description": "SQL administrator login password",
          "type": "string"
        },
        "managedVirtualNetworkSettings": {
          "description": "Managed Virtual Network Settings",
          "$ref": "#/definitions/ManagedVirtualNetworkSettings"
        },
        "workspaceRepositoryConfiguration": {
          "description": "Git integration settings",
          "$ref": "#/definitions/WorkspaceRepositoryConfiguration"
        },
        "purviewConfiguration": {
          "description": "Purview Configuration",
          "$ref": "#/definitions/PurviewConfiguration"
        },
        "provisioningState": {
          "description": "Resource provisioning state",
          "type": "string",
          "readOnly": true
        },
        "encryption": {
          "description": "The encryption details of the workspace",
          "$ref": "#/definitions/EncryptionDetails"
        },
        "publicNetworkAccess": {
          "enum": [
            "Enabled",
            "Disabled"
          ],
          "description": "Enable or Disable public network access to workspace",
          "type": "string",
          "x-ms-enum": {
            "name": "WorkspacePublicNetworkAccess",
            "modelAsString": true
          }
        }
      }
    },
    "ManagedIdentitySqlControlSettingsModel": {
      "type": "object",
      "title": "Managed Identity Sql Control Settings",
      "description": "Sql Control Settings for workspace managed identity",
      "allOf": [
        {
          "$ref": "../../../../../common-types/resource-management/v2/types.json#/definitions/ProxyResource"
        }
      ],
      "properties": {
        "properties": {
          "title": "Managed Identity Sql Control Settings",
          "description": "Sql Control Settings for workspace managed identity",
          "properties": {
            "grantSqlControlToManagedIdentity": {
              "type": "object",
              "description": "Grant sql control to managed identity",
              "properties": {
                "desiredState": {
                  "description": "Desired state",
                  "type": "string",
                  "enum": [
                    "Enabled",
                    "Disabled"
                  ]
                },
                "actualState": {
                  "description": "Actual state",
                  "type": "string",
                  "enum": [
                    "Enabling",
                    "Enabled",
                    "Disabling",
                    "Disabled",
                    "Unknown"
                  ],
                  "readOnly": true
                }
              }
            }
          },
          "x-ms-client-flatten": true
        }
      }
    },
    "RestorableDroppedSqlPoolProperties": {
      "properties": {
        "databaseName": {
          "readOnly": true,
          "type": "string",
          "description": "The name of the database"
        },
        "edition": {
          "readOnly": true,
          "type": "string",
          "description": "The edition of the database"
        },
        "maxSizeBytes": {
          "readOnly": true,
          "type": "string",
          "description": "The max size in bytes of the database"
        },
        "serviceLevelObjective": {
          "readOnly": true,
          "type": "string",
          "description": "The service level objective name of the database"
        },
        "elasticPoolName": {
          "readOnly": true,
          "type": "string",
          "description": "The elastic pool name of the database"
        },
        "creationDate": {
          "readOnly": true,
          "type": "string",
          "format": "date-time",
          "description": "The creation date of the database (ISO8601 format)"
        },
        "deletionDate": {
          "readOnly": true,
          "type": "string",
          "format": "date-time",
          "description": "The deletion date of the database (ISO8601 format)"
        },
        "earliestRestoreDate": {
          "readOnly": true,
          "type": "string",
          "format": "date-time",
          "description": "The earliest restore date of the database (ISO8601 format)"
        }
      },
      "description": "The properties of a restorable dropped Sql pool"
    },
    "RestorableDroppedSqlPool": {
      "properties": {
        "location": {
          "type": "string",
          "readOnly": true,
          "description": "The geo-location where the resource lives"
        },
        "properties": {
          "$ref": "#/definitions/RestorableDroppedSqlPoolProperties",
          "description": "The properties of a restorable dropped Sql pool",
          "x-ms-client-flatten": true
        }
      },
      "allOf": [
        {
          "$ref": "../../../../../common-types/resource-management/v2/types.json#/definitions/ProxyResource"
        }
      ],
      "description": "A restorable dropped Sql pool"
    },
    "RestorableDroppedSqlPoolListResult": {
      "properties": {
        "value": {
          "type": "array",
          "items": {
            "$ref": "#/definitions/RestorableDroppedSqlPool"
          },
          "description": "A list of restorable dropped Sql pools"
        }
      },
      "required": [
        "value"
      ],
      "description": "The response to a list restorable dropped Sql pools request"
    },
    "TrustedServiceByPassConfiguration": {
      "type": "object",
      "title": "Trusted Service By Pass Configuration properties",
      "description": "Trusted Service By Pass Configuration",
      "allOf": [
        {
          "$ref": "../../../../../common-types/resource-management/v2/types.json#/definitions/ProxyResource"
        }
      ],
      "properties": {
        "properties": {
          "title": "Trusted Service By Pass Configuration properties",
          "description": "Trusted Service By Pass Configuration properties",
          "type": "object",
          "properties": {
            "trustedServiceBypassConfigurationInfo": {
              "description": "Trusted Service By pass Configuration Info",
              "type": "object",
              "properties": {
                "trustedServiceBypassEnabled": {
                  "description": "Trusted Service By pass Enabled",
                  "type": "boolean"
                }
              }
            }
          },
          "x-ms-client-flatten": true
        }
      }
    },
<<<<<<< HEAD
    "ScopePoolsListResult": {
      "type": "object",
      "properties": {
        "value": {
          "type": "object",
          "items": {
            "$ref": "#/definitions/ScopePools"
          },
          "description": "A list of Scope pools"
        }
      },
      "description": "The response to a list Scope pools request"
    },
    "ScopePools": {
      "type": "object",
      "title": "Scope Pools",
      "properties": {
        "location": {
          "type": "string",
          "readOnly": true,
          "description": "The geo-location where the resource lives"
        },
        "properties": {
          "$ref": "#/definitions/ScopePoolProperties",
          "description": "The properties of a Scope pool",
          "x-ms-client-flatten": true
        }
      },
=======
    "CheckDefaultStorageAccountStatusProperties": {
      "description": "Properties of the Check Default Storage Account Status.",
      "type": "object",
      "properties": {
        "isPrivateLinked": {
          "description": "Is Storage Account Status Linked.",
          "type": "boolean",
          "readOnly": true
        },
        "privateEndpointResourceId": {
          "description": "Endpoint ResourceId.",
          "type": "string",
          "readOnly": true
        }
      }
    },
    "CheckDefaultStorageAccountStatus": {
      "description": "Workspace Check Default Storage Account Status.",
      "type": "object",
>>>>>>> 9860bbd4
      "allOf": [
        {
          "$ref": "../../../../../common-types/resource-management/v2/types.json#/definitions/ProxyResource"
        }
      ],
<<<<<<< HEAD
      "description": "Scope pool for workspace"
    },
    "ScopePoolProperties": {
      "type": "object",
      "description": "Properties for Scope Pool",
      "properties": {
        "creationDate": {
          "description": "The Creation Date for Scope Pool",
          "type": "string",
          "format": "date-time",
          "readOnly": true
        },
        "maxQueuedJobs": {
          "readOnly": true,
          "type": "number",
          "format": "int32",
          "description": "The maximum numbers of jobs that can queue up"
        },
        "maxRunningJobs": {
          "readOnly": true,
          "type": "number",
          "format": "int32",
          "description": "The maximum number of jobs that can run simultaneously"
        },
        "maxTokens": {
          "readOnly": true,
          "type": "number",
          "format": "int32",
          "description": "The max tokens per pool"
        },
        "maxEcoTokens": {
          "readOnly": true,
          "type": "number",
          "format": "int32",
          "description": "The max ECO tokens per pool"
        },
        "extendedProperties": {
          "type": "string",
          "description": "Scope Pool Extended Properties",
          "properties": {
            "poolLimitAndPolicies": {
              "type": "string",
              "description": "Scope pool Limit And Policies",
              "properties": {
                "maxTokensPerJob": {
                  "type": "number",
                  "format": "int32",
                  "description": "Max Tokens Per Job"
                },
                "maxEcoTokensPerJob": {
                  "type": "number",
                  "format": "int32",
                  "description": "Max ECO Tokens Per Job"
                }
              }
            }
          }
        },
        "provisioningState": {
          "enum": [
            "Provisioning",
            "Succeeded",
            "Deleting",
            "Failed",
            "DeleteError",
            "UpdateError"
          ],
          "description": "Provisioning State of Scope Pool",
          "type": "string",
          "x-ms-enum": {
            "name": "Workspace provisioning State",
            "modelAsString": true
          }
=======
      "properties": {
        "location": {
          "type": "string",
          "readOnly": true,
          "description": "The geo-location where the resource lives"
        },
        "properties": {
          "$ref": "#/definitions/CheckDefaultStorageAccountStatusProperties",
          "description": "Workspace Check Default Storage Account Status Properties.",
          "x-ms-client-flatten": true
>>>>>>> 9860bbd4
        }
      }
    }
  }
}<|MERGE_RESOLUTION|>--- conflicted
+++ resolved
@@ -936,7 +936,66 @@
         }
       }
     },
-<<<<<<< HEAD
+    "/subscriptions/{subscriptionId}/resourceGroups/{resourceGroupName}/providers/Microsoft.Synapse/workspaces/{workspaceName}/checkDefaultStorageAccountStatus": {
+      "post": {
+        "tags": [
+          "Workspaces, checkDefaultStorageAccountStatus"
+        ],
+        "operationId": "WorkspaceCheckDefaultStorageAccountStatus_Create",
+        "description": "Check Default Storage Account Status",
+        "parameters": [
+          {
+            "$ref": "../../../../../common-types/resource-management/v2/types.json#/parameters/ApiVersionParameter"
+          },
+          {
+            "$ref": "../../../../../common-types/resource-management/v2/types.json#/parameters/SubscriptionIdParameter"
+          },
+          {
+            "$ref": "../../../../../common-types/resource-management/v2/types.json#/parameters/ResourceGroupNameParameter"
+          },
+          {
+            "$ref": "../../../../common/v1/types.json../../../../common/v1/types.json#/parameters/WorkspaceNameParameter"
+          },
+          {
+            "schema": {
+              "type": "object",
+              "items": {
+                "$ref": "#/definitions/CheckDefaultStorageAccountStatus"
+              }
+            },
+            "name": "checkDefaultStorageAccountStatus",
+            "in": "body",
+            "description": "Check Default Storage Account Status",
+            "required": true
+          }
+        ],
+        "responses": {
+          "200": {
+            "schema": {
+              "type": "object",
+              "items": {
+                "$ref": "#/definitions/CheckDefaultStorageAccountStatus"
+              }
+            },
+            "description": "OK"
+          },
+          "default": {
+            "schema": {
+              "$ref": "../../../../../common-types/resource-management/v2/types.json#/definitions/ErrorResponse"
+            },
+            "description": "Error"
+          }
+        },
+        "produces": [
+          "application/json"
+        ],
+        "x-ms-examples": {
+          "Workspace check default storage account status": {
+            "$ref": "./examples/CheckDefaultStorageAccountStatus.json"
+          }
+        }
+      }
+    },
     "/subscriptions/{subscriptionId}/resourceGroups/{resourceGroupName}/providers/Microsoft.Synapse/workspaces/{workspaceName}/scopePools": {
       "get": {
         "tags": [
@@ -949,15 +1008,6 @@
             "$ref": "./examples/GetScopePoolsList.json"
           }
         },
-=======
-    "/subscriptions/{subscriptionId}/resourceGroups/{resourceGroupName}/providers/Microsoft.Synapse/workspaces/{workspaceName}/checkDefaultStorageAccountStatus": {
-      "post": {
-        "tags": [
-          "Workspaces, checkDefaultStorageAccountStatus"
-        ],
-        "operationId": "WorkspaceCheckDefaultStorageAccountStatus_Create",
-        "description": "Check Default Storage Account Status",
->>>>>>> 9860bbd4
         "parameters": [
           {
             "$ref": "../../../../../common-types/resource-management/v2/types.json#/parameters/ApiVersionParameter"
@@ -969,7 +1019,6 @@
             "$ref": "../../../../../common-types/resource-management/v2/types.json#/parameters/ResourceGroupNameParameter"
           },
           {
-<<<<<<< HEAD
             "$ref": "../../../../common/v1/types.json#/parameters/WorkspaceNameParameter"
           }
         ],
@@ -983,32 +1032,6 @@
             "schema": {
               "$ref": "#/definitions/ScopePoolsListResult"
             }
-=======
-            "$ref": "../../../../common/v1/types.json../../../../common/v1/types.json#/parameters/WorkspaceNameParameter"
-          },
-          {
-            "schema": {
-              "type": "object",
-              "items": {
-                "$ref": "#/definitions/CheckDefaultStorageAccountStatus"
-              }
-            },
-            "name": "checkDefaultStorageAccountStatus",
-            "in": "body",
-            "description": "Check Default Storage Account Status",
-            "required": true
-          }
-        ],
-        "responses": {
-          "200": {
-            "schema": {
-              "type": "object",
-              "items": {
-                "$ref": "#/definitions/CheckDefaultStorageAccountStatus"
-              }
-            },
-            "description": "OK"
->>>>>>> 9860bbd4
           },
           "default": {
             "schema": {
@@ -1017,18 +1040,8 @@
             "description": "Error"
           }
         },
-<<<<<<< HEAD
         "x-ms-pageable": {
           "nextLinkName": null
-=======
-        "produces": [
-          "application/json"
-        ],
-        "x-ms-examples": {
-          "Workspace check default storage account status": {
-            "$ref": "./examples/CheckDefaultStorageAccountStatus.json"
-          }
->>>>>>> 9860bbd4
         }
       }
     }
@@ -1696,7 +1709,43 @@
         }
       }
     },
-<<<<<<< HEAD
+    "CheckDefaultStorageAccountStatusProperties": {
+      "description": "Properties of the Check Default Storage Account Status.",
+      "type": "object",
+      "properties": {
+        "isPrivateLinked": {
+          "description": "Is Storage Account Status Linked.",
+          "type": "boolean",
+          "readOnly": true
+        },
+        "privateEndpointResourceId": {
+          "description": "Endpoint ResourceId.",
+          "type": "string",
+          "readOnly": true
+        }
+      }
+    },
+    "CheckDefaultStorageAccountStatus": {
+      "description": "Workspace Check Default Storage Account Status.",
+      "type": "object",
+      "allOf": [
+        {
+          "$ref": "../../../../../common-types/resource-management/v2/types.json#/definitions/ProxyResource"
+        }
+      ],
+      "properties": {
+        "location": {
+          "type": "string",
+          "readOnly": true,
+          "description": "The geo-location where the resource lives"
+        },
+        "properties": {
+          "$ref": "#/definitions/CheckDefaultStorageAccountStatusProperties",
+          "description": "Workspace Check Default Storage Account Status Properties.",
+          "x-ms-client-flatten": true
+        }
+      }
+    },
     "ScopePoolsListResult": {
       "type": "object",
       "properties": {
@@ -1725,33 +1774,11 @@
           "x-ms-client-flatten": true
         }
       },
-=======
-    "CheckDefaultStorageAccountStatusProperties": {
-      "description": "Properties of the Check Default Storage Account Status.",
-      "type": "object",
-      "properties": {
-        "isPrivateLinked": {
-          "description": "Is Storage Account Status Linked.",
-          "type": "boolean",
-          "readOnly": true
-        },
-        "privateEndpointResourceId": {
-          "description": "Endpoint ResourceId.",
-          "type": "string",
-          "readOnly": true
-        }
-      }
-    },
-    "CheckDefaultStorageAccountStatus": {
-      "description": "Workspace Check Default Storage Account Status.",
-      "type": "object",
->>>>>>> 9860bbd4
       "allOf": [
         {
           "$ref": "../../../../../common-types/resource-management/v2/types.json#/definitions/ProxyResource"
         }
       ],
-<<<<<<< HEAD
       "description": "Scope pool for workspace"
     },
     "ScopePoolProperties": {
@@ -1825,18 +1852,6 @@
             "name": "Workspace provisioning State",
             "modelAsString": true
           }
-=======
-      "properties": {
-        "location": {
-          "type": "string",
-          "readOnly": true,
-          "description": "The geo-location where the resource lives"
-        },
-        "properties": {
-          "$ref": "#/definitions/CheckDefaultStorageAccountStatusProperties",
-          "description": "Workspace Check Default Storage Account Status Properties.",
-          "x-ms-client-flatten": true
->>>>>>> 9860bbd4
         }
       }
     }

--- conflicted
+++ resolved
@@ -1597,13 +1597,8 @@
                     "Disabled"
                   ],
                   "x-ms-enum": {
-<<<<<<< HEAD
                     "modelAsString": true,
                     "name": "DesiredState"
-=======
-                    "name": "DesiredState",
-                    "modelAsString": false
->>>>>>> 39ed5915
                   }
                 },
                 "actualState": {
@@ -1618,13 +1613,8 @@
                   ],
                   "readOnly": true,
                   "x-ms-enum": {
-<<<<<<< HEAD
                     "modelAsString": true,
                     "name": "ActualState"
-=======
-                    "name": "ActualState",
-                    "modelAsString": false
->>>>>>> 39ed5915
                   }
                 }
               }

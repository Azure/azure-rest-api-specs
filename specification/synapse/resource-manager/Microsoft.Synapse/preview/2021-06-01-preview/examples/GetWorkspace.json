{
  "parameters": {
    "subscriptionId": "00000000-1111-2222-3333-444444444444",
    "resourceGroupName": "resourceGroup1",
    "workspaceName": "workspace1",
    "api-version": "2021-06-01-preview"
  },
  "responses": {
    "200": {
      "body": {
        "id": "/subscriptions/00000000-1111-2222-3333-444444444444/resourceGroups/resourceGroup1/providers/Microsoft.Synapse/workspaces/workspace1",
        "name": "workspace1",
        "type": "Microsoft.Synapse/workspaces",
        "location": "East US",
        "properties": {
          "defaultDataLakeStorage": {
            "accountUrl": "https://accountname.dfs.core.windows.net",
            "filesystem": "default"
          },
          "connectivityEndpoints": {
            "dev": "workspace1.dev.projectarcadia.net",
            "sql": "workspace1.sql.projectarcadia.net"
          },
          "managedVirtualNetworkSettings": {
            "preventDataExfiltration": false,
            "linkedAccessCheckOnTargetResource": false,
            "allowedAadTenantIdsForLinking": [
              "740239CE-A25B-485B-86A0-262F29F6EBDB"
            ]
          },
          "purviewConfiguration": {
            "purviewResourceId": "/subscriptions/00000000-1111-2222-3333-444444444444/resourceGroups/resourceGroup1/providers/Microsoft.ProjectPurview/accounts/accountname1"
          },
          "sqlAdministratorLogin": "login",
          "managedResourceGroupName": "resourceGroup2",
          "workspaceRepositoryConfiguration": {
            "type": "FactoryGitHubConfiguration",
            "hostName": "",
            "accountName": "myGithubAccount",
            "projectName": "myProject",
            "repositoryName": "myRepository",
            "collaborationBranch": "master",
            "rootFolder": "/",
<<<<<<< HEAD
            "tenantId": "00000000-0000-0000-0000-000000000000"
=======
            "tenantId": "00000000-1111-2222-3333-444444444444"
>>>>>>> 5552a893
          },
          "provisioningState": "Succeeded",
          "privateEndpointConnections": [
            {
              "id": "/subscriptions/01234567-89ab-4def-0123-456789abcdef/resourceGroups/ExampleResourceGroup/providers/Microsoft.Synapse/workspaces/ExampleWorkspace/privateEndpointConnections/ExamplePrivateEndpointConnection",
              "name": "sql",
              "type": "Microsoft.Synapse/workspaces/privateEndpointConnections",
              "properties": {
                "provisioningState": "Succeeded",
                "privateEndpoint": {
                  "id": "/subscriptions/01234567-89ab-4def-0123-456789abcdef/resourceGroups/ExampleResourceGroup/providers/Microsoft.Network/privateEndpoints/ExamplePrivateEndpoint"
                },
                "privateLinkServiceConnectionState": {
                  "status": "Approved",
                  "description": "Auto-approved",
                  "actionsRequired": "None"
                }
              }
            }
          ],
          "workspaceUID": "00000000-1111-2222-3333-444444444444",
          "cspWorkspaceAdminProperties": {
            "initialWorkspaceAdminObjectId": "6c20646f-8050-49ec-b3b1-80a0e58e454d"
          },
          "extraProperties": {
            "IsScopeEnabled": "false",
            "WorkspaceType": "Normal"
          }
        },
        "tags": {
          "key": "value"
        }
      }
    },
    "default": {
      "body": {
        "error": {
          "code": "Error code",
          "message": "Error message"
        }
      }
    }
  }
}<|MERGE_RESOLUTION|>--- conflicted
+++ resolved
@@ -41,11 +41,7 @@
             "repositoryName": "myRepository",
             "collaborationBranch": "master",
             "rootFolder": "/",
-<<<<<<< HEAD
-            "tenantId": "00000000-0000-0000-0000-000000000000"
-=======
             "tenantId": "00000000-1111-2222-3333-444444444444"
->>>>>>> 5552a893
           },
           "provisioningState": "Succeeded",
           "privateEndpointConnections": [

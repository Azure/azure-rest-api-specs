{
  "swagger": "2.0",
  "info": {
    "version": "2021-06-01",
    "title": "SynapseManagementClient",
    "description": "Azure Synapse Analytics APIs"
  },
  "host": "management.azure.com",
  "schemes": [
    "https"
  ],
  "securityDefinitions": {
    "azure_auth": {
      "authorizationUrl": "https://login.microsoftonline.com/common/oauth2/authorize",
      "flow": "implicit",
      "type": "oauth2",
      "scopes": {
        "user_impersonation": "impersonate your user account"
      },
      "description": "Azure Active Directory OAuth2 Flow"
    }
  },
  "paths": {
    "/subscriptions/{subscriptionId}/resourceGroups/{resourceGroupName}/providers/Microsoft.Synapse/workspaces": {
      "get": {
        "operationId": "Workspaces_ListByResourceGroup",
        "description": "Returns a list of workspaces in a resource group",
        "tags": [
          "Workspaces"
        ],
        "deprecated": false,
        "parameters": [
          {
            "$ref": "../../../../../common-types/resource-management/v2/types.json#/parameters/ApiVersionParameter"
          },
          {
            "$ref": "../../../../../common-types/resource-management/v2/types.json#/parameters/SubscriptionIdParameter"
          },
          {
            "$ref": "../../../../../common-types/resource-management/v2/types.json#/parameters/ResourceGroupNameParameter"
          }
        ],
        "responses": {
          "200": {
            "schema": {
              "$ref": "#/definitions/WorkspaceInfoListResult"
            },
            "description": ""
          },
          "default": {
            "schema": {
              "$ref": "../../../../../common-types/resource-management/v2/types.json#/definitions/ErrorResponse"
            },
            "description": ""
          }
        },
        "consumes": [],
        "produces": [
          "application/json"
        ],
        "x-ms-pageable": {
          "nextLinkName": "nextLink"
        },
        "x-ms-examples": {
          "List workspaces in resource group": {
            "$ref": "./examples/ListWorkspacesInResourceGroup.json"
          }
        }
      }
    },
    "/subscriptions/{subscriptionId}/resourceGroups/{resourceGroupName}/providers/Microsoft.Synapse/workspaces/{workspaceName}": {
      "get": {
        "operationId": "Workspaces_Get",
        "description": "Gets a workspace",
        "tags": [
          "Workspaces"
        ],
        "deprecated": false,
        "parameters": [
          {
            "$ref": "../../../../../common-types/resource-management/v2/types.json#/parameters/ApiVersionParameter"
          },
          {
            "$ref": "../../../../../common-types/resource-management/v2/types.json#/parameters/SubscriptionIdParameter"
          },
          {
            "$ref": "../../../../../common-types/resource-management/v2/types.json#/parameters/ResourceGroupNameParameter"
          },
          {
            "$ref": "../../../../common/v1/types.json#/parameters/WorkspaceNameParameter"
          }
        ],
        "responses": {
          "200": {
            "schema": {
              "$ref": "#/definitions/Workspace"
            },
            "description": ""
          },
          "default": {
            "schema": {
              "$ref": "../../../../../common-types/resource-management/v2/types.json#/definitions/ErrorResponse"
            },
            "description": ""
          }
        },
        "consumes": [],
        "produces": [
          "application/json"
        ],
        "x-ms-examples": {
          "Get a workspace": {
            "$ref": "./examples/GetWorkspace.json"
          }
        }
      },
      "patch": {
        "operationId": "Workspaces_Update",
        "description": "Updates a workspace",
        "tags": [
          "Workspaces"
        ],
        "deprecated": false,
        "parameters": [
          {
            "$ref": "../../../../../common-types/resource-management/v2/types.json#/parameters/ApiVersionParameter"
          },
          {
            "$ref": "../../../../../common-types/resource-management/v2/types.json#/parameters/SubscriptionIdParameter"
          },
          {
            "$ref": "../../../../../common-types/resource-management/v2/types.json#/parameters/ResourceGroupNameParameter"
          },
          {
            "$ref": "../../../../common/v1/types.json#/parameters/WorkspaceNameParameter"
          },
          {
            "schema": {
              "$ref": "#/definitions/WorkspacePatchInfo"
            },
            "in": "body",
            "name": "workspacePatchInfo",
            "required": true,
            "description": "Workspace patch request properties"
          }
        ],
        "responses": {
          "200": {
            "schema": {
              "$ref": "#/definitions/Workspace"
            },
            "description": ""
          },
          "201": {
            "schema": {
              "$ref": "#/definitions/Workspace"
            },
            "description": ""
          },
          "default": {
            "schema": {
              "$ref": "../../../../../common-types/resource-management/v2/types.json#/definitions/ErrorResponse"
            },
            "description": ""
          }
        },
        "consumes": [
          "application/json"
        ],
        "produces": [
          "application/json"
        ],
        "x-ms-long-running-operation": true,
        "x-ms-long-running-operation-options": {
          "final-state-via": "location"
        },
        "x-ms-examples": {
          "Update a workspace": {
            "$ref": "./examples/UpdateWorkspace.json"
          }
        }
      },
      "put": {
        "operationId": "Workspaces_CreateOrUpdate",
        "description": "Creates or updates a workspace",
        "tags": [
          "Workspaces"
        ],
        "deprecated": false,
        "parameters": [
          {
            "$ref": "../../../../../common-types/resource-management/v2/types.json#/parameters/ApiVersionParameter"
          },
          {
            "$ref": "../../../../../common-types/resource-management/v2/types.json#/parameters/SubscriptionIdParameter"
          },
          {
            "$ref": "../../../../../common-types/resource-management/v2/types.json#/parameters/ResourceGroupNameParameter"
          },
          {
            "$ref": "../../../../common/v1/types.json#/parameters/WorkspaceNameParameter"
          },
          {
            "description": "Workspace create or update request properties",
            "schema": {
              "$ref": "#/definitions/Workspace"
            },
            "in": "body",
            "name": "workspaceInfo",
            "required": true
          }
        ],
        "responses": {
          "200": {
            "schema": {
              "$ref": "#/definitions/Workspace"
            },
            "description": ""
          },
          "201": {
            "schema": {
              "$ref": "#/definitions/Workspace"
            },
            "description": ""
          },
          "default": {
            "schema": {
              "$ref": "../../../../../common-types/resource-management/v2/types.json#/definitions/ErrorResponse"
            },
            "description": ""
          }
        },
        "consumes": [
          "application/json"
        ],
        "produces": [
          "application/json"
        ],
        "x-ms-long-running-operation": true,
        "x-ms-long-running-operation-options": {
          "final-state-via": "location"
        },
        "x-ms-examples": {
          "Create or update a workspace": {
            "$ref": "./examples/CreateOrUpdateWorkspace.json"
          }
        }
      },
      "delete": {
        "operationId": "Workspaces_Delete",
        "description": "Deletes a workspace",
        "tags": [
          "Workspaces"
        ],
        "deprecated": false,
        "parameters": [
          {
            "$ref": "../../../../../common-types/resource-management/v2/types.json#/parameters/ApiVersionParameter"
          },
          {
            "$ref": "../../../../../common-types/resource-management/v2/types.json#/parameters/SubscriptionIdParameter"
          },
          {
            "$ref": "../../../../../common-types/resource-management/v2/types.json#/parameters/ResourceGroupNameParameter"
          },
          {
            "$ref": "../../../../common/v1/types.json#/parameters/WorkspaceNameParameter"
          }
        ],
        "responses": {
          "200": {
            "schema": {
              "$ref": "#/definitions/Workspace"
            },
            "description": "OK"
          },
          "202": {
            "schema": {
              "$ref": "#/definitions/Workspace"
            },
            "description": ""
          },
          "204": {
            "description": ""
          },
          "default": {
            "schema": {
              "$ref": "../../../../../common-types/resource-management/v2/types.json#/definitions/ErrorResponse"
            },
            "description": ""
          }
        },
        "consumes": [],
        "produces": [
          "application/json"
        ],
        "x-ms-long-running-operation": true,
        "x-ms-long-running-operation-options": {
          "final-state-via": "location"
        },
        "x-ms-examples": {
          "Delete a workspace": {
            "$ref": "./examples/DeleteWorkspace.json"
          }
        }
      }
    },
    "/subscriptions/{subscriptionId}/providers/Microsoft.Synapse/workspaces": {
      "get": {
        "operationId": "Workspaces_List",
        "description": "Returns a list of workspaces in a subscription",
        "tags": [
          "Workspaces"
        ],
        "deprecated": false,
        "parameters": [
          {
            "$ref": "../../../../../common-types/resource-management/v2/types.json#/parameters/ApiVersionParameter"
          },
          {
            "$ref": "../../../../../common-types/resource-management/v2/types.json#/parameters/SubscriptionIdParameter"
          }
        ],
        "responses": {
          "200": {
            "schema": {
              "$ref": "#/definitions/WorkspaceInfoListResult"
            },
            "description": ""
          },
          "default": {
            "schema": {
              "$ref": "../../../../../common-types/resource-management/v2/types.json#/definitions/ErrorResponse"
            },
            "description": ""
          }
        },
        "consumes": [],
        "produces": [
          "application/json"
        ],
        "x-ms-pageable": {
          "nextLinkName": "nextLink"
        },
        "x-ms-examples": {
          "List workspaces in subscription": {
            "$ref": "./examples/ListWorkspacesInSubscription.json"
          }
        }
      }
    },
    "/subscriptions/{subscriptionId}/resourceGroups/{resourceGroupName}/providers/Microsoft.Synapse/workspaces/{workspaceName}/administrators/activeDirectory": {
      "get": {
        "operationId": "WorkspaceAadAdmins_Get",
        "description": "Gets a workspace active directory admin",
        "tags": [
          "Workspaces"
        ],
        "deprecated": false,
        "parameters": [
          {
            "$ref": "../../../../../common-types/resource-management/v2/types.json#/parameters/ApiVersionParameter"
          },
          {
            "$ref": "../../../../../common-types/resource-management/v2/types.json#/parameters/SubscriptionIdParameter"
          },
          {
            "$ref": "../../../../../common-types/resource-management/v2/types.json#/parameters/ResourceGroupNameParameter"
          },
          {
            "$ref": "../../../../common/v1/types.json#/parameters/WorkspaceNameParameter"
          }
        ],
        "responses": {
          "200": {
            "schema": {
              "$ref": "#/definitions/WorkspaceAadAdminInfo"
            },
            "description": "OK"
          },
          "default": {
            "schema": {
              "$ref": "../../../../../common-types/resource-management/v2/types.json#/definitions/ErrorResponse"
            },
            "description": ""
          }
        },
        "consumes": [],
        "produces": [
          "application/json"
        ],
        "x-ms-examples": {
          "Get workspace active directory admin": {
            "$ref": "./examples/GetWorkspaceAadAdmin.json"
          }
        }
      },
      "put": {
        "operationId": "WorkspaceAadAdmins_CreateOrUpdate",
        "description": "Creates or updates a workspace active directory admin",
        "tags": [
          "Workspaces"
        ],
        "deprecated": false,
        "parameters": [
          {
            "$ref": "../../../../../common-types/resource-management/v2/types.json#/parameters/ApiVersionParameter"
          },
          {
            "$ref": "../../../../../common-types/resource-management/v2/types.json#/parameters/SubscriptionIdParameter"
          },
          {
            "$ref": "../../../../../common-types/resource-management/v2/types.json#/parameters/ResourceGroupNameParameter"
          },
          {
            "$ref": "../../../../common/v1/types.json#/parameters/WorkspaceNameParameter"
          },
          {
            "description": "Workspace active directory administrator properties",
            "schema": {
              "$ref": "#/definitions/WorkspaceAadAdminInfo"
            },
            "in": "body",
            "name": "aadAdminInfo",
            "required": true
          }
        ],
        "responses": {
          "200": {
            "description": "",
            "schema": {
              "$ref": "#/definitions/WorkspaceAadAdminInfo"
            }
          },
          "202": {
            "description": "",
            "schema": {
              "$ref": "#/definitions/WorkspaceAadAdminInfo"
            }
          },
          "default": {
            "schema": {
              "$ref": "../../../../../common-types/resource-management/v2/types.json#/definitions/ErrorResponse"
            },
            "description": ""
          }
        },
        "consumes": [
          "application/json"
        ],
        "produces": [
          "application/json"
        ],
        "x-ms-long-running-operation": true,
        "x-ms-long-running-operation-options": {
          "final-state-via": "location"
        },
        "x-ms-examples": {
          "Create or update workspace active directory admin": {
            "$ref": "./examples/CreateOrUpdateWorkspaceAadAdmin.json"
          }
        }
      },
      "delete": {
        "operationId": "WorkspaceAadAdmins_Delete",
        "description": "Deletes a workspace active directory admin",
        "tags": [
          "Workspaces"
        ],
        "deprecated": false,
        "parameters": [
          {
            "$ref": "../../../../../common-types/resource-management/v2/types.json#/parameters/ApiVersionParameter"
          },
          {
            "$ref": "../../../../../common-types/resource-management/v2/types.json#/parameters/SubscriptionIdParameter"
          },
          {
            "$ref": "../../../../../common-types/resource-management/v2/types.json#/parameters/ResourceGroupNameParameter"
          },
          {
            "$ref": "../../../../common/v1/types.json#/parameters/WorkspaceNameParameter"
          }
        ],
        "responses": {
          "200": {
            "description": ""
          },
          "204": {
            "description": "Accepted"
          },
          "202": {
            "description": ""
          },
          "default": {
            "schema": {
              "$ref": "../../../../../common-types/resource-management/v2/types.json#/definitions/ErrorResponse"
            },
            "description": ""
          }
        },
        "consumes": [],
        "produces": [
          "application/json"
        ],
        "x-ms-long-running-operation": true,
        "x-ms-long-running-operation-options": {
          "final-state-via": "location"
        },
        "x-ms-examples": {
          "Delete workspace active directory admin": {
            "$ref": "./examples/DeleteWorkspaceAadAdmin.json"
          }
        }
      }
    },
    "/subscriptions/{subscriptionId}/resourceGroups/{resourceGroupName}/providers/Microsoft.Synapse/workspaces/{workspaceName}/sqlAdministrators/activeDirectory": {
      "get": {
        "operationId": "WorkspaceSqlAadAdmins_Get",
        "description": "Gets a workspace SQL active directory admin",
        "tags": [
          "Workspaces"
        ],
        "deprecated": false,
        "parameters": [
          {
            "$ref": "../../../../../common-types/resource-management/v2/types.json#/parameters/ApiVersionParameter"
          },
          {
            "$ref": "../../../../../common-types/resource-management/v2/types.json#/parameters/SubscriptionIdParameter"
          },
          {
            "$ref": "../../../../../common-types/resource-management/v2/types.json#/parameters/ResourceGroupNameParameter"
          },
          {
            "$ref": "../../../../common/v1/types.json#/parameters/WorkspaceNameParameter"
          }
        ],
        "responses": {
          "200": {
            "schema": {
              "$ref": "#/definitions/WorkspaceAadAdminInfo"
            },
            "description": "OK"
          },
          "default": {
            "schema": {
              "$ref": "../../../../../common-types/resource-management/v2/types.json#/definitions/ErrorResponse"
            },
            "description": ""
          }
        },
        "consumes": [],
        "produces": [
          "application/json"
        ],
        "x-ms-examples": {
          "Get workspace active directory admin": {
            "$ref": "./examples/GetWorkspaceAadAdmin.json"
          }
        }
      },
      "put": {
        "operationId": "WorkspaceSqlAadAdmins_CreateOrUpdate",
        "description": "Creates or updates a workspace SQL active directory admin",
        "tags": [
          "Workspaces"
        ],
        "deprecated": false,
        "parameters": [
          {
            "$ref": "../../../../../common-types/resource-management/v2/types.json#/parameters/ApiVersionParameter"
          },
          {
            "$ref": "../../../../../common-types/resource-management/v2/types.json#/parameters/SubscriptionIdParameter"
          },
          {
            "$ref": "../../../../../common-types/resource-management/v2/types.json#/parameters/ResourceGroupNameParameter"
          },
          {
            "$ref": "../../../../common/v1/types.json#/parameters/WorkspaceNameParameter"
          },
          {
            "description": "Workspace active directory administrator properties",
            "schema": {
              "$ref": "#/definitions/WorkspaceAadAdminInfo"
            },
            "in": "body",
            "name": "aadAdminInfo",
            "required": true
          }
        ],
        "responses": {
          "200": {
            "description": "",
            "schema": {
              "$ref": "#/definitions/WorkspaceAadAdminInfo"
            }
          },
          "202": {
            "description": "",
            "schema": {
              "$ref": "#/definitions/WorkspaceAadAdminInfo"
            }
          },
          "default": {
            "schema": {
              "$ref": "../../../../../common-types/resource-management/v2/types.json#/definitions/ErrorResponse"
            },
            "description": ""
          }
        },
        "consumes": [
          "application/json"
        ],
        "produces": [
          "application/json"
        ],
        "x-ms-long-running-operation": true,
        "x-ms-long-running-operation-options": {
          "final-state-via": "location"
        },
        "x-ms-examples": {
          "Create or update workspace active directory admin": {
            "$ref": "./examples/CreateOrUpdateWorkspaceAadAdmin.json"
          }
        }
      },
      "delete": {
        "operationId": "WorkspaceSqlAadAdmins_Delete",
        "description": "Deletes a workspace SQL active directory admin",
        "tags": [
          "Workspaces"
        ],
        "deprecated": false,
        "parameters": [
          {
            "$ref": "../../../../../common-types/resource-management/v2/types.json#/parameters/ApiVersionParameter"
          },
          {
            "$ref": "../../../../../common-types/resource-management/v2/types.json#/parameters/SubscriptionIdParameter"
          },
          {
            "$ref": "../../../../../common-types/resource-management/v2/types.json#/parameters/ResourceGroupNameParameter"
          },
          {
            "$ref": "../../../../common/v1/types.json#/parameters/WorkspaceNameParameter"
          }
        ],
        "responses": {
          "200": {
            "description": ""
          },
          "204": {
            "description": "Accepted"
          },
          "202": {
            "description": ""
          },
          "default": {
            "schema": {
              "$ref": "../../../../../common-types/resource-management/v2/types.json#/definitions/ErrorResponse"
            },
            "description": ""
          }
        },
        "consumes": [],
        "produces": [
          "application/json"
        ],
        "x-ms-long-running-operation": true,
        "x-ms-long-running-operation-options": {
          "final-state-via": "location"
        },
        "x-ms-examples": {
          "Delete workspace active directory admin": {
            "$ref": "./examples/DeleteWorkspaceAadAdmin.json"
          }
        }
      }
    },
    "/subscriptions/{subscriptionId}/resourceGroups/{resourceGroupName}/providers/Microsoft.Synapse/workspaces/{workspaceName}/managedIdentitySqlControlSettings/default": {
      "get": {
        "operationId": "WorkspaceManagedIdentitySqlControlSettings_Get",
        "summary": "Get Managed Identity Sql Control Settings",
        "parameters": [
          {
            "$ref": "../../../../../common-types/resource-management/v2/types.json#/parameters/ApiVersionParameter"
          },
          {
            "$ref": "../../../../../common-types/resource-management/v2/types.json#/parameters/SubscriptionIdParameter"
          },
          {
            "$ref": "../../../../../common-types/resource-management/v2/types.json#/parameters/ResourceGroupNameParameter"
          },
          {
            "$ref": "../../../../common/v1/types.json#/parameters/WorkspaceNameParameter"
          }
        ],
        "responses": {
          "200": {
            "schema": {
              "$ref": "#/definitions/ManagedIdentitySqlControlSettingsModel"
            },
            "description": "OK"
          },
          "default": {
            "schema": {
              "$ref": "../../../../../common-types/resource-management/v2/types.json#/definitions/ErrorResponse"
            },
            "description": "Error"
          }
        },
        "produces": [
          "application/json"
        ],
        "x-ms-examples": {
          "Get managed identity sql control settings": {
            "$ref": "./examples/GetManagedIdentitySqlControlSettings.json"
          }
        }
      },
      "put": {
        "operationId": "WorkspaceManagedIdentitySqlControlSettings_CreateOrUpdate",
        "summary": "Create or update Managed Identity Sql Control Settings",
        "parameters": [
          {
            "$ref": "../../../../../common-types/resource-management/v2/types.json#/parameters/ApiVersionParameter"
          },
          {
            "$ref": "../../../../../common-types/resource-management/v2/types.json#/parameters/SubscriptionIdParameter"
          },
          {
            "$ref": "../../../../../common-types/resource-management/v2/types.json#/parameters/ResourceGroupNameParameter"
          },
          {
            "$ref": "../../../../common/v1/types.json#/parameters/WorkspaceNameParameter"
          },
          {
            "description": "Managed Identity Sql Control Settings",
            "schema": {
              "$ref": "#/definitions/ManagedIdentitySqlControlSettingsModel"
            },
            "in": "body",
            "name": "managedIdentitySqlControlSettings",
            "required": true
          }
        ],
        "responses": {
          "200": {
            "schema": {
              "$ref": "#/definitions/ManagedIdentitySqlControlSettingsModel"
            },
            "description": "OK"
          },
          "201": {
            "schema": {
              "$ref": "#/definitions/ManagedIdentitySqlControlSettingsModel"
            },
            "description": "Created"
          },
          "default": {
            "schema": {
              "$ref": "../../../../../common-types/resource-management/v2/types.json#/definitions/ErrorResponse"
            },
            "description": "Error"
          }
        },
        "produces": [
          "application/json"
        ],
        "x-ms-long-running-operation": true,
        "x-ms-long-running-operation-options": {
          "final-state-via": "azure-async-operation"
        },
        "x-ms-examples": {
          "Create or update managed identity sql control settings": {
            "$ref": "./examples/CreateOrUpdateManagedIdentitySqlControlSettings.json"
          }
        }
      }
    },
    "/subscriptions/{subscriptionId}/resourceGroups/{resourceGroupName}/providers/Microsoft.Synapse/workspaces/{workspaceName}/restorableDroppedSqlPools/{restorableDroppedSqlPoolId}": {
      "get": {
        "tags": [
          "RestorableDroppedSqlPools"
        ],
        "operationId": "RestorableDroppedSqlPools_Get",
        "description": "Gets a deleted sql pool that can be restored",
        "x-ms-examples": {
          "Get a restorable dropped Sql pool": {
            "$ref": "./examples/RestorableDroppedSqlPoolGet.json"
          }
        },
        "parameters": [
          {
            "$ref": "../../../../../common-types/resource-management/v2/types.json#/parameters/ApiVersionParameter"
          },
          {
            "$ref": "../../../../../common-types/resource-management/v2/types.json#/parameters/SubscriptionIdParameter"
          },
          {
            "$ref": "../../../../../common-types/resource-management/v2/types.json#/parameters/ResourceGroupNameParameter"
          },
          {
            "$ref": "../../../../common/v1/types.json#/parameters/WorkspaceNameParameter"
          },
          {
            "name": "restorableDroppedSqlPoolId",
            "in": "path",
            "required": true,
            "type": "string",
            "description": "The id of the deleted Sql Pool in the form of sqlPoolName,deletionTimeInFileTimeFormat"
          }
        ],
        "consumes": [],
        "produces": [
          "application/json"
        ],
        "responses": {
          "200": {
            "description": "OK",
            "schema": {
              "$ref": "#/definitions/RestorableDroppedSqlPool"
            }
          },
          "default": {
            "schema": {
              "$ref": "../../../../../common-types/resource-management/v2/types.json#/definitions/ErrorResponse"
            },
            "description": "Error"
          }
        }
      }
    },
    "/subscriptions/{subscriptionId}/resourceGroups/{resourceGroupName}/providers/Microsoft.Synapse/workspaces/{workspaceName}/restorableDroppedSqlPools": {
      "get": {
        "tags": [
          "RestorableDroppedSqlPools"
        ],
        "operationId": "RestorableDroppedSqlPools_ListByWorkspace",
        "description": "Gets a list of deleted Sql pools that can be restored",
        "x-ms-examples": {
          "Get list of restorable dropped Sql pools": {
            "$ref": "./examples/RestorableDroppedSqlpoolList.json"
          }
        },
        "parameters": [
          {
            "$ref": "../../../../../common-types/resource-management/v2/types.json#/parameters/ApiVersionParameter"
          },
          {
            "$ref": "../../../../../common-types/resource-management/v2/types.json#/parameters/SubscriptionIdParameter"
          },
          {
            "$ref": "../../../../../common-types/resource-management/v2/types.json#/parameters/ResourceGroupNameParameter"
          },
          {
            "$ref": "../../../../common/v1/types.json#/parameters/WorkspaceNameParameter"
          }
        ],
        "consumes": [],
        "produces": [
          "application/json"
        ],
        "responses": {
          "200": {
            "description": "OK",
            "schema": {
              "$ref": "#/definitions/RestorableDroppedSqlPoolListResult"
            }
          },
          "default": {
            "schema": {
              "$ref": "../../../../../common-types/resource-management/v2/types.json#/definitions/ErrorResponse"
            },
            "description": "Error"
          }
        },
        "x-ms-pageable": {
          "nextLinkName": null
        }
      }
    }
  },
  "definitions": {
    "AadAdminProperties": {
      "description": "Workspace active directory administrator properties",
      "type": "object",
      "properties": {
        "tenantId": {
          "description": "Tenant ID of the workspace active directory administrator",
          "type": "string"
        },
        "login": {
          "description": "Login of the workspace active directory administrator",
          "type": "string"
        },
        "administratorType": {
          "description": "Workspace active directory administrator type",
          "type": "string"
        },
        "sid": {
          "description": "Object ID of the workspace active directory administrator",
          "type": "string"
        }
      }
    },
    "WorkspaceInfoListResult": {
      "description": "List of workspaces",
      "type": "object",
      "properties": {
        "nextLink": {
          "description": "Link to the next page of results",
          "type": "string"
        },
        "value": {
          "description": "List of workspaces",
          "type": "array",
          "items": {
            "$ref": "#/definitions/Workspace"
          }
        }
      }
    },
    "DataLakeStorageAccountDetails": {
      "description": "Details of the data lake storage account associated with the workspace",
      "type": "object",
      "properties": {
        "accountUrl": {
          "description": "Account URL",
          "type": "string",
          "x-ms-mutability": [
            "create",
            "read"
          ]
        },
        "filesystem": {
          "description": "Filesystem name",
          "type": "string"
        },
        "resourceId": {
          "description": "ARM resource Id of this storage account",
          "type": "string"
        },
        "createManagedPrivateEndpoint": {
          "description": "Create managed private endpoint to this storage account or not",
          "type": "boolean",
          "x-ms-mutability": [
            "create",
            "update",
            "read"
          ]
        }
      }
    },
    "EncryptionDetails": {
      "description": "Details of the encryption associated with the workspace",
      "type": "object",
      "properties": {
        "doubleEncryptionEnabled": {
          "description": "Double Encryption enabled",
          "type": "boolean",
          "readOnly": true
        },
        "cmk": {
          "description": "Customer Managed Key Details",
          "$ref": "#/definitions/CustomerManagedKeyDetails"
        }
      }
    },
    "CustomerManagedKeyDetails": {
      "description": "Details of the customer managed key associated with the workspace",
      "type": "object",
      "properties": {
        "status": {
          "description": "The customer managed key status on the workspace",
          "type": "string",
          "readOnly": true
        },
        "key": {
          "description": "The key object of the workspace",
          "$ref": "#/definitions/WorkspaceKeyDetails"
        },
        "kekIdentity": {
          "description": "Key encryption key",
          "$ref": "#/definitions/KekIdentityProperties"
        }
      }
    },
    "KekIdentityProperties": {
      "description": "Key encryption key properties",
      "type": "object",
      "properties": {
        "userAssignedIdentity": {
          "description": "User assigned identity resource Id",
          "type": "string"
        },
        "useSystemAssignedIdentity": {
          "description": "Boolean specifying whether to use system assigned identity or not"
        }
      }
    },
    "WorkspaceKeyDetails": {
      "description": "Details of the customer managed key associated with the workspace",
      "type": "object",
      "properties": {
        "name": {
          "description": "Workspace Key sub-resource name",
          "type": "string"
        },
        "keyVaultUrl": {
          "description": "Workspace Key sub-resource key vault url",
          "type": "string"
        }
      }
    },
    "ManagedIdentity": {
      "description": "The workspace managed identity",
      "type": "object",
      "properties": {
        "principalId": {
          "description": "The principal ID of the workspace managed identity",
          "type": "string",
          "readOnly": true
        },
        "tenantId": {
          "description": "The tenant ID of the workspace managed identity",
          "type": "string",
          "format": "uuid",
          "readOnly": true
        },
        "type": {
          "description": "The type of managed identity for the workspace",
          "enum": [
            "None",
            "SystemAssigned",
            "SystemAssigned,UserAssigned"
          ],
          "type": "string",
          "x-ms-enum": {
            "name": "ResourceIdentityType",
            "modelAsString": false
          }
        },
        "userAssignedIdentities": {
          "description": "The user assigned managed identities.",
          "$ref": "#/definitions/UserAssignedManagedIdentities"
        }
      }
    },
    "UserAssignedManagedIdentities": {
      "type": "object",
      "description": "The User Assigned Managed Identities.",
      "additionalProperties": {
        "$ref": "#/definitions/UserAssignedManagedIdentity"
      }
    },
    "UserAssignedManagedIdentity": {
      "description": "User Assigned Managed Identity",
      "properties": {
        "clientId": {
          "type": "string",
          "format": "uuid",
          "description": "The client ID.",
          "readOnly": true,
          "x-nullable": true
        },
        "principalId": {
          "type": "string",
          "format": "uuid",
          "description": "The principal ID.",
          "readOnly": true,
          "x-nullable": true
        }
      },
      "type": "object"
    },
    "VirtualNetworkProfile": {
      "description": "Virtual Network Profile",
      "type": "object",
      "properties": {
        "computeSubnetId": {
          "description": "Subnet ID used for computes in workspace",
          "type": "string"
        }
      }
    },
    "ManagedVirtualNetworkSettings": {
      "description": "Managed Virtual Network Settings",
      "type": "object",
      "properties": {
        "preventDataExfiltration": {
          "description": "Prevent Data Exfiltration",
          "type": "boolean"
        },
        "linkedAccessCheckOnTargetResource": {
          "description": "Linked Access Check On Target Resource",
          "type": "boolean"
        },
        "allowedAadTenantIdsForLinking": {
          "description": "Allowed Aad Tenant Ids For Linking",
          "type": "array",
          "items": {
            "type": "string",
            "description": "Tenant Id"
          }
        }
      }
    },
    "WorkspaceRepositoryConfiguration": {
      "description": "Git integration settings",
      "type": "object",
      "properties": {
        "type": {
          "description": "Type of workspace repositoryID configuration. Example WorkspaceVSTSConfiguration, WorkspaceGitHubConfiguration",
          "type": "string"
        },
        "hostName": {
          "description": "GitHub Enterprise host name. For example: https://github.mydomain.com",
          "type": "string"
        },
        "accountName": {
          "description": "Account name",
          "type": "string"
        },
        "projectName": {
          "description": "VSTS project name",
          "type": "string"
        },
        "repositoryName": {
          "description": "Repository name",
          "type": "string"
        },
        "collaborationBranch": {
          "description": "Collaboration branch",
          "type": "string"
        },
        "rootFolder": {
          "description": "Root folder to use in the repository",
          "type": "string"
        },
        "lastCommitId": {
          "description": "The last commit ID",
          "type": "string"
        },
        "tenantId": {
          "description": "The VSTS tenant ID",
          "type": "string",
          "format": "uuid"
        }
      }
    },
    "PurviewConfiguration": {
      "description": "Purview Configuration",
      "type": "object",
      "properties": {
        "purviewResourceId": {
          "description": "Purview Resource ID",
          "type": "string"
        }
      }
    },
    "WorkspaceAadAdminInfo": {
      "description": "Workspace active directory administrator",
      "type": "object",
      "allOf": [
        {
          "$ref": "../../../../../common-types/resource-management/v2/types.json#/definitions/ProxyResource"
        }
      ],
      "properties": {
        "properties": {
          "description": "Workspace active directory administrator properties",
          "$ref": "#/definitions/AadAdminProperties",
          "x-ms-client-flatten": true
        }
      }
    },
    "CspWorkspaceAdminProperties": {
      "type": "object",
      "description": "Initial workspace AAD admin properties for a CSP subscription",
      "properties": {
        "initialWorkspaceAdminObjectId": {
          "description": "AAD object ID of initial workspace admin",
          "type": "string",
<<<<<<< HEAD
          "readOnly": true
=======
          "x-ms-mutability": [
            "create",
            "read"
          ]
>>>>>>> 39ed5915
        }
      }
    },
    "Workspace": {
      "description": "A workspace",
      "type": "object",
      "allOf": [
        {
          "$ref": "../../../../../common-types/resource-management/v2/types.json#/definitions/TrackedResource"
        }
      ],
      "properties": {
        "properties": {
          "description": "Workspace resource properties",
          "$ref": "#/definitions/WorkspaceProperties",
          "x-ms-client-flatten": true
        },
        "identity": {
          "description": "Identity of the workspace",
          "$ref": "#/definitions/ManagedIdentity"
        }
      }
    },
    "WorkspaceProperties": {
      "description": "Workspace properties",
      "type": "object",
      "properties": {
        "defaultDataLakeStorage": {
          "description": "Workspace default data lake storage account details",
          "$ref": "#/definitions/DataLakeStorageAccountDetails"
        },
        "sqlAdministratorLoginPassword": {
          "description": "SQL administrator login password",
          "type": "string"
        },
        "managedResourceGroupName": {
          "description": "Workspace managed resource group. The resource group name uniquely identifies the resource group within the user subscriptionId. The resource group name must be no longer than 90 characters long, and must be alphanumeric characters (Char.IsLetterOrDigit()) and '-', '_', '(', ')' and'.'. Note that the name cannot end with '.'",
          "type": "string",
          "x-ms-mutability": [
            "create",
            "read"
          ]
        },
        "provisioningState": {
          "description": "Resource provisioning state",
          "type": "string",
          "readOnly": true
        },
        "sqlAdministratorLogin": {
          "description": "Login for workspace SQL active directory administrator",
          "type": "string"
        },
        "virtualNetworkProfile": {
          "description": "Virtual Network profile",
          "$ref": "#/definitions/VirtualNetworkProfile"
        },
        "connectivityEndpoints": {
          "description": "Connectivity endpoints",
          "additionalProperties": {
            "type": "string",
            "x-ms-mutability": [
              "create",
              "read"
            ]
          },
          "type": "object",
          "readOnly": true
        },
        "managedVirtualNetwork": {
          "description": "Setting this to 'default' will ensure that all compute for this workspace is in a virtual network managed on behalf of the user.",
          "type": "string"
        },
        "privateEndpointConnections": {
          "description": "Private endpoint connections to the workspace",
          "type": "array",
          "items": {
            "$ref": "../../../../common/v1/privateEndpointConnection.json#/definitions/PrivateEndpointConnection"
          }
        },
        "encryption": {
          "description": "The encryption details of the workspace",
          "$ref": "#/definitions/EncryptionDetails"
        },
        "workspaceUID": {
          "description": "The workspace unique identifier",
          "type": "string",
          "readOnly": true,
          "format": "uuid"
        },
        "extraProperties": {
          "description": "Workspace level configs and feature flags",
          "additionalProperties": {
            "type": "object"
          },
          "type": "object",
          "readOnly": true
        },
        "managedVirtualNetworkSettings": {
          "description": "Managed Virtual Network Settings",
          "$ref": "#/definitions/ManagedVirtualNetworkSettings"
        },
        "workspaceRepositoryConfiguration": {
          "description": "Git integration settings",
          "$ref": "#/definitions/WorkspaceRepositoryConfiguration"
        },
        "purviewConfiguration": {
          "description": "Purview Configuration",
          "$ref": "#/definitions/PurviewConfiguration"
        },
        "adlaResourceId": {
          "description": "The ADLA resource ID.",
          "type": "string",
          "readOnly": true
        },
        "publicNetworkAccess": {
          "enum": [
            "Enabled",
            "Disabled"
          ],
          "description": "Enable or Disable public network access to workspace",
          "default": "Enabled",
          "type": "string",
          "x-ms-enum": {
            "name": "WorkspacePublicNetworkAccess",
            "modelAsString": true
          }
        },
        "cspWorkspaceAdminProperties": {
          "description": "Initial workspace AAD admin properties for a CSP subscription",
          "$ref": "#/definitions/CspWorkspaceAdminProperties"
        },
        "settings": {
          "description": "Workspace settings",
          "additionalProperties": {
            "type": "object"
          },
          "type": "object",
          "readOnly": true
        },
        "azureADOnlyAuthentication": {
          "description": "Enable or Disable AzureADOnlyAuthentication on All Workspace subresource",
          "type": "boolean",
          "x-ms-mutability": [
            "create",
            "read"
          ]
        },
        "trustedServiceBypassEnabled": {
          "description": "Is trustedServiceBypassEnabled for the workspace",
          "type": "boolean",
          "default": false
        }
      }
    },
    "WorkspacePatchInfo": {
      "description": "Workspace patch details",
      "type": "object",
      "properties": {
        "tags": {
          "description": "Resource tags",
          "additionalProperties": {
            "type": "string"
          },
          "type": "object"
        },
        "identity": {
          "description": "The identity of the workspace",
          "$ref": "#/definitions/ManagedIdentity"
        },
        "properties": {
          "description": "Workspace patch properties",
          "$ref": "#/definitions/WorkspacePatchProperties",
          "x-ms-client-flatten": true
        }
      }
    },
    "WorkspacePatchProperties": {
      "description": "Workspace patch properties",
      "type": "object",
      "properties": {
        "sqlAdministratorLoginPassword": {
          "description": "SQL administrator login password",
          "type": "string"
        },
        "managedVirtualNetworkSettings": {
          "description": "Managed Virtual Network Settings",
          "$ref": "#/definitions/ManagedVirtualNetworkSettings"
        },
        "workspaceRepositoryConfiguration": {
          "description": "Git integration settings",
          "$ref": "#/definitions/WorkspaceRepositoryConfiguration"
        },
        "purviewConfiguration": {
          "description": "Purview Configuration",
          "$ref": "#/definitions/PurviewConfiguration"
        },
        "provisioningState": {
          "description": "Resource provisioning state",
          "type": "string",
          "readOnly": true
        },
        "encryption": {
          "description": "The encryption details of the workspace",
          "$ref": "#/definitions/EncryptionDetails"
        },
        "publicNetworkAccess": {
          "enum": [
            "Enabled",
            "Disabled"
          ],
          "description": "Enable or Disable public network access to workspace",
          "type": "string",
          "x-ms-enum": {
            "name": "WorkspacePublicNetworkAccess",
            "modelAsString": true
          }
        }
      }
    },
    "ManagedIdentitySqlControlSettingsModel": {
      "type": "object",
      "title": "Managed Identity Sql Control Settings",
      "description": "Sql Control Settings for workspace managed identity",
      "allOf": [
        {
          "$ref": "../../../../../common-types/resource-management/v2/types.json#/definitions/ProxyResource"
        }
      ],
      "properties": {
        "properties": {
          "type": "object",
          "title": "Managed Identity Sql Control Settings",
          "description": "Sql Control Settings for workspace managed identity",
          "properties": {
            "grantSqlControlToManagedIdentity": {
              "type": "object",
              "description": "Grant sql control to managed identity",
              "properties": {
                "desiredState": {
                  "description": "Desired state",
                  "type": "string",
                  "enum": [
                    "Enabled",
                    "Disabled"
                  ],
                  "x-ms-enum": {
                    "name": "DesiredState",
                    "modelAsString": false
                  }
                },
                "actualState": {
                  "description": "Actual state",
                  "type": "string",
                  "enum": [
                    "Enabling",
                    "Enabled",
                    "Disabling",
                    "Disabled",
                    "Unknown"
                  ],
                  "x-ms-enum": {
                    "name": "ActualState",
                    "modelAsString": false
                  },
                  "readOnly": true
                }
              }
            }
          },
          "x-ms-client-flatten": true
        }
      }
    },
    "RestorableDroppedSqlPoolProperties": {
      "type": "object",
      "properties": {
        "databaseName": {
          "readOnly": true,
          "type": "string",
          "description": "The name of the database"
        },
        "edition": {
          "readOnly": true,
          "type": "string",
          "description": "The edition of the database"
        },
        "maxSizeBytes": {
          "readOnly": true,
          "type": "string",
          "description": "The max size in bytes of the database"
        },
        "serviceLevelObjective": {
          "readOnly": true,
          "type": "string",
          "description": "The service level objective name of the database"
        },
        "elasticPoolName": {
          "readOnly": true,
          "type": "string",
          "description": "The elastic pool name of the database"
        },
        "creationDate": {
          "readOnly": true,
          "type": "string",
          "format": "date-time",
          "description": "The creation date of the database (ISO8601 format)"
        },
        "deletionDate": {
          "readOnly": true,
          "type": "string",
          "format": "date-time",
          "description": "The deletion date of the database (ISO8601 format)"
        },
        "earliestRestoreDate": {
          "readOnly": true,
          "type": "string",
          "format": "date-time",
          "description": "The earliest restore date of the database (ISO8601 format)"
        }
      },
      "description": "The properties of a restorable dropped Sql pool"
    },
    "RestorableDroppedSqlPool": {
      "type": "object",
      "properties": {
        "location": {
          "type": "string",
          "readOnly": true,
          "description": "The geo-location where the resource lives"
        },
        "properties": {
          "$ref": "#/definitions/RestorableDroppedSqlPoolProperties",
          "description": "The properties of a restorable dropped Sql pool",
          "x-ms-client-flatten": true
        }
      },
      "allOf": [
        {
          "$ref": "../../../../../common-types/resource-management/v2/types.json#/definitions/ProxyResource"
        }
      ],
      "description": "A restorable dropped Sql pool"
    },
    "RestorableDroppedSqlPoolListResult": {
      "type": "object",
      "properties": {
        "value": {
          "type": "array",
          "items": {
            "$ref": "#/definitions/RestorableDroppedSqlPool"
          },
          "description": "A list of restorable dropped Sql pools"
        }
      },
      "required": [
        "value"
      ],
      "description": "The response to a list restorable dropped Sql pools request"
    }
  }
}<|MERGE_RESOLUTION|>--- conflicted
+++ resolved
@@ -1184,14 +1184,7 @@
         "initialWorkspaceAdminObjectId": {
           "description": "AAD object ID of initial workspace admin",
           "type": "string",
-<<<<<<< HEAD
           "readOnly": true
-=======
-          "x-ms-mutability": [
-            "create",
-            "read"
-          ]
->>>>>>> 39ed5915
         }
       }
     },

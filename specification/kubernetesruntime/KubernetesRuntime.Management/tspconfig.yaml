parameters:
  "service-dir":
    default: "sdk/kubernetesruntime"
  swagger-repo-dir:
    default: "{project-root}/swagger"

emit:
  - "@azure-tools/typespec-autorest"
options:
  "@azure-tools/typespec-autorest":
    emitter-output-dir: "{project-root}/.."
    azure-resource-provider-folder: resource-manager
    # `arm-resource-flattening` is only used for back-compat for specs existed on July 2024. All new service spec should NOT use this flag
    arm-resource-flattening: true
    output-file: "{azure-resource-provider-folder}/{service-name}/{version-status}/{version}/kubernetesruntime.json"
    use-read-only-status-schema: true
  "@azure-tools/typespec-python":
    package-dir: "azure-mgmt-containerorchestratorruntime"
    package-name: "{package-dir}"
    flavor: "azure"
    generate-test: true
    generate-sample: true
<<<<<<< HEAD
    examples-dir: "{project-root}/examples"
  "@azure-tools/typespec-ts":
    azureSdkForJs: true
    isModularLibrary: true
    generateMetadata: true
    hierarchyClient: false
    experimentalExtensibleEnums: true
    enableOperationGroup: true
    package-dir: "arm-kubernetesruntime"
    flavor: "azure"
    packageDetails:
      name: "@azure/arm-kubernetesruntime"
=======

>>>>>>> 7b0afdb9
linter:
  extends:
    - "@azure-tools/typespec-azure-rulesets/resource-manager"<|MERGE_RESOLUTION|>--- conflicted
+++ resolved
@@ -20,8 +20,6 @@
     flavor: "azure"
     generate-test: true
     generate-sample: true
-<<<<<<< HEAD
-    examples-dir: "{project-root}/examples"
   "@azure-tools/typespec-ts":
     azureSdkForJs: true
     isModularLibrary: true
@@ -33,9 +31,7 @@
     flavor: "azure"
     packageDetails:
       name: "@azure/arm-kubernetesruntime"
-=======
 
->>>>>>> 7b0afdb9
 linter:
   extends:
     - "@azure-tools/typespec-azure-rulesets/resource-manager"
parameters:
  "service-dir":
    default: "sdk/kubernetesruntime"
  swagger-repo-dir:
    default: "{project-root}/swagger"

emit:
  - "@azure-tools/typespec-autorest"
options:
  "@azure-tools/typespec-autorest":
    emitter-output-dir: "{project-root}/.."
    azure-resource-provider-folder: resource-manager
    # `arm-resource-flattening` is only used for back-compat for specs existed on July 2024. All new service spec should NOT use this flag
    arm-resource-flattening: true
    output-file: "{azure-resource-provider-folder}/{service-name}/{version-status}/{version}/kubernetesruntime.json"
    use-read-only-status-schema: true
  "@azure-tools/typespec-csharp":
    package-dir: "Azure.ResourceManager.ContainerOrchestratorRuntime"
    flavor: azure
    clear-output-folder: true
    use-write-core: true
    namespace: "{package-dir}"
  "@azure-tools/typespec-python":
    package-dir: "azure-mgmt-containerorchestratorruntime"
    package-name: "{package-dir}"
    flavor: "azure"
    generate-test: true
    generate-sample: true
<<<<<<< HEAD
  "@azure-tools/typespec-ts":
    azureSdkForJs: true
    isModularLibrary: true
    generateMetadata: true
    hierarchyClient: false
    experimentalExtensibleEnums: true
    enableOperationGroup: true
    package-dir: "arm-containerorchestratorruntime"
    flavor: "azure"
    packageDetails:
      name: "@azure/arm-containerorchestratorruntime"
=======
  "@azure-tools/typespec-java":
    package-dir: "azure-resourcemanager-containerorchestratorruntime"
    namespace: "com.azure.resourcemanager.containerorchestratorruntime"
    service-name: "Container Orchestrator Runtime"
    flavor: "azure"
>>>>>>> c68421ba

linter:
  extends:
    - "@azure-tools/typespec-azure-rulesets/resource-manager"<|MERGE_RESOLUTION|>--- conflicted
+++ resolved
@@ -26,7 +26,6 @@
     flavor: "azure"
     generate-test: true
     generate-sample: true
-<<<<<<< HEAD
   "@azure-tools/typespec-ts":
     azureSdkForJs: true
     isModularLibrary: true
@@ -38,13 +37,11 @@
     flavor: "azure"
     packageDetails:
       name: "@azure/arm-containerorchestratorruntime"
-=======
   "@azure-tools/typespec-java":
     package-dir: "azure-resourcemanager-containerorchestratorruntime"
     namespace: "com.azure.resourcemanager.containerorchestratorruntime"
     service-name: "Container Orchestrator Runtime"
     flavor: "azure"
->>>>>>> c68421ba
 
 linter:
   extends:

parameters:
  "service-dir":
    default: "sdk/containerorchestratorruntime"
  swagger-repo-dir:
    default: "{project-root}/swagger"

emit:
  - "@azure-tools/typespec-autorest"
options:
  "@azure-tools/typespec-autorest":
    emitter-output-dir: "{project-root}/.."
    azure-resource-provider-folder: resource-manager
    # `arm-resource-flattening` is only used for back-compat for specs existed on July 2024. All new service spec should NOT use this flag
    arm-resource-flattening: true
    output-file: "{azure-resource-provider-folder}/{service-name}/{version-status}/{version}/kubernetesruntime.json"
    use-read-only-status-schema: true
<<<<<<< HEAD
  "@azure-tools/typespec-csharp":
    package-dir: "Azure.ResourceManager.ContainerOrchestratorRuntime"
    flavor: azure
    clear-output-folder: true
    namespace: "{package-dir}"
=======
  "@azure-tools/typespec-python":
    package-dir: "azure-mgmt-containerorchestratorruntime"
    package-name: "{package-dir}"
    flavor: "azure"
    generate-test: true
    generate-sample: true
    examples-dir: "{project-root}/examples"
>>>>>>> 7189fb57

linter:
  extends:
    - "@azure-tools/typespec-azure-rulesets/resource-manager"<|MERGE_RESOLUTION|>--- conflicted
+++ resolved
@@ -14,13 +14,11 @@
     arm-resource-flattening: true
     output-file: "{azure-resource-provider-folder}/{service-name}/{version-status}/{version}/kubernetesruntime.json"
     use-read-only-status-schema: true
-<<<<<<< HEAD
   "@azure-tools/typespec-csharp":
     package-dir: "Azure.ResourceManager.ContainerOrchestratorRuntime"
     flavor: azure
     clear-output-folder: true
     namespace: "{package-dir}"
-=======
   "@azure-tools/typespec-python":
     package-dir: "azure-mgmt-containerorchestratorruntime"
     package-name: "{package-dir}"
@@ -28,7 +26,6 @@
     generate-test: true
     generate-sample: true
     examples-dir: "{project-root}/examples"
->>>>>>> 7189fb57
 
 linter:
   extends:

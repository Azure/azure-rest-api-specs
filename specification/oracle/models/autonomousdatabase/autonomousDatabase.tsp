import "../common.tsp";
import "./adbCommon.tsp";

using TypeSpec.Http;
using TypeSpec.Rest;
using TypeSpec.Versioning;
using Azure.Core;
using Azure.ResourceManager;

namespace Oracle.Database;

//https://docs.oracle.com/en-us/iaas/api/#/en/database/20160918/AutonomousDatabase

@minLength(1)
@maxLength(1024)
@doc("The client IP access control list (ACL). This is an array of CIDR notations and/or IP addresses. Values should be separate strings, separated by commas. Example: ['1.1.1.1','1.1.1.0/24','1.1.2.25']")
scalar aclString extends string;

@doc("Autonomous database lifecycle state enum")
union AutonomousDatabaseLifecycleState {
  @doc("Indicates that resource in Provisioning state")
  Provisioning: "Provisioning",

  @doc("Indicates that resource in Available state")
  Available: "Available",

  @doc("Indicates that resource in Stopping state")
  Stopping: "Stopping",

  @doc("Indicates that resource in Stopped state")
  Stopped: "Stopped",

  @doc("Indicates that resource in Starting state")
  Starting: "Starting",

  @doc("Indicates that resource in Terminating state")
  Terminating: "Terminating",

  @doc("Indicates that resource in Terminated state")
  Terminated: "Terminated",

  @doc("Indicates that resource in Unavailable state")
  Unavailable: "Unavailable",

  @doc("Indicates that resource in RestoreInProgress state")
  RestoreInProgress: "RestoreInProgress",

  @doc("Indicates that resource in RestoreFailed state")
  RestoreFailed: "RestoreFailed",

  @doc("Indicates that resource in BackupInProgress state")
  BackupInProgress: "BackupInProgress",

  @doc("Indicates that resource in ScaleInProgress state")
  ScaleInProgress: "ScaleInProgress",

  @doc("Indicates that resource is available but needs attention")
  AvailableNeedsAttention: "AvailableNeedsAttention",

  @doc("Indicates that resource in Updating state")
  Updating: "Updating",

  @doc("Indicates that resource maintenance in progress state")
  MaintenanceInProgress: "MaintenanceInProgress",

  @doc("Indicates that resource in Restarting state")
  Restarting: "Restarting",

  @doc("Indicates that resource in Recreating state")
  Recreating: "Recreating",

  @doc("Indicates that resource role change in progress state")
  RoleChangeInProgress: "RoleChangeInProgress",

  @doc("Indicates that resource in Upgrading state")
  Upgrading: "Upgrading",

  @doc("IIndicates that resource in Inaccessible state")
  Inaccessible: "Inaccessible",

  @doc("Indicates that resource in Standby state")
  Standby: "Standby",

  string,
}

@doc("Refreshable model type enum")
union RefreshableModelType {
  @doc("Automatic refreshable model type")
  Automatic: "Automatic",

  @doc("Manual refreshable model type")
  Manual: "Manual",

  string,
}

@doc("Repeat cadence type enum")
union RepeatCadenceType {
  @doc("Repeat one time")
  OneTime: "OneTime",

  @doc("Repeat weekly")
  Weekly: "Weekly",

  @doc("Repeat monthly")
  Monthly: "Monthly",

  @doc("Repeat yearly")
  Yearly: "Yearly",

  string,
}

@doc("Database type enum")
union DataBaseType {
  @doc("Regular DB")
  Regular: "Regular",

  @doc("Clone DB")
  Clone: "Clone",

  @added(Versions.v20240801_preview)
  @doc("Clone DB from backup timestamp")
  CloneFromBackupTimestamp: "CloneFromBackupTimestamp",

  @added(Versions.v20241001_preview)
  @doc("Cross Region Disaster Recovery")
  CrossRegionDisasterRecovery: "CrossRegionDisasterRecovery",

  string,
}

@doc("Compute model enum")
union ComputeModel {
  @doc("ECPU model type")
  ECPU: "ECPU",

  @doc("OCPU model type")
  OCPU: "OCPU",

  string,
}

@doc("Clone type enum")
union CloneType {
  @doc("Full clone")
  Full: "Full",

  @doc("Metadata only")
  Metadata: "Metadata",

  string,
}

@doc("Autonomous database maintenance schedule type enum.")
union AutonomousMaintenanceScheduleType {
  @doc("Early maintenance schedule")
  Early: "Early",

  @doc("Regular maintenance schedule")
  Regular: "Regular",

  string,
}

@doc("Source type enum.")
union SourceType {
  @doc("None source")
  None: "None",

  @doc("Database source")
  Database: "Database",

  @doc("Backup from ID source")
  BackupFromId: "BackupFromId",

  @doc("Backup from timestamp source")
  BackupFromTimestamp: "BackupFromTimestamp",

  @doc("Clone to refreshable source")
  CloneToRefreshable: "CloneToRefreshable",

  @doc("Cross region dataguard source")
  CrossRegionDataguard: "CrossRegionDataguard",

  @doc("cross region disaster recovery source")
  CrossRegionDisasterRecovery: "CrossRegionDisasterRecovery",

  string,
}

@doc("TLS authentication type enum.")
union TlsAuthenticationType {
  @doc("Server authentication")
  Server: "Server",

  @doc("Mutual TLS")
  Mutual: "Mutual",

  string,
}

@doc("Syntax format type enum.")
union SyntaxFormatType {
  @doc("Long format")
  Long: "Long",

  @doc("Ezconnect format")
  Ezconnect: "Ezconnect",

  @doc("Ezconnectplus format")
  Ezconnectplus: "Ezconnectplus",

  string,
}

@doc("Session mode type enum.")
union SessionModeType {
  @doc("Direct session mode")
  Direct: "Direct",

  @doc("Redirect session mode")
  Redirect: "Redirect",

  string,
}

@doc("Protocol type enum.")
union ProtocolType {
  @doc("TCP protocol")
  TCP: "TCP",

  @doc("TCPS protocol")
  TCPS: "TCPS",

  string,
}

@doc("Host format type enum.")
union HostFormatType {
  @doc("FQDN format")
  Fqdn: "Fqdn",

  @doc("IP format")
  Ip: "Ip",

  string,
}

@doc("Consumer group enum.")
union ConsumerGroup {
  @doc("High group")
  High: "High",

  @doc("Medium group")
  Medium: "Medium",

  @doc("Low group")
  Low: "Low",

  @doc("TP group")
  Tp: "Tp",

  @doc("TPurgent group")
  Tpurgent: "Tpurgent",

  string,
}

@doc("DataSafe status type enum.")
union DataSafeStatusType {
  @doc("Registering status")
  Registering: "Registering",

  @doc("Registered status")
  Registered: "Registered",

  @doc("Deregistering status")
  Deregistering: "Deregistering",

  @doc("NotRegistered status")
  NotRegistered: "NotRegistered",

  @doc("Failed status")
  Failed: "Failed",

  string,
}

@doc("Permission level type enum.")
union PermissionLevelType {
  @doc("Restricted permission level")
  Restricted: "Restricted",

  @doc("Unrestricted permission level")
  Unrestricted: "Unrestricted",

  string,
}

@doc("Database edition type enum.")
union DatabaseEditionType {
  @doc("Standard edition")
  StandardEdition: "StandardEdition",

  @doc("Enterprise edition")
  EnterpriseEdition: "EnterpriseEdition",

  string,
}

@doc("Open mode type enum.")
union OpenModeType {
  @doc("ReadOnly mode")
  ReadOnly: "ReadOnly",

  @doc("ReadWrite mode")
  ReadWrite: "ReadWrite",

  string,
}

@doc("Operations Insights status type enum.")
union OperationsInsightsStatusType {
  @doc("Enabling status")
  Enabling: "Enabling",

  @doc("Enabled status")
  Enabled: "Enabled",

  @doc("Disabling status")
  Disabling: "Disabling",

  @doc("NotEnabled status")
  NotEnabled: "NotEnabled",

  @doc("FailedEnabling status")
  FailedEnabling: "FailedEnabling",

  @doc("FailedDisabling status")
  FailedDisabling: "FailedDisabling",

  string,
}

@doc("Role type enum.")
union RoleType {
  @doc("Primary role")
  Primary: "Primary",

  @doc("Standby role")
  Standby: "Standby",

  @doc("DisabledStandby role")
  DisabledStandby: "DisabledStandby",

  @doc("BackupCopy role")
  BackupCopy: "BackupCopy",

  @doc("SnapshotStandby role")
  SnapshotStandby: "SnapshotStandby",

  string,
}

@doc("Refreshable status type enum.")
union RefreshableStatusType {
  @doc("Refreshing status")
  Refreshing: "Refreshing",

  @doc("NotRefreshing status")
  NotRefreshing: "NotRefreshing",

  string,
}

@doc("Disaster recovery type enum.")
union DisasterRecoveryType {
  @doc("ADG type")
  Adg: "Adg",

  @doc("Backup based type")
  BackupBased: "BackupBased",

  string,
}

@doc("Generate type enum")
union GenerateType {
  @doc("Generate single")
  Single: "Single",

  @doc("Generate all")
  All: "All",

  string,
}

@doc("PeerDb Details")
model PeerDbDetails {
  @doc("The Azure resource ID of the Disaster Recovery peer database, which is located in a different region from the current peer database.")
  @minLength(1)
  @maxLength(255)
  peerDbId?: string;

  @added(Versions.v20241001_preview)
  @doc("Ocid of the Disaster Recovery peer database, which is located in a different region from the current peer database.")
  peerDbOcid?: string;

  @added(Versions.v20241001_preview)
  @doc("The location of the Disaster Recovery peer database.")
  peerDbLocation?: string;
}

@doc("Autonomous Disaster Recovery standby database details.")
model AutonomousDatabaseStandbySummary {
  @doc("The amount of time, in seconds, that the data of the standby database lags the data of the primary database. Can be used to determine the potential data loss in the event of a failover.")
  lagTimeInSeconds?: int32;

  @doc("The current state of the Autonomous Database.")
  lifecycleState?: AutonomousDatabaseLifecycleState;

  @doc("Additional information about the current lifecycle state.")
  lifecycleDetails?: string;

  @doc("The date and time the Autonomous Data Guard role was switched for the standby Autonomous Database.")
  timeDataGuardRoleChanged?: string;

  @doc("The date and time the Disaster Recovery role was switched for the standby Autonomous Database.")
  timeDisasterRecoveryRoleChanged?: string;
}

@doc("Details for the long-term backup schedule.")
model LongTermBackUpScheduleDetails {
  @doc("The frequency of the long-term backup schedule")
  repeatCadence?: RepeatCadenceType;

  @doc("The timestamp for the long-term backup schedule. For a MONTHLY cadence, months having fewer days than the provided date will have the backup taken on the last day of that month.")
  timeOfBackup?: utcDateTime;

  @doc("Retention period, in days, for backups.")
  retentionPeriodInDays?: RetentionPeriod;

  @doc("Indicates if the long-term backup schedule should be deleted. The default value is `FALSE`.")
  isDisabled?: boolean;
}

@doc("Information about Oracle APEX Application Development.")
model ApexDetailsType {
  @doc("The Oracle APEX Application Development version.")
  apexVersion?: string;

  @doc("The Oracle REST Data Services (ORDS) version.")
  ordsVersion?: string;
}

@doc("The connection string profile to allow clients to group, filter and select connection string values based on structured metadata.")
model AllConnectionStringType {
  @doc("The High database service provides the highest level of resources to each SQL statement resulting in the highest performance, but supports the fewest number of concurrent SQL statements.")
  @minLength(10)
  @maxLength(255)
  high?: string;

  @doc("The Low database service provides the least level of resources to each SQL statement, but supports the most number of concurrent SQL statements.")
  @minLength(10)
  @maxLength(255)
  low?: string;

  @doc("The Medium database service provides a lower level of resources to each SQL statement potentially resulting a lower level of performance, but supports more concurrent SQL statements.")
  @minLength(10)
  @maxLength(255)
  medium?: string;
}

@doc("The URLs for accessing Oracle Application Express (APEX) and SQL Developer Web with a browser from a Compute instance within your VCN or that has a direct connection to your VCN.")
model ConnectionUrlType {
  @doc("Oracle Application Express (APEX) URL.")
  @minLength(10)
  @maxLength(512)
  apexUrl?: string;

  @doc("The URL of the Database Transforms for the Autonomous Database.")
  @minLength(10)
  @maxLength(512)
  databaseTransformsUrl?: string;

  @doc("The URL of the Graph Studio for the Autonomous Database.")
  @minLength(10)
  @maxLength(512)
  graphStudioUrl?: string;

  @doc("The URL of the Oracle Machine Learning (OML) Notebook for the Autonomous Database.")
  @minLength(10)
  @maxLength(512)
  machineLearningNotebookUrl?: string;

  @doc("The URL of the MongoDB API for the Autonomous Database.")
  @minLength(10)
  @maxLength(512)
  mongoDbUrl?: string;

  @doc("The Oracle REST Data Services (ORDS) URL of the Web Access for the Autonomous Database.")
  @minLength(10)
  @maxLength(512)
  ordsUrl?: string;

  @doc("Oracle SQL Developer Web URL.")
  @minLength(10)
  @maxLength(512)
  sqlDevWebUrl?: string;
}

@doc("The connection string profile to allow clients to group, filter and select connection string values based on structured metadata.")
model ProfileType {
  @doc("Consumer group used by the connection.")
  consumerGroup?: ConsumerGroup;

  @doc("A user-friendly name for the connection.")
  @minLength(1)
  @maxLength(255)
  displayName: string;

  @doc("Host format used in connection string.")
  hostFormat: HostFormatType;

  @doc("True for a regional connection string, applicable to cross-region DG only.")
  isRegional?: boolean;

  @doc("Protocol used by the connection.")
  protocol: ProtocolType;

  @doc("Specifies whether the listener performs a direct hand-off of the session, or redirects the session.")
  sessionMode: SessionModeType;

  @doc("Specifies whether the connection string is using the long (LONG), Easy Connect (EZCONNECT), or Easy Connect Plus (EZCONNECTPLUS) format.")
  syntaxFormat: SyntaxFormatType;

  @doc("Specifies whether the TLS handshake is using one-way (SERVER) or mutual (MUTUAL) authentication.")
  tlsAuthentication?: TlsAuthenticationType;

  @doc("Connection string value.")
  value: string;
}

@doc("Connection strings to connect to an Oracle Autonomous Database.")
model ConnectionStringType {
  @doc("Returns all connection strings that can be used to connect to the Autonomous Database.")
  allConnectionStrings?: AllConnectionStringType;

  @doc("The database service provides the least level of resources to each SQL statement, but supports the most number of concurrent SQL statements.")
  @minLength(10)
  @maxLength(255)
  dedicated?: string;

  @doc("The High database service provides the highest level of resources to each SQL statement resulting in the highest performance, but supports the fewest number of concurrent SQL statements.")
  @minLength(10)
  @maxLength(255)
  high?: string;

  @doc("The Low database service provides the least level of resources to each SQL statement, but supports the most number of concurrent SQL statements.")
  @minLength(10)
  @maxLength(255)
  low?: string;

  @doc("The Medium database service provides a lower level of resources to each SQL statement potentially resulting a lower level of performance, but supports more concurrent SQL statements.")
  @minLength(10)
  @maxLength(255)
  medium?: string;

  @doc("A list of connection string profiles to allow clients to group, filter and select connection string values based on structured metadata.")
  @OpenAPI.extension("x-ms-identifiers", #[])
  profiles?: ProfileType[];
}

@doc("The list of scheduled operations.")
model ScheduledOperationsType {
  @doc("Day of week")
  dayOfWeek: DayOfWeek;

  @doc("auto start time. value must be of ISO-8601 format HH:mm")
  @minLength(1)
  @maxLength(50)
  scheduledStartTime?: string;

  @doc("auto stop time. value must be of ISO-8601 format HH:mm")
  @minLength(1)
  @maxLength(50)
  scheduledStopTime?: string;
}

@doc("Autonomous Database  resource model.")
model AutonomousDatabase is TrackedResource<AutonomousDatabaseBaseProperties> {
  @doc("The database name.")
  @key("autonomousdatabasename")
  @path
  @segment("autonomousDatabases")
  @minLength(1)
  @maxLength(30)
  @pattern(".*")
  name: string;
}

@doc("Autonomous Database resource model.")
model AutonomousDatabaseProperties extends AutonomousDatabaseBaseProperties {
  @doc("Database type to be created.")
  dataBaseType: DataBaseType.Regular;
}

@doc("Autonomous Database clone resource model.")
model AutonomousDatabaseCloneProperties
  extends AutonomousDatabaseBaseProperties {
  @doc("Database type to be created.")
  dataBaseType: DataBaseType.Clone;

  @doc("The source of the database.")
  @visibility(Lifecycle.Create)
  source?: SourceType;

  @doc("The Azure resource ID of the Autonomous Database that was cloned to create the current Autonomous Database.")
  @visibility(Lifecycle.Create, Lifecycle.Read)
  sourceId: AutonomousDatabaseId;

  @doc("The Autonomous Database clone type.")
  @visibility(Lifecycle.Create)
  cloneType: CloneType;

  @doc("Indicates if the refreshable clone can be reconnected to its source database.")
  @visibility(Lifecycle.Read)
  isReconnectCloneEnabled?: boolean;

  @doc("Indicates if the Autonomous Database is a refreshable clone.")
  @visibility(Lifecycle.Read)
  isRefreshableClone?: boolean;

  @doc("The refresh mode of the clone.")
  @visibility(Lifecycle.Create)
  refreshableModel?: RefreshableModelType;

  @doc("The refresh status of the clone.")
  @visibility(Lifecycle.Read)
  refreshableStatus?: RefreshableStatusType;

  @doc("The time and date as an RFC3339 formatted string, e.g., 2022-01-01T12:00:00.000Z, to set the limit for a refreshable clone to be reconnected to its source database.")
  @visibility(Lifecycle.Read, Lifecycle.Update)
  timeUntilReconnectCloneEnabled?: string;
}

@added(Versions.v20241001_preview)
@doc("Autonomous Database Cross Region Disaster Recovery resource model.")
model AutonomousDatabaseCrossRegionDisasterRecoveryProperties
  extends AutonomousDatabaseBaseProperties {
  @doc("Database type to be created.")
  dataBaseType: DataBaseType.CrossRegionDisasterRecovery;

  @doc("The source of the database.")
  @visibility(Lifecycle.Create)
  source: SourceType.CrossRegionDisasterRecovery;

  @doc("The Azure resource ID of the source Autonomous Database that will be used to create a new peer database for the DR association.")
  @visibility(Lifecycle.Create, Lifecycle.Read)
  sourceId: AutonomousDatabaseId;

  @doc("The name of the region where source Autonomous Database exists.")
  @visibility(Lifecycle.Create)
  sourceLocation?: string;

  @doc("The source database ocid")
  @visibility(Lifecycle.Create)
  @minLength(1)
  @maxLength(255)
  sourceOcid?: string;

  @doc("Indicates the cross-region disaster recovery (DR) type of the standby Autonomous Database Serverless instance. Autonomous Data Guard (ADG) DR type provides business critical DR with a faster recovery time objective (RTO) during failover or switchover. Backup-based DR type provides lower cost DR with a slower RTO during failover or switchover.")
  @visibility(Lifecycle.Create, Lifecycle.Read)
  remoteDisasterRecoveryType: DisasterRecoveryType;

  @doc("If true, 7 days worth of backups are replicated across regions for Cross-Region ADB or Backup-Based DR between Primary and Standby. If false, the backups taken on the Primary are not replicated to the Standby database.")
  @visibility(Lifecycle.Create, Lifecycle.Read)
  isReplicateAutomaticBackups?: boolean;
}

@added(Versions.v20240801_preview)
@doc("Autonomous Database From Backup Timestamp resource model.")
model AutonomousDatabaseFromBackupTimestampProperties
  extends AutonomousDatabaseBaseProperties {
  @doc("Database type to be created.")
  dataBaseType: DataBaseType.CloneFromBackupTimestamp;

  @doc("The source of the database.")
  @visibility(Lifecycle.Create)
  source: SourceType.BackupFromTimestamp;

  @doc("The ID of the source Autonomous Database that you will clone to create a new Autonomous Database.")
  @visibility(Lifecycle.Create, Lifecycle.Read)
  sourceId: AutonomousDatabaseId;

  @doc("The Autonomous Database clone type.")
  @visibility(Lifecycle.Create)
  cloneType: CloneType;

  @doc("The timestamp specified for the point-in-time clone of the source Autonomous Database. The timestamp must be in the past.")
  @visibility(Lifecycle.Create)
  timestamp?: utcDateTime;

  @doc("Clone from latest available backup timestamp.")
  @visibility(Lifecycle.Create)
  useLatestAvailableBackupTimeStamp?: boolean;
}

@discriminator("dataBaseType")
@doc("Autonomous Database base resource model.")
model AutonomousDatabaseBaseProperties {
  @doc("Admin password.")
  @visibility(Lifecycle.Create, Lifecycle.Update)
  @minLength(12)
  @maxLength(30)
  adminPassword?: Password;

  @doc("Database type to be created.")
  @visibility(Lifecycle.Create)
  dataBaseType: DataBaseType;

  @doc("The maintenance schedule type of the Autonomous Database Serverless.")
  @visibility(Lifecycle.Create, Lifecycle.Read, Lifecycle.Update)
  autonomousMaintenanceScheduleType?: AutonomousMaintenanceScheduleType;

  @doc("The character set for the autonomous database.")
  @visibility(Lifecycle.Create, Lifecycle.Read)
  @minLength(1)
  @maxLength(255)
  characterSet?: string;

  @doc("The compute amount (CPUs) available to the database.")
  @visibility(Lifecycle.Create, Lifecycle.Read, Lifecycle.Update)
  @minValue(0.1)
  @maxValue(512)
  computeCount?: float32;

  @doc("The compute model of the Autonomous Database.")
  @visibility(Lifecycle.Create, Lifecycle.Read)
  computeModel?: ComputeModel;

  @doc("The number of CPU cores to be made available to the database.")
  @visibility(Lifecycle.Create, Lifecycle.Read, Lifecycle.Update)
  @minValue(1)
  @maxValue(128)
  cpuCoreCount?: int32;

  @doc("Customer Contacts.")
<<<<<<< HEAD
  @visibility(Lifecycle.Create, Lifecycle.Read, Lifecycle.Update)
  @OpenAPI.extension("x-ms-identifiers", [])
=======
  @visibility("create", "read", "update")
  @OpenAPI.extension("x-ms-identifiers", #[])
>>>>>>> 8e015e1d
  customerContacts?: CustomerContact[];

  @doc("The quantity of data in the database, in terabytes.")
  @visibility(Lifecycle.Create, Lifecycle.Read, Lifecycle.Update)
  @minValue(1)
  @maxValue(384)
  dataStorageSizeInTbs?: int32;

  @doc("The size, in gigabytes, of the data volume that will be created and attached to the database.")
  @visibility(Lifecycle.Create, Lifecycle.Read, Lifecycle.Update)
  @minValue(20)
  @maxValue(393216)
  dataStorageSizeInGbs?: int32;

  @doc("A valid Oracle Database version for Autonomous Database.")
  @visibility(Lifecycle.Create, Lifecycle.Read)
  @minLength(1)
  @maxLength(255)
  dbVersion?: string;

  @doc("The Autonomous Database workload type")
  @visibility(Lifecycle.Create, Lifecycle.Read)
  dbWorkload?: WorkloadType;

  @doc("The user-friendly name for the Autonomous Database.")
  @visibility(Lifecycle.Create, Lifecycle.Read, Lifecycle.Update)
  @minLength(1)
  @maxLength(255)
  displayName?: string;

  @doc("Indicates if auto scaling is enabled for the Autonomous Database CPU core count.")
  @visibility(Lifecycle.Create, Lifecycle.Read, Lifecycle.Update)
  isAutoScalingEnabled?: boolean;

  @doc("Indicates if auto scaling is enabled for the Autonomous Database storage.")
  @visibility(Lifecycle.Create, Lifecycle.Read, Lifecycle.Update)
  isAutoScalingForStorageEnabled?: boolean;

  @doc("The list of Azure resource IDs of standby databases located in Autonomous Data Guard remote regions that are associated with the source database. Note that for Autonomous Database Serverless instances, standby databases located in the same region as the source primary database do not have Azure IDs.")
  @visibility(Lifecycle.Read)
  peerDbIds?: string[];

  @doc("The Azure resource ID of the Disaster Recovery peer database, which is located in a different region from the current peer database.")
  @visibility(Lifecycle.Update)
  @minLength(1)
  @maxLength(255)
  peerDbId?: string;

  @doc("Indicates whether the Autonomous Database has local or called in-region Data Guard enabled.")
  @visibility(Lifecycle.Create, Lifecycle.Read, Lifecycle.Update)
  isLocalDataGuardEnabled?: boolean;

  @doc("Indicates whether the Autonomous Database has Cross Region Data Guard enabled.")
  @visibility(Lifecycle.Read)
  isRemoteDataGuardEnabled?: boolean;

  @doc("Indicates the local disaster recovery (DR) type of the Autonomous Database Serverless instance.Autonomous Data Guard (ADG) DR type provides business critical DR with a faster recovery time objective (RTO) during failover or switchover.Backup-based DR type provides lower cost DR with a slower RTO during failover or switchover.")
  @visibility(Lifecycle.Read)
  localDisasterRecoveryType?: DisasterRecoveryType;

  @added(Versions.v20241001_preview)
  @doc("The date and time the Disaster Recovery role was switched for the standby Autonomous Database.")
  @visibility(Lifecycle.Read)
  timeDisasterRecoveryRoleChanged?: utcDateTime;

  @added(Versions.v20241001_preview)
  @doc("Indicates remote disaster recovery configuration")
  @visibility(Lifecycle.Read)
  remoteDisasterRecoveryConfiguration?: DisasterRecoveryConfigurationDetails;

  @doc("Local Autonomous Disaster Recovery standby database details.")
  @visibility(Lifecycle.Read)
  localStandbyDb?: AutonomousDatabaseStandbySummary;

  @doc("Indicates the number of seconds of data loss for a Data Guard failover.")
  @visibility(Lifecycle.Read)
  failedDataRecoveryInSeconds?: int32;

  @doc("Specifies if the Autonomous Database requires mTLS connections.")
  @visibility(Lifecycle.Create, Lifecycle.Read, Lifecycle.Update)
  isMtlsConnectionRequired?: boolean;

  @doc("Specifies if the Autonomous Database preview version is being provisioned.")
  @visibility(Lifecycle.Create)
  isPreviewVersionWithServiceTermsAccepted?: boolean;

  @doc("The Oracle license model that applies to the Oracle Autonomous Database. The default is LICENSE_INCLUDED.")
  @visibility(Lifecycle.Create, Lifecycle.Read, Lifecycle.Update)
  licenseModel?: LicenseModel;

  @doc("The character set for the Autonomous Database.")
  @visibility(Lifecycle.Create, Lifecycle.Read)
  @minLength(1)
  @maxLength(255)
  ncharacterSet?: string;

  @doc("Additional information about the current lifecycle state.")
  @visibility(Lifecycle.Read)
  lifecycleDetails?: string;

  @doc("Azure resource provisioning state.")
  @visibility(Lifecycle.Read)
  provisioningState?: AzureResourceProvisioningState;

  @doc("Views lifecycleState")
  @visibility(Lifecycle.Read)
  lifecycleState?: AutonomousDatabaseLifecycleState;

  @doc("The list of scheduled operations.")
  @visibility(Lifecycle.Create, Lifecycle.Read, Lifecycle.Update)
  scheduledOperations?: ScheduledOperationsType;

  @doc("The private endpoint Ip address for the resource.")
  @visibility(Lifecycle.Create, Lifecycle.Read)
  privateEndpointIp?: string;

  @doc("The resource's private endpoint label.")
  @visibility(Lifecycle.Create, Lifecycle.Read)
  privateEndpointLabel?: string;

  @doc("HTTPS link to OCI resources exposed to Azure Customer via Azure Interface.")
  @visibility(Lifecycle.Read)
  ociUrl?: string;

  @doc("Client subnet")
  @visibility(Lifecycle.Create, Lifecycle.Read)
  subnetId?: SubnetId;

  @doc("VNET for network connectivity")
  @visibility(Lifecycle.Create, Lifecycle.Read)
  vnetId?: VnetId;

  @doc("The date and time that the database was created.")
  @visibility(Lifecycle.Read)
  timeCreated?: utcDateTime;

  @doc("The date and time when maintenance will begin.")
  @visibility(Lifecycle.Read)
  timeMaintenanceBegin?: utcDateTime;

  @doc("The date and time when maintenance will end.")
  @visibility(Lifecycle.Read)
  timeMaintenanceEnd?: utcDateTime;

  @doc("The current amount of storage in use for user and system data, in terabytes (TB).")
  @visibility(Lifecycle.Read)
  actualUsedDataStorageSizeInTbs?: float64;

  @doc("The amount of storage currently allocated for the database tables and billed for, rounded up.")
  @visibility(Lifecycle.Read)
  allocatedStorageSizeInTbs?: float64;

  @doc("Information about Oracle APEX Application Development.")
  @visibility(Lifecycle.Read)
  apexDetails?: ApexDetailsType;

  @doc("List of Oracle Database versions available for a database upgrade. If there are no version upgrades available, this list is empty.")
  @visibility(Lifecycle.Read)
  availableUpgradeVersions?: string[];

  @doc("The connection string used to connect to the Autonomous Database.")
  @visibility(Lifecycle.Read)
  connectionStrings?: ConnectionStringType;

  @doc("The URLs for accessing Oracle Application Express (APEX) and SQL Developer Web with a browser from a Compute instance within your VCN or that has a direct connection to your VCN. ")
  @visibility(Lifecycle.Read)
  connectionUrls?: ConnectionUrlType;

  @doc("Status of the Data Safe registration for this Autonomous Database.")
  @visibility(Lifecycle.Read)
  dataSafeStatus?: DataSafeStatusType;

  @doc("The Oracle Database Edition that applies to the Autonomous databases.")
  @visibility(Lifecycle.Create, Lifecycle.Read, Lifecycle.Update)
  databaseEdition?: DatabaseEditionType;

  @doc("Autonomous Database ID")
  @visibility(Lifecycle.Create, Lifecycle.Read)
  autonomousDatabaseId?: AutonomousDatabaseId;

  @doc("The area assigned to In-Memory tables in Autonomous Database.")
  @visibility(Lifecycle.Read)
  inMemoryAreaInGbs?: int32;

  @doc("The date and time when the next long-term backup would be created.")
  @visibility(Lifecycle.Read)
  nextLongTermBackupTimeStamp?: utcDateTime;

  @doc("Details for the long-term backup schedule.")
  @visibility(Lifecycle.Read, Lifecycle.Update)
  longTermBackupSchedule?: LongTermBackUpScheduleDetails;

  @doc("Indicates if the Autonomous Database version is a preview version.")
  @visibility(Lifecycle.Read)
  isPreview?: boolean;

  @doc("Parameter that allows users to select an acceptable maximum data loss limit in seconds, up to which Automatic Failover will be triggered when necessary for a Local Autonomous Data Guard")
  @visibility(Lifecycle.Update, Lifecycle.Read)
  @minValue(0)
  @maxValue(3600)
  localAdgAutoFailoverMaxDataLossLimit?: int32;

  @doc("The amount of memory (in GBs) enabled per ECPU or OCPU.")
  @visibility(Lifecycle.Read)
  memoryPerOracleComputeUnitInGbs?: int32;

  @doc("Indicates the Autonomous Database mode.")
  @visibility(Lifecycle.Update, Lifecycle.Read)
  openMode?: OpenModeType;

  @doc("Status of Operations Insights for this Autonomous Database.")
  @visibility(Lifecycle.Read)
  operationsInsightsStatus?: OperationsInsightsStatusType;

  @doc("The Autonomous Database permission level.")
  @visibility(Lifecycle.Read, Lifecycle.Update)
  permissionLevel?: PermissionLevelType;

  @doc("The private endpoint for the resource.")
  @visibility(Lifecycle.Read)
  privateEndpoint?: string;

  @doc("An array of CPU values that an Autonomous Database can be scaled to.")
  @visibility(Lifecycle.Read)
  provisionableCpus?: int32[];

  @doc("The Data Guard role of the Autonomous Container Database or Autonomous Database, if Autonomous Data Guard is enabled.")
  @visibility(Lifecycle.Read, Lifecycle.Update)
  role?: RoleType;

  @doc("The URL of the Service Console for the Autonomous Database.")
  @visibility(Lifecycle.Read)
  @minLength(10)
  @maxLength(255)
  serviceConsoleUrl?: string;

  @doc("The SQL Web Developer URL for the Oracle Autonomous Database.")
  @visibility(Lifecycle.Read)
  @minLength(10)
  @maxLength(2048)
  sqlWebDeveloperUrl?: string;

  @doc("The list of regions that support the creation of an Autonomous Database clone or an Autonomous Data Guard standby database.")
  @visibility(Lifecycle.Read)
  @maxItems(50)
  supportedRegionsToCloneTo?: string[];

  @doc("The date and time the Autonomous Data Guard role was switched for the Autonomous Database.")
  @visibility(Lifecycle.Read)
  timeDataGuardRoleChanged?: string;

  @doc("The date and time the Always Free database will be automatically deleted because of inactivity.")
  @visibility(Lifecycle.Read)
  timeDeletionOfFreeAutonomousDatabase?: string;

  @doc("The date and time that Autonomous Data Guard was enabled for an Autonomous Database where the standby was provisioned in the same region as the primary database.")
  @visibility(Lifecycle.Read)
  timeLocalDataGuardEnabled?: string;

  @doc("The timestamp of the last failover operation.")
  @visibility(Lifecycle.Read)
  timeOfLastFailover?: string;

  @doc("The date and time when last refresh happened.")
  @visibility(Lifecycle.Read)
  timeOfLastRefresh?: string;

  @doc("The refresh point timestamp (UTC).")
  @visibility(Lifecycle.Read)
  timeOfLastRefreshPoint?: string;

  @doc("The timestamp of the last switchover operation for the Autonomous Database.")
  @visibility(Lifecycle.Read)
  timeOfLastSwitchover?: string;

  @doc("The date and time the Always Free database will be stopped because of inactivity.")
  @visibility(Lifecycle.Read)
  timeReclamationOfFreeAutonomousDatabase?: string;

  @doc("The storage space consumed by Autonomous Database in GBs.")
  @visibility(Lifecycle.Read)
  usedDataStorageSizeInGbs?: int32;

  @doc("The amount of storage that has been used, in terabytes.")
  @visibility(Lifecycle.Read)
  usedDataStorageSizeInTbs?: int32;

  @doc("Database ocid")
  @visibility(Lifecycle.Read)
  ocid?: Ocid;

  @doc("Retention period, in days, for long-term backups")
  @visibility(Lifecycle.Create, Lifecycle.Read, Lifecycle.Update)
  backupRetentionPeriodInDays?: int32;

  @doc("The client IP access control list (ACL). This is an array of CIDR notations and/or IP addresses. Values should be separate strings, separated by commas. Example: ['1.1.1.1','1.1.1.0/24','1.1.2.25']")
  @visibility(Lifecycle.Create, Lifecycle.Read, Lifecycle.Update)
  whitelistedIps?: aclString[];
}

@doc("Autonomous Database Generate Wallet resource model.")
model GenerateAutonomousDatabaseWalletDetails {
  @doc("The type of wallet to generate.")
  generateType?: GenerateType;

  @doc("True when requesting regional connection strings in PDB connect info, applicable to cross-region DG only.")
  isRegional?: boolean;

  @doc("The password to encrypt the keys inside the wallet")
  @minLength(8)
  password: Password;
}

@doc("Autonomous Database Wallet File resource model.")
model AutonomousDatabaseWalletFile {
  @doc("The base64 encoded wallet files")
  walletFiles: string;
}

@added(Versions.v20241001_preview)
@doc("Configurations of a Disaster Recovery Details")
model DisasterRecoveryConfigurationDetails {
  @doc("Indicates the disaster recovery (DR) type of the Autonomous Database Serverless instance. Autonomous Data Guard (ADG) DR type provides business critical DR with a faster recovery time objective (RTO) during failover or switchover. Backup-based DR type provides lower cost DR with a slower RTO during failover or switchover.")
  disasterRecoveryType?: DisasterRecoveryType;

  @doc("Time and date stored as an RFC 3339 formatted timestamp string. For example, 2022-01-01T12:00:00.000Z would set a limit for the snapshot standby to be converted back to a cross-region standby database.")
  timeSnapshotStandbyEnabledTill?: utcDateTime;

  @doc("Indicates if user wants to convert to a snapshot standby. For example, true would set a standby database to snapshot standby database. False would set a snapshot standby database back to regular standby database.")
  isSnapshotStandby?: boolean;

  @doc("If true, 7 days worth of backups are replicated across regions for Cross-Region ADB or Backup-Based DR between Primary and Standby. If false, the backups taken on the Primary are not replicated to the Standby database.")
  isReplicateAutomaticBackups?: boolean;
}<|MERGE_RESOLUTION|>--- conflicted
+++ resolved
@@ -748,13 +748,8 @@
   cpuCoreCount?: int32;
 
   @doc("Customer Contacts.")
-<<<<<<< HEAD
-  @visibility(Lifecycle.Create, Lifecycle.Read, Lifecycle.Update)
-  @OpenAPI.extension("x-ms-identifiers", [])
-=======
-  @visibility("create", "read", "update")
+  @visibility(Lifecycle.Create, Lifecycle.Read, Lifecycle.Update)
   @OpenAPI.extension("x-ms-identifiers", #[])
->>>>>>> 8e015e1d
   customerContacts?: CustomerContact[];
 
   @doc("The quantity of data in the database, in terabytes.")

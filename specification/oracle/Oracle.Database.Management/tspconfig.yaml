--- conflicted
+++ resolved
@@ -25,7 +25,9 @@
     package-details:
       name: "@azure/arm-oracledatabase"
     flavor: azure
-<<<<<<< HEAD
+  "@azure-tools/typespec-client-generator-cli":
+    additionalDirectories:
+      - "specification/oracle/Oracle.Database.Management/models"
   "@azure-tools/typespec-java":
     package-dir: "oracledatabase"
     flavor: azure
@@ -55,11 +57,6 @@
     namespace: "{package-dir}"
     clear-output-folder: true
     flavor: azure
-=======
-  "@azure-tools/typespec-client-generator-cli":
-    additionalDirectories:
-      - "specification/oracle/models"
->>>>>>> 89578223
 
 linter:
   extends:

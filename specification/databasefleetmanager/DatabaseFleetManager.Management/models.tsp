--- conflicted
+++ resolved
@@ -225,13 +225,8 @@
   /**
    * User identity ids
    */
-<<<<<<< HEAD
-  @visibility(Lifecycle.Read, Lifecycle.Create, Lifecycle.Update)
-  @OpenAPI.extension("x-ms-identifiers", [])
-=======
-  @visibility("read", "create", "update")
+  @visibility(Lifecycle.Read, Lifecycle.Create, Lifecycle.Update)
   @OpenAPI.extension("x-ms-identifiers", #[])
->>>>>>> 8e015e1d
   userAssignedIdentities?: DatabaseIdentity[];
 
   /**
@@ -472,13 +467,8 @@
   /**
    * Destination tier overrides.
    */
-<<<<<<< HEAD
-  @visibility(Lifecycle.Read, Lifecycle.Create)
-  @OpenAPI.extension("x-ms-identifiers", [])
-=======
-  @visibility("read", "create")
+  @visibility(Lifecycle.Read, Lifecycle.Create)
   @OpenAPI.extension("x-ms-identifiers", #[])
->>>>>>> 8e015e1d
   destinationTierOverrides?: DestinationTierOverride[];
 }
 

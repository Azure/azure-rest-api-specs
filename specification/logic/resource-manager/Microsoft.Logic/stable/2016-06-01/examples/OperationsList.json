{
  "parameters": {
    "api-version": "2016-06-01"
  },
  "responses": {
    "200": {
<<<<<<< HEAD
      "body": [
        {
          "name": "Microsoft.Logic/operations/read",
          "display": {
            "provider": "Microsoft Logic",
            "resource": "Operation",
            "operation": "Get Operation",
            "description": "Gets the operation."
          }
        },
        {
          "name": "Microsoft.Logic/register/action",
          "display": {
            "provider": "Microsoft Logic",
            "resource": "Resource Provider",
            "operation": "Register Resource Provider",
            "description": "Registers the Microsoft.Logic resource provider for a given subscription."
          }
        },
        {
          "name": "Microsoft.Logic/locations/workflows/validate/action",
          "display": {
            "provider": "Microsoft Logic",
            "resource": "Workflow",
            "operation": "Validate Workflow",
            "description": "Validates the workflow."
          }
        },
        {
          "name": "Microsoft.Logic/workflows/read",
          "display": {
            "provider": "Microsoft Logic",
            "resource": "Workflow",
            "operation": "Get Workflow",
            "description": "Reads the workflow."
          }
        },
        {
          "name": "Microsoft.Logic/workflows/write",
          "display": {
            "provider": "Microsoft Logic",
            "resource": "Workflow",
            "operation": "Set Workflow",
            "description": "Creates or updates the workflow."
          }
        },
        {
          "name": "Microsoft.Logic/workflows/delete",
          "display": {
            "provider": "Microsoft Logic",
            "resource": "Workflow",
            "operation": "Delete Workflow",
            "description": "Deletes the workflow."
          }
        },
        {
          "name": "Microsoft.Logic/workflows/run/action",
          "display": {
            "provider": "Microsoft Logic",
            "resource": "Workflow",
            "operation": "Run Workflow",
            "description": "Starts a run of the workflow."
          }
        },
        {
          "name": "Microsoft.Logic/workflows/disable/action",
          "display": {
            "provider": "Microsoft Logic",
            "resource": "Workflow",
            "operation": "Disable Workflow",
            "description": "Disables the workflow."
          }
        },
        {
          "name": "Microsoft.Logic/workflows/enable/action",
          "display": {
            "provider": "Microsoft Logic",
            "resource": "Workflow",
            "operation": "Enable Workflow",
            "description": "Enables the workflow."
          }
        },
        {
          "name": "Microsoft.Logic/workflows/suspend/action",
          "display": {
            "provider": "Microsoft Logic",
            "resource": "Workflow",
            "operation": "Suspend Workflow",
            "description": "Suspends the workflow."
          }
        },
        {
          "name": "Microsoft.Logic/workflows/validate/action",
          "display": {
            "provider": "Microsoft Logic",
            "resource": "Workflow",
            "operation": "Validate Workflow",
            "description": "Validates the workflow."
          }
        },
        {
          "name": "Microsoft.Logic/workflows/move/action",
          "display": {
            "provider": "Microsoft Logic",
            "resource": "Workflow",
            "operation": "Move Workflow",
            "description": "Moves Workflow from its existing subscription id, resource group, and/or name to a different subscription id, resource group, and/or name."
          }
        },
        {
          "name": "Microsoft.Logic/workflows/listSwagger/action",
          "display": {
            "provider": "Microsoft Logic",
            "resource": "Workflow",
            "operation": "Get workflow swagger",
            "description": "Gets the workflow swagger definitions."
          }
        },
        {
          "name": "Microsoft.Logic/workflows/versions/read",
          "display": {
            "provider": "Microsoft Logic",
            "resource": "Workflow Version",
            "operation": "Get Workflow Version",
            "description": "Reads the workflow version."
          }
        },
        {
          "name": "Microsoft.Logic/workflows/versions/triggers/listCallbackUrl/action",
          "display": {
            "provider": "Microsoft Logic",
            "resource": "Trigger",
            "operation": "List Trigger Callback URL",
            "description": "Gets the callback URL for trigger."
          }
        },
        {
          "name": "Microsoft.Logic/workflows/accessKeys/read",
          "display": {
            "provider": "Microsoft Logic",
            "resource": "Access Key",
            "operation": "Get Access Key",
            "description": "Reads the access key."
          }
        },
        {
          "name": "Microsoft.Logic/workflows/accessKeys/write",
          "display": {
            "provider": "Microsoft Logic",
            "resource": "Access Key",
            "operation": "Set Access Key",
            "description": "Creates or updates the access key."
          }
        },
        {
          "name": "Microsoft.Logic/workflows/accessKeys/delete",
          "display": {
            "provider": "Microsoft Logic",
            "resource": "Access Key",
            "operation": "Delete Access Key",
            "description": "Deletes the access key."
          }
        },
        {
          "name": "Microsoft.Logic/workflows/accessKeys/list/action",
          "display": {
            "provider": "Microsoft Logic",
            "resource": "Access Key",
            "operation": "List Access Key",
            "description": "Lists the access key secrets."
          }
        },
        {
          "name": "Microsoft.Logic/workflows/accessKeys/regenerate/action",
          "display": {
            "provider": "Microsoft Logic",
            "resource": "Access Key",
            "operation": "Regenerate Access Key",
            "description": "Regenerates the access key secrets."
          }
        },
        {
          "name": "Microsoft.Logic/workflows/regenerateAccessKey/action",
          "display": {
            "provider": "Microsoft Logic",
            "resource": "Access Key",
            "operation": "Regenerate Access Key",
            "description": "Regenerates the access key secrets."
          }
        },
        {
          "name": "Microsoft.Logic/workflows/listCallbackUrl/action",
          "display": {
            "provider": "Microsoft Logic",
            "resource": "Workflow",
            "operation": "List workflow callback URL",
            "description": "Gets the callback URL for workflow."
          }
        },
        {
          "name": "Microsoft.Logic/workflows/triggers/read",
          "display": {
            "provider": "Microsoft Logic",
            "resource": "Trigger",
            "operation": "Get Trigger",
            "description": "Reads the trigger."
          }
        },
        {
          "name": "Microsoft.Logic/workflows/triggers/run/action",
          "display": {
            "provider": "Microsoft Logic",
            "resource": "Trigger",
            "operation": "Trigger Run",
            "description": "Executes the trigger."
          }
        },
        {
          "name": "Microsoft.Logic/workflows/triggers/reset/action",
          "display": {
            "provider": "Microsoft Logic",
            "resource": "Trigger",
            "operation": "Trigger Reset",
            "description": "Resets the trigger."
          }
        },
        {
          "name": "Microsoft.Logic/workflows/triggers/setState/action",
          "display": {
            "provider": "Microsoft Logic",
            "resource": "Trigger",
            "operation": "Set Trigger State",
            "description": "Sets the trigger state."
          }
        },
        {
          "name": "Microsoft.Logic/workflows/triggers/histories/read",
          "display": {
            "provider": "Microsoft Logic",
            "resource": "Trigger Histories",
            "operation": "Get Trigger Histories",
            "description": "Reads the trigger histories."
          }
        },
        {
          "name": "Microsoft.Logic/workflows/triggers/histories/resubmit/action",
          "display": {
            "provider": "Microsoft Logic",
            "resource": "Trigger Histories",
            "operation": "Resubmit trigger",
            "description": "Resubmits the workflow trigger."
          }
        },
        {
          "name": "Microsoft.Logic/workflows/triggers/listCallbackUrl/action",
          "display": {
            "provider": "Microsoft Logic",
            "resource": "Trigger",
            "operation": "List Trigger Callback URL",
            "description": "Gets the callback URL for trigger."
          }
        },
        {
          "name": "Microsoft.Logic/workflows/runs/read",
          "display": {
            "provider": "Microsoft Logic",
            "resource": "Workflow Run",
            "operation": "Get Workflow Run",
            "description": "Reads the workflow run."
          }
        },
        {
          "name": "Microsoft.Logic/workflows/runs/cancel/action",
          "display": {
            "provider": "Microsoft Logic",
            "resource": "Workflow Run",
            "operation": "Cancel Workflow Run",
            "description": "Cancels the run of a workflow."
          }
        },
        {
          "name": "Microsoft.Logic/workflows/runs/operations/read",
          "display": {
            "provider": "Microsoft Logic",
            "resource": "Workflow Run Operation",
            "operation": "Get Workflow Run Operation Status",
            "description": "Reads the workflow run operation status."
          }
        },
        {
          "name": "Microsoft.Logic/workflows/runs/actions/read",
          "display": {
            "provider": "Microsoft Logic",
            "resource": "Workflow Run Action",
            "operation": "Get Workflow Run Action",
            "description": "Reads the workflow run action."
          }
        },
        {
          "name": "Microsoft.Logic/workflows/runs/actions/repetitions/read",
          "display": {
            "provider": "Microsoft Logic",
            "resource": "Workflow Run Action Repetition",
            "operation": "Get Workflow Run Action Repetition",
            "description": "Reads the workflow run action repetition."
          }
        },
        {
          "name": "Microsoft.Logic/workflows/runs/actions/scoperepetitions/read",
          "display": {
            "provider": "Microsoft Logic",
            "resource": "Workflow Run Action Scope Repetition",
            "operation": "Get Workflow Run Action Scope Repetition",
            "description": "Reads the workflow run action scope repetition."
          }
        },
        {
          "name": "Microsoft.Logic/workflows/runs/actions/requestHistories/read",
          "display": {
            "provider": "Microsoft Logic",
            "resource": "Workflow run action request history",
            "operation": "Gets the workflow run action request history",
            "description": "Reads the workflow run action request history."
          }
        },
        {
          "name": "Microsoft.Logic/workflows/runs/actions/repetitions/requestHistories/read",
          "display": {
            "provider": "Microsoft Logic",
            "resource": "Workflow run repetition action request history",
            "operation": "Gets the workflow run repetition action request history",
            "description": "Reads the workflow run repetition action request history."
          }
        },
        {
          "origin": "System",
          "name": "Microsoft.Logic/workflows/providers/Microsoft.Insights/diagnosticSettings/read",
          "display": {
            "provider": "Microsoft Logic",
            "resource": "Workflow Diagnostic Setting",
            "operation": "Get Workflow Diagnostic Setting",
            "description": "Reads the workflow diagnostic settings."
          }
        },
        {
          "origin": "System",
          "name": "Microsoft.Logic/workflows/providers/Microsoft.Insights/diagnosticSettings/write",
          "display": {
            "provider": "Microsoft Logic",
            "resource": "Workflow Diagnostic Setting",
            "operation": "Set Workflow Diagnostic Setting",
            "description": "Creates or updates the workflow diagnostic setting."
          }
        },
        {
          "origin": "System",
          "name": "Microsoft.Logic/workflows/providers/Microsoft.Insights/metricDefinitions/read",
          "display": {
            "provider": "Microsoft Logic",
            "resource": "Workflow Metric Definition",
            "operation": "Get Workflow Metric Definition",
            "description": "Reads the workflow metric definitions."
          },
          "properties": {
            "serviceSpecification": {
              "metricSpecifications": [
                {
                  "name": "RunsStarted",
                  "displayName": "Runs Started",
                  "displayDescription": "Number of workflow runs started.",
                  "unit": "Count",
                  "aggregationType": "Total",
                  "dimensions": [],
                  "availabilities": [
                    {
                      "timeGrain": "PT1M",
                      "blobDuration": "PT1H"
                    }
                  ],
                  "fillGapWithZero": true
                },
                {
                  "name": "RunsCompleted",
                  "displayName": "Runs Completed",
                  "displayDescription": "Number of workflow runs completed.",
                  "unit": "Count",
                  "aggregationType": "Total",
                  "dimensions": [],
                  "availabilities": [
                    {
                      "timeGrain": "PT1M",
                      "blobDuration": "PT1H"
                    }
                  ],
                  "fillGapWithZero": true
                },
                {
                  "name": "RunsSucceeded",
                  "displayName": "Runs Succeeded",
                  "displayDescription": "Number of workflow runs succeeded.",
                  "unit": "Count",
                  "aggregationType": "Total",
                  "dimensions": [],
                  "availabilities": [
                    {
                      "timeGrain": "PT1M",
                      "blobDuration": "PT1H"
                    }
                  ],
                  "fillGapWithZero": true
                },
                {
                  "name": "RunsFailed",
                  "displayName": "Runs Failed",
                  "displayDescription": "Number of workflow runs failed.",
                  "unit": "Count",
                  "aggregationType": "Total",
                  "dimensions": [],
                  "availabilities": [
                    {
                      "timeGrain": "PT1M",
                      "blobDuration": "PT1H"
                    }
                  ],
                  "fillGapWithZero": true
                },
                {
                  "name": "RunsCancelled",
                  "displayName": "Runs Cancelled",
                  "displayDescription": "Number of workflow runs cancelled.",
                  "unit": "Count",
                  "aggregationType": "Total",
                  "dimensions": [],
                  "availabilities": [
                    {
                      "timeGrain": "PT1M",
                      "blobDuration": "PT1H"
                    }
                  ],
                  "fillGapWithZero": true
                },
                {
                  "name": "RunLatency",
                  "displayName": "Run Latency",
                  "displayDescription": "Latency of completed workflow runs.",
                  "unit": "Seconds",
                  "aggregationType": "Average",
                  "dimensions": [],
                  "availabilities": [
                    {
                      "timeGrain": "PT1M",
                      "blobDuration": "PT1H"
                    }
                  ],
                  "fillGapWithZero": false
                },
                {
                  "name": "RunSuccessLatency",
                  "displayName": "Run Success Latency",
                  "displayDescription": "Latency of succeeded workflow runs.",
                  "unit": "Seconds",
                  "aggregationType": "Average",
                  "dimensions": [],
                  "availabilities": [
                    {
                      "timeGrain": "PT1M",
                      "blobDuration": "PT1H"
                    }
                  ],
                  "fillGapWithZero": false
                },
                {
                  "name": "RunThrottledEvents",
                  "displayName": "Run Throttled Events",
                  "displayDescription": "Number of workflow action or trigger throttled events.",
                  "unit": "Count",
                  "aggregationType": "Total",
                  "dimensions": [],
                  "availabilities": [
                    {
                      "timeGrain": "PT1M",
                      "blobDuration": "PT1H"
                    }
                  ],
                  "fillGapWithZero": true
                },
                {
                  "name": "RunFailurePercentage",
                  "displayName": "Run Failure Percentage",
                  "displayDescription": "Percentage of workflow runs failed.",
                  "unit": "Percent",
                  "aggregationType": "Total",
                  "dimensions": [],
                  "availabilities": [
                    {
                      "timeGrain": "PT1M",
                      "blobDuration": "PT1H"
                    }
                  ],
                  "fillGapWithZero": true
                },
                {
                  "name": "ActionsStarted",
                  "displayName": "Actions Started ",
                  "displayDescription": "Number of workflow actions started.",
                  "unit": "Count",
                  "aggregationType": "Total",
                  "dimensions": [],
                  "availabilities": [
                    {
                      "timeGrain": "PT1M",
                      "blobDuration": "PT1H"
                    }
                  ],
                  "fillGapWithZero": true
                },
                {
                  "name": "ActionsCompleted",
                  "displayName": "Actions Completed ",
                  "displayDescription": "Number of workflow actions completed.",
                  "unit": "Count",
                  "aggregationType": "Total",
                  "dimensions": [],
                  "availabilities": [
                    {
                      "timeGrain": "PT1M",
                      "blobDuration": "PT1H"
                    }
                  ],
                  "fillGapWithZero": true
                },
                {
                  "name": "ActionsSucceeded",
                  "displayName": "Actions Succeeded ",
                  "displayDescription": "Number of workflow actions succeeded.",
                  "unit": "Count",
                  "aggregationType": "Total",
                  "dimensions": [],
                  "availabilities": [
                    {
                      "timeGrain": "PT1M",
                      "blobDuration": "PT1H"
                    }
                  ],
                  "fillGapWithZero": true
                },
                {
                  "name": "ActionsFailed",
                  "displayName": "Actions Failed ",
                  "displayDescription": "Number of workflow actions failed.",
                  "unit": "Count",
                  "aggregationType": "Total",
                  "dimensions": [],
                  "availabilities": [
                    {
                      "timeGrain": "PT1M",
                      "blobDuration": "PT1H"
                    }
                  ],
                  "fillGapWithZero": true
                },
                {
                  "name": "ActionsSkipped",
                  "displayName": "Actions Skipped ",
                  "displayDescription": "Number of workflow actions skipped.",
                  "unit": "Count",
                  "aggregationType": "Total",
                  "dimensions": [],
                  "availabilities": [
                    {
                      "timeGrain": "PT1M",
                      "blobDuration": "PT1H"
                    }
                  ],
                  "fillGapWithZero": true
                },
                {
                  "name": "ActionLatency",
                  "displayName": "Action Latency ",
                  "displayDescription": "Latency of completed workflow actions.",
                  "unit": "Seconds",
                  "aggregationType": "Average",
                  "dimensions": [],
                  "availabilities": [
                    {
                      "timeGrain": "PT1M",
                      "blobDuration": "PT1H"
                    }
                  ],
                  "fillGapWithZero": false
                },
                {
                  "name": "ActionSuccessLatency",
                  "displayName": "Action Success Latency ",
                  "displayDescription": "Latency of succeeded workflow actions.",
                  "unit": "Seconds",
                  "aggregationType": "Average",
                  "dimensions": [],
                  "availabilities": [
                    {
                      "timeGrain": "PT1M",
                      "blobDuration": "PT1H"
                    }
                  ],
                  "fillGapWithZero": false
                },
                {
                  "name": "ActionThrottledEvents",
                  "displayName": "Action Throttled Events",
                  "displayDescription": "Number of workflow action throttled events..",
                  "unit": "Count",
                  "aggregationType": "Total",
                  "dimensions": [],
                  "availabilities": [
                    {
                      "timeGrain": "PT1M",
                      "blobDuration": "PT1H"
                    }
                  ],
                  "fillGapWithZero": true
                },
                {
                  "name": "TriggersStarted",
                  "displayName": "Triggers Started ",
                  "displayDescription": "Number of workflow triggers started.",
                  "unit": "Count",
                  "aggregationType": "Total",
                  "dimensions": [],
                  "availabilities": [
                    {
                      "timeGrain": "PT1M",
                      "blobDuration": "PT1H"
                    }
                  ],
                  "fillGapWithZero": true
                },
                {
                  "name": "TriggersCompleted",
                  "displayName": "Triggers Completed ",
                  "displayDescription": "Number of workflow triggers completed.",
                  "unit": "Count",
                  "aggregationType": "Total",
                  "dimensions": [],
                  "availabilities": [
                    {
                      "timeGrain": "PT1M",
                      "blobDuration": "PT1H"
                    }
                  ],
                  "fillGapWithZero": true
                },
                {
                  "name": "TriggersSucceeded",
                  "displayName": "Triggers Succeeded ",
                  "displayDescription": "Number of workflow triggers succeeded.",
                  "unit": "Count",
                  "aggregationType": "Total",
                  "dimensions": [],
                  "availabilities": [
                    {
                      "timeGrain": "PT1M",
                      "blobDuration": "PT1H"
                    }
                  ],
                  "fillGapWithZero": true
                },
                {
                  "name": "TriggersFailed",
                  "displayName": "Triggers Failed ",
                  "displayDescription": "Number of workflow triggers failed.",
                  "unit": "Count",
                  "aggregationType": "Total",
                  "dimensions": [],
                  "availabilities": [
                    {
                      "timeGrain": "PT1M",
                      "blobDuration": "PT1H"
                    }
                  ],
                  "fillGapWithZero": true
                },
                {
                  "name": "TriggersSkipped",
                  "displayName": "Triggers Skipped",
                  "displayDescription": "Number of workflow triggers skipped.",
                  "unit": "Count",
                  "aggregationType": "Total",
                  "dimensions": [],
                  "availabilities": [
                    {
                      "timeGrain": "PT1M",
                      "blobDuration": "PT1H"
                    }
                  ],
                  "fillGapWithZero": true
                },
                {
                  "name": "TriggersFired",
                  "displayName": "Triggers Fired ",
                  "displayDescription": "Number of workflow triggers fired.",
                  "unit": "Count",
                  "aggregationType": "Total",
                  "dimensions": [],
                  "availabilities": [
                    {
                      "timeGrain": "PT1M",
                      "blobDuration": "PT1H"
                    }
                  ],
                  "fillGapWithZero": true
                },
                {
                  "name": "TriggerLatency",
                  "displayName": "Trigger Latency ",
                  "displayDescription": "Latency of completed workflow triggers.",
                  "unit": "Seconds",
                  "aggregationType": "Average",
                  "dimensions": [],
                  "availabilities": [
                    {
                      "timeGrain": "PT1M",
                      "blobDuration": "PT1H"
                    }
                  ],
                  "fillGapWithZero": false
                },
                {
                  "name": "TriggerFireLatency",
                  "displayName": "Trigger Fire Latency ",
                  "displayDescription": "Latency of fired workflow triggers.",
                  "unit": "Seconds",
                  "aggregationType": "Average",
                  "dimensions": [],
                  "availabilities": [
                    {
                      "timeGrain": "PT1M",
                      "blobDuration": "PT1H"
                    }
                  ],
                  "fillGapWithZero": false
                },
                {
                  "name": "TriggerSuccessLatency",
                  "displayName": "Trigger Success Latency ",
                  "displayDescription": "Latency of succeeded workflow triggers.",
                  "unit": "Seconds",
                  "aggregationType": "Average",
                  "dimensions": [],
                  "availabilities": [
                    {
                      "timeGrain": "PT1M",
                      "blobDuration": "PT1H"
                    }
                  ],
                  "fillGapWithZero": false
                },
                {
                  "name": "TriggerThrottledEvents",
                  "displayName": "Trigger Throttled Events",
                  "displayDescription": "Number of workflow trigger throttled events.",
                  "unit": "Count",
                  "aggregationType": "Total",
                  "dimensions": [],
                  "availabilities": [
                    {
                      "timeGrain": "PT1M",
                      "blobDuration": "PT1H"
                    }
                  ],
                  "fillGapWithZero": true
                },
                {
                  "name": "BillableActionExecutions",
                  "displayName": "Billable Action Executions",
                  "displayDescription": "Number of workflow action executions getting billed.",
                  "unit": "Count",
                  "aggregationType": "Total",
                  "dimensions": [],
                  "availabilities": [
                    {
                      "timeGrain": "PT1M",
                      "blobDuration": "PT1H"
                    }
                  ],
                  "fillGapWithZero": true
                },
                {
                  "name": "BillableTriggerExecutions",
                  "displayName": "Billable Trigger Executions",
                  "displayDescription": "Number of workflow trigger executions getting billed.",
                  "unit": "Count",
                  "aggregationType": "Total",
                  "dimensions": [],
                  "availabilities": [
                    {
                      "timeGrain": "PT1M",
                      "blobDuration": "PT1H"
                    }
                  ],
                  "fillGapWithZero": true
                },
                {
                  "name": "TotalBillableExecutions",
                  "displayName": "Total Billable Executions",
                  "displayDescription": "Number of workflow executions getting billed.",
                  "unit": "Count",
                  "aggregationType": "Total",
                  "dimensions": [],
                  "availabilities": [
                    {
                      "timeGrain": "PT1M",
                      "blobDuration": "PT1H"
                    }
                  ],
                  "fillGapWithZero": true
                },
                {
                  "name": "BillableNativeActionExecutions",
                  "displayName": "Billable Native Action Executions",
                  "displayDescription": "Number of native workflow action executions getting billed.",
                  "unit": "Count",
                  "aggregationType": "Total",
                  "dimensions": [],
                  "availabilities": [
                    {
                      "timeGrain": "PT1M",
                      "blobDuration": "PT1H"
                    }
                  ],
                  "fillGapWithZero": true
                },
                {
                  "name": "BillableNativeTriggerExecutions",
                  "displayName": "Billable Native Trigger Executions",
                  "displayDescription": "Number of native workflow trigger executions getting billed.",
                  "unit": "Count",
                  "aggregationType": "Total",
                  "dimensions": [],
                  "availabilities": [
                    {
                      "timeGrain": "PT1M",
                      "blobDuration": "PT1H"
                    }
                  ],
                  "fillGapWithZero": true
                },
                {
                  "name": "TotalBillableNativeExecutions",
                  "displayName": "Total Native Billable Executions",
                  "displayDescription": "Number of native workflow executions getting billed.",
                  "unit": "Count",
                  "aggregationType": "Total",
                  "dimensions": [],
                  "availabilities": [
                    {
                      "timeGrain": "PT1M",
                      "blobDuration": "PT1H"
                    }
                  ],
                  "fillGapWithZero": true
                },
                {
                  "name": "BillableStandardActionExecutions",
                  "displayName": "Billable Standard Action Executions",
                  "displayDescription": "Number of standard workflow action executions getting billed.",
                  "unit": "Count",
                  "aggregationType": "Total",
                  "dimensions": [],
                  "availabilities": [
                    {
                      "timeGrain": "PT1M",
                      "blobDuration": "PT1H"
                    }
                  ],
                  "fillGapWithZero": true
                },
                {
                  "name": "BillableStandardTriggerExecutions",
                  "displayName": "Billable Standard Trigger Executions",
                  "displayDescription": "Number of standard workflow trigger executions getting billed.",
                  "unit": "Count",
                  "aggregationType": "Total",
                  "dimensions": [],
                  "availabilities": [
                    {
                      "timeGrain": "PT1M",
                      "blobDuration": "PT1H"
                    }
                  ],
                  "fillGapWithZero": true
                },
                {
                  "name": "TotalBillableStandardExecutions",
                  "displayName": "Total Standard Billable Executions",
                  "displayDescription": "Number of standard workflow executions getting billed.",
                  "unit": "Count",
                  "aggregationType": "Total",
                  "dimensions": [],
                  "availabilities": [
                    {
                      "timeGrain": "PT1M",
                      "blobDuration": "PT1H"
                    }
                  ],
                  "fillGapWithZero": true
                }
              ]
=======
      "body": {
        "value": [
          {
            "name": "Microsoft.Logic/operations/read",
            "display": {
              "provider": "Microsoft Logic",
              "resource": "Operation",
              "operation": "Get Operation"
>>>>>>> 7b603ca1
            }
          },
          {
            "name": "Microsoft.Logic/register/action",
            "display": {
              "provider": "Microsoft Logic",
              "resource": "Resource Provider",
              "operation": "Register Resource Provider"
            }
          },
          {
            "name": "Microsoft.Logic/locations/workflows/validate/action",
            "display": {
              "provider": "Microsoft Logic",
              "resource": "Workflow",
              "operation": "Validate Workflow"
            }
          },
          {
            "name": "Microsoft.Logic/workflows/read",
            "display": {
              "provider": "Microsoft Logic",
              "resource": "Workflow",
              "operation": "Get Workflow"
            }
          },
          {
            "name": "Microsoft.Logic/workflows/write",
            "display": {
              "provider": "Microsoft Logic",
              "resource": "Workflow",
              "operation": "Set Workflow"
            }
          },
          {
            "name": "Microsoft.Logic/workflows/delete",
            "display": {
              "provider": "Microsoft Logic",
              "resource": "Workflow",
              "operation": "Delete Workflow"
            }
          },
          {
            "name": "Microsoft.Logic/workflows/run/action",
            "display": {
              "provider": "Microsoft Logic",
              "resource": "Workflow",
              "operation": "Run Workflow"
            }
          },
          {
            "name": "Microsoft.Logic/workflows/disable/action",
            "display": {
              "provider": "Microsoft Logic",
              "resource": "Workflow",
              "operation": "Disable Workflow"
            }
          },
          {
            "name": "Microsoft.Logic/workflows/enable/action",
            "display": {
              "provider": "Microsoft Logic",
              "resource": "Workflow",
              "operation": "Enable Workflow"
            }
          },
          {
            "name": "Microsoft.Logic/workflows/suspend/action",
            "display": {
              "provider": "Microsoft Logic",
              "resource": "Workflow",
              "operation": "Suspend Workflow"
            }
          },
          {
            "name": "Microsoft.Logic/workflows/validate/action",
            "display": {
              "provider": "Microsoft Logic",
              "resource": "Workflow",
              "operation": "Validate Workflow"
            }
          },
          {
            "name": "Microsoft.Logic/workflows/move/action",
            "display": {
              "provider": "Microsoft Logic",
              "resource": "Workflow",
              "operation": "Move Workflow"
            }
          },
          {
            "name": "Microsoft.Logic/workflows/listSwagger/action",
            "display": {
              "provider": "Microsoft Logic",
              "resource": "Workflow",
              "operation": "Get workflow swagger"
            }
          },
          {
            "name": "Microsoft.Logic/workflows/versions/read",
            "display": {
              "provider": "Microsoft Logic",
              "resource": "Workflow Version",
              "operation": "Get Workflow Version"
            }
          },
          {
            "name": "Microsoft.Logic/workflows/versions/triggers/listCallbackUrl/action",
            "display": {
              "provider": "Microsoft Logic",
              "resource": "Trigger",
              "operation": "List Trigger Callback URL"
            }
          },
          {
            "name": "Microsoft.Logic/workflows/accessKeys/read",
            "display": {
              "provider": "Microsoft Logic",
              "resource": "Access Key",
              "operation": "Get Access Key"
            }
          },
          {
            "name": "Microsoft.Logic/workflows/accessKeys/write",
            "display": {
              "provider": "Microsoft Logic",
              "resource": "Access Key",
              "operation": "Set Access Key"
            }
          },
          {
            "name": "Microsoft.Logic/workflows/accessKeys/delete",
            "display": {
              "provider": "Microsoft Logic",
              "resource": "Access Key",
              "operation": "Delete Access Key"
            }
          },
          {
            "name": "Microsoft.Logic/workflows/accessKeys/list/action",
            "display": {
              "provider": "Microsoft Logic",
              "resource": "Access Key",
              "operation": "List Access Key"
            }
          },
          {
            "name": "Microsoft.Logic/workflows/accessKeys/regenerate/action",
            "display": {
              "provider": "Microsoft Logic",
              "resource": "Access Key",
              "operation": "Regenerate Access Key"
            }
          },
          {
            "name": "Microsoft.Logic/workflows/regenerateAccessKey/action",
            "display": {
              "provider": "Microsoft Logic",
              "resource": "Access Key",
              "operation": "Regenerate Access Key"
            }
          },
          {
            "name": "Microsoft.Logic/workflows/listCallbackUrl/action",
            "display": {
              "provider": "Microsoft Logic",
              "resource": "Workflow",
              "operation": "List workflow callback URL"
            }
          },
          {
            "name": "Microsoft.Logic/workflows/triggers/read",
            "display": {
              "provider": "Microsoft Logic",
              "resource": "Trigger",
              "operation": "Get Trigger"
            }
          },
          {
            "name": "Microsoft.Logic/workflows/triggers/run/action",
            "display": {
              "provider": "Microsoft Logic",
              "resource": "Trigger",
              "operation": "Trigger Run"
            }
          },
          {
            "name": "Microsoft.Logic/workflows/triggers/reset/action",
            "display": {
              "provider": "Microsoft Logic",
              "resource": "Trigger",
              "operation": "Trigger Reset"
            }
          },
          {
            "name": "Microsoft.Logic/workflows/triggers/setState/action",
            "display": {
              "provider": "Microsoft Logic",
              "resource": "Trigger",
              "operation": "Set Trigger State"
            }
          },
          {
            "name": "Microsoft.Logic/workflows/triggers/histories/read",
            "display": {
              "provider": "Microsoft Logic",
              "resource": "Trigger Histories",
              "operation": "Get Trigger Histories"
            }
          },
          {
            "name": "Microsoft.Logic/workflows/triggers/histories/resubmit/action",
            "display": {
              "provider": "Microsoft Logic",
              "resource": "Trigger Histories",
              "operation": "Resubmit trigger"
            }
          },
          {
            "name": "Microsoft.Logic/workflows/triggers/listCallbackUrl/action",
            "display": {
              "provider": "Microsoft Logic",
              "resource": "Trigger",
              "operation": "List Trigger Callback URL"
            }
          },
          {
            "name": "Microsoft.Logic/workflows/runs/read",
            "display": {
              "provider": "Microsoft Logic",
              "resource": "Workflow Run",
              "operation": "Get Workflow Run"
            }
          },
          {
            "name": "Microsoft.Logic/workflows/runs/cancel/action",
            "display": {
              "provider": "Microsoft Logic",
              "resource": "Workflow Run",
              "operation": "Cancel Workflow Run"
            }
          },
          {
            "name": "Microsoft.Logic/workflows/runs/operations/read",
            "display": {
              "provider": "Microsoft Logic",
              "resource": "Workflow Run Operation",
              "operation": "Get Workflow Run Operation Status"
            }
          },
          {
            "name": "Microsoft.Logic/workflows/runs/actions/read",
            "display": {
              "provider": "Microsoft Logic",
              "resource": "Workflow Run Action",
              "operation": "Get Workflow Run Action"
            }
          },
          {
            "name": "Microsoft.Logic/workflows/runs/actions/repetitions/read",
            "display": {
              "provider": "Microsoft Logic",
              "resource": "Workflow Run Action Repetition",
              "operation": "Get Workflow Run Action Repetition"
            }
          },
          {
            "name": "Microsoft.Logic/workflows/runs/actions/scoperepetitions/read",
            "display": {
              "provider": "Microsoft Logic",
              "resource": "Workflow Run Action Scope Repetition",
              "operation": "Get Workflow Run Action Scope Repetition"
            }
          },
          {
            "name": "Microsoft.Logic/workflows/runs/actions/requestHistories/read",
            "display": {
              "provider": "Microsoft Logic",
              "resource": "Workflow run action request history",
              "operation": "Gets the workflow run action request history"
            }
          },
          {
            "name": "Microsoft.Logic/workflows/runs/actions/repetitions/requestHistories/read",
            "display": {
              "provider": "Microsoft Logic",
              "resource": "Workflow run repetition action request history",
              "operation": "Gets the workflow run repetition action request history"
            }
          },
          {
            "origin": "System",
            "name": "Microsoft.Logic/workflows/providers/Microsoft.Insights/diagnosticSettings/read",
            "display": {
              "provider": "Microsoft Logic",
              "resource": "Workflow Diagnostic Setting",
              "operation": "Get Workflow Diagnostic Setting"
            }
          },
          {
            "origin": "System",
            "name": "Microsoft.Logic/workflows/providers/Microsoft.Insights/diagnosticSettings/write",
            "display": {
              "provider": "Microsoft Logic",
              "resource": "Workflow Diagnostic Setting",
              "operation": "Set Workflow Diagnostic Setting"
            }
          },
          {
            "origin": "System",
            "name": "Microsoft.Logic/workflows/providers/Microsoft.Insights/metricDefinitions/read",
            "display": {
              "provider": "Microsoft Logic",
              "resource": "Workflow Metric Definition",
              "operation": "Get Workflow Metric Definition"
            },
            "properties": {
              "serviceSpecification": {
                "metricSpecifications": [
                  {
                    "name": "RunsStarted",
                    "displayName": "Runs Started",
                    "displayDescription": "Number of workflow runs started.",
                    "unit": "Count",
                    "aggregationType": "Total",
                    "dimensions": [],
                    "availabilities": [
                      {
                        "timeGrain": "PT1M",
                        "blobDuration": "PT1H"
                      }
                    ],
                    "fillGapWithZero": true
                  },
                  {
                    "name": "RunsCompleted",
                    "displayName": "Runs Completed",
                    "displayDescription": "Number of workflow runs completed.",
                    "unit": "Count",
                    "aggregationType": "Total",
                    "dimensions": [],
                    "availabilities": [
                      {
                        "timeGrain": "PT1M",
                        "blobDuration": "PT1H"
                      }
                    ],
                    "fillGapWithZero": true
                  },
                  {
                    "name": "RunsSucceeded",
                    "displayName": "Runs Succeeded",
                    "displayDescription": "Number of workflow runs succeeded.",
                    "unit": "Count",
                    "aggregationType": "Total",
                    "dimensions": [],
                    "availabilities": [
                      {
                        "timeGrain": "PT1M",
                        "blobDuration": "PT1H"
                      }
                    ],
                    "fillGapWithZero": true
                  },
                  {
                    "name": "RunsFailed",
                    "displayName": "Runs Failed",
                    "displayDescription": "Number of workflow runs failed.",
                    "unit": "Count",
                    "aggregationType": "Total",
                    "dimensions": [],
                    "availabilities": [
                      {
                        "timeGrain": "PT1M",
                        "blobDuration": "PT1H"
                      }
                    ],
                    "fillGapWithZero": true
                  },
                  {
                    "name": "RunsCancelled",
                    "displayName": "Runs Cancelled",
                    "displayDescription": "Number of workflow runs cancelled.",
                    "unit": "Count",
                    "aggregationType": "Total",
                    "dimensions": [],
                    "availabilities": [
                      {
                        "timeGrain": "PT1M",
                        "blobDuration": "PT1H"
                      }
                    ],
                    "fillGapWithZero": true
                  },
                  {
                    "name": "RunLatency",
                    "displayName": "Run Latency",
                    "displayDescription": "Latency of completed workflow runs.",
                    "unit": "Seconds",
                    "aggregationType": "Average",
                    "dimensions": [],
                    "availabilities": [
                      {
                        "timeGrain": "PT1M",
                        "blobDuration": "PT1H"
                      }
                    ],
                    "fillGapWithZero": false
                  },
                  {
                    "name": "RunSuccessLatency",
                    "displayName": "Run Success Latency",
                    "displayDescription": "Latency of succeeded workflow runs.",
                    "unit": "Seconds",
                    "aggregationType": "Average",
                    "dimensions": [],
                    "availabilities": [
                      {
                        "timeGrain": "PT1M",
                        "blobDuration": "PT1H"
                      }
                    ],
                    "fillGapWithZero": false
                  },
                  {
                    "name": "RunThrottledEvents",
                    "displayName": "Run Throttled Events",
                    "displayDescription": "Number of workflow action or trigger throttled events.",
                    "unit": "Count",
                    "aggregationType": "Total",
                    "dimensions": [],
                    "availabilities": [
                      {
                        "timeGrain": "PT1M",
                        "blobDuration": "PT1H"
                      }
                    ],
                    "fillGapWithZero": true
                  },
                  {
                    "name": "RunFailurePercentage",
                    "displayName": "Run Failure Percentage",
                    "displayDescription": "Percentage of workflow runs failed.",
                    "unit": "Percent",
                    "aggregationType": "Total",
                    "dimensions": [],
                    "availabilities": [
                      {
                        "timeGrain": "PT1M",
                        "blobDuration": "PT1H"
                      }
                    ],
                    "fillGapWithZero": true
                  },
                  {
                    "name": "ActionsStarted",
                    "displayName": "Actions Started ",
                    "displayDescription": "Number of workflow actions started.",
                    "unit": "Count",
                    "aggregationType": "Total",
                    "dimensions": [],
                    "availabilities": [
                      {
                        "timeGrain": "PT1M",
                        "blobDuration": "PT1H"
                      }
                    ],
                    "fillGapWithZero": true
                  },
                  {
                    "name": "ActionsCompleted",
                    "displayName": "Actions Completed ",
                    "displayDescription": "Number of workflow actions completed.",
                    "unit": "Count",
                    "aggregationType": "Total",
                    "dimensions": [],
                    "availabilities": [
                      {
                        "timeGrain": "PT1M",
                        "blobDuration": "PT1H"
                      }
                    ],
                    "fillGapWithZero": true
                  },
                  {
                    "name": "ActionsSucceeded",
                    "displayName": "Actions Succeeded ",
                    "displayDescription": "Number of workflow actions succeeded.",
                    "unit": "Count",
                    "aggregationType": "Total",
                    "dimensions": [],
                    "availabilities": [
                      {
                        "timeGrain": "PT1M",
                        "blobDuration": "PT1H"
                      }
                    ],
                    "fillGapWithZero": true
                  },
                  {
                    "name": "ActionsFailed",
                    "displayName": "Actions Failed ",
                    "displayDescription": "Number of workflow actions failed.",
                    "unit": "Count",
                    "aggregationType": "Total",
                    "dimensions": [],
                    "availabilities": [
                      {
                        "timeGrain": "PT1M",
                        "blobDuration": "PT1H"
                      }
                    ],
                    "fillGapWithZero": true
                  },
                  {
                    "name": "ActionsSkipped",
                    "displayName": "Actions Skipped ",
                    "displayDescription": "Number of workflow actions skipped.",
                    "unit": "Count",
                    "aggregationType": "Total",
                    "dimensions": [],
                    "availabilities": [
                      {
                        "timeGrain": "PT1M",
                        "blobDuration": "PT1H"
                      }
                    ],
                    "fillGapWithZero": true
                  },
                  {
                    "name": "ActionLatency",
                    "displayName": "Action Latency ",
                    "displayDescription": "Latency of completed workflow actions.",
                    "unit": "Seconds",
                    "aggregationType": "Average",
                    "dimensions": [],
                    "availabilities": [
                      {
                        "timeGrain": "PT1M",
                        "blobDuration": "PT1H"
                      }
                    ],
                    "fillGapWithZero": false
                  },
                  {
                    "name": "ActionSuccessLatency",
                    "displayName": "Action Success Latency ",
                    "displayDescription": "Latency of succeeded workflow actions.",
                    "unit": "Seconds",
                    "aggregationType": "Average",
                    "dimensions": [],
                    "availabilities": [
                      {
                        "timeGrain": "PT1M",
                        "blobDuration": "PT1H"
                      }
                    ],
                    "fillGapWithZero": false
                  },
                  {
                    "name": "ActionThrottledEvents",
                    "displayName": "Action Throttled Events",
                    "displayDescription": "Number of workflow action throttled events..",
                    "unit": "Count",
                    "aggregationType": "Total",
                    "dimensions": [],
                    "availabilities": [
                      {
                        "timeGrain": "PT1M",
                        "blobDuration": "PT1H"
                      }
                    ],
                    "fillGapWithZero": true
                  },
                  {
                    "name": "TriggersStarted",
                    "displayName": "Triggers Started ",
                    "displayDescription": "Number of workflow triggers started.",
                    "unit": "Count",
                    "aggregationType": "Total",
                    "dimensions": [],
                    "availabilities": [
                      {
                        "timeGrain": "PT1M",
                        "blobDuration": "PT1H"
                      }
                    ],
                    "fillGapWithZero": true
                  },
                  {
                    "name": "TriggersCompleted",
                    "displayName": "Triggers Completed ",
                    "displayDescription": "Number of workflow triggers completed.",
                    "unit": "Count",
                    "aggregationType": "Total",
                    "dimensions": [],
                    "availabilities": [
                      {
                        "timeGrain": "PT1M",
                        "blobDuration": "PT1H"
                      }
                    ],
                    "fillGapWithZero": true
                  },
                  {
                    "name": "TriggersSucceeded",
                    "displayName": "Triggers Succeeded ",
                    "displayDescription": "Number of workflow triggers succeeded.",
                    "unit": "Count",
                    "aggregationType": "Total",
                    "dimensions": [],
                    "availabilities": [
                      {
                        "timeGrain": "PT1M",
                        "blobDuration": "PT1H"
                      }
                    ],
                    "fillGapWithZero": true
                  },
                  {
                    "name": "TriggersFailed",
                    "displayName": "Triggers Failed ",
                    "displayDescription": "Number of workflow triggers failed.",
                    "unit": "Count",
                    "aggregationType": "Total",
                    "dimensions": [],
                    "availabilities": [
                      {
                        "timeGrain": "PT1M",
                        "blobDuration": "PT1H"
                      }
                    ],
                    "fillGapWithZero": true
                  },
                  {
                    "name": "TriggersSkipped",
                    "displayName": "Triggers Skipped",
                    "displayDescription": "Number of workflow triggers skipped.",
                    "unit": "Count",
                    "aggregationType": "Total",
                    "dimensions": [],
                    "availabilities": [
                      {
                        "timeGrain": "PT1M",
                        "blobDuration": "PT1H"
                      }
                    ],
                    "fillGapWithZero": true
                  },
                  {
                    "name": "TriggersFired",
                    "displayName": "Triggers Fired ",
                    "displayDescription": "Number of workflow triggers fired.",
                    "unit": "Count",
                    "aggregationType": "Total",
                    "dimensions": [],
                    "availabilities": [
                      {
                        "timeGrain": "PT1M",
                        "blobDuration": "PT1H"
                      }
                    ],
                    "fillGapWithZero": true
                  },
                  {
                    "name": "TriggerLatency",
                    "displayName": "Trigger Latency ",
                    "displayDescription": "Latency of completed workflow triggers.",
                    "unit": "Seconds",
                    "aggregationType": "Average",
                    "dimensions": [],
                    "availabilities": [
                      {
                        "timeGrain": "PT1M",
                        "blobDuration": "PT1H"
                      }
                    ],
                    "fillGapWithZero": false
                  },
                  {
                    "name": "TriggerFireLatency",
                    "displayName": "Trigger Fire Latency ",
                    "displayDescription": "Latency of fired workflow triggers.",
                    "unit": "Seconds",
                    "aggregationType": "Average",
                    "dimensions": [],
                    "availabilities": [
                      {
                        "timeGrain": "PT1M",
                        "blobDuration": "PT1H"
                      }
                    ],
                    "fillGapWithZero": false
                  },
                  {
                    "name": "TriggerSuccessLatency",
                    "displayName": "Trigger Success Latency ",
                    "displayDescription": "Latency of succeeded workflow triggers.",
                    "unit": "Seconds",
                    "aggregationType": "Average",
                    "dimensions": [],
                    "availabilities": [
                      {
                        "timeGrain": "PT1M",
                        "blobDuration": "PT1H"
                      }
                    ],
                    "fillGapWithZero": false
                  },
                  {
                    "name": "TriggerThrottledEvents",
                    "displayName": "Trigger Throttled Events",
                    "displayDescription": "Number of workflow trigger throttled events.",
                    "unit": "Count",
                    "aggregationType": "Total",
                    "dimensions": [],
                    "availabilities": [
                      {
                        "timeGrain": "PT1M",
                        "blobDuration": "PT1H"
                      }
                    ],
                    "fillGapWithZero": true
                  },
                  {
                    "name": "BillableActionExecutions",
                    "displayName": "Billable Action Executions",
                    "displayDescription": "Number of workflow action executions getting billed.",
                    "unit": "Count",
                    "aggregationType": "Total",
                    "dimensions": [],
                    "availabilities": [
                      {
                        "timeGrain": "PT1M",
                        "blobDuration": "PT1H"
                      }
                    ],
                    "fillGapWithZero": true
                  },
                  {
                    "name": "BillableTriggerExecutions",
                    "displayName": "Billable Trigger Executions",
                    "displayDescription": "Number of workflow trigger executions getting billed.",
                    "unit": "Count",
                    "aggregationType": "Total",
                    "dimensions": [],
                    "availabilities": [
                      {
                        "timeGrain": "PT1M",
                        "blobDuration": "PT1H"
                      }
                    ],
                    "fillGapWithZero": true
                  },
                  {
                    "name": "TotalBillableExecutions",
                    "displayName": "Total Billable Executions",
                    "displayDescription": "Number of workflow executions getting billed.",
                    "unit": "Count",
                    "aggregationType": "Total",
                    "dimensions": [],
                    "availabilities": [
                      {
                        "timeGrain": "PT1M",
                        "blobDuration": "PT1H"
                      }
                    ],
                    "fillGapWithZero": true
                  },
                  {
                    "name": "BillableNativeActionExecutions",
                    "displayName": "Billable Native Action Executions",
                    "displayDescription": "Number of native workflow action executions getting billed.",
                    "unit": "Count",
                    "aggregationType": "Total",
                    "dimensions": [],
                    "availabilities": [
                      {
                        "timeGrain": "PT1M",
                        "blobDuration": "PT1H"
                      }
                    ],
                    "fillGapWithZero": true
                  },
                  {
                    "name": "BillableNativeTriggerExecutions",
                    "displayName": "Billable Native Trigger Executions",
                    "displayDescription": "Number of native workflow trigger executions getting billed.",
                    "unit": "Count",
                    "aggregationType": "Total",
                    "dimensions": [],
                    "availabilities": [
                      {
                        "timeGrain": "PT1M",
                        "blobDuration": "PT1H"
                      }
                    ],
                    "fillGapWithZero": true
                  },
                  {
                    "name": "TotalBillableNativeExecutions",
                    "displayName": "Total Native Billable Executions",
                    "displayDescription": "Number of native workflow executions getting billed.",
                    "unit": "Count",
                    "aggregationType": "Total",
                    "dimensions": [],
                    "availabilities": [
                      {
                        "timeGrain": "PT1M",
                        "blobDuration": "PT1H"
                      }
                    ],
                    "fillGapWithZero": true
                  },
                  {
                    "name": "BillableStandardActionExecutions",
                    "displayName": "Billable Standard Action Executions",
                    "displayDescription": "Number of standard workflow action executions getting billed.",
                    "unit": "Count",
                    "aggregationType": "Total",
                    "dimensions": [],
                    "availabilities": [
                      {
                        "timeGrain": "PT1M",
                        "blobDuration": "PT1H"
                      }
                    ],
                    "fillGapWithZero": true
                  },
                  {
                    "name": "BillableStandardTriggerExecutions",
                    "displayName": "Billable Standard Trigger Executions",
                    "displayDescription": "Number of standard workflow trigger executions getting billed.",
                    "unit": "Count",
                    "aggregationType": "Total",
                    "dimensions": [],
                    "availabilities": [
                      {
                        "timeGrain": "PT1M",
                        "blobDuration": "PT1H"
                      }
                    ],
                    "fillGapWithZero": true
                  },
                  {
                    "name": "TotalBillableStandardExecutions",
                    "displayName": "Total Standard Billable Executions",
                    "displayDescription": "Number of standard workflow executions getting billed.",
                    "unit": "Count",
                    "aggregationType": "Total",
                    "dimensions": [],
                    "availabilities": [
                      {
                        "timeGrain": "PT1M",
                        "blobDuration": "PT1H"
                      }
                    ],
                    "fillGapWithZero": true
                  }
                ]
              }
            }
          },
          {
            "origin": "System",
            "name": "Microsoft.Logic/workflows/providers/Microsoft.Insights/logDefinitions/read",
            "display": {
              "provider": "Microsoft Logic",
              "resource": "Workflow Log Definition",
              "operation": "Get Workflow Log Definition"
            },
            "properties": {
              "serviceSpecification": {
                "logSpecifications": [
                  {
                    "name": "WorkflowRuntime",
                    "displayName": "Workflow runtime diagnostic events",
                    "description": "Diagnostic events related to workflow runtime executions.",
                    "blobDuration": "PT1H"
                  }
                ]
              }
            }
          },
          {
            "name": "Microsoft.Logic/workflows/runs/actions/listExpressionTraces/action",
            "display": {
              "provider": "Microsoft Logic",
              "resource": "Workflow Run Action",
              "operation": "List Workflow Run Action Expression Traces"
            }
          },
          {
            "name": "Microsoft.Logic/workflows/runs/actions/repetitions/listExpressionTraces/action",
            "display": {
              "provider": "Microsoft Logic",
              "resource": "Workflow Run Action Repetition",
              "operation": "List Workflow Run Action Repetition Expression Traces"
            }
          },
          {
            "origin": "System",
            "name": "Microsoft.Logic/integrationAccounts/providers/Microsoft.Insights/logDefinitions/read",
            "display": {
              "provider": "Microsoft Logic",
              "resource": "Integration Account Log Definition",
              "operation": "Get Integration Account Log Definition"
            },
            "properties": {
              "serviceSpecification": {
                "logSpecifications": [
                  {
                    "name": "IntegrationAccountTrackingEvents",
                    "displayName": "Integration Account track events",
                    "description": "Track events related to Integration Account.",
                    "blobDuration": "PT1H"
                  }
                ]
              }
            }
          },
          {
            "name": "Microsoft.Logic/integrationAccounts/read",
            "display": {
              "provider": "Microsoft Logic",
              "resource": "Integration Account",
              "operation": "Get Integration Account"
            }
          },
          {
            "name": "Microsoft.Logic/integrationAccounts/write",
            "display": {
              "provider": "Microsoft Logic",
              "resource": "Integration Account",
              "operation": "Set Integration Account"
            }
          },
          {
            "name": "Microsoft.Logic/integrationAccounts/delete",
            "display": {
              "provider": "Microsoft Logic",
              "resource": "Integration Account",
              "operation": "Delete Integration Account"
            }
          },
          {
            "name": "Microsoft.Logic/integrationAccounts/regenerateAccessKey/action",
            "display": {
              "provider": "Microsoft Logic",
              "resource": "Integration Account",
              "operation": "Regenerate Access Key"
            }
          },
          {
            "name": "Microsoft.Logic/integrationAccounts/listCallbackUrl/action",
            "display": {
              "provider": "Microsoft Logic",
              "resource": "Integration Account",
              "operation": "List Integration Account Callback URL"
            }
          },
          {
            "name": "Microsoft.Logic/integrationAccounts/listKeyVaultKeys/action",
            "display": {
              "provider": "Microsoft Logic",
              "resource": "Integration Account",
              "operation": "List Key Vault Keys"
            }
          },
          {
            "name": "Microsoft.Logic/integrationAccounts/logTrackingEvents/action",
            "display": {
              "provider": "Microsoft Logic",
              "resource": "Integration Account",
              "operation": "Log Integration Account Tracking Events"
            }
          },
          {
            "name": "Microsoft.Logic/integrationAccounts/join/action",
            "display": {
              "provider": "Microsoft Logic",
              "resource": "Integration Account",
              "operation": "Join Integration Account"
            }
          },
          {
            "name": "Microsoft.Logic/integrationAccounts/partners/read",
            "display": {
              "provider": "Microsoft Logic",
              "resource": "Integration Account Partner",
              "operation": "Get Integration Account Partner"
            }
          },
          {
            "name": "Microsoft.Logic/integrationAccounts/partners/write",
            "display": {
              "provider": "Microsoft Logic",
              "resource": "Integration Account Partner",
              "operation": "Set Integration Account Partner"
            }
          },
          {
            "name": "Microsoft.Logic/integrationAccounts/partners/delete",
            "display": {
              "provider": "Microsoft Logic",
              "resource": "Integration Account Partner",
              "operation": "Delete Integration Account Partner"
            }
          },
          {
            "name": "Microsoft.Logic/integrationAccounts/partners/listContentCallbackUrl/action",
            "display": {
              "provider": "Microsoft Logic",
              "resource": "Integration Account Partner",
              "operation": "List Integration Account Partner Content Callback URL"
            }
          },
          {
            "name": "Microsoft.Logic/integrationAccounts/agreements/read",
            "display": {
              "provider": "Microsoft Logic",
              "resource": "Integration Account Agreement",
              "operation": "Get Integration Account Agreement"
            }
          },
          {
            "name": "Microsoft.Logic/integrationAccounts/agreements/write",
            "display": {
              "provider": "Microsoft Logic",
              "resource": "Integration Account Agreement",
              "operation": "Set Integration Account Agreement"
            }
          },
          {
            "name": "Microsoft.Logic/integrationAccounts/agreements/delete",
            "display": {
              "provider": "Microsoft Logic",
              "resource": "Integration Account Agreement",
              "operation": "Delete Integration Account Agreement"
            }
          },
          {
            "name": "Microsoft.Logic/integrationAccounts/agreements/listContentCallbackUrl/action",
            "display": {
              "provider": "Microsoft Logic",
              "resource": "Integration Account Agreement",
              "operation": "List Integration Account Agreement Content Callback URL"
            }
          },
          {
            "name": "Microsoft.Logic/integrationAccounts/certificates/read",
            "display": {
              "provider": "Microsoft Logic",
              "resource": "Integration Account Certificate",
              "operation": "Get Integration Account Certificate"
            }
          },
          {
            "name": "Microsoft.Logic/integrationAccounts/certificates/write",
            "display": {
              "provider": "Microsoft Logic",
              "resource": "Integration Account Certificate",
              "operation": "Set Integration Account Certificate"
            }
          },
          {
            "name": "Microsoft.Logic/integrationAccounts/certificates/delete",
            "display": {
              "provider": "Microsoft Logic",
              "resource": "Integration Account Certificate",
              "operation": "Delete Integration Account Certificate"
            }
          },
          {
            "name": "Microsoft.Logic/integrationAccounts/schemas/read",
            "display": {
              "provider": "Microsoft Logic",
              "resource": "Integration Account Schema",
              "operation": "Get Integration Account Schema"
            }
          },
          {
            "name": "Microsoft.Logic/integrationAccounts/schemas/write",
            "display": {
              "provider": "Microsoft Logic",
              "resource": "Integration Account Schema",
              "operation": "Set Integration Account Schema"
            }
          },
          {
            "name": "Microsoft.Logic/integrationAccounts/schemas/delete",
            "display": {
              "provider": "Microsoft Logic",
              "resource": "Integration Account Schema",
              "operation": "Delete Integration Account Schema"
            }
          },
          {
            "name": "Microsoft.Logic/integrationAccounts/schemas/listContentCallbackUrl/action",
            "display": {
              "provider": "Microsoft Logic",
              "resource": "Integration Account Schema",
              "operation": "List Integration Account Schema Content Callback URL"
            }
          },
          {
            "name": "Microsoft.Logic/integrationAccounts/maps/read",
            "display": {
              "provider": "Microsoft Logic",
              "resource": "Integration Account Map",
              "operation": "Get Integration Account Map"
            }
          },
          {
            "name": "Microsoft.Logic/integrationAccounts/maps/write",
            "display": {
              "provider": "Microsoft Logic",
              "resource": "Integration Account Map",
              "operation": "Set Integration Account Map"
            }
          },
          {
            "name": "Microsoft.Logic/integrationAccounts/maps/delete",
            "display": {
              "provider": "Microsoft Logic",
              "resource": "Integration Account Map",
              "operation": "Delete Integration Account Map"
            }
          },
          {
            "name": "Microsoft.Logic/integrationAccounts/maps/listContentCallbackUrl/action",
            "display": {
              "provider": "Microsoft Logic",
              "resource": "Integration Account Map",
              "operation": "List Integration Account Map Content Callback URL"
            }
          },
          {
            "name": "Microsoft.Logic/integrationAccounts/assemblies/read",
            "display": {
              "provider": "Microsoft Logic",
              "resource": "Integration Account Assembly",
              "operation": "Get Integration Account Assembly"
            }
          },
          {
            "name": "Microsoft.Logic/integrationAccounts/assemblies/write",
            "display": {
              "provider": "Microsoft Logic",
              "resource": "Integration Account Assembly",
              "operation": "Set Integration Account Assembly"
            }
          },
          {
            "name": "Microsoft.Logic/integrationAccounts/assemblies/delete",
            "display": {
              "provider": "Microsoft Logic",
              "resource": "Integration Account Assembly",
              "operation": "Delete Integration Account Assembly"
            }
          },
          {
            "name": "Microsoft.Logic/integrationAccounts/assemblies/listContentCallbackUrl/action",
            "display": {
              "provider": "Microsoft Logic",
              "resource": "Integration Account Assembly",
              "operation": "List Integration Account Assembly Content Callback URL"
            }
          },
          {
            "name": "Microsoft.Logic/integrationAccounts/batchConfigurations/read",
            "display": {
              "provider": "Microsoft Logic",
              "resource": "Integration Account Batch Configuration",
              "operation": "Get Integration Account Batch Configuration"
            }
          },
          {
            "name": "Microsoft.Logic/integrationAccounts/batchConfigurations/write",
            "display": {
              "provider": "Microsoft Logic",
              "resource": "Integration Account Batch Configuration",
              "operation": "Set Integration Account Batch Configuration"
            }
          },
          {
            "name": "Microsoft.Logic/integrationAccounts/batchConfigurations/delete",
            "display": {
              "provider": "Microsoft Logic",
              "resource": "Integration Account Batch Configuration",
              "operation": "Delete Integration Account Batch Configuration"
            }
          },
          {
            "name": "Microsoft.Logic/integrationAccounts/sessions/read",
            "display": {
              "provider": "Microsoft Logic",
              "resource": "Integration Account Session",
              "operation": "Get Integration Account Session"
            }
          },
          {
            "name": "Microsoft.Logic/integrationAccounts/sessions/write",
            "display": {
              "provider": "Microsoft Logic",
              "resource": "Integration Account Session",
              "operation": "Set Integration Account Session"
            }
          },
          {
            "name": "Microsoft.Logic/integrationAccounts/sessions/delete",
            "display": {
              "provider": "Microsoft Logic",
              "resource": "Integration Account Session",
              "operation": "Delete Integration Account Session"
            }
          },
          {
            "name": "Microsoft.Logic/integrationServiceEnvironments/read",
            "display": {
              "provider": "Microsoft Logic",
              "resource": "Integration Service Environment",
              "operation": "Get Integration Service Environment"
            }
          },
          {
            "name": "Microsoft.Logic/integrationServiceEnvironments/write",
            "display": {
              "provider": "Microsoft Logic",
              "resource": "Integration Service Environment",
              "operation": "Set Integration Service Environment"
            }
          },
          {
            "name": "Microsoft.Logic/integrationServiceEnvironments/delete",
            "display": {
              "provider": "Microsoft Logic",
              "resource": "Integration Service Environment",
              "operation": "Delete Integration Service Environment"
            }
          },
          {
            "name": "Microsoft.Logic/integrationServiceEnvironments/join/action",
            "display": {
              "provider": "Microsoft Logic",
              "resource": "Integration Service Environment",
              "operation": "Join Integration Service Environment"
            }
          }
        ]
      }
    }
  }
}<|MERGE_RESOLUTION|>--- conflicted
+++ resolved
@@ -4,915 +4,6 @@
   },
   "responses": {
     "200": {
-<<<<<<< HEAD
-      "body": [
-        {
-          "name": "Microsoft.Logic/operations/read",
-          "display": {
-            "provider": "Microsoft Logic",
-            "resource": "Operation",
-            "operation": "Get Operation",
-            "description": "Gets the operation."
-          }
-        },
-        {
-          "name": "Microsoft.Logic/register/action",
-          "display": {
-            "provider": "Microsoft Logic",
-            "resource": "Resource Provider",
-            "operation": "Register Resource Provider",
-            "description": "Registers the Microsoft.Logic resource provider for a given subscription."
-          }
-        },
-        {
-          "name": "Microsoft.Logic/locations/workflows/validate/action",
-          "display": {
-            "provider": "Microsoft Logic",
-            "resource": "Workflow",
-            "operation": "Validate Workflow",
-            "description": "Validates the workflow."
-          }
-        },
-        {
-          "name": "Microsoft.Logic/workflows/read",
-          "display": {
-            "provider": "Microsoft Logic",
-            "resource": "Workflow",
-            "operation": "Get Workflow",
-            "description": "Reads the workflow."
-          }
-        },
-        {
-          "name": "Microsoft.Logic/workflows/write",
-          "display": {
-            "provider": "Microsoft Logic",
-            "resource": "Workflow",
-            "operation": "Set Workflow",
-            "description": "Creates or updates the workflow."
-          }
-        },
-        {
-          "name": "Microsoft.Logic/workflows/delete",
-          "display": {
-            "provider": "Microsoft Logic",
-            "resource": "Workflow",
-            "operation": "Delete Workflow",
-            "description": "Deletes the workflow."
-          }
-        },
-        {
-          "name": "Microsoft.Logic/workflows/run/action",
-          "display": {
-            "provider": "Microsoft Logic",
-            "resource": "Workflow",
-            "operation": "Run Workflow",
-            "description": "Starts a run of the workflow."
-          }
-        },
-        {
-          "name": "Microsoft.Logic/workflows/disable/action",
-          "display": {
-            "provider": "Microsoft Logic",
-            "resource": "Workflow",
-            "operation": "Disable Workflow",
-            "description": "Disables the workflow."
-          }
-        },
-        {
-          "name": "Microsoft.Logic/workflows/enable/action",
-          "display": {
-            "provider": "Microsoft Logic",
-            "resource": "Workflow",
-            "operation": "Enable Workflow",
-            "description": "Enables the workflow."
-          }
-        },
-        {
-          "name": "Microsoft.Logic/workflows/suspend/action",
-          "display": {
-            "provider": "Microsoft Logic",
-            "resource": "Workflow",
-            "operation": "Suspend Workflow",
-            "description": "Suspends the workflow."
-          }
-        },
-        {
-          "name": "Microsoft.Logic/workflows/validate/action",
-          "display": {
-            "provider": "Microsoft Logic",
-            "resource": "Workflow",
-            "operation": "Validate Workflow",
-            "description": "Validates the workflow."
-          }
-        },
-        {
-          "name": "Microsoft.Logic/workflows/move/action",
-          "display": {
-            "provider": "Microsoft Logic",
-            "resource": "Workflow",
-            "operation": "Move Workflow",
-            "description": "Moves Workflow from its existing subscription id, resource group, and/or name to a different subscription id, resource group, and/or name."
-          }
-        },
-        {
-          "name": "Microsoft.Logic/workflows/listSwagger/action",
-          "display": {
-            "provider": "Microsoft Logic",
-            "resource": "Workflow",
-            "operation": "Get workflow swagger",
-            "description": "Gets the workflow swagger definitions."
-          }
-        },
-        {
-          "name": "Microsoft.Logic/workflows/versions/read",
-          "display": {
-            "provider": "Microsoft Logic",
-            "resource": "Workflow Version",
-            "operation": "Get Workflow Version",
-            "description": "Reads the workflow version."
-          }
-        },
-        {
-          "name": "Microsoft.Logic/workflows/versions/triggers/listCallbackUrl/action",
-          "display": {
-            "provider": "Microsoft Logic",
-            "resource": "Trigger",
-            "operation": "List Trigger Callback URL",
-            "description": "Gets the callback URL for trigger."
-          }
-        },
-        {
-          "name": "Microsoft.Logic/workflows/accessKeys/read",
-          "display": {
-            "provider": "Microsoft Logic",
-            "resource": "Access Key",
-            "operation": "Get Access Key",
-            "description": "Reads the access key."
-          }
-        },
-        {
-          "name": "Microsoft.Logic/workflows/accessKeys/write",
-          "display": {
-            "provider": "Microsoft Logic",
-            "resource": "Access Key",
-            "operation": "Set Access Key",
-            "description": "Creates or updates the access key."
-          }
-        },
-        {
-          "name": "Microsoft.Logic/workflows/accessKeys/delete",
-          "display": {
-            "provider": "Microsoft Logic",
-            "resource": "Access Key",
-            "operation": "Delete Access Key",
-            "description": "Deletes the access key."
-          }
-        },
-        {
-          "name": "Microsoft.Logic/workflows/accessKeys/list/action",
-          "display": {
-            "provider": "Microsoft Logic",
-            "resource": "Access Key",
-            "operation": "List Access Key",
-            "description": "Lists the access key secrets."
-          }
-        },
-        {
-          "name": "Microsoft.Logic/workflows/accessKeys/regenerate/action",
-          "display": {
-            "provider": "Microsoft Logic",
-            "resource": "Access Key",
-            "operation": "Regenerate Access Key",
-            "description": "Regenerates the access key secrets."
-          }
-        },
-        {
-          "name": "Microsoft.Logic/workflows/regenerateAccessKey/action",
-          "display": {
-            "provider": "Microsoft Logic",
-            "resource": "Access Key",
-            "operation": "Regenerate Access Key",
-            "description": "Regenerates the access key secrets."
-          }
-        },
-        {
-          "name": "Microsoft.Logic/workflows/listCallbackUrl/action",
-          "display": {
-            "provider": "Microsoft Logic",
-            "resource": "Workflow",
-            "operation": "List workflow callback URL",
-            "description": "Gets the callback URL for workflow."
-          }
-        },
-        {
-          "name": "Microsoft.Logic/workflows/triggers/read",
-          "display": {
-            "provider": "Microsoft Logic",
-            "resource": "Trigger",
-            "operation": "Get Trigger",
-            "description": "Reads the trigger."
-          }
-        },
-        {
-          "name": "Microsoft.Logic/workflows/triggers/run/action",
-          "display": {
-            "provider": "Microsoft Logic",
-            "resource": "Trigger",
-            "operation": "Trigger Run",
-            "description": "Executes the trigger."
-          }
-        },
-        {
-          "name": "Microsoft.Logic/workflows/triggers/reset/action",
-          "display": {
-            "provider": "Microsoft Logic",
-            "resource": "Trigger",
-            "operation": "Trigger Reset",
-            "description": "Resets the trigger."
-          }
-        },
-        {
-          "name": "Microsoft.Logic/workflows/triggers/setState/action",
-          "display": {
-            "provider": "Microsoft Logic",
-            "resource": "Trigger",
-            "operation": "Set Trigger State",
-            "description": "Sets the trigger state."
-          }
-        },
-        {
-          "name": "Microsoft.Logic/workflows/triggers/histories/read",
-          "display": {
-            "provider": "Microsoft Logic",
-            "resource": "Trigger Histories",
-            "operation": "Get Trigger Histories",
-            "description": "Reads the trigger histories."
-          }
-        },
-        {
-          "name": "Microsoft.Logic/workflows/triggers/histories/resubmit/action",
-          "display": {
-            "provider": "Microsoft Logic",
-            "resource": "Trigger Histories",
-            "operation": "Resubmit trigger",
-            "description": "Resubmits the workflow trigger."
-          }
-        },
-        {
-          "name": "Microsoft.Logic/workflows/triggers/listCallbackUrl/action",
-          "display": {
-            "provider": "Microsoft Logic",
-            "resource": "Trigger",
-            "operation": "List Trigger Callback URL",
-            "description": "Gets the callback URL for trigger."
-          }
-        },
-        {
-          "name": "Microsoft.Logic/workflows/runs/read",
-          "display": {
-            "provider": "Microsoft Logic",
-            "resource": "Workflow Run",
-            "operation": "Get Workflow Run",
-            "description": "Reads the workflow run."
-          }
-        },
-        {
-          "name": "Microsoft.Logic/workflows/runs/cancel/action",
-          "display": {
-            "provider": "Microsoft Logic",
-            "resource": "Workflow Run",
-            "operation": "Cancel Workflow Run",
-            "description": "Cancels the run of a workflow."
-          }
-        },
-        {
-          "name": "Microsoft.Logic/workflows/runs/operations/read",
-          "display": {
-            "provider": "Microsoft Logic",
-            "resource": "Workflow Run Operation",
-            "operation": "Get Workflow Run Operation Status",
-            "description": "Reads the workflow run operation status."
-          }
-        },
-        {
-          "name": "Microsoft.Logic/workflows/runs/actions/read",
-          "display": {
-            "provider": "Microsoft Logic",
-            "resource": "Workflow Run Action",
-            "operation": "Get Workflow Run Action",
-            "description": "Reads the workflow run action."
-          }
-        },
-        {
-          "name": "Microsoft.Logic/workflows/runs/actions/repetitions/read",
-          "display": {
-            "provider": "Microsoft Logic",
-            "resource": "Workflow Run Action Repetition",
-            "operation": "Get Workflow Run Action Repetition",
-            "description": "Reads the workflow run action repetition."
-          }
-        },
-        {
-          "name": "Microsoft.Logic/workflows/runs/actions/scoperepetitions/read",
-          "display": {
-            "provider": "Microsoft Logic",
-            "resource": "Workflow Run Action Scope Repetition",
-            "operation": "Get Workflow Run Action Scope Repetition",
-            "description": "Reads the workflow run action scope repetition."
-          }
-        },
-        {
-          "name": "Microsoft.Logic/workflows/runs/actions/requestHistories/read",
-          "display": {
-            "provider": "Microsoft Logic",
-            "resource": "Workflow run action request history",
-            "operation": "Gets the workflow run action request history",
-            "description": "Reads the workflow run action request history."
-          }
-        },
-        {
-          "name": "Microsoft.Logic/workflows/runs/actions/repetitions/requestHistories/read",
-          "display": {
-            "provider": "Microsoft Logic",
-            "resource": "Workflow run repetition action request history",
-            "operation": "Gets the workflow run repetition action request history",
-            "description": "Reads the workflow run repetition action request history."
-          }
-        },
-        {
-          "origin": "System",
-          "name": "Microsoft.Logic/workflows/providers/Microsoft.Insights/diagnosticSettings/read",
-          "display": {
-            "provider": "Microsoft Logic",
-            "resource": "Workflow Diagnostic Setting",
-            "operation": "Get Workflow Diagnostic Setting",
-            "description": "Reads the workflow diagnostic settings."
-          }
-        },
-        {
-          "origin": "System",
-          "name": "Microsoft.Logic/workflows/providers/Microsoft.Insights/diagnosticSettings/write",
-          "display": {
-            "provider": "Microsoft Logic",
-            "resource": "Workflow Diagnostic Setting",
-            "operation": "Set Workflow Diagnostic Setting",
-            "description": "Creates or updates the workflow diagnostic setting."
-          }
-        },
-        {
-          "origin": "System",
-          "name": "Microsoft.Logic/workflows/providers/Microsoft.Insights/metricDefinitions/read",
-          "display": {
-            "provider": "Microsoft Logic",
-            "resource": "Workflow Metric Definition",
-            "operation": "Get Workflow Metric Definition",
-            "description": "Reads the workflow metric definitions."
-          },
-          "properties": {
-            "serviceSpecification": {
-              "metricSpecifications": [
-                {
-                  "name": "RunsStarted",
-                  "displayName": "Runs Started",
-                  "displayDescription": "Number of workflow runs started.",
-                  "unit": "Count",
-                  "aggregationType": "Total",
-                  "dimensions": [],
-                  "availabilities": [
-                    {
-                      "timeGrain": "PT1M",
-                      "blobDuration": "PT1H"
-                    }
-                  ],
-                  "fillGapWithZero": true
-                },
-                {
-                  "name": "RunsCompleted",
-                  "displayName": "Runs Completed",
-                  "displayDescription": "Number of workflow runs completed.",
-                  "unit": "Count",
-                  "aggregationType": "Total",
-                  "dimensions": [],
-                  "availabilities": [
-                    {
-                      "timeGrain": "PT1M",
-                      "blobDuration": "PT1H"
-                    }
-                  ],
-                  "fillGapWithZero": true
-                },
-                {
-                  "name": "RunsSucceeded",
-                  "displayName": "Runs Succeeded",
-                  "displayDescription": "Number of workflow runs succeeded.",
-                  "unit": "Count",
-                  "aggregationType": "Total",
-                  "dimensions": [],
-                  "availabilities": [
-                    {
-                      "timeGrain": "PT1M",
-                      "blobDuration": "PT1H"
-                    }
-                  ],
-                  "fillGapWithZero": true
-                },
-                {
-                  "name": "RunsFailed",
-                  "displayName": "Runs Failed",
-                  "displayDescription": "Number of workflow runs failed.",
-                  "unit": "Count",
-                  "aggregationType": "Total",
-                  "dimensions": [],
-                  "availabilities": [
-                    {
-                      "timeGrain": "PT1M",
-                      "blobDuration": "PT1H"
-                    }
-                  ],
-                  "fillGapWithZero": true
-                },
-                {
-                  "name": "RunsCancelled",
-                  "displayName": "Runs Cancelled",
-                  "displayDescription": "Number of workflow runs cancelled.",
-                  "unit": "Count",
-                  "aggregationType": "Total",
-                  "dimensions": [],
-                  "availabilities": [
-                    {
-                      "timeGrain": "PT1M",
-                      "blobDuration": "PT1H"
-                    }
-                  ],
-                  "fillGapWithZero": true
-                },
-                {
-                  "name": "RunLatency",
-                  "displayName": "Run Latency",
-                  "displayDescription": "Latency of completed workflow runs.",
-                  "unit": "Seconds",
-                  "aggregationType": "Average",
-                  "dimensions": [],
-                  "availabilities": [
-                    {
-                      "timeGrain": "PT1M",
-                      "blobDuration": "PT1H"
-                    }
-                  ],
-                  "fillGapWithZero": false
-                },
-                {
-                  "name": "RunSuccessLatency",
-                  "displayName": "Run Success Latency",
-                  "displayDescription": "Latency of succeeded workflow runs.",
-                  "unit": "Seconds",
-                  "aggregationType": "Average",
-                  "dimensions": [],
-                  "availabilities": [
-                    {
-                      "timeGrain": "PT1M",
-                      "blobDuration": "PT1H"
-                    }
-                  ],
-                  "fillGapWithZero": false
-                },
-                {
-                  "name": "RunThrottledEvents",
-                  "displayName": "Run Throttled Events",
-                  "displayDescription": "Number of workflow action or trigger throttled events.",
-                  "unit": "Count",
-                  "aggregationType": "Total",
-                  "dimensions": [],
-                  "availabilities": [
-                    {
-                      "timeGrain": "PT1M",
-                      "blobDuration": "PT1H"
-                    }
-                  ],
-                  "fillGapWithZero": true
-                },
-                {
-                  "name": "RunFailurePercentage",
-                  "displayName": "Run Failure Percentage",
-                  "displayDescription": "Percentage of workflow runs failed.",
-                  "unit": "Percent",
-                  "aggregationType": "Total",
-                  "dimensions": [],
-                  "availabilities": [
-                    {
-                      "timeGrain": "PT1M",
-                      "blobDuration": "PT1H"
-                    }
-                  ],
-                  "fillGapWithZero": true
-                },
-                {
-                  "name": "ActionsStarted",
-                  "displayName": "Actions Started ",
-                  "displayDescription": "Number of workflow actions started.",
-                  "unit": "Count",
-                  "aggregationType": "Total",
-                  "dimensions": [],
-                  "availabilities": [
-                    {
-                      "timeGrain": "PT1M",
-                      "blobDuration": "PT1H"
-                    }
-                  ],
-                  "fillGapWithZero": true
-                },
-                {
-                  "name": "ActionsCompleted",
-                  "displayName": "Actions Completed ",
-                  "displayDescription": "Number of workflow actions completed.",
-                  "unit": "Count",
-                  "aggregationType": "Total",
-                  "dimensions": [],
-                  "availabilities": [
-                    {
-                      "timeGrain": "PT1M",
-                      "blobDuration": "PT1H"
-                    }
-                  ],
-                  "fillGapWithZero": true
-                },
-                {
-                  "name": "ActionsSucceeded",
-                  "displayName": "Actions Succeeded ",
-                  "displayDescription": "Number of workflow actions succeeded.",
-                  "unit": "Count",
-                  "aggregationType": "Total",
-                  "dimensions": [],
-                  "availabilities": [
-                    {
-                      "timeGrain": "PT1M",
-                      "blobDuration": "PT1H"
-                    }
-                  ],
-                  "fillGapWithZero": true
-                },
-                {
-                  "name": "ActionsFailed",
-                  "displayName": "Actions Failed ",
-                  "displayDescription": "Number of workflow actions failed.",
-                  "unit": "Count",
-                  "aggregationType": "Total",
-                  "dimensions": [],
-                  "availabilities": [
-                    {
-                      "timeGrain": "PT1M",
-                      "blobDuration": "PT1H"
-                    }
-                  ],
-                  "fillGapWithZero": true
-                },
-                {
-                  "name": "ActionsSkipped",
-                  "displayName": "Actions Skipped ",
-                  "displayDescription": "Number of workflow actions skipped.",
-                  "unit": "Count",
-                  "aggregationType": "Total",
-                  "dimensions": [],
-                  "availabilities": [
-                    {
-                      "timeGrain": "PT1M",
-                      "blobDuration": "PT1H"
-                    }
-                  ],
-                  "fillGapWithZero": true
-                },
-                {
-                  "name": "ActionLatency",
-                  "displayName": "Action Latency ",
-                  "displayDescription": "Latency of completed workflow actions.",
-                  "unit": "Seconds",
-                  "aggregationType": "Average",
-                  "dimensions": [],
-                  "availabilities": [
-                    {
-                      "timeGrain": "PT1M",
-                      "blobDuration": "PT1H"
-                    }
-                  ],
-                  "fillGapWithZero": false
-                },
-                {
-                  "name": "ActionSuccessLatency",
-                  "displayName": "Action Success Latency ",
-                  "displayDescription": "Latency of succeeded workflow actions.",
-                  "unit": "Seconds",
-                  "aggregationType": "Average",
-                  "dimensions": [],
-                  "availabilities": [
-                    {
-                      "timeGrain": "PT1M",
-                      "blobDuration": "PT1H"
-                    }
-                  ],
-                  "fillGapWithZero": false
-                },
-                {
-                  "name": "ActionThrottledEvents",
-                  "displayName": "Action Throttled Events",
-                  "displayDescription": "Number of workflow action throttled events..",
-                  "unit": "Count",
-                  "aggregationType": "Total",
-                  "dimensions": [],
-                  "availabilities": [
-                    {
-                      "timeGrain": "PT1M",
-                      "blobDuration": "PT1H"
-                    }
-                  ],
-                  "fillGapWithZero": true
-                },
-                {
-                  "name": "TriggersStarted",
-                  "displayName": "Triggers Started ",
-                  "displayDescription": "Number of workflow triggers started.",
-                  "unit": "Count",
-                  "aggregationType": "Total",
-                  "dimensions": [],
-                  "availabilities": [
-                    {
-                      "timeGrain": "PT1M",
-                      "blobDuration": "PT1H"
-                    }
-                  ],
-                  "fillGapWithZero": true
-                },
-                {
-                  "name": "TriggersCompleted",
-                  "displayName": "Triggers Completed ",
-                  "displayDescription": "Number of workflow triggers completed.",
-                  "unit": "Count",
-                  "aggregationType": "Total",
-                  "dimensions": [],
-                  "availabilities": [
-                    {
-                      "timeGrain": "PT1M",
-                      "blobDuration": "PT1H"
-                    }
-                  ],
-                  "fillGapWithZero": true
-                },
-                {
-                  "name": "TriggersSucceeded",
-                  "displayName": "Triggers Succeeded ",
-                  "displayDescription": "Number of workflow triggers succeeded.",
-                  "unit": "Count",
-                  "aggregationType": "Total",
-                  "dimensions": [],
-                  "availabilities": [
-                    {
-                      "timeGrain": "PT1M",
-                      "blobDuration": "PT1H"
-                    }
-                  ],
-                  "fillGapWithZero": true
-                },
-                {
-                  "name": "TriggersFailed",
-                  "displayName": "Triggers Failed ",
-                  "displayDescription": "Number of workflow triggers failed.",
-                  "unit": "Count",
-                  "aggregationType": "Total",
-                  "dimensions": [],
-                  "availabilities": [
-                    {
-                      "timeGrain": "PT1M",
-                      "blobDuration": "PT1H"
-                    }
-                  ],
-                  "fillGapWithZero": true
-                },
-                {
-                  "name": "TriggersSkipped",
-                  "displayName": "Triggers Skipped",
-                  "displayDescription": "Number of workflow triggers skipped.",
-                  "unit": "Count",
-                  "aggregationType": "Total",
-                  "dimensions": [],
-                  "availabilities": [
-                    {
-                      "timeGrain": "PT1M",
-                      "blobDuration": "PT1H"
-                    }
-                  ],
-                  "fillGapWithZero": true
-                },
-                {
-                  "name": "TriggersFired",
-                  "displayName": "Triggers Fired ",
-                  "displayDescription": "Number of workflow triggers fired.",
-                  "unit": "Count",
-                  "aggregationType": "Total",
-                  "dimensions": [],
-                  "availabilities": [
-                    {
-                      "timeGrain": "PT1M",
-                      "blobDuration": "PT1H"
-                    }
-                  ],
-                  "fillGapWithZero": true
-                },
-                {
-                  "name": "TriggerLatency",
-                  "displayName": "Trigger Latency ",
-                  "displayDescription": "Latency of completed workflow triggers.",
-                  "unit": "Seconds",
-                  "aggregationType": "Average",
-                  "dimensions": [],
-                  "availabilities": [
-                    {
-                      "timeGrain": "PT1M",
-                      "blobDuration": "PT1H"
-                    }
-                  ],
-                  "fillGapWithZero": false
-                },
-                {
-                  "name": "TriggerFireLatency",
-                  "displayName": "Trigger Fire Latency ",
-                  "displayDescription": "Latency of fired workflow triggers.",
-                  "unit": "Seconds",
-                  "aggregationType": "Average",
-                  "dimensions": [],
-                  "availabilities": [
-                    {
-                      "timeGrain": "PT1M",
-                      "blobDuration": "PT1H"
-                    }
-                  ],
-                  "fillGapWithZero": false
-                },
-                {
-                  "name": "TriggerSuccessLatency",
-                  "displayName": "Trigger Success Latency ",
-                  "displayDescription": "Latency of succeeded workflow triggers.",
-                  "unit": "Seconds",
-                  "aggregationType": "Average",
-                  "dimensions": [],
-                  "availabilities": [
-                    {
-                      "timeGrain": "PT1M",
-                      "blobDuration": "PT1H"
-                    }
-                  ],
-                  "fillGapWithZero": false
-                },
-                {
-                  "name": "TriggerThrottledEvents",
-                  "displayName": "Trigger Throttled Events",
-                  "displayDescription": "Number of workflow trigger throttled events.",
-                  "unit": "Count",
-                  "aggregationType": "Total",
-                  "dimensions": [],
-                  "availabilities": [
-                    {
-                      "timeGrain": "PT1M",
-                      "blobDuration": "PT1H"
-                    }
-                  ],
-                  "fillGapWithZero": true
-                },
-                {
-                  "name": "BillableActionExecutions",
-                  "displayName": "Billable Action Executions",
-                  "displayDescription": "Number of workflow action executions getting billed.",
-                  "unit": "Count",
-                  "aggregationType": "Total",
-                  "dimensions": [],
-                  "availabilities": [
-                    {
-                      "timeGrain": "PT1M",
-                      "blobDuration": "PT1H"
-                    }
-                  ],
-                  "fillGapWithZero": true
-                },
-                {
-                  "name": "BillableTriggerExecutions",
-                  "displayName": "Billable Trigger Executions",
-                  "displayDescription": "Number of workflow trigger executions getting billed.",
-                  "unit": "Count",
-                  "aggregationType": "Total",
-                  "dimensions": [],
-                  "availabilities": [
-                    {
-                      "timeGrain": "PT1M",
-                      "blobDuration": "PT1H"
-                    }
-                  ],
-                  "fillGapWithZero": true
-                },
-                {
-                  "name": "TotalBillableExecutions",
-                  "displayName": "Total Billable Executions",
-                  "displayDescription": "Number of workflow executions getting billed.",
-                  "unit": "Count",
-                  "aggregationType": "Total",
-                  "dimensions": [],
-                  "availabilities": [
-                    {
-                      "timeGrain": "PT1M",
-                      "blobDuration": "PT1H"
-                    }
-                  ],
-                  "fillGapWithZero": true
-                },
-                {
-                  "name": "BillableNativeActionExecutions",
-                  "displayName": "Billable Native Action Executions",
-                  "displayDescription": "Number of native workflow action executions getting billed.",
-                  "unit": "Count",
-                  "aggregationType": "Total",
-                  "dimensions": [],
-                  "availabilities": [
-                    {
-                      "timeGrain": "PT1M",
-                      "blobDuration": "PT1H"
-                    }
-                  ],
-                  "fillGapWithZero": true
-                },
-                {
-                  "name": "BillableNativeTriggerExecutions",
-                  "displayName": "Billable Native Trigger Executions",
-                  "displayDescription": "Number of native workflow trigger executions getting billed.",
-                  "unit": "Count",
-                  "aggregationType": "Total",
-                  "dimensions": [],
-                  "availabilities": [
-                    {
-                      "timeGrain": "PT1M",
-                      "blobDuration": "PT1H"
-                    }
-                  ],
-                  "fillGapWithZero": true
-                },
-                {
-                  "name": "TotalBillableNativeExecutions",
-                  "displayName": "Total Native Billable Executions",
-                  "displayDescription": "Number of native workflow executions getting billed.",
-                  "unit": "Count",
-                  "aggregationType": "Total",
-                  "dimensions": [],
-                  "availabilities": [
-                    {
-                      "timeGrain": "PT1M",
-                      "blobDuration": "PT1H"
-                    }
-                  ],
-                  "fillGapWithZero": true
-                },
-                {
-                  "name": "BillableStandardActionExecutions",
-                  "displayName": "Billable Standard Action Executions",
-                  "displayDescription": "Number of standard workflow action executions getting billed.",
-                  "unit": "Count",
-                  "aggregationType": "Total",
-                  "dimensions": [],
-                  "availabilities": [
-                    {
-                      "timeGrain": "PT1M",
-                      "blobDuration": "PT1H"
-                    }
-                  ],
-                  "fillGapWithZero": true
-                },
-                {
-                  "name": "BillableStandardTriggerExecutions",
-                  "displayName": "Billable Standard Trigger Executions",
-                  "displayDescription": "Number of standard workflow trigger executions getting billed.",
-                  "unit": "Count",
-                  "aggregationType": "Total",
-                  "dimensions": [],
-                  "availabilities": [
-                    {
-                      "timeGrain": "PT1M",
-                      "blobDuration": "PT1H"
-                    }
-                  ],
-                  "fillGapWithZero": true
-                },
-                {
-                  "name": "TotalBillableStandardExecutions",
-                  "displayName": "Total Standard Billable Executions",
-                  "displayDescription": "Number of standard workflow executions getting billed.",
-                  "unit": "Count",
-                  "aggregationType": "Total",
-                  "dimensions": [],
-                  "availabilities": [
-                    {
-                      "timeGrain": "PT1M",
-                      "blobDuration": "PT1H"
-                    }
-                  ],
-                  "fillGapWithZero": true
-                }
-              ]
-=======
       "body": {
         "value": [
           {
@@ -921,7 +12,6 @@
               "provider": "Microsoft Logic",
               "resource": "Operation",
               "operation": "Get Operation"
->>>>>>> 7b603ca1
             }
           },
           {

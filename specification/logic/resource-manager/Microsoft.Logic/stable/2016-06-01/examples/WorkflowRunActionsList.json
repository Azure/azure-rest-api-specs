{
  "parameters": {
    "api-version": "2016-06-01",
    "subscriptionId": "34adfa4f-cedf-4dc0-ba29-b6d1a69ab345",
    "resourceGroupName": "test-resource-group",
    "workflowName": "test-workflow",
    "runName": "08586676746934337772206998657CU22"
  },
  "responses": {
    "200": {
<<<<<<< HEAD
      "body":
        {
          "properties": {
            "inputsLink": {
              "uri": "https://tempuri.org",
              "contentVersion": "5XUACojv0aBfuP56os3CWw==",
              "contentSize": 46,
              "contentHash": {
                "algorithm": "md5",
                "value": "XXUACojv0aBfuP56os3CWw=="
              }
            },
            "outputsLink": {
              "uri": "https://tempuri.org",
              "contentVersion": "6X6KRrevI6AAxEvo9FeBYQ==",
              "contentSize": 11873,
              "contentHash": {
                "algorithm": "md5",
                "value": "XX6KRrevI6AAxEvo9FeBYQ=="
              }
            },
            "startTime": "2018-08-10T20:16:32.305236Z",
            "endTime": "2018-08-10T20:16:32.5450625Z",
            "correlation": {
              "actionTrackingId": "56063357-45dd-4278-9be5-8220ce0cc9ca",
              "clientTrackingId": "08586676746934337772206998657CU22"
            },
            "status": "Succeeded",
            "code": "OK"
          },
          "id": "/subscriptions/34adfa4f-cedf-4dc0-ba29-b6d1a69ab345/resourceGroups/test-resource-group/providers/Microsoft.Logic/workflows/test-workflow/runs/08586676746934337772206998657CU22/actions/HTTP",
          "name": "HTTP",
          "type": "Microsoft.Logic/workflows/runs/actions"
        }
=======
      "body": {
        "value": [
          {
            "properties": {
              "inputsLink": {
                "uri": "https://tempuri.org",
                "contentVersion": "5XUACojv0aBfuP56os3CWw==",
                "contentSize": 46,
                "contentHash": {
                  "algorithm": "md5",
                  "value": "XXUACojv0aBfuP56os3CWw=="
                }
              },
              "outputsLink": {
                "uri": "https://tempuri.org",
                "contentVersion": "6X6KRrevI6AAxEvo9FeBYQ==",
                "contentSize": 11873,
                "contentHash": {
                  "algorithm": "md5",
                  "value": "XX6KRrevI6AAxEvo9FeBYQ=="
                }
              },
              "startTime": "2018-08-10T20:16:32.305236Z",
              "endTime": "2018-08-10T20:16:32.5450625Z",
              "correlation": {
                "actionTrackingId": "56063357-45dd-4278-9be5-8220ce0cc9ca",
                "clientTrackingId": "08586676746934337772206998657CU22"
              },
              "status": "Succeeded",
              "code": "OK"
            },
            "id": "/subscriptions/34adfa4f-cedf-4dc0-ba29-b6d1a69ab345/resourceGroups/test-resource-group/providers/Microsoft.Logic/workflows/test-workflow/runs/08586676746934337772206998657CU22/actions/HTTP",
            "name": "HTTP",
            "type": "Microsoft.Logic/workflows/runs/actions"
          }
        ]
      }
>>>>>>> 7b603ca1
    }
  }
}<|MERGE_RESOLUTION|>--- conflicted
+++ resolved
@@ -8,42 +8,6 @@
   },
   "responses": {
     "200": {
-<<<<<<< HEAD
-      "body":
-        {
-          "properties": {
-            "inputsLink": {
-              "uri": "https://tempuri.org",
-              "contentVersion": "5XUACojv0aBfuP56os3CWw==",
-              "contentSize": 46,
-              "contentHash": {
-                "algorithm": "md5",
-                "value": "XXUACojv0aBfuP56os3CWw=="
-              }
-            },
-            "outputsLink": {
-              "uri": "https://tempuri.org",
-              "contentVersion": "6X6KRrevI6AAxEvo9FeBYQ==",
-              "contentSize": 11873,
-              "contentHash": {
-                "algorithm": "md5",
-                "value": "XX6KRrevI6AAxEvo9FeBYQ=="
-              }
-            },
-            "startTime": "2018-08-10T20:16:32.305236Z",
-            "endTime": "2018-08-10T20:16:32.5450625Z",
-            "correlation": {
-              "actionTrackingId": "56063357-45dd-4278-9be5-8220ce0cc9ca",
-              "clientTrackingId": "08586676746934337772206998657CU22"
-            },
-            "status": "Succeeded",
-            "code": "OK"
-          },
-          "id": "/subscriptions/34adfa4f-cedf-4dc0-ba29-b6d1a69ab345/resourceGroups/test-resource-group/providers/Microsoft.Logic/workflows/test-workflow/runs/08586676746934337772206998657CU22/actions/HTTP",
-          "name": "HTTP",
-          "type": "Microsoft.Logic/workflows/runs/actions"
-        }
-=======
       "body": {
         "value": [
           {
@@ -81,7 +45,6 @@
           }
         ]
       }
->>>>>>> 7b603ca1
     }
   }
 }
--- conflicted
+++ resolved
@@ -8,23 +8,6 @@
   },
   "responses": {
     "200": {
-<<<<<<< HEAD
-      "body" : {
-      "properties": {
-        "provisioningState": "Succeeded",
-        "createdTime": "2018-08-10T17:32:30.2496336Z",
-        "changedTime": "2018-08-10T18:47:49.5288666Z",
-        "state": "Enabled",
-        "workflow": {
-          "id": "/subscriptions/34adfa4f-cedf-4dc0-ba29-b6d1a69ab345/resourceGroups/test-resource-group/providers/Microsoft.Logic/workflows/test-workflow/versions/08586676800160476478",
-          "name": "08586676800160476478",
-          "type": "Microsoft.Logic/workflows/versions"
-        }
-      },
-      "id": "/subscriptions/34adfa4f-cedf-4dc0-ba29-b6d1a69ab345/resourceGroups/test-resource-group/providers/Microsoft.Logic/workflows/test-workflow/triggers/manual",
-      "name": "manual",
-      "type": "Microsoft.Logic/workflows/triggers"
-=======
       "body": {
         "properties": {
           "provisioningState": "Succeeded",
@@ -41,7 +24,6 @@
         "name": "manual",
         "type": "Microsoft.Logic/workflows/triggers"
       }
->>>>>>> 7b603ca1
     }
   }
   }

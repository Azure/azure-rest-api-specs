--- conflicted
+++ resolved
@@ -9,11 +9,7 @@
   },
   "responses": {
     "200": {
-<<<<<<< HEAD
-      "body" : {
-=======
       "body": {
->>>>>>> 7b603ca1
         "properties": {
           "inputsLink": {
             "uri": "https://tempuri.org",
@@ -46,10 +42,6 @@
         "name": "HTTP",
         "type": "Microsoft.Logic/workflows/runs/actions"
       }
-<<<<<<< HEAD
-   }
-=======
     }
->>>>>>> 7b603ca1
   }
 }
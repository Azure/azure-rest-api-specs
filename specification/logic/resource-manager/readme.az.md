--- conflicted
+++ resolved
@@ -7,24 +7,7 @@
   extensions: logic
   namespace: azure.mgmt.logic
   package-name: azure-mgmt-logic
-<<<<<<< HEAD
-python-sdk-output-folder: "$(output-folder)/azext_logic/vendored_sdks/logic"
-=======
 az-output-folder: $(azure-cli-extension-folder)/src/logic
 python-sdk-output-folder: "$(az-output-folder)/azext_logic/vendored_sdks/logic"
->>>>>>> b6711693
-
-# uncomment following to use json instead of flatten
-#cli:
-#    cli-directive:
-#       - where:
-#            group: 'Workflows'
-#            op: 'CreateOrUpdate'
-#            param: 'workflow'
-#         json: true
-#       - where:
-#            type: 'workflow'
-#            prop: 'properties'
-#         flatten: false
 
 ```
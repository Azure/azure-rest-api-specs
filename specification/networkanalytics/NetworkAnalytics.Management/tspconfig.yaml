<<<<<<< HEAD
parameters:
  "service-dir":
    default: "sdk/networkanalytics"
options:
  "@azure-tools/typespec-python":
    package-dir: "azure-mgmt-networkanalytics"
    package-name: "{package-dir}"
=======
emit:
  - "@azure-tools/typespec-autorest"
linter:
  extends:
    - "@azure-tools/typespec-azure-resource-manager/all"
  disable:
    "@azure-tools/typespec-azure-resource-manager/arm-common-types-version": "New rule"
options:
  "@azure-tools/typespec-autorest":
    emitter-output-dir: "{project-root}/.."
    azure-resource-provider-folder: "resource-manager"
    output-file: "{azure-resource-provider-folder}/{service-name}/{version-status}/{version}/networkanalytics.json"
    examples-directory: "{project-root}/examples"
  "@azure-tools/cadl-python":
    "basic-setup-py": true
    "package-version": 1.0.0b1
    "package-name": azure-mgmt-networkanalytics
  "@azure-tools/cadl-csharp":
    save-inputs: false
    clear-output-folder: true
    namespace: Microsoft.NetworkAnalytics
    model-namespace: false
>>>>>>> 9ac34f23
<|MERGE_RESOLUTION|>--- conflicted
+++ resolved
@@ -1,32 +1,7 @@
-<<<<<<< HEAD
 parameters:
   "service-dir":
     default: "sdk/networkanalytics"
 options:
   "@azure-tools/typespec-python":
     package-dir: "azure-mgmt-networkanalytics"
-    package-name: "{package-dir}"
-=======
-emit:
-  - "@azure-tools/typespec-autorest"
-linter:
-  extends:
-    - "@azure-tools/typespec-azure-resource-manager/all"
-  disable:
-    "@azure-tools/typespec-azure-resource-manager/arm-common-types-version": "New rule"
-options:
-  "@azure-tools/typespec-autorest":
-    emitter-output-dir: "{project-root}/.."
-    azure-resource-provider-folder: "resource-manager"
-    output-file: "{azure-resource-provider-folder}/{service-name}/{version-status}/{version}/networkanalytics.json"
-    examples-directory: "{project-root}/examples"
-  "@azure-tools/cadl-python":
-    "basic-setup-py": true
-    "package-version": 1.0.0b1
-    "package-name": azure-mgmt-networkanalytics
-  "@azure-tools/cadl-csharp":
-    save-inputs: false
-    clear-output-folder: true
-    namespace: Microsoft.NetworkAnalytics
-    model-namespace: false
->>>>>>> 9ac34f23
+    package-name: "{package-dir}"
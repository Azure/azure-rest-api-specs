--- conflicted
+++ resolved
@@ -16,7 +16,6 @@
         },
         "keyEncryptionKeyUrl": {
           "type": "string",
-<<<<<<< HEAD
           "description": "key encryption key Url, versioned or non-versioned. Ex: https://contosovault.vault.azure.net/keys/contosokek/562a4bb76b524a1493a6afe8e536ee78 or https://contosovault.vault.azure.net/keys/contosokek."
         }
       }
@@ -26,36 +25,7 @@
       "description": "(Optional) Discouraged to include in resource definition. Only needed where it is possible to disable platform (AKA infrastructure) encryption. Azure SQL TDE is an example of this. Values are enabled and disabled.",
       "properties": {
         "infrastructureEncryption": {
-          "$ref": "#/definitions/InfrastructureEncryption",
-          "description": "Values are enabled and disabled."
-        },
-        "customerManagedKeyEncryption": {
-          "$ref": "#/definitions/CustomerManagedKeyEncryption",
-          "description": "All Customer-managed key encryption properties for the resource."
-        }
-      }
-    },
-    "InfrastructureEncryption": {
-      "type": "string",
-      "description": "(Optional) Discouraged to include in resource definition. Only needed where it is possible to disable platform (AKA infrastructure) encryption. Azure SQL TDE is an example of this. Values are enabled and disabled.",
-      "enum": [
-        "enabled",
-        "disabled"
-      ],
-      "x-ms-enum": {
-        "name": "InfrastructureEncryption",
-        "modelAsString": true,
-        "values": [
-          {
-            "name": "Enabled",
-            "value": "enabled",
-            "description": "Encryption is enabled"
-          },
-          {
-            "name": "Disabled",
-            "value": "disabled",
-            "description": "Encryption is disabled"
-=======
+          "type": "string",
           "description": "(Optional) Discouraged to include in resource definition. Only needed where it is possible to disable platform (AKA infrastructure) encryption. Azure SQL TDE is an example of this. Values are enabled and disabled.",
           "enum": [
             "enabled",
@@ -104,7 +74,30 @@
               "type": "string",
               "description": "key encryption key Url, versioned or unversioned. Ex: https://contosovault.vault.azure.net/keys/contosokek/562a4bb76b524a1493a6afe8e536ee78 or https://contosovault.vault.azure.net/keys/contosokek."
             }
->>>>>>> bff1134a
+          }
+        }
+      }
+    },
+    "InfrastructureEncryption": {
+      "type": "string",
+      "description": "(Optional) Discouraged to include in resource definition. Only needed where it is possible to disable platform (AKA infrastructure) encryption. Azure SQL TDE is an example of this. Values are enabled and disabled.",
+      "enum": [
+        "enabled",
+        "disabled"
+      ],
+      "x-ms-enum": {
+        "name": "InfrastructureEncryption",
+        "modelAsString": true,
+        "values": [
+          {
+            "name": "Enabled",
+            "value": "enabled",
+            "description": "Encryption is enabled"
+          },
+          {
+            "name": "Disabled",
+            "value": "disabled",
+            "description": "Encryption is disabled"
           }
         ]
       }

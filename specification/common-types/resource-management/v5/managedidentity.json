{
  "swagger": "2.0",
  "info": {
    "title": "Common types",
    "version": "5.0"
  },
  "paths": {},
  "definitions": {
    "ManagedServiceIdentity": {
      "type": "object",
      "description": "Managed service identity (system assigned and/or user assigned identities)",
      "properties": {
        "principalId": {
          "type": "string",
          "format": "uuid",
          "description": "The service principal ID of the system assigned identity. This property will only be provided for a system assigned identity.",
          "readOnly": true
        },
        "tenantId": {
          "type": "string",
          "format": "uuid",
          "description": "The tenant ID of the system assigned identity. This property will only be provided for a system assigned identity.",
          "readOnly": true
        },
        "type": {
<<<<<<< HEAD
          "$ref": "#/definitions/ManagedServiceIdentityType",
          "description": "The type of managed identity assigned to this resource."
        },
        "userAssignedIdentities": {
          "type": "object",
          "description": "The identities assigned to this resource by the user.",
          "additionalProperties": {
            "allOf": [
              {
                "$ref": "#/definitions/UserAssignedIdentity"
              }
            ],
            "type": "object",
            "x-nullable": true
          }
=======
          "$ref": "#/definitions/ManagedServiceIdentityType"
        },
        "userAssignedIdentities": {
          "$ref": "#/definitions/UserAssignedIdentities"
>>>>>>> bff1134a
        }
      },
      "required": [
        "type"
      ]
    },
    "ManagedServiceIdentityType": {
      "type": "string",
      "description": "Type of managed service identity (where both SystemAssigned and UserAssigned types are allowed).",
      "enum": [
        "None",
        "SystemAssigned",
        "UserAssigned",
        "SystemAssigned,UserAssigned"
      ],
      "x-ms-enum": {
        "name": "ManagedServiceIdentityType",
        "modelAsString": true,
        "values": [
          {
            "name": "None",
            "value": "None",
            "description": "No managed identity."
          },
          {
            "name": "SystemAssigned",
            "value": "SystemAssigned",
            "description": "System assigned managed identity."
          },
          {
            "name": "UserAssigned",
            "value": "UserAssigned",
            "description": "User assigned managed identity."
          },
          {
            "name": "SystemAssigned,UserAssigned",
            "value": "SystemAssigned,UserAssigned",
            "description": "System and user assigned managed identity."
          }
        ]
      }
    },
    "SystemAssignedServiceIdentity": {
      "type": "object",
      "description": "Managed service identity (either system assigned, or none)",
      "properties": {
        "principalId": {
          "type": "string",
          "format": "uuid",
          "description": "The service principal ID of the system assigned identity. This property will only be provided for a system assigned identity.",
          "readOnly": true
        },
        "tenantId": {
          "type": "string",
          "format": "uuid",
          "description": "The tenant ID of the system assigned identity. This property will only be provided for a system assigned identity.",
          "readOnly": true
        },
        "type": {
<<<<<<< HEAD
          "$ref": "#/definitions/SystemAssignedServiceIdentityType",
          "description": "The type of managed identity assigned to this resource."
=======
          "$ref": "#/definitions/SystemAssignedServiceIdentityType"
>>>>>>> bff1134a
        }
      },
      "required": [
        "type"
      ]
    },
    "SystemAssignedServiceIdentityType": {
      "type": "string",
      "description": "Type of managed service identity (either system assigned, or none).",
      "enum": [
        "None",
        "SystemAssigned"
      ],
      "x-ms-enum": {
        "name": "SystemAssignedServiceIdentityType",
        "modelAsString": true,
        "values": [
          {
            "name": "None",
            "value": "None",
            "description": "No managed system identity."
          },
          {
            "name": "SystemAssigned",
            "value": "SystemAssigned",
            "description": "System assigned managed system identity."
          }
        ]
      }
    },
    "UserAssignedIdentities": {
<<<<<<< HEAD
      "type": "object",
      "title": "User-Assigned Identities",
      "description": "The set of user assigned identities associated with the resource. The userAssignedIdentities dictionary keys will be ARM resource ids in the form: '/subscriptions/{subscriptionId}/resourceGroups/{resourceGroupName}/providers/Microsoft.ManagedIdentity/userAssignedIdentities/{identityName}. The dictionary values can be empty objects ({}) in requests.",
      "additionalProperties": {
        "allOf": [
          {
            "$ref": "#/definitions/UserAssignedIdentity"
          }
        ],
        "type": "object",
        "x-nullable": true
      }
    },
    "UserAssignedIdentity": {
      "type": "object",
=======
      "type": "object",
      "title": "User-Assigned Identities",
      "description": "The set of user assigned identities associated with the resource. The userAssignedIdentities dictionary keys will be ARM resource ids in the form: '/subscriptions/{subscriptionId}/resourceGroups/{resourceGroupName}/providers/Microsoft.ManagedIdentity/userAssignedIdentities/{identityName}. The dictionary values can be empty objects ({}) in requests.",
      "additionalProperties": {
        "$ref": "#/definitions/UserAssignedIdentity",
        "x-nullable": true
      }
    },
    "UserAssignedIdentity": {
      "type": "object",
>>>>>>> bff1134a
      "description": "User assigned identity properties",
      "properties": {
        "principalId": {
          "type": "string",
          "format": "uuid",
          "description": "The principal ID of the assigned identity.",
          "readOnly": true
        },
        "clientId": {
          "type": "string",
          "format": "uuid",
          "description": "The client ID of the assigned identity.",
          "readOnly": true
        }
      }
    }
  }
}<|MERGE_RESOLUTION|>--- conflicted
+++ resolved
@@ -23,28 +23,10 @@
           "readOnly": true
         },
         "type": {
-<<<<<<< HEAD
-          "$ref": "#/definitions/ManagedServiceIdentityType",
-          "description": "The type of managed identity assigned to this resource."
-        },
-        "userAssignedIdentities": {
-          "type": "object",
-          "description": "The identities assigned to this resource by the user.",
-          "additionalProperties": {
-            "allOf": [
-              {
-                "$ref": "#/definitions/UserAssignedIdentity"
-              }
-            ],
-            "type": "object",
-            "x-nullable": true
-          }
-=======
           "$ref": "#/definitions/ManagedServiceIdentityType"
         },
         "userAssignedIdentities": {
           "$ref": "#/definitions/UserAssignedIdentities"
->>>>>>> bff1134a
         }
       },
       "required": [
@@ -62,29 +44,7 @@
       ],
       "x-ms-enum": {
         "name": "ManagedServiceIdentityType",
-        "modelAsString": true,
-        "values": [
-          {
-            "name": "None",
-            "value": "None",
-            "description": "No managed identity."
-          },
-          {
-            "name": "SystemAssigned",
-            "value": "SystemAssigned",
-            "description": "System assigned managed identity."
-          },
-          {
-            "name": "UserAssigned",
-            "value": "UserAssigned",
-            "description": "User assigned managed identity."
-          },
-          {
-            "name": "SystemAssigned,UserAssigned",
-            "value": "SystemAssigned,UserAssigned",
-            "description": "System and user assigned managed identity."
-          }
-        ]
+        "modelAsString": true
       }
     },
     "SystemAssignedServiceIdentity": {
@@ -104,12 +64,7 @@
           "readOnly": true
         },
         "type": {
-<<<<<<< HEAD
-          "$ref": "#/definitions/SystemAssignedServiceIdentityType",
-          "description": "The type of managed identity assigned to this resource."
-=======
           "$ref": "#/definitions/SystemAssignedServiceIdentityType"
->>>>>>> bff1134a
         }
       },
       "required": [
@@ -125,39 +80,10 @@
       ],
       "x-ms-enum": {
         "name": "SystemAssignedServiceIdentityType",
-        "modelAsString": true,
-        "values": [
-          {
-            "name": "None",
-            "value": "None",
-            "description": "No managed system identity."
-          },
-          {
-            "name": "SystemAssigned",
-            "value": "SystemAssigned",
-            "description": "System assigned managed system identity."
-          }
-        ]
+        "modelAsString": true
       }
     },
     "UserAssignedIdentities": {
-<<<<<<< HEAD
-      "type": "object",
-      "title": "User-Assigned Identities",
-      "description": "The set of user assigned identities associated with the resource. The userAssignedIdentities dictionary keys will be ARM resource ids in the form: '/subscriptions/{subscriptionId}/resourceGroups/{resourceGroupName}/providers/Microsoft.ManagedIdentity/userAssignedIdentities/{identityName}. The dictionary values can be empty objects ({}) in requests.",
-      "additionalProperties": {
-        "allOf": [
-          {
-            "$ref": "#/definitions/UserAssignedIdentity"
-          }
-        ],
-        "type": "object",
-        "x-nullable": true
-      }
-    },
-    "UserAssignedIdentity": {
-      "type": "object",
-=======
       "type": "object",
       "title": "User-Assigned Identities",
       "description": "The set of user assigned identities associated with the resource. The userAssignedIdentities dictionary keys will be ARM resource ids in the form: '/subscriptions/{subscriptionId}/resourceGroups/{resourceGroupName}/providers/Microsoft.ManagedIdentity/userAssignedIdentities/{identityName}. The dictionary values can be empty objects ({}) in requests.",
@@ -168,7 +94,6 @@
     },
     "UserAssignedIdentity": {
       "type": "object",
->>>>>>> bff1134a
       "description": "User assigned identity properties",
       "properties": {
         "principalId": {

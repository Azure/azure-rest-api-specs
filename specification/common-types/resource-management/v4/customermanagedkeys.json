{
  "swagger": "2.0",
  "info": {
    "title": "Common types",
    "version": "4.0"
  },
  "paths": {},
  "definitions": {
<<<<<<< HEAD
    "CustomerManagedKeyEncryption": {
      "type": "object",
      "description": "Customer-managed key encryption properties for the resource.",
      "properties": {
        "keyEncryptionKeyIdentity": {
          "$ref": "#/definitions/KeyEncryptionKeyIdentity",
          "description": "All identity configuration for Customer-managed key settings defining which identity should be used to auth to Key Vault."
        },
        "keyEncryptionKeyUrl": {
          "type": "string",
          "description": "key encryption key Url, versioned or non-versioned. Ex: https://contosovault.vault.azure.net/keys/contosokek/562a4bb76b524a1493a6afe8e536ee78 or https://contosovault.vault.azure.net/keys/contosokek."
        }
      }
    },
    "Encryption": {
      "type": "object",
      "description": "(Optional) Discouraged to include in resource definition. Only needed where it is possible to disable platform (AKA infrastructure) encryption. Azure SQL TDE is an example of this. Values are enabled and disabled.",
      "properties": {
        "infrastructureEncryption": {
          "$ref": "#/definitions/InfrastructureEncryption",
          "description": "Values are enabled and disabled."
        },
        "customerManagedKeyEncryption": {
          "$ref": "#/definitions/CustomerManagedKeyEncryption",
          "description": "All Customer-managed key encryption properties for the resource."
        }
      }
    },
    "InfrastructureEncryption": {
      "type": "string",
      "description": "(Optional) Discouraged to include in resource definition. Only needed where it is possible to disable platform (AKA infrastructure) encryption. Azure SQL TDE is an example of this. Values are enabled and disabled.",
      "enum": [
        "enabled",
        "disabled"
      ],
      "x-ms-enum": {
        "name": "InfrastructureEncryption",
        "modelAsString": true,
        "values": [
          {
            "name": "Enabled",
            "value": "enabled",
            "description": "Encryption is enabled"
          },
          {
            "name": "Disabled",
            "value": "disabled",
            "description": "Encryption is disabled"
          }
        ]
      }
    },
    "KeyEncryptionKeyIdentity": {
=======
    "customerManagedKeyEncryption": {
>>>>>>> bff1134a
      "type": "object",
      "description": "All identity configuration for Customer-managed key settings defining which identity should be used to auth to Key Vault.",
      "properties": {
<<<<<<< HEAD
        "identityType": {
          "$ref": "#/definitions/KeyEncryptionKeyIdentityType",
          "description": "The type of identity to use. Values can be systemAssignedIdentity, userAssignedIdentity, or delegatedResourceIdentity."
=======
        "keyEncryptionKeyIdentity": {
          "type": "object",
          "description": "All identity configuration for Customer-managed key settings defining which identity should be used to auth to Key Vault.",
          "properties": {
            "identityType": {
              "type": "string",
              "description": "Values can be systemAssignedIdentity or userAssignedIdentity",
              "enum": [
                "systemAssignedIdentity",
                "userAssignedIdentity",
                "delegatedResourceIdentity"
              ],
              "x-ms-enum": {
                "name": "IdentityType",
                "modelAsString": true
              }
            },
            "userAssignedIdentityResourceId": {
              "type": "string",
              "format": "arm-id",
              "description": "user assigned identity to use for accessing key encryption key Url. Ex: /subscriptions/fa5fc227-a624-475e-b696-cdd604c735bc/resourceGroups/<resource group>/providers/Microsoft.ManagedIdentity/userAssignedIdentities/myId. Mutually exclusive with identityType systemAssignedIdentity and delegatedResourceIdentity."
            },
            "delegatedIdentityClientId": {
              "type": "string",
              "format": "uuid",
              "description": "delegated identity to use for accessing key encryption key Url. Ex: /subscriptions/fa5fc227-a624-475e-b696-cdd604c735bc/resourceGroups/<resource group>/providers/Microsoft.ManagedIdentity/userAssignedIdentities/myId. Mutually exclusive with identityType systemAssignedIdentity and userAssignedIdentity - internal use only."
            }
          }
>>>>>>> bff1134a
        },
        "userAssignedIdentityResourceId": {
          "type": "string",
          "format": "arm-id",
          "description": "User assigned identity to use for accessing key encryption key Url. Ex: /subscriptions/fa5fc227-a624-475e-b696-cdd604c735bc/resourceGroups/<resource group>/providers/Microsoft.ManagedIdentity/userAssignedIdentities/myId. Mutually exclusive with identityType systemAssignedIdentity."
        },
        "delegatedIdentityClientId": {
          "type": "string",
          "format": "uuid",
          "description": "delegated identity to use for accessing key encryption key Url. Ex: /subscriptions/fa5fc227-a624-475e-b696-cdd604c735bc/resourceGroups/<resource group>/providers/Microsoft.ManagedIdentity/userAssignedIdentities/myId. Mutually exclusive with identityType systemAssignedIdentity and userAssignedIdentity - internal use only."
        }
      }
    },
<<<<<<< HEAD
    "KeyEncryptionKeyIdentityType": {
      "type": "string",
      "description": "The type of identity to use.",
      "enum": [
        "systemAssignedIdentity",
        "userAssignedIdentity",
        "delegatedResourceIdentity"
      ],
      "x-ms-enum": {
        "name": "KeyEncryptionKeyIdentityType",
        "modelAsString": true,
        "values": [
          {
            "name": "SystemAssignedIdentity",
            "value": "systemAssignedIdentity",
            "description": "System assigned identity"
          },
          {
            "name": "UserAssignedIdentity",
            "value": "userAssignedIdentity",
            "description": "User assigned identity"
          },
          {
            "name": "DelegatedResourceIdentity",
            "value": "delegatedResourceIdentity",
            "description": "Delegated identity"
          }
        ]
=======
    "encryption": {
      "type": "object",
      "description": "(Optional) Discouraged to include in resource definition. Only needed where it is possible to disable platform (AKA infrastructure) encryption. Azure SQL TDE is an example of this. Values are enabled and disabled.",
      "properties": {
        "infrastructureEncryption": {
          "type": "string",
          "description": "Values are enabled and disabled.",
          "enum": [
            "enabled",
            "disabled"
          ],
          "x-ms-enum": {
            "name": "InfrastructureEncryption",
            "modelAsString": true
          }
        },
        "customerManagedKeyEncryption": {
          "$ref": "#/definitions/customerManagedKeyEncryption",
          "description": "All Customer-managed key encryption properties for the resource."
        }
>>>>>>> bff1134a
      }
    }
  }
}<|MERGE_RESOLUTION|>--- conflicted
+++ resolved
@@ -6,71 +6,10 @@
   },
   "paths": {},
   "definitions": {
-<<<<<<< HEAD
-    "CustomerManagedKeyEncryption": {
+    "customerManagedKeyEncryption": {
       "type": "object",
-      "description": "Customer-managed key encryption properties for the resource.",
+      "description": "All Customer-managed key encryption properties for the resource.",
       "properties": {
-        "keyEncryptionKeyIdentity": {
-          "$ref": "#/definitions/KeyEncryptionKeyIdentity",
-          "description": "All identity configuration for Customer-managed key settings defining which identity should be used to auth to Key Vault."
-        },
-        "keyEncryptionKeyUrl": {
-          "type": "string",
-          "description": "key encryption key Url, versioned or non-versioned. Ex: https://contosovault.vault.azure.net/keys/contosokek/562a4bb76b524a1493a6afe8e536ee78 or https://contosovault.vault.azure.net/keys/contosokek."
-        }
-      }
-    },
-    "Encryption": {
-      "type": "object",
-      "description": "(Optional) Discouraged to include in resource definition. Only needed where it is possible to disable platform (AKA infrastructure) encryption. Azure SQL TDE is an example of this. Values are enabled and disabled.",
-      "properties": {
-        "infrastructureEncryption": {
-          "$ref": "#/definitions/InfrastructureEncryption",
-          "description": "Values are enabled and disabled."
-        },
-        "customerManagedKeyEncryption": {
-          "$ref": "#/definitions/CustomerManagedKeyEncryption",
-          "description": "All Customer-managed key encryption properties for the resource."
-        }
-      }
-    },
-    "InfrastructureEncryption": {
-      "type": "string",
-      "description": "(Optional) Discouraged to include in resource definition. Only needed where it is possible to disable platform (AKA infrastructure) encryption. Azure SQL TDE is an example of this. Values are enabled and disabled.",
-      "enum": [
-        "enabled",
-        "disabled"
-      ],
-      "x-ms-enum": {
-        "name": "InfrastructureEncryption",
-        "modelAsString": true,
-        "values": [
-          {
-            "name": "Enabled",
-            "value": "enabled",
-            "description": "Encryption is enabled"
-          },
-          {
-            "name": "Disabled",
-            "value": "disabled",
-            "description": "Encryption is disabled"
-          }
-        ]
-      }
-    },
-    "KeyEncryptionKeyIdentity": {
-=======
-    "customerManagedKeyEncryption": {
->>>>>>> bff1134a
-      "type": "object",
-      "description": "All identity configuration for Customer-managed key settings defining which identity should be used to auth to Key Vault.",
-      "properties": {
-<<<<<<< HEAD
-        "identityType": {
-          "$ref": "#/definitions/KeyEncryptionKeyIdentityType",
-          "description": "The type of identity to use. Values can be systemAssignedIdentity, userAssignedIdentity, or delegatedResourceIdentity."
-=======
         "keyEncryptionKeyIdentity": {
           "type": "object",
           "description": "All identity configuration for Customer-managed key settings defining which identity should be used to auth to Key Vault.",
@@ -99,50 +38,13 @@
               "description": "delegated identity to use for accessing key encryption key Url. Ex: /subscriptions/fa5fc227-a624-475e-b696-cdd604c735bc/resourceGroups/<resource group>/providers/Microsoft.ManagedIdentity/userAssignedIdentities/myId. Mutually exclusive with identityType systemAssignedIdentity and userAssignedIdentity - internal use only."
             }
           }
->>>>>>> bff1134a
         },
-        "userAssignedIdentityResourceId": {
+        "keyEncryptionKeyUrl": {
           "type": "string",
-          "format": "arm-id",
-          "description": "User assigned identity to use for accessing key encryption key Url. Ex: /subscriptions/fa5fc227-a624-475e-b696-cdd604c735bc/resourceGroups/<resource group>/providers/Microsoft.ManagedIdentity/userAssignedIdentities/myId. Mutually exclusive with identityType systemAssignedIdentity."
-        },
-        "delegatedIdentityClientId": {
-          "type": "string",
-          "format": "uuid",
-          "description": "delegated identity to use for accessing key encryption key Url. Ex: /subscriptions/fa5fc227-a624-475e-b696-cdd604c735bc/resourceGroups/<resource group>/providers/Microsoft.ManagedIdentity/userAssignedIdentities/myId. Mutually exclusive with identityType systemAssignedIdentity and userAssignedIdentity - internal use only."
+          "description": "key encryption key Url, versioned or non-versioned. Ex: https://contosovault.vault.azure.net/keys/contosokek/562a4bb76b524a1493a6afe8e536ee78 or https://contosovault.vault.azure.net/keys/contosokek."
         }
       }
     },
-<<<<<<< HEAD
-    "KeyEncryptionKeyIdentityType": {
-      "type": "string",
-      "description": "The type of identity to use.",
-      "enum": [
-        "systemAssignedIdentity",
-        "userAssignedIdentity",
-        "delegatedResourceIdentity"
-      ],
-      "x-ms-enum": {
-        "name": "KeyEncryptionKeyIdentityType",
-        "modelAsString": true,
-        "values": [
-          {
-            "name": "SystemAssignedIdentity",
-            "value": "systemAssignedIdentity",
-            "description": "System assigned identity"
-          },
-          {
-            "name": "UserAssignedIdentity",
-            "value": "userAssignedIdentity",
-            "description": "User assigned identity"
-          },
-          {
-            "name": "DelegatedResourceIdentity",
-            "value": "delegatedResourceIdentity",
-            "description": "Delegated identity"
-          }
-        ]
-=======
     "encryption": {
       "type": "object",
       "description": "(Optional) Discouraged to include in resource definition. Only needed where it is possible to disable platform (AKA infrastructure) encryption. Azure SQL TDE is an example of this. Values are enabled and disabled.",
@@ -163,7 +65,6 @@
           "$ref": "#/definitions/customerManagedKeyEncryption",
           "description": "All Customer-managed key encryption properties for the resource."
         }
->>>>>>> bff1134a
       }
     }
   }

--- conflicted
+++ resolved
@@ -8,38 +8,22 @@
   "definitions": {
     "PrivateEndpoint": {
       "type": "object",
-<<<<<<< HEAD
-      "description": "The private endpoint resource.",
-      "properties": {
-        "id": {
-          "type": "string",
-          "description": "The resource identifier of the private endpoint",
-=======
       "description": "The Private Endpoint resource.",
       "properties": {
         "id": {
           "type": "string",
           "description": "The ARM identifier for Private Endpoint",
->>>>>>> bff1134a
           "readOnly": true
         }
       }
     },
     "PrivateEndpointConnection": {
       "type": "object",
-<<<<<<< HEAD
-      "description": "The private endpoint connection resource",
-      "properties": {
-        "properties": {
-          "$ref": "#/definitions/PrivateEndpointConnectionProperties",
-          "description": "The private endpoint connection properties",
-=======
       "description": "The Private Endpoint Connection resource.",
       "properties": {
         "properties": {
           "$ref": "#/definitions/PrivateEndpointConnectionProperties",
           "description": "Resource properties.",
->>>>>>> bff1134a
           "x-ms-client-flatten": true
         }
       },
@@ -51,19 +35,6 @@
     },
     "PrivateEndpointConnectionListResult": {
       "type": "object",
-<<<<<<< HEAD
-      "description": "List of private endpoint connections associated with the specified resource before version v6.\n\nThis model represents the standard `PrivateEndpointConnectionResourceListResult` envelope for versions v3, v4, and v5. It has been deprecated for v6 and beyond.\n\nNote: This is only intended for use with versions before v6. Do not use this if you are already on CommonTypes.Version.v6 or beyond.\n\nIf you are migrating to v6 or above, use `PrivateEndpointConnectionResourceListResult` directly.",
-      "properties": {
-        "value": {
-          "type": "array",
-          "description": "Array of private endpoint connections.",
-          "items": {
-            "$ref": "#/definitions/PrivateEndpointConnection"
-          },
-          "x-ms-identifiers": [
-            "id"
-          ]
-=======
       "description": "List of private endpoint connection associated with the specified storage account",
       "properties": {
         "value": {
@@ -72,17 +43,12 @@
           "items": {
             "$ref": "#/definitions/PrivateEndpointConnection"
           }
->>>>>>> bff1134a
         }
       }
     },
     "PrivateEndpointConnectionProperties": {
       "type": "object",
-<<<<<<< HEAD
-      "description": "Properties of the private endpoint connection.",
-=======
       "description": "Properties of the PrivateEndpointConnectProperties.",
->>>>>>> bff1134a
       "properties": {
         "privateEndpoint": {
           "$ref": "#/definitions/PrivateEndpoint",
@@ -101,78 +67,6 @@
       "required": [
         "privateLinkServiceConnectionState"
       ]
-<<<<<<< HEAD
-    },
-    "PrivateEndpointConnectionProvisioningState": {
-      "type": "string",
-      "description": "The current provisioning state.",
-      "enum": [
-        "Succeeded",
-        "Creating",
-        "Deleting",
-        "Failed"
-      ],
-      "x-ms-enum": {
-        "name": "PrivateEndpointConnectionProvisioningState",
-        "modelAsString": true,
-        "values": [
-          {
-            "name": "Succeeded",
-            "value": "Succeeded",
-            "description": "Connection has been provisioned"
-          },
-          {
-            "name": "Creating",
-            "value": "Creating",
-            "description": "Connection is being created"
-          },
-          {
-            "name": "Deleting",
-            "value": "Deleting",
-            "description": "Connection is being deleted"
-          },
-          {
-            "name": "Failed",
-            "value": "Failed",
-            "description": "Connection provisioning has failed"
-          }
-        ]
-      }
-    },
-    "PrivateEndpointServiceConnectionStatus": {
-      "type": "string",
-      "description": "The private endpoint connection status.",
-      "enum": [
-        "Pending",
-        "Approved",
-        "Rejected"
-      ],
-      "x-ms-enum": {
-        "name": "PrivateEndpointServiceConnectionStatus",
-        "modelAsString": true,
-        "values": [
-          {
-            "name": "Pending",
-            "value": "Pending",
-            "description": "Connection waiting for approval or rejection"
-          },
-          {
-            "name": "Approved",
-            "value": "Approved",
-            "description": "Connection approved"
-          },
-          {
-            "name": "Rejected",
-            "value": "Rejected",
-            "description": "Connection Rejected"
-          }
-        ]
-      }
-    },
-    "PrivateLinkResource": {
-      "type": "object",
-      "description": "A private link resource.",
-=======
     },
     "PrivateEndpointConnectionProvisioningState": {
       "type": "string",
@@ -205,7 +99,6 @@
     "PrivateLinkResource": {
       "type": "object",
       "description": "A private link resource",
->>>>>>> bff1134a
       "properties": {
         "properties": {
           "$ref": "#/definitions/PrivateLinkResourceProperties",
@@ -221,23 +114,14 @@
     },
     "PrivateLinkResourceListResult": {
       "type": "object",
-<<<<<<< HEAD
-      "description": "A list of private link resources for versions before v6.\n\nThis model represents the standard `PrivateLinkResourceListResult` envelope for versions v3, v4, and v5. It has been deprecated for v6 and beyond.\n\nNote: This is only intended for use with versions before v6. Do not use this if you are already on CommonTypes.Version.v6 or beyond.\n\nIf you are migrating to v6 or above, use `PrivateLinkResourceListResult` directly.",
-=======
       "description": "A list of private link resources",
->>>>>>> bff1134a
       "properties": {
         "value": {
           "type": "array",
           "description": "Array of private link resources",
           "items": {
             "$ref": "#/definitions/PrivateLinkResource"
-<<<<<<< HEAD
-          },
-          "x-ms-identifiers": []
-=======
           }
->>>>>>> bff1134a
         }
       }
     },
@@ -260,11 +144,7 @@
         },
         "requiredZoneNames": {
           "type": "array",
-<<<<<<< HEAD
-          "description": "The private link resource private link DNS zone name.",
-=======
           "description": "The private link resource Private link DNS zone name.",
->>>>>>> bff1134a
           "items": {
             "type": "string"
           }
@@ -294,11 +174,7 @@
     "PrivateEndpointConnectionName": {
       "name": "privateEndpointConnectionName",
       "in": "path",
-<<<<<<< HEAD
-      "description": "The name of the private endpoint connection associated with the Azure resource.",
-=======
       "description": "The name of the private endpoint connection associated with the Azure resource",
->>>>>>> bff1134a
       "required": true,
       "type": "string",
       "x-ms-parameter-location": "method"

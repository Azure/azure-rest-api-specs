parameters:
  "service-dir":
    default: "sdk/containerservicefleet"
emit:
  - "@azure-tools/typespec-autorest"
linter:
  extends:
    - "@azure-tools/typespec-azure-rulesets/resource-manager"
  disable:
    "@azure-tools/typespec-azure-resource-manager/arm-common-types-version": "New rule"
options:
  "@azure-tools/typespec-autorest":
    azure-resource-provider-folder: "resource-manager"
    emit-common-types-schema: "never"
    # `arm-resource-flattening` is only used for back-compat for specs existed on July 2024. All new service spec should NOT use this flag
    arm-resource-flattening: true
    emitter-output-dir: "{project-root}/.."
    arm-types-dir: "{project-root}/../../common-types/resource-management"
    output-file: "{azure-resource-provider-folder}/{service-name}/fleet/{version-status}/{version}/fleets.json"
    omit-unreachable-types: true
    use-read-only-status-schema: true
  "@azure-tools/typespec-java":
    package-dir: "azure-resourcemanager-containerservicefleet"
    namespace: "com.azure.resourcemanager.containerservicefleet"
    service-name: "Container Service Fleet"
    flavor: azure
<<<<<<< HEAD
  "@azure-tools/typespec-ts":
    service-dir: "sdk/containerservice"
    flavor: "azure"
    experimental-extensible-enums: true
    generate-sample: true
    package-dir: "arm-containerservicefleet"
    package-details:
      name: "@azure/arm-containerservicefleet"
=======
  "@azure-tools/typespec-go":
    service-dir: "sdk/resourcemanager/containerservicefleet"
    package-dir: "armcontainerservicefleet"
    module: "github.com/Azure/azure-sdk-for-go/{service-dir}/{package-dir}"
    fix-const-stuttering: true
    flavor: "azure"
    generate-samples: true
    generate-fakes: true
    head-as-boolean: true
    inject-spans: true
>>>>>>> d67cf34a
<|MERGE_RESOLUTION|>--- conflicted
+++ resolved
@@ -24,16 +24,6 @@
     namespace: "com.azure.resourcemanager.containerservicefleet"
     service-name: "Container Service Fleet"
     flavor: azure
-<<<<<<< HEAD
-  "@azure-tools/typespec-ts":
-    service-dir: "sdk/containerservice"
-    flavor: "azure"
-    experimental-extensible-enums: true
-    generate-sample: true
-    package-dir: "arm-containerservicefleet"
-    package-details:
-      name: "@azure/arm-containerservicefleet"
-=======
   "@azure-tools/typespec-go":
     service-dir: "sdk/resourcemanager/containerservicefleet"
     package-dir: "armcontainerservicefleet"
@@ -43,5 +33,4 @@
     generate-samples: true
     generate-fakes: true
     head-as-boolean: true
-    inject-spans: true
->>>>>>> d67cf34a
+    inject-spans: true
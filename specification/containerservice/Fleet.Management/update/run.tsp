--- conflicted
+++ resolved
@@ -117,15 +117,11 @@
   "Latest",
 
   @doc("The image versions to upgrade nodes to are selected as described below: for each node pool in managed clusters affected by the update run, the system selects the latest image version such that it is available across all other node pools (in all other clusters) of the same image type. As a result, all node pools of the same image type will be upgraded to the same image version. For example, if the latest image version for image type 'AKSUbuntu-1804gen2containerd' is 'AKSUbuntu-1804gen2containerd-2021.10.12' for a node pool in cluster A in region X, and is 'AKSUbuntu-1804gen2containerd-2021.10.17' for a node pool in cluster B in region Y, the system will upgrade both node pools to image version 'AKSUbuntu-1804gen2containerd-2021.10.12'.")
-<<<<<<< HEAD
   "Consistent",
-=======
-  Consistent,
 
   @added(Versions.v2024_05_02_preview)
   @doc("Upgrade the nodes to the custom image versions. When set, update run will use node image versions provided in customNodeImageVersions to upgrade the nodes. If set, customNodeImageVersions must not be empty.")
-  Custom,
->>>>>>> 7c7ac486
+  "Custom",
 }
 
 scalar KubernetesVersion extends string;
@@ -307,7 +303,6 @@
 
 @doc("The target type of a skip request.")
 @added(Versions.v2024_02_02_preview)
-<<<<<<< HEAD
 union TargetType {
   string,
 
@@ -322,20 +317,6 @@
 
   @doc("Skip the update of the after stage wait of a certain stage.")
   AfterStageWait: "AfterStageWait",
-=======
-enum TargetType {
-  @doc("Skip the update of a member.")
-  Member,
-
-  @doc("Skip the update of a group.")
-  Group,
-
-  @doc("Skip the update of an entire stage including the after stage wait.")
-  Stage,
-
-  @doc("Skip the update of the after stage wait of a certain stage.")
-  AfterStageWait,
->>>>>>> 7c7ac486
 }
 
 @doc("The definition of a single skip request.")
@@ -401,19 +382,10 @@
 
   @doc("Skips one or a combination of member/group/stage/afterStageWait(s) of an update run.")
   @added(Versions.v2024_02_02_preview)
-  skip is ArmResourceActionAsync<
+  skip is ArmResourceActionSync<
     UpdateRun,
     SkipProperties,
     UpdateRun,
     BaseParameters<UpdateRun> & IfMatchParameters<UpdateRun>
   >;
-
-  @doc("Skips one or a combination of member/group/stage/afterStageWait(s) of an update run.")
-  @added(Versions.v2024_02_02_preview)
-  skip is ArmResourceActionSync<
-    UpdateRun,
-    SkipProperties,
-    UpdateRun,
-    BaseParameters<UpdateRun> & IfMatchParameters<UpdateRun>
-  >;
 }
--- conflicted
+++ resolved
@@ -361,10 +361,7 @@
       IfMatchParameters<UpdateRun>
   >;
 
-<<<<<<< HEAD
-=======
   /** List UpdateRun resources by Fleet */
->>>>>>> 8d5de60d
   listByFleet is ArmResourceListByParent<UpdateRun>;
 
   #suppress "@azure-tools/typespec-azure-resource-manager/arm-post-operation-response-codes" "Existing API"

--- conflicted
+++ resolved
@@ -264,23 +264,19 @@
   @doc("The list of groups to be updated as part of this UpdateStage.")
   groups?: UpdateGroupStatus[];
 
-<<<<<<< HEAD
-  @visibility("read")
+  @visibility(Lifecycle.Read)
   @extension("x-ms-identifiers", ["displayName"])
   @doc("The list of Gates that will run before this UpdateStage.")
   @added(Versions.v2025_04_01_preview)
   beforeGates?: UpdateRunGateStatus[];
 
-  @visibility("read")
+  @visibility(Lifecycle.Read)
   @extension("x-ms-identifiers", ["displayName"])
   @doc("The list of Gates that will run after this UpdateStage.")
   @added(Versions.v2025_04_01_preview)
   afterGates?: UpdateRunGateStatus[];
 
-  @visibility("read")
-=======
-  @visibility(Lifecycle.Read)
->>>>>>> e278de5e
+  @visibility(Lifecycle.Read)
   @doc("The status of the wait period configured on the UpdateStage.")
   afterStageWaitStatus?: WaitStatus;
 }
@@ -300,13 +296,13 @@
   @doc("The list of member this UpdateGroup updates.")
   members?: MemberUpdateStatus[];
 
-  @visibility("read")
+  @visibility(Lifecycle.Read)
   @extension("x-ms-identifiers", ["displayName"])
   @doc("The list of Gates that will run before this UpdateGroup.")
   @added(Versions.v2025_04_01_preview)
   beforeGates?: UpdateRunGateStatus[];
 
-  @visibility("read")
+  @visibility(Lifecycle.Read)
   @extension("x-ms-identifiers", ["displayName"])
   @doc("The list of Gates that will run after this UpdateGroup.")
   @added(Versions.v2025_04_01_preview)
@@ -328,18 +324,18 @@
 @added(Versions.v2025_04_01_preview)
 model UpdateRunGateStatus {
   @doc("The human-readable display name of the Gate.")
-  @visibility("read")
+  @visibility(Lifecycle.Read)
   @pattern("^[A-Za-z0-9].*$")
   @minLength(1)
   @maxLength(100)
   displayName?: string;
 
   @doc("The resource id of the Gate.")
-  @visibility("read")
+  @visibility(Lifecycle.Read)
   gateId?: GateResourceId;
 
   @doc("The status of the Gate.")
-  @visibility("read")
+  @visibility(Lifecycle.Read)
   status?: UpdateStatus;
 }
 

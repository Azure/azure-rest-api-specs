These settings apply only when `--java` is specified on the command line.
Please also specify `--azure-libraries-for-java-folder=<path to the root directory of your azure-libraries-for-java clone>`.

``` yaml $(java)
azure-arm: true
fluent: true
namespace: com.microsoft.azure.management.containerservice
license-header: MICROSOFT_MIT_NO_CODEGEN
payload-flattening-threshold: 1
output-folder: $(azure-libraries-for-java-folder)/azure-mgmt-containerservice
title: ContainerServiceManagementClient
description: "Container Service Client"
```

### Java multi-api

``` yaml $(java) && $(multiapi)
batch:
  - tag: package-2019-06
  - tag: package-2019-08
  - tag: package-2019-10
  - tag: package-2019-11
  - tag: package-2020-01
  - tag: package-2020-02
  - tag: package-2020-03
  - tag: package-2020-04
  - tag: package-2020-06
  - tag: package-2020-07
  - tag: package-2020-09
  - tag: package-2020-11
  - tag: package-2020-12
```
<<<<<<< HEAD
=======

>>>>>>> 1eca31ca
### Tag: package-2020-12 and java

These settings apply only when `--tag=package-2020-12` is specified on the command line.
Please also specify `--azure-libraries-for-java-folder=<path to the root directory of your azure-sdk-for-java clone>`.

``` yaml $(tag) == 'package-2020-12' && $(java) && $(multiapi)
java:
  namespace: com.microsoft.azure.management.containerservice.v2020_12_01
  output-folder: $(azure-libraries-for-java-folder)/sdk/containerservice/mgmt-v2020_12_01
regenerate-manager: true
generate-interface: true
```

### Tag: package-2020-11 and java

These settings apply only when `--tag=package-2020-11` is specified on the command line.
Please also specify `--azure-libraries-for-java-folder=<path to the root directory of your azure-sdk-for-java clone>`.

``` yaml $(tag) == 'package-2020-11' && $(java) && $(multiapi)
java:
  namespace: com.microsoft.azure.management.containerservice.v2020_11_01
  output-folder: $(azure-libraries-for-java-folder)/sdk/containerservice/mgmt-v2020_11_01
regenerate-manager: true
generate-interface: true
```

### Tag: package-2020-09 and java

These settings apply only when `--tag=package-2020-09` is specified on the command line.
Please also specify `--azure-libraries-for-java-folder=<path to the root directory of your azure-sdk-for-java clone>`.

``` yaml $(tag) == 'package-2020-09' && $(java) && $(multiapi)
java:
  namespace: com.microsoft.azure.management.containerservice.v2020_09_01
  output-folder: $(azure-libraries-for-java-folder)/sdk/containerservice/mgmt-v2020_09_01
regenerate-manager: true
generate-interface: true
```

### Tag: package-2020-07 and java

These settings apply only when `--tag=package-2020-07` is specified on the command line.
Please also specify `--azure-libraries-for-java-folder=<path to the root directory of your azure-sdk-for-java clone>`.

``` yaml $(tag) == 'package-2020-07' && $(java) && $(multiapi)
java:
  namespace: com.microsoft.azure.management.containerservice.v2020_07_01
  output-folder: $(azure-libraries-for-java-folder)/sdk/containerservice/mgmt-v2020_07_01
regenerate-manager: true
generate-interface: true
```

### Tag: package-2020-06 and java

These settings apply only when `--tag=package-2020-06` is specified on the command line.
Please also specify `--azure-libraries-for-java-folder=<path to the root directory of your azure-sdk-for-java clone>`.

``` yaml $(tag) == 'package-2020-06' && $(java) && $(multiapi)
java:
  namespace: com.microsoft.azure.management.containerservice.v2020_06_01
  output-folder: $(azure-libraries-for-java-folder)/sdk/containerservice/mgmt-v2020_06_01
regenerate-manager: true
generate-interface: true
```

### Tag: package-2020-04 and java

These settings apply only when `--tag=package-2020-04` is specified on the command line.
Please also specify `--azure-libraries-for-java-folder=<path to the root directory of your azure-sdk-for-java clone>`.

``` yaml $(tag) == 'package-2020-04' && $(java) && $(multiapi)
java:
  namespace: com.microsoft.azure.management.containerservice.v2020_04_01
  output-folder: $(azure-libraries-for-java-folder)/sdk/containerservice/mgmt-v2020_04_01
regenerate-manager: true
generate-interface: true
```

### Tag: package-2020-03 and java

These settings apply only when `--tag=package-2020-03` is specified on the command line.
Please also specify `--azure-libraries-for-java-folder=<path to the root directory of your azure-sdk-for-java clone>`.

``` yaml $(tag) == 'package-2020-03' && $(java) && $(multiapi)
java:
  namespace: com.microsoft.azure.management.containerservice.v2020_03_01
  output-folder: $(azure-libraries-for-java-folder)/sdk/containerservice/mgmt-v2020_03_01
regenerate-manager: true
generate-interface: true
```

### Tag: package-2020-02 and java

These settings apply only when `--tag=package-2020-02` is specified on the command line.
Please also specify `--azure-libraries-for-java-folder=<path to the root directory of your azure-sdk-for-java clone>`.

``` yaml $(tag) == 'package-2020-02' && $(java) && $(multiapi)
java:
  namespace: com.microsoft.azure.management.containerservice.v2020_02_01
  output-folder: $(azure-libraries-for-java-folder)/sdk/containerservice/mgmt-v2020_02_01
regenerate-manager: true
generate-interface: true
```

### Tag: package-2020-01 and java

These settings apply only when `--tag=package-2020-01` is specified on the command line.
Please also specify `--azure-libraries-for-java-folder=<path to the root directory of your azure-sdk-for-java clone>`.

``` yaml $(tag) == 'package-2020-01' && $(java) && $(multiapi)
java:
  namespace: com.microsoft.azure.management.containerservice.v2020_01_01
  output-folder: $(azure-libraries-for-java-folder)/sdk/containerservice/mgmt-v2020_01_01
regenerate-manager: true
generate-interface: true
```

### Tag: package-2019-11 and java

These settings apply only when `--tag=package-2019-11` is specified on the command line.
Please also specify `--azure-libraries-for-java-folder=<path to the root directory of your azure-sdk-for-java clone>`.

``` yaml $(tag) == 'package-2019-11' && $(java) && $(multiapi)
java:
  namespace: com.microsoft.azure.management.containerservice.v2019_11_01
  output-folder: $(azure-libraries-for-java-folder)/sdk/containerservice/mgmt-v2019_11_01
regenerate-manager: true
generate-interface: true
```

### Tag: package-2019-10 and java

These settings apply only when `--tag=package-2019-10` is specified on the command line.
Please also specify `--azure-libraries-for-java-folder=<path to the root directory of your azure-sdk-for-java clone>`.

``` yaml $(tag) == 'package-2019-10' && $(java) && $(multiapi)
java:
  namespace: com.microsoft.azure.management.containerservice.v2019_10_01
  output-folder: $(azure-libraries-for-java-folder)/sdk/containerservice/mgmt-v2019_10_01
regenerate-manager: true
generate-interface: true
```

### Tag: package-2019-08 and java

These settings apply only when `--tag=package-2019-08` is specified on the command line.
Please also specify `--azure-libraries-for-java-folder=<path to the root directory of your azure-sdk-for-java clone>`.

``` yaml $(tag) == 'package-2019-08' && $(java) && $(multiapi)
java:
  namespace: com.microsoft.azure.management.containerservice.v2019_08_01
  output-folder: $(azure-libraries-for-java-folder)/sdk/containerservice/mgmt-v2019_08_01
regenerate-manager: true
generate-interface: true
```

### Tag: package-2019-06 and java

These settings apply only when `--tag=package-2019-06` is specified on the command line.
Please also specify `--azure-libraries-for-java-folder=<path to the root directory of your azure-sdk-for-java clone>`.

``` yaml $(tag) == 'package-2019-06' && $(java) && $(multiapi)
java:
  namespace: com.microsoft.azure.management.containerservice.v2019_06_01
  output-folder: $(azure-libraries-for-java-folder)/sdk/containerservice/mgmt-v2019_06_01
regenerate-manager: true
generate-interface: true
```

### Tag: package-2019-04-only and java

These settings apply only when `--tag=package-2019-04-only` is specified on the command line.
Please also specify `--azure-libraries-for-java-folder=<path to the root directory of your azure-sdk-for-java clone>`.

``` yaml $(tag) == 'package-2019-04-only' && $(java) && $(multiapi)
java:
  namespace: com.microsoft.azure.management.containerservice.v2019_04_01
  output-folder: $(azure-libraries-for-java-folder)/sdk/containerservice/mgmt-v2019_04_01
regenerate-manager: true
generate-interface: true
```

### Tag: package-2017-09-only and java

These settings apply only when `--tag=package-2017-09-only` is specified on the command line.
Please also specify `--azure-libraries-for-java-folder=<path to the root directory of your azure-sdk-for-java clone>`.

``` yaml $(tag) == 'package-2017-09-only' && $(java) && $(multiapi)
java:
  namespace: com.microsoft.azure.management.containerservice.v2017_09_30
  output-folder: $(azure-libraries-for-java-folder)/sdk/containerservice/mgmt-v2017_09_30
regenerate-manager: true
generate-interface: true
```

### Tag: package-2017-08-only and java

These settings apply only when `--tag=package-2017-08-only` is specified on the command line.
Please also specify `--azure-libraries-for-java-folder=<path to the root directory of your azure-sdk-for-java clone>`.

``` yaml $(tag) == 'package-2017-08-only' && $(java) && $(multiapi)
java:
  namespace: com.microsoft.azure.management.containerservice.v2017_08_31
  output-folder: $(azure-libraries-for-java-folder)/sdk/containerservice/mgmt-v2017_08_31
regenerate-manager: true
generate-interface: true
```

### Tag: package-2017-07 and java

These settings apply only when `--tag=package-2017-07` is specified on the command line.
Please also specify `--azure-libraries-for-java-folder=<path to the root directory of your azure-sdk-for-java clone>`.

``` yaml $(tag) == 'package-2017-07' && $(java) && $(multiapi)
java:
  namespace: com.microsoft.azure.management.containerservice.v2017_07_01
  output-folder: $(azure-libraries-for-java-folder)/sdk/containerservice/mgmt-v2017_07_01
regenerate-manager: true
generate-interface: true
```<|MERGE_RESOLUTION|>--- conflicted
+++ resolved
@@ -30,10 +30,7 @@
   - tag: package-2020-11
   - tag: package-2020-12
 ```
-<<<<<<< HEAD
-=======
-
->>>>>>> 1eca31ca
+
 ### Tag: package-2020-12 and java
 
 These settings apply only when `--tag=package-2020-12` is specified on the command line.

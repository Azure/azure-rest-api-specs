## Java

These settings apply only when `--java` is specified on the command line and `--tag=profile-hybrid-2020-09-01` is not specified.
Please also specify `--azure-libraries-for-java-folder=<path to the root directory of your azure-libraries-for-java clone>`.

``` yaml $(java)
azure-arm: true
fluent: true
namespace: com.microsoft.azure.management.containerservice
license-header: MICROSOFT_MIT_NO_CODEGEN
payload-flattening-threshold: 1
output-folder: $(azure-libraries-for-java-folder)/azure-mgmt-containerservice
title: ContainerServiceManagementClient
description: "Container Service Client"
```

These settings also apply when `--tag=profile-hybrid-2020-09-01` is not specified.

``` yaml $(java) && $(tag) != 'profile-hybrid-2020-09-01'
input-file:
  - Microsoft.ContainerService/stable/2019-04-30/openShiftManagedClusters.json
  - Microsoft.ContainerService/stable/2019-08-01/location.json
```

### Java multi-api

``` yaml $(java) && $(multiapi)
batch:
  - tag: package-2019-06
  - tag: package-2019-08
  - tag: package-2019-10
  - tag: package-2019-11
  - tag: package-2020-01
  - tag: package-2020-02
  - tag: package-2020-03
  - tag: package-2020-04
  - tag: package-2020-06
  - tag: package-2020-07
  - tag: package-2020-09
  - tag: package-2020-11
  - tag: package-2020-12
  - tag: package-2021-02
  - tag: package-2021-03
  - tag: package-2021-05
  - tag: package-2021-07
  - tag: package-2021-08
<<<<<<< HEAD
=======
  - tag: package-2021-09
  - tag: package-2021-10
```

### Tag: package-2021-10 and java

These settings apply only when `--tag=package-2021-10` is specified on the command line.
Please also specify `--azure-libraries-for-java-folder=<path to the root directory of your azure-sdk-for-java clone>`.

``` yaml $(tag) == 'package-2021-10' && $(java) && $(multiapi)
java:
  namespace: com.microsoft.azure.management.containerservice.v2021_10_01
  output-folder: $(azure-libraries-for-java-folder)/sdk/containerservice/mgmt-v2021_10_01
regenerate-manager: true
generate-interface: true
```

### Tag: package-2021-09 and java

These settings apply only when `--tag=package-2021-09` is specified on the command line.
Please also specify `--azure-libraries-for-java-folder=<path to the root directory of your azure-sdk-for-java clone>`.

``` yaml $(tag) == 'package-2021-09' && $(java) && $(multiapi)
java:
  namespace: com.microsoft.azure.management.containerservice.v2021_09_01
  output-folder: $(azure-libraries-for-java-folder)/sdk/containerservice/mgmt-v2021_09_01
regenerate-manager: true
generate-interface: true
>>>>>>> 1d5f5252
```

### Tag: package-2021-08 and java

These settings apply only when `--tag=package-2021-08` is specified on the command line.
Please also specify `--azure-libraries-for-java-folder=<path to the root directory of your azure-sdk-for-java clone>`.

``` yaml $(tag) == 'package-2021-08' && $(java) && $(multiapi)
java:
  namespace: com.microsoft.azure.management.containerservice.v2021_08_01
  output-folder: $(azure-libraries-for-java-folder)/sdk/containerservice/mgmt-v2021_08_01
regenerate-manager: true
generate-interface: true
```

### Tag: package-2021-07 and java

These settings apply only when `--tag=package-2021-07` is specified on the command line.
Please also specify `--azure-libraries-for-java-folder=<path to the root directory of your azure-sdk-for-java clone>`.

``` yaml $(tag) == 'package-2021-07' && $(java) && $(multiapi)
java:
  namespace: com.microsoft.azure.management.containerservice.v2021_07_01
  output-folder: $(azure-libraries-for-java-folder)/sdk/containerservice/mgmt-v2021_07_01
regenerate-manager: true
generate-interface: true
```

### Tag: package-2021-05 and java

These settings apply only when `--tag=package-2021-05` is specified on the command line.
Please also specify `--azure-libraries-for-java-folder=<path to the root directory of your azure-sdk-for-java clone>`.

``` yaml $(tag) == 'package-2021-05' && $(java) && $(multiapi)
java:
  namespace: com.microsoft.azure.management.containerservice.v2021_05_01
  output-folder: $(azure-libraries-for-java-folder)/sdk/containerservice/mgmt-v2021_05_01
regenerate-manager: true
generate-interface: true
```

### Tag: package-2021-03 and java

These settings apply only when `--tag=package-2021-03` is specified on the command line.
Please also specify `--azure-libraries-for-java-folder=<path to the root directory of your azure-sdk-for-java clone>`.

``` yaml $(tag) == 'package-2021-03' && $(java) && $(multiapi)
java:
  namespace: com.microsoft.azure.management.containerservice.v2021_03_01
  output-folder: $(azure-libraries-for-java-folder)/sdk/containerservice/mgmt-v2021_03_01
regenerate-manager: true
generate-interface: true
```

### Tag: package-2021-02 and java

These settings apply only when `--tag=package-2021-02` is specified on the command line.
Please also specify `--azure-libraries-for-java-folder=<path to the root directory of your azure-sdk-for-java clone>`.

``` yaml $(tag) == 'package-2021-02' && $(java) && $(multiapi)
java:
  namespace: com.microsoft.azure.management.containerservice.v2021_02_01
  output-folder: $(azure-libraries-for-java-folder)/sdk/containerservice/mgmt-v2021_02_01
regenerate-manager: true
generate-interface: true
```

### Tag: package-2020-12 and java

These settings apply only when `--tag=package-2020-12` is specified on the command line.
Please also specify `--azure-libraries-for-java-folder=<path to the root directory of your azure-sdk-for-java clone>`.

``` yaml $(tag) == 'package-2020-12' && $(java) && $(multiapi)
java:
  namespace: com.microsoft.azure.management.containerservice.v2020_12_01
  output-folder: $(azure-libraries-for-java-folder)/sdk/containerservice/mgmt-v2020_12_01
regenerate-manager: true
generate-interface: true
```

### Tag: package-2020-11 and java

These settings apply only when `--tag=package-2020-11` is specified on the command line.
Please also specify `--azure-libraries-for-java-folder=<path to the root directory of your azure-sdk-for-java clone>`.

``` yaml $(tag) == 'package-2020-11' && $(java) && $(multiapi)
java:
  namespace: com.microsoft.azure.management.containerservice.v2020_11_01
  output-folder: $(azure-libraries-for-java-folder)/sdk/containerservice/mgmt-v2020_11_01
regenerate-manager: true
generate-interface: true
```

### Tag: package-2020-09 and java

These settings apply only when `--tag=package-2020-09` is specified on the command line.
Please also specify `--azure-libraries-for-java-folder=<path to the root directory of your azure-sdk-for-java clone>`.

``` yaml $(tag) == 'package-2020-09' && $(java) && $(multiapi)
java:
  namespace: com.microsoft.azure.management.containerservice.v2020_09_01
  output-folder: $(azure-libraries-for-java-folder)/sdk/containerservice/mgmt-v2020_09_01
regenerate-manager: true
generate-interface: true
```

### Tag: package-2020-07 and java

These settings apply only when `--tag=package-2020-07` is specified on the command line.
Please also specify `--azure-libraries-for-java-folder=<path to the root directory of your azure-sdk-for-java clone>`.

``` yaml $(tag) == 'package-2020-07' && $(java) && $(multiapi)
java:
  namespace: com.microsoft.azure.management.containerservice.v2020_07_01
  output-folder: $(azure-libraries-for-java-folder)/sdk/containerservice/mgmt-v2020_07_01
regenerate-manager: true
generate-interface: true
```

### Tag: package-2020-06 and java

These settings apply only when `--tag=package-2020-06` is specified on the command line.
Please also specify `--azure-libraries-for-java-folder=<path to the root directory of your azure-sdk-for-java clone>`.

``` yaml $(tag) == 'package-2020-06' && $(java) && $(multiapi)
java:
  namespace: com.microsoft.azure.management.containerservice.v2020_06_01
  output-folder: $(azure-libraries-for-java-folder)/sdk/containerservice/mgmt-v2020_06_01
regenerate-manager: true
generate-interface: true
```

### Tag: package-2020-04 and java

These settings apply only when `--tag=package-2020-04` is specified on the command line.
Please also specify `--azure-libraries-for-java-folder=<path to the root directory of your azure-sdk-for-java clone>`.

``` yaml $(tag) == 'package-2020-04' && $(java) && $(multiapi)
java:
  namespace: com.microsoft.azure.management.containerservice.v2020_04_01
  output-folder: $(azure-libraries-for-java-folder)/sdk/containerservice/mgmt-v2020_04_01
regenerate-manager: true
generate-interface: true
```

### Tag: package-2020-03 and java

These settings apply only when `--tag=package-2020-03` is specified on the command line.
Please also specify `--azure-libraries-for-java-folder=<path to the root directory of your azure-sdk-for-java clone>`.

``` yaml $(tag) == 'package-2020-03' && $(java) && $(multiapi)
java:
  namespace: com.microsoft.azure.management.containerservice.v2020_03_01
  output-folder: $(azure-libraries-for-java-folder)/sdk/containerservice/mgmt-v2020_03_01
regenerate-manager: true
generate-interface: true
```

### Tag: package-2020-02 and java

These settings apply only when `--tag=package-2020-02` is specified on the command line.
Please also specify `--azure-libraries-for-java-folder=<path to the root directory of your azure-sdk-for-java clone>`.

``` yaml $(tag) == 'package-2020-02' && $(java) && $(multiapi)
java:
  namespace: com.microsoft.azure.management.containerservice.v2020_02_01
  output-folder: $(azure-libraries-for-java-folder)/sdk/containerservice/mgmt-v2020_02_01
regenerate-manager: true
generate-interface: true
```

### Tag: package-2020-01 and java

These settings apply only when `--tag=package-2020-01` is specified on the command line.
Please also specify `--azure-libraries-for-java-folder=<path to the root directory of your azure-sdk-for-java clone>`.

``` yaml $(tag) == 'package-2020-01' && $(java) && $(multiapi)
java:
  namespace: com.microsoft.azure.management.containerservice.v2020_01_01
  output-folder: $(azure-libraries-for-java-folder)/sdk/containerservice/mgmt-v2020_01_01
regenerate-manager: true
generate-interface: true
```

### Tag: package-2019-11 and java

These settings apply only when `--tag=package-2019-11` is specified on the command line.
Please also specify `--azure-libraries-for-java-folder=<path to the root directory of your azure-sdk-for-java clone>`.

``` yaml $(tag) == 'package-2019-11' && $(java) && $(multiapi)
java:
  namespace: com.microsoft.azure.management.containerservice.v2019_11_01
  output-folder: $(azure-libraries-for-java-folder)/sdk/containerservice/mgmt-v2019_11_01
regenerate-manager: true
generate-interface: true
```

### Tag: package-2019-10 and java

These settings apply only when `--tag=package-2019-10` is specified on the command line.
Please also specify `--azure-libraries-for-java-folder=<path to the root directory of your azure-sdk-for-java clone>`.

``` yaml $(tag) == 'package-2019-10' && $(java) && $(multiapi)
java:
  namespace: com.microsoft.azure.management.containerservice.v2019_10_01
  output-folder: $(azure-libraries-for-java-folder)/sdk/containerservice/mgmt-v2019_10_01
regenerate-manager: true
generate-interface: true
```

### Tag: package-2019-08 and java

These settings apply only when `--tag=package-2019-08` is specified on the command line.
Please also specify `--azure-libraries-for-java-folder=<path to the root directory of your azure-sdk-for-java clone>`.

``` yaml $(tag) == 'package-2019-08' && $(java) && $(multiapi)
java:
  namespace: com.microsoft.azure.management.containerservice.v2019_08_01
  output-folder: $(azure-libraries-for-java-folder)/sdk/containerservice/mgmt-v2019_08_01
regenerate-manager: true
generate-interface: true
```

### Tag: package-2019-06 and java

These settings apply only when `--tag=package-2019-06` is specified on the command line.
Please also specify `--azure-libraries-for-java-folder=<path to the root directory of your azure-sdk-for-java clone>`.

``` yaml $(tag) == 'package-2019-06' && $(java) && $(multiapi)
java:
  namespace: com.microsoft.azure.management.containerservice.v2019_06_01
  output-folder: $(azure-libraries-for-java-folder)/sdk/containerservice/mgmt-v2019_06_01
regenerate-manager: true
generate-interface: true
```

### Tag: package-2019-04-only and java

These settings apply only when `--tag=package-2019-04-only` is specified on the command line.
Please also specify `--azure-libraries-for-java-folder=<path to the root directory of your azure-sdk-for-java clone>`.

``` yaml $(tag) == 'package-2019-04-only' && $(java) && $(multiapi)
java:
  namespace: com.microsoft.azure.management.containerservice.v2019_04_01
  output-folder: $(azure-libraries-for-java-folder)/sdk/containerservice/mgmt-v2019_04_01
regenerate-manager: true
generate-interface: true
```

### Tag: package-2017-09-only and java

These settings apply only when `--tag=package-2017-09-only` is specified on the command line.
Please also specify `--azure-libraries-for-java-folder=<path to the root directory of your azure-sdk-for-java clone>`.

``` yaml $(tag) == 'package-2017-09-only' && $(java) && $(multiapi)
java:
  namespace: com.microsoft.azure.management.containerservice.v2017_09_30
  output-folder: $(azure-libraries-for-java-folder)/sdk/containerservice/mgmt-v2017_09_30
regenerate-manager: true
generate-interface: true
```

### Tag: package-2017-08-only and java

These settings apply only when `--tag=package-2017-08-only` is specified on the command line.
Please also specify `--azure-libraries-for-java-folder=<path to the root directory of your azure-sdk-for-java clone>`.

``` yaml $(tag) == 'package-2017-08-only' && $(java) && $(multiapi)
java:
  namespace: com.microsoft.azure.management.containerservice.v2017_08_31
  output-folder: $(azure-libraries-for-java-folder)/sdk/containerservice/mgmt-v2017_08_31
regenerate-manager: true
generate-interface: true
```

### Tag: package-2017-07 and java

These settings apply only when `--tag=package-2017-07` is specified on the command line.
Please also specify `--azure-libraries-for-java-folder=<path to the root directory of your azure-sdk-for-java clone>`.

``` yaml $(tag) == 'package-2017-07' && $(java) && $(multiapi)
java:
  namespace: com.microsoft.azure.management.containerservice.v2017_07_01
  output-folder: $(azure-libraries-for-java-folder)/sdk/containerservice/mgmt-v2017_07_01
regenerate-manager: true
generate-interface: true
```

### Tag: profile-hybrid-2020-09-01 and java

These settings apply only when `--tag=profile-hybrid-2020-09-01 --java` is specified on the command line.
Please also specify `--azure-libraries-for-java-folder=<path to the root directory of your azure-sdk-for-java clone>`.

``` yaml $(tag) == 'profile-hybrid-2020-09-01' && $(java)
input-file:
  - Microsoft.ContainerService/stable/2019-04-30/openShiftManagedClusters.json
```<|MERGE_RESOLUTION|>--- conflicted
+++ resolved
@@ -44,8 +44,6 @@
   - tag: package-2021-05
   - tag: package-2021-07
   - tag: package-2021-08
-<<<<<<< HEAD
-=======
   - tag: package-2021-09
   - tag: package-2021-10
 ```
@@ -74,7 +72,6 @@
   output-folder: $(azure-libraries-for-java-folder)/sdk/containerservice/mgmt-v2021_09_01
 regenerate-manager: true
 generate-interface: true
->>>>>>> 1d5f5252
 ```
 
 ### Tag: package-2021-08 and java

--- conflicted
+++ resolved
@@ -20,11 +20,8 @@
 
 ``` yaml $(go) && $(multiapi)
 batch:
-<<<<<<< HEAD
   - tag: package-2022-01
-=======
   - tag: package-preview-2022-01
->>>>>>> 644beb7e
   - tag: package-2021-10
   - tag: package-2021-09
   - tag: package-2021-08
@@ -57,7 +54,6 @@
   - tag: package-2017-07
 ```
 
-<<<<<<< HEAD
 ### Tag: package-2022-01 and go
 
 These settings apply only when `--package-2022-01 --go` is specified on the command line.
@@ -66,7 +62,8 @@
 ``` yaml $(tag)=='package-2022-01' && $(go)
 namespace: containerservice
 output-folder: $(go-sdk-folder)/services/$(namespace)/mgmt/2022-01-01/$(namespace)
-=======
+```
+
 ### Tag: package-preview-2022-01 and go
 
 These settings apply only when `--package-preview-2022-01 --go` is specified on the command line.
@@ -75,7 +72,6 @@
 ``` yaml $(tag)=='package-preview-2022-01' && $(go)
 namespace: containerservice
 output-folder: $(go-sdk-folder)/services/preview/$(namespace)/mgmt/2022-01-02-preview/$(namespace)
->>>>>>> 644beb7e
 ```
 
 ### Tag: package-2021-10 and go

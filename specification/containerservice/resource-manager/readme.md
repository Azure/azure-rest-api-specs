--- conflicted
+++ resolved
@@ -687,9 +687,3 @@
     reason: ACS service is deprecated so a PATCH endpoint won't be implemented
 ```
 
-<<<<<<< HEAD
-## AzureResourceSchema
-
-See configuration in [readme.azureresourceschema.md](./readme.azureresourceschema.md)
-=======
->>>>>>> 7d4caa5e

--- conflicted
+++ resolved
@@ -34,11 +34,9 @@
 
 ``` yaml
 openapi-type: arm
-<<<<<<< HEAD
 tag: package-2022-01
 ```
 
-
 ### Tag: package-2022-01
 
 These settings apply only when `--tag=package-2022-01` is specified on the command line.
@@ -46,10 +44,7 @@
 ``` yaml $(tag) == 'package-2022-01'
 input-file:
   - Microsoft.ContainerService/stable/2022-01-01/managedClusters.json
-=======
-tag: package-preview-2022-01
-```
-
+```
 
 ### Tag: package-preview-2022-01
 
@@ -58,7 +53,6 @@
 ``` yaml $(tag) == 'package-preview-2022-01'
 input-file:
   - Microsoft.ContainerService/preview/2022-01-02-preview/managedClusters.json
->>>>>>> 25a8355d
 ```
 
 ### Tag: package-preview-2021-11
@@ -397,7 +391,6 @@
 
 ```
 
-<<<<<<< HEAD
 ### Tag: package-2022-01-01-only
 
 These settings apply only when `--tag=package-2022-01-01-only` is specified on the command line.
@@ -405,7 +398,12 @@
 ``` yaml $(tag) == 'package-2022-01-01-only'
 input-file:
 - Microsoft.ContainerService/stable/2022-01-01/managedClusters.json
-=======
+directive:
+  - suppress: DefinitionsPropertiesNamesCamelCase
+    where: $.definitions.ManagedClusterProperties.properties.autoScalerProfile
+    reason: Cluster-autoscaler settings are not camel-cased
+```
+
 ### Tag: package-2022-01-02-preview-only
 
 These settings apply only when `--tag=package-2022-01-02-preview-only` is specified on the command line.
@@ -413,7 +411,6 @@
 ``` yaml $(tag) == 'package-2022-01-02-preview-only'
 input-file:
 - Microsoft.ContainerService/preview/2022-01-02-preview/managedClusters.json
->>>>>>> 25a8355d
 directive:
   - suppress: DefinitionsPropertiesNamesCamelCase
     where: $.definitions.ManagedClusterProperties.properties.autoScalerProfile

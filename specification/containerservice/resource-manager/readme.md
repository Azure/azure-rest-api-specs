--- conflicted
+++ resolved
@@ -74,7 +74,6 @@
   - Microsoft.ContainerService/stable/2019-11-01/managedClusters.json
 ```
 
-<<<<<<< HEAD
 ### Tag: package-2019-10-27-preview
 
 These settings apply only when `--tag=package-2019-10-27-preview` is specified on the command line.
@@ -87,8 +86,6 @@
   - Microsoft.ContainerService/stable/2020-01-01/managedClusters.json
 ```
 
-=======
->>>>>>> 67df0aa0
 ### Tag: package-2019-09-30-preview
 
 These settings apply only when `--tag=package-2019-09-30-preview` is specified on the command line.

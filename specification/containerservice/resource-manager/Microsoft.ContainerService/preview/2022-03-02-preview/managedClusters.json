{
  "swagger": "2.0",
  "info": {
    "title": "ContainerServiceClient",
    "description": "The Container Service Client.",
    "version": "2022-03-02-preview"
  },
  "host": "management.azure.com",
  "schemes": [
    "https"
  ],
  "consumes": [
    "application/json"
  ],
  "produces": [
    "application/json"
  ],
  "security": [
    {
      "azure_auth": [
        "user_impersonation"
      ]
    }
  ],
  "securityDefinitions": {
    "azure_auth": {
      "type": "oauth2",
      "authorizationUrl": "https://login.microsoftonline.com/common/oauth2/authorize",
      "flow": "implicit",
      "description": "Azure Active Directory OAuth2 Flow",
      "scopes": {
        "user_impersonation": "impersonate your user account"
      }
    }
  },
  "paths": {
    "/providers/Microsoft.ContainerService/operations": {
      "get": {
        "tags": [
          "ManagedClusters"
        ],
        "operationId": "Operations_List",
        "summary": "Gets a list of operations.",
        "parameters": [
          {
            "$ref": "../../../../../common-types/resource-management/v3/types.json#/parameters/ApiVersionParameter"
          }
        ],
        "responses": {
          "200": {
            "description": "OK",
            "schema": {
              "$ref": "#/definitions/OperationListResult"
            }
          },
          "default": {
            "description": "Error response describing why the operation failed.",
            "schema": {
              "$ref": "#/definitions/CloudError"
            }
          }
        },
        "x-ms-pageable": {
          "nextLinkName": null
        },
        "x-ms-examples": {
          "List available operations for the container service resource provider": {
            "$ref": "./examples/Operation_List.json"
          }
        }
      }
    },
    "/subscriptions/{subscriptionId}/providers/Microsoft.ContainerService/locations/{location}/osOptions/default": {
      "get": {
        "tags": [
          "ManagedClusters"
        ],
        "operationId": "ManagedClusters_GetOSOptions",
        "summary": "Gets supported OS options in the specified subscription.",
        "parameters": [
          {
            "$ref": "../../../../../common-types/resource-management/v3/types.json#/parameters/ApiVersionParameter"
          },
          {
            "$ref": "../../../../../common-types/resource-management/v3/types.json#/parameters/SubscriptionIdParameter"
          },
          {
            "$ref": "../../../../../common-types/resource-management/v3/types.json#/parameters/LocationParameter"
          },
          {
            "$ref": "#/parameters/ResourceTypeParameter"
          }
        ],
        "responses": {
          "default": {
            "description": "Error response describing why the operation failed",
            "schema": {
              "$ref": "#/definitions/CloudError"
            }
          },
          "200": {
            "description": "OK",
            "schema": {
              "$ref": "#/definitions/OSOptionProfile"
            }
          }
        },
        "x-ms-examples": {
          "Get Container Service OS Options": {
            "$ref": "./examples/ContainerServiceGetOSOptions.json"
          }
        }
      }
    },
    "/subscriptions/{subscriptionId}/providers/Microsoft.ContainerService/managedClusters": {
      "get": {
        "tags": [
          "ManagedClusters"
        ],
        "operationId": "ManagedClusters_List",
        "summary": "Gets a list of managed clusters in the specified subscription.",
        "parameters": [
          {
            "$ref": "../../../../../common-types/resource-management/v3/types.json#/parameters/ApiVersionParameter"
          },
          {
            "$ref": "../../../../../common-types/resource-management/v3/types.json#/parameters/SubscriptionIdParameter"
          }
        ],
        "responses": {
          "200": {
            "description": "OK",
            "schema": {
              "$ref": "#/definitions/ManagedClusterListResult"
            }
          },
          "default": {
            "description": "Error response describing why the operation failed.",
            "schema": {
              "$ref": "#/definitions/CloudError"
            }
          }
        },
        "x-ms-pageable": {
          "nextLinkName": "nextLink"
        },
        "x-ms-examples": {
          "List Managed Clusters": {
            "$ref": "./examples/ManagedClustersList.json"
          }
        }
      }
    },
    "/subscriptions/{subscriptionId}/resourceGroups/{resourceGroupName}/providers/Microsoft.ContainerService/managedClusters": {
      "get": {
        "tags": [
          "ManagedClusters"
        ],
        "operationId": "ManagedClusters_ListByResourceGroup",
        "summary": "Lists managed clusters in the specified subscription and resource group.",
        "parameters": [
          {
            "$ref": "../../../../../common-types/resource-management/v3/types.json#/parameters/ApiVersionParameter"
          },
          {
            "$ref": "../../../../../common-types/resource-management/v3/types.json#/parameters/SubscriptionIdParameter"
          },
          {
            "$ref": "../../../../../common-types/resource-management/v3/types.json#/parameters/ResourceGroupNameParameter"
          }
        ],
        "responses": {
          "200": {
            "description": "OK",
            "schema": {
              "$ref": "#/definitions/ManagedClusterListResult"
            }
          },
          "default": {
            "description": "Error response describing why the operation failed.",
            "schema": {
              "$ref": "#/definitions/CloudError"
            }
          }
        },
        "x-ms-pageable": {
          "nextLinkName": "nextLink"
        },
        "x-ms-examples": {
          "Get Managed Clusters by Resource Group": {
            "$ref": "./examples/ManagedClustersListByResourceGroup.json"
          }
        }
      }
    },
    "/subscriptions/{subscriptionId}/resourceGroups/{resourceGroupName}/providers/Microsoft.ContainerService/managedClusters/{resourceName}/upgradeProfiles/default": {
      "get": {
        "tags": [
          "ManagedClusters"
        ],
        "operationId": "ManagedClusters_GetUpgradeProfile",
        "summary": "Gets the upgrade profile of a managed cluster.",
        "parameters": [
          {
            "$ref": "../../../../../common-types/resource-management/v3/types.json#/parameters/ApiVersionParameter"
          },
          {
            "$ref": "../../../../../common-types/resource-management/v3/types.json#/parameters/SubscriptionIdParameter"
          },
          {
            "$ref": "../../../../../common-types/resource-management/v3/types.json#/parameters/ResourceGroupNameParameter"
          },
          {
            "$ref": "#/parameters/ResourceNameParameter"
          }
        ],
        "responses": {
          "200": {
            "description": "OK",
            "schema": {
              "$ref": "#/definitions/ManagedClusterUpgradeProfile"
            }
          },
          "default": {
            "description": "Error response describing why the operation failed.",
            "schema": {
              "$ref": "#/definitions/CloudError"
            }
          }
        },
        "x-ms-examples": {
          "Get Upgrade Profile for Managed Cluster": {
            "$ref": "./examples/ManagedClustersGetUpgradeProfile.json"
          }
        }
      }
    },
    "/subscriptions/{subscriptionId}/resourceGroups/{resourceGroupName}/providers/Microsoft.ContainerService/managedClusters/{resourceName}/accessProfiles/{roleName}/listCredential": {
      "post": {
        "deprecated": true,
        "tags": [
          "ManagedClusters"
        ],
        "operationId": "ManagedClusters_GetAccessProfile",
        "summary": "Gets an access profile of a managed cluster.",
        "description": "**WARNING**: This API will be deprecated. Instead use [ListClusterUserCredentials](https://docs.microsoft.com/rest/api/aks/managedclusters/listclusterusercredentials) or [ListClusterAdminCredentials](https://docs.microsoft.com/rest/api/aks/managedclusters/listclusteradmincredentials) .",
        "parameters": [
          {
            "$ref": "../../../../../common-types/resource-management/v3/types.json#/parameters/ApiVersionParameter"
          },
          {
            "$ref": "../../../../../common-types/resource-management/v3/types.json#/parameters/SubscriptionIdParameter"
          },
          {
            "$ref": "../../../../../common-types/resource-management/v3/types.json#/parameters/ResourceGroupNameParameter"
          },
          {
            "$ref": "#/parameters/ResourceNameParameter"
          },
          {
            "name": "roleName",
            "in": "path",
            "required": true,
            "type": "string",
            "description": "The name of the role for managed cluster accessProfile resource."
          }
        ],
        "responses": {
          "200": {
            "description": "OK",
            "schema": {
              "$ref": "#/definitions/ManagedClusterAccessProfile"
            }
          },
          "default": {
            "description": "Error response describing why the operation failed.",
            "schema": {
              "$ref": "#/definitions/CloudError"
            }
          }
        },
        "x-ms-examples": {
          "Get Managed Cluster": {
            "$ref": "./examples/ManagedClustersGetAccessProfile.json"
          }
        }
      }
    },
    "/subscriptions/{subscriptionId}/resourceGroups/{resourceGroupName}/providers/Microsoft.ContainerService/managedClusters/{resourceName}/listClusterAdminCredential": {
      "post": {
        "tags": [
          "ManagedClusters"
        ],
        "operationId": "ManagedClusters_ListClusterAdminCredentials",
        "summary": "Lists the admin credentials of a managed cluster.",
        "parameters": [
          {
            "$ref": "../../../../../common-types/resource-management/v3/types.json#/parameters/ApiVersionParameter"
          },
          {
            "$ref": "../../../../../common-types/resource-management/v3/types.json#/parameters/SubscriptionIdParameter"
          },
          {
            "$ref": "../../../../../common-types/resource-management/v3/types.json#/parameters/ResourceGroupNameParameter"
          },
          {
            "$ref": "#/parameters/ResourceNameParameter"
          },
          {
            "$ref": "#/parameters/ServerFqdnParameter"
          }
        ],
        "responses": {
          "200": {
            "description": "OK",
            "schema": {
              "$ref": "#/definitions/CredentialResults"
            }
          },
          "default": {
            "description": "Error response describing why the operation failed.",
            "schema": {
              "$ref": "#/definitions/CloudError"
            }
          }
        },
        "x-ms-examples": {
          "Get Managed Cluster": {
            "$ref": "./examples/ManagedClustersListClusterCredentialResult.json"
          }
        }
      }
    },
    "/subscriptions/{subscriptionId}/resourceGroups/{resourceGroupName}/providers/Microsoft.ContainerService/managedClusters/{resourceName}/listClusterUserCredential": {
      "post": {
        "tags": [
          "ManagedClusters"
        ],
        "operationId": "ManagedClusters_ListClusterUserCredentials",
        "summary": "Lists the user credentials of a managed cluster.",
        "parameters": [
          {
            "$ref": "../../../../../common-types/resource-management/v3/types.json#/parameters/ApiVersionParameter"
          },
          {
            "$ref": "../../../../../common-types/resource-management/v3/types.json#/parameters/SubscriptionIdParameter"
          },
          {
            "$ref": "../../../../../common-types/resource-management/v3/types.json#/parameters/ResourceGroupNameParameter"
          },
          {
            "$ref": "#/parameters/ResourceNameParameter"
          },
          {
            "$ref": "#/parameters/ServerFqdnParameter"
          },
          {
            "$ref": "#/parameters/CredentialFormatParameter"
          }
        ],
        "responses": {
          "200": {
            "description": "OK",
            "schema": {
              "$ref": "#/definitions/CredentialResults"
            }
          },
          "default": {
            "description": "Error response describing why the operation failed.",
            "schema": {
              "$ref": "#/definitions/CloudError"
            }
          }
        },
        "x-ms-examples": {
          "Get Managed Cluster": {
            "$ref": "./examples/ManagedClustersListClusterCredentialResult.json"
          }
        }
      }
    },
    "/subscriptions/{subscriptionId}/resourceGroups/{resourceGroupName}/providers/Microsoft.ContainerService/managedClusters/{resourceName}/listClusterMonitoringUserCredential": {
      "post": {
        "tags": [
          "ManagedClusters"
        ],
        "operationId": "ManagedClusters_ListClusterMonitoringUserCredentials",
        "summary": "Lists the cluster monitoring user credentials of a managed cluster.",
        "parameters": [
          {
            "$ref": "../../../../../common-types/resource-management/v3/types.json#/parameters/ApiVersionParameter"
          },
          {
            "$ref": "../../../../../common-types/resource-management/v3/types.json#/parameters/SubscriptionIdParameter"
          },
          {
            "$ref": "../../../../../common-types/resource-management/v3/types.json#/parameters/ResourceGroupNameParameter"
          },
          {
            "$ref": "#/parameters/ResourceNameParameter"
          },
          {
            "$ref": "#/parameters/ServerFqdnParameter"
          }
        ],
        "responses": {
          "200": {
            "description": "OK",
            "schema": {
              "$ref": "#/definitions/CredentialResults"
            }
          },
          "default": {
            "description": "Error response describing why the operation failed.",
            "schema": {
              "$ref": "#/definitions/CloudError"
            }
          }
        },
        "x-ms-examples": {
          "Get Managed Cluster": {
            "$ref": "./examples/ManagedClustersListClusterCredentialResult.json"
          }
        }
      }
    },
    "/subscriptions/{subscriptionId}/resourceGroups/{resourceGroupName}/providers/Microsoft.ContainerService/managedClusters/{resourceName}": {
      "get": {
        "tags": [
          "ManagedClusters"
        ],
        "operationId": "ManagedClusters_Get",
        "summary": "Gets a managed cluster.",
        "parameters": [
          {
            "$ref": "../../../../../common-types/resource-management/v3/types.json#/parameters/ApiVersionParameter"
          },
          {
            "$ref": "../../../../../common-types/resource-management/v3/types.json#/parameters/SubscriptionIdParameter"
          },
          {
            "$ref": "../../../../../common-types/resource-management/v3/types.json#/parameters/ResourceGroupNameParameter"
          },
          {
            "$ref": "#/parameters/ResourceNameParameter"
          }
        ],
        "responses": {
          "200": {
            "description": "OK",
            "schema": {
              "$ref": "#/definitions/ManagedCluster"
            }
          },
          "default": {
            "description": "Error response describing why the operation failed.",
            "schema": {
              "$ref": "#/definitions/CloudError"
            }
          }
        },
        "x-ms-examples": {
          "Get Managed Cluster": {
            "$ref": "./examples/ManagedClustersGet.json"
          }
        }
      },
      "put": {
        "tags": [
          "ManagedClusters"
        ],
        "operationId": "ManagedClusters_CreateOrUpdate",
        "summary": "Creates or updates a managed cluster.",
        "parameters": [
          {
            "$ref": "../../../../../common-types/resource-management/v3/types.json#/parameters/ApiVersionParameter"
          },
          {
            "$ref": "../../../../../common-types/resource-management/v3/types.json#/parameters/SubscriptionIdParameter"
          },
          {
            "$ref": "../../../../../common-types/resource-management/v3/types.json#/parameters/ResourceGroupNameParameter"
          },
          {
            "$ref": "#/parameters/ResourceNameParameter"
          },
          {
            "name": "parameters",
            "in": "body",
            "required": true,
            "schema": {
              "$ref": "#/definitions/ManagedCluster"
            },
            "description": "The managed cluster to create or update."
          }
        ],
        "responses": {
          "200": {
            "description": "OK",
            "schema": {
              "$ref": "#/definitions/ManagedCluster"
            }
          },
          "201": {
            "description": "Created",
            "schema": {
              "$ref": "#/definitions/ManagedCluster"
            }
          },
          "default": {
            "description": "Error response describing why the operation failed.",
            "schema": {
              "$ref": "#/definitions/CloudError"
            }
          }
        },
        "x-ms-long-running-operation": true,
        "x-ms-examples": {
          "Create/Update Managed Cluster": {
            "$ref": "./examples/ManagedClustersCreate_Update.json"
          },
          "Create/Update AAD Managed Cluster with EnableAzureRBAC": {
            "$ref": "./examples/ManagedClustersCreate_UpdateWithEnableAzureRBAC.json"
          },
          "Create/Update Managed Cluster with EnableNamespaceResources": {
            "$ref": "./examples/ManagedClustersCreate_UpdateWithEnableNamespaceResources.json"
          },
          "Create Managed Cluster with PPG": {
            "$ref": "./examples/ManagedClustersCreate_PPG.json"
          },
          "Create Managed Cluster with OSSKU": {
            "$ref": "./examples/ManagedClustersCreate_OSSKU.json"
          },
          "Create Managed Cluster with GPUMIG": {
            "$ref": "./examples/ManagedClustersCreate_GPUMIG.json"
          },
          "Create/Update Managed Cluster with EnableAHUB": {
            "$ref": "./examples/ManagedClustersCreate_UpdateWithAHUB.json"
          },
          "Create Managed Cluster with EncryptionAtHost enabled": {
            "$ref": "./examples/ManagedClustersCreate_EnableEncryptionAtHost.json"
          },
          "Create Managed Cluster with UltraSSD enabled": {
            "$ref": "./examples/ManagedClustersCreate_EnableUltraSSD.json"
          },
          "Create Managed Cluster with PodIdentity enabled": {
            "$ref": "./examples/ManagedClustersCreate_PodIdentity.json"
          },
          "Create Managed Private Cluster with fqdn subdomain specified": {
            "$ref": "./examples/ManagedClustersCreate_PrivateClusterFQDNSubdomain.json"
          },
          "Create Managed Private Cluster with Public FQDN specified": {
            "$ref": "./examples/ManagedClustersCreate_PrivateClusterPublicFQDN.json"
          },
          "Create Managed Cluster with RunCommand disabled": {
            "$ref": "./examples/ManagedClustersCreate_DisableRunCommand.json"
          },
          "Create Managed Cluster with Node Public IP Prefix": {
            "$ref": "./examples/ManagedClustersCreate_NodePublicIPPrefix.json"
          },
          "Create Managed Cluster with FIPS enabled OS": {
            "$ref": "./examples/ManagedClustersCreate_EnabledFIPS.json"
          },
          "Create Managed Cluster with HTTP proxy configured": {
            "$ref": "./examples/ManagedClustersCreate_HTTPProxy.json"
          },
          "Create Managed Cluster with Security Profile configured": {
            "$ref": "./examples/ManagedClustersCreate_SecurityProfile.json"
          },
          "Create Managed Cluster with Web App Routing Ingress Profile configured": {
            "$ref": "./examples/ManagedClustersCreate_IngressProfile_WebAppRouting.json"
          },
          "Create Managed Cluster with AKS-managed NAT gateway as outbound type": {
            "$ref": "./examples/ManagedClustersCreate_ManagedNATGateway.json"
          },
          "Create Managed Cluster with user-assigned NAT gateway as outbound type": {
            "$ref": "./examples/ManagedClustersCreate_UserAssignedNATGateway.json"
          },
          "Create Managed Cluster using an agent pool snapshot": {
            "$ref": "./examples/ManagedClustersCreate_Snapshot.json"
          },
          "Create Managed Cluster using a managed cluster snapshot": {
            "$ref": "./examples/ManagedClustersCreate_MCSnapshot.json"
          },
          "Create/Update Managed Cluster with Windows gMSA enabled": {
            "$ref": "./examples/ManagedClustersCreate_UpdateWindowsGmsa.json"
          },
          "Create/Update Managed Cluster with dual-stack networking": {
            "$ref": "./examples/ManagedClustersCreate_DualStackNetworking.json"
          },
          "Associate Managed Cluster with Capacity Reservation Group": {
            "$ref": "./examples/ManagedClustersAssociate_CRG.json"
          },
          "Create Managed Cluster with Dedicated Host Group": {
            "$ref": "./examples/ManagedClustersCreate_DedicatedHostGroup.json"
          }
        }
      },
      "patch": {
        "tags": [
          "ManagedClusters"
        ],
        "operationId": "ManagedClusters_UpdateTags",
        "summary": "Updates tags on a managed cluster.",
        "parameters": [
          {
            "$ref": "../../../../../common-types/resource-management/v3/types.json#/parameters/ApiVersionParameter"
          },
          {
            "$ref": "../../../../../common-types/resource-management/v3/types.json#/parameters/SubscriptionIdParameter"
          },
          {
            "$ref": "../../../../../common-types/resource-management/v3/types.json#/parameters/ResourceGroupNameParameter"
          },
          {
            "$ref": "#/parameters/ResourceNameParameter"
          },
          {
            "name": "parameters",
            "in": "body",
            "required": true,
            "schema": {
              "$ref": "#/definitions/TagsObject"
            },
            "description": "Parameters supplied to the Update Managed Cluster Tags operation."
          }
        ],
        "responses": {
          "200": {
            "description": "OK",
            "schema": {
              "$ref": "#/definitions/ManagedCluster"
            }
          },
          "default": {
            "description": "Error response describing why the operation failed.",
            "schema": {
              "$ref": "#/definitions/CloudError"
            }
          }
        },
        "x-ms-long-running-operation": true,
        "x-ms-examples": {
          "Update Managed Cluster Tags": {
            "$ref": "./examples/ManagedClustersUpdateTags.json"
          }
        }
      },
      "delete": {
        "tags": [
          "ManagedClusters"
        ],
        "operationId": "ManagedClusters_Delete",
        "summary": "Deletes a managed cluster.",
        "parameters": [
          {
            "$ref": "../../../../../common-types/resource-management/v3/types.json#/parameters/ApiVersionParameter"
          },
          {
            "$ref": "../../../../../common-types/resource-management/v3/types.json#/parameters/SubscriptionIdParameter"
          },
          {
            "$ref": "../../../../../common-types/resource-management/v3/types.json#/parameters/ResourceGroupNameParameter"
          },
          {
            "$ref": "#/parameters/ResourceNameParameter"
          },
          {
<<<<<<< HEAD
            "$ref": "#/parameters/NoPodDisruptionBudgetParameter"
=======
            "$ref": "#/parameters/IgnorePodDisruptionBudgetParameter"
>>>>>>> 4c1c4706
          }
        ],
        "responses": {
          "202": {
            "description": "Accepted"
          },
          "204": {
            "description": "NoContent"
          },
          "default": {
            "description": "Error response describing why the operation failed.",
            "schema": {
              "$ref": "#/definitions/CloudError"
            }
          }
        },
        "x-ms-long-running-operation": true,
        "x-ms-examples": {
          "Delete Managed Cluster": {
            "$ref": "./examples/ManagedClustersDelete.json"
          }
        }
      }
    },
    "/subscriptions/{subscriptionId}/resourceGroups/{resourceGroupName}/providers/Microsoft.ContainerService/managedClusters/{resourceName}/maintenanceConfigurations": {
      "get": {
        "tags": [
          "MaintenanceConfigurations"
        ],
        "operationId": "MaintenanceConfigurations_ListByManagedCluster",
        "summary": "Gets a list of maintenance configurations in the specified managed cluster.",
        "parameters": [
          {
            "$ref": "../../../../../common-types/resource-management/v3/types.json#/parameters/ApiVersionParameter"
          },
          {
            "$ref": "../../../../../common-types/resource-management/v3/types.json#/parameters/SubscriptionIdParameter"
          },
          {
            "$ref": "../../../../../common-types/resource-management/v3/types.json#/parameters/ResourceGroupNameParameter"
          },
          {
            "$ref": "#/parameters/ResourceNameParameter"
          }
        ],
        "responses": {
          "200": {
            "description": "OK",
            "schema": {
              "$ref": "#/definitions/MaintenanceConfigurationListResult"
            }
          },
          "default": {
            "description": "Error response describing why the operation failed.",
            "schema": {
              "$ref": "#/definitions/CloudError"
            }
          }
        },
        "x-ms-pageable": {
          "nextLinkName": "nextLink"
        },
        "x-ms-examples": {
          "List maintenance configurations by Managed Cluster": {
            "$ref": "./examples/MaintenanceConfigurationsList.json"
          }
        }
      }
    },
    "/subscriptions/{subscriptionId}/resourceGroups/{resourceGroupName}/providers/Microsoft.ContainerService/managedClusters/{resourceName}/maintenanceConfigurations/{configName}": {
      "get": {
        "tags": [
          "MaintenanceConfigurations"
        ],
        "operationId": "MaintenanceConfigurations_Get",
        "summary": "Gets the specified maintenance configuration of a managed cluster.",
        "parameters": [
          {
            "$ref": "../../../../../common-types/resource-management/v3/types.json#/parameters/ApiVersionParameter"
          },
          {
            "$ref": "../../../../../common-types/resource-management/v3/types.json#/parameters/SubscriptionIdParameter"
          },
          {
            "$ref": "../../../../../common-types/resource-management/v3/types.json#/parameters/ResourceGroupNameParameter"
          },
          {
            "$ref": "#/parameters/ResourceNameParameter"
          },
          {
            "name": "configName",
            "in": "path",
            "required": true,
            "type": "string",
            "description": "The name of the maintenance configuration."
          }
        ],
        "responses": {
          "200": {
            "description": "OK",
            "schema": {
              "$ref": "#/definitions/MaintenanceConfiguration"
            }
          },
          "default": {
            "description": "Error response describing why the operation failed.",
            "schema": {
              "$ref": "#/definitions/CloudError"
            }
          }
        },
        "x-ms-examples": {
          "Get Maintenance Configuration": {
            "$ref": "./examples/MaintenanceConfigurationsGet.json"
          }
        }
      },
      "put": {
        "tags": [
          "MaintenanceConfigurations"
        ],
        "operationId": "MaintenanceConfigurations_CreateOrUpdate",
        "summary": "Creates or updates a maintenance configuration in the specified managed cluster.",
        "parameters": [
          {
            "$ref": "../../../../../common-types/resource-management/v3/types.json#/parameters/ApiVersionParameter"
          },
          {
            "$ref": "../../../../../common-types/resource-management/v3/types.json#/parameters/SubscriptionIdParameter"
          },
          {
            "$ref": "../../../../../common-types/resource-management/v3/types.json#/parameters/ResourceGroupNameParameter"
          },
          {
            "$ref": "#/parameters/ResourceNameParameter"
          },
          {
            "name": "configName",
            "in": "path",
            "required": true,
            "type": "string",
            "description": "The name of the maintenance configuration."
          },
          {
            "name": "parameters",
            "in": "body",
            "required": true,
            "schema": {
              "$ref": "#/definitions/MaintenanceConfiguration"
            },
            "description": "The maintenance configuration to create or update."
          }
        ],
        "responses": {
          "200": {
            "description": "OK",
            "schema": {
              "$ref": "#/definitions/MaintenanceConfiguration"
            }
          },
          "default": {
            "description": "Error response describing why the operation failed.",
            "schema": {
              "$ref": "#/definitions/CloudError"
            }
          }
        },
        "x-ms-long-running-operation": false,
        "x-ms-examples": {
          "Create/Update Maintenance Configuration": {
            "$ref": "./examples/MaintenanceConfigurationsCreate_Update.json"
          }
        }
      },
      "delete": {
        "tags": [
          "MaintenanceConfigurations"
        ],
        "operationId": "MaintenanceConfigurations_Delete",
        "summary": "Deletes a maintenance configuration.",
        "parameters": [
          {
            "$ref": "../../../../../common-types/resource-management/v3/types.json#/parameters/ApiVersionParameter"
          },
          {
            "$ref": "../../../../../common-types/resource-management/v3/types.json#/parameters/SubscriptionIdParameter"
          },
          {
            "$ref": "../../../../../common-types/resource-management/v3/types.json#/parameters/ResourceGroupNameParameter"
          },
          {
            "$ref": "#/parameters/ResourceNameParameter"
          },
          {
            "name": "configName",
            "in": "path",
            "required": true,
            "type": "string",
            "description": "The name of the maintenance configuration."
          }
        ],
        "responses": {
          "200": {
            "description": "OK"
          },
          "204": {
            "description": "NoContent"
          },
          "default": {
            "description": "Error response describing why the operation failed.",
            "schema": {
              "$ref": "#/definitions/CloudError"
            }
          }
        },
        "x-ms-long-running-operation": false,
        "x-ms-examples": {
          "Delete Maintenance Configuration": {
            "$ref": "./examples/MaintenanceConfigurationsDelete.json"
          }
        }
      }
    },
    "/subscriptions/{subscriptionId}/resourceGroups/{resourceGroupName}/providers/Microsoft.ContainerService/managedClusters/{resourceName}/agentPools": {
      "get": {
        "tags": [
          "AgentPools"
        ],
        "operationId": "AgentPools_List",
        "summary": "Gets a list of agent pools in the specified managed cluster.",
        "parameters": [
          {
            "$ref": "../../../../../common-types/resource-management/v3/types.json#/parameters/ApiVersionParameter"
          },
          {
            "$ref": "../../../../../common-types/resource-management/v3/types.json#/parameters/SubscriptionIdParameter"
          },
          {
            "$ref": "../../../../../common-types/resource-management/v3/types.json#/parameters/ResourceGroupNameParameter"
          },
          {
            "$ref": "#/parameters/ResourceNameParameter"
          }
        ],
        "responses": {
          "200": {
            "description": "OK",
            "schema": {
              "$ref": "#/definitions/AgentPoolListResult"
            }
          },
          "default": {
            "description": "Error response describing why the operation failed.",
            "schema": {
              "$ref": "#/definitions/CloudError"
            }
          }
        },
        "x-ms-pageable": {
          "nextLinkName": "nextLink"
        },
        "x-ms-examples": {
          "List Agent Pools by Managed Cluster": {
            "$ref": "./examples/AgentPoolsList.json"
          }
        }
      }
    },
    "/subscriptions/{subscriptionId}/resourceGroups/{resourceGroupName}/providers/Microsoft.ContainerService/managedClusters/{resourceName}/agentPools/{agentPoolName}": {
      "get": {
        "tags": [
          "AgentPools"
        ],
        "operationId": "AgentPools_Get",
        "summary": "Gets the specified managed cluster agent pool.",
        "parameters": [
          {
            "$ref": "../../../../../common-types/resource-management/v3/types.json#/parameters/ApiVersionParameter"
          },
          {
            "$ref": "../../../../../common-types/resource-management/v3/types.json#/parameters/SubscriptionIdParameter"
          },
          {
            "$ref": "../../../../../common-types/resource-management/v3/types.json#/parameters/ResourceGroupNameParameter"
          },
          {
            "$ref": "#/parameters/ResourceNameParameter"
          },
          {
            "name": "agentPoolName",
            "in": "path",
            "required": true,
            "type": "string",
            "description": "The name of the agent pool."
          }
        ],
        "responses": {
          "200": {
            "description": "OK",
            "schema": {
              "$ref": "#/definitions/AgentPool"
            }
          },
          "default": {
            "description": "Error response describing why the operation failed.",
            "schema": {
              "$ref": "#/definitions/CloudError"
            }
          }
        },
        "x-ms-examples": {
          "Get Agent Pool": {
            "$ref": "./examples/AgentPoolsGet.json"
          }
        }
      },
      "put": {
        "tags": [
          "AgentPools"
        ],
        "operationId": "AgentPools_CreateOrUpdate",
        "summary": "Creates or updates an agent pool in the specified managed cluster.",
        "parameters": [
          {
            "$ref": "../../../../../common-types/resource-management/v3/types.json#/parameters/ApiVersionParameter"
          },
          {
            "$ref": "../../../../../common-types/resource-management/v3/types.json#/parameters/SubscriptionIdParameter"
          },
          {
            "$ref": "../../../../../common-types/resource-management/v3/types.json#/parameters/ResourceGroupNameParameter"
          },
          {
            "$ref": "#/parameters/ResourceNameParameter"
          },
          {
            "name": "agentPoolName",
            "in": "path",
            "required": true,
            "type": "string",
            "description": "The name of the agent pool."
          },
          {
            "name": "parameters",
            "in": "body",
            "required": true,
            "schema": {
              "$ref": "#/definitions/AgentPool"
            },
            "description": "The agent pool to create or update."
          }
        ],
        "responses": {
          "200": {
            "description": "OK",
            "schema": {
              "$ref": "#/definitions/AgentPool"
            }
          },
          "201": {
            "description": "Created",
            "schema": {
              "$ref": "#/definitions/AgentPool"
            }
          },
          "default": {
            "description": "Error response describing why the operation failed.",
            "schema": {
              "$ref": "#/definitions/CloudError"
            }
          }
        },
        "x-ms-long-running-operation": true,
        "x-ms-examples": {
          "Create/Update Agent Pool": {
            "$ref": "./examples/AgentPoolsCreate_Update.json"
          },
          "Update Agent Pool": {
            "$ref": "./examples/AgentPools_Update.json"
          },
          "Create Spot Agent Pool": {
            "$ref": "./examples/AgentPoolsCreate_Spot.json"
          },
          "Create Agent Pool with PPG": {
            "$ref": "./examples/AgentPoolsCreate_PPG.json"
          },
          "Create Agent Pool with OSSKU": {
            "$ref": "./examples/AgentPoolsCreate_OSSKU.json"
          },
          "Create Agent Pool with GPUMIG": {
            "$ref": "./examples/AgentPoolsCreate_GPUMIG.json"
          },
          "Create Agent Pool with Ephemeral OS Disk": {
            "$ref": "./examples/AgentPoolsCreate_Ephemeral.json"
          },
          "Create Agent Pool with KubeletConfig and LinuxOSConfig": {
            "$ref": "./examples/AgentPoolsCreate_CustomNodeConfig.json"
          },
          "Create Agent Pool with EncryptionAtHost enabled": {
            "$ref": "./examples/AgentPoolsCreate_EnableEncryptionAtHost.json"
          },
          "Create Agent Pool with UltraSSD enabled": {
            "$ref": "./examples/AgentPoolsCreate_EnableUltraSSD.json"
          },
          "Create Agent Pool with FIPS enabled OS": {
            "$ref": "./examples/AgentPoolsCreate_EnableFIPS.json"
          },
          "Create Agent Pool using an agent pool snapshot": {
            "$ref": "./examples/AgentPoolsCreate_Snapshot.json"
          },
          "Create Agent Pool with Krustlet and the WASI runtime": {
            "$ref": "./examples/AgentPoolsCreate_WasmWasi.json"
          },
          "Create Agent Pool with Message of the Day": {
            "$ref": "./examples/AgentPoolsCreate_MessageOfTheDay.json"
          },
          "Stop Agent Pool": {
            "$ref": "./examples/AgentPools_Stop.json"
          },
          "Start Agent Pool": {
            "$ref": "./examples/AgentPools_Start.json"
          },
          "Associate Agent Pool with Capacity Reservation Group": {
            "$ref": "./examples/AgentPoolsAssociate_CRG.json"
          },
          "Create Agent Pool with Dedicated Host Group": {
            "$ref": "./examples/AgentPoolsCreate_DedicatedHostGroup.json"
          }
        }
      },
      "delete": {
        "tags": [
          "AgentPools"
        ],
        "operationId": "AgentPools_Delete",
        "summary": "Deletes an agent pool in the specified managed cluster.",
        "parameters": [
          {
            "$ref": "../../../../../common-types/resource-management/v3/types.json#/parameters/ApiVersionParameter"
          },
          {
            "$ref": "../../../../../common-types/resource-management/v3/types.json#/parameters/SubscriptionIdParameter"
          },
          {
            "$ref": "../../../../../common-types/resource-management/v3/types.json#/parameters/ResourceGroupNameParameter"
          },
          {
            "$ref": "#/parameters/ResourceNameParameter"
          },
          {
            "name": "agentPoolName",
            "in": "path",
            "required": true,
            "type": "string",
            "description": "The name of the agent pool."
          },
          {
<<<<<<< HEAD
            "$ref": "#/parameters/NoPodDisruptionBudgetParameter"
=======
            "$ref": "#/parameters/IgnorePodDisruptionBudgetParameter"
>>>>>>> 4c1c4706
          }
        ],
        "responses": {
          "202": {
            "description": "Accepted"
          },
          "204": {
            "description": "NoContent"
          },
          "default": {
            "description": "Error response describing why the operation failed.",
            "schema": {
              "$ref": "#/definitions/CloudError"
            }
          }
        },
        "x-ms-long-running-operation": true,
        "x-ms-examples": {
          "Delete Agent Pool": {
            "$ref": "./examples/AgentPoolsDelete.json"
          },
          "Delete Agent Pool by ignoring PodDisruptionBudget": {
            "$ref": "./examples/AgentPoolsDelete_IgnorePodDisruptionBudget.json"
          }
        }
      }
    },
    "/subscriptions/{subscriptionId}/resourceGroups/{resourceGroupName}/providers/Microsoft.ContainerService/managedClusters/{resourceName}/agentPools/{agentPoolName}/upgradeProfiles/default": {
      "get": {
        "tags": [
          "AgentPools"
        ],
        "operationId": "AgentPools_GetUpgradeProfile",
        "summary": "Gets the upgrade profile for an agent pool.",
        "parameters": [
          {
            "$ref": "../../../../../common-types/resource-management/v3/types.json#/parameters/ApiVersionParameter"
          },
          {
            "$ref": "../../../../../common-types/resource-management/v3/types.json#/parameters/SubscriptionIdParameter"
          },
          {
            "$ref": "../../../../../common-types/resource-management/v3/types.json#/parameters/ResourceGroupNameParameter"
          },
          {
            "$ref": "#/parameters/ResourceNameParameter"
          },
          {
            "name": "agentPoolName",
            "in": "path",
            "required": true,
            "type": "string",
            "description": "The name of the agent pool."
          }
        ],
        "responses": {
          "200": {
            "description": "OK",
            "schema": {
              "$ref": "#/definitions/AgentPoolUpgradeProfile"
            }
          },
          "default": {
            "description": "Error response describing why the operation failed.",
            "schema": {
              "$ref": "#/definitions/CloudError"
            }
          }
        },
        "x-ms-examples": {
          "Get Upgrade Profile for Agent Pool": {
            "$ref": "./examples/AgentPoolsGetUpgradeProfile.json"
          }
        }
      }
    },
    "/subscriptions/{subscriptionId}/resourceGroups/{resourceGroupName}/providers/Microsoft.ContainerService/managedClusters/{resourceName}/availableAgentPoolVersions": {
      "get": {
        "tags": [
          "AgentPools"
        ],
        "operationId": "AgentPools_GetAvailableAgentPoolVersions",
        "summary": "Gets a list of supported Kubernetes versions for the specified agent pool.",
        "description": "See [supported Kubernetes versions](https://docs.microsoft.com/azure/aks/supported-kubernetes-versions) for more details about the version lifecycle.",
        "parameters": [
          {
            "$ref": "../../../../../common-types/resource-management/v3/types.json#/parameters/ApiVersionParameter"
          },
          {
            "$ref": "../../../../../common-types/resource-management/v3/types.json#/parameters/SubscriptionIdParameter"
          },
          {
            "$ref": "../../../../../common-types/resource-management/v3/types.json#/parameters/ResourceGroupNameParameter"
          },
          {
            "$ref": "#/parameters/ResourceNameParameter"
          }
        ],
        "responses": {
          "200": {
            "description": "OK",
            "schema": {
              "$ref": "#/definitions/AgentPoolAvailableVersions"
            }
          }
        },
        "x-ms-examples": {
          "Get available versions for agent pool": {
            "$ref": "./examples/AgentPoolsGetAgentPoolAvailableVersions.json"
          }
        }
      }
    },
    "/subscriptions/{subscriptionId}/resourceGroups/{resourceGroupName}/providers/Microsoft.ContainerService/managedClusters/{resourceName}/resetServicePrincipalProfile": {
      "post": {
        "tags": [
          "ManagedClusters"
        ],
        "operationId": "ManagedClusters_ResetServicePrincipalProfile",
        "summary": "Reset the Service Principal Profile of a managed cluster.",
        "description": "This action cannot be performed on a cluster that is not using a service principal",
        "parameters": [
          {
            "$ref": "../../../../../common-types/resource-management/v3/types.json#/parameters/ApiVersionParameter"
          },
          {
            "$ref": "../../../../../common-types/resource-management/v3/types.json#/parameters/SubscriptionIdParameter"
          },
          {
            "$ref": "../../../../../common-types/resource-management/v3/types.json#/parameters/ResourceGroupNameParameter"
          },
          {
            "$ref": "#/parameters/ResourceNameParameter"
          },
          {
            "name": "parameters",
            "in": "body",
            "required": true,
            "schema": {
              "$ref": "#/definitions/ManagedClusterServicePrincipalProfile"
            },
            "description": "The service principal profile to set on the managed cluster."
          }
        ],
        "responses": {
          "200": {
            "description": "OK"
          },
          "202": {
            "description": "Accepted"
          },
          "default": {
            "description": "Error response describing why the operation failed. If the cluster doesn't exist, 404 (Not found) is returned.",
            "schema": {
              "$ref": "#/definitions/CloudError"
            }
          }
        },
        "x-ms-long-running-operation": true,
        "x-ms-examples": {
          "Reset Service Principal Profile": {
            "$ref": "./examples/ManagedClustersResetServicePrincipalProfile.json"
          }
        }
      }
    },
    "/subscriptions/{subscriptionId}/resourceGroups/{resourceGroupName}/providers/Microsoft.ContainerService/managedClusters/{resourceName}/resetAADProfile": {
      "post": {
        "tags": [
          "ManagedClusters"
        ],
        "operationId": "ManagedClusters_ResetAADProfile",
        "summary": "Reset the AAD Profile of a managed cluster.",
        "parameters": [
          {
            "$ref": "../../../../../common-types/resource-management/v3/types.json#/parameters/ApiVersionParameter"
          },
          {
            "$ref": "../../../../../common-types/resource-management/v3/types.json#/parameters/SubscriptionIdParameter"
          },
          {
            "$ref": "../../../../../common-types/resource-management/v3/types.json#/parameters/ResourceGroupNameParameter"
          },
          {
            "$ref": "#/parameters/ResourceNameParameter"
          },
          {
            "name": "parameters",
            "in": "body",
            "required": true,
            "schema": {
              "$ref": "#/definitions/ManagedClusterAADProfile"
            },
            "description": "The AAD profile to set on the Managed Cluster"
          }
        ],
        "responses": {
          "200": {
            "description": "OK"
          },
          "202": {
            "description": "Accepted"
          },
          "default": {
            "description": "Error response describing why the operation failed. If the cluster doesn't exist, 404 (Not found) is returned.",
            "schema": {
              "$ref": "#/definitions/CloudError"
            }
          }
        },
        "x-ms-long-running-operation": true,
        "x-ms-examples": {
          "Reset AAD Profile": {
            "$ref": "./examples/ManagedClustersResetAADProfile.json"
          }
        }
      }
    },
    "/subscriptions/{subscriptionId}/resourceGroups/{resourceGroupName}/providers/Microsoft.ContainerService/managedClusters/{resourceName}/rotateClusterCertificates": {
      "post": {
        "tags": [
          "ManagedClusters"
        ],
        "operationId": "ManagedClusters_RotateClusterCertificates",
        "summary": "Rotates the certificates of a managed cluster.",
        "description": "See [Certificate rotation](https://docs.microsoft.com/azure/aks/certificate-rotation) for more details about rotating managed cluster certificates.",
        "parameters": [
          {
            "$ref": "../../../../../common-types/resource-management/v3/types.json#/parameters/ApiVersionParameter"
          },
          {
            "$ref": "../../../../../common-types/resource-management/v3/types.json#/parameters/SubscriptionIdParameter"
          },
          {
            "$ref": "../../../../../common-types/resource-management/v3/types.json#/parameters/ResourceGroupNameParameter"
          },
          {
            "$ref": "#/parameters/ResourceNameParameter"
          }
        ],
        "responses": {
          "202": {
            "description": "Accepted"
          },
          "204": {
            "description": "NoContent"
          },
          "default": {
            "description": "Error response describing why the operation failed. If the cluster doesn't exist, 404 (Not found) is returned.",
            "schema": {
              "$ref": "#/definitions/CloudError"
            }
          }
        },
        "x-ms-long-running-operation": true,
        "x-ms-examples": {
          "Rotate Cluster Certificates": {
            "$ref": "./examples/ManagedClustersRotateClusterCertificates.json"
          }
        }
      }
    },
    "/subscriptions/{subscriptionId}/resourceGroups/{resourceGroupName}/providers/Microsoft.ContainerService/managedClusters/{resourceName}/rotateServiceAccountSigningKeys": {
      "post": {
        "tags": [
          "ManagedClusters"
        ],
        "operationId": "ManagedClusters_RotateServiceAccountSigningKeys",
        "summary": "Rotates the service account signing keys of a managed cluster.",
        "parameters": [
          {
            "$ref": "../../../../../common-types/resource-management/v3/types.json#/parameters/ApiVersionParameter"
          },
          {
            "$ref": "../../../../../common-types/resource-management/v3/types.json#/parameters/SubscriptionIdParameter"
          },
          {
            "$ref": "../../../../../common-types/resource-management/v3/types.json#/parameters/ResourceGroupNameParameter"
          },
          {
            "$ref": "#/parameters/ResourceNameParameter"
          }
        ],
        "responses": {
          "202": {
            "description": "Accepted"
          },
          "204": {
            "description": "NoContent"
          },
          "default": {
            "description": "Error response describing why the operation failed. If the cluster doesn't exist, 404 (Not found) is returned.",
            "schema": {
              "$ref": "#/definitions/CloudError"
            }
          }
        },
        "x-ms-long-running-operation": true,
        "x-ms-examples": {
          "Rotate Cluster Service Account Signing Keys": {
            "$ref": "./examples/ManagedClustersRotateServiceAccountSigningKeys.json"
          }
        }
      }
    },
    "/subscriptions/{subscriptionId}/resourceGroups/{resourceGroupName}/providers/Microsoft.ContainerService/managedClusters/{resourceName}/stop": {
      "post": {
        "tags": [
          "ManagedClusters"
        ],
        "operationId": "ManagedClusters_Stop",
        "summary": "Stops a Managed Cluster",
        "description": "This can only be performed on Azure Virtual Machine Scale set backed clusters. Stopping a cluster stops the control plane and agent nodes entirely, while maintaining all object and cluster state. A cluster does not accrue charges while it is stopped. See [stopping a cluster](https://docs.microsoft.com/azure/aks/start-stop-cluster) for more details about stopping a cluster.",
        "parameters": [
          {
            "$ref": "../../../../../common-types/resource-management/v3/types.json#/parameters/ApiVersionParameter"
          },
          {
            "$ref": "../../../../../common-types/resource-management/v3/types.json#/parameters/SubscriptionIdParameter"
          },
          {
            "$ref": "../../../../../common-types/resource-management/v3/types.json#/parameters/ResourceGroupNameParameter"
          },
          {
            "$ref": "#/parameters/ResourceNameParameter"
          }
        ],
        "responses": {
          "202": {
            "description": "Accepted"
          },
          "204": {
            "description": "NoContent"
          },
          "default": {
            "description": "Error response describing why the operation failed. If the cluster doesn't exist, 404 (Not found) is returned.",
            "schema": {
              "$ref": "#/definitions/CloudError"
            }
          }
        },
        "x-ms-long-running-operation": true,
        "x-ms-examples": {
          "Stop Managed Cluster": {
            "$ref": "./examples/ManagedClustersStop.json"
          }
        }
      }
    },
    "/subscriptions/{subscriptionId}/resourceGroups/{resourceGroupName}/providers/Microsoft.ContainerService/managedClusters/{resourceName}/start": {
      "post": {
        "tags": [
          "ManagedClusters"
        ],
        "operationId": "ManagedClusters_Start",
        "summary": "Starts a previously stopped Managed Cluster",
        "description": "See [starting a cluster](https://docs.microsoft.com/azure/aks/start-stop-cluster) for more details about starting a cluster.",
        "parameters": [
          {
            "$ref": "../../../../../common-types/resource-management/v3/types.json#/parameters/ApiVersionParameter"
          },
          {
            "$ref": "../../../../../common-types/resource-management/v3/types.json#/parameters/SubscriptionIdParameter"
          },
          {
            "$ref": "../../../../../common-types/resource-management/v3/types.json#/parameters/ResourceGroupNameParameter"
          },
          {
            "$ref": "#/parameters/ResourceNameParameter"
          }
        ],
        "responses": {
          "202": {
            "description": "Accepted"
          },
          "204": {
            "description": "NoContent"
          },
          "default": {
            "description": "Error response describing why the operation failed. If the cluster doesn't exist, 404 (Not found) is returned.",
            "schema": {
              "$ref": "#/definitions/CloudError"
            }
          }
        },
        "x-ms-long-running-operation": true,
        "x-ms-examples": {
          "Start Managed Cluster": {
            "$ref": "./examples/ManagedClustersStart.json"
          }
        }
      }
    },
    "/subscriptions/{subscriptionId}/resourceGroups/{resourceGroupName}/providers/Microsoft.ContainerService/managedClusters/{resourceName}/privateEndpointConnections": {
      "get": {
        "tags": [
          "PrivateEndpointConnections"
        ],
        "operationId": "PrivateEndpointConnections_List",
        "summary": "Gets a list of private endpoint connections in the specified managed cluster.",
        "description": "To learn more about private clusters, see: https://docs.microsoft.com/azure/aks/private-clusters",
        "parameters": [
          {
            "$ref": "../../../../../common-types/resource-management/v3/types.json#/parameters/ApiVersionParameter"
          },
          {
            "$ref": "../../../../../common-types/resource-management/v3/types.json#/parameters/SubscriptionIdParameter"
          },
          {
            "$ref": "../../../../../common-types/resource-management/v3/types.json#/parameters/ResourceGroupNameParameter"
          },
          {
            "$ref": "#/parameters/ResourceNameParameter"
          }
        ],
        "responses": {
          "200": {
            "description": "OK",
            "schema": {
              "$ref": "#/definitions/PrivateEndpointConnectionListResult"
            }
          },
          "default": {
            "description": "Error response describing why the operation failed.",
            "schema": {
              "$ref": "#/definitions/CloudError"
            }
          }
        },
        "x-ms-examples": {
          "List Private Endpoint Connections by Managed Cluster": {
            "$ref": "./examples/PrivateEndpointConnectionsList.json"
          }
        }
      }
    },
    "/subscriptions/{subscriptionId}/resourceGroups/{resourceGroupName}/providers/Microsoft.ContainerService/managedClusters/{resourceName}/privateEndpointConnections/{privateEndpointConnectionName}": {
      "get": {
        "tags": [
          "PrivateEndpointConnections"
        ],
        "operationId": "PrivateEndpointConnections_Get",
        "summary": "Gets the specified private endpoint connection.",
        "description": "To learn more about private clusters, see: https://docs.microsoft.com/azure/aks/private-clusters",
        "parameters": [
          {
            "$ref": "../../../../../common-types/resource-management/v3/types.json#/parameters/ApiVersionParameter"
          },
          {
            "$ref": "../../../../../common-types/resource-management/v3/types.json#/parameters/SubscriptionIdParameter"
          },
          {
            "$ref": "../../../../../common-types/resource-management/v3/types.json#/parameters/ResourceGroupNameParameter"
          },
          {
            "$ref": "#/parameters/ResourceNameParameter"
          },
          {
            "name": "privateEndpointConnectionName",
            "in": "path",
            "required": true,
            "type": "string",
            "description": "The name of the private endpoint connection."
          }
        ],
        "responses": {
          "200": {
            "description": "OK",
            "schema": {
              "$ref": "#/definitions/PrivateEndpointConnection"
            }
          },
          "default": {
            "description": "Error response describing why the operation failed.",
            "schema": {
              "$ref": "#/definitions/CloudError"
            }
          }
        },
        "x-ms-examples": {
          "Get Private Endpoint Connection": {
            "$ref": "./examples/PrivateEndpointConnectionsGet.json"
          }
        }
      },
      "put": {
        "tags": [
          "PrivateEndpointConnections"
        ],
        "operationId": "PrivateEndpointConnections_Update",
        "summary": "Updates a private endpoint connection.",
        "parameters": [
          {
            "$ref": "../../../../../common-types/resource-management/v3/types.json#/parameters/ApiVersionParameter"
          },
          {
            "$ref": "../../../../../common-types/resource-management/v3/types.json#/parameters/SubscriptionIdParameter"
          },
          {
            "$ref": "../../../../../common-types/resource-management/v3/types.json#/parameters/ResourceGroupNameParameter"
          },
          {
            "$ref": "#/parameters/ResourceNameParameter"
          },
          {
            "name": "privateEndpointConnectionName",
            "in": "path",
            "required": true,
            "type": "string",
            "description": "The name of the private endpoint connection."
          },
          {
            "name": "parameters",
            "in": "body",
            "required": true,
            "schema": {
              "$ref": "#/definitions/PrivateEndpointConnection"
            },
            "description": "The updated private endpoint connection."
          }
        ],
        "responses": {
          "200": {
            "description": "OK",
            "schema": {
              "$ref": "#/definitions/PrivateEndpointConnection"
            }
          },
          "default": {
            "description": "Error response describing why the operation failed.",
            "schema": {
              "$ref": "#/definitions/CloudError"
            }
          }
        },
        "x-ms-examples": {
          "Update Private Endpoint Connection": {
            "$ref": "./examples/PrivateEndpointConnectionsUpdate.json"
          }
        }
      },
      "delete": {
        "tags": [
          "PrivateEndpointConnections"
        ],
        "operationId": "PrivateEndpointConnections_Delete",
        "summary": "Deletes a private endpoint connection.",
        "parameters": [
          {
            "$ref": "../../../../../common-types/resource-management/v3/types.json#/parameters/ApiVersionParameter"
          },
          {
            "$ref": "../../../../../common-types/resource-management/v3/types.json#/parameters/SubscriptionIdParameter"
          },
          {
            "$ref": "../../../../../common-types/resource-management/v3/types.json#/parameters/ResourceGroupNameParameter"
          },
          {
            "$ref": "#/parameters/ResourceNameParameter"
          },
          {
            "name": "privateEndpointConnectionName",
            "in": "path",
            "required": true,
            "type": "string",
            "description": "The name of the private endpoint connection."
          }
        ],
        "responses": {
          "200": {
            "description": "OK"
          },
          "204": {
            "description": "No Content -- The private endpoint connection does not exist."
          },
          "default": {
            "description": "Error response describing why the operation failed.",
            "schema": {
              "$ref": "#/definitions/CloudError"
            }
          }
        },
        "x-ms-long-running-operation": true,
        "x-ms-examples": {
          "Delete Private Endpoint Connection": {
            "$ref": "./examples/PrivateEndpointConnectionsDelete.json"
          }
        }
      }
    },
    "/subscriptions/{subscriptionId}/resourceGroups/{resourceGroupName}/providers/Microsoft.ContainerService/managedClusters/{resourceName}/agentPools/{agentPoolName}/upgradeNodeImageVersion": {
      "post": {
        "tags": [
          "AgentPools"
        ],
        "operationId": "AgentPools_UpgradeNodeImageVersion",
        "summary": "Upgrades the node image version of an agent pool to the latest.",
        "description": "Upgrading the node image version of an agent pool applies the newest OS and runtime updates to the nodes. AKS provides one new image per week with the latest updates. For more details on node image versions, see: https://docs.microsoft.com/azure/aks/node-image-upgrade",
        "parameters": [
          {
            "$ref": "../../../../../common-types/resource-management/v3/types.json#/parameters/ApiVersionParameter"
          },
          {
            "$ref": "../../../../../common-types/resource-management/v3/types.json#/parameters/SubscriptionIdParameter"
          },
          {
            "$ref": "../../../../../common-types/resource-management/v3/types.json#/parameters/ResourceGroupNameParameter"
          },
          {
            "$ref": "#/parameters/ResourceNameParameter"
          },
          {
            "name": "agentPoolName",
            "in": "path",
            "required": true,
            "type": "string",
            "description": "The name of the agent pool."
          }
        ],
        "responses": {
          "200": {
            "description": "OK"
          },
          "202": {
            "description": "Accepted",
            "headers": {
              "Azure-AsyncOperation": {
                "description": "URL to query for status of the operation.",
                "type": "string"
              }
            },
            "schema": {
              "$ref": "#/definitions/AgentPool"
            }
          },
          "default": {
            "description": "Error response describing why the operation failed.",
            "schema": {
              "$ref": "#/definitions/CloudError"
            }
          }
        },
        "x-ms-long-running-operation": true,
        "x-ms-examples": {
          "Upgrade Agent Pool Node Image Version": {
            "$ref": "./examples/AgentPoolsUpgradeNodeImageVersion.json"
          }
        }
      }
    },
    "/subscriptions/{subscriptionId}/resourceGroups/{resourceGroupName}/providers/Microsoft.ContainerService/managedClusters/{resourceName}/privateLinkResources": {
      "get": {
        "tags": [
          "privateLinkResources"
        ],
        "operationId": "PrivateLinkResources_List",
        "summary": "Gets a list of private link resources in the specified managed cluster.",
        "description": "To learn more about private clusters, see: https://docs.microsoft.com/azure/aks/private-clusters",
        "parameters": [
          {
            "$ref": "../../../../../common-types/resource-management/v3/types.json#/parameters/ApiVersionParameter"
          },
          {
            "$ref": "../../../../../common-types/resource-management/v3/types.json#/parameters/SubscriptionIdParameter"
          },
          {
            "$ref": "../../../../../common-types/resource-management/v3/types.json#/parameters/ResourceGroupNameParameter"
          },
          {
            "$ref": "#/parameters/ResourceNameParameter"
          }
        ],
        "responses": {
          "200": {
            "description": "OK",
            "schema": {
              "$ref": "#/definitions/PrivateLinkResourcesListResult"
            }
          },
          "default": {
            "description": "Error response describing why the operation failed.",
            "schema": {
              "$ref": "#/definitions/CloudError"
            }
          }
        },
        "x-ms-examples": {
          "List Private Link Resources by Managed Cluster": {
            "$ref": "./examples/PrivateLinkResourcesList.json"
          }
        }
      }
    },
    "/subscriptions/{subscriptionId}/resourceGroups/{resourceGroupName}/providers/Microsoft.ContainerService/managedClusters/{resourceName}/resolvePrivateLinkServiceId": {
      "post": {
        "tags": [
          "resolvePrivateLinkServiceId"
        ],
        "operationId": "ResolvePrivateLinkServiceId_POST",
        "summary": "Gets the private link service ID for the specified managed cluster.",
        "parameters": [
          {
            "$ref": "../../../../../common-types/resource-management/v3/types.json#/parameters/ApiVersionParameter"
          },
          {
            "$ref": "../../../../../common-types/resource-management/v3/types.json#/parameters/SubscriptionIdParameter"
          },
          {
            "$ref": "../../../../../common-types/resource-management/v3/types.json#/parameters/ResourceGroupNameParameter"
          },
          {
            "$ref": "#/parameters/ResourceNameParameter"
          },
          {
            "name": "parameters",
            "in": "body",
            "required": true,
            "schema": {
              "$ref": "#/definitions/PrivateLinkResource"
            },
            "description": "Parameters required in order to resolve a private link service ID."
          }
        ],
        "responses": {
          "200": {
            "description": "OK",
            "schema": {
              "$ref": "#/definitions/PrivateLinkResource"
            }
          },
          "default": {
            "description": "Error response describing why the operation failed.",
            "schema": {
              "$ref": "#/definitions/CloudError"
            }
          }
        },
        "x-ms-examples": {
          "Resolve the Private Link Service ID for Managed Cluster": {
            "$ref": "./examples/ResolvePrivateLinkServiceId.json"
          }
        }
      }
    },
    "/subscriptions/{subscriptionId}/resourceGroups/{resourceGroupName}/providers/Microsoft.ContainerService/managedClusters/{resourceName}/runCommand": {
      "post": {
        "tags": [
          "ManagedClusters"
        ],
        "operationId": "ManagedClusters_RunCommand",
        "summary": "Submits a command to run against the Managed Cluster.",
        "description": "AKS will create a pod to run the command. This is primarily useful for private clusters. For more information see [AKS Run Command](https://docs.microsoft.com/azure/aks/private-clusters#aks-run-command-preview).",
        "x-ms-long-running-operation": true,
        "parameters": [
          {
            "$ref": "../../../../../common-types/resource-management/v3/types.json#/parameters/ApiVersionParameter"
          },
          {
            "$ref": "../../../../../common-types/resource-management/v3/types.json#/parameters/SubscriptionIdParameter"
          },
          {
            "$ref": "../../../../../common-types/resource-management/v3/types.json#/parameters/ResourceGroupNameParameter"
          },
          {
            "$ref": "#/parameters/ResourceNameParameter"
          },
          {
            "name": "requestPayload",
            "in": "body",
            "required": true,
            "schema": {
              "$ref": "#/definitions/RunCommandRequest"
            },
            "description": "The run command request"
          }
        ],
        "responses": {
          "202": {
            "description": "Accepted"
          },
          "200": {
            "description": "command finished with async pattern, tracking by location header. !!! this is for autorest only, you never get 200 from this api !!!",
            "schema": {
              "$ref": "#/definitions/RunCommandResult"
            }
          },
          "default": {
            "description": "Error response describing why the operation failed. If the cluster doesn't exist, 404 (Not found) is returned.",
            "schema": {
              "$ref": "#/definitions/CloudError"
            }
          }
        },
        "x-ms-examples": {
          "submitNewCommand": {
            "$ref": "./examples/RunCommandRequest.json"
          }
        }
      }
    },
    "/subscriptions/{subscriptionId}/resourceGroups/{resourceGroupName}/providers/Microsoft.ContainerService/managedClusters/{resourceName}/commandResults/{commandId}": {
      "get": {
        "tags": [
          "ManagedClusters"
        ],
        "operationId": "ManagedClusters_GetCommandResult",
        "summary": "Gets the results of a command which has been run on the Managed Cluster.",
        "parameters": [
          {
            "$ref": "../../../../../common-types/resource-management/v3/types.json#/parameters/ApiVersionParameter"
          },
          {
            "$ref": "../../../../../common-types/resource-management/v3/types.json#/parameters/SubscriptionIdParameter"
          },
          {
            "$ref": "../../../../../common-types/resource-management/v3/types.json#/parameters/ResourceGroupNameParameter"
          },
          {
            "$ref": "#/parameters/ResourceNameParameter"
          },
          {
            "name": "commandId",
            "in": "path",
            "required": true,
            "type": "string",
            "description": "Id of the command."
          }
        ],
        "responses": {
          "202": {
            "description": "command running in progress"
          },
          "200": {
            "description": "command finished",
            "schema": {
              "$ref": "#/definitions/RunCommandResult"
            }
          },
          "default": {
            "description": "Error response describing why the operation failed. If the cluster doesn't exist, 404 (Not found) is returned.",
            "schema": {
              "$ref": "#/definitions/CloudError"
            }
          }
        },
        "x-ms-examples": {
          "commandSucceedResult": {
            "$ref": "./examples/RunCommandResultSucceed.json"
          },
          "commandFailedResult": {
            "$ref": "./examples/RunCommandResultFailed.json"
          }
        }
      }
    },
    "/subscriptions/{subscriptionId}/resourceGroups/{resourceGroupName}/providers/Microsoft.ContainerService/managedClusters/{resourceName}/outboundNetworkDependenciesEndpoints": {
      "get": {
        "tags": [
          "ManagedClusters"
        ],
        "operationId": "ManagedClusters_ListOutboundNetworkDependenciesEndpoints",
        "summary": "Gets a list of egress endpoints (network endpoints of all outbound dependencies) in the specified managed cluster.",
        "description": "Gets a list of egress endpoints (network endpoints of all outbound dependencies) in the specified managed cluster. The operation returns properties of each egress endpoint.",
        "parameters": [
          {
            "$ref": "../../../../../common-types/resource-management/v3/types.json#/parameters/ApiVersionParameter"
          },
          {
            "$ref": "../../../../../common-types/resource-management/v3/types.json#/parameters/SubscriptionIdParameter"
          },
          {
            "$ref": "../../../../../common-types/resource-management/v3/types.json#/parameters/ResourceGroupNameParameter"
          },
          {
            "$ref": "#/parameters/ResourceNameParameter"
          }
        ],
        "responses": {
          "200": {
            "description": "OK",
            "schema": {
              "$ref": "#/definitions/OutboundEnvironmentEndpointCollection"
            }
          },
          "default": {
            "description": "Error response describing why the operation failed.",
            "schema": {
              "$ref": "#/definitions/CloudError"
            }
          }
        },
        "x-ms-examples": {
          "List OutboundNetworkDependenciesEndpoints by Managed Cluster": {
            "$ref": "./examples/OutboundNetworkDependenciesEndpointsList.json"
          }
        },
        "x-ms-pageable": {
          "nextLinkName": "nextLink"
        }
      }
    },
    "/subscriptions/{subscriptionId}/providers/Microsoft.ContainerService/snapshots": {
      "get": {
        "tags": [
          "Snapshots"
        ],
        "operationId": "Snapshots_List",
        "summary": "Gets a list of snapshots in the specified subscription.",
        "parameters": [
          {
            "$ref": "../../../../../common-types/resource-management/v3/types.json#/parameters/ApiVersionParameter"
          },
          {
            "$ref": "../../../../../common-types/resource-management/v3/types.json#/parameters/SubscriptionIdParameter"
          }
        ],
        "responses": {
          "200": {
            "description": "OK",
            "schema": {
              "$ref": "#/definitions/SnapshotListResult"
            }
          },
          "default": {
            "description": "Error response describing why the operation failed.",
            "schema": {
              "$ref": "#/definitions/CloudError"
            }
          }
        },
        "x-ms-pageable": {
          "nextLinkName": "nextLink"
        },
        "x-ms-examples": {
          "List Snapshots": {
            "$ref": "./examples/SnapshotsList.json"
          }
        }
      }
    },
    "/subscriptions/{subscriptionId}/resourceGroups/{resourceGroupName}/providers/Microsoft.ContainerService/snapshots": {
      "get": {
        "tags": [
          "Snapshots"
        ],
        "operationId": "Snapshots_ListByResourceGroup",
        "summary": "Lists snapshots in the specified subscription and resource group.",
        "parameters": [
          {
            "$ref": "../../../../../common-types/resource-management/v3/types.json#/parameters/ApiVersionParameter"
          },
          {
            "$ref": "../../../../../common-types/resource-management/v3/types.json#/parameters/SubscriptionIdParameter"
          },
          {
            "$ref": "../../../../../common-types/resource-management/v3/types.json#/parameters/ResourceGroupNameParameter"
          }
        ],
        "responses": {
          "200": {
            "description": "OK",
            "schema": {
              "$ref": "#/definitions/SnapshotListResult"
            }
          },
          "default": {
            "description": "Error response describing why the operation failed.",
            "schema": {
              "$ref": "#/definitions/CloudError"
            }
          }
        },
        "x-ms-pageable": {
          "nextLinkName": "nextLink"
        },
        "x-ms-examples": {
          "List Snapshots by Resource Group": {
            "$ref": "./examples/SnapshotsListByResourceGroup.json"
          }
        }
      }
    },
    "/subscriptions/{subscriptionId}/resourceGroups/{resourceGroupName}/providers/Microsoft.ContainerService/snapshots/{resourceName}": {
      "get": {
        "tags": [
          "Snapshots"
        ],
        "operationId": "Snapshots_Get",
        "summary": "Gets a snapshot.",
        "parameters": [
          {
            "$ref": "../../../../../common-types/resource-management/v3/types.json#/parameters/ApiVersionParameter"
          },
          {
            "$ref": "../../../../../common-types/resource-management/v3/types.json#/parameters/SubscriptionIdParameter"
          },
          {
            "$ref": "../../../../../common-types/resource-management/v3/types.json#/parameters/ResourceGroupNameParameter"
          },
          {
            "$ref": "#/parameters/ResourceNameParameter"
          }
        ],
        "responses": {
          "200": {
            "description": "OK",
            "schema": {
              "$ref": "#/definitions/Snapshot"
            }
          },
          "default": {
            "description": "Error response describing why the operation failed.",
            "schema": {
              "$ref": "#/definitions/CloudError"
            }
          }
        },
        "x-ms-examples": {
          "Get Snapshot": {
            "$ref": "./examples/SnapshotsGet.json"
          }
        }
      },
      "put": {
        "tags": [
          "Snapshots"
        ],
        "operationId": "Snapshots_CreateOrUpdate",
        "summary": "Creates or updates a snapshot.",
        "parameters": [
          {
            "$ref": "../../../../../common-types/resource-management/v3/types.json#/parameters/ApiVersionParameter"
          },
          {
            "$ref": "../../../../../common-types/resource-management/v3/types.json#/parameters/SubscriptionIdParameter"
          },
          {
            "$ref": "../../../../../common-types/resource-management/v3/types.json#/parameters/ResourceGroupNameParameter"
          },
          {
            "$ref": "#/parameters/ResourceNameParameter"
          },
          {
            "name": "parameters",
            "in": "body",
            "required": true,
            "schema": {
              "$ref": "#/definitions/Snapshot"
            },
            "description": "The snapshot to create or update."
          }
        ],
        "responses": {
          "200": {
            "description": "OK",
            "schema": {
              "$ref": "#/definitions/Snapshot"
            }
          },
          "201": {
            "description": "Created",
            "schema": {
              "$ref": "#/definitions/Snapshot"
            }
          },
          "default": {
            "description": "Error response describing why the operation failed.",
            "schema": {
              "$ref": "#/definitions/CloudError"
            }
          }
        },
        "x-ms-examples": {
          "Create/Update Snapshot": {
            "$ref": "./examples/SnapshotsCreate.json"
          }
        }
      },
      "patch": {
        "tags": [
          "Snapshots"
        ],
        "operationId": "Snapshots_UpdateTags",
        "summary": "Updates tags on a snapshot.",
        "parameters": [
          {
            "$ref": "../../../../../common-types/resource-management/v3/types.json#/parameters/ApiVersionParameter"
          },
          {
            "$ref": "../../../../../common-types/resource-management/v3/types.json#/parameters/SubscriptionIdParameter"
          },
          {
            "$ref": "../../../../../common-types/resource-management/v3/types.json#/parameters/ResourceGroupNameParameter"
          },
          {
            "$ref": "#/parameters/ResourceNameParameter"
          },
          {
            "name": "parameters",
            "in": "body",
            "required": true,
            "schema": {
              "$ref": "#/definitions/TagsObject"
            },
            "description": "Parameters supplied to the Update snapshot Tags operation."
          }
        ],
        "responses": {
          "200": {
            "description": "OK",
            "schema": {
              "$ref": "#/definitions/Snapshot"
            }
          },
          "default": {
            "description": "Error response describing why the operation failed.",
            "schema": {
              "$ref": "#/definitions/CloudError"
            }
          }
        },
        "x-ms-examples": {
          "Update Snapshot Tags": {
            "$ref": "./examples/SnapshotsUpdateTags.json"
          }
        }
      },
      "delete": {
        "tags": [
          "Snapshots"
        ],
        "operationId": "Snapshots_Delete",
        "summary": "Deletes a snapshot.",
        "parameters": [
          {
            "$ref": "../../../../../common-types/resource-management/v3/types.json#/parameters/ApiVersionParameter"
          },
          {
            "$ref": "../../../../../common-types/resource-management/v3/types.json#/parameters/SubscriptionIdParameter"
          },
          {
            "$ref": "../../../../../common-types/resource-management/v3/types.json#/parameters/ResourceGroupNameParameter"
          },
          {
            "$ref": "#/parameters/ResourceNameParameter"
          }
        ],
        "responses": {
          "200": {
            "description": "OK"
          },
          "204": {
            "description": "NoContent"
          },
          "default": {
            "description": "Error response describing why the operation failed.",
            "schema": {
              "$ref": "#/definitions/CloudError"
            }
          }
        },
        "x-ms-examples": {
          "Delete Snapshot": {
            "$ref": "./examples/SnapshotsDelete.json"
          }
        }
      }
    },
    "/subscriptions/{subscriptionId}/providers/Microsoft.ContainerService/managedclustersnapshots": {
      "get": {
        "tags": [
          "ManagedClusterSnapshots"
        ],
        "operationId": "ManagedClusterSnapshots_List",
        "summary": "Gets a list of managed cluster snapshots in the specified subscription.",
        "parameters": [
          {
            "$ref": "../../../../../common-types/resource-management/v3/types.json#/parameters/ApiVersionParameter"
          },
          {
            "$ref": "../../../../../common-types/resource-management/v3/types.json#/parameters/SubscriptionIdParameter"
          }
        ],
        "responses": {
          "200": {
            "description": "OK",
            "schema": {
              "$ref": "#/definitions/ManagedClusterSnapshotListResult"
            }
          },
          "default": {
            "description": "Error response describing why the operation failed.",
            "schema": {
              "$ref": "#/definitions/CloudError"
            }
          }
        },
        "x-ms-pageable": {
          "nextLinkName": "nextLink"
        },
        "x-ms-examples": {
          "List Managed Cluster Snapshots": {
            "$ref": "./examples/ManagedClusterSnapshotsList.json"
          }
        }
      }
    },
    "/subscriptions/{subscriptionId}/resourceGroups/{resourceGroupName}/providers/Microsoft.ContainerService/managedclustersnapshots": {
      "get": {
        "tags": [
          "ManagedClusterSnapshots"
        ],
        "operationId": "ManagedClusterSnapshots_ListByResourceGroup",
        "summary": "Lists managed cluster snapshots in the specified subscription and resource group.",
        "parameters": [
          {
            "$ref": "../../../../../common-types/resource-management/v3/types.json#/parameters/ApiVersionParameter"
          },
          {
            "$ref": "../../../../../common-types/resource-management/v3/types.json#/parameters/SubscriptionIdParameter"
          },
          {
            "$ref": "../../../../../common-types/resource-management/v3/types.json#/parameters/ResourceGroupNameParameter"
          }
        ],
        "responses": {
          "200": {
            "description": "OK",
            "schema": {
              "$ref": "#/definitions/ManagedClusterSnapshotListResult"
            }
          },
          "default": {
            "description": "Error response describing why the operation failed.",
            "schema": {
              "$ref": "#/definitions/CloudError"
            }
          }
        },
        "x-ms-pageable": {
          "nextLinkName": "nextLink"
        },
        "x-ms-examples": {
          "List Managed Cluster Snapshots by Resource Group": {
            "$ref": "./examples/ManagedClusterSnapshotsListByResourceGroup.json"
          }
        }
      }
    },
    "/subscriptions/{subscriptionId}/resourceGroups/{resourceGroupName}/providers/Microsoft.ContainerService/managedclustersnapshots/{resourceName}": {
      "get": {
        "tags": [
          "ManagedClusterSnapshots"
        ],
        "operationId": "ManagedClusterSnapshots_Get",
        "summary": "Gets a managed cluster snapshot.",
        "parameters": [
          {
            "$ref": "../../../../../common-types/resource-management/v3/types.json#/parameters/ApiVersionParameter"
          },
          {
            "$ref": "../../../../../common-types/resource-management/v3/types.json#/parameters/SubscriptionIdParameter"
          },
          {
            "$ref": "../../../../../common-types/resource-management/v3/types.json#/parameters/ResourceGroupNameParameter"
          },
          {
            "$ref": "#/parameters/ResourceNameParameter"
          }
        ],
        "responses": {
          "200": {
            "description": "OK",
            "schema": {
              "$ref": "#/definitions/ManagedClusterSnapshot"
            }
          },
          "default": {
            "description": "Error response describing why the operation failed.",
            "schema": {
              "$ref": "#/definitions/CloudError"
            }
          }
        },
        "x-ms-examples": {
          "Get Managed Cluster Snapshot": {
            "$ref": "./examples/ManagedClusterSnapshotsGet.json"
          }
        }
      },
      "put": {
        "tags": [
          "ManagedClusterSnapshots"
        ],
        "operationId": "ManagedClusterSnapshots_CreateOrUpdate",
        "summary": "Creates or updates a managed cluster snapshot.",
        "parameters": [
          {
            "$ref": "../../../../../common-types/resource-management/v3/types.json#/parameters/ApiVersionParameter"
          },
          {
            "$ref": "../../../../../common-types/resource-management/v3/types.json#/parameters/SubscriptionIdParameter"
          },
          {
            "$ref": "../../../../../common-types/resource-management/v3/types.json#/parameters/ResourceGroupNameParameter"
          },
          {
            "$ref": "#/parameters/ResourceNameParameter"
          },
          {
            "name": "parameters",
            "in": "body",
            "required": true,
            "schema": {
              "$ref": "#/definitions/ManagedClusterSnapshot"
            },
            "description": "The managed cluster snapshot to create or update."
          }
        ],
        "responses": {
          "200": {
            "description": "OK",
            "schema": {
              "$ref": "#/definitions/ManagedClusterSnapshot"
            }
          },
          "201": {
            "description": "Created",
            "schema": {
              "$ref": "#/definitions/ManagedClusterSnapshot"
            }
          },
          "default": {
            "description": "Error response describing why the operation failed.",
            "schema": {
              "$ref": "#/definitions/CloudError"
            }
          }
        },
        "x-ms-examples": {
          "Create/Update Managed Cluster Snapshot": {
            "$ref": "./examples/ManagedClusterSnapshotsCreate.json"
          }
        }
      },
      "patch": {
        "tags": [
          "ManagedClusterSnapshots"
        ],
        "operationId": "ManagedClusterSnapshots_UpdateTags",
        "summary": "Updates tags on a managed cluster snapshot.",
        "parameters": [
          {
            "$ref": "../../../../../common-types/resource-management/v3/types.json#/parameters/ApiVersionParameter"
          },
          {
            "$ref": "../../../../../common-types/resource-management/v3/types.json#/parameters/SubscriptionIdParameter"
          },
          {
            "$ref": "../../../../../common-types/resource-management/v3/types.json#/parameters/ResourceGroupNameParameter"
          },
          {
            "$ref": "#/parameters/ResourceNameParameter"
          },
          {
            "name": "parameters",
            "in": "body",
            "required": true,
            "schema": {
              "$ref": "#/definitions/TagsObject"
            },
            "description": "Parameters supplied to the Update managed cluster snapshot Tags operation."
          }
        ],
        "responses": {
          "200": {
            "description": "OK",
            "schema": {
              "$ref": "#/definitions/ManagedClusterSnapshot"
            }
          },
          "default": {
            "description": "Error response describing why the operation failed.",
            "schema": {
              "$ref": "#/definitions/CloudError"
            }
          }
        },
        "x-ms-examples": {
          "Update Managed Cluster Snapshot Tags": {
            "$ref": "./examples/ManagedClusterSnapshotsUpdateTags.json"
          }
        }
      },
      "delete": {
        "tags": [
          "ManagedClusterSnapshots"
        ],
        "operationId": "ManagedClusterSnapshots_Delete",
        "summary": "Deletes a managed cluster snapshot.",
        "parameters": [
          {
            "$ref": "../../../../../common-types/resource-management/v3/types.json#/parameters/ApiVersionParameter"
          },
          {
            "$ref": "../../../../../common-types/resource-management/v3/types.json#/parameters/SubscriptionIdParameter"
          },
          {
            "$ref": "../../../../../common-types/resource-management/v3/types.json#/parameters/ResourceGroupNameParameter"
          },
          {
            "$ref": "#/parameters/ResourceNameParameter"
          }
        ],
        "responses": {
          "200": {
            "description": "OK"
          },
          "204": {
            "description": "NoContent"
          },
          "default": {
            "description": "Error response describing why the operation failed.",
            "schema": {
              "$ref": "#/definitions/CloudError"
            }
          }
        },
        "x-ms-examples": {
          "Delete Managed Cluster Snapshot": {
            "$ref": "./examples/ManagedClusterSnapshotsDelete.json"
          }
        }
      }
    }
  },
  "definitions": {
    "OperationListResult": {
      "type": "object",
      "properties": {
        "value": {
          "type": "array",
          "readOnly": true,
          "items": {
            "$ref": "#/definitions/OperationValue"
          },
          "description": "The list of operations"
        }
      },
      "description": "The List Operation response."
    },
    "OperationValue": {
      "type": "object",
      "properties": {
        "origin": {
          "type": "string",
          "readOnly": true,
          "description": "The origin of the operation."
        },
        "name": {
          "type": "string",
          "readOnly": true,
          "description": "The name of the operation."
        },
        "display": {
          "x-ms-client-flatten": true,
          "$ref": "#/definitions/OperationValueDisplay",
          "description": "Describes the properties of a Operation Value Display."
        }
      },
      "description": "Describes the properties of a Operation value."
    },
    "OperationValueDisplay": {
      "type": "object",
      "properties": {
        "operation": {
          "type": "string",
          "readOnly": true,
          "description": "The display name of the operation."
        },
        "resource": {
          "type": "string",
          "readOnly": true,
          "description": "The display name of the resource the operation applies to."
        },
        "description": {
          "type": "string",
          "readOnly": true,
          "description": "The description of the operation."
        },
        "provider": {
          "type": "string",
          "readOnly": true,
          "description": "The resource provider for the operation."
        }
      },
      "description": "Describes the properties of a Operation Value Display."
    },
    "SubResource": {
      "type": "object",
      "properties": {
        "id": {
          "readOnly": true,
          "type": "string",
          "description": "Resource ID."
        },
        "name": {
          "readOnly": true,
          "type": "string",
          "description": "The name of the resource that is unique within a resource group. This name can be used to access the resource."
        },
        "type": {
          "readOnly": true,
          "type": "string",
          "description": "Resource type"
        }
      },
      "description": "Reference to another subresource.",
      "x-ms-azure-resource": true
    },
    "TagsObject": {
      "type": "object",
      "properties": {
        "tags": {
          "type": "object",
          "additionalProperties": {
            "type": "string"
          },
          "description": "Resource tags."
        }
      },
      "description": "Tags object for patch operations."
    },
    "ContainerServiceOSDisk": {
      "type": "integer",
      "format": "int32",
      "maximum": 2048,
      "minimum": 0,
      "description": "OS Disk Size in GB to be used to specify the disk size for every machine in the master/agent pool. If you specify 0, it will apply the default osDisk size according to the vmSize specified."
    },
    "ContainerServiceStorageProfile": {
      "type": "string",
      "x-ms-enum": {
        "name": "ContainerServiceStorageProfileTypes",
        "modelAsString": true
      },
      "enum": [
        "StorageAccount",
        "ManagedDisks"
      ],
      "description": "Specifies what kind of storage to use. If omitted, the default will be chosen on your behalf based on the choice of orchestrator."
    },
    "ContainerServiceVnetSubnetID": {
      "type": "string",
      "description": "specifies a subnet's resource id with subscription, resource group, vnet and subnet name"
    },
    "ContainerServiceVMSize": {
      "type": "string",
      "x-ms-enum": {
        "name": "ContainerServiceVMSizeTypes",
        "modelAsString": true
      },
      "description": "Size of agent VMs. Note: This is no longer maintained.",
      "enum": [
        "Standard_A1",
        "Standard_A10",
        "Standard_A11",
        "Standard_A1_v2",
        "Standard_A2",
        "Standard_A2_v2",
        "Standard_A2m_v2",
        "Standard_A3",
        "Standard_A4",
        "Standard_A4_v2",
        "Standard_A4m_v2",
        "Standard_A5",
        "Standard_A6",
        "Standard_A7",
        "Standard_A8",
        "Standard_A8_v2",
        "Standard_A8m_v2",
        "Standard_A9",
        "Standard_B2ms",
        "Standard_B2s",
        "Standard_B4ms",
        "Standard_B8ms",
        "Standard_D1",
        "Standard_D11",
        "Standard_D11_v2",
        "Standard_D11_v2_Promo",
        "Standard_D12",
        "Standard_D12_v2",
        "Standard_D12_v2_Promo",
        "Standard_D13",
        "Standard_D13_v2",
        "Standard_D13_v2_Promo",
        "Standard_D14",
        "Standard_D14_v2",
        "Standard_D14_v2_Promo",
        "Standard_D15_v2",
        "Standard_D16_v3",
        "Standard_D16s_v3",
        "Standard_D1_v2",
        "Standard_D2",
        "Standard_D2_v2",
        "Standard_D2_v2_Promo",
        "Standard_D2_v3",
        "Standard_D2s_v3",
        "Standard_D3",
        "Standard_D32_v3",
        "Standard_D32s_v3",
        "Standard_D3_v2",
        "Standard_D3_v2_Promo",
        "Standard_D4",
        "Standard_D4_v2",
        "Standard_D4_v2_Promo",
        "Standard_D4_v3",
        "Standard_D4s_v3",
        "Standard_D5_v2",
        "Standard_D5_v2_Promo",
        "Standard_D64_v3",
        "Standard_D64s_v3",
        "Standard_D8_v3",
        "Standard_D8s_v3",
        "Standard_DS1",
        "Standard_DS11",
        "Standard_DS11_v2",
        "Standard_DS11_v2_Promo",
        "Standard_DS12",
        "Standard_DS12_v2",
        "Standard_DS12_v2_Promo",
        "Standard_DS13",
        "Standard_DS13-2_v2",
        "Standard_DS13-4_v2",
        "Standard_DS13_v2",
        "Standard_DS13_v2_Promo",
        "Standard_DS14",
        "Standard_DS14-4_v2",
        "Standard_DS14-8_v2",
        "Standard_DS14_v2",
        "Standard_DS14_v2_Promo",
        "Standard_DS15_v2",
        "Standard_DS1_v2",
        "Standard_DS2",
        "Standard_DS2_v2",
        "Standard_DS2_v2_Promo",
        "Standard_DS3",
        "Standard_DS3_v2",
        "Standard_DS3_v2_Promo",
        "Standard_DS4",
        "Standard_DS4_v2",
        "Standard_DS4_v2_Promo",
        "Standard_DS5_v2",
        "Standard_DS5_v2_Promo",
        "Standard_E16_v3",
        "Standard_E16s_v3",
        "Standard_E2_v3",
        "Standard_E2s_v3",
        "Standard_E32-16s_v3",
        "Standard_E32-8s_v3",
        "Standard_E32_v3",
        "Standard_E32s_v3",
        "Standard_E4_v3",
        "Standard_E4s_v3",
        "Standard_E64-16s_v3",
        "Standard_E64-32s_v3",
        "Standard_E64_v3",
        "Standard_E64s_v3",
        "Standard_E8_v3",
        "Standard_E8s_v3",
        "Standard_F1",
        "Standard_F16",
        "Standard_F16s",
        "Standard_F16s_v2",
        "Standard_F1s",
        "Standard_F2",
        "Standard_F2s",
        "Standard_F2s_v2",
        "Standard_F32s_v2",
        "Standard_F4",
        "Standard_F4s",
        "Standard_F4s_v2",
        "Standard_F64s_v2",
        "Standard_F72s_v2",
        "Standard_F8",
        "Standard_F8s",
        "Standard_F8s_v2",
        "Standard_G1",
        "Standard_G2",
        "Standard_G3",
        "Standard_G4",
        "Standard_G5",
        "Standard_GS1",
        "Standard_GS2",
        "Standard_GS3",
        "Standard_GS4",
        "Standard_GS4-4",
        "Standard_GS4-8",
        "Standard_GS5",
        "Standard_GS5-16",
        "Standard_GS5-8",
        "Standard_H16",
        "Standard_H16m",
        "Standard_H16mr",
        "Standard_H16r",
        "Standard_H8",
        "Standard_H8m",
        "Standard_L16s",
        "Standard_L32s",
        "Standard_L4s",
        "Standard_L8s",
        "Standard_M128-32ms",
        "Standard_M128-64ms",
        "Standard_M128ms",
        "Standard_M128s",
        "Standard_M64-16ms",
        "Standard_M64-32ms",
        "Standard_M64ms",
        "Standard_M64s",
        "Standard_NC12",
        "Standard_NC12s_v2",
        "Standard_NC12s_v3",
        "Standard_NC24",
        "Standard_NC24r",
        "Standard_NC24rs_v2",
        "Standard_NC24rs_v3",
        "Standard_NC24s_v2",
        "Standard_NC24s_v3",
        "Standard_NC6",
        "Standard_NC6s_v2",
        "Standard_NC6s_v3",
        "Standard_ND12s",
        "Standard_ND24rs",
        "Standard_ND24s",
        "Standard_ND6s",
        "Standard_NV12",
        "Standard_NV24",
        "Standard_NV6"
      ]
    },
    "ManagedClusterServicePrincipalProfile": {
      "type": "object",
      "properties": {
        "clientId": {
          "type": "string",
          "description": "The ID for the service principal."
        },
        "secret": {
          "type": "string",
          "description": "The secret password associated with the service principal in plain text."
        }
      },
      "description": "Information about a service principal identity for the cluster to use for manipulating Azure APIs.",
      "required": [
        "clientId"
      ]
    },
    "ContainerServiceMasterProfile": {
      "type": "object",
      "properties": {
        "count": {
          "type": "integer",
          "format": "int32",
          "enum": [
            1,
            3,
            5
          ],
          "x-ms-enum": {
            "name": "Count",
            "modelAsString": false
          },
          "description": "Number of masters (VMs) in the container service cluster. Allowed values are 1, 3, and 5. The default value is 1.",
          "default": 1
        },
        "dnsPrefix": {
          "type": "string",
          "description": "DNS prefix to be used to create the FQDN for the master pool."
        },
        "vmSize": {
          "$ref": "#/definitions/ContainerServiceVMSize",
          "description": "Size of agent VMs."
        },
        "osDiskSizeGB": {
          "$ref": "#/definitions/ContainerServiceOSDisk",
          "description": "OS Disk Size in GB to be used to specify the disk size for every machine in this master/agent pool. If you specify 0, it will apply the default osDisk size according to the vmSize specified."
        },
        "vnetSubnetID": {
          "$ref": "#/definitions/ContainerServiceVnetSubnetID",
          "description": "VNet SubnetID specifies the VNet's subnet identifier."
        },
        "firstConsecutiveStaticIP": {
          "type": "string",
          "description": "FirstConsecutiveStaticIP used to specify the first static ip of masters.",
          "default": "10.240.255.5"
        },
        "storageProfile": {
          "$ref": "#/definitions/ContainerServiceStorageProfile",
          "description": "Storage profile specifies what kind of storage used. Choose from StorageAccount and ManagedDisks. Leave it empty, we will choose for you based on the orchestrator choice."
        },
        "fqdn": {
          "readOnly": true,
          "type": "string",
          "description": "FQDN for the master pool."
        }
      },
      "required": [
        "dnsPrefix",
        "vmSize"
      ],
      "description": "Profile for the container service master."
    },
    "ManagedClusterAgentPoolProfileProperties": {
      "type": "object",
      "properties": {
        "count": {
          "type": "integer",
          "format": "int32",
          "description": "Number of agents (VMs) to host docker containers. Allowed values must be in the range of 0 to 1000 (inclusive) for user pools and in the range of 1 to 1000 (inclusive) for system pools. The default value is 1."
        },
        "vmSize": {
          "type": "string",
          "title": "The size of the agent pool VMs.",
          "description": "VM size availability varies by region. If a node contains insufficient compute resources (memory, cpu, etc) pods might fail to run correctly. For more details on restricted VM sizes, see: https://docs.microsoft.com/azure/aks/quotas-skus-regions"
        },
        "osDiskSizeGB": {
          "$ref": "#/definitions/ContainerServiceOSDisk"
        },
        "osDiskType": {
          "$ref": "#/definitions/OSDiskType"
        },
        "kubeletDiskType": {
          "$ref": "#/definitions/KubeletDiskType"
        },
        "workloadRuntime": {
          "$ref": "#/definitions/WorkloadRuntime"
        },
        "messageOfTheDay": {
          "type": "string",
          "title": "Message of the day for Linux nodes, base64-encoded.",
          "description": "A base64-encoded string which will be written to /etc/motd after decoding. This allows customization of the message of the day for Linux nodes. It must not be specified for Windows nodes. It must be a static string (i.e., will be printed raw and not be executed as a script)."
        },
        "vnetSubnetID": {
          "type": "string",
          "title": "The ID of the subnet which agent pool nodes and optionally pods will join on startup.",
          "description": "If this is not specified, a VNET and subnet will be generated and used. If no podSubnetID is specified, this applies to nodes and pods, otherwise it applies to just nodes. This is of the form: /subscriptions/{subscriptionId}/resourceGroups/{resourceGroupName}/providers/Microsoft.Network/virtualNetworks/{virtualNetworkName}/subnets/{subnetName}"
        },
        "podSubnetID": {
          "type": "string",
          "title": "The ID of the subnet which pods will join when launched.",
          "description": "If omitted, pod IPs are statically assigned on the node subnet (see vnetSubnetID for more details). This is of the form: /subscriptions/{subscriptionId}/resourceGroups/{resourceGroupName}/providers/Microsoft.Network/virtualNetworks/{virtualNetworkName}/subnets/{subnetName}"
        },
        "maxPods": {
          "type": "integer",
          "format": "int32",
          "description": "The maximum number of pods that can run on a node."
        },
        "osType": {
          "$ref": "#/definitions/OSType"
        },
        "osSKU": {
          "$ref": "#/definitions/OSSKU"
        },
        "maxCount": {
          "type": "integer",
          "format": "int32",
          "description": "The maximum number of nodes for auto-scaling"
        },
        "minCount": {
          "type": "integer",
          "format": "int32",
          "description": "The minimum number of nodes for auto-scaling"
        },
        "enableAutoScaling": {
          "type": "boolean",
          "description": "Whether to enable auto-scaler"
        },
        "scaleDownMode": {
          "$ref": "#/definitions/ScaleDownMode",
          "title": "The scale down mode to use when scaling the Agent Pool.",
          "description": "This also effects the cluster autoscaler behavior. If not specified, it defaults to Delete."
        },
        "type": {
          "$ref": "#/definitions/AgentPoolType"
        },
        "mode": {
          "$ref": "#/definitions/AgentPoolMode"
        },
        "orchestratorVersion": {
          "type": "string",
          "title": "The version of Kubernetes specified by the user.",
          "description": "Both patch version <major.minor.patch> and <major.minor> are supported. When <major.minor> is specified, the latest supported patch version is chosen automatically. Updating the agent pool with the same <major.minor> once it has been created will not trigger an upgrade, even if a newer patch version is available. As a best practice, you should upgrade all node pools in an AKS cluster to the same Kubernetes version. The node pool version must have the same major version as the control plane. The node pool minor version must be within two minor versions of the control plane version. The node pool version cannot be greater than the control plane version. For more information see [upgrading a node pool](https://docs.microsoft.com/azure/aks/use-multiple-node-pools#upgrade-a-node-pool)."
        },
        "currentOrchestratorVersion": {
          "type": "string",
          "title": "The version of Kubernetes running on the Agent Pool.",
          "description": "If orchestratorVersion was a fully specified version <major.minor.patch>, this field will be exactly equal to it. If orchestratorVersion was <major.minor>, this field will contain the full <major.minor.patch> version being used."
        },
        "nodeImageVersion": {
          "readOnly": true,
          "type": "string",
          "description": "The version of node image"
        },
        "upgradeSettings": {
          "$ref": "#/definitions/AgentPoolUpgradeSettings",
          "description": "Settings for upgrading the agentpool"
        },
        "provisioningState": {
          "readOnly": true,
          "type": "string",
          "description": "The current deployment or provisioning state."
        },
        "powerState": {
          "title": "Whether the Agent Pool is running or stopped.",
          "description": "When an Agent Pool is first created it is initially Running. The Agent Pool can be stopped by setting this field to Stopped. A stopped Agent Pool stops all of its VMs and does not accrue billing charges. An Agent Pool can only be stopped if it is Running and provisioning state is Succeeded",
          "$ref": "#/definitions/PowerState"
        },
        "availabilityZones": {
          "type": "array",
          "items": {
            "type": "string"
          },
          "description": "The list of Availability zones to use for nodes. This can only be specified if the AgentPoolType property is 'VirtualMachineScaleSets'."
        },
        "enableNodePublicIP": {
          "type": "boolean",
          "title": "Whether each node is allocated its own public IP.",
          "description": "Some scenarios may require nodes in a node pool to receive their own dedicated public IP addresses. A common scenario is for gaming workloads, where a console needs to make a direct connection to a cloud virtual machine to minimize hops. For more information see [assigning a public IP per node](https://docs.microsoft.com/azure/aks/use-multiple-node-pools#assign-a-public-ip-per-node-for-your-node-pools). The default is false."
        },
        "nodePublicIPPrefixID": {
          "type": "string",
          "title": "The public IP prefix ID which VM nodes should use IPs from.",
          "description": "This is of the form: /subscriptions/{subscriptionId}/resourceGroups/{resourceGroupName}/providers/Microsoft.Network/publicIPPrefixes/{publicIPPrefixName}"
        },
        "scaleSetPriority": {
          "$ref": "#/definitions/ScaleSetPriority",
          "description": "The Virtual Machine Scale Set priority. If not specified, the default is 'Regular'."
        },
        "scaleSetEvictionPolicy": {
          "$ref": "#/definitions/ScaleSetEvictionPolicy",
          "title": "The Virtual Machine Scale Set eviction policy to use.",
          "description": "This cannot be specified unless the scaleSetPriority is 'Spot'. If not specified, the default is 'Delete'."
        },
        "spotMaxPrice": {
          "$ref": "#/definitions/SpotMaxPrice",
          "title": "The max price (in US Dollars) you are willing to pay for spot instances. Possible values are any decimal value greater than zero or -1 which indicates default price to be up-to on-demand.",
          "description": "Possible values are any decimal value greater than zero or -1 which indicates the willingness to pay any on-demand price. For more details on spot pricing, see [spot VMs pricing](https://docs.microsoft.com/azure/virtual-machines/spot-vms#pricing)"
        },
        "tags": {
          "type": "object",
          "additionalProperties": {
            "type": "string"
          },
          "description": "The tags to be persisted on the agent pool virtual machine scale set."
        },
        "nodeLabels": {
          "type": "object",
          "additionalProperties": {
            "type": "string"
          },
          "description": "The node labels to be persisted across all nodes in agent pool."
        },
        "nodeTaints": {
          "type": "array",
          "items": {
            "type": "string"
          },
          "description": "The taints added to new nodes during node pool create and scale. For example, key=value:NoSchedule."
        },
        "proximityPlacementGroupID": {
          "$ref": "#/definitions/ProximityPlacementGroupID",
          "description": "The ID for Proximity Placement Group."
        },
        "kubeletConfig": {
          "$ref": "#/definitions/KubeletConfig",
          "description": "The Kubelet configuration on the agent pool nodes."
        },
        "linuxOSConfig": {
          "$ref": "#/definitions/LinuxOSConfig",
          "description": "The OS configuration of Linux agent nodes."
        },
        "enableEncryptionAtHost": {
          "type": "boolean",
          "title": "Whether to enable host based OS and data drive encryption.",
          "description": "This is only supported on certain VM sizes and in certain Azure regions. For more information, see: https://docs.microsoft.com/azure/aks/enable-host-encryption"
        },
        "enableUltraSSD": {
          "type": "boolean",
          "description": "Whether to enable UltraSSD"
        },
        "enableFIPS": {
          "type": "boolean",
          "title": "Whether to use a FIPS-enabled OS.",
          "description": "See [Add a FIPS-enabled node pool](https://docs.microsoft.com/azure/aks/use-multiple-node-pools#add-a-fips-enabled-node-pool-preview) for more details."
        },
        "gpuInstanceProfile": {
          "$ref": "#/definitions/GPUInstanceProfile",
          "description": "GPUInstanceProfile to be used to specify GPU MIG instance profile for supported GPU VM SKU."
        },
        "creationData": {
          "$ref": "#/definitions/CreationData",
          "description": "CreationData to be used to specify the source Snapshot ID if the node pool will be created/upgraded using a snapshot."
        },
        "capacityReservationGroupID": {
          "$ref": "#/definitions/CapacityReservationGroupID",
          "description": "AKS will associate the specified agent pool with the Capacity Reservation Group."
        },
        "hostGroupID": {
          "type": "string",
          "title": "The fully qualified resource ID of the Dedicated Host Group to provision virtual machines from, used only in creation scenario and not allowed to changed once set.",
          "description": "This is of the form: /subscriptions/{subscriptionId}/resourceGroups/{resourceGroupName}/providers/Microsoft.Compute/hostGroups/{hostGroupName}. For more information see [Azure dedicated hosts](https://docs.microsoft.com/azure/virtual-machines/dedicated-hosts)."
        }
      },
      "description": "Properties for the container service agent pool profile."
    },
    "ManagedClusterAgentPoolProfile": {
      "type": "object",
      "allOf": [
        {
          "$ref": "#/definitions/ManagedClusterAgentPoolProfileProperties"
        }
      ],
      "properties": {
        "name": {
          "type": "string",
          "title": "Unique name of the agent pool profile in the context of the subscription and resource group.",
          "description": "Windows agent pool names must be 6 characters or less.",
          "pattern": "^[a-z][a-z0-9]{0,11}$"
        }
      },
      "required": [
        "name"
      ],
      "description": "Profile for the container service agent pool."
    },
    "AgentPoolType": {
      "type": "string",
      "enum": [
        "VirtualMachineScaleSets",
        "AvailabilitySet"
      ],
      "x-ms-enum": {
        "name": "AgentPoolType",
        "modelAsString": true,
        "values": [
          {
            "value": "VirtualMachineScaleSets",
            "description": "Create an Agent Pool backed by a Virtual Machine Scale Set."
          },
          {
            "value": "AvailabilitySet",
            "description": "Use of this is strongly discouraged."
          }
        ]
      },
      "description": "The type of Agent Pool."
    },
    "AgentPoolMode": {
      "type": "string",
      "enum": [
        "System",
        "User"
      ],
      "x-ms-enum": {
        "name": "AgentPoolMode",
        "modelAsString": true,
        "values": [
          {
            "value": "System",
            "description": "System agent pools are primarily for hosting critical system pods such as CoreDNS and metrics-server. System agent pools osType must be Linux. System agent pools VM SKU must have at least 2vCPUs and 4GB of memory."
          },
          {
            "value": "User",
            "description": "User agent pools are primarily for hosting your application pods."
          }
        ]
      },
      "title": "The mode of an agent pool.",
      "description": "A cluster must have at least one 'System' Agent Pool at all times. For additional information on agent pool restrictions and best practices, see: https://docs.microsoft.com/azure/aks/use-system-pools"
    },
    "AgentPoolListResult": {
      "type": "object",
      "properties": {
        "value": {
          "type": "array",
          "items": {
            "$ref": "#/definitions/AgentPool"
          },
          "description": "The list of agent pools."
        },
        "nextLink": {
          "type": "string",
          "description": "The URL to get the next set of agent pool results.",
          "readOnly": true
        }
      },
      "description": "The response from the List Agent Pools operation."
    },
    "AgentPoolUpgradeSettings": {
      "type": "object",
      "properties": {
        "maxSurge": {
          "type": "string",
          "title": "The maximum number or percentage of nodes that are surged during upgrade.",
          "description": "This can either be set to an integer (e.g. '5') or a percentage (e.g. '50%'). If a percentage is specified, it is the percentage of the total agent pool size at the time of the upgrade. For percentages, fractional nodes are rounded up. If not specified, the default is 1. For more information, including best practices, see: https://docs.microsoft.com/azure/aks/upgrade-cluster#customize-node-surge-upgrade"
        }
      },
      "description": "Settings for upgrading an agentpool"
    },
    "AgentPool": {
      "type": "object",
      "allOf": [
        {
          "$ref": "#/definitions/SubResource"
        }
      ],
      "properties": {
        "properties": {
          "description": "Properties of an agent pool.",
          "$ref": "#/definitions/ManagedClusterAgentPoolProfileProperties",
          "x-ms-client-flatten": true
        }
      },
      "description": "Agent Pool."
    },
    "ManagedClusterWindowsProfile": {
      "type": "object",
      "properties": {
        "adminUsername": {
          "type": "string",
          "description": "Specifies the name of the administrator account. <br><br> **Restriction:** Cannot end in \".\" <br><br> **Disallowed values:** \"administrator\", \"admin\", \"user\", \"user1\", \"test\", \"user2\", \"test1\", \"user3\", \"admin1\", \"1\", \"123\", \"a\", \"actuser\", \"adm\", \"admin2\", \"aspnet\", \"backup\", \"console\", \"david\", \"guest\", \"john\", \"owner\", \"root\", \"server\", \"sql\", \"support\", \"support_388945a0\", \"sys\", \"test2\", \"test3\", \"user4\", \"user5\". <br><br> **Minimum-length:** 1 character <br><br> **Max-length:** 20 characters"
        },
        "adminPassword": {
          "type": "string",
          "description": "Specifies the password of the administrator account. <br><br> **Minimum-length:** 8 characters <br><br> **Max-length:** 123 characters <br><br> **Complexity requirements:** 3 out of 4 conditions below need to be fulfilled <br> Has lower characters <br>Has upper characters <br> Has a digit <br> Has a special character (Regex match [\\W_]) <br><br> **Disallowed values:** \"abc@123\", \"P@$$w0rd\", \"P@ssw0rd\", \"P@ssword123\", \"Pa$$word\", \"pass@word1\", \"Password!\", \"Password1\", \"Password22\", \"iloveyou!\""
        },
        "licenseType": {
          "type": "string",
          "enum": [
            "None",
            "Windows_Server"
          ],
          "x-ms-enum": {
            "name": "licenseType",
            "modelAsString": true,
            "values": [
              {
                "value": "None",
                "description": "No additional licensing is applied."
              },
              {
                "value": "Windows_Server",
                "description": "Enables Azure Hybrid User Benefits for Windows VMs."
              }
            ]
          },
          "description": "The license type to use for Windows VMs. See [Azure Hybrid User Benefits](https://azure.microsoft.com/pricing/hybrid-benefit/faq/) for more details."
        },
        "enableCSIProxy": {
          "type": "boolean",
          "title": "Whether to enable CSI proxy.",
          "description": "For more details on CSI proxy, see the [CSI proxy GitHub repo](https://github.com/kubernetes-csi/csi-proxy)."
        },
        "gmsaProfile": {
          "$ref": "#/definitions/WindowsGmsaProfile",
          "description": "The Windows gMSA Profile in the Managed Cluster."
        }
      },
      "required": [
        "adminUsername"
      ],
      "description": "Profile for Windows VMs in the managed cluster."
    },
    "WindowsGmsaProfile": {
      "type": "object",
      "properties": {
        "enabled": {
          "type": "boolean",
          "title": "Whether to enable Windows gMSA.",
          "description": "Specifies whether to enable Windows gMSA in the managed cluster."
        },
        "dnsServer": {
          "type": "string",
          "description": "Specifies the DNS server for Windows gMSA. <br><br> Set it to empty if you have configured the DNS server in the vnet which is used to create the managed cluster."
        },
        "rootDomainName": {
          "type": "string",
          "description": "Specifies the root domain name for Windows gMSA. <br><br> Set it to empty if you have configured the DNS server in the vnet which is used to create the managed cluster."
        }
      },
      "description": "Windows gMSA Profile in the managed cluster."
    },
    "ContainerServiceLinuxProfile": {
      "type": "object",
      "properties": {
        "adminUsername": {
          "type": "string",
          "description": "The administrator username to use for Linux VMs.",
          "pattern": "^[A-Za-z][-A-Za-z0-9_]*$"
        },
        "ssh": {
          "$ref": "#/definitions/ContainerServiceSshConfiguration",
          "description": "The SSH configuration for Linux-based VMs running on Azure."
        }
      },
      "required": [
        "adminUsername",
        "ssh"
      ],
      "description": "Profile for Linux VMs in the container service cluster."
    },
    "ContainerServiceNetworkProfile": {
      "type": "object",
      "properties": {
        "networkPlugin": {
          "$ref": "#/definitions/NetworkPlugin",
          "description": "Network plugin used for building the Kubernetes network."
        },
        "networkPolicy": {
          "$ref": "#/definitions/NetworkPolicy",
          "description": "Network policy used for building the Kubernetes network."
        },
        "networkMode": {
          "$ref": "#/definitions/NetworkMode",
          "title": "The network mode Azure CNI is configured with.",
          "description": "This cannot be specified if networkPlugin is anything other than 'azure'."
        },
        "podCidr": {
          "type": "string",
          "pattern": "^([0-9]{1,3}\\.){3}[0-9]{1,3}(\\/([0-9]|[1-2][0-9]|3[0-2]))?$",
          "default": "10.244.0.0/16",
          "description": "A CIDR notation IP range from which to assign pod IPs when kubenet is used."
        },
        "serviceCidr": {
          "type": "string",
          "pattern": "^([0-9]{1,3}\\.){3}[0-9]{1,3}(\\/([0-9]|[1-2][0-9]|3[0-2]))?$",
          "default": "10.0.0.0/16",
          "description": "A CIDR notation IP range from which to assign service cluster IPs. It must not overlap with any Subnet IP ranges."
        },
        "dnsServiceIP": {
          "type": "string",
          "pattern": "^(?:(?:25[0-5]|2[0-4][0-9]|[01]?[0-9][0-9]?)\\.){3}(?:25[0-5]|2[0-4][0-9]|[01]?[0-9][0-9]?)$",
          "default": "10.0.0.10",
          "description": "An IP address assigned to the Kubernetes DNS service. It must be within the Kubernetes service address range specified in serviceCidr."
        },
        "dockerBridgeCidr": {
          "type": "string",
          "pattern": "^([0-9]{1,3}\\.){3}[0-9]{1,3}(\\/([0-9]|[1-2][0-9]|3[0-2]))?$",
          "default": "172.17.0.1/16",
          "description": "A CIDR notation IP range assigned to the Docker bridge network. It must not overlap with any Subnet IP ranges or the Kubernetes service address range."
        },
        "outboundType": {
          "type": "string",
          "enum": [
            "loadBalancer",
            "userDefinedRouting",
            "managedNATGateway",
            "userAssignedNATGateway"
          ],
          "x-ms-enum": {
            "name": "outboundType",
            "modelAsString": true,
            "values": [
              {
                "value": "loadBalancer",
                "description": "The load balancer is used for egress through an AKS assigned public IP. This supports Kubernetes services of type 'loadBalancer'. For more information see [outbound type loadbalancer](https://docs.microsoft.com/azure/aks/egress-outboundtype#outbound-type-of-loadbalancer)."
              },
              {
                "value": "userDefinedRouting",
                "description": "Egress paths must be defined by the user. This is an advanced scenario and requires proper network configuration. For more information see [outbound type userDefinedRouting](https://docs.microsoft.com/azure/aks/egress-outboundtype#outbound-type-of-userdefinedrouting)."
              },
              {
                "value": "managedNATGateway",
                "description": "The AKS-managed NAT gateway is used for egress."
              },
              {
                "value": "userAssignedNATGateway",
                "description": "The user-assigned NAT gateway associated to the cluster subnet is used for egress. This is an advanced scenario and requires proper network configuration."
              }
            ]
          },
          "default": "loadBalancer",
          "title": "The outbound (egress) routing method.",
          "description": "This can only be set at cluster creation time and cannot be changed later. For more information see [egress outbound type](https://docs.microsoft.com/azure/aks/egress-outboundtype)."
        },
        "loadBalancerSku": {
          "$ref": "#/definitions/LoadBalancerSku",
          "title": "The load balancer sku for the managed cluster.",
          "description": "The default is 'standard'. See [Azure Load Balancer SKUs](https://docs.microsoft.com/azure/load-balancer/skus) for more information about the differences between load balancer SKUs."
        },
        "loadBalancerProfile": {
          "$ref": "#/definitions/ManagedClusterLoadBalancerProfile",
          "description": "Profile of the cluster load balancer."
        },
        "natGatewayProfile": {
          "$ref": "#/definitions/ManagedClusterNATGatewayProfile",
          "description": "Profile of the cluster NAT gateway."
        },
        "podCidrs": {
          "type": "array",
          "items": {
            "type": "string"
          },
          "title": "The CIDR notation IP ranges from which to assign pod IPs.",
          "description": "One IPv4 CIDR is expected for single-stack networking. Two CIDRs, one for each IP family (IPv4/IPv6), is expected for dual-stack networking."
        },
        "serviceCidrs": {
          "type": "array",
          "items": {
            "type": "string"
          },
          "title": "The CIDR notation IP ranges from which to assign service cluster IPs.",
          "description": "One IPv4 CIDR is expected for single-stack networking. Two CIDRs, one for each IP family (IPv4/IPv6), is expected for dual-stack networking. They must not overlap with any Subnet IP ranges."
        },
        "ipFamilies": {
          "type": "array",
          "items": {
            "type": "string",
            "description": "The IP version to use for cluster networking and IP assignment.",
            "enum": [
              "IPv4",
              "IPv6"
            ],
            "x-ms-enum": {
              "name": "ipFamily",
              "modelAsString": true
            }
          },
          "title": "The IP families used to specify IP versions available to the cluster.",
          "description": "IP families are used to determine single-stack or dual-stack clusters. For single-stack, the expected value is IPv4. For dual-stack, the expected values are IPv4 and IPv6."
        }
      },
      "description": "Profile of network configuration."
    },
    "MaintenanceConfigurationListResult": {
      "type": "object",
      "properties": {
        "value": {
          "type": "array",
          "items": {
            "$ref": "#/definitions/MaintenanceConfiguration"
          },
          "description": "The list of maintenance configurations."
        },
        "nextLink": {
          "type": "string",
          "description": "The URL to get the next set of maintenance configuration results.",
          "readOnly": true
        }
      },
      "description": "The response from the List maintenance configurations operation."
    },
    "MaintenanceConfiguration": {
      "type": "object",
      "allOf": [
        {
          "$ref": "#/definitions/SubResource"
        }
      ],
      "properties": {
        "systemData": {
          "$ref": "../../../../../common-types/resource-management/v3/types.json#/definitions/systemData",
          "readOnly": true,
          "description": "The system metadata relating to this resource."
        },
        "properties": {
          "description": "Properties of a default maintenance configuration.",
          "$ref": "#/definitions/MaintenanceConfigurationProperties",
          "x-ms-client-flatten": true
        }
      },
      "title": "Planned maintenance configuration, used to configure when updates can be deployed to a Managed Cluster.",
      "description": "See [planned maintenance](https://docs.microsoft.com/azure/aks/planned-maintenance) for more information about planned maintenance."
    },
    "MaintenanceConfigurationProperties": {
      "type": "object",
      "properties": {
        "timeInWeek": {
          "type": "array",
          "items": {
            "$ref": "#/definitions/TimeInWeek"
          },
          "title": "Time slots during the week when planned maintenance is allowed to proceed.",
          "description": "If two array entries specify the same day of the week, the applied configuration is the union of times in both entries."
        },
        "notAllowedTime": {
          "type": "array",
          "items": {
            "$ref": "#/definitions/TimeSpan"
          },
          "description": "Time slots on which upgrade is not allowed."
        }
      },
      "description": "Properties used to configure planned maintenance for a Managed Cluster."
    },
    "TimeInWeek": {
      "type": "object",
      "properties": {
        "day": {
          "$ref": "#/definitions/WeekDay",
          "description": "The day of the week."
        },
        "hourSlots": {
          "type": "array",
          "items": {
            "$ref": "#/definitions/HourInDay"
          },
          "title": "A list of hours in the day used to identify a time range.",
          "description": "Each integer hour represents a time range beginning at 0m after the hour ending at the next hour (non-inclusive). 0 corresponds to 00:00 UTC, 23 corresponds to 23:00 UTC. Specifying [0, 1] means the 00:00 - 02:00 UTC time range."
        }
      },
      "description": "Time in a week."
    },
    "WeekDay": {
      "type": "string",
      "enum": [
        "Sunday",
        "Monday",
        "Tuesday",
        "Wednesday",
        "Thursday",
        "Friday",
        "Saturday"
      ],
      "x-ms-enum": {
        "name": "WeekDay",
        "modelAsString": true
      },
      "description": "The weekday enum."
    },
    "HourInDay": {
      "type": "integer",
      "format": "int32",
      "maximum": 23,
      "minimum": 0,
      "description": "Hour in a day."
    },
    "TimeSpan": {
      "type": "object",
      "properties": {
        "start": {
          "type": "string",
          "format": "date-time",
          "description": "The start of a time span"
        },
        "end": {
          "type": "string",
          "format": "date-time",
          "description": "The end of a time span"
        }
      },
      "title": "A time range.",
      "description": "For example, between 2021-05-25T13:00:00Z and 2021-05-25T14:00:00Z."
    },
    "RunCommandRequest": {
      "type": "object",
      "properties": {
        "command": {
          "type": "string",
          "description": "The command to run."
        },
        "context": {
          "type": "string",
          "description": "A base64 encoded zip file containing the files required by the command."
        },
        "clusterToken": {
          "type": "string",
          "description": "AuthToken issued for AKS AAD Server App."
        }
      },
      "description": "A run command request",
      "required": [
        "command"
      ]
    },
    "RunCommandResult": {
      "type": "object",
      "properties": {
        "id": {
          "type": "string",
          "description": "The command id.",
          "readOnly": true
        },
        "properties": {
          "description": "Properties of command result.",
          "$ref": "#/definitions/CommandResultProperties",
          "x-ms-client-flatten": true
        }
      },
      "description": "run command result."
    },
    "CommandResultProperties": {
      "type": "object",
      "properties": {
        "provisioningState": {
          "type": "string",
          "readOnly": true,
          "description": "provisioning State"
        },
        "exitCode": {
          "type": "integer",
          "format": "int32",
          "readOnly": true,
          "description": "The exit code of the command"
        },
        "startedAt": {
          "type": "string",
          "format": "date-time",
          "readOnly": true,
          "description": "The time when the command started."
        },
        "finishedAt": {
          "type": "string",
          "format": "date-time",
          "readOnly": true,
          "description": "The time when the command finished."
        },
        "logs": {
          "type": "string",
          "readOnly": true,
          "description": "The command output."
        },
        "reason": {
          "type": "string",
          "readOnly": true,
          "description": "An explanation of why provisioningState is set to failed (if so)."
        }
      },
      "description": "The results of a run command"
    },
    "ManagedClusterNATGatewayProfile": {
      "type": "object",
      "properties": {
        "managedOutboundIPProfile": {
          "$ref": "#/definitions/ManagedClusterManagedOutboundIPProfile",
          "description": "Profile of the managed outbound IP resources of the cluster NAT gateway."
        },
        "effectiveOutboundIPs": {
          "type": "array",
          "items": {
            "$ref": "#/definitions/ResourceReference"
          },
          "description": "The effective outbound IP resources of the cluster NAT gateway."
        },
        "idleTimeoutInMinutes": {
          "type": "integer",
          "format": "int32",
          "maximum": 120,
          "minimum": 4,
          "description": "Desired outbound flow idle timeout in minutes. Allowed values are in the range of 4 to 120 (inclusive). The default value is 4 minutes.",
          "default": 4
        }
      },
      "description": "Profile of the managed cluster NAT gateway."
    },
    "ManagedClusterManagedOutboundIPProfile": {
      "type": "object",
      "properties": {
        "count": {
          "type": "integer",
          "format": "int32",
          "maximum": 16,
          "minimum": 1,
          "description": "The desired number of outbound IPs created/managed by Azure. Allowed values must be in the range of 1 to 16 (inclusive). The default value is 1. ",
          "default": 1
        }
      },
      "description": "Profile of the managed outbound IP resources of the managed cluster."
    },
    "ManagedClusterLoadBalancerProfile": {
      "type": "object",
      "properties": {
        "managedOutboundIPs": {
          "type": "object",
          "properties": {
            "count": {
              "type": "integer",
              "format": "int32",
              "maximum": 100,
              "minimum": 1,
              "description": "The desired number of IPv4 outbound IPs created/managed by Azure for the cluster load balancer. Allowed values must be in the range of 1 to 100 (inclusive). The default value is 1. ",
              "default": 1
            },
            "countIPv6": {
              "type": "integer",
              "format": "int32",
              "maximum": 100,
              "minimum": 0,
              "description": "The desired number of IPv6 outbound IPs created/managed by Azure for the cluster load balancer. Allowed values must be in the range of 1 to 100 (inclusive). The default value is 0 for single-stack and 1 for dual-stack. ",
              "default": 0
            }
          },
          "description": "Desired managed outbound IPs for the cluster load balancer."
        },
        "outboundIPPrefixes": {
          "type": "object",
          "properties": {
            "publicIPPrefixes": {
              "type": "array",
              "items": {
                "$ref": "#/definitions/ResourceReference"
              },
              "description": "A list of public IP prefix resources."
            }
          },
          "description": "Desired outbound IP Prefix resources for the cluster load balancer."
        },
        "outboundIPs": {
          "type": "object",
          "properties": {
            "publicIPs": {
              "type": "array",
              "items": {
                "$ref": "#/definitions/ResourceReference"
              },
              "description": "A list of public IP resources."
            }
          },
          "description": "Desired outbound IP resources for the cluster load balancer."
        },
        "effectiveOutboundIPs": {
          "type": "array",
          "items": {
            "$ref": "#/definitions/ResourceReference"
          },
          "description": "The effective outbound IP resources of the cluster load balancer."
        },
        "allocatedOutboundPorts": {
          "type": "integer",
          "format": "int32",
          "maximum": 64000,
          "minimum": 0,
          "description": "The desired number of allocated SNAT ports per VM. Allowed values are in the range of 0 to 64000 (inclusive). The default value is 0 which results in Azure dynamically allocating ports.",
          "default": 0
        },
        "idleTimeoutInMinutes": {
          "type": "integer",
          "format": "int32",
          "maximum": 120,
          "minimum": 4,
          "description": "Desired outbound flow idle timeout in minutes. Allowed values are in the range of 4 to 120 (inclusive). The default value is 30 minutes.",
          "default": 30
        },
        "enableMultipleStandardLoadBalancers": {
          "type": "boolean",
          "description": "Enable multiple standard load balancers per AKS cluster or not."
        }
      },
      "description": "Profile of the managed cluster load balancer."
    },
    "ResourceReference": {
      "type": "object",
      "properties": {
        "id": {
          "type": "string",
          "description": "The fully qualified Azure resource id."
        }
      },
      "description": "A reference to an Azure resource."
    },
    "ContainerServiceSshConfiguration": {
      "type": "object",
      "properties": {
        "publicKeys": {
          "type": "array",
          "items": {
            "$ref": "#/definitions/ContainerServiceSshPublicKey"
          },
          "description": "The list of SSH public keys used to authenticate with Linux-based VMs. A maximum of 1 key may be specified."
        }
      },
      "description": "SSH configuration for Linux-based VMs running on Azure.",
      "required": [
        "publicKeys"
      ]
    },
    "ContainerServiceSshPublicKey": {
      "type": "object",
      "properties": {
        "keyData": {
          "type": "string",
          "description": "Certificate public key used to authenticate with VMs through SSH. The certificate must be in PEM format with or without headers."
        }
      },
      "required": [
        "keyData"
      ],
      "description": "Contains information about SSH certificate public key data."
    },
    "ContainerServiceDiagnosticsProfile": {
      "type": "object",
      "properties": {
        "vmDiagnostics": {
          "$ref": "#/definitions/ContainerServiceVMDiagnostics",
          "description": "Profile for diagnostics on the container service VMs."
        }
      },
      "description": "Profile for diagnostics on the container service cluster.",
      "required": [
        "vmDiagnostics"
      ]
    },
    "ContainerServiceVMDiagnostics": {
      "type": "object",
      "properties": {
        "enabled": {
          "type": "boolean",
          "description": "Whether the VM diagnostic agent is provisioned on the VM."
        },
        "storageUri": {
          "readOnly": true,
          "type": "string",
          "description": "The URI of the storage account where diagnostics are stored."
        }
      },
      "description": "Profile for diagnostics on the container service VMs.",
      "required": [
        "enabled"
      ]
    },
    "ManagedClusterListResult": {
      "type": "object",
      "properties": {
        "value": {
          "type": "array",
          "items": {
            "$ref": "#/definitions/ManagedCluster"
          },
          "description": "The list of managed clusters."
        },
        "nextLink": {
          "type": "string",
          "description": "The URL to get the next set of managed cluster results.",
          "readOnly": true
        }
      },
      "description": "The response from the List Managed Clusters operation."
    },
    "ManagedCluster": {
      "type": "object",
      "properties": {
        "sku": {
          "$ref": "#/definitions/ManagedClusterSKU",
          "description": "The managed cluster SKU."
        },
        "extendedLocation": {
          "$ref": "#/definitions/ExtendedLocation",
          "description": "The extended location of the Virtual Machine."
        },
        "identity": {
          "$ref": "#/definitions/ManagedClusterIdentity",
          "description": "The identity of the managed cluster, if configured."
        },
        "properties": {
          "description": "Properties of a managed cluster.",
          "$ref": "#/definitions/ManagedClusterProperties",
          "x-ms-client-flatten": true
        }
      },
      "allOf": [
        {
          "$ref": "../../../../../common-types/resource-management/v3/types.json#/definitions/TrackedResource"
        }
      ],
      "description": "Managed cluster."
    },
    "ManagedClusterProperties": {
      "type": "object",
      "properties": {
        "provisioningState": {
          "readOnly": true,
          "type": "string",
          "description": "The current provisioning state."
        },
        "powerState": {
          "$ref": "#/definitions/PowerState",
          "description": "The Power State of the cluster.",
          "readOnly": true
        },
        "creationData": {
          "$ref": "#/definitions/CreationData",
          "description": "CreationData to be used to specify the source Snapshot ID if the cluster will be created/upgraded using a snapshot."
        },
        "maxAgentPools": {
          "readOnly": true,
          "type": "integer",
          "format": "int32",
          "description": "The max number of agent pools for the managed cluster."
        },
        "kubernetesVersion": {
          "type": "string",
          "title": "The version of Kubernetes the Managed Cluster is requested to run.",
          "description": "When you upgrade a supported AKS cluster, Kubernetes minor versions cannot be skipped. All upgrades must be performed sequentially by major version number. For example, upgrades between 1.14.x -> 1.15.x or 1.15.x -> 1.16.x are allowed, however 1.14.x -> 1.16.x is not allowed. See [upgrading an AKS cluster](https://docs.microsoft.com/azure/aks/upgrade-cluster) for more details."
        },
        "currentKubernetesVersion": {
          "readOnly": true,
          "type": "string",
          "description": "The version of Kubernetes the Managed Cluster is running."
        },
        "dnsPrefix": {
          "type": "string",
          "title": "The DNS prefix of the Managed Cluster.",
          "description": "This cannot be updated once the Managed Cluster has been created."
        },
        "fqdnSubdomain": {
          "type": "string",
          "title": "The FQDN subdomain of the private cluster with custom private dns zone.",
          "description": "This cannot be updated once the Managed Cluster has been created."
        },
        "fqdn": {
          "readOnly": true,
          "type": "string",
          "description": "The FQDN of the master pool."
        },
        "privateFQDN": {
          "readOnly": true,
          "type": "string",
          "description": "The FQDN of private cluster."
        },
        "azurePortalFQDN": {
          "readOnly": true,
          "type": "string",
          "title": "The special FQDN used by the Azure Portal to access the Managed Cluster. This FQDN is for use only by the Azure Portal and should not be used by other clients.",
          "description": "The Azure Portal requires certain Cross-Origin Resource Sharing (CORS) headers to be sent in some responses, which Kubernetes APIServer doesn't handle by default. This special FQDN supports CORS, allowing the Azure Portal to function properly."
        },
        "agentPoolProfiles": {
          "type": "array",
          "items": {
            "$ref": "#/definitions/ManagedClusterAgentPoolProfile"
          },
          "description": "The agent pool properties."
        },
        "linuxProfile": {
          "$ref": "#/definitions/ContainerServiceLinuxProfile",
          "description": "The profile for Linux VMs in the Managed Cluster."
        },
        "windowsProfile": {
          "$ref": "#/definitions/ManagedClusterWindowsProfile",
          "description": "The profile for Windows VMs in the Managed Cluster."
        },
        "servicePrincipalProfile": {
          "$ref": "#/definitions/ManagedClusterServicePrincipalProfile",
          "description": "Information about a service principal identity for the cluster to use for manipulating Azure APIs."
        },
        "addonProfiles": {
          "type": "object",
          "additionalProperties": {
            "$ref": "#/definitions/ManagedClusterAddonProfile"
          },
          "description": "The profile of managed cluster add-on."
        },
        "podIdentityProfile": {
          "$ref": "#/definitions/ManagedClusterPodIdentityProfile",
          "title": "The pod identity profile of the Managed Cluster.",
          "description": "See [use AAD pod identity](https://docs.microsoft.com/azure/aks/use-azure-ad-pod-identity) for more details on AAD pod identity integration."
        },
        "oidcIssuerProfile": {
          "$ref": "#/definitions/ManagedClusterOIDCIssuerProfile",
          "description": "The OIDC issuer profile of the Managed Cluster."
        },
        "nodeResourceGroup": {
          "type": "string",
          "description": "The name of the resource group containing agent pool nodes."
        },
        "enableRBAC": {
          "type": "boolean",
          "description": "Whether to enable Kubernetes Role-Based Access Control."
        },
        "enablePodSecurityPolicy": {
          "type": "boolean",
          "description": "(DEPRECATING) Whether to enable Kubernetes pod security policy (preview). This feature is set for removal on October 15th, 2020. Learn more at aka.ms/aks/azpodpolicy."
        },
        "enableNamespaceResources": {
          "type": "boolean",
          "title": "Enable namespace as Azure resource.",
          "description": "The default value is false. It can be enabled/disabled on creation and updation of the managed cluster. See [https://aka.ms/NamespaceARMResource](https://aka.ms/NamespaceARMResource) for more details on Namespace as a ARM Resource."
        },
        "networkProfile": {
          "$ref": "#/definitions/ContainerServiceNetworkProfile",
          "description": "The network configuration profile."
        },
        "aadProfile": {
          "$ref": "#/definitions/ManagedClusterAADProfile",
          "description": "The Azure Active Directory configuration."
        },
        "autoUpgradeProfile": {
          "$ref": "#/definitions/ManagedClusterAutoUpgradeProfile",
          "description": "The auto upgrade configuration."
        },
        "autoScalerProfile": {
          "type": "object",
          "properties": {
            "balance-similar-node-groups": {
              "type": "string",
              "title": "Detects similar node pools and balances the number of nodes between them.",
              "description": "Valid values are 'true' and 'false'"
            },
            "expander": {
              "type": "string",
              "enum": [
                "least-waste",
                "most-pods",
                "priority",
                "random"
              ],
              "x-ms-enum": {
                "name": "expander",
                "modelAsString": true,
                "values": [
                  {
                    "value": "least-waste",
                    "description": "Selects the node group that will have the least idle CPU (if tied, unused memory) after scale-up. This is useful when you have different classes of nodes, for example, high CPU or high memory nodes, and only want to expand those when there are pending pods that need a lot of those resources."
                  },
                  {
                    "value": "most-pods",
                    "description": "Selects the node group that would be able to schedule the most pods when scaling up. This is useful when you are using nodeSelector to make sure certain pods land on certain nodes. Note that this won't cause the autoscaler to select bigger nodes vs. smaller, as it can add multiple smaller nodes at once."
                  },
                  {
                    "value": "priority",
                    "description": "Selects the node group that has the highest priority assigned by the user. It's configuration is described in more details [here](https://github.com/kubernetes/autoscaler/blob/master/cluster-autoscaler/expander/priority/readme.md)."
                  },
                  {
                    "value": "random",
                    "description": "Used when you don't have a particular need for the node groups to scale differently."
                  }
                ]
              },
              "title": "The expander to use when scaling up",
              "description": "If not specified, the default is 'random'. See [expanders](https://github.com/kubernetes/autoscaler/blob/master/cluster-autoscaler/FAQ.md#what-are-expanders) for more information."
            },
            "max-empty-bulk-delete": {
              "type": "string",
              "title": "The maximum number of empty nodes that can be deleted at the same time. This must be a positive integer.",
              "description": "The default is 10."
            },
            "max-graceful-termination-sec": {
              "type": "string",
              "title": "The maximum number of seconds the cluster autoscaler waits for pod termination when trying to scale down a node.",
              "description": "The default is 600."
            },
            "max-node-provision-time": {
              "type": "string",
              "title": "The maximum time the autoscaler waits for a node to be provisioned.",
              "description": "The default is '15m'. Values must be an integer followed by an 'm'. No unit of time other than minutes (m) is supported."
            },
            "max-total-unready-percentage": {
              "type": "string",
              "title": "The maximum percentage of unready nodes in the cluster. After this percentage is exceeded, cluster autoscaler halts operations.",
              "description": "The default is 45. The maximum is 100 and the minimum is 0."
            },
            "new-pod-scale-up-delay": {
              "type": "string",
              "title": "Ignore unscheduled pods before they're a certain age.",
              "description": "For scenarios like burst/batch scale where you don't want CA to act before the kubernetes scheduler could schedule all the pods, you can tell CA to ignore unscheduled pods before they're a certain age. The default is '0s'. Values must be an integer followed by a unit ('s' for seconds, 'm' for minutes, 'h' for hours, etc)."
            },
            "ok-total-unready-count": {
              "type": "string",
              "title": "The number of allowed unready nodes, irrespective of max-total-unready-percentage.",
              "description": "This must be an integer. The default is 3."
            },
            "scan-interval": {
              "type": "string",
              "title": "How often cluster is reevaluated for scale up or down.",
              "description": "The default is '10'. Values must be an integer number of seconds."
            },
            "scale-down-delay-after-add": {
              "type": "string",
              "title": "How long after scale up that scale down evaluation resumes",
              "description": "The default is '10m'. Values must be an integer followed by an 'm'. No unit of time other than minutes (m) is supported."
            },
            "scale-down-delay-after-delete": {
              "type": "string",
              "title": "How long after node deletion that scale down evaluation resumes.",
              "description": "The default is the scan-interval. Values must be an integer followed by an 'm'. No unit of time other than minutes (m) is supported."
            },
            "scale-down-delay-after-failure": {
              "type": "string",
              "title": "How long after scale down failure that scale down evaluation resumes.",
              "description": "The default is '3m'. Values must be an integer followed by an 'm'. No unit of time other than minutes (m) is supported."
            },
            "scale-down-unneeded-time": {
              "type": "string",
              "title": "How long a node should be unneeded before it is eligible for scale down.",
              "description": "The default is '10m'. Values must be an integer followed by an 'm'. No unit of time other than minutes (m) is supported."
            },
            "scale-down-unready-time": {
              "type": "string",
              "title": "How long an unready node should be unneeded before it is eligible for scale down",
              "description": "The default is '20m'. Values must be an integer followed by an 'm'. No unit of time other than minutes (m) is supported."
            },
            "scale-down-utilization-threshold": {
              "type": "string",
              "title": "Node utilization level, defined as sum of requested resources divided by capacity, below which a node can be considered for scale down.",
              "description": "The default is '0.5'."
            },
            "skip-nodes-with-local-storage": {
              "type": "string",
              "title": "If cluster autoscaler will skip deleting nodes with pods with local storage, for example, EmptyDir or HostPath.",
              "description": "The default is true."
            },
            "skip-nodes-with-system-pods": {
              "type": "string",
              "title": "If cluster autoscaler will skip deleting nodes with pods from kube-system (except for DaemonSet or mirror pods)",
              "description": "The default is true."
            }
          },
          "description": "Parameters to be applied to the cluster-autoscaler when enabled"
        },
        "apiServerAccessProfile": {
          "$ref": "#/definitions/ManagedClusterAPIServerAccessProfile",
          "description": "The access profile for managed cluster API server."
        },
        "diskEncryptionSetID": {
          "type": "string",
          "title": "The Resource ID of the disk encryption set to use for enabling encryption at rest.",
          "description": "This is of the form: '/subscriptions/{subscriptionId}/resourceGroups/{resourceGroupName}/providers/Microsoft.Compute/diskEncryptionSets/{encryptionSetName}'"
        },
        "identityProfile": {
          "type": "object",
          "additionalProperties": {
            "$ref": "#/definitions/UserAssignedIdentity"
          },
          "description": "Identities associated with the cluster."
        },
        "privateLinkResources": {
          "type": "array",
          "items": {
            "$ref": "#/definitions/PrivateLinkResource"
          },
          "description": "Private link resources associated with the cluster."
        },
        "disableLocalAccounts": {
          "type": "boolean",
          "title": "If local accounts should be disabled on the Managed Cluster.",
          "description": "If set to true, getting static credentials will be disabled for this cluster. This must only be used on Managed Clusters that are AAD enabled. For more details see [disable local accounts](https://docs.microsoft.com/azure/aks/managed-aad#disable-local-accounts-preview)."
        },
        "httpProxyConfig": {
          "$ref": "#/definitions/ManagedClusterHTTPProxyConfig",
          "description": "Configurations for provisioning the cluster with HTTP proxy servers."
        },
        "securityProfile": {
          "$ref": "#/definitions/ManagedClusterSecurityProfile",
          "description": "Security profile for the managed cluster."
        },
        "ingressProfile": {
          "$ref": "#/definitions/ManagedClusterIngressProfile",
          "description": "Ingress profile for the managed cluster."
        },
        "publicNetworkAccess": {
          "type": "string",
          "enum": [
            "Enabled",
            "Disabled"
          ],
          "x-ms-enum": {
            "name": "PublicNetworkAccess",
            "modelAsString": true
          },
          "title": "PublicNetworkAccess of the managedCluster",
          "description": "Allow or deny public network access for AKS"
        }
      },
      "description": "Properties of the managed cluster."
    },
    "PowerState": {
      "type": "object",
      "description": "Describes the Power State of the cluster",
      "properties": {
        "code": {
          "type": "string",
          "description": "Tells whether the cluster is Running or Stopped",
          "enum": [
            "Running",
            "Stopped"
          ],
          "x-ms-enum": {
            "name": "code",
            "modelAsString": true,
            "values": [
              {
                "value": "Running",
                "description": "The cluster is running."
              },
              {
                "value": "Stopped",
                "description": "The cluster is stopped."
              }
            ]
          }
        }
      }
    },
    "ManagedClusterAPIServerAccessProfile": {
      "type": "object",
      "properties": {
        "authorizedIPRanges": {
          "type": "array",
          "items": {
            "type": "string"
          },
          "title": "The IP ranges authorized to access the Kubernetes API server.",
          "description": "IP ranges are specified in CIDR format, e.g. 137.117.106.88/29. This feature is not compatible with clusters that use Public IP Per Node, or clusters that are using a Basic Load Balancer. For more information see [API server authorized IP ranges](https://docs.microsoft.com/azure/aks/api-server-authorized-ip-ranges)."
        },
        "enablePrivateCluster": {
          "type": "boolean",
          "title": "Whether to create the cluster as a private cluster or not.",
          "description": "For more details, see [Creating a private AKS cluster](https://docs.microsoft.com/azure/aks/private-clusters)."
        },
        "privateDNSZone": {
          "type": "string",
          "title": "The private DNS zone mode for the cluster.",
          "description": "The default is System. For more details see [configure private DNS zone](https://docs.microsoft.com/azure/aks/private-clusters#configure-private-dns-zone). Allowed values are 'system' and 'none'."
        },
        "enablePrivateClusterPublicFQDN": {
          "type": "boolean",
          "description": "Whether to create additional public FQDN for private cluster or not."
        },
        "disableRunCommand": {
          "type": "boolean",
          "description": "Whether to disable run command for the cluster or not."
        }
      },
      "description": "Access profile for managed cluster API server."
    },
    "ManagedClusterIdentity": {
      "type": "object",
      "properties": {
        "principalId": {
          "readOnly": true,
          "type": "string",
          "description": "The principal id of the system assigned identity which is used by master components."
        },
        "tenantId": {
          "readOnly": true,
          "type": "string",
          "description": "The tenant id of the system assigned identity which is used by master components."
        },
        "type": {
          "type": "string",
          "title": "The type of identity used for the managed cluster.",
          "description": "For more information see [use managed identities in AKS](https://docs.microsoft.com/azure/aks/use-managed-identity).",
          "enum": [
            "SystemAssigned",
            "UserAssigned",
            "None"
          ],
          "x-ms-enum": {
            "name": "ResourceIdentityType",
            "modelAsString": false,
            "values": [
              {
                "value": "SystemAssigned",
                "description": "Use an implicitly created system assigned managed identity to manage cluster resources. Master components in the control plane such as kube-controller-manager will use the system assigned managed identity to manipulate Azure resources."
              },
              {
                "value": "UserAssigned",
                "description": "Use a user-specified identity to manage cluster resources. Master components in the control plane such as kube-controller-manager will use the specified user assigned managed identity to manipulate Azure resources."
              },
              {
                "value": "None",
                "description": "Do not use a managed identity for the Managed Cluster, service principal will be used instead."
              }
            ]
          }
        },
        "userAssignedIdentities": {
          "type": "object",
          "additionalProperties": {
            "type": "object",
            "x-ms-client-name": "ManagedServiceIdentityUserAssignedIdentitiesValue",
            "properties": {
              "principalId": {
                "readOnly": true,
                "type": "string",
                "description": "The principal id of user assigned identity."
              },
              "clientId": {
                "readOnly": true,
                "type": "string",
                "description": "The client id of user assigned identity."
              }
            }
          },
          "title": "The user identity associated with the managed cluster. This identity will be used in control plane. Only one user assigned identity is allowed.",
          "description": "The keys must be ARM resource IDs in the form: '/subscriptions/{subscriptionId}/resourceGroups/{resourceGroupName}/providers/Microsoft.ManagedIdentity/userAssignedIdentities/{identityName}'."
        }
      },
      "description": "Identity for the managed cluster."
    },
    "UserAssignedIdentity": {
      "type": "object",
      "properties": {
        "resourceId": {
          "type": "string",
          "description": "The resource ID of the user assigned identity."
        },
        "clientId": {
          "type": "string",
          "description": "The client ID of the user assigned identity."
        },
        "objectId": {
          "type": "string",
          "description": "The object ID of the user assigned identity."
        }
      },
      "description": "Details about a user assigned identity."
    },
    "ManagedClusterAccessProfile": {
      "type": "object",
      "allOf": [
        {
          "$ref": "../../../../../common-types/resource-management/v3/types.json#/definitions/TrackedResource"
        }
      ],
      "properties": {
        "properties": {
          "description": "AccessProfile of a managed cluster.",
          "$ref": "#/definitions/AccessProfile",
          "x-ms-client-flatten": true
        }
      },
      "description": "Managed cluster Access Profile.",
      "x-ms-azure-resource": false
    },
    "AccessProfile": {
      "type": "object",
      "properties": {
        "kubeConfig": {
          "type": "string",
          "format": "byte",
          "description": "Base64-encoded Kubernetes configuration file."
        }
      },
      "description": "Profile for enabling a user to access a managed cluster."
    },
    "ManagedClusterPoolUpgradeProfile": {
      "type": "object",
      "properties": {
        "kubernetesVersion": {
          "type": "string",
          "description": "The Kubernetes version (major.minor.patch)."
        },
        "name": {
          "type": "string",
          "description": "The Agent Pool name."
        },
        "osType": {
          "$ref": "#/definitions/OSType"
        },
        "upgrades": {
          "type": "array",
          "items": {
            "type": "object",
            "properties": {
              "kubernetesVersion": {
                "type": "string",
                "description": "The Kubernetes version (major.minor.patch)."
              },
              "isPreview": {
                "type": "boolean",
                "description": "Whether the Kubernetes version is currently in preview."
              }
            }
          },
          "description": "List of orchestrator types and versions available for upgrade."
        }
      },
      "required": [
        "kubernetesVersion",
        "osType"
      ],
      "description": "The list of available upgrade versions."
    },
    "ManagedClusterUpgradeProfileProperties": {
      "type": "object",
      "properties": {
        "controlPlaneProfile": {
          "$ref": "#/definitions/ManagedClusterPoolUpgradeProfile",
          "description": "The list of available upgrade versions for the control plane."
        },
        "agentPoolProfiles": {
          "type": "array",
          "items": {
            "$ref": "#/definitions/ManagedClusterPoolUpgradeProfile"
          },
          "description": "The list of available upgrade versions for agent pools."
        }
      },
      "required": [
        "controlPlaneProfile",
        "agentPoolProfiles"
      ],
      "description": "Control plane and agent pool upgrade profiles."
    },
    "ManagedClusterAutoUpgradeProfile": {
      "type": "object",
      "properties": {
        "upgradeChannel": {
          "type": "string",
          "enum": [
            "rapid",
            "stable",
            "patch",
            "node-image",
            "none"
          ],
          "x-ms-enum": {
            "name": "upgradeChannel",
            "modelAsString": true,
            "values": [
              {
                "value": "rapid",
                "description": "Automatically upgrade the cluster to the latest supported patch release on the latest supported minor version. In cases where the cluster is at a version of Kubernetes that is at an N-2 minor version where N is the latest supported minor version, the cluster first upgrades to the latest supported patch version on N-1 minor version. For example, if a cluster is running version 1.17.7 and versions 1.17.9, 1.18.4, 1.18.6, and 1.19.1 are available, your cluster first is upgraded to 1.18.6, then is upgraded to 1.19.1."
              },
              {
                "value": "stable",
                "description": "Automatically upgrade the cluster to the latest supported patch release on minor version N-1, where N is the latest supported minor version. For example, if a cluster is running version 1.17.7 and versions 1.17.9, 1.18.4, 1.18.6, and 1.19.1 are available, your cluster is upgraded to 1.18.6."
              },
              {
                "value": "patch",
                "description": "Automatically upgrade the cluster to the latest supported patch version when it becomes available while keeping the minor version the same. For example, if a cluster is running version 1.17.7 and versions 1.17.9, 1.18.4, 1.18.6, and 1.19.1 are available, your cluster is upgraded to 1.17.9."
              },
              {
                "value": "node-image",
                "description": "Automatically upgrade the node image to the latest version available. Microsoft provides patches and new images for image nodes frequently (usually weekly), but your running nodes won't get the new images unless you do a node image upgrade. Turning on the node-image channel will automatically update your node images whenever a new version is available."
              },
              {
                "value": "none",
                "description": "Disables auto-upgrades and keeps the cluster at its current version of Kubernetes."
              }
            ]
          },
          "title": "The upgrade channel for auto upgrade. The default is 'none'.",
          "description": "For more information see [setting the AKS cluster auto-upgrade channel](https://docs.microsoft.com/azure/aks/upgrade-cluster#set-auto-upgrade-channel)."
        }
      },
      "description": "Auto upgrade profile for a managed cluster."
    },
    "ManagedClusterAADProfile": {
      "type": "object",
      "properties": {
        "managed": {
          "type": "boolean",
          "description": "Whether to enable managed AAD."
        },
        "enableAzureRBAC": {
          "type": "boolean",
          "description": "Whether to enable Azure RBAC for Kubernetes authorization."
        },
        "adminGroupObjectIDs": {
          "type": "array",
          "items": {
            "type": "string"
          },
          "description": "The list of AAD group object IDs that will have admin role of the cluster."
        },
        "clientAppID": {
          "type": "string",
          "description": "The client AAD application ID."
        },
        "serverAppID": {
          "type": "string",
          "description": "The server AAD application ID."
        },
        "serverAppSecret": {
          "type": "string",
          "description": "The server AAD application secret."
        },
        "tenantID": {
          "type": "string",
          "description": "The AAD tenant ID to use for authentication. If not specified, will use the tenant of the deployment subscription."
        }
      },
      "title": "AADProfile specifies attributes for Azure Active Directory integration.",
      "description": "For more details see [managed AAD on AKS](https://docs.microsoft.com/azure/aks/managed-aad)."
    },
    "ManagedClusterAddonProfile": {
      "type": "object",
      "properties": {
        "enabled": {
          "type": "boolean",
          "description": "Whether the add-on is enabled or not."
        },
        "config": {
          "type": "object",
          "additionalProperties": {
            "type": "string"
          },
          "description": "Key-value pairs for configuring an add-on."
        },
        "identity": {
          "readOnly": true,
          "description": "Information of user assigned identity used by this add-on.",
          "allOf": [
            {
              "$ref": "#/definitions/UserAssignedIdentity"
            }
          ]
        }
      },
      "required": [
        "enabled"
      ],
      "description": "A Kubernetes add-on profile for a managed cluster."
    },
    "ManagedClusterPodIdentity": {
      "type": "object",
      "properties": {
        "name": {
          "type": "string",
          "description": "The name of the pod identity."
        },
        "namespace": {
          "type": "string",
          "description": "The namespace of the pod identity."
        },
        "bindingSelector": {
          "type": "string",
          "description": "The binding selector to use for the AzureIdentityBinding resource."
        },
        "identity": {
          "$ref": "#/definitions/UserAssignedIdentity",
          "description": "The user assigned identity details."
        },
        "provisioningState": {
          "type": "string",
          "readOnly": true,
          "description": "The current provisioning state of the pod identity.",
          "enum": [
            "Assigned",
            "Updating",
            "Deleting",
            "Failed"
          ],
          "x-ms-enum": {
            "name": "ManagedClusterPodIdentityProvisioningState",
            "modelAsString": true
          }
        },
        "provisioningInfo": {
          "type": "object",
          "readOnly": true,
          "properties": {
            "error": {
              "$ref": "#/definitions/ManagedClusterPodIdentityProvisioningError",
              "description": "Pod identity assignment error (if any)."
            }
          }
        }
      },
      "required": [
        "name",
        "namespace",
        "identity"
      ],
      "description": "Details about the pod identity assigned to the Managed Cluster."
    },
    "ManagedClusterPodIdentityProvisioningError": {
      "type": "object",
      "properties": {
        "error": {
          "$ref": "#/definitions/ManagedClusterPodIdentityProvisioningErrorBody",
          "description": "Details about the error."
        }
      },
      "description": "An error response from the pod identity provisioning."
    },
    "ManagedClusterPodIdentityProvisioningErrorBody": {
      "type": "object",
      "properties": {
        "code": {
          "type": "string",
          "description": "An identifier for the error. Codes are invariant and are intended to be consumed programmatically."
        },
        "message": {
          "type": "string",
          "description": "A message describing the error, intended to be suitable for display in a user interface."
        },
        "target": {
          "type": "string",
          "description": "The target of the particular error. For example, the name of the property in error."
        },
        "details": {
          "type": "array",
          "items": {
            "$ref": "#/definitions/ManagedClusterPodIdentityProvisioningErrorBody"
          },
          "description": "A list of additional details about the error."
        }
      },
      "description": "An error response from the pod identity provisioning."
    },
    "ManagedClusterPodIdentityException": {
      "type": "object",
      "properties": {
        "name": {
          "type": "string",
          "description": "The name of the pod identity exception."
        },
        "namespace": {
          "type": "string",
          "description": "The namespace of the pod identity exception."
        },
        "podLabels": {
          "type": "object",
          "description": "The pod labels to match.",
          "additionalProperties": {
            "type": "string"
          }
        }
      },
      "required": [
        "name",
        "namespace",
        "podLabels"
      ],
      "title": "A pod identity exception, which allows pods with certain labels to access the Azure Instance Metadata Service (IMDS) endpoint without being intercepted by the node-managed identity (NMI) server.",
      "description": "See [disable AAD Pod Identity for a specific Pod/Application](https://azure.github.io/aad-pod-identity/docs/configure/application_exception/) for more details."
    },
    "ManagedClusterPodIdentityProfile": {
      "type": "object",
      "properties": {
        "enabled": {
          "type": "boolean",
          "description": "Whether the pod identity addon is enabled."
        },
        "allowNetworkPluginKubenet": {
          "type": "boolean",
          "title": "Whether pod identity is allowed to run on clusters with Kubenet networking.",
          "description": "Running in Kubenet is disabled by default due to the security related nature of AAD Pod Identity and the risks of IP spoofing. See [using Kubenet network plugin with AAD Pod Identity](https://docs.microsoft.com/azure/aks/use-azure-ad-pod-identity#using-kubenet-network-plugin-with-azure-active-directory-pod-managed-identities) for more information."
        },
        "userAssignedIdentities": {
          "description": "The pod identities to use in the cluster.",
          "type": "array",
          "items": {
            "$ref": "#/definitions/ManagedClusterPodIdentity"
          }
        },
        "userAssignedIdentityExceptions": {
          "description": "The pod identity exceptions to allow.",
          "type": "array",
          "items": {
            "$ref": "#/definitions/ManagedClusterPodIdentityException"
          }
        }
      },
      "title": "The pod identity profile of the Managed Cluster.",
      "description": "See [use AAD pod identity](https://docs.microsoft.com/azure/aks/use-azure-ad-pod-identity) for more details on pod identity integration."
    },
    "ManagedClusterOIDCIssuerProfile": {
      "type": "object",
      "properties": {
        "issuerURL": {
          "readOnly": true,
          "type": "string",
          "description": "The OIDC issuer url of the Managed Cluster."
        },
        "enabled": {
          "type": "boolean",
          "description": "Whether the OIDC issuer is enabled."
        }
      },
      "description": "The OIDC issuer profile of the Managed Cluster."
    },
    "ManagedClusterUpgradeProfile": {
      "type": "object",
      "properties": {
        "id": {
          "readOnly": true,
          "type": "string",
          "description": "The ID of the upgrade profile."
        },
        "name": {
          "readOnly": true,
          "type": "string",
          "description": "The name of the upgrade profile."
        },
        "type": {
          "readOnly": true,
          "type": "string",
          "description": "The type of the upgrade profile."
        },
        "properties": {
          "$ref": "#/definitions/ManagedClusterUpgradeProfileProperties",
          "description": "The properties of the upgrade profile.",
          "x-ms-client-flatten": true
        }
      },
      "required": [
        "properties"
      ],
      "description": "The list of available upgrades for compute pools."
    },
    "AgentPoolUpgradeProfile": {
      "type": "object",
      "properties": {
        "id": {
          "readOnly": true,
          "type": "string",
          "description": "The ID of the agent pool upgrade profile."
        },
        "name": {
          "readOnly": true,
          "type": "string",
          "description": "The name of the agent pool upgrade profile."
        },
        "type": {
          "readOnly": true,
          "type": "string",
          "description": "The type of the agent pool upgrade profile."
        },
        "properties": {
          "$ref": "#/definitions/AgentPoolUpgradeProfileProperties",
          "description": "The properties of the agent pool upgrade profile.",
          "x-ms-client-flatten": true
        }
      },
      "required": [
        "properties"
      ],
      "description": "The list of available upgrades for an agent pool."
    },
    "AgentPoolUpgradeProfileProperties": {
      "type": "object",
      "properties": {
        "kubernetesVersion": {
          "type": "string",
          "description": "The Kubernetes version (major.minor.patch)."
        },
        "osType": {
          "$ref": "#/definitions/OSType"
        },
        "upgrades": {
          "type": "array",
          "items": {
            "type": "object",
            "properties": {
              "kubernetesVersion": {
                "type": "string",
                "description": "The Kubernetes version (major.minor.patch)."
              },
              "isPreview": {
                "type": "boolean",
                "description": "Whether the Kubernetes version is currently in preview."
              }
            }
          },
          "description": "List of orchestrator types and versions available for upgrade."
        },
        "latestNodeImageVersion": {
          "type": "string",
          "description": "The latest AKS supported node image version."
        }
      },
      "required": [
        "kubernetesVersion",
        "osType"
      ],
      "description": "The list of available upgrade versions."
    },
    "AgentPoolAvailableVersions": {
      "type": "object",
      "properties": {
        "id": {
          "readOnly": true,
          "type": "string",
          "description": "The ID of the agent pool version list."
        },
        "name": {
          "readOnly": true,
          "type": "string",
          "description": "The name of the agent pool version list."
        },
        "type": {
          "readOnly": true,
          "type": "string",
          "description": "Type of the agent pool version list."
        },
        "properties": {
          "$ref": "#/definitions/AgentPoolAvailableVersionsProperties",
          "description": "Properties of agent pool available versions.",
          "x-ms-client-flatten": true
        }
      },
      "required": [
        "properties"
      ],
      "description": "The list of available versions for an agent pool."
    },
    "AgentPoolAvailableVersionsProperties": {
      "type": "object",
      "properties": {
        "agentPoolVersions": {
          "type": "array",
          "items": {
            "type": "object",
            "properties": {
              "default": {
                "type": "boolean",
                "description": "Whether this version is the default agent pool version."
              },
              "kubernetesVersion": {
                "type": "string",
                "description": "The Kubernetes version (major.minor.patch)."
              },
              "isPreview": {
                "type": "boolean",
                "description": "Whether Kubernetes version is currently in preview."
              }
            }
          },
          "description": "List of versions available for agent pool."
        }
      },
      "description": "The list of available agent pool versions."
    },
    "OSType": {
      "type": "string",
      "default": "Linux",
      "enum": [
        "Linux",
        "Windows"
      ],
      "x-ms-enum": {
        "name": "OSType",
        "modelAsString": true,
        "values": [
          {
            "value": "Linux",
            "description": "Use Linux."
          },
          {
            "value": "Windows",
            "description": "Use Windows."
          }
        ]
      },
      "description": "The operating system type. The default is Linux."
    },
    "OSSKU": {
      "type": "string",
      "enum": [
        "Ubuntu",
        "CBLMariner"
      ],
      "x-ms-enum": {
        "name": "OSSKU",
        "modelAsString": true
      },
      "description": "Specifies an OS SKU. This value must not be specified if OSType is Windows."
    },
    "ScaleSetPriority": {
      "type": "string",
      "default": "Regular",
      "enum": [
        "Spot",
        "Regular"
      ],
      "x-ms-enum": {
        "name": "ScaleSetPriority",
        "modelAsString": true,
        "values": [
          {
            "value": "Spot",
            "description": "Spot priority VMs will be used. There is no SLA for spot nodes. See [spot on AKS](https://docs.microsoft.com/azure/aks/spot-node-pool) for more information."
          },
          {
            "value": "Regular",
            "description": "Regular VMs will be used."
          }
        ]
      },
      "description": "The Virtual Machine Scale Set priority."
    },
    "ScaleSetEvictionPolicy": {
      "type": "string",
      "default": "Delete",
      "enum": [
        "Delete",
        "Deallocate"
      ],
      "x-ms-enum": {
        "name": "ScaleSetEvictionPolicy",
        "modelAsString": true,
        "values": [
          {
            "value": "Delete",
            "description": "Nodes in the underlying Scale Set of the node pool are deleted when they're evicted."
          },
          {
            "value": "Deallocate",
            "description": "Nodes in the underlying Scale Set of the node pool are set to the stopped-deallocated state upon eviction. Nodes in the stopped-deallocated state count against your compute quota and can cause issues with cluster scaling or upgrading."
          }
        ]
      },
      "title": "The Virtual Machine Scale Set eviction policy.",
      "description": "The eviction policy specifies what to do with the VM when it is evicted. The default is Delete. For more information about eviction see [spot VMs](https://docs.microsoft.com/azure/virtual-machines/spot-vms)"
    },
    "SpotMaxPrice": {
      "type": "number",
      "default": -1,
      "title": "The max price (in US Dollars) you are willing to pay for spot instances. Possible values are any decimal value greater than zero or -1 which indicates default price to be up-to on-demand.",
      "description": "Possible values are any decimal value greater than zero or -1 which indicates the willingness to pay any on-demand price. For more details on spot pricing, see [spot VMs pricing](https://docs.microsoft.com/azure/virtual-machines/spot-vms#pricing)"
    },
    "ScaleDownMode": {
      "type": "string",
      "enum": [
        "Delete",
        "Deallocate"
      ],
      "x-ms-enum": {
        "name": "ScaleDownMode",
        "modelAsString": true,
        "values": [
          {
            "value": "Delete",
            "description": "Create new instances during scale up and remove instances during scale down."
          },
          {
            "value": "Deallocate",
            "description": "Attempt to start deallocated instances (if they exist) during scale up and deallocate instances during scale down."
          }
        ]
      },
      "description": "Describes how VMs are added to or removed from Agent Pools. See [billing states](https://docs.microsoft.com/azure/virtual-machines/states-billing)."
    },
    "ProximityPlacementGroupID": {
      "type": "string",
      "description": "The ID for Proximity Placement Group."
    },
    "CredentialResults": {
      "type": "object",
      "properties": {
        "kubeconfigs": {
          "type": "array",
          "readOnly": true,
          "items": {
            "$ref": "#/definitions/CredentialResult"
          },
          "description": "Base64-encoded Kubernetes configuration file."
        }
      },
      "description": "The list credential result response."
    },
    "CredentialResult": {
      "type": "object",
      "properties": {
        "name": {
          "type": "string",
          "readOnly": true,
          "description": "The name of the credential."
        },
        "value": {
          "type": "string",
          "format": "byte",
          "readOnly": true,
          "description": "Base64-encoded Kubernetes configuration file."
        }
      },
      "description": "The credential result response."
    },
    "CloudError": {
      "type": "object",
      "x-ms-external": true,
      "properties": {
        "error": {
          "$ref": "#/definitions/CloudErrorBody",
          "description": "Details about the error."
        }
      },
      "description": "An error response from the Container service."
    },
    "CloudErrorBody": {
      "type": "object",
      "x-ms-external": true,
      "properties": {
        "code": {
          "type": "string",
          "description": "An identifier for the error. Codes are invariant and are intended to be consumed programmatically."
        },
        "message": {
          "type": "string",
          "description": "A message describing the error, intended to be suitable for display in a user interface."
        },
        "target": {
          "type": "string",
          "description": "The target of the particular error. For example, the name of the property in error."
        },
        "details": {
          "type": "array",
          "items": {
            "$ref": "#/definitions/CloudErrorBody"
          },
          "description": "A list of additional details about the error."
        }
      },
      "description": "An error response from the Container service."
    },
    "ManagedClusterSKU": {
      "type": "object",
      "properties": {
        "name": {
          "type": "string",
          "description": "The name of a managed cluster SKU.",
          "enum": [
            "Basic"
          ],
          "x-ms-enum": {
            "name": "ManagedClusterSKUName",
            "modelAsString": true
          }
        },
        "tier": {
          "type": "string",
          "title": "The tier of a managed cluster SKU.",
          "description": "If not specified, the default is 'Free'. See [uptime SLA](https://docs.microsoft.com/azure/aks/uptime-sla) for more details.",
          "enum": [
            "Paid",
            "Free"
          ],
          "x-ms-enum": {
            "name": "ManagedClusterSKUTier",
            "modelAsString": true,
            "values": [
              {
                "value": "Paid",
                "description": "Guarantees 99.95% availability of the Kubernetes API server endpoint for clusters that use Availability Zones and 99.9% of availability for clusters that don't use Availability Zones."
              },
              {
                "value": "Free",
                "description": "No guaranteed SLA, no additional charges. Free tier clusters have an SLO of 99.5%."
              }
            ]
          }
        }
      },
      "description": "The SKU of a Managed Cluster."
    },
    "PrivateEndpointConnectionListResult": {
      "type": "object",
      "description": "A list of private endpoint connections",
      "properties": {
        "value": {
          "description": "The collection value.",
          "type": "array",
          "items": {
            "$ref": "#/definitions/PrivateEndpointConnection"
          }
        }
      }
    },
    "PrivateEndpointConnection": {
      "description": "A private endpoint connection",
      "type": "object",
      "properties": {
        "id": {
          "readOnly": true,
          "type": "string",
          "description": "The ID of the private endpoint connection."
        },
        "name": {
          "readOnly": true,
          "type": "string",
          "description": "The name of the private endpoint connection.",
          "externalDocs": {
            "url": "https://aka.ms/search-naming-rules"
          }
        },
        "type": {
          "readOnly": true,
          "type": "string",
          "description": "The resource type."
        },
        "properties": {
          "$ref": "#/definitions/PrivateEndpointConnectionProperties",
          "description": "The properties of a private endpoint connection.",
          "x-ms-client-flatten": true
        }
      },
      "x-ms-azure-resource": true
    },
    "PrivateEndpointConnectionProperties": {
      "type": "object",
      "description": "Properties of a private endpoint connection.",
      "properties": {
        "provisioningState": {
          "type": "string",
          "readOnly": true,
          "description": "The current provisioning state.",
          "enum": [
            "Succeeded",
            "Creating",
            "Deleting",
            "Failed"
          ],
          "x-ms-enum": {
            "name": "PrivateEndpointConnectionProvisioningState",
            "modelAsString": true
          }
        },
        "privateEndpoint": {
          "$ref": "#/definitions/PrivateEndpoint",
          "description": "The resource of private endpoint."
        },
        "privateLinkServiceConnectionState": {
          "$ref": "#/definitions/PrivateLinkServiceConnectionState",
          "description": "A collection of information about the state of the connection between service consumer and provider."
        }
      },
      "required": [
        "privateLinkServiceConnectionState"
      ]
    },
    "PrivateEndpoint": {
      "type": "object",
      "description": "Private endpoint which a connection belongs to.",
      "properties": {
        "id": {
          "description": "The resource ID of the private endpoint",
          "type": "string"
        }
      }
    },
    "PrivateLinkServiceConnectionState": {
      "description": "The state of a private link service connection.",
      "type": "object",
      "properties": {
        "status": {
          "enum": [
            "Pending",
            "Approved",
            "Rejected",
            "Disconnected"
          ],
          "type": "string",
          "description": "The private link service connection status.",
          "x-ms-enum": {
            "name": "ConnectionStatus",
            "modelAsString": true
          }
        },
        "description": {
          "type": "string",
          "description": "The private link service connection description."
        }
      }
    },
    "PrivateLinkResourcesListResult": {
      "type": "object",
      "description": "A list of private link resources",
      "properties": {
        "value": {
          "description": "The collection value.",
          "type": "array",
          "items": {
            "$ref": "#/definitions/PrivateLinkResource"
          }
        }
      }
    },
    "PrivateLinkResource": {
      "description": "A private link resource",
      "type": "object",
      "properties": {
        "id": {
          "type": "string",
          "description": "The ID of the private link resource."
        },
        "name": {
          "type": "string",
          "description": "The name of the private link resource.",
          "externalDocs": {
            "url": "https://aka.ms/search-naming-rules"
          }
        },
        "type": {
          "type": "string",
          "description": "The resource type."
        },
        "groupId": {
          "type": "string",
          "description": "The group ID of the resource."
        },
        "requiredMembers": {
          "type": "array",
          "items": {
            "type": "string"
          },
          "description": "The RequiredMembers of the resource"
        },
        "privateLinkServiceID": {
          "readOnly": true,
          "type": "string",
          "description": "The private link service ID of the resource, this field is exposed only to NRP internally."
        }
      }
    },
    "OSDiskType": {
      "type": "string",
      "enum": [
        "Managed",
        "Ephemeral"
      ],
      "x-ms-enum": {
        "name": "OSDiskType",
        "modelAsString": true,
        "values": [
          {
            "value": "Managed",
            "description": "Azure replicates the operating system disk for a virtual machine to Azure storage to avoid data loss should the VM need to be relocated to another host. Since containers aren't designed to have local state persisted, this behavior offers limited value while providing some drawbacks, including slower node provisioning and higher read/write latency."
          },
          {
            "value": "Ephemeral",
            "description": "Ephemeral OS disks are stored only on the host machine, just like a temporary disk. This provides lower read/write latency, along with faster node scaling and cluster upgrades."
          }
        ]
      },
      "title": "The OS disk type to be used for machines in the agent pool.",
      "description": "The default is 'Ephemeral' if the VM supports it and has a cache disk larger than the requested OSDiskSizeGB. Otherwise, defaults to 'Managed'. May not be changed after creation. For more information see [Ephemeral OS](https://docs.microsoft.com/azure/aks/cluster-configuration#ephemeral-os)."
    },
    "KubeletDiskType": {
      "type": "string",
      "enum": [
        "OS",
        "Temporary"
      ],
      "x-ms-enum": {
        "name": "KubeletDiskType",
        "modelAsString": true,
        "values": [
          {
            "value": "OS",
            "description": "Kubelet will use the OS disk for its data."
          },
          {
            "value": "Temporary",
            "description": "Kubelet will use the temporary disk for its data."
          }
        ]
      },
      "description": "Determines the placement of emptyDir volumes, container runtime data root, and Kubelet ephemeral storage."
    },
    "WorkloadRuntime": {
      "type": "string",
      "enum": [
        "OCIContainer",
        "WasmWasi"
      ],
      "x-ms-enum": {
        "name": "WorkloadRuntime",
        "modelAsString": true,
        "values": [
          {
            "value": "OCIContainer",
            "description": "Nodes will use Kubelet to run standard OCI container workloads."
          },
          {
            "value": "WasmWasi",
            "description": "Nodes will use Krustlet to run WASM workloads using the WASI provider (Preview)."
          }
        ]
      },
      "description": "Determines the type of workload a node can run."
    },
    "KubeletConfig": {
      "title": "Kubelet configurations of agent nodes.",
      "description": "See [AKS custom node configuration](https://docs.microsoft.com/azure/aks/custom-node-configuration) for more details.",
      "type": "object",
      "properties": {
        "cpuManagerPolicy": {
          "type": "string",
          "title": "The CPU Manager policy to use.",
          "description": "The default is 'none'. See [Kubernetes CPU management policies](https://kubernetes.io/docs/tasks/administer-cluster/cpu-management-policies/#cpu-management-policies) for more information. Allowed values are 'none' and 'static'."
        },
        "cpuCfsQuota": {
          "type": "boolean",
          "title": "If CPU CFS quota enforcement is enabled for containers that specify CPU limits.",
          "description": "The default is true."
        },
        "cpuCfsQuotaPeriod": {
          "type": "string",
          "title": "The CPU CFS quota period value.",
          "description": "The default is '100ms.' Valid values are a sequence of decimal numbers with an optional fraction and a unit suffix. For example: '300ms', '2h45m'. Supported units are 'ns', 'us', 'ms', 's', 'm', and 'h'."
        },
        "imageGcHighThreshold": {
          "type": "integer",
          "format": "int32",
          "title": "The percent of disk usage after which image garbage collection is always run.",
          "description": "To disable image garbage collection, set to 100. The default is 85%"
        },
        "imageGcLowThreshold": {
          "type": "integer",
          "format": "int32",
          "title": "The percent of disk usage before which image garbage collection is never run.",
          "description": "This cannot be set higher than imageGcHighThreshold. The default is 80%"
        },
        "topologyManagerPolicy": {
          "type": "string",
          "title": "The Topology Manager policy to use.",
          "description": "For more information see [Kubernetes Topology Manager](https://kubernetes.io/docs/tasks/administer-cluster/topology-manager). The default is 'none'. Allowed values are 'none', 'best-effort', 'restricted', and 'single-numa-node'."
        },
        "allowedUnsafeSysctls": {
          "type": "array",
          "items": {
            "type": "string"
          },
          "description": "Allowed list of unsafe sysctls or unsafe sysctl patterns (ending in `*`)."
        },
        "failSwapOn": {
          "type": "boolean",
          "description": "If set to true it will make the Kubelet fail to start if swap is enabled on the node."
        },
        "containerLogMaxSizeMB": {
          "type": "integer",
          "format": "int32",
          "description": "The maximum size (e.g. 10Mi) of container log file before it is rotated."
        },
        "containerLogMaxFiles": {
          "type": "integer",
          "format": "int32",
          "description": "The maximum number of container log files that can be present for a container. The number must be ≥ 2.",
          "minimum": 2
        },
        "podMaxPids": {
          "type": "integer",
          "format": "int32",
          "description": "The maximum number of processes per pod."
        }
      }
    },
    "LinuxOSConfig": {
      "title": "OS configurations of Linux agent nodes.",
      "description": "See [AKS custom node configuration](https://docs.microsoft.com/azure/aks/custom-node-configuration) for more details.",
      "type": "object",
      "properties": {
        "sysctls": {
          "$ref": "#/definitions/SysctlConfig",
          "description": "Sysctl settings for Linux agent nodes."
        },
        "transparentHugePageEnabled": {
          "type": "string",
          "title": "Whether transparent hugepages are enabled.",
          "description": "Valid values are 'always', 'madvise', and 'never'. The default is 'always'. For more information see [Transparent Hugepages](https://www.kernel.org/doc/html/latest/admin-guide/mm/transhuge.html#admin-guide-transhuge)."
        },
        "transparentHugePageDefrag": {
          "type": "string",
          "title": "Whether the kernel should make aggressive use of memory compaction to make more hugepages available.",
          "description": "Valid values are 'always', 'defer', 'defer+madvise', 'madvise' and 'never'. The default is 'madvise'. For more information see [Transparent Hugepages](https://www.kernel.org/doc/html/latest/admin-guide/mm/transhuge.html#admin-guide-transhuge)."
        },
        "swapFileSizeMB": {
          "type": "integer",
          "format": "int32",
          "description": "The size in MB of a swap file that will be created on each node."
        }
      }
    },
    "SysctlConfig": {
      "description": "Sysctl settings for Linux agent nodes.",
      "type": "object",
      "properties": {
        "netCoreSomaxconn": {
          "type": "integer",
          "format": "int32",
          "description": "Sysctl setting net.core.somaxconn."
        },
        "netCoreNetdevMaxBacklog": {
          "type": "integer",
          "format": "int32",
          "description": "Sysctl setting net.core.netdev_max_backlog."
        },
        "netCoreRmemDefault": {
          "type": "integer",
          "format": "int32",
          "description": "Sysctl setting net.core.rmem_default."
        },
        "netCoreRmemMax": {
          "type": "integer",
          "format": "int32",
          "description": "Sysctl setting net.core.rmem_max."
        },
        "netCoreWmemDefault": {
          "type": "integer",
          "format": "int32",
          "description": "Sysctl setting net.core.wmem_default."
        },
        "netCoreWmemMax": {
          "type": "integer",
          "format": "int32",
          "description": "Sysctl setting net.core.wmem_max."
        },
        "netCoreOptmemMax": {
          "type": "integer",
          "format": "int32",
          "description": "Sysctl setting net.core.optmem_max."
        },
        "netIpv4TcpMaxSynBacklog": {
          "type": "integer",
          "format": "int32",
          "description": "Sysctl setting net.ipv4.tcp_max_syn_backlog."
        },
        "netIpv4TcpMaxTwBuckets": {
          "type": "integer",
          "format": "int32",
          "description": "Sysctl setting net.ipv4.tcp_max_tw_buckets."
        },
        "netIpv4TcpFinTimeout": {
          "type": "integer",
          "format": "int32",
          "description": "Sysctl setting net.ipv4.tcp_fin_timeout."
        },
        "netIpv4TcpKeepaliveTime": {
          "type": "integer",
          "format": "int32",
          "description": "Sysctl setting net.ipv4.tcp_keepalive_time."
        },
        "netIpv4TcpKeepaliveProbes": {
          "type": "integer",
          "format": "int32",
          "description": "Sysctl setting net.ipv4.tcp_keepalive_probes."
        },
        "netIpv4TcpkeepaliveIntvl": {
          "type": "integer",
          "format": "int32",
          "description": "Sysctl setting net.ipv4.tcp_keepalive_intvl."
        },
        "netIpv4TcpTwReuse": {
          "type": "boolean",
          "description": "Sysctl setting net.ipv4.tcp_tw_reuse."
        },
        "netIpv4IpLocalPortRange": {
          "type": "string",
          "description": "Sysctl setting net.ipv4.ip_local_port_range."
        },
        "netIpv4NeighDefaultGcThresh1": {
          "type": "integer",
          "format": "int32",
          "description": "Sysctl setting net.ipv4.neigh.default.gc_thresh1."
        },
        "netIpv4NeighDefaultGcThresh2": {
          "type": "integer",
          "format": "int32",
          "description": "Sysctl setting net.ipv4.neigh.default.gc_thresh2."
        },
        "netIpv4NeighDefaultGcThresh3": {
          "type": "integer",
          "format": "int32",
          "description": "Sysctl setting net.ipv4.neigh.default.gc_thresh3."
        },
        "netNetfilterNfConntrackMax": {
          "type": "integer",
          "format": "int32",
          "description": "Sysctl setting net.netfilter.nf_conntrack_max."
        },
        "netNetfilterNfConntrackBuckets": {
          "type": "integer",
          "format": "int32",
          "description": "Sysctl setting net.netfilter.nf_conntrack_buckets."
        },
        "fsInotifyMaxUserWatches": {
          "type": "integer",
          "format": "int32",
          "description": "Sysctl setting fs.inotify.max_user_watches."
        },
        "fsFileMax": {
          "type": "integer",
          "format": "int32",
          "description": "Sysctl setting fs.file-max."
        },
        "fsAioMaxNr": {
          "type": "integer",
          "format": "int32",
          "description": "Sysctl setting fs.aio-max-nr."
        },
        "fsNrOpen": {
          "type": "integer",
          "format": "int32",
          "description": "Sysctl setting fs.nr_open."
        },
        "kernelThreadsMax": {
          "type": "integer",
          "format": "int32",
          "description": "Sysctl setting kernel.threads-max."
        },
        "vmMaxMapCount": {
          "type": "integer",
          "format": "int32",
          "description": "Sysctl setting vm.max_map_count."
        },
        "vmSwappiness": {
          "type": "integer",
          "format": "int32",
          "description": "Sysctl setting vm.swappiness."
        },
        "vmVfsCachePressure": {
          "type": "integer",
          "format": "int32",
          "description": "Sysctl setting vm.vfs_cache_pressure."
        }
      }
    },
    "ManagedClusterHTTPProxyConfig": {
      "description": "Cluster HTTP proxy configuration.",
      "type": "object",
      "properties": {
        "httpProxy": {
          "type": "string",
          "description": "The HTTP proxy server endpoint to use."
        },
        "httpsProxy": {
          "type": "string",
          "description": "The HTTPS proxy server endpoint to use."
        },
        "noProxy": {
          "type": "array",
          "items": {
            "type": "string"
          },
          "description": "The endpoints that should not go through proxy."
        },
        "effectiveNoProxy": {
          "type": "array",
          "readOnly": true,
          "items": {
            "type": "string"
          },
          "description": "A read-only list of all endpoints for which traffic should not be sent to the proxy. This list is a superset of noProxy and values injected by AKS."
        },
        "trustedCa": {
          "type": "string",
          "description": "Alternative CA cert to use for connecting to proxy servers."
        }
      }
    },
    "GPUInstanceProfile": {
      "type": "string",
      "enum": [
        "MIG1g",
        "MIG2g",
        "MIG3g",
        "MIG4g",
        "MIG7g"
      ],
      "x-ms-enum": {
        "name": "GPUInstanceProfile ",
        "modelAsString": true
      },
      "description": "GPUInstanceProfile to be used to specify GPU MIG instance profile for supported GPU VM SKU."
    },
    "ExtendedLocationType": {
      "type": "string",
      "description": "The type of extendedLocation.",
      "enum": [
        "EdgeZone"
      ],
      "x-ms-enum": {
        "name": "ExtendedLocationTypes",
        "modelAsString": true
      }
    },
    "ExtendedLocation": {
      "type": "object",
      "description": "The complex type of the extended location.",
      "properties": {
        "name": {
          "type": "string",
          "description": "The name of the extended location."
        },
        "type": {
          "$ref": "#/definitions/ExtendedLocationType",
          "description": "The type of the extended location."
        }
      }
    },
    "OSOptionProperty": {
      "type": "object",
      "properties": {
        "os-type": {
          "type": "string",
          "description": "The OS type."
        },
        "enable-fips-image": {
          "type": "boolean",
          "description": "Whether the image is FIPS-enabled."
        }
      },
      "required": [
        "os-type",
        "enable-fips-image"
      ],
      "description": "OS option property."
    },
    "OSOptionPropertyList": {
      "type": "object",
      "properties": {
        "osOptionPropertyList": {
          "type": "array",
          "items": {
            "$ref": "#/definitions/OSOptionProperty"
          },
          "description": "The list of OS options."
        }
      },
      "required": [
        "osOptionPropertyList"
      ],
      "description": "The list of OS option properties."
    },
    "OSOptionProfile": {
      "type": "object",
      "properties": {
        "id": {
          "readOnly": true,
          "type": "string",
          "description": "The ID of the OS option resource."
        },
        "name": {
          "readOnly": true,
          "type": "string",
          "description": "The name of the OS option resource."
        },
        "type": {
          "readOnly": true,
          "type": "string",
          "description": "The type of the OS option resource."
        },
        "properties": {
          "$ref": "#/definitions/OSOptionPropertyList",
          "description": "The list of OS options.",
          "x-ms-client-flatten": true
        }
      },
      "required": [
        "properties"
      ],
      "description": "The OS option profile."
    },
    "EndpointDependency": {
      "description": "A domain name that AKS agent nodes are reaching at.",
      "type": "object",
      "properties": {
        "domainName": {
          "description": "The domain name of the dependency.",
          "type": "string"
        },
        "endpointDetails": {
          "description": "The Ports and Protocols used when connecting to domainName.",
          "type": "array",
          "items": {
            "$ref": "#/definitions/EndpointDetail"
          }
        }
      }
    },
    "EndpointDetail": {
      "description": "connect information from the AKS agent nodes to a single endpoint.",
      "type": "object",
      "properties": {
        "ipAddress": {
          "description": "An IP Address that Domain Name currently resolves to.",
          "type": "string"
        },
        "port": {
          "format": "int32",
          "description": "The port an endpoint is connected to.",
          "type": "integer"
        },
        "protocol": {
          "description": "The protocol used for connection",
          "type": "string"
        },
        "description": {
          "description": "Description of the detail",
          "type": "string"
        }
      }
    },
    "OutboundEnvironmentEndpoint": {
      "description": "Egress endpoints which AKS agent nodes connect to for common purpose.",
      "type": "object",
      "properties": {
        "category": {
          "description": "The category of endpoints accessed by the AKS agent node, e.g. azure-resource-management, apiserver, etc.",
          "type": "string"
        },
        "endpoints": {
          "description": "The endpoints that AKS agent nodes connect to",
          "type": "array",
          "items": {
            "$ref": "#/definitions/EndpointDependency"
          }
        }
      }
    },
    "OutboundEnvironmentEndpointCollection": {
      "description": "Collection of OutboundEnvironmentEndpoint",
      "required": [
        "value"
      ],
      "type": "object",
      "properties": {
        "value": {
          "description": "Collection of resources.",
          "type": "array",
          "items": {
            "$ref": "#/definitions/OutboundEnvironmentEndpoint"
          }
        },
        "nextLink": {
          "description": "Link to next page of resources.",
          "type": "string",
          "readOnly": true
        }
      }
    },
    "ManagedClusterSecurityProfile": {
      "type": "object",
      "properties": {
        "azureDefender": {
          "$ref": "#/definitions/ManagedClusterSecurityProfileAzureDefender",
          "description": "Azure Defender settings for the security profile."
        },
        "azureKeyVaultKms": {
          "$ref": "#/definitions/AzureKeyVaultKms",
          "description": "Azure Key Vault [key management service](https://kubernetes.io/docs/tasks/administer-cluster/kms-provider/) settings for the security profile."
        },
        "workloadIdentity": {
          "$ref": "#/definitions/ManagedClusterSecurityProfileWorkloadIdentity",
          "description": "[Workload Identity](https://azure.github.io/azure-workload-identity/docs/) settings for the security profile."
        }
      },
      "description": "Security profile for the container service cluster."
    },
    "ManagedClusterSecurityProfileAzureDefender": {
      "type": "object",
      "properties": {
        "enabled": {
          "type": "boolean",
          "description": "Whether to enable Azure Defender"
        },
        "logAnalyticsWorkspaceResourceId": {
          "type": "string",
          "description": "Resource ID of the Log Analytics workspace to be associated with Azure Defender.  When Azure Defender is enabled, this field is required and must be a valid workspace resource ID. When Azure Defender is disabled, leave the field empty."
        }
      },
      "description": "Azure Defender settings for the security profile."
    },
    "ManagedClusterStorageProfile": {
      "type": "object",
      "properties": {
        "diskCSIDriver": {
          "$ref": "#/definitions/ManagedClusterStorageProfileDiskCSIDriver",
          "description": "AzureDisk CSI Driver settings for the storage profile."
        },
        "fileCSIDriver": {
          "$ref": "#/definitions/ManagedClusterStorageProfileFileCSIDriver",
          "description": "AzureFile CSI Driver settings for the storage profile."
        },
        "snapshotController": {
          "$ref": "#/definitions/ManagedClusterStorageProfileSnapshotController",
          "description": "Snapshot Controller settings for the storage profile."
        }
      },
      "description": "Storage profile for the container service cluster."
    },
    "AzureKeyVaultKms": {
      "type": "object",
      "properties": {
        "enabled": {
          "type": "boolean",
          "description": "Whether to enable Azure Key Vault key management service. The default is false."
        },
        "keyId": {
          "type": "string",
          "description": "Identifier of Azure Key Vault key. See [key identifier format](https://docs.microsoft.com/en-us/azure/key-vault/general/about-keys-secrets-certificates#vault-name-and-object-name) for more details. When Azure Key Vault key management service is enabled, this field is required and must be a valid key identifier. When Azure Key Vault key management service is disabled, leave the field empty."
        }
      },
      "description": "Azure Key Vault key management service settings for the security profile."
    },
    "ManagedClusterIngressProfile": {
      "type": "object",
      "properties": {
        "webAppRouting": {
          "$ref": "#/definitions/ManagedClusterIngressProfileWebAppRouting",
          "description": "Web App Routing settings for the ingress profile."
        }
      },
      "description": "Ingress profile for the container service cluster."
    },
    "ManagedClusterIngressProfileWebAppRouting": {
      "type": "object",
      "properties": {
        "enabled": {
          "type": "boolean",
          "description": "Whether to enable Web App Routing."
        },
        "dnsZoneResourceId": {
          "type": "string",
          "description": "Resource ID of the DNS Zone to be associated with the web app. Used only when Web App Routing is enabled."
        }
      },
      "description": "Web App Routing settings for the ingress profile."
    },
    "ManagedClusterSecurityProfileWorkloadIdentity": {
      "type": "object",
      "properties": {
        "enabled": {
          "type": "boolean",
          "description": "Whether to enable Workload Identity"
        }
      },
      "description": "Workload Identity settings for the security profile."
    },
    "ManagedClusterStorageProfileDiskCSIDriver": {
      "type": "object",
      "properties": {
        "enabled": {
          "type": "boolean",
          "description": "Whether to enable AzureDisk CSI Driver. The default value is true."
        },
        "version": {
          "type": "string",
          "description": "The version of AzureDisk CSI Driver. The default value is v1."
        }
      },
      "description": "AzureDisk CSI Driver settings for the storage profile."
    },
    "ManagedClusterStorageProfileFileCSIDriver": {
      "type": "object",
      "properties": {
        "enabled": {
          "type": "boolean",
          "description": "Whether to enable AzureFile CSI Driver. The default value is true."
        }
      },
      "description": "AzureFile CSI Driver settings for the storage profile."
    },
    "ManagedClusterStorageProfileSnapshotController": {
      "type": "object",
      "properties": {
        "enabled": {
          "type": "boolean",
          "description": "Whether to enable Snapshot Controller. The default value is true."
        }
      },
      "description": "Snapshot Controller settings for the storage profile."
    },
    "CreationData": {
      "description": "Data used when creating a target resource from a source resource.",
      "type": "object",
      "properties": {
        "sourceResourceId": {
          "type": "string",
          "description": "This is the ARM ID of the source object to be used to create the target object."
        }
      }
    },
    "SnapshotListResult": {
      "type": "object",
      "properties": {
        "value": {
          "type": "array",
          "items": {
            "$ref": "#/definitions/Snapshot"
          },
          "description": "The list of snapshots."
        },
        "nextLink": {
          "type": "string",
          "description": "The URL to get the next set of snapshot results.",
          "readOnly": true
        }
      },
      "description": "The response from the List Snapshots operation."
    },
    "ManagedClusterSnapshotListResult": {
      "type": "object",
      "properties": {
        "value": {
          "type": "array",
          "items": {
            "$ref": "#/definitions/ManagedClusterSnapshot"
          },
          "description": "The list of managed cluster snapshots."
        },
        "nextLink": {
          "type": "string",
          "description": "The URL to get the next set of managed cluster snapshot results.",
          "readOnly": true
        }
      },
      "description": "The response from the List Managed Cluster Snapshots operation."
    },
    "Snapshot": {
      "type": "object",
      "properties": {
        "properties": {
          "description": "Properties of a snapshot.",
          "$ref": "#/definitions/SnapshotProperties",
          "x-ms-client-flatten": true
        }
      },
      "allOf": [
        {
          "$ref": "../../../../../common-types/resource-management/v3/types.json#/definitions/TrackedResource"
        }
      ],
      "description": "A node pool snapshot resource."
    },
    "ManagedClusterSnapshot": {
      "type": "object",
      "properties": {
        "properties": {
          "description": "Properties of a managed cluster snapshot.",
          "$ref": "#/definitions/ManagedClusterSnapshotProperties",
          "x-ms-client-flatten": true
        }
      },
      "allOf": [
        {
          "$ref": "../../../../../common-types/resource-management/v3/types.json#/definitions/TrackedResource"
        }
      ],
      "description": "A managed cluster snapshot resource."
    },
    "SnapshotProperties": {
      "type": "object",
      "properties": {
        "creationData": {
          "$ref": "#/definitions/CreationData",
          "description": "CreationData to be used to specify the source agent pool resource ID to create this snapshot."
        },
        "snapshotType": {
          "$ref": "#/definitions/SnapshotType"
        },
        "kubernetesVersion": {
          "readOnly": true,
          "type": "string",
          "description": "The version of Kubernetes."
        },
        "nodeImageVersion": {
          "readOnly": true,
          "type": "string",
          "description": "The version of node image."
        },
        "osType": {
          "readOnly": true,
          "$ref": "#/definitions/OSType"
        },
        "osSku": {
          "readOnly": true,
          "$ref": "#/definitions/OSSKU"
        },
        "vmSize": {
          "readOnly": true,
          "type": "string",
          "description": "The size of the VM."
        },
        "enableFIPS": {
          "readOnly": true,
          "type": "boolean",
          "description": "Whether to use a FIPS-enabled OS."
        }
      },
      "description": "Properties used to configure a node pool snapshot."
    },
    "ManagedClusterSnapshotProperties": {
      "type": "object",
      "properties": {
        "creationData": {
          "$ref": "#/definitions/CreationData",
          "description": "CreationData to be used to specify the source resource ID to create this snapshot."
        },
        "snapshotType": {
          "$ref": "#/definitions/SnapshotType"
        },
        "managedClusterPropertiesReadOnly": {
          "$ref": "#/definitions/ManagedClusterPropertiesForSnapshot",
          "description": "What the properties will be showed when getting managed cluster snapshot. Those properties are read-only."
        }
      },
      "description": "Properties for a managed cluster snapshot."
    },
    "ManagedClusterPropertiesForSnapshot": {
      "type": "object",
      "readOnly": true,
      "properties": {
        "kubernetesVersion": {
          "type": "string",
          "description": "The current kubernetes version."
        },
        "sku": {
          "type": "object",
          "$ref": "#/definitions/ManagedClusterSKU",
          "description": "The current managed cluster sku."
        },
        "enableRbac": {
          "type": "boolean",
          "description": "Whether the cluster has enabled Kubernetes Role-Based Access Control or not."
        },
        "networkProfile": {
          "type": "object",
          "$ref": "#/definitions/NetworkProfileForSnapshot",
          "description": "The current network profile."
        }
      },
      "description": "managed cluster properties for snapshot, these properties are read only."
    },
    "NetworkProfileForSnapshot": {
      "type": "object",
      "readOnly": true,
      "properties": {
        "networkPlugin": {
          "$ref": "#/definitions/NetworkPlugin",
          "description": "networkPlugin for managed cluster snapshot."
        },
        "networkPolicy": {
          "$ref": "#/definitions/NetworkPolicy",
          "description": "networkPolicy for managed cluster snapshot."
        },
        "networkMode": {
          "$ref": "#/definitions/NetworkMode",
          "description": "networkMode for managed cluster snapshot."
        },
        "loadBalancerSku": {
          "$ref": "#/definitions/LoadBalancerSku",
          "description": "loadBalancerSku for managed cluster snapshot."
        }
      },
      "description": "network profile for managed cluster snapshot, these properties are read only."
    },
    "NetworkPlugin": {
      "type": "string",
      "enum": [
        "azure",
        "kubenet",
        "none"
      ],
      "default": "kubenet",
      "x-ms-enum": {
        "name": "NetworkPlugin",
        "modelAsString": true,
        "values": [
          {
            "value": "azure",
            "description": "Use the Azure CNI network plugin. See [Azure CNI (advanced) networking](https://docs.microsoft.com/azure/aks/concepts-network#azure-cni-advanced-networking) for more information."
          },
          {
            "value": "kubenet",
            "description": "Use the Kubenet network plugin. See [Kubenet (basic) networking](https://docs.microsoft.com/azure/aks/concepts-network#kubenet-basic-networking) for more information."
          },
          {
            "value": "none",
            "description": "Do not use a network plugin. A custom CNI will need to be installed after cluster creation for networking functionality."
          }
        ]
      },
      "description": "Network plugin used for building the Kubernetes network."
    },
    "NetworkPolicy": {
      "type": "string",
      "enum": [
        "calico",
        "azure"
      ],
      "x-ms-enum": {
        "name": "NetworkPolicy",
        "modelAsString": true,
        "values": [
          {
            "value": "calico",
            "description": "Use Calico network policies. See [differences between Azure and Calico policies](https://docs.microsoft.com/azure/aks/use-network-policies#differences-between-azure-and-calico-policies-and-their-capabilities) for more information."
          },
          {
            "value": "azure",
            "description": "Use Azure network policies. See [differences between Azure and Calico policies](https://docs.microsoft.com/azure/aks/use-network-policies#differences-between-azure-and-calico-policies-and-their-capabilities) for more information."
          }
        ]
      },
      "description": "Network policy used for building the Kubernetes network."
    },
    "NetworkMode": {
      "type": "string",
      "enum": [
        "transparent",
        "bridge"
      ],
      "x-ms-enum": {
        "name": "networkMode",
        "modelAsString": true,
        "values": [
          {
            "value": "transparent",
            "description": "No bridge is created. Intra-VM Pod to Pod communication is through IP routes created by Azure CNI. See [Transparent Mode](https://docs.microsoft.com/azure/aks/faq#transparent-mode) for more information."
          },
          {
            "value": "bridge",
            "description": "This is no longer supported"
          }
        ]
      },
      "title": "The network mode Azure CNI is configured with.",
      "description": "This cannot be specified if networkPlugin is anything other than 'azure'."
    },
    "LoadBalancerSku": {
      "type": "string",
      "enum": [
        "standard",
        "basic"
      ],
      "x-ms-enum": {
        "name": "loadBalancerSku",
        "modelAsString": true,
        "values": [
          {
            "value": "standard",
            "description": "Use a a standard Load Balancer. This is the recommended Load Balancer SKU. For more information about on working with the load balancer in the managed cluster, see the [standard Load Balancer](https://docs.microsoft.com/azure/aks/load-balancer-standard) article."
          },
          {
            "value": "basic",
            "description": "Use a basic Load Balancer with limited functionality."
          }
        ]
      },
      "title": "The load balancer sku for the managed cluster.",
      "description": "The default is 'standard'. See [Azure Load Balancer SKUs](https://docs.microsoft.com/azure/load-balancer/skus) for more information about the differences between load balancer SKUs."
    },
    "SnapshotType": {
      "type": "string",
      "default": "NodePool",
      "enum": [
        "NodePool",
        "ManagedCluster"
      ],
      "x-ms-enum": {
        "name": "SnapshotType",
        "modelAsString": true,
        "values": [
          {
            "value": "NodePool",
            "description": "The snapshot is a snapshot of a node pool."
          },
          {
            "value": "ManagedCluster",
            "description": "The snapshot is a snapshot of a managed cluster."
          }
        ]
      },
      "description": "The type of a snapshot. The default is NodePool."
    },
    "CapacityReservationGroupID": {
      "description": "Capacity Reservation Group ID for AgentPool to associate",
      "type": "string"
    }
  },
  "parameters": {
    "ResourceNameParameter": {
      "name": "resourceName",
      "in": "path",
      "required": true,
      "type": "string",
      "minLength": 1,
      "maxLength": 63,
      "pattern": "^[a-zA-Z0-9]$|^[a-zA-Z0-9][-_a-zA-Z0-9]{0,61}[a-zA-Z0-9]$",
      "description": "The name of the managed cluster resource.",
      "x-ms-parameter-location": "method"
    },
    "ResourceTypeParameter": {
      "name": "resource-type",
      "in": "query",
      "required": false,
      "type": "string",
      "description": "The resource type for which the OS options needs to be returned",
      "x-ms-parameter-location": "method"
    },
    "ServerFqdnParameter": {
      "name": "server-fqdn",
      "in": "query",
      "required": false,
      "type": "string",
      "description": "server fqdn type for credentials to be returned",
      "x-ms-parameter-location": "method"
    },
    "CredentialFormatParameter": {
      "name": "format",
      "in": "query",
      "required": false,
      "type": "string",
      "enum": [
        "exec",
        "azure"
      ],
      "x-ms-enum": {
        "name": "format",
        "modelAsString": true,
        "values": [
          {
            "value": "azure",
            "description": "Return azure auth-provider kubeconfig. This format is deprecated in 1.22 and will be fully removed in 1.25."
          },
          {
            "value": "exec",
            "description": "Return exec format kubeconfig. This format requires kubelogin binary in the path."
          }
        ]
      },
      "description": "Only apply to AAD clusters, specifies the format of returned kubeconfig. Format 'azure' will return azure auth-provider kubeconfig; format 'exec' will return exec format kubeconfig, which requires kubelogin binary in the path.",
      "x-ms-parameter-location": "method"
    },
<<<<<<< HEAD
    "NoPodDisruptionBudgetParameter": {
      "name": "no-poddisruptionbudget",
      "in": "query",
      "required": false,
      "type": "boolean",
      "description": "no-poddisruptionbudget=true to delete those pods on a node without considering Pod Disruption Budget",
=======
    "IgnorePodDisruptionBudgetParameter": {
      "name": "ignore-pod-disruption-budget",
      "in": "query",
      "required": false,
      "type": "boolean",
      "description": "ignore-pod-disruption-budget=true to delete those pods on a node without considering Pod Disruption Budget",
>>>>>>> 4c1c4706
      "x-ms-parameter-location": "method"
    }
  }
}<|MERGE_RESOLUTION|>--- conflicted
+++ resolved
@@ -666,11 +666,7 @@
             "$ref": "#/parameters/ResourceNameParameter"
           },
           {
-<<<<<<< HEAD
             "$ref": "#/parameters/NoPodDisruptionBudgetParameter"
-=======
-            "$ref": "#/parameters/IgnorePodDisruptionBudgetParameter"
->>>>>>> 4c1c4706
           }
         ],
         "responses": {
@@ -1128,11 +1124,7 @@
             "description": "The name of the agent pool."
           },
           {
-<<<<<<< HEAD
             "$ref": "#/parameters/NoPodDisruptionBudgetParameter"
-=======
-            "$ref": "#/parameters/IgnorePodDisruptionBudgetParameter"
->>>>>>> 4c1c4706
           }
         ],
         "responses": {
@@ -6241,21 +6233,12 @@
       "description": "Only apply to AAD clusters, specifies the format of returned kubeconfig. Format 'azure' will return azure auth-provider kubeconfig; format 'exec' will return exec format kubeconfig, which requires kubelogin binary in the path.",
       "x-ms-parameter-location": "method"
     },
-<<<<<<< HEAD
     "NoPodDisruptionBudgetParameter": {
       "name": "no-poddisruptionbudget",
       "in": "query",
       "required": false,
       "type": "boolean",
       "description": "no-poddisruptionbudget=true to delete those pods on a node without considering Pod Disruption Budget",
-=======
-    "IgnorePodDisruptionBudgetParameter": {
-      "name": "ignore-pod-disruption-budget",
-      "in": "query",
-      "required": false,
-      "type": "boolean",
-      "description": "ignore-pod-disruption-budget=true to delete those pods on a node without considering Pod Disruption Budget",
->>>>>>> 4c1c4706
       "x-ms-parameter-location": "method"
     }
   }

{
  "swagger": "2.0",
  "info": {
    "title": "ContainerServiceClient",
    "description": "The Container Service Client.",
    "version": "2022-07-02-preview"
  },
  "host": "management.azure.com",
  "schemes": [
    "https"
  ],
  "consumes": [
    "application/json"
  ],
  "produces": [
    "application/json"
  ],
  "security": [
    {
      "azure_auth": [
        "user_impersonation"
      ]
    }
  ],
  "securityDefinitions": {
    "azure_auth": {
      "type": "oauth2",
      "authorizationUrl": "https://login.microsoftonline.com/common/oauth2/authorize",
      "flow": "implicit",
      "description": "Azure Active Directory OAuth2 Flow",
      "scopes": {
        "user_impersonation": "impersonate your user account"
      }
    }
  },
  "paths": {
    "/providers/Microsoft.ContainerService/operations": {
      "get": {
        "tags": [
          "ManagedClusters"
        ],
        "operationId": "Operations_List",
        "summary": "Gets a list of operations.",
        "parameters": [
          {
            "$ref": "../../../../../common-types/resource-management/v3/types.json#/parameters/ApiVersionParameter"
          }
        ],
        "responses": {
          "200": {
            "description": "OK",
            "schema": {
              "$ref": "#/definitions/OperationListResult"
            }
          },
          "default": {
            "description": "Error response describing why the operation failed.",
            "schema": {
              "$ref": "#/definitions/CloudError"
            }
          }
        },
        "x-ms-pageable": {
          "nextLinkName": null
        },
        "x-ms-examples": {
          "List available operations for the container service resource provider": {
            "$ref": "./examples/Operation_List.json"
          }
        }
      }
    },
    "/subscriptions/{subscriptionId}/providers/Microsoft.ContainerService/locations/{location}/osOptions/default": {
      "get": {
        "tags": [
          "ManagedClusters"
        ],
        "operationId": "ManagedClusters_GetOSOptions",
        "summary": "Gets supported OS options in the specified subscription.",
        "parameters": [
          {
            "$ref": "../../../../../common-types/resource-management/v3/types.json#/parameters/ApiVersionParameter"
          },
          {
            "$ref": "../../../../../common-types/resource-management/v3/types.json#/parameters/SubscriptionIdParameter"
          },
          {
            "$ref": "../../../../../common-types/resource-management/v3/types.json#/parameters/LocationParameter"
          },
          {
            "$ref": "#/parameters/ResourceTypeParameter"
          }
        ],
        "responses": {
          "default": {
            "description": "Error response describing why the operation failed",
            "schema": {
              "$ref": "#/definitions/CloudError"
            }
          },
          "200": {
            "description": "OK",
            "schema": {
              "$ref": "#/definitions/OSOptionProfile"
            }
          }
        },
        "x-ms-examples": {
          "Get Container Service OS Options": {
            "$ref": "./examples/ContainerServiceGetOSOptions.json"
          }
        }
      }
    },
    "/subscriptions/{subscriptionId}/providers/Microsoft.ContainerService/managedClusters": {
      "get": {
        "tags": [
          "ManagedClusters"
        ],
        "operationId": "ManagedClusters_List",
        "summary": "Gets a list of managed clusters in the specified subscription.",
        "parameters": [
          {
            "$ref": "../../../../../common-types/resource-management/v3/types.json#/parameters/ApiVersionParameter"
          },
          {
            "$ref": "../../../../../common-types/resource-management/v3/types.json#/parameters/SubscriptionIdParameter"
          }
        ],
        "responses": {
          "200": {
            "description": "OK",
            "schema": {
              "$ref": "#/definitions/ManagedClusterListResult"
            }
          },
          "defaul`t": {
            "description": "Error response describing why the operation failed.",
            "schema": {
              "$ref": "#/definitions/CloudError"
            }
          }
        },
        "x-ms-pageable": {
          "nextLinkName": "nextLink"
        },
        "x-ms-examples": {
          "List Managed Clusters": {
            "$ref": "./examples/ManagedClustersList.json"
          }
        }
      }
    },
    "/subscriptions/{subscriptionId}/resourceGroups/{resourceGroupName}/providers/Microsoft.ContainerService/managedClusters": {
      "get": {
        "tags": [
          "ManagedClusters"
        ],
        "operationId": "ManagedClusters_ListByResourceGroup",
        "summary": "Lists managed clusters in the specified subscription and resource group.",
        "parameters": [
          {
            "$ref": "../../../../../common-types/resource-management/v3/types.json#/parameters/ApiVersionParameter"
          },
          {
            "$ref": "../../../../../common-types/resource-management/v3/types.json#/parameters/SubscriptionIdParameter"
          },
          {
            "$ref": "../../../../../common-types/resource-management/v3/types.json#/parameters/ResourceGroupNameParameter"
          }
        ],
        "responses": {
          "200": {
            "description": "OK",
            "schema": {
              "$ref": "#/definitions/ManagedClusterListResult"
            }
          },
          "default": {
            "description": "Error response describing why the operation failed.",
            "schema": {
              "$ref": "#/definitions/CloudError"
            }
          }
        },
        "x-ms-pageable": {
          "nextLinkName": "nextLink"
        },
        "x-ms-examples": {
          "Get Managed Clusters by Resource Group": {
            "$ref": "./examples/ManagedClustersListByResourceGroup.json"
          }
        }
      }
    },
    "/subscriptions/{subscriptionId}/resourceGroups/{resourceGroupName}/providers/Microsoft.ContainerService/managedClusters/{resourceName}/upgradeProfiles/default": {
      "get": {
        "tags": [
          "ManagedClusters"
        ],
        "operationId": "ManagedClusters_GetUpgradeProfile",
        "summary": "Gets the upgrade profile of a managed cluster.",
        "parameters": [
          {
            "$ref": "../../../../../common-types/resource-management/v3/types.json#/parameters/ApiVersionParameter"
          },
          {
            "$ref": "../../../../../common-types/resource-management/v3/types.json#/parameters/SubscriptionIdParameter"
          },
          {
            "$ref": "../../../../../common-types/resource-management/v3/types.json#/parameters/ResourceGroupNameParameter"
          },
          {
            "$ref": "#/parameters/ResourceNameParameter"
          }
        ],
        "responses": {
          "200": {
            "description": "OK",
            "schema": {
              "$ref": "#/definitions/ManagedClusterUpgradeProfile"
            }
          },
          "default": {
            "description": "Error response describing why the operation failed.",
            "schema": {
              "$ref": "#/definitions/CloudError"
            }
          }
        },
        "x-ms-examples": {
          "Get Upgrade Profile for Managed Cluster": {
            "$ref": "./examples/ManagedClustersGetUpgradeProfile.json"
          }
        }
      }
    },
    "/subscriptions/{subscriptionId}/resourceGroups/{resourceGroupName}/providers/Microsoft.ContainerService/managedClusters/{resourceName}/accessProfiles/{roleName}/listCredential": {
      "post": {
        "deprecated": true,
        "tags": [
          "ManagedClusters"
        ],
        "operationId": "ManagedClusters_GetAccessProfile",
        "summary": "Gets an access profile of a managed cluster.",
        "description": "**WARNING**: This API will be deprecated. Instead use [ListClusterUserCredentials](https://docs.microsoft.com/rest/api/aks/managedclusters/listclusterusercredentials) or [ListClusterAdminCredentials](https://docs.microsoft.com/rest/api/aks/managedclusters/listclusteradmincredentials) .",
        "parameters": [
          {
            "$ref": "../../../../../common-types/resource-management/v3/types.json#/parameters/ApiVersionParameter"
          },
          {
            "$ref": "../../../../../common-types/resource-management/v3/types.json#/parameters/SubscriptionIdParameter"
          },
          {
            "$ref": "../../../../../common-types/resource-management/v3/types.json#/parameters/ResourceGroupNameParameter"
          },
          {
            "$ref": "#/parameters/ResourceNameParameter"
          },
          {
            "name": "roleName",
            "in": "path",
            "required": true,
            "type": "string",
            "description": "The name of the role for managed cluster accessProfile resource."
          }
        ],
        "responses": {
          "200": {
            "description": "OK",
            "schema": {
              "$ref": "#/definitions/ManagedClusterAccessProfile"
            }
          },
          "default": {
            "description": "Error response describing why the operation failed.",
            "schema": {
              "$ref": "#/definitions/CloudError"
            }
          }
        },
        "x-ms-examples": {
          "Get Managed Cluster": {
            "$ref": "./examples/ManagedClustersGetAccessProfile.json"
          }
        }
      }
    },
    "/subscriptions/{subscriptionId}/resourceGroups/{resourceGroupName}/providers/Microsoft.ContainerService/managedClusters/{resourceName}/listClusterAdminCredential": {
      "post": {
        "tags": [
          "ManagedClusters"
        ],
        "operationId": "ManagedClusters_ListClusterAdminCredentials",
        "summary": "Lists the admin credentials of a managed cluster.",
        "parameters": [
          {
            "$ref": "../../../../../common-types/resource-management/v3/types.json#/parameters/ApiVersionParameter"
          },
          {
            "$ref": "../../../../../common-types/resource-management/v3/types.json#/parameters/SubscriptionIdParameter"
          },
          {
            "$ref": "../../../../../common-types/resource-management/v3/types.json#/parameters/ResourceGroupNameParameter"
          },
          {
            "$ref": "#/parameters/ResourceNameParameter"
          },
          {
            "$ref": "#/parameters/ServerFqdnParameter"
          }
        ],
        "responses": {
          "200": {
            "description": "OK",
            "schema": {
              "$ref": "#/definitions/CredentialResults"
            }
          },
          "default": {
            "description": "Error response describing why the operation failed.",
            "schema": {
              "$ref": "#/definitions/CloudError"
            }
          }
        },
        "x-ms-examples": {
          "Get Managed Cluster": {
            "$ref": "./examples/ManagedClustersListClusterCredentialResult.json"
          }
        }
      }
    },
    "/subscriptions/{subscriptionId}/resourceGroups/{resourceGroupName}/providers/Microsoft.ContainerService/managedClusters/{resourceName}/listClusterUserCredential": {
      "post": {
        "tags": [
          "ManagedClusters"
        ],
        "operationId": "ManagedClusters_ListClusterUserCredentials",
        "summary": "Lists the user credentials of a managed cluster.",
        "parameters": [
          {
            "$ref": "../../../../../common-types/resource-management/v3/types.json#/parameters/ApiVersionParameter"
          },
          {
            "$ref": "../../../../../common-types/resource-management/v3/types.json#/parameters/SubscriptionIdParameter"
          },
          {
            "$ref": "../../../../../common-types/resource-management/v3/types.json#/parameters/ResourceGroupNameParameter"
          },
          {
            "$ref": "#/parameters/ResourceNameParameter"
          },
          {
            "$ref": "#/parameters/ServerFqdnParameter"
          },
          {
            "$ref": "#/parameters/CredentialFormatParameter"
          }
        ],
        "responses": {
          "200": {
            "description": "OK",
            "schema": {
              "$ref": "#/definitions/CredentialResults"
            }
          },
          "default": {
            "description": "Error response describing why the operation failed.",
            "schema": {
              "$ref": "#/definitions/CloudError"
            }
          }
        },
        "x-ms-examples": {
          "Get Managed Cluster": {
            "$ref": "./examples/ManagedClustersListClusterCredentialResult.json"
          }
        }
      }
    },
    "/subscriptions/{subscriptionId}/resourceGroups/{resourceGroupName}/providers/Microsoft.ContainerService/managedClusters/{resourceName}/listClusterMonitoringUserCredential": {
      "post": {
        "tags": [
          "ManagedClusters"
        ],
        "operationId": "ManagedClusters_ListClusterMonitoringUserCredentials",
        "summary": "Lists the cluster monitoring user credentials of a managed cluster.",
        "parameters": [
          {
            "$ref": "../../../../../common-types/resource-management/v3/types.json#/parameters/ApiVersionParameter"
          },
          {
            "$ref": "../../../../../common-types/resource-management/v3/types.json#/parameters/SubscriptionIdParameter"
          },
          {
            "$ref": "../../../../../common-types/resource-management/v3/types.json#/parameters/ResourceGroupNameParameter"
          },
          {
            "$ref": "#/parameters/ResourceNameParameter"
          },
          {
            "$ref": "#/parameters/ServerFqdnParameter"
          }
        ],
        "responses": {
          "200": {
            "description": "OK",
            "schema": {
              "$ref": "#/definitions/CredentialResults"
            }
          },
          "default": {
            "description": "Error response describing why the operation failed.",
            "schema": {
              "$ref": "#/definitions/CloudError"
            }
          }
        },
        "x-ms-examples": {
          "Get Managed Cluster": {
            "$ref": "./examples/ManagedClustersListClusterCredentialResult.json"
          }
        }
      }
    },
    "/subscriptions/{subscriptionId}/resourceGroups/{resourceGroupName}/providers/Microsoft.ContainerService/managedClusters/{resourceName}": {
      "get": {
        "tags": [
          "ManagedClusters"
        ],
        "operationId": "ManagedClusters_Get",
        "summary": "Gets a managed cluster.",
        "parameters": [
          {
            "$ref": "../../../../../common-types/resource-management/v3/types.json#/parameters/ApiVersionParameter"
          },
          {
            "$ref": "../../../../../common-types/resource-management/v3/types.json#/parameters/SubscriptionIdParameter"
          },
          {
            "$ref": "../../../../../common-types/resource-management/v3/types.json#/parameters/ResourceGroupNameParameter"
          },
          {
            "$ref": "#/parameters/ResourceNameParameter"
          }
        ],
        "responses": {
          "200": {
            "description": "OK",
            "schema": {
              "$ref": "#/definitions/ManagedCluster"
            }
          },
          "default": {
            "description": "Error response describing why the operation failed.",
            "schema": {
              "$ref": "#/definitions/CloudError"
            }
          }
        },
        "x-ms-examples": {
          "Get Managed Cluster": {
            "$ref": "./examples/ManagedClustersGet.json"
          }
        }
      },
      "put": {
        "tags": [
          "ManagedClusters"
        ],
        "operationId": "ManagedClusters_CreateOrUpdate",
        "summary": "Creates or updates a managed cluster.",
        "parameters": [
          {
            "$ref": "../../../../../common-types/resource-management/v3/types.json#/parameters/ApiVersionParameter"
          },
          {
            "$ref": "../../../../../common-types/resource-management/v3/types.json#/parameters/SubscriptionIdParameter"
          },
          {
            "$ref": "../../../../../common-types/resource-management/v3/types.json#/parameters/ResourceGroupNameParameter"
          },
          {
            "$ref": "#/parameters/ResourceNameParameter"
          },
          {
            "name": "parameters",
            "in": "body",
            "required": true,
            "schema": {
              "$ref": "#/definitions/ManagedCluster"
            },
            "description": "The managed cluster to create or update."
          }
        ],
        "responses": {
          "200": {
            "description": "OK",
            "schema": {
              "$ref": "#/definitions/ManagedCluster"
            }
          },
          "201": {
            "description": "Created",
            "schema": {
              "$ref": "#/definitions/ManagedCluster"
            }
          },
          "default": {
            "description": "Error response describing why the operation failed.",
            "schema": {
              "$ref": "#/definitions/CloudError"
            }
          }
        },
        "x-ms-long-running-operation": true,
        "x-ms-examples": {
          "Create/Update Managed Cluster": {
            "$ref": "./examples/ManagedClustersCreate_Update.json"
          },
          "Create/Update AAD Managed Cluster with EnableAzureRBAC": {
            "$ref": "./examples/ManagedClustersCreate_UpdateWithEnableAzureRBAC.json"
          },
          "Create/Update Managed Cluster with EnableNamespaceResources": {
            "$ref": "./examples/ManagedClustersCreate_UpdateWithEnableNamespaceResources.json"
          },
          "Create Managed Cluster with PPG": {
            "$ref": "./examples/ManagedClustersCreate_PPG.json"
          },
          "Create Managed Cluster with OSSKU": {
            "$ref": "./examples/ManagedClustersCreate_OSSKU.json"
          },
          "Create Managed Cluster with GPUMIG": {
            "$ref": "./examples/ManagedClustersCreate_GPUMIG.json"
          },
          "Create/Update Managed Cluster with EnableAHUB": {
            "$ref": "./examples/ManagedClustersCreate_UpdateWithAHUB.json"
          },
          "Create Managed Cluster with EncryptionAtHost enabled": {
            "$ref": "./examples/ManagedClustersCreate_EnableEncryptionAtHost.json"
          },
          "Create Managed Cluster with UltraSSD enabled": {
            "$ref": "./examples/ManagedClustersCreate_EnableUltraSSD.json"
          },
          "Create Managed Cluster with PodIdentity enabled": {
            "$ref": "./examples/ManagedClustersCreate_PodIdentity.json"
          },
          "Create Managed Private Cluster with fqdn subdomain specified": {
            "$ref": "./examples/ManagedClustersCreate_PrivateClusterFQDNSubdomain.json"
          },
          "Create Managed Private Cluster with Public FQDN specified": {
            "$ref": "./examples/ManagedClustersCreate_PrivateClusterPublicFQDN.json"
          },
          "Create Managed Cluster with RunCommand disabled": {
            "$ref": "./examples/ManagedClustersCreate_DisableRunCommand.json"
          },
          "Create Managed Cluster with Node Public IP Prefix": {
            "$ref": "./examples/ManagedClustersCreate_NodePublicIPPrefix.json"
          },
          "Create Managed Cluster with Azure KeyVault Secrets Provider Addon": {
            "$ref": "./examples/ManagedClustersCreate_AzureKeyvaultSecretsProvider.json"
          },
          "Create Managed Cluster with FIPS enabled OS": {
            "$ref": "./examples/ManagedClustersCreate_EnabledFIPS.json"
          },
          "Create Managed Cluster with HTTP proxy configured": {
            "$ref": "./examples/ManagedClustersCreate_HTTPProxy.json"
          },
          "Create Managed Cluster with Security Profile configured": {
            "$ref": "./examples/ManagedClustersCreate_SecurityProfile.json"
          },
          "Create Managed Cluster with Web App Routing Ingress Profile configured": {
            "$ref": "./examples/ManagedClustersCreate_IngressProfile_WebAppRouting.json"
          },
          "Create Managed Cluster with AKS-managed NAT gateway as outbound type": {
            "$ref": "./examples/ManagedClustersCreate_ManagedNATGateway.json"
          },
          "Create Managed Cluster with user-assigned NAT gateway as outbound type": {
            "$ref": "./examples/ManagedClustersCreate_UserAssignedNATGateway.json"
          },
          "Create Managed Cluster using an agent pool snapshot": {
            "$ref": "./examples/ManagedClustersCreate_Snapshot.json"
          },
          "Create Managed Cluster using a managed cluster snapshot": {
            "$ref": "./examples/ManagedClustersCreate_MCSnapshot.json"
          },
          "Create/Update Managed Cluster with Windows gMSA enabled": {
            "$ref": "./examples/ManagedClustersCreate_UpdateWindowsGmsa.json"
          },
          "Create/Update Managed Cluster with dual-stack networking": {
            "$ref": "./examples/ManagedClustersCreate_DualStackNetworking.json"
          },
          "Associate Managed Cluster with Capacity Reservation Group": {
            "$ref": "./examples/ManagedClustersAssociate_CRG.json"
          },
          "Create Managed Cluster with Dedicated Host Group": {
            "$ref": "./examples/ManagedClustersCreate_DedicatedHostGroup.json"
          },
          "Create Managed Cluster with CustomCATrust enabled": {
            "$ref": "./examples/ManagedClustersCreate_EnableCustomCATrust.json"
          }
        }
      },
      "patch": {
        "tags": [
          "ManagedClusters"
        ],
        "operationId": "ManagedClusters_UpdateTags",
        "summary": "Updates tags on a managed cluster.",
        "parameters": [
          {
            "$ref": "../../../../../common-types/resource-management/v3/types.json#/parameters/ApiVersionParameter"
          },
          {
            "$ref": "../../../../../common-types/resource-management/v3/types.json#/parameters/SubscriptionIdParameter"
          },
          {
            "$ref": "../../../../../common-types/resource-management/v3/types.json#/parameters/ResourceGroupNameParameter"
          },
          {
            "$ref": "#/parameters/ResourceNameParameter"
          },
          {
            "name": "parameters",
            "in": "body",
            "required": true,
            "schema": {
              "$ref": "#/definitions/TagsObject"
            },
            "description": "Parameters supplied to the Update Managed Cluster Tags operation."
          }
        ],
        "responses": {
          "200": {
            "description": "OK",
            "schema": {
              "$ref": "#/definitions/ManagedCluster"
            }
          },
          "default": {
            "description": "Error response describing why the operation failed.",
            "schema": {
              "$ref": "#/definitions/CloudError"
            }
          }
        },
        "x-ms-long-running-operation": true,
        "x-ms-examples": {
          "Update Managed Cluster Tags": {
            "$ref": "./examples/ManagedClustersUpdateTags.json"
          }
        }
      },
      "delete": {
        "tags": [
          "ManagedClusters"
        ],
        "operationId": "ManagedClusters_Delete",
        "summary": "Deletes a managed cluster.",
        "parameters": [
          {
            "$ref": "../../../../../common-types/resource-management/v3/types.json#/parameters/ApiVersionParameter"
          },
          {
            "$ref": "../../../../../common-types/resource-management/v3/types.json#/parameters/SubscriptionIdParameter"
          },
          {
            "$ref": "../../../../../common-types/resource-management/v3/types.json#/parameters/ResourceGroupNameParameter"
          },
          {
            "$ref": "#/parameters/ResourceNameParameter"
          },
          {
            "$ref": "#/parameters/IgnorePodDisruptionBudgetParameter"
          }
        ],
        "responses": {
          "202": {
            "description": "Accepted"
          },
          "204": {
            "description": "NoContent"
          },
          "default": {
            "description": "Error response describing why the operation failed.",
            "schema": {
              "$ref": "#/definitions/CloudError"
            }
          }
        },
        "x-ms-long-running-operation": true,
        "x-ms-examples": {
          "Delete Managed Cluster": {
            "$ref": "./examples/ManagedClustersDelete.json"
          }
        }
      }
    },
    "/subscriptions/{subscriptionId}/resourceGroups/{resourceGroupName}/providers/Microsoft.ContainerService/managedClusters/{resourceName}/maintenanceConfigurations": {
      "get": {
        "tags": [
          "MaintenanceConfigurations"
        ],
        "operationId": "MaintenanceConfigurations_ListByManagedCluster",
        "summary": "Gets a list of maintenance configurations in the specified managed cluster.",
        "parameters": [
          {
            "$ref": "../../../../../common-types/resource-management/v3/types.json#/parameters/ApiVersionParameter"
          },
          {
            "$ref": "../../../../../common-types/resource-management/v3/types.json#/parameters/SubscriptionIdParameter"
          },
          {
            "$ref": "../../../../../common-types/resource-management/v3/types.json#/parameters/ResourceGroupNameParameter"
          },
          {
            "$ref": "#/parameters/ResourceNameParameter"
          }
        ],
        "responses": {
          "200": {
            "description": "OK",
            "schema": {
              "$ref": "#/definitions/MaintenanceConfigurationListResult"
            }
          },
          "default": {
            "description": "Error response describing why the operation failed.",
            "schema": {
              "$ref": "#/definitions/CloudError"
            }
          }
        },
        "x-ms-pageable": {
          "nextLinkName": "nextLink"
        },
        "x-ms-examples": {
          "List maintenance configurations by Managed Cluster": {
            "$ref": "./examples/MaintenanceConfigurationsList.json"
          }
        }
      }
    },
    "/subscriptions/{subscriptionId}/resourceGroups/{resourceGroupName}/providers/Microsoft.ContainerService/managedClusters/{resourceName}/maintenanceConfigurations/{configName}": {
      "get": {
        "tags": [
          "MaintenanceConfigurations"
        ],
        "operationId": "MaintenanceConfigurations_Get",
        "summary": "Gets the specified maintenance configuration of a managed cluster.",
        "parameters": [
          {
            "$ref": "../../../../../common-types/resource-management/v3/types.json#/parameters/ApiVersionParameter"
          },
          {
            "$ref": "../../../../../common-types/resource-management/v3/types.json#/parameters/SubscriptionIdParameter"
          },
          {
            "$ref": "../../../../../common-types/resource-management/v3/types.json#/parameters/ResourceGroupNameParameter"
          },
          {
            "$ref": "#/parameters/ResourceNameParameter"
          },
          {
            "name": "configName",
            "in": "path",
            "required": true,
            "type": "string",
            "description": "The name of the maintenance configuration."
          }
        ],
        "responses": {
          "200": {
            "description": "OK",
            "schema": {
              "$ref": "#/definitions/MaintenanceConfiguration"
            }
          },
          "default": {
            "description": "Error response describing why the operation failed.",
            "schema": {
              "$ref": "#/definitions/CloudError"
            }
          }
        },
        "x-ms-examples": {
          "Get Maintenance Configuration": {
            "$ref": "./examples/MaintenanceConfigurationsGet.json"
          }
        }
      },
      "put": {
        "tags": [
          "MaintenanceConfigurations"
        ],
        "operationId": "MaintenanceConfigurations_CreateOrUpdate",
        "summary": "Creates or updates a maintenance configuration in the specified managed cluster.",
        "parameters": [
          {
            "$ref": "../../../../../common-types/resource-management/v3/types.json#/parameters/ApiVersionParameter"
          },
          {
            "$ref": "../../../../../common-types/resource-management/v3/types.json#/parameters/SubscriptionIdParameter"
          },
          {
            "$ref": "../../../../../common-types/resource-management/v3/types.json#/parameters/ResourceGroupNameParameter"
          },
          {
            "$ref": "#/parameters/ResourceNameParameter"
          },
          {
            "name": "configName",
            "in": "path",
            "required": true,
            "type": "string",
            "description": "The name of the maintenance configuration."
          },
          {
            "name": "parameters",
            "in": "body",
            "required": true,
            "schema": {
              "$ref": "#/definitions/MaintenanceConfiguration"
            },
            "description": "The maintenance configuration to create or update."
          }
        ],
        "responses": {
          "200": {
            "description": "OK",
            "schema": {
              "$ref": "#/definitions/MaintenanceConfiguration"
            }
          },
          "default": {
            "description": "Error response describing why the operation failed.",
            "schema": {
              "$ref": "#/definitions/CloudError"
            }
          }
        },
        "x-ms-long-running-operation": false,
        "x-ms-examples": {
          "Create/Update Maintenance Configuration": {
            "$ref": "./examples/MaintenanceConfigurationsCreate_Update.json"
          }
        }
      },
      "delete": {
        "tags": [
          "MaintenanceConfigurations"
        ],
        "operationId": "MaintenanceConfigurations_Delete",
        "summary": "Deletes a maintenance configuration.",
        "parameters": [
          {
            "$ref": "../../../../../common-types/resource-management/v3/types.json#/parameters/ApiVersionParameter"
          },
          {
            "$ref": "../../../../../common-types/resource-management/v3/types.json#/parameters/SubscriptionIdParameter"
          },
          {
            "$ref": "../../../../../common-types/resource-management/v3/types.json#/parameters/ResourceGroupNameParameter"
          },
          {
            "$ref": "#/parameters/ResourceNameParameter"
          },
          {
            "name": "configName",
            "in": "path",
            "required": true,
            "type": "string",
            "description": "The name of the maintenance configuration."
          }
        ],
        "responses": {
          "200": {
            "description": "OK"
          },
          "204": {
            "description": "NoContent"
          },
          "default": {
            "description": "Error response describing why the operation failed.",
            "schema": {
              "$ref": "#/definitions/CloudError"
            }
          }
        },
        "x-ms-long-running-operation": false,
        "x-ms-examples": {
          "Delete Maintenance Configuration": {
            "$ref": "./examples/MaintenanceConfigurationsDelete.json"
          }
        }
      }
    },
    "/subscriptions/{subscriptionId}/resourceGroups/{resourceGroupName}/providers/Microsoft.ContainerService/managedClusters/{resourceName}/agentPools": {
      "get": {
        "tags": [
          "AgentPools"
        ],
        "operationId": "AgentPools_List",
        "summary": "Gets a list of agent pools in the specified managed cluster.",
        "parameters": [
          {
            "$ref": "../../../../../common-types/resource-management/v3/types.json#/parameters/ApiVersionParameter"
          },
          {
            "$ref": "../../../../../common-types/resource-management/v3/types.json#/parameters/SubscriptionIdParameter"
          },
          {
            "$ref": "../../../../../common-types/resource-management/v3/types.json#/parameters/ResourceGroupNameParameter"
          },
          {
            "$ref": "#/parameters/ResourceNameParameter"
          }
        ],
        "responses": {
          "200": {
            "description": "OK",
            "schema": {
              "$ref": "#/definitions/AgentPoolListResult"
            }
          },
          "default": {
            "description": "Error response describing why the operation failed.",
            "schema": {
              "$ref": "#/definitions/CloudError"
            }
          }
        },
        "x-ms-pageable": {
          "nextLinkName": "nextLink"
        },
        "x-ms-examples": {
          "List Agent Pools by Managed Cluster": {
            "$ref": "./examples/AgentPoolsList.json"
          }
        }
      }
    },
    "/subscriptions/{subscriptionId}/resourceGroups/{resourceGroupName}/providers/Microsoft.ContainerService/managedClusters/{resourceName}/agentPools/{agentPoolName}": {
      "get": {
        "tags": [
          "AgentPools"
        ],
        "operationId": "AgentPools_Get",
        "summary": "Gets the specified managed cluster agent pool.",
        "parameters": [
          {
            "$ref": "../../../../../common-types/resource-management/v3/types.json#/parameters/ApiVersionParameter"
          },
          {
            "$ref": "../../../../../common-types/resource-management/v3/types.json#/parameters/SubscriptionIdParameter"
          },
          {
            "$ref": "../../../../../common-types/resource-management/v3/types.json#/parameters/ResourceGroupNameParameter"
          },
          {
            "$ref": "#/parameters/ResourceNameParameter"
          },
          {
            "name": "agentPoolName",
            "in": "path",
            "required": true,
            "type": "string",
            "description": "The name of the agent pool."
          }
        ],
        "responses": {
          "200": {
            "description": "OK",
            "schema": {
              "$ref": "#/definitions/AgentPool"
            }
          },
          "default": {
            "description": "Error response describing why the operation failed.",
            "schema": {
              "$ref": "#/definitions/CloudError"
            }
          }
        },
        "x-ms-examples": {
          "Get Agent Pool": {
            "$ref": "./examples/AgentPoolsGet.json"
          }
        }
      },
      "put": {
        "tags": [
          "AgentPools"
        ],
        "operationId": "AgentPools_CreateOrUpdate",
        "summary": "Creates or updates an agent pool in the specified managed cluster.",
        "parameters": [
          {
            "$ref": "../../../../../common-types/resource-management/v3/types.json#/parameters/ApiVersionParameter"
          },
          {
            "$ref": "../../../../../common-types/resource-management/v3/types.json#/parameters/SubscriptionIdParameter"
          },
          {
            "$ref": "../../../../../common-types/resource-management/v3/types.json#/parameters/ResourceGroupNameParameter"
          },
          {
            "$ref": "#/parameters/ResourceNameParameter"
          },
          {
            "name": "agentPoolName",
            "in": "path",
            "required": true,
            "type": "string",
            "description": "The name of the agent pool."
          },
          {
            "name": "parameters",
            "in": "body",
            "required": true,
            "schema": {
              "$ref": "#/definitions/AgentPool"
            },
            "description": "The agent pool to create or update."
          }
        ],
        "responses": {
          "200": {
            "description": "OK",
            "schema": {
              "$ref": "#/definitions/AgentPool"
            }
          },
          "201": {
            "description": "Created",
            "schema": {
              "$ref": "#/definitions/AgentPool"
            }
          },
          "default": {
            "description": "Error response describing why the operation failed.",
            "schema": {
              "$ref": "#/definitions/CloudError"
            }
          }
        },
        "x-ms-long-running-operation": true,
        "x-ms-examples": {
          "Create/Update Agent Pool": {
            "$ref": "./examples/AgentPoolsCreate_Update.json"
          },
          "Update Agent Pool": {
            "$ref": "./examples/AgentPools_Update.json"
          },
          "Create Spot Agent Pool": {
            "$ref": "./examples/AgentPoolsCreate_Spot.json"
          },
          "Create Agent Pool with PPG": {
            "$ref": "./examples/AgentPoolsCreate_PPG.json"
          },
          "Create Agent Pool with OSSKU": {
            "$ref": "./examples/AgentPoolsCreate_OSSKU.json"
          },
          "Create Agent Pool with Windows OSSKU": {
            "$ref": "./examples/AgentPoolsCreate_WindowsOSSKU.json"
          },
          "Create Agent Pool with GPUMIG": {
            "$ref": "./examples/AgentPoolsCreate_GPUMIG.json"
          },
          "Create Agent Pool with Ephemeral OS Disk": {
            "$ref": "./examples/AgentPoolsCreate_Ephemeral.json"
          },
          "Create Agent Pool with KubeletConfig and LinuxOSConfig": {
            "$ref": "./examples/AgentPoolsCreate_CustomNodeConfig.json"
          },
          "Create Agent Pool with EncryptionAtHost enabled": {
            "$ref": "./examples/AgentPoolsCreate_EnableEncryptionAtHost.json"
          },
          "Create Agent Pool with UltraSSD enabled": {
            "$ref": "./examples/AgentPoolsCreate_EnableUltraSSD.json"
          },
          "Create Agent Pool with FIPS enabled OS": {
            "$ref": "./examples/AgentPoolsCreate_EnableFIPS.json"
          },
          "Create Agent Pool using an agent pool snapshot": {
            "$ref": "./examples/AgentPoolsCreate_Snapshot.json"
          },
          "Create Agent Pool with Krustlet and the WASI runtime": {
            "$ref": "./examples/AgentPoolsCreate_WasmWasi.json"
          },
          "Create Agent Pool with Message of the Day": {
            "$ref": "./examples/AgentPoolsCreate_MessageOfTheDay.json"
          },
          "Stop Agent Pool": {
            "$ref": "./examples/AgentPools_Stop.json"
          },
          "Start Agent Pool": {
            "$ref": "./examples/AgentPools_Start.json"
          },
          "Associate Agent Pool with Capacity Reservation Group": {
            "$ref": "./examples/AgentPoolsAssociate_CRG.json"
          },
          "Create Agent Pool with Dedicated Host Group": {
            "$ref": "./examples/AgentPoolsCreate_DedicatedHostGroup.json"
          },
          "Create Agent Pool with CustomCATrust enabled": {
            "$ref": "./examples/AgentPoolsCreate_EnableCustomCATrust.json"
          }
        }
      },
      "delete": {
        "tags": [
          "AgentPools"
        ],
        "operationId": "AgentPools_Delete",
        "summary": "Deletes an agent pool in the specified managed cluster.",
        "parameters": [
          {
            "$ref": "../../../../../common-types/resource-management/v3/types.json#/parameters/ApiVersionParameter"
          },
          {
            "$ref": "../../../../../common-types/resource-management/v3/types.json#/parameters/SubscriptionIdParameter"
          },
          {
            "$ref": "../../../../../common-types/resource-management/v3/types.json#/parameters/ResourceGroupNameParameter"
          },
          {
            "$ref": "#/parameters/ResourceNameParameter"
          },
          {
            "name": "agentPoolName",
            "in": "path",
            "required": true,
            "type": "string",
            "description": "The name of the agent pool."
          },
          {
            "$ref": "#/parameters/IgnorePodDisruptionBudgetParameter"
          }
        ],
        "responses": {
          "202": {
            "description": "Accepted"
          },
          "204": {
            "description": "NoContent"
          },
          "default": {
            "description": "Error response describing why the operation failed.",
            "schema": {
              "$ref": "#/definitions/CloudError"
            }
          }
        },
        "x-ms-long-running-operation": true,
        "x-ms-examples": {
          "Delete Agent Pool": {
            "$ref": "./examples/AgentPoolsDelete.json"
          },
          "Delete Agent Pool by ignoring PodDisruptionBudget": {
            "$ref": "./examples/AgentPoolsDelete_IgnorePodDisruptionBudget.json"
          }
        }
      }
    },
    "/subscriptions/{subscriptionId}/resourceGroups/{resourceGroupName}/providers/Microsoft.ContainerService/managedClusters/{resourceName}/agentPools/{agentPoolName}/upgradeProfiles/default": {
      "get": {
        "tags": [
          "AgentPools"
        ],
        "operationId": "AgentPools_GetUpgradeProfile",
        "summary": "Gets the upgrade profile for an agent pool.",
        "parameters": [
          {
            "$ref": "../../../../../common-types/resource-management/v3/types.json#/parameters/ApiVersionParameter"
          },
          {
            "$ref": "../../../../../common-types/resource-management/v3/types.json#/parameters/SubscriptionIdParameter"
          },
          {
            "$ref": "../../../../../common-types/resource-management/v3/types.json#/parameters/ResourceGroupNameParameter"
          },
          {
            "$ref": "#/parameters/ResourceNameParameter"
          },
          {
            "name": "agentPoolName",
            "in": "path",
            "required": true,
            "type": "string",
            "description": "The name of the agent pool."
          }
        ],
        "responses": {
          "200": {
            "description": "OK",
            "schema": {
              "$ref": "#/definitions/AgentPoolUpgradeProfile"
            }
          },
          "default": {
            "description": "Error response describing why the operation failed.",
            "schema": {
              "$ref": "#/definitions/CloudError"
            }
          }
        },
        "x-ms-examples": {
          "Get Upgrade Profile for Agent Pool": {
            "$ref": "./examples/AgentPoolsGetUpgradeProfile.json"
          }
        }
      }
    },
    "/subscriptions/{subscriptionId}/resourceGroups/{resourceGroupName}/providers/Microsoft.ContainerService/managedClusters/{resourceName}/availableAgentPoolVersions": {
      "get": {
        "tags": [
          "AgentPools"
        ],
        "operationId": "AgentPools_GetAvailableAgentPoolVersions",
        "summary": "Gets a list of supported Kubernetes versions for the specified agent pool.",
        "description": "See [supported Kubernetes versions](https://docs.microsoft.com/azure/aks/supported-kubernetes-versions) for more details about the version lifecycle.",
        "parameters": [
          {
            "$ref": "../../../../../common-types/resource-management/v3/types.json#/parameters/ApiVersionParameter"
          },
          {
            "$ref": "../../../../../common-types/resource-management/v3/types.json#/parameters/SubscriptionIdParameter"
          },
          {
            "$ref": "../../../../../common-types/resource-management/v3/types.json#/parameters/ResourceGroupNameParameter"
          },
          {
            "$ref": "#/parameters/ResourceNameParameter"
          }
        ],
        "responses": {
          "200": {
            "description": "OK",
            "schema": {
              "$ref": "#/definitions/AgentPoolAvailableVersions"
            }
          }
        },
        "x-ms-examples": {
          "Get available versions for agent pool": {
            "$ref": "./examples/AgentPoolsGetAgentPoolAvailableVersions.json"
          }
        }
      }
    },
    "/subscriptions/{subscriptionId}/resourceGroups/{resourceGroupName}/providers/Microsoft.ContainerService/managedClusters/{resourceName}/resetServicePrincipalProfile": {
      "post": {
        "tags": [
          "ManagedClusters"
        ],
        "operationId": "ManagedClusters_ResetServicePrincipalProfile",
        "summary": "Reset the Service Principal Profile of a managed cluster.",
        "description": "This action cannot be performed on a cluster that is not using a service principal",
        "parameters": [
          {
            "$ref": "../../../../../common-types/resource-management/v3/types.json#/parameters/ApiVersionParameter"
          },
          {
            "$ref": "../../../../../common-types/resource-management/v3/types.json#/parameters/SubscriptionIdParameter"
          },
          {
            "$ref": "../../../../../common-types/resource-management/v3/types.json#/parameters/ResourceGroupNameParameter"
          },
          {
            "$ref": "#/parameters/ResourceNameParameter"
          },
          {
            "name": "parameters",
            "in": "body",
            "required": true,
            "schema": {
              "$ref": "#/definitions/ManagedClusterServicePrincipalProfile"
            },
            "description": "The service principal profile to set on the managed cluster."
          }
        ],
        "responses": {
          "200": {
            "description": "OK"
          },
          "202": {
            "description": "Accepted"
          },
          "default": {
            "description": "Error response describing why the operation failed. If the cluster doesn't exist, 404 (Not found) is returned.",
            "schema": {
              "$ref": "#/definitions/CloudError"
            }
          }
        },
        "x-ms-long-running-operation": true,
        "x-ms-examples": {
          "Reset Service Principal Profile": {
            "$ref": "./examples/ManagedClustersResetServicePrincipalProfile.json"
          }
        }
      }
    },
    "/subscriptions/{subscriptionId}/resourceGroups/{resourceGroupName}/providers/Microsoft.ContainerService/managedClusters/{resourceName}/resetAADProfile": {
      "post": {
        "tags": [
          "ManagedClusters"
        ],
        "operationId": "ManagedClusters_ResetAADProfile",
        "summary": "Reset the AAD Profile of a managed cluster.",
        "parameters": [
          {
            "$ref": "../../../../../common-types/resource-management/v3/types.json#/parameters/ApiVersionParameter"
          },
          {
            "$ref": "../../../../../common-types/resource-management/v3/types.json#/parameters/SubscriptionIdParameter"
          },
          {
            "$ref": "../../../../../common-types/resource-management/v3/types.json#/parameters/ResourceGroupNameParameter"
          },
          {
            "$ref": "#/parameters/ResourceNameParameter"
          },
          {
            "name": "parameters",
            "in": "body",
            "required": true,
            "schema": {
              "$ref": "#/definitions/ManagedClusterAADProfile"
            },
            "description": "The AAD profile to set on the Managed Cluster"
          }
        ],
        "responses": {
          "200": {
            "description": "OK"
          },
          "202": {
            "description": "Accepted"
          },
          "default": {
            "description": "Error response describing why the operation failed. If the cluster doesn't exist, 404 (Not found) is returned.",
            "schema": {
              "$ref": "#/definitions/CloudError"
            }
          }
        },
        "x-ms-long-running-operation": true,
        "x-ms-examples": {
          "Reset AAD Profile": {
            "$ref": "./examples/ManagedClustersResetAADProfile.json"
          }
        }
      }
    },
    "/subscriptions/{subscriptionId}/resourceGroups/{resourceGroupName}/providers/Microsoft.ContainerService/managedClusters/{resourceName}/rotateClusterCertificates": {
      "post": {
        "tags": [
          "ManagedClusters"
        ],
        "operationId": "ManagedClusters_RotateClusterCertificates",
        "summary": "Rotates the certificates of a managed cluster.",
        "description": "See [Certificate rotation](https://docs.microsoft.com/azure/aks/certificate-rotation) for more details about rotating managed cluster certificates.",
        "parameters": [
          {
            "$ref": "../../../../../common-types/resource-management/v3/types.json#/parameters/ApiVersionParameter"
          },
          {
            "$ref": "../../../../../common-types/resource-management/v3/types.json#/parameters/SubscriptionIdParameter"
          },
          {
            "$ref": "../../../../../common-types/resource-management/v3/types.json#/parameters/ResourceGroupNameParameter"
          },
          {
            "$ref": "#/parameters/ResourceNameParameter"
          }
        ],
        "responses": {
          "202": {
            "description": "Accepted"
          },
          "204": {
            "description": "NoContent"
          },
          "default": {
            "description": "Error response describing why the operation failed. If the cluster doesn't exist, 404 (Not found) is returned.",
            "schema": {
              "$ref": "#/definitions/CloudError"
            }
          }
        },
        "x-ms-long-running-operation": true,
        "x-ms-examples": {
          "Rotate Cluster Certificates": {
            "$ref": "./examples/ManagedClustersRotateClusterCertificates.json"
          }
        }
      }
    },
    "/subscriptions/{subscriptionId}/resourceGroups/{resourceGroupName}/providers/Microsoft.ContainerService/managedClusters/{resourceName}/rotateServiceAccountSigningKeys": {
      "post": {
        "tags": [
          "ManagedClusters"
        ],
        "operationId": "ManagedClusters_RotateServiceAccountSigningKeys",
        "summary": "Rotates the service account signing keys of a managed cluster.",
        "parameters": [
          {
            "$ref": "../../../../../common-types/resource-management/v3/types.json#/parameters/ApiVersionParameter"
          },
          {
            "$ref": "../../../../../common-types/resource-management/v3/types.json#/parameters/SubscriptionIdParameter"
          },
          {
            "$ref": "../../../../../common-types/resource-management/v3/types.json#/parameters/ResourceGroupNameParameter"
          },
          {
            "$ref": "#/parameters/ResourceNameParameter"
          }
        ],
        "responses": {
          "202": {
            "description": "Accepted"
          },
          "204": {
            "description": "NoContent"
          },
          "default": {
            "description": "Error response describing why the operation failed. If the cluster doesn't exist, 404 (Not found) is returned.",
            "schema": {
              "$ref": "#/definitions/CloudError"
            }
          }
        },
        "x-ms-long-running-operation": true,
        "x-ms-examples": {
          "Rotate Cluster Service Account Signing Keys": {
            "$ref": "./examples/ManagedClustersRotateServiceAccountSigningKeys.json"
          }
        }
      }
    },
    "/subscriptions/{subscriptionId}/resourceGroups/{resourceGroupName}/providers/Microsoft.ContainerService/managedClusters/{resourceName}/stop": {
      "post": {
        "tags": [
          "ManagedClusters"
        ],
        "operationId": "ManagedClusters_Stop",
        "summary": "Stops a Managed Cluster",
        "description": "This can only be performed on Azure Virtual Machine Scale set backed clusters. Stopping a cluster stops the control plane and agent nodes entirely, while maintaining all object and cluster state. A cluster does not accrue charges while it is stopped. See [stopping a cluster](https://docs.microsoft.com/azure/aks/start-stop-cluster) for more details about stopping a cluster.",
        "parameters": [
          {
            "$ref": "../../../../../common-types/resource-management/v3/types.json#/parameters/ApiVersionParameter"
          },
          {
            "$ref": "../../../../../common-types/resource-management/v3/types.json#/parameters/SubscriptionIdParameter"
          },
          {
            "$ref": "../../../../../common-types/resource-management/v3/types.json#/parameters/ResourceGroupNameParameter"
          },
          {
            "$ref": "#/parameters/ResourceNameParameter"
          }
        ],
        "responses": {
          "202": {
            "description": "Accepted"
          },
          "204": {
            "description": "NoContent"
          },
          "default": {
            "description": "Error response describing why the operation failed. If the cluster doesn't exist, 404 (Not found) is returned.",
            "schema": {
              "$ref": "#/definitions/CloudError"
            }
          }
        },
        "x-ms-long-running-operation": true,
        "x-ms-examples": {
          "Stop Managed Cluster": {
            "$ref": "./examples/ManagedClustersStop.json"
          }
        }
      }
    },
    "/subscriptions/{subscriptionId}/resourceGroups/{resourceGroupName}/providers/Microsoft.ContainerService/managedClusters/{resourceName}/start": {
      "post": {
        "tags": [
          "ManagedClusters"
        ],
        "operationId": "ManagedClusters_Start",
        "summary": "Starts a previously stopped Managed Cluster",
        "description": "See [starting a cluster](https://docs.microsoft.com/azure/aks/start-stop-cluster) for more details about starting a cluster.",
        "parameters": [
          {
            "$ref": "../../../../../common-types/resource-management/v3/types.json#/parameters/ApiVersionParameter"
          },
          {
            "$ref": "../../../../../common-types/resource-management/v3/types.json#/parameters/SubscriptionIdParameter"
          },
          {
            "$ref": "../../../../../common-types/resource-management/v3/types.json#/parameters/ResourceGroupNameParameter"
          },
          {
            "$ref": "#/parameters/ResourceNameParameter"
          }
        ],
        "responses": {
          "202": {
            "description": "Accepted"
          },
          "204": {
            "description": "NoContent"
          },
          "default": {
            "description": "Error response describing why the operation failed. If the cluster doesn't exist, 404 (Not found) is returned.",
            "schema": {
              "$ref": "#/definitions/CloudError"
            }
          }
        },
        "x-ms-long-running-operation": true,
        "x-ms-examples": {
          "Start Managed Cluster": {
            "$ref": "./examples/ManagedClustersStart.json"
          }
        }
      }
    },
    "/subscriptions/{subscriptionId}/resourceGroups/{resourceGroupName}/providers/Microsoft.ContainerService/managedClusters/{resourceName}/privateEndpointConnections": {
      "get": {
        "tags": [
          "PrivateEndpointConnections"
        ],
        "operationId": "PrivateEndpointConnections_List",
        "summary": "Gets a list of private endpoint connections in the specified managed cluster.",
        "description": "To learn more about private clusters, see: https://docs.microsoft.com/azure/aks/private-clusters",
        "parameters": [
          {
            "$ref": "../../../../../common-types/resource-management/v3/types.json#/parameters/ApiVersionParameter"
          },
          {
            "$ref": "../../../../../common-types/resource-management/v3/types.json#/parameters/SubscriptionIdParameter"
          },
          {
            "$ref": "../../../../../common-types/resource-management/v3/types.json#/parameters/ResourceGroupNameParameter"
          },
          {
            "$ref": "#/parameters/ResourceNameParameter"
          }
        ],
        "responses": {
          "200": {
            "description": "OK",
            "schema": {
              "$ref": "#/definitions/PrivateEndpointConnectionListResult"
            }
          },
          "default": {
            "description": "Error response describing why the operation failed.",
            "schema": {
              "$ref": "#/definitions/CloudError"
            }
          }
        },
        "x-ms-examples": {
          "List Private Endpoint Connections by Managed Cluster": {
            "$ref": "./examples/PrivateEndpointConnectionsList.json"
          }
        }
      }
    },
    "/subscriptions/{subscriptionId}/resourceGroups/{resourceGroupName}/providers/Microsoft.ContainerService/managedClusters/{resourceName}/privateEndpointConnections/{privateEndpointConnectionName}": {
      "get": {
        "tags": [
          "PrivateEndpointConnections"
        ],
        "operationId": "PrivateEndpointConnections_Get",
        "summary": "Gets the specified private endpoint connection.",
        "description": "To learn more about private clusters, see: https://docs.microsoft.com/azure/aks/private-clusters",
        "parameters": [
          {
            "$ref": "../../../../../common-types/resource-management/v3/types.json#/parameters/ApiVersionParameter"
          },
          {
            "$ref": "../../../../../common-types/resource-management/v3/types.json#/parameters/SubscriptionIdParameter"
          },
          {
            "$ref": "../../../../../common-types/resource-management/v3/types.json#/parameters/ResourceGroupNameParameter"
          },
          {
            "$ref": "#/parameters/ResourceNameParameter"
          },
          {
            "name": "privateEndpointConnectionName",
            "in": "path",
            "required": true,
            "type": "string",
            "description": "The name of the private endpoint connection."
          }
        ],
        "responses": {
          "200": {
            "description": "OK",
            "schema": {
              "$ref": "#/definitions/PrivateEndpointConnection"
            }
          },
          "default": {
            "description": "Error response describing why the operation failed.",
            "schema": {
              "$ref": "#/definitions/CloudError"
            }
          }
        },
        "x-ms-examples": {
          "Get Private Endpoint Connection": {
            "$ref": "./examples/PrivateEndpointConnectionsGet.json"
          }
        }
      },
      "put": {
        "tags": [
          "PrivateEndpointConnections"
        ],
        "operationId": "PrivateEndpointConnections_Update",
        "summary": "Updates a private endpoint connection.",
        "parameters": [
          {
            "$ref": "../../../../../common-types/resource-management/v3/types.json#/parameters/ApiVersionParameter"
          },
          {
            "$ref": "../../../../../common-types/resource-management/v3/types.json#/parameters/SubscriptionIdParameter"
          },
          {
            "$ref": "../../../../../common-types/resource-management/v3/types.json#/parameters/ResourceGroupNameParameter"
          },
          {
            "$ref": "#/parameters/ResourceNameParameter"
          },
          {
            "name": "privateEndpointConnectionName",
            "in": "path",
            "required": true,
            "type": "string",
            "description": "The name of the private endpoint connection."
          },
          {
            "name": "parameters",
            "in": "body",
            "required": true,
            "schema": {
              "$ref": "#/definitions/PrivateEndpointConnection"
            },
            "description": "The updated private endpoint connection."
          }
        ],
        "responses": {
          "200": {
            "description": "OK",
            "schema": {
              "$ref": "#/definitions/PrivateEndpointConnection"
            }
          },
          "default": {
            "description": "Error response describing why the operation failed.",
            "schema": {
              "$ref": "#/definitions/CloudError"
            }
          }
        },
        "x-ms-examples": {
          "Update Private Endpoint Connection": {
            "$ref": "./examples/PrivateEndpointConnectionsUpdate.json"
          }
        }
      },
      "delete": {
        "tags": [
          "PrivateEndpointConnections"
        ],
        "operationId": "PrivateEndpointConnections_Delete",
        "summary": "Deletes a private endpoint connection.",
        "parameters": [
          {
            "$ref": "../../../../../common-types/resource-management/v3/types.json#/parameters/ApiVersionParameter"
          },
          {
            "$ref": "../../../../../common-types/resource-management/v3/types.json#/parameters/SubscriptionIdParameter"
          },
          {
            "$ref": "../../../../../common-types/resource-management/v3/types.json#/parameters/ResourceGroupNameParameter"
          },
          {
            "$ref": "#/parameters/ResourceNameParameter"
          },
          {
            "name": "privateEndpointConnectionName",
            "in": "path",
            "required": true,
            "type": "string",
            "description": "The name of the private endpoint connection."
          }
        ],
        "responses": {
          "200": {
            "description": "OK"
          },
          "204": {
            "description": "No Content -- The private endpoint connection does not exist."
          },
          "default": {
            "description": "Error response describing why the operation failed.",
            "schema": {
              "$ref": "#/definitions/CloudError"
            }
          }
        },
        "x-ms-long-running-operation": true,
        "x-ms-examples": {
          "Delete Private Endpoint Connection": {
            "$ref": "./examples/PrivateEndpointConnectionsDelete.json"
          }
        }
      }
    },
    "/subscriptions/{subscriptionId}/resourceGroups/{resourceGroupName}/providers/Microsoft.ContainerService/managedClusters/{resourceName}/agentPools/{agentPoolName}/upgradeNodeImageVersion": {
      "post": {
        "tags": [
          "AgentPools"
        ],
        "operationId": "AgentPools_UpgradeNodeImageVersion",
        "summary": "Upgrades the node image version of an agent pool to the latest.",
        "description": "Upgrading the node image version of an agent pool applies the newest OS and runtime updates to the nodes. AKS provides one new image per week with the latest updates. For more details on node image versions, see: https://docs.microsoft.com/azure/aks/node-image-upgrade",
        "parameters": [
          {
            "$ref": "../../../../../common-types/resource-management/v3/types.json#/parameters/ApiVersionParameter"
          },
          {
            "$ref": "../../../../../common-types/resource-management/v3/types.json#/parameters/SubscriptionIdParameter"
          },
          {
            "$ref": "../../../../../common-types/resource-management/v3/types.json#/parameters/ResourceGroupNameParameter"
          },
          {
            "$ref": "#/parameters/ResourceNameParameter"
          },
          {
            "name": "agentPoolName",
            "in": "path",
            "required": true,
            "type": "string",
            "description": "The name of the agent pool."
          }
        ],
        "responses": {
          "200": {
            "description": "OK"
          },
          "202": {
            "description": "Accepted",
            "headers": {
              "Azure-AsyncOperation": {
                "description": "URL to query for status of the operation.",
                "type": "string"
              }
            },
            "schema": {
              "$ref": "#/definitions/AgentPool"
            }
          },
          "default": {
            "description": "Error response describing why the operation failed.",
            "schema": {
              "$ref": "#/definitions/CloudError"
            }
          }
        },
        "x-ms-long-running-operation": true,
        "x-ms-examples": {
          "Upgrade Agent Pool Node Image Version": {
            "$ref": "./examples/AgentPoolsUpgradeNodeImageVersion.json"
          }
        }
      }
    },
    "/subscriptions/{subscriptionId}/resourceGroups/{resourceGroupName}/providers/Microsoft.ContainerService/managedClusters/{resourceName}/privateLinkResources": {
      "get": {
        "tags": [
          "privateLinkResources"
        ],
        "operationId": "PrivateLinkResources_List",
        "summary": "Gets a list of private link resources in the specified managed cluster.",
        "description": "To learn more about private clusters, see: https://docs.microsoft.com/azure/aks/private-clusters",
        "parameters": [
          {
            "$ref": "../../../../../common-types/resource-management/v3/types.json#/parameters/ApiVersionParameter"
          },
          {
            "$ref": "../../../../../common-types/resource-management/v3/types.json#/parameters/SubscriptionIdParameter"
          },
          {
            "$ref": "../../../../../common-types/resource-management/v3/types.json#/parameters/ResourceGroupNameParameter"
          },
          {
            "$ref": "#/parameters/ResourceNameParameter"
          }
        ],
        "responses": {
          "200": {
            "description": "OK",
            "schema": {
              "$ref": "#/definitions/PrivateLinkResourcesListResult"
            }
          },
          "default": {
            "description": "Error response describing why the operation failed.",
            "schema": {
              "$ref": "#/definitions/CloudError"
            }
          }
        },
        "x-ms-examples": {
          "List Private Link Resources by Managed Cluster": {
            "$ref": "./examples/PrivateLinkResourcesList.json"
          }
        }
      }
    },
    "/subscriptions/{subscriptionId}/resourceGroups/{resourceGroupName}/providers/Microsoft.ContainerService/managedClusters/{resourceName}/resolvePrivateLinkServiceId": {
      "post": {
        "tags": [
          "resolvePrivateLinkServiceId"
        ],
        "operationId": "ResolvePrivateLinkServiceId_POST",
        "summary": "Gets the private link service ID for the specified managed cluster.",
        "parameters": [
          {
            "$ref": "../../../../../common-types/resource-management/v3/types.json#/parameters/ApiVersionParameter"
          },
          {
            "$ref": "../../../../../common-types/resource-management/v3/types.json#/parameters/SubscriptionIdParameter"
          },
          {
            "$ref": "../../../../../common-types/resource-management/v3/types.json#/parameters/ResourceGroupNameParameter"
          },
          {
            "$ref": "#/parameters/ResourceNameParameter"
          },
          {
            "name": "parameters",
            "in": "body",
            "required": true,
            "schema": {
              "$ref": "#/definitions/PrivateLinkResource"
            },
            "description": "Parameters required in order to resolve a private link service ID."
          }
        ],
        "responses": {
          "200": {
            "description": "OK",
            "schema": {
              "$ref": "#/definitions/PrivateLinkResource"
            }
          },
          "default": {
            "description": "Error response describing why the operation failed.",
            "schema": {
              "$ref": "#/definitions/CloudError"
            }
          }
        },
        "x-ms-examples": {
          "Resolve the Private Link Service ID for Managed Cluster": {
            "$ref": "./examples/ResolvePrivateLinkServiceId.json"
          }
        }
      }
    },
    "/subscriptions/{subscriptionId}/resourceGroups/{resourceGroupName}/providers/Microsoft.ContainerService/managedClusters/{resourceName}/runCommand": {
      "post": {
        "tags": [
          "ManagedClusters"
        ],
        "operationId": "ManagedClusters_RunCommand",
        "summary": "Submits a command to run against the Managed Cluster.",
        "description": "AKS will create a pod to run the command. This is primarily useful for private clusters. For more information see [AKS Run Command](https://docs.microsoft.com/azure/aks/private-clusters#aks-run-command-preview).",
        "x-ms-long-running-operation": true,
        "parameters": [
          {
            "$ref": "../../../../../common-types/resource-management/v3/types.json#/parameters/ApiVersionParameter"
          },
          {
            "$ref": "../../../../../common-types/resource-management/v3/types.json#/parameters/SubscriptionIdParameter"
          },
          {
            "$ref": "../../../../../common-types/resource-management/v3/types.json#/parameters/ResourceGroupNameParameter"
          },
          {
            "$ref": "#/parameters/ResourceNameParameter"
          },
          {
            "name": "requestPayload",
            "in": "body",
            "required": true,
            "schema": {
              "$ref": "#/definitions/RunCommandRequest"
            },
            "description": "The run command request"
          }
        ],
        "responses": {
          "202": {
            "description": "Accepted"
          },
          "200": {
            "description": "command finished with async pattern, tracking by location header. !!! this is for autorest only, you never get 200 from this api !!!",
            "schema": {
              "$ref": "#/definitions/RunCommandResult"
            }
          },
          "default": {
            "description": "Error response describing why the operation failed. If the cluster doesn't exist, 404 (Not found) is returned.",
            "schema": {
              "$ref": "#/definitions/CloudError"
            }
          }
        },
        "x-ms-examples": {
          "submitNewCommand": {
            "$ref": "./examples/RunCommandRequest.json"
          }
        }
      }
    },
    "/subscriptions/{subscriptionId}/resourceGroups/{resourceGroupName}/providers/Microsoft.ContainerService/managedClusters/{resourceName}/commandResults/{commandId}": {
      "get": {
        "tags": [
          "ManagedClusters"
        ],
        "operationId": "ManagedClusters_GetCommandResult",
        "summary": "Gets the results of a command which has been run on the Managed Cluster.",
        "parameters": [
          {
            "$ref": "../../../../../common-types/resource-management/v3/types.json#/parameters/ApiVersionParameter"
          },
          {
            "$ref": "../../../../../common-types/resource-management/v3/types.json#/parameters/SubscriptionIdParameter"
          },
          {
            "$ref": "../../../../../common-types/resource-management/v3/types.json#/parameters/ResourceGroupNameParameter"
          },
          {
            "$ref": "#/parameters/ResourceNameParameter"
          },
          {
            "name": "commandId",
            "in": "path",
            "required": true,
            "type": "string",
            "description": "Id of the command."
          }
        ],
        "responses": {
          "202": {
            "description": "command running in progress"
          },
          "200": {
            "description": "command finished",
            "schema": {
              "$ref": "#/definitions/RunCommandResult"
            }
          },
          "default": {
            "description": "Error response describing why the operation failed. If the cluster doesn't exist, 404 (Not found) is returned.",
            "schema": {
              "$ref": "#/definitions/CloudError"
            }
          }
        },
        "x-ms-examples": {
          "commandSucceedResult": {
            "$ref": "./examples/RunCommandResultSucceed.json"
          },
          "commandFailedResult": {
            "$ref": "./examples/RunCommandResultFailed.json"
          }
        }
      }
    },
    "/subscriptions/{subscriptionId}/resourceGroups/{resourceGroupName}/providers/Microsoft.ContainerService/managedClusters/{resourceName}/outboundNetworkDependenciesEndpoints": {
      "get": {
        "tags": [
          "ManagedClusters"
        ],
        "operationId": "ManagedClusters_ListOutboundNetworkDependenciesEndpoints",
        "summary": "Gets a list of egress endpoints (network endpoints of all outbound dependencies) in the specified managed cluster.",
        "description": "Gets a list of egress endpoints (network endpoints of all outbound dependencies) in the specified managed cluster. The operation returns properties of each egress endpoint.",
        "parameters": [
          {
            "$ref": "../../../../../common-types/resource-management/v3/types.json#/parameters/ApiVersionParameter"
          },
          {
            "$ref": "../../../../../common-types/resource-management/v3/types.json#/parameters/SubscriptionIdParameter"
          },
          {
            "$ref": "../../../../../common-types/resource-management/v3/types.json#/parameters/ResourceGroupNameParameter"
          },
          {
            "$ref": "#/parameters/ResourceNameParameter"
          }
        ],
        "responses": {
          "200": {
            "description": "OK",
            "schema": {
              "$ref": "#/definitions/OutboundEnvironmentEndpointCollection"
            }
          },
          "default": {
            "description": "Error response describing why the operation failed.",
            "schema": {
              "$ref": "#/definitions/CloudError"
            }
          }
        },
        "x-ms-examples": {
          "List OutboundNetworkDependenciesEndpoints by Managed Cluster": {
            "$ref": "./examples/OutboundNetworkDependenciesEndpointsList.json"
          }
        },
        "x-ms-pageable": {
          "nextLinkName": "nextLink"
        }
      }
    },
    "/subscriptions/{subscriptionId}/providers/Microsoft.ContainerService/snapshots": {
      "get": {
        "tags": [
          "Snapshots"
        ],
        "operationId": "Snapshots_List",
        "summary": "Gets a list of snapshots in the specified subscription.",
        "parameters": [
          {
            "$ref": "../../../../../common-types/resource-management/v3/types.json#/parameters/ApiVersionParameter"
          },
          {
            "$ref": "../../../../../common-types/resource-management/v3/types.json#/parameters/SubscriptionIdParameter"
          }
        ],
        "responses": {
          "200": {
            "description": "OK",
            "schema": {
              "$ref": "#/definitions/SnapshotListResult"
            }
          },
          "default": {
            "description": "Error response describing why the operation failed.",
            "schema": {
              "$ref": "#/definitions/CloudError"
            }
          }
        },
        "x-ms-pageable": {
          "nextLinkName": "nextLink"
        },
        "x-ms-examples": {
          "List Snapshots": {
            "$ref": "./examples/SnapshotsList.json"
          }
        }
      }
    },
    "/subscriptions/{subscriptionId}/resourceGroups/{resourceGroupName}/providers/Microsoft.ContainerService/snapshots": {
      "get": {
        "tags": [
          "Snapshots"
        ],
        "operationId": "Snapshots_ListByResourceGroup",
        "summary": "Lists snapshots in the specified subscription and resource group.",
        "parameters": [
          {
            "$ref": "../../../../../common-types/resource-management/v3/types.json#/parameters/ApiVersionParameter"
          },
          {
            "$ref": "../../../../../common-types/resource-management/v3/types.json#/parameters/SubscriptionIdParameter"
          },
          {
            "$ref": "../../../../../common-types/resource-management/v3/types.json#/parameters/ResourceGroupNameParameter"
          }
        ],
        "responses": {
          "200": {
            "description": "OK",
            "schema": {
              "$ref": "#/definitions/SnapshotListResult"
            }
          },
          "default": {
            "description": "Error response describing why the operation failed.",
            "schema": {
              "$ref": "#/definitions/CloudError"
            }
          }
        },
        "x-ms-pageable": {
          "nextLinkName": "nextLink"
        },
        "x-ms-examples": {
          "List Snapshots by Resource Group": {
            "$ref": "./examples/SnapshotsListByResourceGroup.json"
          }
        }
      }
    },
    "/subscriptions/{subscriptionId}/resourceGroups/{resourceGroupName}/providers/Microsoft.ContainerService/snapshots/{resourceName}": {
      "get": {
        "tags": [
          "Snapshots"
        ],
        "operationId": "Snapshots_Get",
        "summary": "Gets a snapshot.",
        "parameters": [
          {
            "$ref": "../../../../../common-types/resource-management/v3/types.json#/parameters/ApiVersionParameter"
          },
          {
            "$ref": "../../../../../common-types/resource-management/v3/types.json#/parameters/SubscriptionIdParameter"
          },
          {
            "$ref": "../../../../../common-types/resource-management/v3/types.json#/parameters/ResourceGroupNameParameter"
          },
          {
            "$ref": "#/parameters/ResourceNameParameter"
          }
        ],
        "responses": {
          "200": {
            "description": "OK",
            "schema": {
              "$ref": "#/definitions/Snapshot"
            }
          },
          "default": {
            "description": "Error response describing why the operation failed.",
            "schema": {
              "$ref": "#/definitions/CloudError"
            }
          }
        },
        "x-ms-examples": {
          "Get Snapshot": {
            "$ref": "./examples/SnapshotsGet.json"
          }
        }
      },
      "put": {
        "tags": [
          "Snapshots"
        ],
        "operationId": "Snapshots_CreateOrUpdate",
        "summary": "Creates or updates a snapshot.",
        "parameters": [
          {
            "$ref": "../../../../../common-types/resource-management/v3/types.json#/parameters/ApiVersionParameter"
          },
          {
            "$ref": "../../../../../common-types/resource-management/v3/types.json#/parameters/SubscriptionIdParameter"
          },
          {
            "$ref": "../../../../../common-types/resource-management/v3/types.json#/parameters/ResourceGroupNameParameter"
          },
          {
            "$ref": "#/parameters/ResourceNameParameter"
          },
          {
            "name": "parameters",
            "in": "body",
            "required": true,
            "schema": {
              "$ref": "#/definitions/Snapshot"
            },
            "description": "The snapshot to create or update."
          }
        ],
        "responses": {
          "200": {
            "description": "OK",
            "schema": {
              "$ref": "#/definitions/Snapshot"
            }
          },
          "201": {
            "description": "Created",
            "schema": {
              "$ref": "#/definitions/Snapshot"
            }
          },
          "default": {
            "description": "Error response describing why the operation failed.",
            "schema": {
              "$ref": "#/definitions/CloudError"
            }
          }
        },
        "x-ms-examples": {
          "Create/Update Snapshot": {
            "$ref": "./examples/SnapshotsCreate.json"
          }
        }
      },
      "patch": {
        "tags": [
          "Snapshots"
        ],
        "operationId": "Snapshots_UpdateTags",
        "summary": "Updates tags on a snapshot.",
        "parameters": [
          {
            "$ref": "../../../../../common-types/resource-management/v3/types.json#/parameters/ApiVersionParameter"
          },
          {
            "$ref": "../../../../../common-types/resource-management/v3/types.json#/parameters/SubscriptionIdParameter"
          },
          {
            "$ref": "../../../../../common-types/resource-management/v3/types.json#/parameters/ResourceGroupNameParameter"
          },
          {
            "$ref": "#/parameters/ResourceNameParameter"
          },
          {
            "name": "parameters",
            "in": "body",
            "required": true,
            "schema": {
              "$ref": "#/definitions/TagsObject"
            },
            "description": "Parameters supplied to the Update snapshot Tags operation."
          }
        ],
        "responses": {
          "200": {
            "description": "OK",
            "schema": {
              "$ref": "#/definitions/Snapshot"
            }
          },
          "default": {
            "description": "Error response describing why the operation failed.",
            "schema": {
              "$ref": "#/definitions/CloudError"
            }
          }
        },
        "x-ms-examples": {
          "Update Snapshot Tags": {
            "$ref": "./examples/SnapshotsUpdateTags.json"
          }
        }
      },
      "delete": {
        "tags": [
          "Snapshots"
        ],
        "operationId": "Snapshots_Delete",
        "summary": "Deletes a snapshot.",
        "parameters": [
          {
            "$ref": "../../../../../common-types/resource-management/v3/types.json#/parameters/ApiVersionParameter"
          },
          {
            "$ref": "../../../../../common-types/resource-management/v3/types.json#/parameters/SubscriptionIdParameter"
          },
          {
            "$ref": "../../../../../common-types/resource-management/v3/types.json#/parameters/ResourceGroupNameParameter"
          },
          {
            "$ref": "#/parameters/ResourceNameParameter"
          }
        ],
        "responses": {
          "200": {
            "description": "OK"
          },
          "204": {
            "description": "NoContent"
          },
          "default": {
            "description": "Error response describing why the operation failed.",
            "schema": {
              "$ref": "#/definitions/CloudError"
            }
          }
        },
        "x-ms-examples": {
          "Delete Snapshot": {
            "$ref": "./examples/SnapshotsDelete.json"
          }
        }
      }
    },
    "/subscriptions/{subscriptionId}/providers/Microsoft.ContainerService/managedclustersnapshots": {
      "get": {
        "tags": [
          "ManagedClusterSnapshots"
        ],
        "operationId": "ManagedClusterSnapshots_List",
        "summary": "Gets a list of managed cluster snapshots in the specified subscription.",
        "parameters": [
          {
            "$ref": "../../../../../common-types/resource-management/v3/types.json#/parameters/ApiVersionParameter"
          },
          {
            "$ref": "../../../../../common-types/resource-management/v3/types.json#/parameters/SubscriptionIdParameter"
          }
        ],
        "responses": {
          "200": {
            "description": "OK",
            "schema": {
              "$ref": "#/definitions/ManagedClusterSnapshotListResult"
            }
          },
          "default": {
            "description": "Error response describing why the operation failed.",
            "schema": {
              "$ref": "#/definitions/CloudError"
            }
          }
        },
        "x-ms-pageable": {
          "nextLinkName": "nextLink"
        },
        "x-ms-examples": {
          "List Managed Cluster Snapshots": {
            "$ref": "./examples/ManagedClusterSnapshotsList.json"
          }
        }
      }
    },
    "/subscriptions/{subscriptionId}/resourceGroups/{resourceGroupName}/providers/Microsoft.ContainerService/managedclustersnapshots": {
      "get": {
        "tags": [
          "ManagedClusterSnapshots"
        ],
        "operationId": "ManagedClusterSnapshots_ListByResourceGroup",
        "summary": "Lists managed cluster snapshots in the specified subscription and resource group.",
        "parameters": [
          {
            "$ref": "../../../../../common-types/resource-management/v3/types.json#/parameters/ApiVersionParameter"
          },
          {
            "$ref": "../../../../../common-types/resource-management/v3/types.json#/parameters/SubscriptionIdParameter"
          },
          {
            "$ref": "../../../../../common-types/resource-management/v3/types.json#/parameters/ResourceGroupNameParameter"
          }
        ],
        "responses": {
          "200": {
            "description": "OK",
            "schema": {
              "$ref": "#/definitions/ManagedClusterSnapshotListResult"
            }
          },
          "default": {
            "description": "Error response describing why the operation failed.",
            "schema": {
              "$ref": "#/definitions/CloudError"
            }
          }
        },
        "x-ms-pageable": {
          "nextLinkName": "nextLink"
        },
        "x-ms-examples": {
          "List Managed Cluster Snapshots by Resource Group": {
            "$ref": "./examples/ManagedClusterSnapshotsListByResourceGroup.json"
          }
        }
      }
    },
    "/subscriptions/{subscriptionId}/resourceGroups/{resourceGroupName}/providers/Microsoft.ContainerService/managedclustersnapshots/{resourceName}": {
      "get": {
        "tags": [
          "ManagedClusterSnapshots"
        ],
        "operationId": "ManagedClusterSnapshots_Get",
        "summary": "Gets a managed cluster snapshot.",
        "parameters": [
          {
            "$ref": "../../../../../common-types/resource-management/v3/types.json#/parameters/ApiVersionParameter"
          },
          {
            "$ref": "../../../../../common-types/resource-management/v3/types.json#/parameters/SubscriptionIdParameter"
          },
          {
            "$ref": "../../../../../common-types/resource-management/v3/types.json#/parameters/ResourceGroupNameParameter"
          },
          {
            "$ref": "#/parameters/ResourceNameParameter"
          }
        ],
        "responses": {
          "200": {
            "description": "OK",
            "schema": {
              "$ref": "#/definitions/ManagedClusterSnapshot"
            }
          },
          "default": {
            "description": "Error response describing why the operation failed.",
            "schema": {
              "$ref": "#/definitions/CloudError"
            }
          }
        },
        "x-ms-examples": {
          "Get Managed Cluster Snapshot": {
            "$ref": "./examples/ManagedClusterSnapshotsGet.json"
          }
        }
      },
      "put": {
        "tags": [
          "ManagedClusterSnapshots"
        ],
        "operationId": "ManagedClusterSnapshots_CreateOrUpdate",
        "summary": "Creates or updates a managed cluster snapshot.",
        "parameters": [
          {
            "$ref": "../../../../../common-types/resource-management/v3/types.json#/parameters/ApiVersionParameter"
          },
          {
            "$ref": "../../../../../common-types/resource-management/v3/types.json#/parameters/SubscriptionIdParameter"
          },
          {
            "$ref": "../../../../../common-types/resource-management/v3/types.json#/parameters/ResourceGroupNameParameter"
          },
          {
            "$ref": "#/parameters/ResourceNameParameter"
          },
          {
            "name": "parameters",
            "in": "body",
            "required": true,
            "schema": {
              "$ref": "#/definitions/ManagedClusterSnapshot"
            },
            "description": "The managed cluster snapshot to create or update."
          }
        ],
        "responses": {
          "200": {
            "description": "OK",
            "schema": {
              "$ref": "#/definitions/ManagedClusterSnapshot"
            }
          },
          "201": {
            "description": "Created",
            "schema": {
              "$ref": "#/definitions/ManagedClusterSnapshot"
            }
          },
          "default": {
            "description": "Error response describing why the operation failed.",
            "schema": {
              "$ref": "#/definitions/CloudError"
            }
          }
        },
        "x-ms-examples": {
          "Create/Update Managed Cluster Snapshot": {
            "$ref": "./examples/ManagedClusterSnapshotsCreate.json"
          }
        }
      },
      "patch": {
        "tags": [
          "ManagedClusterSnapshots"
        ],
        "operationId": "ManagedClusterSnapshots_UpdateTags",
        "summary": "Updates tags on a managed cluster snapshot.",
        "parameters": [
          {
            "$ref": "../../../../../common-types/resource-management/v3/types.json#/parameters/ApiVersionParameter"
          },
          {
            "$ref": "../../../../../common-types/resource-management/v3/types.json#/parameters/SubscriptionIdParameter"
          },
          {
            "$ref": "../../../../../common-types/resource-management/v3/types.json#/parameters/ResourceGroupNameParameter"
          },
          {
            "$ref": "#/parameters/ResourceNameParameter"
          },
          {
            "name": "parameters",
            "in": "body",
            "required": true,
            "schema": {
              "$ref": "#/definitions/TagsObject"
            },
            "description": "Parameters supplied to the Update managed cluster snapshot Tags operation."
          }
        ],
        "responses": {
          "200": {
            "description": "OK",
            "schema": {
              "$ref": "#/definitions/ManagedClusterSnapshot"
            }
          },
          "default": {
            "description": "Error response describing why the operation failed.",
            "schema": {
              "$ref": "#/definitions/CloudError"
            }
          }
        },
        "x-ms-examples": {
          "Update Managed Cluster Snapshot Tags": {
            "$ref": "./examples/ManagedClusterSnapshotsUpdateTags.json"
          }
        }
      },
      "delete": {
        "tags": [
          "ManagedClusterSnapshots"
        ],
        "operationId": "ManagedClusterSnapshots_Delete",
        "summary": "Deletes a managed cluster snapshot.",
        "parameters": [
          {
            "$ref": "../../../../../common-types/resource-management/v3/types.json#/parameters/ApiVersionParameter"
          },
          {
            "$ref": "../../../../../common-types/resource-management/v3/types.json#/parameters/SubscriptionIdParameter"
          },
          {
            "$ref": "../../../../../common-types/resource-management/v3/types.json#/parameters/ResourceGroupNameParameter"
          },
          {
            "$ref": "#/parameters/ResourceNameParameter"
          }
        ],
        "responses": {
          "200": {
            "description": "OK"
          },
          "204": {
            "description": "NoContent"
          },
          "default": {
            "description": "Error response describing why the operation failed.",
            "schema": {
              "$ref": "#/definitions/CloudError"
            }
          }
        },
        "x-ms-examples": {
          "Delete Managed Cluster Snapshot": {
            "$ref": "./examples/ManagedClusterSnapshotsDelete.json"
          }
        }
      }
    },
    "/subscriptions/{subscriptionId}/providers/Microsoft.ContainerService/locations/{location}/trustedAccessRoles": {
      "get": {
        "tags": [
          "TrustedAccess"
        ],
        "operationId": "TrustedAccessRoles_List",
        "summary": "List supported trusted access roles.",
        "parameters": [
          {
            "$ref": "../../../../../common-types/resource-management/v3/types.json#/parameters/ApiVersionParameter"
          },
          {
            "$ref": "../../../../../common-types/resource-management/v3/types.json#/parameters/SubscriptionIdParameter"
          },
          {
            "$ref": "../../../../../common-types/resource-management/v3/types.json#/parameters/LocationParameter"
          }
        ],
        "responses": {
          "200": {
            "description": "OK",
            "schema": {
              "$ref": "#/definitions/TrustedAccessRoleListResult"
            }
          },
          "default": {
            "description": "Error details",
            "schema": {
              "$ref": "#/definitions/CloudError"
            }
          }
        },
        "x-ms-pageable": {
          "nextLinkName": "nextLink"
        },
        "x-ms-examples": {
          "List trusted access roles": {
            "$ref": "./examples/TrustedAccessRoles_List.json"
          }
        }
      }
    },
    "/subscriptions/{subscriptionId}/resourceGroups/{resourceGroupName}/providers/Microsoft.ContainerService/managedClusters/{resourceName}/trustedAccessRoleBindings": {
      "get": {
        "tags": [
          "TrustedAccess"
        ],
        "operationId": "TrustedAccessRoleBindings_List",
        "summary": "List trusted access role bindings.",
        "parameters": [
          {
            "$ref": "../../../../../common-types/resource-management/v3/types.json#/parameters/ApiVersionParameter"
          },
          {
            "$ref": "../../../../../common-types/resource-management/v3/types.json#/parameters/SubscriptionIdParameter"
          },
          {
            "$ref": "../../../../../common-types/resource-management/v3/types.json#/parameters/ResourceGroupNameParameter"
          },
          {
            "$ref": "#/parameters/ResourceNameParameter"
          }
        ],
        "responses": {
          "200": {
            "description": "OK",
            "schema": {
              "$ref": "#/definitions/TrustedAccessRoleBindingListResult"
            }
          },
          "default": {
            "description": "Error details",
            "schema": {
              "$ref": "#/definitions/CloudError"
            }
          }
        },
        "x-ms-pageable": {
          "nextLinkName": "nextLink"
        },
        "x-ms-examples": {
          "List trusted access role bindings": {
            "$ref": "./examples/TrustedAccessRoleBindings_List.json"
          }
        }
      }
    },
    "/subscriptions/{subscriptionId}/resourceGroups/{resourceGroupName}/providers/Microsoft.ContainerService/managedClusters/{resourceName}/trustedAccessRoleBindings/{trustedAccessRoleBindingName}": {
      "get": {
        "tags": [
          "TrustedAccess"
        ],
        "operationId": "TrustedAccessRoleBindings_Get",
        "summary": "Get a trusted access role binding.",
        "parameters": [
          {
            "$ref": "../../../../../common-types/resource-management/v3/types.json#/parameters/ApiVersionParameter"
          },
          {
            "$ref": "../../../../../common-types/resource-management/v3/types.json#/parameters/SubscriptionIdParameter"
          },
          {
            "$ref": "../../../../../common-types/resource-management/v3/types.json#/parameters/ResourceGroupNameParameter"
          },
          {
            "$ref": "#/parameters/ResourceNameParameter"
          },
          {
            "$ref": "#/parameters/TrustedAccessRoleBindingNameParameter"
          }
        ],
        "responses": {
          "200": {
            "description": "OK",
            "schema": {
              "$ref": "#/definitions/TrustedAccessRoleBinding"
            }
          },
          "default": {
            "description": "Error details",
            "schema": {
              "$ref": "#/definitions/CloudError"
            }
          }
        },
        "x-ms-examples": {
          "Get a trusted access role binding": {
            "$ref": "./examples/TrustedAccessRoleBindings_Get.json"
          }
        }
      },
      "put": {
        "tags": [
          "TrustedAccess"
        ],
        "operationId": "TrustedAccessRoleBindings_CreateOrUpdate",
        "summary": "Create or update a trusted access role binding",
        "parameters": [
          {
            "$ref": "../../../../../common-types/resource-management/v3/types.json#/parameters/ApiVersionParameter"
          },
          {
            "$ref": "../../../../../common-types/resource-management/v3/types.json#/parameters/SubscriptionIdParameter"
          },
          {
            "$ref": "../../../../../common-types/resource-management/v3/types.json#/parameters/ResourceGroupNameParameter"
          },
          {
            "$ref": "#/parameters/ResourceNameParameter"
          },
          {
            "$ref": "#/parameters/TrustedAccessRoleBindingNameParameter"
          },
          {
            "name": "trustedAccessRoleBinding",
            "in": "body",
            "required": true,
            "schema": {
              "$ref": "#/definitions/TrustedAccessRoleBinding"
            },
            "description": "A trusted access role binding"
          }
        ],
        "responses": {
          "200": {
            "description": "OK",
            "schema": {
              "$ref": "#/definitions/TrustedAccessRoleBinding"
            }
          },
          "default": {
            "description": "Error details",
            "schema": {
              "$ref": "#/definitions/CloudError"
            }
          }
        },
        "x-ms-examples": {
          "Create or update a trusted access role binding": {
            "$ref": "./examples/TrustedAccessRoleBindings_CreateOrUpdate.json"
          }
        }
      },
      "delete": {
        "tags": [
          "TrustedAccess"
        ],
        "operationId": "TrustedAccessRoleBindings_Delete",
        "summary": "Delete a trusted access role binding.",
        "parameters": [
          {
            "$ref": "../../../../../common-types/resource-management/v3/types.json#/parameters/ApiVersionParameter"
          },
          {
            "$ref": "../../../../../common-types/resource-management/v3/types.json#/parameters/SubscriptionIdParameter"
          },
          {
            "$ref": "../../../../../common-types/resource-management/v3/types.json#/parameters/ResourceGroupNameParameter"
          },
          {
            "$ref": "#/parameters/ResourceNameParameter"
          },
          {
            "$ref": "#/parameters/TrustedAccessRoleBindingNameParameter"
          }
        ],
        "responses": {
          "200": {
            "description": "OK"
          },
          "204": {
            "description": "NoContent"
          },
          "default": {
            "description": "Error details",
            "schema": {
              "$ref": "#/definitions/CloudError"
            }
          }
        },
        "x-ms-examples": {
          "Delete a trusted access role binding": {
            "$ref": "./examples/TrustedAccessRoleBindings_Delete.json"
          }
        }
      }
    }
  },
  "definitions": {
    "OperationListResult": {
      "type": "object",
      "properties": {
        "value": {
          "type": "array",
          "readOnly": true,
          "items": {
            "$ref": "#/definitions/OperationValue"
          },
          "x-ms-identifiers": [],
          "description": "The list of operations"
        }
      },
      "description": "The List Operation response."
    },
    "OperationValue": {
      "type": "object",
      "properties": {
        "origin": {
          "type": "string",
          "readOnly": true,
          "description": "The origin of the operation."
        },
        "name": {
          "type": "string",
          "readOnly": true,
          "description": "The name of the operation."
        },
        "display": {
          "x-ms-client-flatten": true,
          "$ref": "#/definitions/OperationValueDisplay",
          "description": "Describes the properties of a Operation Value Display."
        }
      },
      "description": "Describes the properties of a Operation value."
    },
    "OperationValueDisplay": {
      "type": "object",
      "properties": {
        "operation": {
          "type": "string",
          "readOnly": true,
          "description": "The display name of the operation."
        },
        "resource": {
          "type": "string",
          "readOnly": true,
          "description": "The display name of the resource the operation applies to."
        },
        "description": {
          "type": "string",
          "readOnly": true,
          "description": "The description of the operation."
        },
        "provider": {
          "type": "string",
          "readOnly": true,
          "description": "The resource provider for the operation."
        }
      },
      "description": "Describes the properties of a Operation Value Display."
    },
    "SubResource": {
      "type": "object",
      "properties": {
        "id": {
          "readOnly": true,
          "type": "string",
          "description": "Resource ID."
        },
        "name": {
          "readOnly": true,
          "type": "string",
          "description": "The name of the resource that is unique within a resource group. This name can be used to access the resource."
        },
        "type": {
          "readOnly": true,
          "type": "string",
          "description": "Resource type"
        }
      },
      "description": "Reference to another subresource.",
      "x-ms-azure-resource": true
    },
    "TagsObject": {
      "type": "object",
      "properties": {
        "tags": {
          "type": "object",
          "additionalProperties": {
            "type": "string"
          },
          "description": "Resource tags."
        }
      },
      "description": "Tags object for patch operations."
    },
    "ContainerServiceOSDisk": {
      "type": "integer",
      "format": "int32",
      "maximum": 2048,
      "minimum": 0,
      "description": "OS Disk Size in GB to be used to specify the disk size for every machine in the master/agent pool. If you specify 0, it will apply the default osDisk size according to the vmSize specified."
    },
    "ContainerServiceStorageProfile": {
      "type": "string",
      "x-ms-enum": {
        "name": "ContainerServiceStorageProfileTypes",
        "modelAsString": true
      },
      "enum": [
        "StorageAccount",
        "ManagedDisks"
      ],
      "description": "Specifies what kind of storage to use. If omitted, the default will be chosen on your behalf based on the choice of orchestrator."
    },
    "ContainerServiceVnetSubnetID": {
      "type": "string",
      "description": "specifies a subnet's resource id with subscription, resource group, vnet and subnet name"
    },
    "ContainerServiceVMSize": {
      "type": "string",
      "x-ms-enum": {
        "name": "ContainerServiceVMSizeTypes",
        "modelAsString": true
      },
      "description": "Size of agent VMs. Note: This is no longer maintained.",
      "enum": [
        "Standard_A1",
        "Standard_A10",
        "Standard_A11",
        "Standard_A1_v2",
        "Standard_A2",
        "Standard_A2_v2",
        "Standard_A2m_v2",
        "Standard_A3",
        "Standard_A4",
        "Standard_A4_v2",
        "Standard_A4m_v2",
        "Standard_A5",
        "Standard_A6",
        "Standard_A7",
        "Standard_A8",
        "Standard_A8_v2",
        "Standard_A8m_v2",
        "Standard_A9",
        "Standard_B2ms",
        "Standard_B2s",
        "Standard_B4ms",
        "Standard_B8ms",
        "Standard_D1",
        "Standard_D11",
        "Standard_D11_v2",
        "Standard_D11_v2_Promo",
        "Standard_D12",
        "Standard_D12_v2",
        "Standard_D12_v2_Promo",
        "Standard_D13",
        "Standard_D13_v2",
        "Standard_D13_v2_Promo",
        "Standard_D14",
        "Standard_D14_v2",
        "Standard_D14_v2_Promo",
        "Standard_D15_v2",
        "Standard_D16_v3",
        "Standard_D16s_v3",
        "Standard_D1_v2",
        "Standard_D2",
        "Standard_D2_v2",
        "Standard_D2_v2_Promo",
        "Standard_D2_v3",
        "Standard_D2s_v3",
        "Standard_D3",
        "Standard_D32_v3",
        "Standard_D32s_v3",
        "Standard_D3_v2",
        "Standard_D3_v2_Promo",
        "Standard_D4",
        "Standard_D4_v2",
        "Standard_D4_v2_Promo",
        "Standard_D4_v3",
        "Standard_D4s_v3",
        "Standard_D5_v2",
        "Standard_D5_v2_Promo",
        "Standard_D64_v3",
        "Standard_D64s_v3",
        "Standard_D8_v3",
        "Standard_D8s_v3",
        "Standard_DS1",
        "Standard_DS11",
        "Standard_DS11_v2",
        "Standard_DS11_v2_Promo",
        "Standard_DS12",
        "Standard_DS12_v2",
        "Standard_DS12_v2_Promo",
        "Standard_DS13",
        "Standard_DS13-2_v2",
        "Standard_DS13-4_v2",
        "Standard_DS13_v2",
        "Standard_DS13_v2_Promo",
        "Standard_DS14",
        "Standard_DS14-4_v2",
        "Standard_DS14-8_v2",
        "Standard_DS14_v2",
        "Standard_DS14_v2_Promo",
        "Standard_DS15_v2",
        "Standard_DS1_v2",
        "Standard_DS2",
        "Standard_DS2_v2",
        "Standard_DS2_v2_Promo",
        "Standard_DS3",
        "Standard_DS3_v2",
        "Standard_DS3_v2_Promo",
        "Standard_DS4",
        "Standard_DS4_v2",
        "Standard_DS4_v2_Promo",
        "Standard_DS5_v2",
        "Standard_DS5_v2_Promo",
        "Standard_E16_v3",
        "Standard_E16s_v3",
        "Standard_E2_v3",
        "Standard_E2s_v3",
        "Standard_E32-16s_v3",
        "Standard_E32-8s_v3",
        "Standard_E32_v3",
        "Standard_E32s_v3",
        "Standard_E4_v3",
        "Standard_E4s_v3",
        "Standard_E64-16s_v3",
        "Standard_E64-32s_v3",
        "Standard_E64_v3",
        "Standard_E64s_v3",
        "Standard_E8_v3",
        "Standard_E8s_v3",
        "Standard_F1",
        "Standard_F16",
        "Standard_F16s",
        "Standard_F16s_v2",
        "Standard_F1s",
        "Standard_F2",
        "Standard_F2s",
        "Standard_F2s_v2",
        "Standard_F32s_v2",
        "Standard_F4",
        "Standard_F4s",
        "Standard_F4s_v2",
        "Standard_F64s_v2",
        "Standard_F72s_v2",
        "Standard_F8",
        "Standard_F8s",
        "Standard_F8s_v2",
        "Standard_G1",
        "Standard_G2",
        "Standard_G3",
        "Standard_G4",
        "Standard_G5",
        "Standard_GS1",
        "Standard_GS2",
        "Standard_GS3",
        "Standard_GS4",
        "Standard_GS4-4",
        "Standard_GS4-8",
        "Standard_GS5",
        "Standard_GS5-16",
        "Standard_GS5-8",
        "Standard_H16",
        "Standard_H16m",
        "Standard_H16mr",
        "Standard_H16r",
        "Standard_H8",
        "Standard_H8m",
        "Standard_L16s",
        "Standard_L32s",
        "Standard_L4s",
        "Standard_L8s",
        "Standard_M128-32ms",
        "Standard_M128-64ms",
        "Standard_M128ms",
        "Standard_M128s",
        "Standard_M64-16ms",
        "Standard_M64-32ms",
        "Standard_M64ms",
        "Standard_M64s",
        "Standard_NC12",
        "Standard_NC12s_v2",
        "Standard_NC12s_v3",
        "Standard_NC24",
        "Standard_NC24r",
        "Standard_NC24rs_v2",
        "Standard_NC24rs_v3",
        "Standard_NC24s_v2",
        "Standard_NC24s_v3",
        "Standard_NC6",
        "Standard_NC6s_v2",
        "Standard_NC6s_v3",
        "Standard_ND12s",
        "Standard_ND24rs",
        "Standard_ND24s",
        "Standard_ND6s",
        "Standard_NV12",
        "Standard_NV24",
        "Standard_NV6"
      ]
    },
    "ManagedClusterServicePrincipalProfile": {
      "type": "object",
      "properties": {
        "clientId": {
          "type": "string",
          "description": "The ID for the service principal."
        },
        "secret": {
          "type": "string",
          "description": "The secret password associated with the service principal in plain text."
        }
      },
      "description": "Information about a service principal identity for the cluster to use for manipulating Azure APIs.",
      "required": [
        "clientId"
      ]
    },
    "ContainerServiceMasterProfile": {
      "type": "object",
      "properties": {
        "count": {
          "type": "integer",
          "format": "int32",
          "enum": [
            1,
            3,
            5
          ],
          "x-ms-enum": {
            "name": "Count",
            "modelAsString": false
          },
          "description": "Number of masters (VMs) in the container service cluster. Allowed values are 1, 3, and 5. The default value is 1.",
          "default": 1
        },
        "dnsPrefix": {
          "type": "string",
          "description": "DNS prefix to be used to create the FQDN for the master pool."
        },
        "vmSize": {
          "$ref": "#/definitions/ContainerServiceVMSize",
          "description": "Size of agent VMs."
        },
        "osDiskSizeGB": {
          "$ref": "#/definitions/ContainerServiceOSDisk",
          "description": "OS Disk Size in GB to be used to specify the disk size for every machine in this master/agent pool. If you specify 0, it will apply the default osDisk size according to the vmSize specified."
        },
        "vnetSubnetID": {
          "$ref": "#/definitions/ContainerServiceVnetSubnetID",
          "description": "VNet SubnetID specifies the VNet's subnet identifier."
        },
        "firstConsecutiveStaticIP": {
          "type": "string",
          "description": "FirstConsecutiveStaticIP used to specify the first static ip of masters.",
          "default": "10.240.255.5"
        },
        "storageProfile": {
          "$ref": "#/definitions/ContainerServiceStorageProfile",
          "description": "Storage profile specifies what kind of storage used. Choose from StorageAccount and ManagedDisks. Leave it empty, we will choose for you based on the orchestrator choice."
        },
        "fqdn": {
          "readOnly": true,
          "type": "string",
          "description": "FQDN for the master pool."
        }
      },
      "required": [
        "dnsPrefix",
        "vmSize"
      ],
      "description": "Profile for the container service master."
    },
    "ManagedClusterAgentPoolProfileProperties": {
      "type": "object",
      "properties": {
        "count": {
          "type": "integer",
          "format": "int32",
          "description": "Number of agents (VMs) to host docker containers. Allowed values must be in the range of 0 to 1000 (inclusive) for user pools and in the range of 1 to 1000 (inclusive) for system pools. The default value is 1."
        },
        "vmSize": {
          "type": "string",
          "title": "The size of the agent pool VMs.",
          "description": "VM size availability varies by region. If a node contains insufficient compute resources (memory, cpu, etc) pods might fail to run correctly. For more details on restricted VM sizes, see: https://docs.microsoft.com/azure/aks/quotas-skus-regions"
        },
        "osDiskSizeGB": {
          "$ref": "#/definitions/ContainerServiceOSDisk"
        },
        "osDiskType": {
          "$ref": "#/definitions/OSDiskType"
        },
        "kubeletDiskType": {
          "$ref": "#/definitions/KubeletDiskType"
        },
        "workloadRuntime": {
          "$ref": "#/definitions/WorkloadRuntime"
        },
        "messageOfTheDay": {
          "type": "string",
          "title": "Message of the day for Linux nodes, base64-encoded.",
          "description": "A base64-encoded string which will be written to /etc/motd after decoding. This allows customization of the message of the day for Linux nodes. It must not be specified for Windows nodes. It must be a static string (i.e., will be printed raw and not be executed as a script)."
        },
        "vnetSubnetID": {
          "type": "string",
          "title": "The ID of the subnet which agent pool nodes and optionally pods will join on startup.",
          "description": "If this is not specified, a VNET and subnet will be generated and used. If no podSubnetID is specified, this applies to nodes and pods, otherwise it applies to just nodes. This is of the form: /subscriptions/{subscriptionId}/resourceGroups/{resourceGroupName}/providers/Microsoft.Network/virtualNetworks/{virtualNetworkName}/subnets/{subnetName}"
        },
        "podSubnetID": {
          "type": "string",
          "title": "The ID of the subnet which pods will join when launched.",
          "description": "If omitted, pod IPs are statically assigned on the node subnet (see vnetSubnetID for more details). This is of the form: /subscriptions/{subscriptionId}/resourceGroups/{resourceGroupName}/providers/Microsoft.Network/virtualNetworks/{virtualNetworkName}/subnets/{subnetName}"
        },
        "maxPods": {
          "type": "integer",
          "format": "int32",
          "description": "The maximum number of pods that can run on a node."
        },
        "osType": {
          "$ref": "#/definitions/OSType"
        },
        "osSKU": {
          "$ref": "#/definitions/OSSKU"
        },
        "maxCount": {
          "type": "integer",
          "format": "int32",
          "description": "The maximum number of nodes for auto-scaling"
        },
        "minCount": {
          "type": "integer",
          "format": "int32",
          "description": "The minimum number of nodes for auto-scaling"
        },
        "enableAutoScaling": {
          "type": "boolean",
          "description": "Whether to enable auto-scaler"
        },
        "scaleDownMode": {
          "$ref": "#/definitions/ScaleDownMode",
          "title": "The scale down mode to use when scaling the Agent Pool.",
          "description": "This also effects the cluster autoscaler behavior. If not specified, it defaults to Delete."
        },
        "type": {
          "$ref": "#/definitions/AgentPoolType"
        },
        "mode": {
          "$ref": "#/definitions/AgentPoolMode"
        },
        "orchestratorVersion": {
          "type": "string",
          "title": "The version of Kubernetes specified by the user.",
          "description": "Both patch version <major.minor.patch> and <major.minor> are supported. When <major.minor> is specified, the latest supported patch version is chosen automatically. Updating the agent pool with the same <major.minor> once it has been created will not trigger an upgrade, even if a newer patch version is available. As a best practice, you should upgrade all node pools in an AKS cluster to the same Kubernetes version. The node pool version must have the same major version as the control plane. The node pool minor version must be within two minor versions of the control plane version. The node pool version cannot be greater than the control plane version. For more information see [upgrading a node pool](https://docs.microsoft.com/azure/aks/use-multiple-node-pools#upgrade-a-node-pool)."
        },
        "currentOrchestratorVersion": {
          "readOnly": true,
          "type": "string",
          "title": "The version of Kubernetes running on the Agent Pool.",
          "description": "If orchestratorVersion was a fully specified version <major.minor.patch>, this field will be exactly equal to it. If orchestratorVersion was <major.minor>, this field will contain the full <major.minor.patch> version being used."
        },
        "nodeImageVersion": {
          "readOnly": true,
          "type": "string",
          "description": "The version of node image"
        },
        "upgradeSettings": {
          "$ref": "#/definitions/AgentPoolUpgradeSettings",
          "description": "Settings for upgrading the agentpool"
        },
        "provisioningState": {
          "readOnly": true,
          "type": "string",
          "description": "The current deployment or provisioning state."
        },
        "powerState": {
          "title": "Whether the Agent Pool is running or stopped.",
          "description": "When an Agent Pool is first created it is initially Running. The Agent Pool can be stopped by setting this field to Stopped. A stopped Agent Pool stops all of its VMs and does not accrue billing charges. An Agent Pool can only be stopped if it is Running and provisioning state is Succeeded",
          "$ref": "#/definitions/PowerState"
        },
        "availabilityZones": {
          "type": "array",
          "items": {
            "type": "string"
          },
          "description": "The list of Availability zones to use for nodes. This can only be specified if the AgentPoolType property is 'VirtualMachineScaleSets'."
        },
        "enableNodePublicIP": {
          "type": "boolean",
          "title": "Whether each node is allocated its own public IP.",
          "description": "Some scenarios may require nodes in a node pool to receive their own dedicated public IP addresses. A common scenario is for gaming workloads, where a console needs to make a direct connection to a cloud virtual machine to minimize hops. For more information see [assigning a public IP per node](https://docs.microsoft.com/azure/aks/use-multiple-node-pools#assign-a-public-ip-per-node-for-your-node-pools). The default is false."
        },
        "enableCustomCATrust": {
          "type": "boolean",
          "title": "Whether to enable Custom CA Trust feature.",
          "description": "When set to true, AKS deploys a daemonset and host services to sync custom certificate authorities from a user-provided config map into node trust stores. Defaults to false."
        },
        "nodePublicIPPrefixID": {
          "type": "string",
          "title": "The public IP prefix ID which VM nodes should use IPs from.",
          "description": "This is of the form: /subscriptions/{subscriptionId}/resourceGroups/{resourceGroupName}/providers/Microsoft.Network/publicIPPrefixes/{publicIPPrefixName}"
        },
        "scaleSetPriority": {
          "$ref": "#/definitions/ScaleSetPriority",
          "description": "The Virtual Machine Scale Set priority. If not specified, the default is 'Regular'."
        },
        "scaleSetEvictionPolicy": {
          "$ref": "#/definitions/ScaleSetEvictionPolicy",
          "title": "The Virtual Machine Scale Set eviction policy to use.",
          "description": "This cannot be specified unless the scaleSetPriority is 'Spot'. If not specified, the default is 'Delete'."
        },
        "spotMaxPrice": {
          "$ref": "#/definitions/SpotMaxPrice",
          "title": "The max price (in US Dollars) you are willing to pay for spot instances. Possible values are any decimal value greater than zero or -1 which indicates default price to be up-to on-demand.",
          "description": "Possible values are any decimal value greater than zero or -1 which indicates the willingness to pay any on-demand price. For more details on spot pricing, see [spot VMs pricing](https://docs.microsoft.com/azure/virtual-machines/spot-vms#pricing)"
        },
        "tags": {
          "type": "object",
          "additionalProperties": {
            "type": "string"
          },
          "description": "The tags to be persisted on the agent pool virtual machine scale set."
        },
        "nodeLabels": {
          "type": "object",
          "additionalProperties": {
            "type": "string"
          },
          "description": "The node labels to be persisted across all nodes in agent pool."
        },
        "nodeTaints": {
          "type": "array",
          "items": {
            "type": "string"
          },
          "description": "The taints added to new nodes during node pool create and scale. For example, key=value:NoSchedule."
        },
        "proximityPlacementGroupID": {
          "$ref": "#/definitions/ProximityPlacementGroupID",
          "description": "The ID for Proximity Placement Group."
        },
        "kubeletConfig": {
          "$ref": "#/definitions/KubeletConfig",
          "description": "The Kubelet configuration on the agent pool nodes."
        },
        "linuxOSConfig": {
          "$ref": "#/definitions/LinuxOSConfig",
          "description": "The OS configuration of Linux agent nodes."
        },
        "enableEncryptionAtHost": {
          "type": "boolean",
          "title": "Whether to enable host based OS and data drive encryption.",
          "description": "This is only supported on certain VM sizes and in certain Azure regions. For more information, see: https://docs.microsoft.com/azure/aks/enable-host-encryption"
        },
        "enableUltraSSD": {
          "type": "boolean",
          "description": "Whether to enable UltraSSD"
        },
        "enableFIPS": {
          "type": "boolean",
          "title": "Whether to use a FIPS-enabled OS.",
          "description": "See [Add a FIPS-enabled node pool](https://docs.microsoft.com/azure/aks/use-multiple-node-pools#add-a-fips-enabled-node-pool-preview) for more details."
        },
        "gpuInstanceProfile": {
          "$ref": "#/definitions/GPUInstanceProfile",
          "description": "GPUInstanceProfile to be used to specify GPU MIG instance profile for supported GPU VM SKU."
        },
        "creationData": {
          "$ref": "#/definitions/CreationData",
          "description": "CreationData to be used to specify the source Snapshot ID if the node pool will be created/upgraded using a snapshot."
        },
        "capacityReservationGroupID": {
          "$ref": "#/definitions/CapacityReservationGroupID",
          "description": "AKS will associate the specified agent pool with the Capacity Reservation Group."
        },
        "hostGroupID": {
          "type": "string",
          "format": "arm-id",
          "x-ms-arm-id-details": {
            "allowedResources": [
              {
                "type": "Microsoft.Compute/hostGroups"
              }
            ]
          },
          "title": "The fully qualified resource ID of the Dedicated Host Group to provision virtual machines from, used only in creation scenario and not allowed to changed once set.",
          "description": "This is of the form: /subscriptions/{subscriptionId}/resourceGroups/{resourceGroupName}/providers/Microsoft.Compute/hostGroups/{hostGroupName}. For more information see [Azure dedicated hosts](https://docs.microsoft.com/azure/virtual-machines/dedicated-hosts)."
        }
      },
      "description": "Properties for the container service agent pool profile."
    },
    "ManagedClusterAgentPoolProfile": {
      "type": "object",
      "allOf": [
        {
          "$ref": "#/definitions/ManagedClusterAgentPoolProfileProperties"
        }
      ],
      "properties": {
        "name": {
          "type": "string",
          "title": "Unique name of the agent pool profile in the context of the subscription and resource group.",
          "description": "Windows agent pool names must be 6 characters or less.",
          "pattern": "^[a-z][a-z0-9]{0,11}$"
        }
      },
      "required": [
        "name"
      ],
      "description": "Profile for the container service agent pool."
    },
    "AgentPoolType": {
      "type": "string",
      "enum": [
        "VirtualMachineScaleSets",
        "AvailabilitySet"
      ],
      "x-ms-enum": {
        "name": "AgentPoolType",
        "modelAsString": true,
        "values": [
          {
            "value": "VirtualMachineScaleSets",
            "description": "Create an Agent Pool backed by a Virtual Machine Scale Set."
          },
          {
            "value": "AvailabilitySet",
            "description": "Use of this is strongly discouraged."
          }
        ]
      },
      "description": "The type of Agent Pool."
    },
    "AgentPoolMode": {
      "type": "string",
      "enum": [
        "System",
        "User"
      ],
      "x-ms-enum": {
        "name": "AgentPoolMode",
        "modelAsString": true,
        "values": [
          {
            "value": "System",
            "description": "System agent pools are primarily for hosting critical system pods such as CoreDNS and metrics-server. System agent pools osType must be Linux. System agent pools VM SKU must have at least 2vCPUs and 4GB of memory."
          },
          {
            "value": "User",
            "description": "User agent pools are primarily for hosting your application pods."
          }
        ]
      },
      "title": "The mode of an agent pool.",
      "description": "A cluster must have at least one 'System' Agent Pool at all times. For additional information on agent pool restrictions and best practices, see: https://docs.microsoft.com/azure/aks/use-system-pools"
    },
    "AgentPoolListResult": {
      "type": "object",
      "properties": {
        "value": {
          "type": "array",
          "items": {
            "$ref": "#/definitions/AgentPool"
          },
          "description": "The list of agent pools."
        },
        "nextLink": {
          "type": "string",
          "description": "The URL to get the next set of agent pool results.",
          "readOnly": true
        }
      },
      "description": "The response from the List Agent Pools operation."
    },
    "AgentPoolUpgradeSettings": {
      "type": "object",
      "properties": {
        "maxSurge": {
          "type": "string",
          "title": "The maximum number or percentage of nodes that are surged during upgrade.",
          "description": "This can either be set to an integer (e.g. '5') or a percentage (e.g. '50%'). If a percentage is specified, it is the percentage of the total agent pool size at the time of the upgrade. For percentages, fractional nodes are rounded up. If not specified, the default is 1. For more information, including best practices, see: https://docs.microsoft.com/azure/aks/upgrade-cluster#customize-node-surge-upgrade"
        }
      },
      "description": "Settings for upgrading an agentpool"
    },
    "AgentPool": {
      "type": "object",
      "allOf": [
        {
          "$ref": "#/definitions/SubResource"
        }
      ],
      "properties": {
        "properties": {
          "description": "Properties of an agent pool.",
          "$ref": "#/definitions/ManagedClusterAgentPoolProfileProperties",
          "x-ms-client-flatten": true
        }
      },
      "description": "Agent Pool."
    },
    "ManagedClusterWindowsProfile": {
      "type": "object",
      "properties": {
        "adminUsername": {
          "type": "string",
          "description": "Specifies the name of the administrator account. <br><br> **Restriction:** Cannot end in \".\" <br><br> **Disallowed values:** \"administrator\", \"admin\", \"user\", \"user1\", \"test\", \"user2\", \"test1\", \"user3\", \"admin1\", \"1\", \"123\", \"a\", \"actuser\", \"adm\", \"admin2\", \"aspnet\", \"backup\", \"console\", \"david\", \"guest\", \"john\", \"owner\", \"root\", \"server\", \"sql\", \"support\", \"support_388945a0\", \"sys\", \"test2\", \"test3\", \"user4\", \"user5\". <br><br> **Minimum-length:** 1 character <br><br> **Max-length:** 20 characters"
        },
        "adminPassword": {
          "type": "string",
          "description": "Specifies the password of the administrator account. <br><br> **Minimum-length:** 8 characters <br><br> **Max-length:** 123 characters <br><br> **Complexity requirements:** 3 out of 4 conditions below need to be fulfilled <br> Has lower characters <br>Has upper characters <br> Has a digit <br> Has a special character (Regex match [\\W_]) <br><br> **Disallowed values:** \"abc@123\", \"P@$$w0rd\", \"P@ssw0rd\", \"P@ssword123\", \"Pa$$word\", \"pass@word1\", \"Password!\", \"Password1\", \"Password22\", \"iloveyou!\""
        },
        "licenseType": {
          "type": "string",
          "enum": [
            "None",
            "Windows_Server"
          ],
          "x-ms-enum": {
            "name": "licenseType",
            "modelAsString": true,
            "values": [
              {
                "value": "None",
                "description": "No additional licensing is applied."
              },
              {
                "value": "Windows_Server",
                "description": "Enables Azure Hybrid User Benefits for Windows VMs."
              }
            ]
          },
          "description": "The license type to use for Windows VMs. See [Azure Hybrid User Benefits](https://azure.microsoft.com/pricing/hybrid-benefit/faq/) for more details."
        },
        "enableCSIProxy": {
          "type": "boolean",
          "title": "Whether to enable CSI proxy.",
          "description": "For more details on CSI proxy, see the [CSI proxy GitHub repo](https://github.com/kubernetes-csi/csi-proxy)."
        },
        "gmsaProfile": {
          "$ref": "#/definitions/WindowsGmsaProfile",
          "description": "The Windows gMSA Profile in the Managed Cluster."
        }
      },
      "required": [
        "adminUsername"
      ],
      "description": "Profile for Windows VMs in the managed cluster."
    },
    "WindowsGmsaProfile": {
      "type": "object",
      "properties": {
        "enabled": {
          "type": "boolean",
          "title": "Whether to enable Windows gMSA.",
          "description": "Specifies whether to enable Windows gMSA in the managed cluster."
        },
        "dnsServer": {
          "type": "string",
          "description": "Specifies the DNS server for Windows gMSA. <br><br> Set it to empty if you have configured the DNS server in the vnet which is used to create the managed cluster."
        },
        "rootDomainName": {
          "type": "string",
          "description": "Specifies the root domain name for Windows gMSA. <br><br> Set it to empty if you have configured the DNS server in the vnet which is used to create the managed cluster."
        }
      },
      "description": "Windows gMSA Profile in the managed cluster."
    },
    "ContainerServiceLinuxProfile": {
      "type": "object",
      "properties": {
        "adminUsername": {
          "type": "string",
          "description": "The administrator username to use for Linux VMs.",
          "pattern": "^[A-Za-z][-A-Za-z0-9_]*$"
        },
        "ssh": {
          "$ref": "#/definitions/ContainerServiceSshConfiguration",
          "description": "The SSH configuration for Linux-based VMs running on Azure."
        }
      },
      "required": [
        "adminUsername",
        "ssh"
      ],
      "description": "Profile for Linux VMs in the container service cluster."
    },
    "ContainerServiceNetworkProfile": {
      "type": "object",
      "properties": {
        "networkPlugin": {
          "$ref": "#/definitions/NetworkPlugin",
          "description": "Network plugin used for building the Kubernetes network."
        },
        "networkPluginMode": {
          "$ref": "#/definitions/NetworkPluginMode",
          "description": "Network plugin mode used for building the Kubernetes network."
        },
        "networkPolicy": {
          "$ref": "#/definitions/NetworkPolicy",
          "description": "Network policy used for building the Kubernetes network."
        },
        "networkMode": {
          "$ref": "#/definitions/NetworkMode",
          "title": "The network mode Azure CNI is configured with.",
          "description": "This cannot be specified if networkPlugin is anything other than 'azure'."
        },
        "podCidr": {
          "type": "string",
          "pattern": "^([0-9]{1,3}\\.){3}[0-9]{1,3}(\\/([0-9]|[1-2][0-9]|3[0-2]))?$",
          "default": "10.244.0.0/16",
          "description": "A CIDR notation IP range from which to assign pod IPs when kubenet is used."
        },
        "serviceCidr": {
          "type": "string",
          "pattern": "^([0-9]{1,3}\\.){3}[0-9]{1,3}(\\/([0-9]|[1-2][0-9]|3[0-2]))?$",
          "default": "10.0.0.0/16",
          "description": "A CIDR notation IP range from which to assign service cluster IPs. It must not overlap with any Subnet IP ranges."
        },
        "dnsServiceIP": {
          "type": "string",
          "pattern": "^(?:(?:25[0-5]|2[0-4][0-9]|[01]?[0-9][0-9]?)\\.){3}(?:25[0-5]|2[0-4][0-9]|[01]?[0-9][0-9]?)$",
          "default": "10.0.0.10",
          "description": "An IP address assigned to the Kubernetes DNS service. It must be within the Kubernetes service address range specified in serviceCidr."
        },
        "dockerBridgeCidr": {
          "type": "string",
          "pattern": "^([0-9]{1,3}\\.){3}[0-9]{1,3}(\\/([0-9]|[1-2][0-9]|3[0-2]))?$",
          "default": "172.17.0.1/16",
          "description": "A CIDR notation IP range assigned to the Docker bridge network. It must not overlap with any Subnet IP ranges or the Kubernetes service address range."
        },
        "outboundType": {
          "type": "string",
          "enum": [
            "loadBalancer",
            "userDefinedRouting",
            "managedNATGateway",
            "userAssignedNATGateway"
          ],
          "x-ms-enum": {
            "name": "outboundType",
            "modelAsString": true,
            "values": [
              {
                "value": "loadBalancer",
                "description": "The load balancer is used for egress through an AKS assigned public IP. This supports Kubernetes services of type 'loadBalancer'. For more information see [outbound type loadbalancer](https://docs.microsoft.com/azure/aks/egress-outboundtype#outbound-type-of-loadbalancer)."
              },
              {
                "value": "userDefinedRouting",
                "description": "Egress paths must be defined by the user. This is an advanced scenario and requires proper network configuration. For more information see [outbound type userDefinedRouting](https://docs.microsoft.com/azure/aks/egress-outboundtype#outbound-type-of-userdefinedrouting)."
              },
              {
                "value": "managedNATGateway",
                "description": "The AKS-managed NAT gateway is used for egress."
              },
              {
                "value": "userAssignedNATGateway",
                "description": "The user-assigned NAT gateway associated to the cluster subnet is used for egress. This is an advanced scenario and requires proper network configuration."
              }
            ]
          },
          "default": "loadBalancer",
          "title": "The outbound (egress) routing method.",
          "description": "This can only be set at cluster creation time and cannot be changed later. For more information see [egress outbound type](https://docs.microsoft.com/azure/aks/egress-outboundtype)."
        },
        "loadBalancerSku": {
          "$ref": "#/definitions/LoadBalancerSku",
          "title": "The load balancer sku for the managed cluster.",
          "description": "The default is 'standard'. See [Azure Load Balancer SKUs](https://docs.microsoft.com/azure/load-balancer/skus) for more information about the differences between load balancer SKUs."
        },
        "loadBalancerProfile": {
          "$ref": "#/definitions/ManagedClusterLoadBalancerProfile",
          "description": "Profile of the cluster load balancer."
        },
        "natGatewayProfile": {
          "$ref": "#/definitions/ManagedClusterNATGatewayProfile",
          "description": "Profile of the cluster NAT gateway."
        },
        "podCidrs": {
          "type": "array",
          "items": {
            "type": "string"
          },
          "title": "The CIDR notation IP ranges from which to assign pod IPs.",
          "description": "One IPv4 CIDR is expected for single-stack networking. Two CIDRs, one for each IP family (IPv4/IPv6), is expected for dual-stack networking."
        },
        "serviceCidrs": {
          "type": "array",
          "items": {
            "type": "string"
          },
          "title": "The CIDR notation IP ranges from which to assign service cluster IPs.",
          "description": "One IPv4 CIDR is expected for single-stack networking. Two CIDRs, one for each IP family (IPv4/IPv6), is expected for dual-stack networking. They must not overlap with any Subnet IP ranges."
        },
        "ipFamilies": {
          "type": "array",
          "items": {
            "type": "string",
            "description": "The IP version to use for cluster networking and IP assignment.",
            "enum": [
              "IPv4",
              "IPv6"
            ],
            "x-ms-enum": {
              "name": "ipFamily",
              "modelAsString": true
            }
          },
          "title": "The IP families used to specify IP versions available to the cluster.",
          "description": "IP families are used to determine single-stack or dual-stack clusters. For single-stack, the expected value is IPv4. For dual-stack, the expected values are IPv4 and IPv6."
        }
      },
      "description": "Profile of network configuration."
    },
    "MaintenanceConfigurationListResult": {
      "type": "object",
      "properties": {
        "value": {
          "type": "array",
          "items": {
            "$ref": "#/definitions/MaintenanceConfiguration"
          },
          "description": "The list of maintenance configurations."
        },
        "nextLink": {
          "type": "string",
          "description": "The URL to get the next set of maintenance configuration results.",
          "readOnly": true
        }
      },
      "description": "The response from the List maintenance configurations operation."
    },
    "MaintenanceConfiguration": {
      "type": "object",
      "allOf": [
        {
          "$ref": "#/definitions/SubResource"
        }
      ],
      "properties": {
        "systemData": {
          "$ref": "../../../../../common-types/resource-management/v3/types.json#/definitions/systemData",
          "readOnly": true,
          "description": "The system metadata relating to this resource."
        },
        "properties": {
          "description": "Properties of a default maintenance configuration.",
          "$ref": "#/definitions/MaintenanceConfigurationProperties",
          "x-ms-client-flatten": true
        }
      },
      "title": "Planned maintenance configuration, used to configure when updates can be deployed to a Managed Cluster.",
      "description": "See [planned maintenance](https://docs.microsoft.com/azure/aks/planned-maintenance) for more information about planned maintenance."
    },
    "MaintenanceConfigurationProperties": {
      "type": "object",
      "properties": {
        "timeInWeek": {
          "type": "array",
          "items": {
            "$ref": "#/definitions/TimeInWeek"
          },
          "title": "Time slots during the week when planned maintenance is allowed to proceed.",
          "x-ms-identifiers": [],
          "description": "If two array entries specify the same day of the week, the applied configuration is the union of times in both entries."
        },
        "notAllowedTime": {
          "type": "array",
          "items": {
            "$ref": "#/definitions/TimeSpan"
          },
          "x-ms-identifiers": [],
          "description": "Time slots on which upgrade is not allowed."
        }
      },
      "description": "Properties used to configure planned maintenance for a Managed Cluster."
    },
    "TimeInWeek": {
      "type": "object",
      "properties": {
        "day": {
          "$ref": "#/definitions/WeekDay",
          "description": "The day of the week."
        },
        "hourSlots": {
          "type": "array",
          "items": {
            "$ref": "#/definitions/HourInDay"
          },
          "title": "A list of hours in the day used to identify a time range.",
          "description": "Each integer hour represents a time range beginning at 0m after the hour ending at the next hour (non-inclusive). 0 corresponds to 00:00 UTC, 23 corresponds to 23:00 UTC. Specifying [0, 1] means the 00:00 - 02:00 UTC time range."
        }
      },
      "description": "Time in a week."
    },
    "WeekDay": {
      "type": "string",
      "enum": [
        "Sunday",
        "Monday",
        "Tuesday",
        "Wednesday",
        "Thursday",
        "Friday",
        "Saturday"
      ],
      "x-ms-enum": {
        "name": "WeekDay",
        "modelAsString": true
      },
      "description": "The weekday enum."
    },
    "HourInDay": {
      "type": "integer",
      "format": "int32",
      "maximum": 23,
      "minimum": 0,
      "description": "Hour in a day."
    },
    "TimeSpan": {
      "type": "object",
      "properties": {
        "start": {
          "type": "string",
          "format": "date-time",
          "description": "The start of a time span"
        },
        "end": {
          "type": "string",
          "format": "date-time",
          "description": "The end of a time span"
        }
      },
      "title": "A time range.",
      "description": "For example, between 2021-05-25T13:00:00Z and 2021-05-25T14:00:00Z."
    },
    "RunCommandRequest": {
      "type": "object",
      "properties": {
        "command": {
          "type": "string",
          "description": "The command to run."
        },
        "context": {
          "type": "string",
          "description": "A base64 encoded zip file containing the files required by the command."
        },
        "clusterToken": {
          "type": "string",
          "description": "AuthToken issued for AKS AAD Server App."
        }
      },
      "description": "A run command request",
      "required": [
        "command"
      ]
    },
    "RunCommandResult": {
      "type": "object",
      "properties": {
        "id": {
          "type": "string",
          "description": "The command id.",
          "readOnly": true
        },
        "properties": {
          "description": "Properties of command result.",
          "$ref": "#/definitions/CommandResultProperties",
          "x-ms-client-flatten": true
        }
      },
      "description": "run command result."
    },
    "CommandResultProperties": {
      "type": "object",
      "properties": {
        "provisioningState": {
          "type": "string",
          "readOnly": true,
          "description": "provisioning State"
        },
        "exitCode": {
          "type": "integer",
          "format": "int32",
          "readOnly": true,
          "description": "The exit code of the command"
        },
        "startedAt": {
          "type": "string",
          "format": "date-time",
          "readOnly": true,
          "description": "The time when the command started."
        },
        "finishedAt": {
          "type": "string",
          "format": "date-time",
          "readOnly": true,
          "description": "The time when the command finished."
        },
        "logs": {
          "type": "string",
          "readOnly": true,
          "description": "The command output."
        },
        "reason": {
          "type": "string",
          "readOnly": true,
          "description": "An explanation of why provisioningState is set to failed (if so)."
        }
      },
      "description": "The results of a run command"
    },
    "ManagedClusterNATGatewayProfile": {
      "type": "object",
      "properties": {
        "managedOutboundIPProfile": {
          "$ref": "#/definitions/ManagedClusterManagedOutboundIPProfile",
          "description": "Profile of the managed outbound IP resources of the cluster NAT gateway."
        },
        "effectiveOutboundIPs": {
          "type": "array",
          "items": {
            "$ref": "#/definitions/ResourceReference"
          },
          "description": "The effective outbound IP resources of the cluster NAT gateway."
        },
        "idleTimeoutInMinutes": {
          "type": "integer",
          "format": "int32",
          "maximum": 120,
          "minimum": 4,
          "description": "Desired outbound flow idle timeout in minutes. Allowed values are in the range of 4 to 120 (inclusive). The default value is 4 minutes.",
          "default": 4
        }
      },
      "description": "Profile of the managed cluster NAT gateway."
    },
    "ManagedClusterManagedOutboundIPProfile": {
      "type": "object",
      "properties": {
        "count": {
          "type": "integer",
          "format": "int32",
          "maximum": 16,
          "minimum": 1,
          "description": "The desired number of outbound IPs created/managed by Azure. Allowed values must be in the range of 1 to 16 (inclusive). The default value is 1. ",
          "default": 1
        }
      },
      "description": "Profile of the managed outbound IP resources of the managed cluster."
    },
    "ManagedClusterLoadBalancerProfile": {
      "type": "object",
      "properties": {
        "managedOutboundIPs": {
          "type": "object",
          "properties": {
            "count": {
              "type": "integer",
              "format": "int32",
              "maximum": 100,
              "minimum": 1,
              "description": "The desired number of IPv4 outbound IPs created/managed by Azure for the cluster load balancer. Allowed values must be in the range of 1 to 100 (inclusive). The default value is 1. ",
              "default": 1
            },
            "countIPv6": {
              "type": "integer",
              "format": "int32",
              "maximum": 100,
              "minimum": 0,
              "description": "The desired number of IPv6 outbound IPs created/managed by Azure for the cluster load balancer. Allowed values must be in the range of 1 to 100 (inclusive). The default value is 0 for single-stack and 1 for dual-stack. ",
              "default": 0
            }
          },
          "description": "Desired managed outbound IPs for the cluster load balancer."
        },
        "outboundIPPrefixes": {
          "type": "object",
          "properties": {
            "publicIPPrefixes": {
              "type": "array",
              "items": {
                "$ref": "#/definitions/ResourceReference"
              },
              "description": "A list of public IP prefix resources."
            }
          },
          "description": "Desired outbound IP Prefix resources for the cluster load balancer."
        },
        "outboundIPs": {
          "type": "object",
          "properties": {
            "publicIPs": {
              "type": "array",
              "items": {
                "$ref": "#/definitions/ResourceReference"
              },
              "description": "A list of public IP resources."
            }
          },
          "description": "Desired outbound IP resources for the cluster load balancer."
        },
        "effectiveOutboundIPs": {
          "type": "array",
          "items": {
            "$ref": "#/definitions/ResourceReference"
          },
          "description": "The effective outbound IP resources of the cluster load balancer."
        },
        "allocatedOutboundPorts": {
          "type": "integer",
          "format": "int32",
          "maximum": 64000,
          "minimum": 0,
          "description": "The desired number of allocated SNAT ports per VM. Allowed values are in the range of 0 to 64000 (inclusive). The default value is 0 which results in Azure dynamically allocating ports.",
          "default": 0
        },
        "idleTimeoutInMinutes": {
          "type": "integer",
          "format": "int32",
          "maximum": 120,
          "minimum": 4,
          "description": "Desired outbound flow idle timeout in minutes. Allowed values are in the range of 4 to 120 (inclusive). The default value is 30 minutes.",
          "default": 30
        },
        "enableMultipleStandardLoadBalancers": {
          "type": "boolean",
          "description": "Enable multiple standard load balancers per AKS cluster or not."
        }
      },
      "description": "Profile of the managed cluster load balancer."
    },
    "ResourceReference": {
      "type": "object",
      "properties": {
        "id": {
          "type": "string",
          "description": "The fully qualified Azure resource id."
        }
      },
      "description": "A reference to an Azure resource."
    },
    "ContainerServiceSshConfiguration": {
      "type": "object",
      "properties": {
        "publicKeys": {
          "type": "array",
          "items": {
            "$ref": "#/definitions/ContainerServiceSshPublicKey"
          },
          "x-ms-identifiers": [],
          "description": "The list of SSH public keys used to authenticate with Linux-based VMs. A maximum of 1 key may be specified."
        }
      },
      "description": "SSH configuration for Linux-based VMs running on Azure.",
      "required": [
        "publicKeys"
      ]
    },
    "ContainerServiceSshPublicKey": {
      "type": "object",
      "properties": {
        "keyData": {
          "type": "string",
          "description": "Certificate public key used to authenticate with VMs through SSH. The certificate must be in PEM format with or without headers."
        }
      },
      "required": [
        "keyData"
      ],
      "description": "Contains information about SSH certificate public key data."
    },
    "ContainerServiceDiagnosticsProfile": {
      "type": "object",
      "properties": {
        "vmDiagnostics": {
          "$ref": "#/definitions/ContainerServiceVMDiagnostics",
          "description": "Profile for diagnostics on the container service VMs."
        }
      },
      "description": "Profile for diagnostics on the container service cluster.",
      "required": [
        "vmDiagnostics"
      ]
    },
    "ContainerServiceVMDiagnostics": {
      "type": "object",
      "properties": {
        "enabled": {
          "type": "boolean",
          "description": "Whether the VM diagnostic agent is provisioned on the VM."
        },
        "storageUri": {
          "readOnly": true,
          "type": "string",
          "description": "The URI of the storage account where diagnostics are stored."
        }
      },
      "description": "Profile for diagnostics on the container service VMs.",
      "required": [
        "enabled"
      ]
    },
    "ManagedClusterListResult": {
      "type": "object",
      "properties": {
        "value": {
          "type": "array",
          "items": {
            "$ref": "#/definitions/ManagedCluster"
          },
          "description": "The list of managed clusters."
        },
        "nextLink": {
          "type": "string",
          "description": "The URL to get the next set of managed cluster results.",
          "readOnly": true
        }
      },
      "description": "The response from the List Managed Clusters operation."
    },
    "ManagedCluster": {
      "type": "object",
      "properties": {
        "sku": {
          "$ref": "#/definitions/ManagedClusterSKU",
          "description": "The managed cluster SKU."
        },
        "extendedLocation": {
          "$ref": "#/definitions/ExtendedLocation",
          "description": "The extended location of the Virtual Machine."
        },
        "identity": {
          "$ref": "#/definitions/ManagedClusterIdentity",
          "description": "The identity of the managed cluster, if configured."
        },
        "properties": {
          "description": "Properties of a managed cluster.",
          "$ref": "#/definitions/ManagedClusterProperties",
          "x-ms-client-flatten": true
        }
      },
      "allOf": [
        {
          "$ref": "../../../../../common-types/resource-management/v3/types.json#/definitions/TrackedResource"
        }
      ],
      "description": "Managed cluster."
    },
    "ManagedClusterProperties": {
      "type": "object",
      "properties": {
        "provisioningState": {
          "readOnly": true,
          "type": "string",
          "description": "The current provisioning state."
        },
        "powerState": {
          "$ref": "#/definitions/PowerState",
          "description": "The Power State of the cluster.",
          "readOnly": true
        },
        "creationData": {
          "$ref": "#/definitions/CreationData",
          "description": "CreationData to be used to specify the source Snapshot ID if the cluster will be created/upgraded using a snapshot."
        },
        "maxAgentPools": {
          "readOnly": true,
          "type": "integer",
          "format": "int32",
          "description": "The max number of agent pools for the managed cluster."
        },
        "kubernetesVersion": {
          "type": "string",
          "title": "The version of Kubernetes the Managed Cluster is requested to run.",
          "description": "When you upgrade a supported AKS cluster, Kubernetes minor versions cannot be skipped. All upgrades must be performed sequentially by major version number. For example, upgrades between 1.14.x -> 1.15.x or 1.15.x -> 1.16.x are allowed, however 1.14.x -> 1.16.x is not allowed. See [upgrading an AKS cluster](https://docs.microsoft.com/azure/aks/upgrade-cluster) for more details."
        },
        "currentKubernetesVersion": {
          "readOnly": true,
          "type": "string",
          "description": "The version of Kubernetes the Managed Cluster is running."
        },
        "dnsPrefix": {
          "type": "string",
          "title": "The DNS prefix of the Managed Cluster.",
          "description": "This cannot be updated once the Managed Cluster has been created."
        },
        "fqdnSubdomain": {
          "type": "string",
          "title": "The FQDN subdomain of the private cluster with custom private dns zone.",
          "description": "This cannot be updated once the Managed Cluster has been created."
        },
        "fqdn": {
          "readOnly": true,
          "type": "string",
          "description": "The FQDN of the master pool."
        },
        "privateFQDN": {
          "readOnly": true,
          "type": "string",
          "description": "The FQDN of private cluster."
        },
        "azurePortalFQDN": {
          "readOnly": true,
          "type": "string",
          "title": "The special FQDN used by the Azure Portal to access the Managed Cluster. This FQDN is for use only by the Azure Portal and should not be used by other clients.",
          "description": "The Azure Portal requires certain Cross-Origin Resource Sharing (CORS) headers to be sent in some responses, which Kubernetes APIServer doesn't handle by default. This special FQDN supports CORS, allowing the Azure Portal to function properly."
        },
        "agentPoolProfiles": {
          "type": "array",
          "items": {
            "$ref": "#/definitions/ManagedClusterAgentPoolProfile"
          },
          "x-ms-identifiers": [],
          "description": "The agent pool properties."
        },
        "linuxProfile": {
          "$ref": "#/definitions/ContainerServiceLinuxProfile",
          "description": "The profile for Linux VMs in the Managed Cluster."
        },
        "windowsProfile": {
          "$ref": "#/definitions/ManagedClusterWindowsProfile",
          "description": "The profile for Windows VMs in the Managed Cluster."
        },
        "servicePrincipalProfile": {
          "$ref": "#/definitions/ManagedClusterServicePrincipalProfile",
          "description": "Information about a service principal identity for the cluster to use for manipulating Azure APIs."
        },
        "addonProfiles": {
          "type": "object",
          "additionalProperties": {
            "$ref": "#/definitions/ManagedClusterAddonProfile"
          },
          "description": "The profile of managed cluster add-on."
        },
        "podIdentityProfile": {
          "$ref": "#/definitions/ManagedClusterPodIdentityProfile",
          "title": "The pod identity profile of the Managed Cluster.",
          "description": "See [use AAD pod identity](https://docs.microsoft.com/azure/aks/use-azure-ad-pod-identity) for more details on AAD pod identity integration."
        },
        "oidcIssuerProfile": {
          "$ref": "#/definitions/ManagedClusterOIDCIssuerProfile",
          "description": "The OIDC issuer profile of the Managed Cluster."
        },
        "nodeResourceGroup": {
          "type": "string",
          "description": "The name of the resource group containing agent pool nodes."
        },
        "enableRBAC": {
          "type": "boolean",
          "description": "Whether to enable Kubernetes Role-Based Access Control."
        },
        "enablePodSecurityPolicy": {
          "type": "boolean",
          "description": "(DEPRECATING) Whether to enable Kubernetes pod security policy (preview). This feature is set for removal on October 15th, 2020. Learn more at aka.ms/aks/azpodpolicy."
        },
        "enableNamespaceResources": {
          "type": "boolean",
          "title": "Enable namespace as Azure resource.",
          "description": "The default value is false. It can be enabled/disabled on creation and updation of the managed cluster. See [https://aka.ms/NamespaceARMResource](https://aka.ms/NamespaceARMResource) for more details on Namespace as a ARM Resource."
        },
        "networkProfile": {
          "$ref": "#/definitions/ContainerServiceNetworkProfile",
          "description": "The network configuration profile."
        },
        "aadProfile": {
          "$ref": "#/definitions/ManagedClusterAADProfile",
          "description": "The Azure Active Directory configuration."
        },
        "autoUpgradeProfile": {
          "$ref": "#/definitions/ManagedClusterAutoUpgradeProfile",
          "description": "The auto upgrade configuration."
        },
        "autoScalerProfile": {
          "type": "object",
          "properties": {
            "balance-similar-node-groups": {
              "type": "string",
              "title": "Detects similar node pools and balances the number of nodes between them.",
              "description": "Valid values are 'true' and 'false'"
            },
            "expander": {
              "type": "string",
              "enum": [
                "least-waste",
                "most-pods",
                "priority",
                "random"
              ],
              "x-ms-enum": {
                "name": "expander",
                "modelAsString": true,
                "values": [
                  {
                    "value": "least-waste",
                    "description": "Selects the node group that will have the least idle CPU (if tied, unused memory) after scale-up. This is useful when you have different classes of nodes, for example, high CPU or high memory nodes, and only want to expand those when there are pending pods that need a lot of those resources."
                  },
                  {
                    "value": "most-pods",
                    "description": "Selects the node group that would be able to schedule the most pods when scaling up. This is useful when you are using nodeSelector to make sure certain pods land on certain nodes. Note that this won't cause the autoscaler to select bigger nodes vs. smaller, as it can add multiple smaller nodes at once."
                  },
                  {
                    "value": "priority",
                    "description": "Selects the node group that has the highest priority assigned by the user. It's configuration is described in more details [here](https://github.com/kubernetes/autoscaler/blob/master/cluster-autoscaler/expander/priority/readme.md)."
                  },
                  {
                    "value": "random",
                    "description": "Used when you don't have a particular need for the node groups to scale differently."
                  }
                ]
              },
              "title": "The expander to use when scaling up",
              "description": "If not specified, the default is 'random'. See [expanders](https://github.com/kubernetes/autoscaler/blob/master/cluster-autoscaler/FAQ.md#what-are-expanders) for more information."
            },
            "max-empty-bulk-delete": {
              "type": "string",
              "title": "The maximum number of empty nodes that can be deleted at the same time. This must be a positive integer.",
              "description": "The default is 10."
            },
            "max-graceful-termination-sec": {
              "type": "string",
              "title": "The maximum number of seconds the cluster autoscaler waits for pod termination when trying to scale down a node.",
              "description": "The default is 600."
            },
            "max-node-provision-time": {
              "type": "string",
              "title": "The maximum time the autoscaler waits for a node to be provisioned.",
              "description": "The default is '15m'. Values must be an integer followed by an 'm'. No unit of time other than minutes (m) is supported."
            },
            "max-total-unready-percentage": {
              "type": "string",
              "title": "The maximum percentage of unready nodes in the cluster. After this percentage is exceeded, cluster autoscaler halts operations.",
              "description": "The default is 45. The maximum is 100 and the minimum is 0."
            },
            "new-pod-scale-up-delay": {
              "type": "string",
              "title": "Ignore unscheduled pods before they're a certain age.",
              "description": "For scenarios like burst/batch scale where you don't want CA to act before the kubernetes scheduler could schedule all the pods, you can tell CA to ignore unscheduled pods before they're a certain age. The default is '0s'. Values must be an integer followed by a unit ('s' for seconds, 'm' for minutes, 'h' for hours, etc)."
            },
            "ok-total-unready-count": {
              "type": "string",
              "title": "The number of allowed unready nodes, irrespective of max-total-unready-percentage.",
              "description": "This must be an integer. The default is 3."
            },
            "scan-interval": {
              "type": "string",
              "title": "How often cluster is reevaluated for scale up or down.",
              "description": "The default is '10'. Values must be an integer number of seconds."
            },
            "scale-down-delay-after-add": {
              "type": "string",
              "title": "How long after scale up that scale down evaluation resumes",
              "description": "The default is '10m'. Values must be an integer followed by an 'm'. No unit of time other than minutes (m) is supported."
            },
            "scale-down-delay-after-delete": {
              "type": "string",
              "title": "How long after node deletion that scale down evaluation resumes.",
              "description": "The default is the scan-interval. Values must be an integer followed by an 'm'. No unit of time other than minutes (m) is supported."
            },
            "scale-down-delay-after-failure": {
              "type": "string",
              "title": "How long after scale down failure that scale down evaluation resumes.",
              "description": "The default is '3m'. Values must be an integer followed by an 'm'. No unit of time other than minutes (m) is supported."
            },
            "scale-down-unneeded-time": {
              "type": "string",
              "title": "How long a node should be unneeded before it is eligible for scale down.",
              "description": "The default is '10m'. Values must be an integer followed by an 'm'. No unit of time other than minutes (m) is supported."
            },
            "scale-down-unready-time": {
              "type": "string",
              "title": "How long an unready node should be unneeded before it is eligible for scale down",
              "description": "The default is '20m'. Values must be an integer followed by an 'm'. No unit of time other than minutes (m) is supported."
            },
            "scale-down-utilization-threshold": {
              "type": "string",
              "title": "Node utilization level, defined as sum of requested resources divided by capacity, below which a node can be considered for scale down.",
              "description": "The default is '0.5'."
            },
            "skip-nodes-with-local-storage": {
              "type": "string",
              "title": "If cluster autoscaler will skip deleting nodes with pods with local storage, for example, EmptyDir or HostPath.",
              "description": "The default is true."
            },
            "skip-nodes-with-system-pods": {
              "type": "string",
              "title": "If cluster autoscaler will skip deleting nodes with pods from kube-system (except for DaemonSet or mirror pods)",
              "description": "The default is true."
            }
          },
          "description": "Parameters to be applied to the cluster-autoscaler when enabled"
        },
        "apiServerAccessProfile": {
          "$ref": "#/definitions/ManagedClusterAPIServerAccessProfile",
          "description": "The access profile for managed cluster API server."
        },
        "diskEncryptionSetID": {
          "type": "string",
          "title": "The Resource ID of the disk encryption set to use for enabling encryption at rest.",
          "description": "This is of the form: '/subscriptions/{subscriptionId}/resourceGroups/{resourceGroupName}/providers/Microsoft.Compute/diskEncryptionSets/{encryptionSetName}'"
        },
        "identityProfile": {
          "type": "object",
          "additionalProperties": {
            "$ref": "#/definitions/UserAssignedIdentity"
          },
          "description": "Identities associated with the cluster."
        },
        "privateLinkResources": {
          "type": "array",
          "items": {
            "$ref": "#/definitions/PrivateLinkResource"
          },
          "description": "Private link resources associated with the cluster."
        },
        "disableLocalAccounts": {
          "type": "boolean",
          "title": "If local accounts should be disabled on the Managed Cluster.",
          "description": "If set to true, getting static credentials will be disabled for this cluster. This must only be used on Managed Clusters that are AAD enabled. For more details see [disable local accounts](https://docs.microsoft.com/azure/aks/managed-aad#disable-local-accounts-preview)."
        },
        "httpProxyConfig": {
          "$ref": "#/definitions/ManagedClusterHTTPProxyConfig",
          "description": "Configurations for provisioning the cluster with HTTP proxy servers."
        },
        "securityProfile": {
          "$ref": "#/definitions/ManagedClusterSecurityProfile",
          "description": "Security profile for the managed cluster."
        },
        "storageProfile": {
          "$ref": "#/definitions/ManagedClusterStorageProfile",
          "description": "Storage profile for the managed cluster."
        },
        "ingressProfile": {
          "$ref": "#/definitions/ManagedClusterIngressProfile",
          "description": "Ingress profile for the managed cluster."
        },
        "publicNetworkAccess": {
          "type": "string",
          "enum": [
            "Enabled",
            "Disabled"
          ],
          "x-ms-enum": {
            "name": "PublicNetworkAccess",
            "modelAsString": true
          },
          "title": "PublicNetworkAccess of the managedCluster",
          "description": "Allow or deny public network access for AKS"
        },
        "workloadAutoScalerProfile": {
          "$ref": "#/definitions/ManagedClusterWorkloadAutoScalerProfile"
        },
        "azureMonitorMetricsProfile": {
          "$ref": "#/definitions/ManagedClusterAzureMonitorMetricsProfile"
        }
      },
      "description": "Properties of the managed cluster."
    },
    "PowerState": {
      "type": "object",
      "description": "Describes the Power State of the cluster",
      "properties": {
        "code": {
          "type": "string",
          "description": "Tells whether the cluster is Running or Stopped",
          "enum": [
            "Running",
            "Stopped"
          ],
          "x-ms-enum": {
            "name": "code",
            "modelAsString": true,
            "values": [
              {
                "value": "Running",
                "description": "The cluster is running."
              },
              {
                "value": "Stopped",
                "description": "The cluster is stopped."
              }
            ]
          }
        }
      }
    },
    "ManagedClusterAPIServerAccessProfile": {
      "type": "object",
      "properties": {
        "authorizedIPRanges": {
          "type": "array",
          "items": {
            "type": "string"
          },
          "title": "The IP ranges authorized to access the Kubernetes API server.",
          "description": "IP ranges are specified in CIDR format, e.g. 137.117.106.88/29. This feature is not compatible with clusters that use Public IP Per Node, or clusters that are using a Basic Load Balancer. For more information see [API server authorized IP ranges](https://docs.microsoft.com/azure/aks/api-server-authorized-ip-ranges)."
        },
        "enablePrivateCluster": {
          "type": "boolean",
          "title": "Whether to create the cluster as a private cluster or not.",
          "description": "For more details, see [Creating a private AKS cluster](https://docs.microsoft.com/azure/aks/private-clusters)."
        },
        "privateDNSZone": {
          "type": "string",
          "title": "The private DNS zone mode for the cluster.",
          "description": "The default is System. For more details see [configure private DNS zone](https://docs.microsoft.com/azure/aks/private-clusters#configure-private-dns-zone). Allowed values are 'system' and 'none'."
        },
        "enablePrivateClusterPublicFQDN": {
          "type": "boolean",
          "description": "Whether to create additional public FQDN for private cluster or not."
        },
        "disableRunCommand": {
          "type": "boolean",
          "description": "Whether to disable run command for the cluster or not."
        },
        "enableVnetIntegration": {
          "type": "boolean",
          "description": "Whether to enable apiserver vnet integration for the cluster or not."
        },
        "subnetId": {
          "type": "string",
          "title": "The subnet to be used when apiserver vnet integration is enabled.",
          "description": "It is required when: 1. creating a new cluster with BYO Vnet; 2. updating an existing cluster to enable apiserver vnet integration."
        }
      },
      "description": "Access profile for managed cluster API server."
    },
    "ManagedClusterIdentity": {
      "type": "object",
      "properties": {
        "principalId": {
          "readOnly": true,
          "type": "string",
          "description": "The principal id of the system assigned identity which is used by master components."
        },
        "tenantId": {
          "readOnly": true,
          "type": "string",
          "description": "The tenant id of the system assigned identity which is used by master components."
        },
        "type": {
          "type": "string",
          "title": "The type of identity used for the managed cluster.",
          "description": "For more information see [use managed identities in AKS](https://docs.microsoft.com/azure/aks/use-managed-identity).",
          "enum": [
            "SystemAssigned",
            "UserAssigned",
            "None"
          ],
          "x-ms-enum": {
            "name": "ResourceIdentityType",
            "modelAsString": false,
            "values": [
              {
                "value": "SystemAssigned",
                "description": "Use an implicitly created system assigned managed identity to manage cluster resources. Master components in the control plane such as kube-controller-manager will use the system assigned managed identity to manipulate Azure resources."
              },
              {
                "value": "UserAssigned",
                "description": "Use a user-specified identity to manage cluster resources. Master components in the control plane such as kube-controller-manager will use the specified user assigned managed identity to manipulate Azure resources."
              },
              {
                "value": "None",
                "description": "Do not use a managed identity for the Managed Cluster, service principal will be used instead."
              }
            ]
          }
        },
        "userAssignedIdentities": {
          "type": "object",
          "additionalProperties": {
            "type": "object",
            "x-ms-client-name": "ManagedServiceIdentityUserAssignedIdentitiesValue",
            "properties": {
              "principalId": {
                "readOnly": true,
                "type": "string",
                "description": "The principal id of user assigned identity."
              },
              "clientId": {
                "readOnly": true,
                "type": "string",
                "description": "The client id of user assigned identity."
              }
            }
          },
          "title": "The user identity associated with the managed cluster. This identity will be used in control plane. Only one user assigned identity is allowed.",
          "description": "The keys must be ARM resource IDs in the form: '/subscriptions/{subscriptionId}/resourceGroups/{resourceGroupName}/providers/Microsoft.ManagedIdentity/userAssignedIdentities/{identityName}'."
        }
      },
      "description": "Identity for the managed cluster."
    },
    "UserAssignedIdentity": {
      "type": "object",
      "properties": {
        "resourceId": {
          "type": "string",
          "description": "The resource ID of the user assigned identity."
        },
        "clientId": {
          "type": "string",
          "description": "The client ID of the user assigned identity."
        },
        "objectId": {
          "type": "string",
          "description": "The object ID of the user assigned identity."
        }
      },
      "description": "Details about a user assigned identity."
    },
    "ManagedClusterAccessProfile": {
      "type": "object",
      "allOf": [
        {
          "$ref": "../../../../../common-types/resource-management/v3/types.json#/definitions/TrackedResource"
        }
      ],
      "properties": {
        "properties": {
          "description": "AccessProfile of a managed cluster.",
          "$ref": "#/definitions/AccessProfile",
          "x-ms-client-flatten": true
        }
      },
      "description": "Managed cluster Access Profile.",
      "x-ms-azure-resource": false
    },
    "AccessProfile": {
      "type": "object",
      "properties": {
        "kubeConfig": {
          "type": "string",
          "format": "byte",
          "description": "Base64-encoded Kubernetes configuration file."
        }
      },
      "description": "Profile for enabling a user to access a managed cluster."
    },
    "ManagedClusterPoolUpgradeProfile": {
      "type": "object",
      "properties": {
        "kubernetesVersion": {
          "type": "string",
          "description": "The Kubernetes version (major.minor.patch)."
        },
        "name": {
          "type": "string",
          "description": "The Agent Pool name."
        },
        "osType": {
          "$ref": "#/definitions/OSType"
        },
        "upgrades": {
          "type": "array",
          "items": {
            "type": "object",
            "properties": {
              "kubernetesVersion": {
                "type": "string",
                "description": "The Kubernetes version (major.minor.patch)."
              },
              "isPreview": {
                "type": "boolean",
                "description": "Whether the Kubernetes version is currently in preview."
              }
            }
          },
          "x-ms-identifiers": [],
          "description": "List of orchestrator types and versions available for upgrade."
        }
      },
      "required": [
        "kubernetesVersion",
        "osType"
      ],
      "description": "The list of available upgrade versions."
    },
    "ManagedClusterUpgradeProfileProperties": {
      "type": "object",
      "properties": {
        "controlPlaneProfile": {
          "$ref": "#/definitions/ManagedClusterPoolUpgradeProfile",
          "description": "The list of available upgrade versions for the control plane."
        },
        "agentPoolProfiles": {
          "type": "array",
          "items": {
            "$ref": "#/definitions/ManagedClusterPoolUpgradeProfile"
          },
          "x-ms-identifiers": [],
          "description": "The list of available upgrade versions for agent pools."
        }
      },
      "required": [
        "controlPlaneProfile",
        "agentPoolProfiles"
      ],
      "description": "Control plane and agent pool upgrade profiles."
    },
    "ManagedClusterAutoUpgradeProfile": {
      "type": "object",
      "properties": {
        "upgradeChannel": {
          "type": "string",
          "enum": [
            "rapid",
            "stable",
            "patch",
            "node-image",
            "none"
          ],
          "x-ms-enum": {
            "name": "upgradeChannel",
            "modelAsString": true,
            "values": [
              {
                "value": "rapid",
                "description": "Automatically upgrade the cluster to the latest supported patch release on the latest supported minor version. In cases where the cluster is at a version of Kubernetes that is at an N-2 minor version where N is the latest supported minor version, the cluster first upgrades to the latest supported patch version on N-1 minor version. For example, if a cluster is running version 1.17.7 and versions 1.17.9, 1.18.4, 1.18.6, and 1.19.1 are available, your cluster first is upgraded to 1.18.6, then is upgraded to 1.19.1."
              },
              {
                "value": "stable",
                "description": "Automatically upgrade the cluster to the latest supported patch release on minor version N-1, where N is the latest supported minor version. For example, if a cluster is running version 1.17.7 and versions 1.17.9, 1.18.4, 1.18.6, and 1.19.1 are available, your cluster is upgraded to 1.18.6."
              },
              {
                "value": "patch",
                "description": "Automatically upgrade the cluster to the latest supported patch version when it becomes available while keeping the minor version the same. For example, if a cluster is running version 1.17.7 and versions 1.17.9, 1.18.4, 1.18.6, and 1.19.1 are available, your cluster is upgraded to 1.17.9."
              },
              {
                "value": "node-image",
                "description": "Automatically upgrade the node image to the latest version available. Microsoft provides patches and new images for image nodes frequently (usually weekly), but your running nodes won't get the new images unless you do a node image upgrade. Turning on the node-image channel will automatically update your node images whenever a new version is available."
              },
              {
                "value": "none",
                "description": "Disables auto-upgrades and keeps the cluster at its current version of Kubernetes."
              }
            ]
          },
          "title": "The upgrade channel for auto upgrade. The default is 'none'.",
          "description": "For more information see [setting the AKS cluster auto-upgrade channel](https://docs.microsoft.com/azure/aks/upgrade-cluster#set-auto-upgrade-channel)."
        }
      },
      "description": "Auto upgrade profile for a managed cluster."
    },
    "ManagedClusterAADProfile": {
      "type": "object",
      "properties": {
        "managed": {
          "type": "boolean",
          "description": "Whether to enable managed AAD."
        },
        "enableAzureRBAC": {
          "type": "boolean",
          "description": "Whether to enable Azure RBAC for Kubernetes authorization."
        },
        "adminGroupObjectIDs": {
          "type": "array",
          "items": {
            "type": "string"
          },
          "description": "The list of AAD group object IDs that will have admin role of the cluster."
        },
        "clientAppID": {
          "type": "string",
          "description": "The client AAD application ID."
        },
        "serverAppID": {
          "type": "string",
          "description": "The server AAD application ID."
        },
        "serverAppSecret": {
          "type": "string",
          "description": "The server AAD application secret."
        },
        "tenantID": {
          "type": "string",
          "description": "The AAD tenant ID to use for authentication. If not specified, will use the tenant of the deployment subscription."
        }
      },
      "title": "AADProfile specifies attributes for Azure Active Directory integration.",
      "description": "For more details see [managed AAD on AKS](https://docs.microsoft.com/azure/aks/managed-aad)."
    },
    "ManagedClusterAddonProfile": {
      "type": "object",
      "properties": {
        "enabled": {
          "type": "boolean",
          "description": "Whether the add-on is enabled or not."
        },
        "config": {
          "type": "object",
          "additionalProperties": {
            "type": "string"
          },
          "description": "Key-value pairs for configuring an add-on."
        },
        "identity": {
          "readOnly": true,
          "description": "Information of user assigned identity used by this add-on.",
          "allOf": [
            {
              "$ref": "#/definitions/UserAssignedIdentity"
            }
          ]
        }
      },
      "required": [
        "enabled"
      ],
      "description": "A Kubernetes add-on profile for a managed cluster."
    },
    "ManagedClusterPodIdentity": {
      "type": "object",
      "properties": {
        "name": {
          "type": "string",
          "description": "The name of the pod identity."
        },
        "namespace": {
          "type": "string",
          "description": "The namespace of the pod identity."
        },
        "bindingSelector": {
          "type": "string",
          "description": "The binding selector to use for the AzureIdentityBinding resource."
        },
        "identity": {
          "$ref": "#/definitions/UserAssignedIdentity",
          "description": "The user assigned identity details."
        },
        "provisioningState": {
          "type": "string",
          "readOnly": true,
          "description": "The current provisioning state of the pod identity.",
          "enum": [
            "Assigned",
            "Updating",
            "Deleting",
            "Failed"
          ],
          "x-ms-enum": {
            "name": "ManagedClusterPodIdentityProvisioningState",
            "modelAsString": true
          }
        },
        "provisioningInfo": {
          "type": "object",
          "readOnly": true,
          "properties": {
            "error": {
              "$ref": "#/definitions/ManagedClusterPodIdentityProvisioningError",
              "description": "Pod identity assignment error (if any)."
            }
          }
        }
      },
      "required": [
        "name",
        "namespace",
        "identity"
      ],
      "description": "Details about the pod identity assigned to the Managed Cluster."
    },
    "ManagedClusterPodIdentityProvisioningError": {
      "type": "object",
      "properties": {
        "error": {
          "$ref": "#/definitions/ManagedClusterPodIdentityProvisioningErrorBody",
          "description": "Details about the error."
        }
      },
      "description": "An error response from the pod identity provisioning."
    },
    "ManagedClusterPodIdentityProvisioningErrorBody": {
      "type": "object",
      "properties": {
        "code": {
          "type": "string",
          "description": "An identifier for the error. Codes are invariant and are intended to be consumed programmatically."
        },
        "message": {
          "type": "string",
          "description": "A message describing the error, intended to be suitable for display in a user interface."
        },
        "target": {
          "type": "string",
          "description": "The target of the particular error. For example, the name of the property in error."
        },
        "details": {
          "type": "array",
          "items": {
            "$ref": "#/definitions/ManagedClusterPodIdentityProvisioningErrorBody"
          },
          "x-ms-identifiers": [],
          "description": "A list of additional details about the error."
        }
      },
      "description": "An error response from the pod identity provisioning."
    },
    "ManagedClusterPodIdentityException": {
      "type": "object",
      "properties": {
        "name": {
          "type": "string",
          "description": "The name of the pod identity exception."
        },
        "namespace": {
          "type": "string",
          "description": "The namespace of the pod identity exception."
        },
        "podLabels": {
          "type": "object",
          "description": "The pod labels to match.",
          "additionalProperties": {
            "type": "string"
          }
        }
      },
      "required": [
        "name",
        "namespace",
        "podLabels"
      ],
      "title": "A pod identity exception, which allows pods with certain labels to access the Azure Instance Metadata Service (IMDS) endpoint without being intercepted by the node-managed identity (NMI) server.",
      "description": "See [disable AAD Pod Identity for a specific Pod/Application](https://azure.github.io/aad-pod-identity/docs/configure/application_exception/) for more details."
    },
    "ManagedClusterPodIdentityProfile": {
      "type": "object",
      "properties": {
        "enabled": {
          "type": "boolean",
          "description": "Whether the pod identity addon is enabled."
        },
        "allowNetworkPluginKubenet": {
          "type": "boolean",
          "title": "Whether pod identity is allowed to run on clusters with Kubenet networking.",
          "description": "Running in Kubenet is disabled by default due to the security related nature of AAD Pod Identity and the risks of IP spoofing. See [using Kubenet network plugin with AAD Pod Identity](https://docs.microsoft.com/azure/aks/use-azure-ad-pod-identity#using-kubenet-network-plugin-with-azure-active-directory-pod-managed-identities) for more information."
        },
        "userAssignedIdentities": {
          "description": "The pod identities to use in the cluster.",
          "type": "array",
          "items": {
            "$ref": "#/definitions/ManagedClusterPodIdentity"
          },
          "x-ms-identifiers": []
        },
        "userAssignedIdentityExceptions": {
          "description": "The pod identity exceptions to allow.",
          "type": "array",
          "items": {
            "$ref": "#/definitions/ManagedClusterPodIdentityException"
          },
          "x-ms-identifiers": []
        }
      },
      "title": "The pod identity profile of the Managed Cluster.",
      "description": "See [use AAD pod identity](https://docs.microsoft.com/azure/aks/use-azure-ad-pod-identity) for more details on pod identity integration."
    },
    "ManagedClusterOIDCIssuerProfile": {
      "type": "object",
      "properties": {
        "issuerURL": {
          "readOnly": true,
          "type": "string",
          "description": "The OIDC issuer url of the Managed Cluster."
        },
        "enabled": {
          "type": "boolean",
          "description": "Whether the OIDC issuer is enabled."
        }
      },
      "description": "The OIDC issuer profile of the Managed Cluster."
    },
    "ManagedClusterUpgradeProfile": {
      "type": "object",
      "properties": {
        "id": {
          "readOnly": true,
          "type": "string",
          "description": "The ID of the upgrade profile."
        },
        "name": {
          "readOnly": true,
          "type": "string",
          "description": "The name of the upgrade profile."
        },
        "type": {
          "readOnly": true,
          "type": "string",
          "description": "The type of the upgrade profile."
        },
        "properties": {
          "$ref": "#/definitions/ManagedClusterUpgradeProfileProperties",
          "description": "The properties of the upgrade profile.",
          "x-ms-client-flatten": true
        }
      },
      "required": [
        "properties"
      ],
      "description": "The list of available upgrades for compute pools."
    },
    "AgentPoolUpgradeProfile": {
      "type": "object",
      "properties": {
        "id": {
          "readOnly": true,
          "type": "string",
          "description": "The ID of the agent pool upgrade profile."
        },
        "name": {
          "readOnly": true,
          "type": "string",
          "description": "The name of the agent pool upgrade profile."
        },
        "type": {
          "readOnly": true,
          "type": "string",
          "description": "The type of the agent pool upgrade profile."
        },
        "properties": {
          "$ref": "#/definitions/AgentPoolUpgradeProfileProperties",
          "description": "The properties of the agent pool upgrade profile.",
          "x-ms-client-flatten": true
        }
      },
      "required": [
        "properties"
      ],
      "description": "The list of available upgrades for an agent pool."
    },
    "AgentPoolUpgradeProfileProperties": {
      "type": "object",
      "properties": {
        "kubernetesVersion": {
          "type": "string",
          "description": "The Kubernetes version (major.minor.patch)."
        },
        "osType": {
          "$ref": "#/definitions/OSType"
        },
        "upgrades": {
          "type": "array",
          "items": {
            "type": "object",
            "properties": {
              "kubernetesVersion": {
                "type": "string",
                "description": "The Kubernetes version (major.minor.patch)."
              },
              "isPreview": {
                "type": "boolean",
                "description": "Whether the Kubernetes version is currently in preview."
              }
            }
          },
          "x-ms-identifiers": [],
          "description": "List of orchestrator types and versions available for upgrade."
        },
        "latestNodeImageVersion": {
          "type": "string",
          "description": "The latest AKS supported node image version."
        }
      },
      "required": [
        "kubernetesVersion",
        "osType"
      ],
      "description": "The list of available upgrade versions."
    },
    "AgentPoolAvailableVersions": {
      "type": "object",
      "properties": {
        "id": {
          "readOnly": true,
          "type": "string",
          "description": "The ID of the agent pool version list."
        },
        "name": {
          "readOnly": true,
          "type": "string",
          "description": "The name of the agent pool version list."
        },
        "type": {
          "readOnly": true,
          "type": "string",
          "description": "Type of the agent pool version list."
        },
        "properties": {
          "$ref": "#/definitions/AgentPoolAvailableVersionsProperties",
          "description": "Properties of agent pool available versions.",
          "x-ms-client-flatten": true
        }
      },
      "required": [
        "properties"
      ],
      "description": "The list of available versions for an agent pool."
    },
    "AgentPoolAvailableVersionsProperties": {
      "type": "object",
      "properties": {
        "agentPoolVersions": {
          "type": "array",
          "items": {
            "type": "object",
            "properties": {
              "default": {
                "type": "boolean",
                "description": "Whether this version is the default agent pool version."
              },
              "kubernetesVersion": {
                "type": "string",
                "description": "The Kubernetes version (major.minor.patch)."
              },
              "isPreview": {
                "type": "boolean",
                "description": "Whether Kubernetes version is currently in preview."
              }
            }
          },
          "x-ms-identifiers": [],
          "description": "List of versions available for agent pool."
        }
      },
      "description": "The list of available agent pool versions."
    },
    "OSType": {
      "type": "string",
      "default": "Linux",
      "enum": [
        "Linux",
        "Windows"
      ],
      "x-ms-enum": {
        "name": "OSType",
        "modelAsString": true,
        "values": [
          {
            "value": "Linux",
            "description": "Use Linux."
          },
          {
            "value": "Windows",
            "description": "Use Windows."
          }
        ]
      },
      "description": "The operating system type. The default is Linux."
    },
    "OSSKU": {
      "type": "string",
      "enum": [
        "Ubuntu",
        "CBLMariner",
        "Windows2019",
        "Windows2022"
      ],
      "x-ms-enum": {
        "name": "OSSKU",
        "modelAsString": true
      },
      "description": "Specifies the OS SKU used by the agent pool. If not specified, the default is Ubuntu if OSType=Linux or Windows2019 if OSType=Windows. And the default Windows OSSKU will be changed to Windows2022 after Windows2019 is deprecated."
    },
    "ScaleSetPriority": {
      "type": "string",
      "default": "Regular",
      "enum": [
        "Spot",
        "Regular"
      ],
      "x-ms-enum": {
        "name": "ScaleSetPriority",
        "modelAsString": true,
        "values": [
          {
            "value": "Spot",
            "description": "Spot priority VMs will be used. There is no SLA for spot nodes. See [spot on AKS](https://docs.microsoft.com/azure/aks/spot-node-pool) for more information."
          },
          {
            "value": "Regular",
            "description": "Regular VMs will be used."
          }
        ]
      },
      "description": "The Virtual Machine Scale Set priority."
    },
    "ScaleSetEvictionPolicy": {
      "type": "string",
      "default": "Delete",
      "enum": [
        "Delete",
        "Deallocate"
      ],
      "x-ms-enum": {
        "name": "ScaleSetEvictionPolicy",
        "modelAsString": true,
        "values": [
          {
            "value": "Delete",
            "description": "Nodes in the underlying Scale Set of the node pool are deleted when they're evicted."
          },
          {
            "value": "Deallocate",
            "description": "Nodes in the underlying Scale Set of the node pool are set to the stopped-deallocated state upon eviction. Nodes in the stopped-deallocated state count against your compute quota and can cause issues with cluster scaling or upgrading."
          }
        ]
      },
      "title": "The Virtual Machine Scale Set eviction policy.",
      "description": "The eviction policy specifies what to do with the VM when it is evicted. The default is Delete. For more information about eviction see [spot VMs](https://docs.microsoft.com/azure/virtual-machines/spot-vms)"
    },
    "SpotMaxPrice": {
      "type": "number",
      "default": -1,
      "title": "The max price (in US Dollars) you are willing to pay for spot instances. Possible values are any decimal value greater than zero or -1 which indicates default price to be up-to on-demand.",
      "description": "Possible values are any decimal value greater than zero or -1 which indicates the willingness to pay any on-demand price. For more details on spot pricing, see [spot VMs pricing](https://docs.microsoft.com/azure/virtual-machines/spot-vms#pricing)"
    },
    "ScaleDownMode": {
      "type": "string",
      "enum": [
        "Delete",
        "Deallocate"
      ],
      "x-ms-enum": {
        "name": "ScaleDownMode",
        "modelAsString": true,
        "values": [
          {
            "value": "Delete",
            "description": "Create new instances during scale up and remove instances during scale down."
          },
          {
            "value": "Deallocate",
            "description": "Attempt to start deallocated instances (if they exist) during scale up and deallocate instances during scale down."
          }
        ]
      },
      "description": "Describes how VMs are added to or removed from Agent Pools. See [billing states](https://docs.microsoft.com/azure/virtual-machines/states-billing)."
    },
    "ProximityPlacementGroupID": {
      "type": "string",
      "description": "The ID for Proximity Placement Group."
    },
    "CredentialResults": {
      "type": "object",
      "properties": {
        "kubeconfigs": {
          "type": "array",
          "readOnly": true,
          "items": {
            "$ref": "#/definitions/CredentialResult"
          },
          "x-ms-identifiers": [],
          "description": "Base64-encoded Kubernetes configuration file."
        }
      },
      "description": "The list credential result response."
    },
    "CredentialResult": {
      "type": "object",
      "properties": {
        "name": {
          "type": "string",
          "readOnly": true,
          "description": "The name of the credential."
        },
        "value": {
          "type": "string",
          "format": "byte",
          "readOnly": true,
          "description": "Base64-encoded Kubernetes configuration file."
        }
      },
      "description": "The credential result response."
    },
    "CloudError": {
      "type": "object",
      "x-ms-external": true,
      "properties": {
        "error": {
          "$ref": "#/definitions/CloudErrorBody",
          "description": "Details about the error."
        }
      },
      "description": "An error response from the Container service."
    },
    "CloudErrorBody": {
      "type": "object",
      "x-ms-external": true,
      "properties": {
        "code": {
          "type": "string",
          "description": "An identifier for the error. Codes are invariant and are intended to be consumed programmatically."
        },
        "message": {
          "type": "string",
          "description": "A message describing the error, intended to be suitable for display in a user interface."
        },
        "target": {
          "type": "string",
          "description": "The target of the particular error. For example, the name of the property in error."
        },
        "details": {
          "type": "array",
          "items": {
            "$ref": "#/definitions/CloudErrorBody"
          },
          "x-ms-identifiers": [],
          "description": "A list of additional details about the error."
        }
      },
      "description": "An error response from the Container service."
    },
    "ManagedClusterSKU": {
      "type": "object",
      "properties": {
        "name": {
          "type": "string",
          "description": "The name of a managed cluster SKU.",
          "enum": [
            "Basic"
          ],
          "x-ms-enum": {
            "name": "ManagedClusterSKUName",
            "modelAsString": true
          }
        },
        "tier": {
          "type": "string",
          "title": "The tier of a managed cluster SKU.",
          "description": "If not specified, the default is 'Free'. See [uptime SLA](https://docs.microsoft.com/azure/aks/uptime-sla) for more details.",
          "enum": [
            "Paid",
            "Free"
          ],
          "x-ms-enum": {
            "name": "ManagedClusterSKUTier",
            "modelAsString": true,
            "values": [
              {
                "value": "Paid",
                "description": "Guarantees 99.95% availability of the Kubernetes API server endpoint for clusters that use Availability Zones and 99.9% of availability for clusters that don't use Availability Zones."
              },
              {
                "value": "Free",
                "description": "No guaranteed SLA, no additional charges. Free tier clusters have an SLO of 99.5%."
              }
            ]
          }
        }
      },
      "description": "The SKU of a Managed Cluster."
    },
    "PrivateEndpointConnectionListResult": {
      "type": "object",
      "description": "A list of private endpoint connections",
      "properties": {
        "value": {
          "description": "The collection value.",
          "type": "array",
          "items": {
            "$ref": "#/definitions/PrivateEndpointConnection"
          }
        }
      }
    },
    "PrivateEndpointConnection": {
      "description": "A private endpoint connection",
      "type": "object",
      "properties": {
        "id": {
          "readOnly": true,
          "type": "string",
          "description": "The ID of the private endpoint connection."
        },
        "name": {
          "readOnly": true,
          "type": "string",
          "description": "The name of the private endpoint connection.",
          "externalDocs": {
            "url": "https://aka.ms/search-naming-rules"
          }
        },
        "type": {
          "readOnly": true,
          "type": "string",
          "description": "The resource type."
        },
        "properties": {
          "$ref": "#/definitions/PrivateEndpointConnectionProperties",
          "description": "The properties of a private endpoint connection.",
          "x-ms-client-flatten": true
        }
      },
      "x-ms-azure-resource": true
    },
    "PrivateEndpointConnectionProperties": {
      "type": "object",
      "description": "Properties of a private endpoint connection.",
      "properties": {
        "provisioningState": {
          "type": "string",
          "readOnly": true,
          "description": "The current provisioning state.",
          "enum": [
            "Succeeded",
            "Creating",
            "Deleting",
            "Failed"
          ],
          "x-ms-enum": {
            "name": "PrivateEndpointConnectionProvisioningState",
            "modelAsString": true
          }
        },
        "privateEndpoint": {
          "$ref": "#/definitions/PrivateEndpoint",
          "description": "The resource of private endpoint."
        },
        "privateLinkServiceConnectionState": {
          "$ref": "#/definitions/PrivateLinkServiceConnectionState",
          "description": "A collection of information about the state of the connection between service consumer and provider."
        }
      },
      "required": [
        "privateLinkServiceConnectionState"
      ]
    },
    "PrivateEndpoint": {
      "type": "object",
      "description": "Private endpoint which a connection belongs to.",
      "properties": {
        "id": {
          "description": "The resource ID of the private endpoint",
          "type": "string"
        }
      }
    },
    "PrivateLinkServiceConnectionState": {
      "description": "The state of a private link service connection.",
      "type": "object",
      "properties": {
        "status": {
          "enum": [
            "Pending",
            "Approved",
            "Rejected",
            "Disconnected"
          ],
          "type": "string",
          "description": "The private link service connection status.",
          "x-ms-enum": {
            "name": "ConnectionStatus",
            "modelAsString": true
          }
        },
        "description": {
          "type": "string",
          "description": "The private link service connection description."
        }
      }
    },
    "PrivateLinkResourcesListResult": {
      "type": "object",
      "description": "A list of private link resources",
      "properties": {
        "value": {
          "description": "The collection value.",
          "type": "array",
          "items": {
            "$ref": "#/definitions/PrivateLinkResource"
          }
        }
      }
    },
    "PrivateLinkResource": {
      "description": "A private link resource",
      "type": "object",
      "properties": {
        "id": {
          "type": "string",
          "description": "The ID of the private link resource."
        },
        "name": {
          "type": "string",
          "description": "The name of the private link resource.",
          "externalDocs": {
            "url": "https://aka.ms/search-naming-rules"
          }
        },
        "type": {
          "type": "string",
          "description": "The resource type."
        },
        "groupId": {
          "type": "string",
          "description": "The group ID of the resource."
        },
        "requiredMembers": {
          "type": "array",
          "items": {
            "type": "string"
          },
          "description": "The RequiredMembers of the resource"
        },
        "privateLinkServiceID": {
          "readOnly": true,
          "type": "string",
          "description": "The private link service ID of the resource, this field is exposed only to NRP internally."
        }
      }
    },
    "OSDiskType": {
      "type": "string",
      "enum": [
        "Managed",
        "Ephemeral"
      ],
      "x-ms-enum": {
        "name": "OSDiskType",
        "modelAsString": true,
        "values": [
          {
            "value": "Managed",
            "description": "Azure replicates the operating system disk for a virtual machine to Azure storage to avoid data loss should the VM need to be relocated to another host. Since containers aren't designed to have local state persisted, this behavior offers limited value while providing some drawbacks, including slower node provisioning and higher read/write latency."
          },
          {
            "value": "Ephemeral",
            "description": "Ephemeral OS disks are stored only on the host machine, just like a temporary disk. This provides lower read/write latency, along with faster node scaling and cluster upgrades."
          }
        ]
      },
      "title": "The OS disk type to be used for machines in the agent pool.",
      "description": "The default is 'Ephemeral' if the VM supports it and has a cache disk larger than the requested OSDiskSizeGB. Otherwise, defaults to 'Managed'. May not be changed after creation. For more information see [Ephemeral OS](https://docs.microsoft.com/azure/aks/cluster-configuration#ephemeral-os)."
    },
    "KubeletDiskType": {
      "type": "string",
      "enum": [
        "OS",
        "Temporary"
      ],
      "x-ms-enum": {
        "name": "KubeletDiskType",
        "modelAsString": true,
        "values": [
          {
            "value": "OS",
            "description": "Kubelet will use the OS disk for its data."
          },
          {
            "value": "Temporary",
            "description": "Kubelet will use the temporary disk for its data."
          }
        ]
      },
      "description": "Determines the placement of emptyDir volumes, container runtime data root, and Kubelet ephemeral storage."
    },
    "WorkloadRuntime": {
      "type": "string",
      "enum": [
        "OCIContainer",
        "WasmWasi"
      ],
      "x-ms-enum": {
        "name": "WorkloadRuntime",
        "modelAsString": true,
        "values": [
          {
            "value": "OCIContainer",
            "description": "Nodes will use Kubelet to run standard OCI container workloads."
          },
          {
            "value": "WasmWasi",
            "description": "Nodes will use Krustlet to run WASM workloads using the WASI provider (Preview)."
          }
        ]
      },
      "description": "Determines the type of workload a node can run."
    },
    "KubeletConfig": {
      "title": "Kubelet configurations of agent nodes.",
      "description": "See [AKS custom node configuration](https://docs.microsoft.com/azure/aks/custom-node-configuration) for more details.",
      "type": "object",
      "properties": {
        "cpuManagerPolicy": {
          "type": "string",
          "title": "The CPU Manager policy to use.",
          "description": "The default is 'none'. See [Kubernetes CPU management policies](https://kubernetes.io/docs/tasks/administer-cluster/cpu-management-policies/#cpu-management-policies) for more information. Allowed values are 'none' and 'static'."
        },
        "cpuCfsQuota": {
          "type": "boolean",
          "title": "If CPU CFS quota enforcement is enabled for containers that specify CPU limits.",
          "description": "The default is true."
        },
        "cpuCfsQuotaPeriod": {
          "type": "string",
          "title": "The CPU CFS quota period value.",
          "description": "The default is '100ms.' Valid values are a sequence of decimal numbers with an optional fraction and a unit suffix. For example: '300ms', '2h45m'. Supported units are 'ns', 'us', 'ms', 's', 'm', and 'h'."
        },
        "imageGcHighThreshold": {
          "type": "integer",
          "format": "int32",
          "title": "The percent of disk usage after which image garbage collection is always run.",
          "description": "To disable image garbage collection, set to 100. The default is 85%"
        },
        "imageGcLowThreshold": {
          "type": "integer",
          "format": "int32",
          "title": "The percent of disk usage before which image garbage collection is never run.",
          "description": "This cannot be set higher than imageGcHighThreshold. The default is 80%"
        },
        "topologyManagerPolicy": {
          "type": "string",
          "title": "The Topology Manager policy to use.",
          "description": "For more information see [Kubernetes Topology Manager](https://kubernetes.io/docs/tasks/administer-cluster/topology-manager). The default is 'none'. Allowed values are 'none', 'best-effort', 'restricted', and 'single-numa-node'."
        },
        "allowedUnsafeSysctls": {
          "type": "array",
          "items": {
            "type": "string"
          },
          "description": "Allowed list of unsafe sysctls or unsafe sysctl patterns (ending in `*`)."
        },
        "failSwapOn": {
          "type": "boolean",
          "description": "If set to true it will make the Kubelet fail to start if swap is enabled on the node."
        },
        "containerLogMaxSizeMB": {
          "type": "integer",
          "format": "int32",
          "description": "The maximum size (e.g. 10Mi) of container log file before it is rotated."
        },
        "containerLogMaxFiles": {
          "type": "integer",
          "format": "int32",
          "description": "The maximum number of container log files that can be present for a container. The number must be ≥ 2.",
          "minimum": 2
        },
        "podMaxPids": {
          "type": "integer",
          "format": "int32",
          "description": "The maximum number of processes per pod."
        }
      }
    },
    "LinuxOSConfig": {
      "title": "OS configurations of Linux agent nodes.",
      "description": "See [AKS custom node configuration](https://docs.microsoft.com/azure/aks/custom-node-configuration) for more details.",
      "type": "object",
      "properties": {
        "sysctls": {
          "$ref": "#/definitions/SysctlConfig",
          "description": "Sysctl settings for Linux agent nodes."
        },
        "transparentHugePageEnabled": {
          "type": "string",
          "title": "Whether transparent hugepages are enabled.",
          "description": "Valid values are 'always', 'madvise', and 'never'. The default is 'always'. For more information see [Transparent Hugepages](https://www.kernel.org/doc/html/latest/admin-guide/mm/transhuge.html#admin-guide-transhuge)."
        },
        "transparentHugePageDefrag": {
          "type": "string",
          "title": "Whether the kernel should make aggressive use of memory compaction to make more hugepages available.",
          "description": "Valid values are 'always', 'defer', 'defer+madvise', 'madvise' and 'never'. The default is 'madvise'. For more information see [Transparent Hugepages](https://www.kernel.org/doc/html/latest/admin-guide/mm/transhuge.html#admin-guide-transhuge)."
        },
        "swapFileSizeMB": {
          "type": "integer",
          "format": "int32",
          "description": "The size in MB of a swap file that will be created on each node."
        }
      }
    },
    "SysctlConfig": {
      "description": "Sysctl settings for Linux agent nodes.",
      "type": "object",
      "properties": {
        "netCoreSomaxconn": {
          "type": "integer",
          "format": "int32",
          "description": "Sysctl setting net.core.somaxconn."
        },
        "netCoreNetdevMaxBacklog": {
          "type": "integer",
          "format": "int32",
          "description": "Sysctl setting net.core.netdev_max_backlog."
        },
        "netCoreRmemDefault": {
          "type": "integer",
          "format": "int32",
          "description": "Sysctl setting net.core.rmem_default."
        },
        "netCoreRmemMax": {
          "type": "integer",
          "format": "int32",
          "description": "Sysctl setting net.core.rmem_max."
        },
        "netCoreWmemDefault": {
          "type": "integer",
          "format": "int32",
          "description": "Sysctl setting net.core.wmem_default."
        },
        "netCoreWmemMax": {
          "type": "integer",
          "format": "int32",
          "description": "Sysctl setting net.core.wmem_max."
        },
        "netCoreOptmemMax": {
          "type": "integer",
          "format": "int32",
          "description": "Sysctl setting net.core.optmem_max."
        },
        "netIpv4TcpMaxSynBacklog": {
          "type": "integer",
          "format": "int32",
          "description": "Sysctl setting net.ipv4.tcp_max_syn_backlog."
        },
        "netIpv4TcpMaxTwBuckets": {
          "type": "integer",
          "format": "int32",
          "description": "Sysctl setting net.ipv4.tcp_max_tw_buckets."
        },
        "netIpv4TcpFinTimeout": {
          "type": "integer",
          "format": "int32",
          "description": "Sysctl setting net.ipv4.tcp_fin_timeout."
        },
        "netIpv4TcpKeepaliveTime": {
          "type": "integer",
          "format": "int32",
          "description": "Sysctl setting net.ipv4.tcp_keepalive_time."
        },
        "netIpv4TcpKeepaliveProbes": {
          "type": "integer",
          "format": "int32",
          "description": "Sysctl setting net.ipv4.tcp_keepalive_probes."
        },
        "netIpv4TcpkeepaliveIntvl": {
          "type": "integer",
          "format": "int32",
          "description": "Sysctl setting net.ipv4.tcp_keepalive_intvl."
        },
        "netIpv4TcpTwReuse": {
          "type": "boolean",
          "description": "Sysctl setting net.ipv4.tcp_tw_reuse."
        },
        "netIpv4IpLocalPortRange": {
          "type": "string",
          "description": "Sysctl setting net.ipv4.ip_local_port_range."
        },
        "netIpv4NeighDefaultGcThresh1": {
          "type": "integer",
          "format": "int32",
          "description": "Sysctl setting net.ipv4.neigh.default.gc_thresh1."
        },
        "netIpv4NeighDefaultGcThresh2": {
          "type": "integer",
          "format": "int32",
          "description": "Sysctl setting net.ipv4.neigh.default.gc_thresh2."
        },
        "netIpv4NeighDefaultGcThresh3": {
          "type": "integer",
          "format": "int32",
          "description": "Sysctl setting net.ipv4.neigh.default.gc_thresh3."
        },
        "netNetfilterNfConntrackMax": {
          "type": "integer",
          "format": "int32",
          "description": "Sysctl setting net.netfilter.nf_conntrack_max."
        },
        "netNetfilterNfConntrackBuckets": {
          "type": "integer",
          "format": "int32",
          "description": "Sysctl setting net.netfilter.nf_conntrack_buckets."
        },
        "fsInotifyMaxUserWatches": {
          "type": "integer",
          "format": "int32",
          "description": "Sysctl setting fs.inotify.max_user_watches."
        },
        "fsFileMax": {
          "type": "integer",
          "format": "int32",
          "description": "Sysctl setting fs.file-max."
        },
        "fsAioMaxNr": {
          "type": "integer",
          "format": "int32",
          "description": "Sysctl setting fs.aio-max-nr."
        },
        "fsNrOpen": {
          "type": "integer",
          "format": "int32",
          "description": "Sysctl setting fs.nr_open."
        },
        "kernelThreadsMax": {
          "type": "integer",
          "format": "int32",
          "description": "Sysctl setting kernel.threads-max."
        },
        "vmMaxMapCount": {
          "type": "integer",
          "format": "int32",
          "description": "Sysctl setting vm.max_map_count."
        },
        "vmSwappiness": {
          "type": "integer",
          "format": "int32",
          "description": "Sysctl setting vm.swappiness."
        },
        "vmVfsCachePressure": {
          "type": "integer",
          "format": "int32",
          "description": "Sysctl setting vm.vfs_cache_pressure."
        }
      }
    },
    "ManagedClusterHTTPProxyConfig": {
      "description": "Cluster HTTP proxy configuration.",
      "type": "object",
      "properties": {
        "httpProxy": {
          "type": "string",
          "description": "The HTTP proxy server endpoint to use."
        },
        "httpsProxy": {
          "type": "string",
          "description": "The HTTPS proxy server endpoint to use."
        },
        "noProxy": {
          "type": "array",
          "items": {
            "type": "string"
          },
          "description": "The endpoints that should not go through proxy."
        },
        "effectiveNoProxy": {
          "type": "array",
          "readOnly": true,
          "items": {
            "type": "string"
          },
          "description": "A read-only list of all endpoints for which traffic should not be sent to the proxy. This list is a superset of noProxy and values injected by AKS."
        },
        "trustedCa": {
          "type": "string",
          "description": "Alternative CA cert to use for connecting to proxy servers."
        }
      }
    },
    "GPUInstanceProfile": {
      "type": "string",
      "enum": [
        "MIG1g",
        "MIG2g",
        "MIG3g",
        "MIG4g",
        "MIG7g"
      ],
      "x-ms-enum": {
        "name": "GPUInstanceProfile ",
        "modelAsString": true
      },
      "description": "GPUInstanceProfile to be used to specify GPU MIG instance profile for supported GPU VM SKU."
    },
    "ExtendedLocationType": {
      "type": "string",
      "description": "The type of extendedLocation.",
      "enum": [
        "EdgeZone"
      ],
      "x-ms-enum": {
        "name": "ExtendedLocationTypes",
        "modelAsString": true
      }
    },
    "ExtendedLocation": {
      "type": "object",
      "description": "The complex type of the extended location.",
      "properties": {
        "name": {
          "type": "string",
          "description": "The name of the extended location."
        },
        "type": {
          "$ref": "#/definitions/ExtendedLocationType",
          "description": "The type of the extended location."
        }
      }
    },
    "OSOptionProperty": {
      "type": "object",
      "properties": {
        "os-type": {
          "type": "string",
          "description": "The OS type."
        },
        "enable-fips-image": {
          "type": "boolean",
          "description": "Whether the image is FIPS-enabled."
        }
      },
      "required": [
        "os-type",
        "enable-fips-image"
      ],
      "description": "OS option property."
    },
    "OSOptionPropertyList": {
      "type": "object",
      "properties": {
        "osOptionPropertyList": {
          "type": "array",
          "items": {
            "$ref": "#/definitions/OSOptionProperty"
          },
          "x-ms-identifiers": [],
          "description": "The list of OS options."
        }
      },
      "required": [
        "osOptionPropertyList"
      ],
      "description": "The list of OS option properties."
    },
    "OSOptionProfile": {
      "type": "object",
      "properties": {
        "id": {
          "readOnly": true,
          "type": "string",
          "description": "The ID of the OS option resource."
        },
        "name": {
          "readOnly": true,
          "type": "string",
          "description": "The name of the OS option resource."
        },
        "type": {
          "readOnly": true,
          "type": "string",
          "description": "The type of the OS option resource."
        },
        "properties": {
          "$ref": "#/definitions/OSOptionPropertyList",
          "description": "The list of OS options.",
          "x-ms-client-flatten": true
        }
      },
      "required": [
        "properties"
      ],
      "description": "The OS option profile."
    },
    "EndpointDependency": {
      "description": "A domain name that AKS agent nodes are reaching at.",
      "type": "object",
      "properties": {
        "domainName": {
          "description": "The domain name of the dependency.",
          "type": "string"
        },
        "endpointDetails": {
          "description": "The Ports and Protocols used when connecting to domainName.",
          "type": "array",
          "items": {
            "$ref": "#/definitions/EndpointDetail"
          },
          "x-ms-identifiers": []
        }
      }
    },
    "EndpointDetail": {
      "description": "connect information from the AKS agent nodes to a single endpoint.",
      "type": "object",
      "properties": {
        "ipAddress": {
          "description": "An IP Address that Domain Name currently resolves to.",
          "type": "string"
        },
        "port": {
          "format": "int32",
          "description": "The port an endpoint is connected to.",
          "type": "integer"
        },
        "protocol": {
          "description": "The protocol used for connection",
          "type": "string"
        },
        "description": {
          "description": "Description of the detail",
          "type": "string"
        }
      }
    },
    "OutboundEnvironmentEndpoint": {
      "description": "Egress endpoints which AKS agent nodes connect to for common purpose.",
      "type": "object",
      "properties": {
        "category": {
          "description": "The category of endpoints accessed by the AKS agent node, e.g. azure-resource-management, apiserver, etc.",
          "type": "string"
        },
        "endpoints": {
          "description": "The endpoints that AKS agent nodes connect to",
          "type": "array",
          "items": {
            "$ref": "#/definitions/EndpointDependency"
          },
          "x-ms-identifiers": []
        }
      }
    },
    "OutboundEnvironmentEndpointCollection": {
      "description": "Collection of OutboundEnvironmentEndpoint",
      "required": [
        "value"
      ],
      "type": "object",
      "properties": {
        "value": {
          "description": "Collection of resources.",
          "type": "array",
          "items": {
            "$ref": "#/definitions/OutboundEnvironmentEndpoint"
          },
          "x-ms-identifiers": []
        },
        "nextLink": {
          "description": "Link to next page of resources.",
          "type": "string",
          "readOnly": true
        }
      }
    },
    "ManagedClusterSecurityProfile": {
      "type": "object",
      "properties": {
        "defender": {
          "$ref": "#/definitions/ManagedClusterSecurityProfileDefender",
          "description": "Microsoft Defender settings for the security profile."
        },
        "azureKeyVaultKms": {
          "$ref": "#/definitions/AzureKeyVaultKms",
          "description": "Azure Key Vault [key management service](https://kubernetes.io/docs/tasks/administer-cluster/kms-provider/) settings for the security profile."
        },
        "workloadIdentity": {
          "$ref": "#/definitions/ManagedClusterSecurityProfileWorkloadIdentity",
          "description": "[Workload Identity](https://azure.github.io/azure-workload-identity/docs/) settings for the security profile."
        },
        "nodeRestriction": {
          "$ref": "#/definitions/ManagedClusterSecurityProfileNodeRestriction",
          "description": "[Node Restriction](https://kubernetes.io/docs/reference/access-authn-authz/admission-controllers/#noderestriction) settings for the security profile."
        }
      },
      "description": "Security profile for the container service cluster."
    },
    "ManagedClusterSecurityProfileDefender": {
      "type": "object",
      "properties": {
        "logAnalyticsWorkspaceResourceId": {
          "type": "string",
          "description": "Resource ID of the Log Analytics workspace to be associated with Microsoft Defender. When Microsoft Defender is enabled, this field is required and must be a valid workspace resource ID. When Microsoft Defender is disabled, leave the field empty."
        },
        "securityMonitoring": {
          "$ref": "#/definitions/ManagedClusterSecurityProfileDefenderSecurityMonitoring",
          "description": "Microsoft Defender threat detection for Cloud settings for the security profile."
        }
      },
      "description": "Microsoft Defender settings for the security profile."
    },
    "ManagedClusterSecurityProfileDefenderSecurityMonitoring": {
      "type": "object",
      "properties": {
        "enabled": {
          "type": "boolean",
          "description": "Whether to enable Defender threat detection"
        }
      },
      "description": "Microsoft Defender settings for the security profile threat detection."
    },
    "ManagedClusterStorageProfile": {
      "type": "object",
      "properties": {
        "diskCSIDriver": {
          "$ref": "#/definitions/ManagedClusterStorageProfileDiskCSIDriver",
          "description": "AzureDisk CSI Driver settings for the storage profile."
        },
        "fileCSIDriver": {
          "$ref": "#/definitions/ManagedClusterStorageProfileFileCSIDriver",
          "description": "AzureFile CSI Driver settings for the storage profile."
        },
        "snapshotController": {
          "$ref": "#/definitions/ManagedClusterStorageProfileSnapshotController",
          "description": "Snapshot Controller settings for the storage profile."
        },
        "blobCSIDriver": {
          "$ref": "#/definitions/ManagedClusterStorageProfileBlobCSIDriver",
          "description": "AzureBlob CSI Driver settings for the storage profile."
        }
      },
      "description": "Storage profile for the container service cluster."
    },
    "AzureKeyVaultKms": {
      "type": "object",
      "properties": {
        "enabled": {
          "type": "boolean",
          "description": "Whether to enable Azure Key Vault key management service. The default is false."
        },
        "keyId": {
          "type": "string",
          "description": "Identifier of Azure Key Vault key. See [key identifier format](https://docs.microsoft.com/en-us/azure/key-vault/general/about-keys-secrets-certificates#vault-name-and-object-name) for more details. When Azure Key Vault key management service is enabled, this field is required and must be a valid key identifier. When Azure Key Vault key management service is disabled, leave the field empty."
        },
        "keyVaultNetworkAccess": {
          "type": "string",
          "enum": [
            "Public",
            "Private"
          ],
          "default": "Public",
          "x-ms-enum": {
            "name": "KeyVaultNetworkAccessTypes",
            "modelAsString": true
          },
          "title": "Network access of the key vault",
          "description": "Network access of key vault. The possible values are `Public` and `Private`. `Public` means the key vault allows public access from all networks. `Private` means the key vault disables public access and enables private link. The default value is `Public`."
        },
        "keyVaultResourceId": {
          "type": "string",
          "description": "Resource ID of key vault. When keyVaultNetworkAccess is `Private`, this field is required and must be a valid resource ID. When keyVaultNetworkAccess is `Public`, leave the field empty."
        }
      },
      "description": "Azure Key Vault key management service settings for the security profile."
    },
    "ManagedClusterIngressProfile": {
      "type": "object",
      "properties": {
        "webAppRouting": {
          "$ref": "#/definitions/ManagedClusterIngressProfileWebAppRouting",
          "description": "Web App Routing settings for the ingress profile."
        }
      },
      "description": "Ingress profile for the container service cluster."
    },
    "ManagedClusterIngressProfileWebAppRouting": {
      "type": "object",
      "properties": {
        "enabled": {
          "type": "boolean",
          "description": "Whether to enable Web App Routing."
        },
        "dnsZoneResourceId": {
          "type": "string",
          "description": "Resource ID of the DNS Zone to be associated with the web app. Used only when Web App Routing is enabled."
        }
      },
      "description": "Web App Routing settings for the ingress profile."
    },
    "ManagedClusterSecurityProfileWorkloadIdentity": {
      "type": "object",
      "properties": {
        "enabled": {
          "type": "boolean",
          "description": "Whether to enable Workload Identity"
        }
      },
      "description": "Workload Identity settings for the security profile."
    },
    "ManagedClusterSecurityProfileNodeRestriction": {
      "type": "object",
      "properties": {
        "enabled": {
          "type": "boolean",
          "description": "Whether to enable Node Restriction"
        }
      },
      "description": "Node Restriction settings for the security profile."
    },
    "ManagedClusterStorageProfileDiskCSIDriver": {
      "type": "object",
      "properties": {
        "enabled": {
          "type": "boolean",
          "description": "Whether to enable AzureDisk CSI Driver. The default value is true."
        },
        "version": {
          "type": "string",
          "description": "The version of AzureDisk CSI Driver. The default value is v1."
        }
      },
      "description": "AzureDisk CSI Driver settings for the storage profile."
    },
    "ManagedClusterStorageProfileFileCSIDriver": {
      "type": "object",
      "properties": {
        "enabled": {
          "type": "boolean",
          "description": "Whether to enable AzureFile CSI Driver. The default value is true."
        }
      },
      "description": "AzureFile CSI Driver settings for the storage profile."
    },
    "ManagedClusterStorageProfileSnapshotController": {
      "type": "object",
      "properties": {
        "enabled": {
          "type": "boolean",
          "description": "Whether to enable Snapshot Controller. The default value is true."
        }
      },
      "description": "Snapshot Controller settings for the storage profile."
    },
    "ManagedClusterStorageProfileBlobCSIDriver": {
      "type": "object",
      "properties": {
        "enabled": {
          "type": "boolean",
          "description": "Whether to enable AzureBlob CSI Driver. The default value is false."
        }
      },
      "description": "AzureBlob CSI Driver settings for the storage profile."
    },
    "CreationData": {
      "description": "Data used when creating a target resource from a source resource.",
      "type": "object",
      "properties": {
        "sourceResourceId": {
          "type": "string",
          "description": "This is the ARM ID of the source object to be used to create the target object."
        }
      }
    },
    "SnapshotListResult": {
      "type": "object",
      "properties": {
        "value": {
          "type": "array",
          "items": {
            "$ref": "#/definitions/Snapshot"
          },
          "description": "The list of snapshots."
        },
        "nextLink": {
          "type": "string",
          "description": "The URL to get the next set of snapshot results.",
          "readOnly": true
        }
      },
      "description": "The response from the List Snapshots operation."
    },
    "ManagedClusterSnapshotListResult": {
      "type": "object",
      "properties": {
        "value": {
          "type": "array",
          "items": {
            "$ref": "#/definitions/ManagedClusterSnapshot"
          },
          "description": "The list of managed cluster snapshots."
        },
        "nextLink": {
          "type": "string",
          "description": "The URL to get the next set of managed cluster snapshot results.",
          "readOnly": true
        }
      },
      "description": "The response from the List Managed Cluster Snapshots operation."
    },
    "Snapshot": {
      "type": "object",
      "properties": {
        "properties": {
          "description": "Properties of a snapshot.",
          "$ref": "#/definitions/SnapshotProperties",
          "x-ms-client-flatten": true
        }
      },
      "allOf": [
        {
          "$ref": "../../../../../common-types/resource-management/v3/types.json#/definitions/TrackedResource"
        }
      ],
      "description": "A node pool snapshot resource."
    },
    "ManagedClusterSnapshot": {
      "type": "object",
      "properties": {
        "properties": {
          "description": "Properties of a managed cluster snapshot.",
          "$ref": "#/definitions/ManagedClusterSnapshotProperties",
          "x-ms-client-flatten": true
        }
      },
      "allOf": [
        {
          "$ref": "../../../../../common-types/resource-management/v3/types.json#/definitions/TrackedResource"
        }
      ],
      "description": "A managed cluster snapshot resource."
    },
    "SnapshotProperties": {
      "type": "object",
      "properties": {
        "creationData": {
          "$ref": "#/definitions/CreationData",
          "description": "CreationData to be used to specify the source agent pool resource ID to create this snapshot."
        },
        "snapshotType": {
          "$ref": "#/definitions/SnapshotType"
        },
        "kubernetesVersion": {
          "readOnly": true,
          "type": "string",
          "description": "The version of Kubernetes."
        },
        "nodeImageVersion": {
          "readOnly": true,
          "type": "string",
          "description": "The version of node image."
        },
        "osType": {
          "readOnly": true,
          "$ref": "#/definitions/OSType"
        },
        "osSku": {
          "readOnly": true,
          "$ref": "#/definitions/OSSKU"
        },
        "vmSize": {
          "readOnly": true,
          "type": "string",
          "description": "The size of the VM."
        },
        "enableFIPS": {
          "readOnly": true,
          "type": "boolean",
          "description": "Whether to use a FIPS-enabled OS."
        }
      },
      "description": "Properties used to configure a node pool snapshot."
    },
    "ManagedClusterSnapshotProperties": {
      "type": "object",
      "properties": {
        "creationData": {
          "$ref": "#/definitions/CreationData",
          "description": "CreationData to be used to specify the source resource ID to create this snapshot."
        },
        "snapshotType": {
          "$ref": "#/definitions/SnapshotType"
        },
        "managedClusterPropertiesReadOnly": {
          "$ref": "#/definitions/ManagedClusterPropertiesForSnapshot",
          "description": "What the properties will be showed when getting managed cluster snapshot. Those properties are read-only."
        }
      },
      "description": "Properties for a managed cluster snapshot."
    },
    "ManagedClusterPropertiesForSnapshot": {
      "type": "object",
      "readOnly": true,
      "properties": {
        "kubernetesVersion": {
          "type": "string",
          "description": "The current kubernetes version."
        },
        "sku": {
          "type": "object",
          "$ref": "#/definitions/ManagedClusterSKU",
          "description": "The current managed cluster sku."
        },
        "enableRbac": {
          "type": "boolean",
          "description": "Whether the cluster has enabled Kubernetes Role-Based Access Control or not."
        },
        "networkProfile": {
          "type": "object",
          "$ref": "#/definitions/NetworkProfileForSnapshot",
          "description": "The current network profile."
        }
      },
      "description": "managed cluster properties for snapshot, these properties are read only."
    },
    "NetworkProfileForSnapshot": {
      "type": "object",
      "readOnly": true,
      "properties": {
        "networkPlugin": {
          "$ref": "#/definitions/NetworkPlugin",
          "description": "networkPlugin for managed cluster snapshot."
        },
        "networkPluginMode": {
          "$ref": "#/definitions/NetworkPluginMode",
          "description": "NetworkPluginMode for managed cluster snapshot."
        },
        "networkPolicy": {
          "$ref": "#/definitions/NetworkPolicy",
          "description": "networkPolicy for managed cluster snapshot."
        },
        "networkMode": {
          "$ref": "#/definitions/NetworkMode",
          "description": "networkMode for managed cluster snapshot."
        },
        "loadBalancerSku": {
          "$ref": "#/definitions/LoadBalancerSku",
          "description": "loadBalancerSku for managed cluster snapshot."
        }
      },
      "description": "network profile for managed cluster snapshot, these properties are read only."
    },
    "NetworkPlugin": {
      "type": "string",
      "enum": [
        "azure",
        "kubenet",
        "none"
      ],
      "default": "kubenet",
      "x-ms-enum": {
        "name": "NetworkPlugin",
        "modelAsString": true,
        "values": [
          {
            "value": "azure",
            "description": "Use the Azure CNI network plugin. See [Azure CNI (advanced) networking](https://docs.microsoft.com/azure/aks/concepts-network#azure-cni-advanced-networking) for more information."
          },
          {
            "value": "kubenet",
            "description": "Use the Kubenet network plugin. See [Kubenet (basic) networking](https://docs.microsoft.com/azure/aks/concepts-network#kubenet-basic-networking) for more information."
          },
          {
            "value": "none",
            "description": "Do not use a network plugin. A custom CNI will need to be installed after cluster creation for networking functionality."
          }
        ]
      },
      "description": "Network plugin used for building the Kubernetes network."
    },
    "NetworkPluginMode": {
      "type": "string",
      "enum": [
        "Overlay"
      ],
      "x-ms-enum": {
        "name": "NetworkPluginMode",
        "modelAsString": true,
        "values": [
          {
            "value": "Overlay",
            "description": "Pods are given IPs from the PodCIDR address space but use Azure Routing Domains rather than Kubenet reference plugins host-local and bridge."
          }
        ]
      },
      "description": "The mode the network plugin should use."
    },
    "NetworkPolicy": {
      "type": "string",
      "enum": [
        "calico",
        "azure"
      ],
      "x-ms-enum": {
        "name": "NetworkPolicy",
        "modelAsString": true,
        "values": [
          {
            "value": "calico",
            "description": "Use Calico network policies. See [differences between Azure and Calico policies](https://docs.microsoft.com/azure/aks/use-network-policies#differences-between-azure-and-calico-policies-and-their-capabilities) for more information."
          },
          {
            "value": "azure",
            "description": "Use Azure network policies. See [differences between Azure and Calico policies](https://docs.microsoft.com/azure/aks/use-network-policies#differences-between-azure-and-calico-policies-and-their-capabilities) for more information."
          }
        ]
      },
      "description": "Network policy used for building the Kubernetes network."
    },
    "NetworkMode": {
      "type": "string",
      "enum": [
        "transparent",
        "bridge"
      ],
      "x-ms-enum": {
        "name": "networkMode",
        "modelAsString": true,
        "values": [
          {
            "value": "transparent",
            "description": "No bridge is created. Intra-VM Pod to Pod communication is through IP routes created by Azure CNI. See [Transparent Mode](https://docs.microsoft.com/azure/aks/faq#transparent-mode) for more information."
          },
          {
            "value": "bridge",
            "description": "This is no longer supported"
          }
        ]
      },
      "title": "The network mode Azure CNI is configured with.",
      "description": "This cannot be specified if networkPlugin is anything other than 'azure'."
    },
    "LoadBalancerSku": {
      "type": "string",
      "enum": [
        "standard",
        "basic"
      ],
      "x-ms-enum": {
        "name": "loadBalancerSku",
        "modelAsString": true,
        "values": [
          {
            "value": "standard",
            "description": "Use a a standard Load Balancer. This is the recommended Load Balancer SKU. For more information about on working with the load balancer in the managed cluster, see the [standard Load Balancer](https://docs.microsoft.com/azure/aks/load-balancer-standard) article."
          },
          {
            "value": "basic",
            "description": "Use a basic Load Balancer with limited functionality."
          }
        ]
      },
      "title": "The load balancer sku for the managed cluster.",
      "description": "The default is 'standard'. See [Azure Load Balancer SKUs](https://docs.microsoft.com/azure/load-balancer/skus) for more information about the differences between load balancer SKUs."
    },
    "SnapshotType": {
      "type": "string",
      "default": "NodePool",
      "enum": [
        "NodePool",
        "ManagedCluster"
      ],
      "x-ms-enum": {
        "name": "SnapshotType",
        "modelAsString": true,
        "values": [
          {
            "value": "NodePool",
            "description": "The snapshot is a snapshot of a node pool."
          },
          {
            "value": "ManagedCluster",
            "description": "The snapshot is a snapshot of a managed cluster."
          }
        ]
      },
      "description": "The type of a snapshot. The default is NodePool."
    },
    "CapacityReservationGroupID": {
      "description": "Capacity Reservation Group ID for AgentPool to associate",
      "type": "string"
    },
    "TrustedAccessRoleRule": {
      "type": "object",
      "description": "Rule for trusted access role",
      "properties": {
        "verbs": {
          "type": "array",
          "readOnly": true,
          "items": {
            "type": "string"
          },
          "description": "List of allowed verbs"
        },
        "apiGroups": {
          "type": "array",
          "readOnly": true,
          "items": {
            "type": "string"
          },
          "description": "List of allowed apiGroups"
        },
        "resources": {
          "type": "array",
          "readOnly": true,
          "items": {
            "type": "string"
          },
          "description": "List of allowed resources"
        },
        "resourceNames": {
          "type": "array",
          "readOnly": true,
          "items": {
            "type": "string"
          },
          "description": "List of allowed names"
        },
        "nonResourceURLs": {
          "type": "array",
          "readOnly": true,
          "items": {
            "type": "string"
          },
          "description": "List of allowed nonResourceURLs"
        }
      }
    },
    "TrustedAccessRole": {
      "type": "object",
      "description": "Trusted access role definition.",
      "properties": {
        "sourceResourceType": {
          "type": "string",
          "readOnly": true,
          "description": "Resource type of Azure resource"
        },
        "name": {
          "type": "string",
          "readOnly": true,
          "description": "Name of role, name is unique under a source resource type"
        },
        "rules": {
          "type": "array",
          "readOnly": true,
          "items": {
            "$ref": "#/definitions/TrustedAccessRoleRule"
          },
          "x-ms-identifiers": [],
          "description": "List of rules for the role. This maps to 'rules' property of [Kubernetes Cluster Role](https://kubernetes.io/docs/reference/kubernetes-api/authorization-resources/cluster-role-v1/#ClusterRole)."
        }
      }
    },
    "TrustedAccessRoleListResult": {
      "type": "object",
      "description": "List of trusted access roles",
      "properties": {
        "value": {
          "type": "array",
          "readOnly": true,
          "items": {
            "$ref": "#/definitions/TrustedAccessRole"
          },
          "x-ms-identifiers": [
            "sourceResourceType",
            "name"
          ],
          "description": "Role list"
        },
        "nextLink": {
          "description": "Link to next page of resources.",
          "type": "string",
          "readOnly": true
        }
      }
    },
    "TrustedAccessRoleBindingProperties": {
      "type": "object",
      "description": "Properties for trusted access role binding",
      "required": [
        "sourceResourceId",
        "roles"
      ],
      "properties": {
        "provisioningState": {
          "type": "string",
          "readOnly": true,
          "description": "The current provisioning state of trusted access role binding.",
          "enum": [
            "Succeeded",
            "Failed",
            "Updating",
            "Deleting"
          ],
          "x-ms-enum": {
            "name": "TrustedAccessRoleBindingProvisioningState",
            "modelAsString": true
          }
        },
        "sourceResourceId": {
          "type": "string",
          "description": "The ARM resource ID of source resource that trusted access is configured for."
        },
        "roles": {
          "type": "array",
          "items": {
            "type": "string"
          },
          "description": "A list of roles to bind, each item is a resource type qualified role name. For example: 'Microsoft.MachineLearningServices/workspaces/reader'."
        }
      }
    },
    "TrustedAccessRoleBinding": {
      "type": "object",
      "description": "Defines binding between a resource and role",
      "required": [
        "properties"
      ],
      "allOf": [
        {
          "$ref": "../../../../../common-types/resource-management/v3/types.json#/definitions/Resource"
        }
      ],
      "properties": {
        "properties": {
          "$ref": "#/definitions/TrustedAccessRoleBindingProperties",
          "x-ms-client-flatten": true
        }
      }
    },
    "TrustedAccessRoleBindingListResult": {
      "type": "object",
      "description": "List of trusted access role bindings",
      "properties": {
        "value": {
          "type": "array",
          "items": {
            "$ref": "#/definitions/TrustedAccessRoleBinding"
          },
          "description": "Role binding list"
        },
        "nextLink": {
          "description": "Link to next page of resources.",
          "type": "string",
          "readOnly": true
        }
      }
    },
    "ManagedClusterWorkloadAutoScalerProfile": {
      "type": "object",
      "description": "Workload Auto-scaler profile for the container service cluster.",
      "properties": {
        "keda": {
          "$ref": "#/definitions/ManagedClusterWorkloadAutoScalerProfileKeda"
        },
        "verticalPodAutoscaler": {
          "$ref": "#/definitions/ManagedClusterWorkloadAutoScalerProfileVerticalPodAutoscaler"
        }
      }
    },
    "ManagedClusterWorkloadAutoScalerProfileKeda": {
      "type": "object",
      "description": "KEDA (Kubernetes Event-driven Autoscaling) settings for the workload auto-scaler profile.",
      "properties": {
        "enabled": {
          "type": "boolean",
          "description": "Whether to enable KEDA."
        }
      },
      "required": [
        "enabled"
      ]
    },
<<<<<<< HEAD
    "ManagedClusterAzureMonitorMetricsProfile": {
      "type": "object",
      "description": "Prometheus addon profile for the container service cluster",
      "properties": {
        "Metrics": {
          "$ref": "#/definitions/ManagedClusterAzureMonitorMetricsProfileMetrics"
        }
      }
    },
    "ManagedClusterAzureMonitorMetricsProfileMetrics": {
      "type": "object",
      "description": "Metrics profile for the Prometheus service addon",
      "properties": {
        "enabled": {
          "type": "boolean",
          "description": "Whether to enable the Prometheus collector"
        },
        "metricLabelsAllowlist": {
          "type": "string",
          "description": "Comma-separated list of Kubernetes annotations keys that will be used in the resource's labels metric. "
        },
        "metricAnnotationsAllowList": {
          "type": "string",
          "description": "Comma-separated list of additional Kubernetes label keys that will be used in the resource's labels metric."
        }
      },
      "required": [
        "enabled"
=======
    "ManagedClusterWorkloadAutoScalerProfileVerticalPodAutoscaler": {
      "type": "object",
      "properties": {
        "enabled": {
          "type": "boolean",
          "description": "Whether to enable VPA. Default value is false.",
          "default": false
        },
        "controlledValues": {
          "type": "string",
          "enum": [
            "RequestsAndLimits",
            "RequestsOnly"
          ],
          "x-ms-enum": {
            "name": "ControlledValues",
            "modelAsString": true,
            "values": [
              {
                "value": "RequestsAndLimits",
                "description": "Autoscaler will control resource requests and limits."
              },
              {
                "value": "RequestsOnly",
                "description": "Autoscaler will control resource requests only."
              }
            ]
          },
          "default": "RequestsAndLimits",
          "description": "Controls which resource value autoscaler will change. Default value is RequestsAndLimits."
        },
        "updateMode": {
          "type": "string",
          "enum": [
            "Off",
            "Initial",
            "Recreate",
            "Auto"
          ],
          "x-ms-enum": {
            "name": "UpdateMode",
            "modelAsString": true,
            "values": [
              {
                "value": "Off",
                "description": "Autoscaler never changes pod resources but provides recommendations."
              },
              {
                "value": "Initial",
                "description": "Autoscaler only assigns resources on pod creation and doesn't change them during the lifetime of the pod."
              },
              {
                "value": "Recreate",
                "description": "Autoscaler assigns resources on pod creation and updates pods that need further scaling during their lifetime by deleting and recreating."
              },
              {
                "value": "Auto",
                "description": "Autoscaler chooses the update mode. Autoscaler currently does the same as Recreate. In the future, it may take advantage of restart-free mechanisms once they are available."
              }
            ]
          },
          "default": "Off",
          "title": "The update mode of the autoscaler.",
          "description": "Each update mode level is a superset of the lower levels. Off<Initial<Recreate<=Auto. For example: if UpdateMode is Initial, it means VPA sets the recommended resources in the VerticalPodAutoscaler Custom Resource (from UpdateMode Off) and also assigns resources on pod creation (from Initial). The default value is Off."
        }
      },
      "required": [
        "enabled",
        "updateMode",
        "controlledValues"
>>>>>>> c5faf3d3
      ]
    }
  },
  "parameters": {
    "ResourceNameParameter": {
      "name": "resourceName",
      "in": "path",
      "required": true,
      "type": "string",
      "minLength": 1,
      "maxLength": 63,
      "pattern": "^[a-zA-Z0-9]$|^[a-zA-Z0-9][-_a-zA-Z0-9]{0,61}[a-zA-Z0-9]$",
      "description": "The name of the managed cluster resource.",
      "x-ms-parameter-location": "method"
    },
    "ResourceTypeParameter": {
      "name": "resource-type",
      "in": "query",
      "required": false,
      "type": "string",
      "description": "The resource type for which the OS options needs to be returned",
      "x-ms-parameter-location": "method"
    },
    "ServerFqdnParameter": {
      "name": "server-fqdn",
      "in": "query",
      "required": false,
      "type": "string",
      "description": "server fqdn type for credentials to be returned",
      "x-ms-parameter-location": "method"
    },
    "CredentialFormatParameter": {
      "name": "format",
      "in": "query",
      "required": false,
      "type": "string",
      "enum": [
        "exec",
        "azure"
      ],
      "x-ms-enum": {
        "name": "format",
        "modelAsString": true,
        "values": [
          {
            "value": "azure",
            "description": "Return azure auth-provider kubeconfig. This format is deprecated in 1.22 and will be fully removed in 1.25."
          },
          {
            "value": "exec",
            "description": "Return exec format kubeconfig. This format requires kubelogin binary in the path."
          }
        ]
      },
      "description": "Only apply to AAD clusters, specifies the format of returned kubeconfig. Format 'azure' will return azure auth-provider kubeconfig; format 'exec' will return exec format kubeconfig, which requires kubelogin binary in the path.",
      "x-ms-parameter-location": "method"
    },
    "IgnorePodDisruptionBudgetParameter": {
      "name": "ignore-pod-disruption-budget",
      "in": "query",
      "required": false,
      "type": "boolean",
      "description": "ignore-pod-disruption-budget=true to delete those pods on a node without considering Pod Disruption Budget",
      "x-ms-parameter-location": "method"
    },
    "TrustedAccessRoleBindingNameParameter": {
      "name": "trustedAccessRoleBindingName",
      "in": "path",
      "required": true,
      "type": "string",
      "description": "The name of trusted access role binding.",
      "minLength": 1,
      "maxLength": 36,
      "x-ms-parameter-location": "method"
    }
  }
}<|MERGE_RESOLUTION|>--- conflicted
+++ resolved
@@ -6742,36 +6742,6 @@
         "enabled"
       ]
     },
-<<<<<<< HEAD
-    "ManagedClusterAzureMonitorMetricsProfile": {
-      "type": "object",
-      "description": "Prometheus addon profile for the container service cluster",
-      "properties": {
-        "Metrics": {
-          "$ref": "#/definitions/ManagedClusterAzureMonitorMetricsProfileMetrics"
-        }
-      }
-    },
-    "ManagedClusterAzureMonitorMetricsProfileMetrics": {
-      "type": "object",
-      "description": "Metrics profile for the Prometheus service addon",
-      "properties": {
-        "enabled": {
-          "type": "boolean",
-          "description": "Whether to enable the Prometheus collector"
-        },
-        "metricLabelsAllowlist": {
-          "type": "string",
-          "description": "Comma-separated list of Kubernetes annotations keys that will be used in the resource's labels metric. "
-        },
-        "metricAnnotationsAllowList": {
-          "type": "string",
-          "description": "Comma-separated list of additional Kubernetes label keys that will be used in the resource's labels metric."
-        }
-      },
-      "required": [
-        "enabled"
-=======
     "ManagedClusterWorkloadAutoScalerProfileVerticalPodAutoscaler": {
       "type": "object",
       "properties": {
@@ -6842,7 +6812,36 @@
         "enabled",
         "updateMode",
         "controlledValues"
->>>>>>> c5faf3d3
+      ]
+    },
+    "ManagedClusterAzureMonitorMetricsProfile": {
+      "type": "object",
+      "description": "Prometheus addon profile for the container service cluster",
+      "properties": {
+        "Metrics": {
+          "$ref": "#/definitions/ManagedClusterAzureMonitorMetricsProfileMetrics"
+        }
+      }
+    },
+    "ManagedClusterAzureMonitorMetricsProfileMetrics": {
+      "type": "object",
+      "description": "Metrics profile for the Prometheus service addon",
+      "properties": {
+        "enabled": {
+          "type": "boolean",
+          "description": "Whether to enable the Prometheus collector"
+        },
+        "metricLabelsAllowlist": {
+          "type": "string",
+          "description": "Comma-separated list of Kubernetes annotations keys that will be used in the resource's labels metric. "
+        },
+        "metricAnnotationsAllowList": {
+          "type": "string",
+          "description": "Comma-separated list of additional Kubernetes label keys that will be used in the resource's labels metric."
+        }
+      },
+      "required": [
+        "enabled"
       ]
     }
   },

--- conflicted
+++ resolved
@@ -2455,19 +2455,17 @@
           "description": "The status of the last operation.",
           "readOnly": true
         },
-<<<<<<< HEAD
         "status": {
           "$ref": "#/definitions/FleetMemberStatus",
           "description": "Status information of the last operation for fleet member.",
           "readOnly": true
-=======
+        },
         "labels": {
           "type": "object",
           "description": "The labels for the fleet member.",
           "additionalProperties": {
             "type": "string"
           }
->>>>>>> 1f5473ea
         }
       },
       "required": [

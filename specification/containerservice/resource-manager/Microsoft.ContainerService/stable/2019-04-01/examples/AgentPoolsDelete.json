--- conflicted
+++ resolved
@@ -1,5 +1,4 @@
 {
-<<<<<<< HEAD
     "parameters": {
       "api-version": "2019-04-01",
       "subscriptionId": "subid1",
@@ -11,18 +10,4 @@
       "202": {},
       "204": {}
     }
-  }
-=======
-  "parameters": {
-    "api-version": "2019-04-01",
-    "subscriptionId": "subid1",
-    "resourceGroupName": "rg1",
-    "managedClusterName": "clustername1",
-    "agentPoolName": "agentpool1"
-  },
-  "responses": {
-    "202": {},
-    "204": {}
-  }
-}
->>>>>>> 8578473f
+}
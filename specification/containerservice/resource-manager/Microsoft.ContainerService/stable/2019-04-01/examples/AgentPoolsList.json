--- conflicted
+++ resolved
@@ -1,54 +1,27 @@
 {
-<<<<<<< HEAD
-    "parameters": {
-      "api-version": "2019-04-01",
-      "subscriptionId": "subid1",
-      "resourceGroupName": "rg1",
-      "resourceName": "clustername1"
-    },
-    "responses": {
-      "200": {
-        "body": {
-          "value": [
-              {
-                  "id": "/subscriptions/subid1/resourcegroups/rg1/providers/Microsoft.ContainerService/managedClusters/clustername1/agentPools/agentpool1",
-                  "name": "agentpool1",
-                  "properties": {
-                    "provisioningState": "Succeeded",
-                    "count": 3,
-                    "vmSize": "Standard_DS1_v2",
-                    "maxPods": 110,
-                    "osType": "Linux",
-                    "orchestratorVersion": "1.9.6"
-                  }
-              }
-          ]
-        }
-=======
   "parameters": {
     "api-version": "2019-04-01",
     "subscriptionId": "subid1",
     "resourceGroupName": "rg1",
-    "managedClusterName": "clustername1"
+    "resourceName": "clustername1"
   },
   "responses": {
     "200": {
       "body": {
         "value": [
-          {
-            "id": "/subscriptions/subid1/resourcegroups/rg1/providers/Microsoft.ContainerService/managedClusters/clustername1/agentPools/agentpool1",
-            "name": "agentpool1",
-            "properties": {
-              "provisioningState": "Succeeded",
-              "count": 3,
-              "vmSize": "Standard_DS1_v2",
-              "maxPods": 110,
-              "osType": "Linux",
-              "orchestratorVersion": "1.9.6"
+            {
+                "id": "/subscriptions/subid1/resourcegroups/rg1/providers/Microsoft.ContainerService/managedClusters/clustername1/agentPools/agentpool1",
+                "name": "agentpool1",
+                "properties": {
+                  "provisioningState": "Succeeded",
+                  "count": 3,
+                  "vmSize": "Standard_DS1_v2",
+                  "maxPods": 110,
+                  "osType": "Linux",
+                  "orchestratorVersion": "1.9.6"
+                }
             }
-          }
         ]
->>>>>>> 8578473f
       }
     }
   }

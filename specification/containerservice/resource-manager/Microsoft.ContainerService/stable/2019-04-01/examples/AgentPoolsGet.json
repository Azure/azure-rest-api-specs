--- conflicted
+++ resolved
@@ -1,32 +1,10 @@
 {
-<<<<<<< HEAD
-    "parameters": {
-      "api-version": "2019-04-01",
-      "subscriptionId": "subid1",
-      "resourceGroupName": "rg1",
-      "resourceName": "clustername1",
-      "agentPoolName":"agentpool1"
-    },
-    "responses": {
-      "200": {
-        "body": {
-          "id": "/subscriptions/subid1/resourcegroups/rg1/providers/Microsoft.ContainerService/managedClusters/clustername1/agentPools/agentpool1",
-          "name": "agentpool1",
-          "properties": {
-            "provisioningState": "Succeeded",
-            "count": 3,
-            "vmSize": "Standard_DS1_v2",
-            "maxPods": 110,
-            "osType": "Linux",
-            "orchestratorVersion": "1.9.6"
-          }
-=======
   "parameters": {
     "api-version": "2019-04-01",
     "subscriptionId": "subid1",
     "resourceGroupName": "rg1",
-    "managedClusterName": "clustername1",
-    "agentPoolName": "agentpool1"
+    "resourceName": "clustername1",
+    "agentPoolName":"agentpool1"
   },
   "responses": {
     "200": {
@@ -40,7 +18,6 @@
           "maxPods": 110,
           "osType": "Linux",
           "orchestratorVersion": "1.9.6"
->>>>>>> 8578473f
         }
       }
     }

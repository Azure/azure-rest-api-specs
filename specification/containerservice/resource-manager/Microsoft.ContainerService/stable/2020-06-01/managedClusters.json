--- conflicted
+++ resolved
@@ -468,13 +468,11 @@
           "Create/Update Managed Cluster": {
             "$ref": "./examples/ManagedClustersCreate_Update.json"
           },
-<<<<<<< HEAD
-          "Create/Update AAD Azure RBAC Managed Cluster": {
+          "Create/Update AAD Managed Cluster with EnableAzureRBAC": {
             "$ref": "./examples/ManagedClustersCreate_UpdateWithEnableAzureRBAC.json"
-=======
+          },
           "Create Managed Cluster with PPG": {
             "$ref": "./examples/ManagedClustersCreate_PPG.json"
->>>>>>> a174aca3
           }
         }
       },

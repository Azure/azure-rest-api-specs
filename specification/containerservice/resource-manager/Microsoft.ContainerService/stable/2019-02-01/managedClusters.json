{
  "swagger": "2.0",
  "info": {
    "title": "ContainerServiceClient",
    "description": "The Container Service Client.",
    "version": "2019-02-01"
  },
  "host": "management.azure.com",
  "schemes": [
    "https"
  ],
  "consumes": [
    "application/json"
  ],
  "produces": [
    "application/json"
  ],
  "security": [
    {
      "azure_auth": [
        "user_impersonation"
      ]
    }
  ],
  "securityDefinitions": {
    "azure_auth": {
      "type": "oauth2",
      "authorizationUrl": "https://login.microsoftonline.com/common/oauth2/authorize",
      "flow": "implicit",
      "description": "Azure Active Directory OAuth2 Flow",
      "scopes": {
        "user_impersonation": "impersonate your user account"
      }
    }
  },
  "paths": {
    "/providers/Microsoft.ContainerService/operations": {
      "get": {
        "tags": [
          "managedClusters"
        ],
        "operationId": "Operations_List",
        "description": "Gets a list of compute operations.",
        "parameters": [
          {
            "$ref": "#/parameters/ApiVersionParameter"
          }
        ],
        "responses": {
          "200": {
            "description": "OK",
            "schema": {
              "$ref": "#/definitions/OperationListResult"
            }
          }
        },
        "x-ms-pageable": {
          "nextLinkName": null
        }
      }
    },
    "/subscriptions/{subscriptionId}/providers/Microsoft.ContainerService/managedClusters": {
      "get": {
        "tags": [
          "ManagedClusters"
        ],
        "operationId": "ManagedClusters_List",
        "summary": "Gets a list of managed clusters in the specified subscription.",
        "description": "Gets a list of managed clusters in the specified subscription. The operation returns properties of each managed cluster.",
        "parameters": [
          {
            "$ref": "#/parameters/ApiVersionParameter"
          },
          {
            "$ref": "#/parameters/SubscriptionIdParameter"
          }
        ],
        "responses": {
          "200": {
            "description": "OK",
            "schema": {
              "$ref": "#/definitions/ManagedClusterListResult"
            }
          }
        },
        "x-ms-pageable": {
          "nextLinkName": "nextLink"
        },
        "x-ms-examples": {
          "List Managed Clusters": {
            "$ref": "./examples/ManagedClustersList.json"
          }
        }
      }
    },
    "/subscriptions/{subscriptionId}/resourceGroups/{resourceGroupName}/providers/Microsoft.ContainerService/managedClusters": {
      "get": {
        "tags": [
          "ManagedClusters"
        ],
        "operationId": "ManagedClusters_ListByResourceGroup",
        "summary": "Lists managed clusters in the specified subscription and resource group.",
        "description": "Lists managed clusters in the specified subscription and resource group. The operation returns properties of each managed cluster.",
        "parameters": [
          {
            "$ref": "#/parameters/ApiVersionParameter"
          },
          {
            "$ref": "#/parameters/SubscriptionIdParameter"
          },
          {
            "name": "resourceGroupName",
            "in": "path",
            "required": true,
            "type": "string",
            "minLength": 1,
            "description": "The name of the resource group."
          }
        ],
        "responses": {
          "200": {
            "description": "OK",
            "schema": {
              "$ref": "#/definitions/ManagedClusterListResult"
            }
          }
        },
        "x-ms-pageable": {
          "nextLinkName": "nextLink"
        },
        "x-ms-examples": {
          "Get Managed Clusters by Resource Group": {
            "$ref": "./examples/ManagedClustersListByResourceGroup.json"
          }
        }
      }
    },
    "/subscriptions/{subscriptionId}/resourceGroups/{resourceGroupName}/providers/Microsoft.ContainerService/managedClusters/{resourceName}/upgradeProfiles/default": {
      "get": {
        "tags": [
          "ManagedClusters"
        ],
        "operationId": "ManagedClusters_GetUpgradeProfile",
        "summary": "Gets upgrade profile for a managed cluster.",
        "description": "Gets the details of the upgrade profile for a managed cluster with a specified resource group and name.",
        "parameters": [
          {
            "$ref": "#/parameters/ApiVersionParameter"
          },
          {
            "$ref": "#/parameters/SubscriptionIdParameter"
          },
          {
            "name": "resourceGroupName",
            "in": "path",
            "required": true,
            "type": "string",
            "minLength": 1,
            "description": "The name of the resource group."
          },
          {
            "name": "resourceName",
            "in": "path",
            "required": true,
            "type": "string",
            "description": "The name of the managed cluster resource."
          }
        ],
        "responses": {
          "200": {
            "description": "OK",
            "schema": {
              "$ref": "#/definitions/ManagedClusterUpgradeProfile"
            }
          }
        },
        "x-ms-examples": {
          "Get Upgrade Profile for Managed Cluster": {
            "$ref": "./examples/ManagedClustersGetUpgradeProfile.json"
          }
        }
      }
    },
    "/subscriptions/{subscriptionId}/resourceGroups/{resourceGroupName}/providers/Microsoft.ContainerService/managedClusters/{resourceName}/accessProfiles/{roleName}/listCredential": {
      "post": {
        "tags": [
          "ManagedClusters"
        ],
        "operationId": "ManagedClusters_GetAccessProfile",
        "summary": "Gets an access profile of a managed cluster.",
        "description": "Gets the accessProfile for the specified role name of the managed cluster with a specified resource group and name.",
        "parameters": [
          {
            "$ref": "#/parameters/ApiVersionParameter"
          },
          {
            "$ref": "#/parameters/SubscriptionIdParameter"
          },
          {
            "name": "resourceGroupName",
            "in": "path",
            "required": true,
            "type": "string",
            "minLength": 1,
            "description": "The name of the resource group."
          },
          {
            "name": "resourceName",
            "in": "path",
            "required": true,
            "type": "string",
            "description": "The name of the managed cluster resource."
          },
          {
            "name": "roleName",
            "in": "path",
            "required": true,
            "type": "string",
            "description": "The name of the role for managed cluster accessProfile resource."
          }
        ],
        "responses": {
          "200": {
            "description": "OK",
            "schema": {
              "$ref": "#/definitions/ManagedClusterAccessProfile"
            }
          }
        },
        "x-ms-examples": {
          "Get Managed Cluster": {
            "$ref": "./examples/ManagedClustersGetAccessProfile.json"
          }
        }
      }
    },
    "/subscriptions/{subscriptionId}/resourceGroups/{resourceGroupName}/providers/Microsoft.ContainerService/managedClusters/{resourceName}/listClusterAdminCredential": {
      "post": {
        "tags": [
          "ManagedClusters"
        ],
        "operationId": "ManagedClusters_ListClusterAdminCredentials",
        "summary": "Gets cluster admin credential of a managed cluster.",
        "description": "Gets cluster admin credential of the managed cluster with a specified resource group and name.",
        "parameters": [
          {
            "$ref": "#/parameters/ApiVersionParameter"
          },
          {
            "$ref": "#/parameters/SubscriptionIdParameter"
          },
          {
            "name": "resourceGroupName",
            "in": "path",
            "required": true,
            "type": "string",
            "minLength": 1,
            "description": "The name of the resource group."
          },
          {
            "name": "resourceName",
            "in": "path",
            "required": true,
            "type": "string",
            "description": "The name of the managed cluster resource."
          }
        ],
        "responses": {
          "200": {
            "description": "OK",
            "schema": {
              "$ref": "#/definitions/CredentialResults"
            }
          }
        },
        "x-ms-examples": {
          "Get Managed Cluster": {
            "$ref": "./examples/ManagedClustersListClusterCredentialResult.json"
          }
        }
      }
    },
    "/subscriptions/{subscriptionId}/resourceGroups/{resourceGroupName}/providers/Microsoft.ContainerService/managedClusters/{resourceName}/listClusterUserCredential": {
      "post": {
        "tags": [
          "ManagedClusters"
        ],
        "operationId": "ManagedClusters_ListClusterUserCredentials",
        "summary": "Gets cluster user credential of a managed cluster.",
        "description": "Gets cluster user credential of the managed cluster with a specified resource group and name.",
        "parameters": [
          {
            "$ref": "#/parameters/ApiVersionParameter"
          },
          {
            "$ref": "#/parameters/SubscriptionIdParameter"
          },
          {
            "name": "resourceGroupName",
            "in": "path",
            "required": true,
            "type": "string",
            "minLength": 1,
            "description": "The name of the resource group."
          },
          {
            "name": "resourceName",
            "in": "path",
            "required": true,
            "type": "string",
            "description": "The name of the managed cluster resource."
          }
        ],
        "responses": {
          "200": {
            "description": "OK",
            "schema": {
              "$ref": "#/definitions/CredentialResults"
            }
          }
        },
        "x-ms-examples": {
          "Get Managed Cluster": {
            "$ref": "./examples/ManagedClustersListClusterCredentialResult.json"
          }
        }
      }
    },
    "/subscriptions/{subscriptionId}/resourceGroups/{resourceGroupName}/providers/Microsoft.ContainerService/managedClusters/{resourceName}": {
      "get": {
        "tags": [
          "ManagedClusters"
        ],
        "operationId": "ManagedClusters_Get",
        "summary": "Gets a managed cluster.",
        "description": "Gets the details of the managed cluster with a specified resource group and name.",
        "parameters": [
          {
            "$ref": "#/parameters/ApiVersionParameter"
          },
          {
            "$ref": "#/parameters/SubscriptionIdParameter"
          },
          {
            "name": "resourceGroupName",
            "in": "path",
            "required": true,
            "type": "string",
            "minLength": 1,
            "description": "The name of the resource group."
          },
          {
            "name": "resourceName",
            "in": "path",
            "required": true,
            "type": "string",
            "description": "The name of the managed cluster resource."
          }
        ],
        "responses": {
          "200": {
            "description": "OK",
            "schema": {
              "$ref": "#/definitions/ManagedCluster"
            }
          }
        },
        "x-ms-examples": {
          "Get Managed Cluster": {
            "$ref": "./examples/ManagedClustersGet.json"
          }
        }
      },
      "put": {
        "tags": [
          "ManagedClusters"
        ],
        "operationId": "ManagedClusters_CreateOrUpdate",
        "summary": "Creates or updates a managed cluster.",
        "description": "Creates or updates a managed cluster with the specified configuration for agents and Kubernetes version.",
        "parameters": [
          {
            "$ref": "#/parameters/ApiVersionParameter"
          },
          {
            "$ref": "#/parameters/SubscriptionIdParameter"
          },
          {
            "name": "resourceGroupName",
            "in": "path",
            "required": true,
            "type": "string",
            "minLength": 1,
            "description": "The name of the resource group."
          },
          {
            "name": "resourceName",
            "in": "path",
            "required": true,
            "type": "string",
            "description": "The name of the managed cluster resource."
          },
          {
            "name": "parameters",
            "in": "body",
            "required": true,
            "schema": {
              "$ref": "#/definitions/ManagedCluster"
            },
            "description": "Parameters supplied to the Create or Update a Managed Cluster operation."
          }
        ],
        "responses": {
          "200": {
            "description": "OK",
            "schema": {
              "$ref": "#/definitions/ManagedCluster"
            }
          },
          "201": {
            "description": "Created",
            "schema": {
              "$ref": "#/definitions/ManagedCluster"
            }
          }
        },
        "x-ms-long-running-operation": true,
        "x-ms-examples": {
          "Create/Update Managed Cluster": {
            "$ref": "./examples/ManagedClustersCreate_Update.json"
          }
        }
      },
      "patch": {
        "tags": [
          "ManagedClusters"
        ],
        "operationId": "ManagedClusters_UpdateTags",
        "summary": "Updates tags on a managed cluster.",
        "description": "Updates a managed cluster with the specified tags.",
        "parameters": [
          {
            "$ref": "#/parameters/ApiVersionParameter"
          },
          {
            "$ref": "#/parameters/SubscriptionIdParameter"
          },
          {
            "name": "resourceGroupName",
            "in": "path",
            "required": true,
            "type": "string",
            "minLength": 1,
            "description": "The name of the resource group."
          },
          {
            "name": "resourceName",
            "in": "path",
            "required": true,
            "type": "string",
            "description": "The name of the managed cluster resource."
          },
          {
            "name": "parameters",
            "in": "body",
            "required": true,
            "schema": {
              "$ref": "#/definitions/TagsObject"
            },
            "description": "Parameters supplied to the Update Managed Cluster Tags operation."
          }
        ],
        "responses": {
          "200": {
            "description": "OK",
            "schema": {
              "$ref": "#/definitions/ManagedCluster"
            }
          }
        },
        "x-ms-long-running-operation": true,
        "x-ms-examples": {
          "Update Managed Cluster Tags": {
            "$ref": "./examples/ManagedClustersUpdateTags.json"
          }
        }
      },
      "delete": {
        "tags": [
          "ManagedClusters"
        ],
        "operationId": "ManagedClusters_Delete",
        "summary": "Deletes a managed cluster.",
        "description": "Deletes the managed cluster with a specified resource group and name.",
        "parameters": [
          {
            "$ref": "#/parameters/ApiVersionParameter"
          },
          {
            "$ref": "#/parameters/SubscriptionIdParameter"
          },
          {
            "name": "resourceGroupName",
            "in": "path",
            "required": true,
            "type": "string",
            "minLength": 1,
            "description": "The name of the resource group."
          },
          {
            "name": "resourceName",
            "in": "path",
            "required": true,
            "type": "string",
            "description": "The name of the managed cluster resource."
          }
        ],
        "responses": {
          "202": {
            "description": "Accepted"
          },
          "204": {
            "description": "NoContent"
          }
        },
        "x-ms-long-running-operation": true,
        "x-ms-examples": {
          "Delete Managed Cluster": {
            "$ref": "./examples/ManagedClustersDelete.json"
          }
        }
      }
    },
    "/subscriptions/{subscriptionId}/resourceGroups/{resourceGroupName}/providers/Microsoft.ContainerService/managedClusters/{resourceName}/resetServicePrincipalProfile": {
      "post": {
        "tags": [
          "ManagedClusters"
        ],
        "operationId": "ManagedClusters_ResetServicePrincipalProfile",
        "summary": "Reset Service Principal Profile of a managed cluster.",
        "description": "Update the service principal Profile for a managed cluster.",
        "parameters": [
          {
            "$ref": "#/parameters/ApiVersionParameter"
          },
          {
            "$ref": "#/parameters/SubscriptionIdParameter"
          },
          {
            "name": "resourceGroupName",
            "in": "path",
            "required": true,
            "type": "string",
            "minLength": 1,
            "description": "The name of the resource group."
          },
          {
            "name": "resourceName",
            "in": "path",
            "required": true,
            "type": "string",
            "description": "The name of the managed cluster resource."
          },
          {
            "name": "parameters",
            "in": "body",
            "required": true,
            "schema": {
              "$ref": "#/definitions/ManagedClusterServicePrincipalProfile"
            },
            "description": "Parameters supplied to the Reset Service Principal Profile operation for a Managed Cluster."
          }
        ],
        "responses": {
          "200": {
            "description": "OK"
          },
          "202": {
            "description": "Accepted"
          },
          "default": {
            "description": "Error response describing why the operation failed. If the cluster doesn't exist, 404 (Not found) is returned.",
            "schema": {
              "$ref": "#/definitions/CloudError"
            }
          }
        },
        "x-ms-long-running-operation": true,
        "x-ms-examples": {
          "Reset Service Principal Profile": {
            "$ref": "./examples/ManagedClustersResetServicePrincipalProfile.json"
          }
        }
      }
    },
    "/subscriptions/{subscriptionId}/resourceGroups/{resourceGroupName}/providers/Microsoft.ContainerService/managedClusters/{resourceName}/resetAADProfile": {
      "post": {
        "tags": [
          "ManagedClusters"
        ],
        "operationId": "ManagedClusters_ResetAADProfile",
        "summary": "Reset AAD Profile of a managed cluster.",
        "description": "Update the AAD Profile for a managed cluster.",
        "parameters": [
          {
            "$ref": "#/parameters/ApiVersionParameter"
          },
          {
            "$ref": "#/parameters/SubscriptionIdParameter"
          },
          {
            "name": "resourceGroupName",
            "in": "path",
            "required": true,
            "type": "string",
            "minLength": 1,
            "description": "The name of the resource group."
          },
          {
            "name": "resourceName",
            "in": "path",
            "required": true,
            "type": "string",
            "description": "The name of the managed cluster resource."
          },
          {
            "name": "parameters",
            "in": "body",
            "required": true,
            "schema": {
              "$ref": "#/definitions/ManagedClusterAADProfile"
            },
            "description": "Parameters supplied to the Reset AAD Profile operation for a Managed Cluster."
          }
        ],
        "responses": {
          "200": {
            "description": "OK"
          },
          "202": {
            "description": "Accepted"
          },
          "default": {
            "description": "Error response describing why the operation failed. If the cluster doesn't exist, 404 (Not found) is returned.",
            "schema": {
              "$ref": "#/definitions/CloudError"
            }
          }
        },
        "x-ms-long-running-operation": true,
        "x-ms-examples": {
          "Reset AAD Profile": {
            "$ref": "./examples/ManagedClustersResetAADProfile.json"
          }
        }
      }
    }
  },
  "definitions": {
    "OperationListResult": {
      "properties": {
        "value": {
          "type": "array",
          "readOnly": true,
          "items": {
            "$ref": "#/definitions/OperationValue"
          },
          "description": "The list of compute operations"
        }
      },
      "description": "The List Compute Operation operation response."
    },
    "OperationValue": {
      "properties": {
        "origin": {
          "type": "string",
          "readOnly": true,
          "description": "The origin of the compute operation."
        },
        "name": {
          "type": "string",
          "readOnly": true,
          "description": "The name of the compute operation."
        },
        "display": {
          "x-ms-client-flatten": true,
          "$ref": "#/definitions/OperationValueDisplay",
          "description": "Describes the properties of a Compute Operation Value Display."
        }
      },
      "description": "Describes the properties of a Compute Operation value."
    },
    "OperationValueDisplay": {
      "properties": {
        "operation": {
          "type": "string",
          "readOnly": true,
          "description": "The display name of the compute operation."
        },
        "resource": {
          "type": "string",
          "readOnly": true,
          "description": "The display name of the resource the operation applies to."
        },
        "description": {
          "type": "string",
          "readOnly": true,
          "description": "The description of the operation."
        },
        "provider": {
          "type": "string",
          "readOnly": true,
          "description": "The resource provider for the operation."
        }
      },
      "description": "Describes the properties of a Compute Operation Value Display."
    },
    "Resource": {
      "description": "The Resource model definition.",
      "properties": {
        "id": {
          "readOnly": true,
          "type": "string",
          "description": "Resource Id"
        },
        "name": {
          "readOnly": true,
          "type": "string",
          "description": "Resource name"
        },
        "type": {
          "readOnly": true,
          "type": "string",
          "description": "Resource type"
        },
        "location": {
          "type": "string",
          "description": "Resource location",
          "x-ms-mutability": [
            "read",
            "create"
          ]
        },
        "tags": {
          "type": "object",
          "additionalProperties": {
            "type": "string"
          },
          "description": "Resource tags"
        }
      },
      "required": [
        "location"
      ],
      "x-ms-azure-resource": true
    },
    "SubResource": {
      "properties": {
        "id": {
          "readOnly": true,
          "type": "string",
          "description": "Resource ID."
        },
        "name": {
          "readOnly": true,
          "type": "string",
          "description": "The name of the resource that is unique within a resource group. This name can be used to access the resource."
        },
        "type": {
          "readOnly": true,
          "type": "string",
          "description": "Resource type"
        }
      },
      "description": "Reference to another subresource.",
      "x-ms-azure-resource": true
    },
    "TagsObject": {
      "properties": {
        "tags": {
          "type": "object",
          "additionalProperties": {
            "type": "string"
          },
          "description": "Resource tags."
        }
      },
      "description": "Tags object for patch operations."
    },
    "ContainerServiceOSDisk": {
      "type": "integer",
      "format": "int32",
      "maximum": 1023,
      "minimum": 0,
      "description": "OS Disk Size in GB to be used to specify the disk size for every machine in this master/agent pool. If you specify 0, it will apply the default osDisk size according to the vmSize specified."
    },
    "ContainerServiceStorageProfile": {
      "type": "string",
      "x-ms-enum": {
        "name": "ContainerServiceStorageProfileTypes",
        "modelAsString": true
      },
      "enum": [
        "StorageAccount",
        "ManagedDisks"
      ],
      "description": "Storage profile specifies what kind of storage used. Choose from StorageAccount and ManagedDisks. Leave it empty, we will choose for you based on the orchestrator choice."
    },
    "ContainerServiceVnetSubnetID": {
      "type": "string",
      "description": "VNet SubnetID specifies the VNet's subnet identifier."
    },
    "ContainerServiceVMSize": {
      "type": "string",
      "x-ms-enum": {
        "name": "ContainerServiceVMSizeTypes",
        "modelAsString": true
      },
      "description": "Size of agent VMs.",
      "enum": [
        "Standard_A1",
        "Standard_A10",
        "Standard_A11",
        "Standard_A1_v2",
        "Standard_A2",
        "Standard_A2_v2",
        "Standard_A2m_v2",
        "Standard_A3",
        "Standard_A4",
        "Standard_A4_v2",
        "Standard_A4m_v2",
        "Standard_A5",
        "Standard_A6",
        "Standard_A7",
        "Standard_A8",
        "Standard_A8_v2",
        "Standard_A8m_v2",
        "Standard_A9",
        "Standard_B2ms",
        "Standard_B2s",
        "Standard_B4ms",
        "Standard_B8ms",
        "Standard_D1",
        "Standard_D11",
        "Standard_D11_v2",
        "Standard_D11_v2_Promo",
        "Standard_D12",
        "Standard_D12_v2",
        "Standard_D12_v2_Promo",
        "Standard_D13",
        "Standard_D13_v2",
        "Standard_D13_v2_Promo",
        "Standard_D14",
        "Standard_D14_v2",
        "Standard_D14_v2_Promo",
        "Standard_D15_v2",
        "Standard_D16_v3",
        "Standard_D16s_v3",
        "Standard_D1_v2",
        "Standard_D2",
        "Standard_D2_v2",
        "Standard_D2_v2_Promo",
        "Standard_D2_v3",
        "Standard_D2s_v3",
        "Standard_D3",
        "Standard_D32_v3",
        "Standard_D32s_v3",
        "Standard_D3_v2",
        "Standard_D3_v2_Promo",
        "Standard_D4",
        "Standard_D4_v2",
        "Standard_D4_v2_Promo",
        "Standard_D4_v3",
        "Standard_D4s_v3",
        "Standard_D5_v2",
        "Standard_D5_v2_Promo",
        "Standard_D64_v3",
        "Standard_D64s_v3",
        "Standard_D8_v3",
        "Standard_D8s_v3",
        "Standard_DS1",
        "Standard_DS11",
        "Standard_DS11_v2",
        "Standard_DS11_v2_Promo",
        "Standard_DS12",
        "Standard_DS12_v2",
        "Standard_DS12_v2_Promo",
        "Standard_DS13",
        "Standard_DS13-2_v2",
        "Standard_DS13-4_v2",
        "Standard_DS13_v2",
        "Standard_DS13_v2_Promo",
        "Standard_DS14",
        "Standard_DS14-4_v2",
        "Standard_DS14-8_v2",
        "Standard_DS14_v2",
        "Standard_DS14_v2_Promo",
        "Standard_DS15_v2",
        "Standard_DS1_v2",
        "Standard_DS2",
        "Standard_DS2_v2",
        "Standard_DS2_v2_Promo",
        "Standard_DS3",
        "Standard_DS3_v2",
        "Standard_DS3_v2_Promo",
        "Standard_DS4",
        "Standard_DS4_v2",
        "Standard_DS4_v2_Promo",
        "Standard_DS5_v2",
        "Standard_DS5_v2_Promo",
        "Standard_E16_v3",
        "Standard_E16s_v3",
        "Standard_E2_v3",
        "Standard_E2s_v3",
        "Standard_E32-16s_v3",
        "Standard_E32-8s_v3",
        "Standard_E32_v3",
        "Standard_E32s_v3",
        "Standard_E4_v3",
        "Standard_E4s_v3",
        "Standard_E64-16s_v3",
        "Standard_E64-32s_v3",
        "Standard_E64_v3",
        "Standard_E64s_v3",
        "Standard_E8_v3",
        "Standard_E8s_v3",
        "Standard_F1",
        "Standard_F16",
        "Standard_F16s",
        "Standard_F16s_v2",
        "Standard_F1s",
        "Standard_F2",
        "Standard_F2s",
        "Standard_F2s_v2",
        "Standard_F32s_v2",
        "Standard_F4",
        "Standard_F4s",
        "Standard_F4s_v2",
        "Standard_F64s_v2",
        "Standard_F72s_v2",
        "Standard_F8",
        "Standard_F8s",
        "Standard_F8s_v2",
        "Standard_G1",
        "Standard_G2",
        "Standard_G3",
        "Standard_G4",
        "Standard_G5",
        "Standard_GS1",
        "Standard_GS2",
        "Standard_GS3",
        "Standard_GS4",
        "Standard_GS4-4",
        "Standard_GS4-8",
        "Standard_GS5",
        "Standard_GS5-16",
        "Standard_GS5-8",
        "Standard_H16",
        "Standard_H16m",
        "Standard_H16mr",
        "Standard_H16r",
        "Standard_H8",
        "Standard_H8m",
        "Standard_L16s",
        "Standard_L32s",
        "Standard_L4s",
        "Standard_L8s",
        "Standard_M128-32ms",
        "Standard_M128-64ms",
        "Standard_M128ms",
        "Standard_M128s",
        "Standard_M64-16ms",
        "Standard_M64-32ms",
        "Standard_M64ms",
        "Standard_M64s",
        "Standard_NC12",
        "Standard_NC12s_v2",
        "Standard_NC12s_v3",
        "Standard_NC24",
        "Standard_NC24r",
        "Standard_NC24rs_v2",
        "Standard_NC24rs_v3",
        "Standard_NC24s_v2",
        "Standard_NC24s_v3",
        "Standard_NC6",
        "Standard_NC6s_v2",
        "Standard_NC6s_v3",
        "Standard_ND12s",
        "Standard_ND24rs",
        "Standard_ND24s",
        "Standard_ND6s",
        "Standard_NV12",
        "Standard_NV24",
        "Standard_NV6"
      ]
    },
    "ManagedClusterServicePrincipalProfile": {
      "properties": {
        "clientId": {
          "type": "string",
          "description": "The ID for the service principal."
        },
        "secret": {
          "type": "string",
          "description": "The secret password associated with the service principal in plain text."
        }
      },
      "description": "Information about a service principal identity for the cluster to use for manipulating Azure APIs.",
      "required": [
        "clientId"
      ]
    },
    "ContainerServiceMasterProfile": {
      "properties": {
        "count": {
          "type": "integer",
          "format": "int32",
          "enum": [
            1,
            3,
            5
          ],
          "x-ms-enum": {
            "name": "Count",
            "modelAsString": false
          },
          "description": "Number of masters (VMs) in the container service cluster. Allowed values are 1, 3, and 5. The default value is 1.",
          "default": 1
        },
        "dnsPrefix": {
          "type": "string",
          "description": "DNS prefix to be used to create the FQDN for the master pool."
        },
        "vmSize": {
          "$ref": "#/definitions/ContainerServiceVMSize",
          "description": "Size of agent VMs."
        },
        "osDiskSizeGB": {
          "$ref": "#/definitions/ContainerServiceOSDisk",
          "description": "OS Disk Size in GB to be used to specify the disk size for every machine in this master/agent pool. If you specify 0, it will apply the default osDisk size according to the vmSize specified."
        },
        "vnetSubnetID": {
          "$ref": "#/definitions/ContainerServiceVnetSubnetID",
          "description": "VNet SubnetID specifies the VNet's subnet identifier."
        },
        "firstConsecutiveStaticIP": {
          "type": "string",
          "description": "FirstConsecutiveStaticIP used to specify the first static ip of masters.",
          "default": "10.240.255.5"
        },
        "storageProfile": {
          "$ref": "#/definitions/ContainerServiceStorageProfile",
          "description": "Storage profile specifies what kind of storage used. Choose from StorageAccount and ManagedDisks. Leave it empty, we will choose for you based on the orchestrator choice."
        },
        "fqdn": {
          "readOnly": true,
          "type": "string",
          "description": "FQDN for the master pool."
        }
      },
      "required": [
        "dnsPrefix",
        "vmSize"
      ],
      "description": "Profile for the container service master."
    },
    "ManagedClusterAgentPoolProfileProperties": {
      "properties": {
        "count": {
          "type": "integer",
          "format": "int32",
          "maximum": 100,
          "minimum": 1,
          "description": "Number of agents (VMs) to host docker containers. Allowed values must be in the range of 1 to 100 (inclusive). The default value is 1. ",
          "default": 1
        },
        "vmSize": {
          "$ref": "#/definitions/ContainerServiceVMSize",
          "description": "Size of agent VMs."
        },
        "osDiskSizeGB": {
          "$ref": "#/definitions/ContainerServiceOSDisk",
          "description": "OS Disk Size in GB to be used to specify the disk size for every machine in this master/agent pool. If you specify 0, it will apply the default osDisk size according to the vmSize specified."
        },
        "vnetSubnetID": {
          "$ref": "#/definitions/ContainerServiceVnetSubnetID",
          "description": "VNet SubnetID specifies the VNet's subnet identifier."
        },
        "maxPods": {
          "type": "integer",
          "format": "int32",
          "description": "Maximum number of pods that can run on a node."
        },
        "osType": {
          "$ref": "#/definitions/OSType",
          "description": "OsType to be used to specify os type. Choose from Linux and Windows. Default to Linux."
        },
        "maxCount": {
          "type": "integer",
          "format": "int32",
          "description": "Maximum number of nodes for auto-scaling"
        },
        "minCount": {
          "type": "integer",
          "format": "int32",
          "description": "Minimum number of nodes for auto-scaling"
        },
        "enableAutoScaling": {
          "type": "boolean",
          "description": "Whether to enable auto-scaler"
        },
        "type": {
          "$ref": "#/definitions/AgentPoolType",
          "description": "AgentPoolType represents types of an agent pool"
        },
<<<<<<< HEAD
        "orchestratorVersion": {
          "type": "string",
          "description": "Version of orchestrator specified when creating the managed cluster."
        },
        "provisioningState": {
          "readOnly": true,
          "type": "string",
          "description": "The current deployment or provisioning state, which only appears in the response."
=======
        "availabilityZones": {
          "type": "array",
          "items": {
            "type": "string"
          },
          "description": "Availability zones for nodes"
>>>>>>> 0c433eca
        }
      },
      "required": [
        "vmSize",
        "count"
      ],
      "description": "Properties for the container service agent pool profile."
    },
    "ManagedClusterAgentPoolProfile": {
      "allOf": [
        {
          "$ref": "#/definitions/ManagedClusterAgentPoolProfileProperties"
        },
        {
          "properties": {
            "name": {
              "type": "string",
              "description": "Unique name of the agent pool profile in the context of the subscription and resource group."
            }
          }
        }
      ],
      "required": [
        "name"
      ],
      "description": "Profile for the container service agent pool."
    },
    "AgentPoolType": {
      "type": "string",
      "enum": [
        "VirtualMachineScaleSets",
        "AvailabilitySet"
      ],
      "x-ms-enum": {
        "name": "AgentPoolType",
        "modelAsString": true
      },
      "description": "AgentPoolType represents types of an agent pool"
    },
    "AgentPoolListResult": {
      "properties": {
        "value": {
          "type": "array",
          "items": {
            "$ref": "#/definitions/AgentPool"
          },
          "description": "The list of agent pools."
        },
        "nextLink": {
          "type": "string",
          "description": "The URL to get the next set of agent pool results.",
          "readOnly": true
        }
      },
      "description": "The response from the List Agent Pools operation."
    },
    "AgentPool": {
      "allOf": [
        {
          "$ref": "#/definitions/SubResource"
        },
        {
          "properties": {
            "properties": {
              "description": "Properties of an agent pool.",
              "$ref": "#/definitions/ManagedClusterAgentPoolProfileProperties",
              "x-ms-client-flatten": true
            }
          }
        }
      ],
      "description": "Agent Pool."
    },
    "ContainerServiceWindowsProfile": {
      "properties": {
        "adminUsername": {
          "type": "string",
          "description": "The administrator username to use for Windows VMs.",
          "pattern": "^[a-zA-Z0-9]+([._]?[a-zA-Z0-9]+)*$"
        },
        "adminPassword": {
          "type": "string",
          "description": "The administrator password to use for Windows VMs.",
          "pattern": "^(?=.*[a-z])(?=.*[A-Z])(?=.*[!@#$%\\^&\\*\\(\\)])[a-zA-Z\\d!@#$%\\^&\\*\\(\\)]{12,123}$"
        }
      },
      "required": [
        "adminUsername",
        "adminPassword"
      ],
      "description": "Profile for Windows VMs in the container service cluster."
    },
    "ContainerServiceLinuxProfile": {
      "properties": {
        "adminUsername": {
          "type": "string",
          "description": "The administrator username to use for Linux VMs.",
          "pattern": "^[A-Za-z][-A-Za-z0-9_]*$"
        },
        "ssh": {
          "$ref": "#/definitions/ContainerServiceSshConfiguration",
          "description": "SSH configuration for Linux-based VMs running on Azure."
        }
      },
      "required": [
        "adminUsername",
        "ssh"
      ],
      "description": "Profile for Linux VMs in the container service cluster."
    },
    "ContainerServiceNetworkProfile": {
      "properties": {
        "networkPlugin": {
          "type": "string",
          "enum": [
            "azure",
            "kubenet"
          ],
          "default": "kubenet",
          "x-ms-enum": {
            "name": "NetworkPlugin",
            "modelAsString": true
          },
          "description": "Network plugin used for building Kubernetes network."
        },
        "networkPolicy": {
          "type": "string",
          "enum": [
            "calico"
          ],
          "x-ms-enum": {
            "name": "NetworkPolicy",
            "modelAsString": true
          },
          "description": "Network policy used for building Kubernetes network."
        },
        "podCidr": {
          "type": "string",
          "pattern": "^([0-9]{1,3}\\.){3}[0-9]{1,3}(\\/([0-9]|[1-2][0-9]|3[0-2]))?$",
          "default": "10.244.0.0/16",
          "description": "A CIDR notation IP range from which to assign pod IPs when kubenet is used."
        },
        "serviceCidr": {
          "type": "string",
          "pattern": "^([0-9]{1,3}\\.){3}[0-9]{1,3}(\\/([0-9]|[1-2][0-9]|3[0-2]))?$",
          "default": "10.0.0.0/16",
          "description": "A CIDR notation IP range from which to assign service cluster IPs. It must not overlap with any Subnet IP ranges."
        },
        "dnsServiceIP": {
          "type": "string",
          "pattern": "^(?:(?:25[0-5]|2[0-4][0-9]|[01]?[0-9][0-9]?)\\.){3}(?:25[0-5]|2[0-4][0-9]|[01]?[0-9][0-9]?)$",
          "default": "10.0.0.10",
          "description": "An IP address assigned to the Kubernetes DNS service. It must be within the Kubernetes service address range specified in serviceCidr."
        },
        "dockerBridgeCidr": {
          "type": "string",
          "pattern": "^([0-9]{1,3}\\.){3}[0-9]{1,3}(\\/([0-9]|[1-2][0-9]|3[0-2]))?$",
          "default": "172.17.0.1/16",
          "description": "A CIDR notation IP range assigned to the Docker bridge network. It must not overlap with any Subnet IP ranges or the Kubernetes service address range."
        }
      },
      "description": "Profile of network configuration."
    },
    "ContainerServiceSshConfiguration": {
      "properties": {
        "publicKeys": {
          "type": "array",
          "items": {
            "$ref": "#/definitions/ContainerServiceSshPublicKey"
          },
          "description": "The list of SSH public keys used to authenticate with Linux-based VMs. Only expect one key specified."
        }
      },
      "description": "SSH configuration for Linux-based VMs running on Azure.",
      "required": [
        "publicKeys"
      ]
    },
    "ContainerServiceSshPublicKey": {
      "properties": {
        "keyData": {
          "type": "string",
          "description": "Certificate public key used to authenticate with VMs through SSH. The certificate must be in PEM format with or without headers."
        }
      },
      "required": [
        "keyData"
      ],
      "description": "Contains information about SSH certificate public key data."
    },
    "ContainerServiceDiagnosticsProfile": {
      "properties": {
        "vmDiagnostics": {
          "$ref": "#/definitions/ContainerServiceVMDiagnostics",
          "description": "Profile for diagnostics on the container service VMs."
        }
      },
      "description": "Profile for diagnostics on the container service cluster.",
      "required": [
        "vmDiagnostics"
      ]
    },
    "ContainerServiceVMDiagnostics": {
      "properties": {
        "enabled": {
          "type": "boolean",
          "description": "Whether the VM diagnostic agent is provisioned on the VM."
        },
        "storageUri": {
          "readOnly": true,
          "type": "string",
          "description": "The URI of the storage account where diagnostics are stored."
        }
      },
      "description": "Profile for diagnostics on the container service VMs.",
      "required": [
        "enabled"
      ]
    },
    "ManagedClusterListResult": {
      "properties": {
        "value": {
          "type": "array",
          "items": {
            "$ref": "#/definitions/ManagedCluster"
          },
          "description": "The list of managed clusters."
        },
        "nextLink": {
          "type": "string",
          "description": "The URL to get the next set of managed cluster results.",
          "readOnly": true
        }
      },
      "description": "The response from the List Managed Clusters operation."
    },
    "ManagedCluster": {
      "allOf": [
        {
          "$ref": "#/definitions/Resource"
        },
        {
          "properties": {
            "properties": {
              "description": "Properties of a managed cluster.",
              "$ref": "#/definitions/ManagedClusterProperties",
              "x-ms-client-flatten": true
            }
          }
        }
      ],
      "description": "Managed cluster."
    },
    "ManagedClusterProperties": {
      "properties": {
        "provisioningState": {
          "readOnly": true,
          "type": "string",
          "description": "The current deployment or provisioning state, which only appears in the response."
        },
        "kubernetesVersion": {
          "type": "string",
          "description": "Version of Kubernetes specified when creating the managed cluster."
        },
        "dnsPrefix": {
          "type": "string",
          "description": "DNS prefix specified when creating the managed cluster."
        },
        "fqdn": {
          "readOnly": true,
          "type": "string",
          "description": "FQDN for the master pool."
        },
        "agentPoolProfiles": {
          "type": "array",
          "items": {
            "$ref": "#/definitions/ManagedClusterAgentPoolProfile"
          },
          "description": "Properties of the agent pool."
        },
        "linuxProfile": {
          "$ref": "#/definitions/ContainerServiceLinuxProfile",
          "description": "Profile for Linux VMs in the container service cluster."
        },
        "servicePrincipalProfile": {
          "$ref": "#/definitions/ManagedClusterServicePrincipalProfile",
          "description": "Information about a service principal identity for the cluster to use for manipulating Azure APIs."
        },
        "addonProfiles": {
          "additionalProperties": {
            "$ref": "#/definitions/ManagedClusterAddonProfile"
          },
          "description": "Profile of managed cluster add-on."
        },
        "nodeResourceGroup": {
          "readOnly": true,
          "type": "string",
          "description": "Name of the resource group containing agent pool nodes."
        },
        "enableRBAC": {
          "type": "boolean",
          "description": "Whether to enable Kubernetes Role-Based Access Control."
        },
        "networkProfile": {
          "$ref": "#/definitions/ContainerServiceNetworkProfile",
          "description": "Profile of network configuration."
        },
        "aadProfile": {
          "$ref": "#/definitions/ManagedClusterAADProfile",
          "description": "Profile of Azure Active Directory configuration."
        }
      },
      "description": "Properties of the managed cluster."
    },
    "OrchestratorProfile": {
      "properties": {
        "orchestratorType": {
          "type": "string",
          "description": "Orchestrator type."
        },
        "orchestratorVersion": {
          "type": "string",
          "description": "Orchestrator version (major, minor, patch)."
        }
      },
      "required": [
        "orchestratorType",
        "orchestratorVersion"
      ],
      "description": "Contains information about orchestrator."
    },
    "ManagedClusterAccessProfile": {
      "allOf": [
        {
          "$ref": "#/definitions/Resource"
        },
        {
          "properties": {
            "properties": {
              "description": "AccessProfile of a managed cluster.",
              "$ref": "#/definitions/AccessProfile",
              "x-ms-client-flatten": true
            }
          }
        }
      ],
      "description": "Managed cluster Access Profile.",
      "x-ms-azure-resource": false
    },
    "AccessProfile": {
      "type": "object",
      "properties": {
        "kubeConfig": {
          "type": "string",
          "format": "byte",
          "description": "Base64-encoded Kubernetes configuration file."
        }
      },
      "description": "Profile for enabling a user to access a managed cluster."
    },
    "ManagedClusterPoolUpgradeProfile": {
      "properties": {
        "kubernetesVersion": {
          "type": "string",
          "description": "Kubernetes version (major, minor, patch)."
        },
        "name": {
          "type": "string",
          "description": "Pool name."
        },
        "osType": {
          "$ref": "#/definitions/OSType",
          "enum": [
            "Linux",
            "Windows"
          ],
          "x-ms-enum": {
            "name": "ContainerServiceOSTypes",
            "modelAsString": true
          },
          "description": "OsType to be used to specify os type. Choose from Linux and Windows. Default to Linux."
        },
        "upgrades": {
          "type": "array",
          "items": {
            "type": "string"
          },
          "description": "List of orchestrator types and versions available for upgrade."
        }
      },
      "required": [
        "kubernetesVersion",
        "osType"
      ],
      "description": "The list of available upgrade versions."
    },
    "ManagedClusterUpgradeProfileProperties": {
      "properties": {
        "controlPlaneProfile": {
          "$ref": "#/definitions/ManagedClusterPoolUpgradeProfile",
          "description": "The list of available upgrade versions for the control plane."
        },
        "agentPoolProfiles": {
          "type": "array",
          "items": {
            "$ref": "#/definitions/ManagedClusterPoolUpgradeProfile"
          },
          "description": "The list of available upgrade versions for agent pools."
        }
      },
      "required": [
        "controlPlaneProfile",
        "agentPoolProfiles"
      ],
      "description": "Control plane and agent pool upgrade profiles."
    },
    "ManagedClusterAADProfile": {
      "properties": {
        "clientAppID": {
          "type": "string",
          "description": "The client AAD application ID."
        },
        "serverAppID": {
          "type": "string",
          "description": "The server AAD application ID."
        },
        "serverAppSecret": {
          "type": "string",
          "description": "The server AAD application secret."
        },
        "tenantID": {
          "type": "string",
          "description": "The AAD tenant ID to use for authentication. If not specified, will use the tenant of the deployment subscription."
        }
      },
      "required": [
        "clientAppID",
        "serverAppID"
      ],
      "description": "AADProfile specifies attributes for Azure Active Directory integration."
    },
    "ManagedClusterAddonProfile": {
      "properties": {
        "enabled": {
          "type": "boolean",
          "description": "Whether the add-on is enabled or not."
        },
        "config": {
          "additionalProperties": {
            "type": "string"
          },
          "description": "Key-value pairs for configuring an add-on."
        }
      },
      "required": [
        "enabled"
      ],
      "description": "A Kubernetes add-on profile for a managed cluster."
    },
    "ManagedClusterUpgradeProfile": {
      "properties": {
        "id": {
          "readOnly": true,
          "type": "string",
          "description": "Id of upgrade profile."
        },
        "name": {
          "readOnly": true,
          "type": "string",
          "description": "Name of upgrade profile."
        },
        "type": {
          "readOnly": true,
          "type": "string",
          "description": "Type of upgrade profile."
        },
        "properties": {
          "$ref": "#/definitions/ManagedClusterUpgradeProfileProperties",
          "description": "Properties of upgrade profile.",
          "x-ms-client-flatten": true
        }
      },
      "required": [
        "properties"
      ],
      "description": "The list of available upgrades for compute pools."
    },
    "OSType": {
      "type": "string",
      "default": "Linux",
      "enum": [
        "Linux",
        "Windows"
      ],
      "x-ms-enum": {
        "name": "OSType",
        "modelAsString": true
      },
      "description": "OsType to be used to specify os type. Choose from Linux and Windows. Default to Linux."
    },
    "CredentialResults": {
      "properties": {
        "kubeconfigs": {
          "type": "array",
          "readOnly": true,
          "items": {
            "$ref": "#/definitions/CredentialResult"
          },
          "description": "Base64-encoded Kubernetes configuration file."
        }
      },
      "description": "The list of credential result response."
    },
    "CredentialResult": {
      "type": "object",
      "properties": {
        "name": {
          "type": "string",
          "readOnly": true,
          "description": "The name of the credential."
        },
        "value": {
          "type": "string",
          "format": "byte",
          "readOnly": true,
          "description": "Base64-encoded Kubernetes configuration file."
        }
      },
      "description": "The credential result response."
    },
    "CloudError": {
      "x-ms-external": true,
      "properties": {
        "error": {
          "$ref": "#/definitions/CloudErrorBody",
          "description": "Details about the error."
        }
      },
      "description": "An error response from the Container service."
    },
    "CloudErrorBody": {
      "x-ms-external": true,
      "properties": {
        "code": {
          "type": "string",
          "description": "An identifier for the error. Codes are invariant and are intended to be consumed programmatically."
        },
        "message": {
          "type": "string",
          "description": "A message describing the error, intended to be suitable for display in a user interface."
        },
        "target": {
          "type": "string",
          "description": "The target of the particular error. For example, the name of the property in error."
        },
        "details": {
          "type": "array",
          "items": {
            "$ref": "#/definitions/CloudErrorBody"
          },
          "description": "A list of additional details about the error."
        }
      },
      "description": "An error response from the Container service."
    }
  },
  "parameters": {
    "SubscriptionIdParameter": {
      "name": "subscriptionId",
      "in": "path",
      "required": true,
      "type": "string",
      "description": "Subscription credentials which uniquely identify Microsoft Azure subscription. The subscription ID forms part of the URI for every service call.",
      "x-ms-parameter-location": "client"
    },
    "ApiVersionParameter": {
      "name": "api-version",
      "in": "query",
      "required": true,
      "type": "string",
      "description": "Client Api Version.",
      "x-ms-parameter-location": "client"
    }
  }
}<|MERGE_RESOLUTION|>--- conflicted
+++ resolved
@@ -1113,7 +1113,6 @@
           "$ref": "#/definitions/AgentPoolType",
           "description": "AgentPoolType represents types of an agent pool"
         },
-<<<<<<< HEAD
         "orchestratorVersion": {
           "type": "string",
           "description": "Version of orchestrator specified when creating the managed cluster."
@@ -1122,14 +1121,13 @@
           "readOnly": true,
           "type": "string",
           "description": "The current deployment or provisioning state, which only appears in the response."
-=======
+        },
         "availabilityZones": {
           "type": "array",
           "items": {
             "type": "string"
           },
           "description": "Availability zones for nodes"
->>>>>>> 0c433eca
         }
       },
       "required": [

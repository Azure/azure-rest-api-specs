{
  "swagger": "2.0",
  "info": {
    "title": "ContainerServiceClient",
    "description": "The Container Service Client.",
    "version": "2021-03-01"
  },
  "host": "management.azure.com",
  "schemes": [
    "https"
  ],
  "consumes": [
    "application/json"
  ],
  "produces": [
    "application/json"
  ],
  "security": [
    {
      "azure_auth": [
        "user_impersonation"
      ]
    }
  ],
  "securityDefinitions": {
    "azure_auth": {
      "type": "oauth2",
      "authorizationUrl": "https://login.microsoftonline.com/common/oauth2/authorize",
      "flow": "implicit",
      "description": "Azure Active Directory OAuth2 Flow",
      "scopes": {
        "user_impersonation": "impersonate your user account"
      }
    }
  },
  "paths": {
    "/providers/Microsoft.ContainerService/operations": {
      "get": {
        "tags": [
          "managedClusters"
        ],
        "operationId": "Operations_List",
        "description": "Gets a list of compute operations.",
        "parameters": [
          {
            "$ref": "#/parameters/ApiVersionParameter"
          }
        ],
        "responses": {
          "200": {
            "description": "OK",
            "schema": {
              "$ref": "#/definitions/OperationListResult"
            }
          },
          "default": {
            "description": "Error response describing why the operation failed.",
            "schema": {
              "$ref": "#/definitions/CloudError"
            }
          }
        },
        "x-ms-pageable": {
          "nextLinkName": null
        }
      }
    },
    "/subscriptions/{subscriptionId}/providers/Microsoft.ContainerService/managedClusters": {
      "get": {
        "tags": [
          "ManagedClusters"
        ],
        "operationId": "ManagedClusters_List",
        "summary": "Gets a list of managed clusters in the specified subscription.",
        "description": "Gets a list of managed clusters in the specified subscription. The operation returns properties of each managed cluster.",
        "parameters": [
          {
            "$ref": "#/parameters/ApiVersionParameter"
          },
          {
            "$ref": "#/parameters/SubscriptionIdParameter"
          }
        ],
        "responses": {
          "200": {
            "description": "OK",
            "schema": {
              "$ref": "#/definitions/ManagedClusterListResult"
            }
          },
          "default": {
            "description": "Error response describing why the operation failed.",
            "schema": {
              "$ref": "#/definitions/CloudError"
            }
          }
        },
        "x-ms-pageable": {
          "nextLinkName": "nextLink"
        },
        "x-ms-examples": {
          "List Managed Clusters": {
            "$ref": "./examples/ManagedClustersList.json"
          }
        }
      }
    },
    "/subscriptions/{subscriptionId}/resourceGroups/{resourceGroupName}/providers/Microsoft.ContainerService/managedClusters": {
      "get": {
        "tags": [
          "ManagedClusters"
        ],
        "operationId": "ManagedClusters_ListByResourceGroup",
        "summary": "Lists managed clusters in the specified subscription and resource group.",
        "description": "Lists managed clusters in the specified subscription and resource group. The operation returns properties of each managed cluster.",
        "parameters": [
          {
            "$ref": "#/parameters/ApiVersionParameter"
          },
          {
            "$ref": "#/parameters/SubscriptionIdParameter"
          },
          {
            "$ref": "#/parameters/ResourceGroupNameParameter"
          }
        ],
        "responses": {
          "200": {
            "description": "OK",
            "schema": {
              "$ref": "#/definitions/ManagedClusterListResult"
            }
          },
          "default": {
            "description": "Error response describing why the operation failed.",
            "schema": {
              "$ref": "#/definitions/CloudError"
            }
          }
        },
        "x-ms-pageable": {
          "nextLinkName": "nextLink"
        },
        "x-ms-examples": {
          "Get Managed Clusters by Resource Group": {
            "$ref": "./examples/ManagedClustersListByResourceGroup.json"
          }
        }
      }
    },
    "/subscriptions/{subscriptionId}/resourceGroups/{resourceGroupName}/providers/Microsoft.ContainerService/managedClusters/{resourceName}/upgradeProfiles/default": {
      "get": {
        "tags": [
          "ManagedClusters"
        ],
        "operationId": "ManagedClusters_GetUpgradeProfile",
        "summary": "Gets upgrade profile for a managed cluster.",
        "description": "Gets the details of the upgrade profile for a managed cluster with a specified resource group and name.",
        "parameters": [
          {
            "$ref": "#/parameters/ApiVersionParameter"
          },
          {
            "$ref": "#/parameters/SubscriptionIdParameter"
          },
          {
            "$ref": "#/parameters/ResourceGroupNameParameter"
          },
          {
            "$ref": "#/parameters/ResourceNameParameter"
          }
        ],
        "responses": {
          "200": {
            "description": "OK",
            "schema": {
              "$ref": "#/definitions/ManagedClusterUpgradeProfile"
            }
          },
          "default": {
            "description": "Error response describing why the operation failed.",
            "schema": {
              "$ref": "#/definitions/CloudError"
            }
          }
        },
        "x-ms-examples": {
          "Get Upgrade Profile for Managed Cluster": {
            "$ref": "./examples/ManagedClustersGetUpgradeProfile.json"
          }
        }
      }
    },
    "/subscriptions/{subscriptionId}/resourceGroups/{resourceGroupName}/providers/Microsoft.ContainerService/managedClusters/{resourceName}/accessProfiles/{roleName}/listCredential": {
      "post": {
        "deprecated": true,
        "tags": [
          "ManagedClusters"
        ],
        "operationId": "ManagedClusters_GetAccessProfile",
        "summary": "Gets an access profile of a managed cluster.",
        "description": "Gets the accessProfile for the specified role name of the managed cluster with a specified resource group and name. **WARNING**: This API will be deprecated. Instead use [ListClusterUserCredentials](https://docs.microsoft.com/en-us/rest/api/aks/managedclusters/listclusterusercredentials) or [ListClusterAdminCredentials](https://docs.microsoft.com/en-us/rest/api/aks/managedclusters/listclusteradmincredentials) .",
        "parameters": [
          {
            "$ref": "#/parameters/ApiVersionParameter"
          },
          {
            "$ref": "#/parameters/SubscriptionIdParameter"
          },
          {
            "$ref": "#/parameters/ResourceGroupNameParameter"
          },
          {
            "$ref": "#/parameters/ResourceNameParameter"
          },
          {
            "name": "roleName",
            "in": "path",
            "required": true,
            "type": "string",
            "description": "The name of the role for managed cluster accessProfile resource."
          }
        ],
        "responses": {
          "200": {
            "description": "OK",
            "schema": {
              "$ref": "#/definitions/ManagedClusterAccessProfile"
            }
          },
          "default": {
            "description": "Error response describing why the operation failed.",
            "schema": {
              "$ref": "#/definitions/CloudError"
            }
          }
        },
        "x-ms-examples": {
          "Get Managed Cluster": {
            "$ref": "./examples/ManagedClustersGetAccessProfile.json"
          }
        }
      }
    },
    "/subscriptions/{subscriptionId}/resourceGroups/{resourceGroupName}/providers/Microsoft.ContainerService/managedClusters/{resourceName}/listClusterAdminCredential": {
      "post": {
        "tags": [
          "ManagedClusters"
        ],
        "operationId": "ManagedClusters_ListClusterAdminCredentials",
        "summary": "Gets cluster admin credential of a managed cluster.",
        "description": "Gets cluster admin credential of the managed cluster with a specified resource group and name.",
        "parameters": [
          {
            "$ref": "#/parameters/ApiVersionParameter"
          },
          {
            "$ref": "#/parameters/SubscriptionIdParameter"
          },
          {
            "$ref": "#/parameters/ResourceGroupNameParameter"
          },
          {
            "$ref": "#/parameters/ResourceNameParameter"
          }
        ],
        "responses": {
          "200": {
            "description": "OK",
            "schema": {
              "$ref": "#/definitions/CredentialResults"
            }
          },
          "default": {
            "description": "Error response describing why the operation failed.",
            "schema": {
              "$ref": "#/definitions/CloudError"
            }
          }
        },
        "x-ms-examples": {
          "Get Managed Cluster": {
            "$ref": "./examples/ManagedClustersListClusterCredentialResult.json"
          }
        }
      }
    },
    "/subscriptions/{subscriptionId}/resourceGroups/{resourceGroupName}/providers/Microsoft.ContainerService/managedClusters/{resourceName}/listClusterUserCredential": {
      "post": {
        "tags": [
          "ManagedClusters"
        ],
        "operationId": "ManagedClusters_ListClusterUserCredentials",
        "summary": "Gets cluster user credential of a managed cluster.",
        "description": "Gets cluster user credential of the managed cluster with a specified resource group and name.",
        "parameters": [
          {
            "$ref": "#/parameters/ApiVersionParameter"
          },
          {
            "$ref": "#/parameters/SubscriptionIdParameter"
          },
          {
            "$ref": "#/parameters/ResourceGroupNameParameter"
          },
          {
            "$ref": "#/parameters/ResourceNameParameter"
          }
        ],
        "responses": {
          "200": {
            "description": "OK",
            "schema": {
              "$ref": "#/definitions/CredentialResults"
            }
          },
          "default": {
            "description": "Error response describing why the operation failed.",
            "schema": {
              "$ref": "#/definitions/CloudError"
            }
          }
        },
        "x-ms-examples": {
          "Get Managed Cluster": {
            "$ref": "./examples/ManagedClustersListClusterCredentialResult.json"
          }
        }
      }
    },
    "/subscriptions/{subscriptionId}/resourceGroups/{resourceGroupName}/providers/Microsoft.ContainerService/managedClusters/{resourceName}/listClusterMonitoringUserCredential": {
      "post": {
        "tags": [
          "ManagedClusters"
        ],
        "operationId": "ManagedClusters_ListClusterMonitoringUserCredentials",
        "summary": "Gets cluster monitoring user credential of a managed cluster.",
        "description": "Gets cluster monitoring user credential of the managed cluster with a specified resource group and name.",
        "parameters": [
          {
            "$ref": "#/parameters/ApiVersionParameter"
          },
          {
            "$ref": "#/parameters/SubscriptionIdParameter"
          },
          {
            "$ref": "#/parameters/ResourceGroupNameParameter"
          },
          {
            "$ref": "#/parameters/ResourceNameParameter"
          }
        ],
        "responses": {
          "200": {
            "description": "OK",
            "schema": {
              "$ref": "#/definitions/CredentialResults"
            }
          },
          "default": {
            "description": "Error response describing why the operation failed.",
            "schema": {
              "$ref": "#/definitions/CloudError"
            }
          }
        },
        "x-ms-examples": {
          "Get Managed Cluster": {
            "$ref": "./examples/ManagedClustersListClusterCredentialResult.json"
          }
        }
      }
    },
    "/subscriptions/{subscriptionId}/resourceGroups/{resourceGroupName}/providers/Microsoft.ContainerService/managedClusters/{resourceName}": {
      "get": {
        "tags": [
          "ManagedClusters"
        ],
        "operationId": "ManagedClusters_Get",
        "summary": "Gets a managed cluster.",
        "description": "Gets the details of the managed cluster with a specified resource group and name.",
        "parameters": [
          {
            "$ref": "#/parameters/ApiVersionParameter"
          },
          {
            "$ref": "#/parameters/SubscriptionIdParameter"
          },
          {
            "$ref": "#/parameters/ResourceGroupNameParameter"
          },
          {
            "$ref": "#/parameters/ResourceNameParameter"
          }
        ],
        "responses": {
          "200": {
            "description": "OK",
            "schema": {
              "$ref": "#/definitions/ManagedCluster"
            }
          },
          "default": {
            "description": "Error response describing why the operation failed.",
            "schema": {
              "$ref": "#/definitions/CloudError"
            }
          }
        },
        "x-ms-examples": {
          "Get Managed Cluster": {
            "$ref": "./examples/ManagedClustersGet.json"
          }
        }
      },
      "put": {
        "tags": [
          "ManagedClusters"
        ],
        "operationId": "ManagedClusters_CreateOrUpdate",
        "summary": "Creates or updates a managed cluster.",
        "description": "Creates or updates a managed cluster with the specified configuration for agents and Kubernetes version.",
        "parameters": [
          {
            "$ref": "#/parameters/ApiVersionParameter"
          },
          {
            "$ref": "#/parameters/SubscriptionIdParameter"
          },
          {
            "$ref": "#/parameters/ResourceGroupNameParameter"
          },
          {
            "$ref": "#/parameters/ResourceNameParameter"
          },
          {
            "name": "parameters",
            "in": "body",
            "required": true,
            "schema": {
              "$ref": "#/definitions/ManagedCluster"
            },
            "description": "Parameters supplied to the Create or Update a Managed Cluster operation."
          }
        ],
        "responses": {
          "200": {
            "description": "OK",
            "schema": {
              "$ref": "#/definitions/ManagedCluster"
            }
          },
          "201": {
            "description": "Created",
            "schema": {
              "$ref": "#/definitions/ManagedCluster"
            }
          },
          "default": {
            "description": "Error response describing why the operation failed.",
            "schema": {
              "$ref": "#/definitions/CloudError"
            }
          }
        },
        "x-ms-long-running-operation": true,
        "x-ms-examples": {
          "Create/Update Managed Cluster": {
            "$ref": "./examples/ManagedClustersCreate_Update.json"
          },
          "Create/Update AAD Managed Cluster with EnableAzureRBAC": {
            "$ref": "./examples/ManagedClustersCreate_UpdateWithEnableAzureRBAC.json"
          },
          "Create Managed Cluster with PPG": {
            "$ref": "./examples/ManagedClustersCreate_PPG.json"
          },
          "Create/Update Managed Cluster with EnableAHUB": {
            "$ref": "./examples/ManagedClustersCreate_UpdateWithAHUB.json"
          },
          "Create Managed Cluster with EncryptionAtHost enabled": {
            "$ref": "./examples/ManagedClustersCreate_EnableEncryptionAtHost.json"
          },
          "Create Managed Cluster with PodIdentity enabled": {
            "$ref": "./examples/ManagedClustersCreate_PodIdentity.json"
          },
          "Create Managed Private Cluster with fqdn subdomain specified": {
            "$ref": "./examples/ManagedClustersCreate_PrivateClusterFQDNSubdomain.json"
          },
          "Create Managed Cluster with Node Public IP Prefix": {
            "$ref": "./examples/ManagedClustersCreate_NodePublicIPPrefix.json"
          },
          "Create Managed Cluster with FIPS enabled OS": {
            "$ref": "./examples/ManagedClustersCreate_EnabledFIPS.json"
          },
          "Create Managed Cluster with HTTP proxy configured": {
            "$ref": "./examples/ManagedClustersCreate_HTTPProxy.json"
          }
        }
      },
      "patch": {
        "tags": [
          "ManagedClusters"
        ],
        "operationId": "ManagedClusters_UpdateTags",
        "summary": "Updates tags on a managed cluster.",
        "description": "Updates a managed cluster with the specified tags.",
        "parameters": [
          {
            "$ref": "#/parameters/ApiVersionParameter"
          },
          {
            "$ref": "#/parameters/SubscriptionIdParameter"
          },
          {
            "$ref": "#/parameters/ResourceGroupNameParameter"
          },
          {
            "$ref": "#/parameters/ResourceNameParameter"
          },
          {
            "name": "parameters",
            "in": "body",
            "required": true,
            "schema": {
              "$ref": "#/definitions/TagsObject"
            },
            "description": "Parameters supplied to the Update Managed Cluster Tags operation."
          }
        ],
        "responses": {
          "200": {
            "description": "OK",
            "schema": {
              "$ref": "#/definitions/ManagedCluster"
            }
          },
          "default": {
            "description": "Error response describing why the operation failed.",
            "schema": {
              "$ref": "#/definitions/CloudError"
            }
          }
        },
        "x-ms-long-running-operation": true,
        "x-ms-examples": {
          "Update Managed Cluster Tags": {
            "$ref": "./examples/ManagedClustersUpdateTags.json"
          }
        }
      },
      "delete": {
        "tags": [
          "ManagedClusters"
        ],
        "operationId": "ManagedClusters_Delete",
        "summary": "Deletes a managed cluster.",
        "description": "Deletes the managed cluster with a specified resource group and name.",
        "parameters": [
          {
            "$ref": "#/parameters/ApiVersionParameter"
          },
          {
            "$ref": "#/parameters/SubscriptionIdParameter"
          },
          {
            "$ref": "#/parameters/ResourceGroupNameParameter"
          },
          {
            "$ref": "#/parameters/ResourceNameParameter"
          }
        ],
        "responses": {
          "202": {
            "description": "Accepted"
          },
          "204": {
            "description": "NoContent"
          },
          "default": {
            "description": "Error response describing why the operation failed.",
            "schema": {
              "$ref": "#/definitions/CloudError"
            }
          }
        },
        "x-ms-long-running-operation": true,
        "x-ms-examples": {
          "Delete Managed Cluster": {
            "$ref": "./examples/ManagedClustersDelete.json"
          }
        }
      }
    },
    "/subscriptions/{subscriptionId}/resourceGroups/{resourceGroupName}/providers/Microsoft.ContainerService/managedClusters/{resourceName}/maintenanceConfigurations": {
      "get": {
        "tags": [
          "MaintenanceConfigurations"
        ],
        "operationId": "MaintenanceConfigurations_ListByManagedCluster",
        "summary": "Gets a list of maintenance configurations in the specified managed cluster.",
        "description": "Gets a list of maintenance configurations in the specified managed cluster. The operation returns properties of each maintenance configuration.",
        "parameters": [
          {
            "$ref": "#/parameters/ApiVersionParameter"
          },
          {
            "$ref": "#/parameters/SubscriptionIdParameter"
          },
          {
            "$ref": "#/parameters/ResourceGroupNameParameter"
          },
          {
            "$ref": "#/parameters/ResourceNameParameter"
          }
        ],
        "responses": {
          "200": {
            "description": "OK",
            "schema": {
              "$ref": "#/definitions/MaintenanceConfigurationListResult"
            }
          },
          "default": {
            "description": "Error response describing why the operation failed.",
            "schema": {
              "$ref": "#/definitions/CloudError"
            }
          }
        },
        "x-ms-pageable": {
          "nextLinkName": "nextLink"
        },
        "x-ms-examples": {
          "List maintenance configurations by Managed Cluster": {
            "$ref": "./examples/MaintenanceConfigurationsList.json"
          }
        }
      }
    },
    "/subscriptions/{subscriptionId}/resourceGroups/{resourceGroupName}/providers/Microsoft.ContainerService/managedClusters/{resourceName}/maintenanceConfigurations/{configName}": {
      "get": {
        "tags": [
          "MaintenanceConfigurations"
        ],
        "operationId": "MaintenanceConfigurations_Get",
        "summary": "Gets the maintenance configuration.",
        "description": "Gets the details of maintenance configurations by managed cluster and resource group.",
        "parameters": [
          {
            "$ref": "#/parameters/ApiVersionParameter"
          },
          {
            "$ref": "#/parameters/SubscriptionIdParameter"
          },
          {
            "$ref": "#/parameters/ResourceGroupNameParameter"
          },
          {
            "$ref": "#/parameters/ResourceNameParameter"
          },
          {
            "name": "configName",
            "in": "path",
            "required": true,
            "type": "string",
            "description": "The name of the maintenance configuration."
          }
        ],
        "responses": {
          "200": {
            "description": "OK",
            "schema": {
              "$ref": "#/definitions/MaintenanceConfiguration"
            }
          },
          "default": {
            "description": "Error response describing why the operation failed.",
            "schema": {
              "$ref": "#/definitions/CloudError"
            }
          }
        },
        "x-ms-examples": {
          "Get Maintenance Configuration": {
            "$ref": "./examples/MaintenanceConfigurationsGet.json"
          }
        }
      },
      "put": {
        "tags": [
          "MaintenanceConfigurations"
        ],
        "operationId": "MaintenanceConfigurations_CreateOrUpdate",
        "summary": "Creates or updates a maintenance configurations.",
        "description": "Creates or updates a maintenance configuration in the specified managed cluster.",
        "parameters": [
          {
            "$ref": "#/parameters/ApiVersionParameter"
          },
          {
            "$ref": "#/parameters/SubscriptionIdParameter"
          },
          {
            "$ref": "#/parameters/ResourceGroupNameParameter"
          },
          {
            "$ref": "#/parameters/ResourceNameParameter"
          },
          {
            "name": "configName",
            "in": "path",
            "required": true,
            "type": "string",
            "description": "The name of the maintenance configuration."
          },
          {
            "name": "parameters",
            "in": "body",
            "required": true,
            "schema": {
              "$ref": "#/definitions/MaintenanceConfiguration"
            },
            "description": "Parameters supplied to the Create or Update a default maintenance configuration."
          }
        ],
        "responses": {
          "200": {
            "description": "OK",
            "schema": {
              "$ref": "#/definitions/MaintenanceConfiguration"
            }
          },
          "default": {
            "description": "Error response describing why the operation failed.",
            "schema": {
              "$ref": "#/definitions/CloudError"
            }
          }
        },
        "x-ms-long-running-operation": false,
        "x-ms-examples": {
          "Create/Update Maintenance Configuration": {
            "$ref": "./examples/MaintenanceConfigurationsCreate_Update.json"
          }
        }
      },
      "delete": {
        "tags": [
          "MaintenanceConfigurations"
        ],
        "operationId": "MaintenanceConfigurations_Delete",
        "summary": "Deletes a maintenance configuration.",
        "description": "Deletes the maintenance configuration in the specified managed cluster.",
        "parameters": [
          {
            "$ref": "#/parameters/ApiVersionParameter"
          },
          {
            "$ref": "#/parameters/SubscriptionIdParameter"
          },
          {
            "$ref": "#/parameters/ResourceGroupNameParameter"
          },
          {
            "$ref": "#/parameters/ResourceNameParameter"
          },
          {
            "name": "configName",
            "in": "path",
            "required": true,
            "type": "string",
            "description": "The name of the maintenance configuration."
          }
        ],
        "responses": {
          "200": {
            "description": "OK"
          },
          "204": {
            "description": "NoContent"
          },
          "default": {
            "description": "Error response describing why the operation failed.",
            "schema": {
              "$ref": "#/definitions/CloudError"
            }
          }
        },
        "x-ms-long-running-operation": false,
        "x-ms-examples": {
          "Delete Maintenance Configuration": {
            "$ref": "./examples/MaintenanceConfigurationsDelete.json"
          }
        }
      }
    },
    "/subscriptions/{subscriptionId}/resourceGroups/{resourceGroupName}/providers/Microsoft.ContainerService/managedClusters/{resourceName}/agentPools": {
      "get": {
        "tags": [
          "AgentPools"
        ],
        "operationId": "AgentPools_List",
        "summary": "Gets a list of agent pools in the specified managed cluster.",
        "description": "Gets a list of agent pools in the specified managed cluster. The operation returns properties of each agent pool.",
        "parameters": [
          {
            "$ref": "#/parameters/ApiVersionParameter"
          },
          {
            "$ref": "#/parameters/SubscriptionIdParameter"
          },
          {
            "$ref": "#/parameters/ResourceGroupNameParameter"
          },
          {
            "$ref": "#/parameters/ResourceNameParameter"
          }
        ],
        "responses": {
          "200": {
            "description": "OK",
            "schema": {
              "$ref": "#/definitions/AgentPoolListResult"
            }
          },
          "default": {
            "description": "Error response describing why the operation failed.",
            "schema": {
              "$ref": "#/definitions/CloudError"
            }
          }
        },
        "x-ms-pageable": {
          "nextLinkName": "nextLink"
        },
        "x-ms-examples": {
          "List Agent Pools by Managed Cluster": {
            "$ref": "./examples/AgentPoolsList.json"
          }
        }
      }
    },
    "/subscriptions/{subscriptionId}/resourceGroups/{resourceGroupName}/providers/Microsoft.ContainerService/managedClusters/{resourceName}/agentPools/{agentPoolName}": {
      "get": {
        "tags": [
          "AgentPools"
        ],
        "operationId": "AgentPools_Get",
        "summary": "Gets the agent pool.",
        "description": "Gets the details of the agent pool by managed cluster and resource group.",
        "parameters": [
          {
            "$ref": "#/parameters/ApiVersionParameter"
          },
          {
            "$ref": "#/parameters/SubscriptionIdParameter"
          },
          {
            "$ref": "#/parameters/ResourceGroupNameParameter"
          },
          {
            "$ref": "#/parameters/ResourceNameParameter"
          },
          {
            "name": "agentPoolName",
            "in": "path",
            "required": true,
            "type": "string",
            "description": "The name of the agent pool."
          }
        ],
        "responses": {
          "200": {
            "description": "OK",
            "schema": {
              "$ref": "#/definitions/AgentPool"
            }
          },
          "default": {
            "description": "Error response describing why the operation failed.",
            "schema": {
              "$ref": "#/definitions/CloudError"
            }
          }
        },
        "x-ms-examples": {
          "Get Agent Pool": {
            "$ref": "./examples/AgentPoolsGet.json"
          }
        }
      },
      "put": {
        "tags": [
          "AgentPools"
        ],
        "operationId": "AgentPools_CreateOrUpdate",
        "summary": "Creates or updates an agent pool.",
        "description": "Creates or updates an agent pool in the specified managed cluster.",
        "parameters": [
          {
            "$ref": "#/parameters/ApiVersionParameter"
          },
          {
            "$ref": "#/parameters/SubscriptionIdParameter"
          },
          {
            "$ref": "#/parameters/ResourceGroupNameParameter"
          },
          {
            "$ref": "#/parameters/ResourceNameParameter"
          },
          {
            "name": "agentPoolName",
            "in": "path",
            "required": true,
            "type": "string",
            "description": "The name of the agent pool."
          },
          {
            "name": "parameters",
            "in": "body",
            "required": true,
            "schema": {
              "$ref": "#/definitions/AgentPool"
            },
            "description": "Parameters supplied to the Create or Update an agent pool operation."
          }
        ],
        "responses": {
          "200": {
            "description": "OK",
            "schema": {
              "$ref": "#/definitions/AgentPool"
            }
          },
          "201": {
            "description": "Created",
            "schema": {
              "$ref": "#/definitions/AgentPool"
            }
          },
          "default": {
            "description": "Error response describing why the operation failed.",
            "schema": {
              "$ref": "#/definitions/CloudError"
            }
          }
        },
        "x-ms-long-running-operation": true,
        "x-ms-examples": {
          "Create/Update Agent Pool": {
            "$ref": "./examples/AgentPoolsCreate_Update.json"
          },
          "Update Agent Pool": {
            "$ref": "./examples/AgentPools_Update.json"
          },
          "Create Spot Agent Pool": {
            "$ref": "./examples/AgentPoolsCreate_Spot.json"
          },
          "Create Agent Pool with PPG": {
            "$ref": "./examples/AgentPoolsCreate_PPG.json"
          },
          "Create Agent Pool with Ephemeral OS Disk": {
            "$ref": "./examples/AgentPoolsCreate_Ephemeral.json"
          },
          "Create Agent Pool with KubeletConfig and LinuxOSConfig": {
            "$ref": "./examples/AgentPoolsCreate_CustomNodeConfig.json"
          },
          "Create Agent Pool with EncryptionAtHost enabled": {
            "$ref": "./examples/AgentPoolsCreate_EnableEncryptionAtHost.json"
          }
        }
      },
      "delete": {
        "tags": [
          "AgentPools"
        ],
        "operationId": "AgentPools_Delete",
        "summary": "Deletes an agent pool.",
        "description": "Deletes the agent pool in the specified managed cluster.",
        "parameters": [
          {
            "$ref": "#/parameters/ApiVersionParameter"
          },
          {
            "$ref": "#/parameters/SubscriptionIdParameter"
          },
          {
            "$ref": "#/parameters/ResourceGroupNameParameter"
          },
          {
            "$ref": "#/parameters/ResourceNameParameter"
          },
          {
            "name": "agentPoolName",
            "in": "path",
            "required": true,
            "type": "string",
            "description": "The name of the agent pool."
          }
        ],
        "responses": {
          "202": {
            "description": "Accepted"
          },
          "204": {
            "description": "NoContent"
          },
          "default": {
            "description": "Error response describing why the operation failed.",
            "schema": {
              "$ref": "#/definitions/CloudError"
            }
          }
        },
        "x-ms-long-running-operation": true,
        "x-ms-examples": {
          "Delete Agent Pool": {
            "$ref": "./examples/AgentPoolsDelete.json"
          }
        }
      }
    },
    "/subscriptions/{subscriptionId}/resourceGroups/{resourceGroupName}/providers/Microsoft.ContainerService/managedClusters/{resourceName}/agentPools/{agentPoolName}/upgradeProfiles/default": {
      "get": {
        "tags": [
          "AgentPools"
        ],
        "operationId": "AgentPools_GetUpgradeProfile",
        "summary": "Gets upgrade profile for an agent pool.",
        "description": "Gets the details of the upgrade profile for an agent pool with a specified resource group and managed cluster name.",
        "parameters": [
          {
            "$ref": "#/parameters/ApiVersionParameter"
          },
          {
            "$ref": "#/parameters/SubscriptionIdParameter"
          },
          {
            "$ref": "#/parameters/ResourceGroupNameParameter"
          },
          {
            "$ref": "#/parameters/ResourceNameParameter"
          },
          {
            "name": "agentPoolName",
            "in": "path",
            "required": true,
            "type": "string",
            "description": "The name of the agent pool."
          }
        ],
        "responses": {
          "200": {
            "description": "OK",
            "schema": {
              "$ref": "#/definitions/AgentPoolUpgradeProfile"
            }
          },
          "default": {
            "description": "Error response describing why the operation failed.",
            "schema": {
              "$ref": "#/definitions/CloudError"
            }
          }
        },
        "x-ms-examples": {
          "Get Upgrade Profile for Agent Pool": {
            "$ref": "./examples/AgentPoolsGetUpgradeProfile.json"
          }
        }
      }
    },
    "/subscriptions/{subscriptionId}/resourceGroups/{resourceGroupName}/providers/Microsoft.ContainerService/managedClusters/{resourceName}/availableAgentPoolVersions": {
      "get": {
        "tags": [
          "AgentPools"
        ],
        "operationId": "AgentPools_GetAvailableAgentPoolVersions",
        "summary": "Gets a list of supported versions for the specified agent pool.",
        "description": "Gets a list of supported versions for the specified agent pool.",
        "parameters": [
          {
            "$ref": "#/parameters/ApiVersionParameter"
          },
          {
            "$ref": "#/parameters/SubscriptionIdParameter"
          },
          {
            "$ref": "#/parameters/ResourceGroupNameParameter"
          },
          {
            "$ref": "#/parameters/ResourceNameParameter"
          }
        ],
        "responses": {
          "200": {
            "description": "OK",
            "schema": {
              "$ref": "#/definitions/AgentPoolAvailableVersions"
            }
          }
        },
        "x-ms-examples": {
          "Get available versions for agent pool": {
            "$ref": "./examples/AgentPoolsGetAgentPoolAvailableVersions.json"
          }
        }
      }
    },
    "/subscriptions/{subscriptionId}/resourceGroups/{resourceGroupName}/providers/Microsoft.ContainerService/managedClusters/{resourceName}/resetServicePrincipalProfile": {
      "post": {
        "tags": [
          "ManagedClusters"
        ],
        "operationId": "ManagedClusters_ResetServicePrincipalProfile",
        "summary": "Reset Service Principal Profile of a managed cluster.",
        "description": "Update the service principal Profile for a managed cluster.",
        "parameters": [
          {
            "$ref": "#/parameters/ApiVersionParameter"
          },
          {
            "$ref": "#/parameters/SubscriptionIdParameter"
          },
          {
            "$ref": "#/parameters/ResourceGroupNameParameter"
          },
          {
            "$ref": "#/parameters/ResourceNameParameter"
          },
          {
            "name": "parameters",
            "in": "body",
            "required": true,
            "schema": {
              "$ref": "#/definitions/ManagedClusterServicePrincipalProfile"
            },
            "description": "Parameters supplied to the Reset Service Principal Profile operation for a Managed Cluster."
          }
        ],
        "responses": {
          "200": {
            "description": "OK"
          },
          "202": {
            "description": "Accepted"
          },
          "default": {
            "description": "Error response describing why the operation failed. If the cluster doesn't exist, 404 (Not found) is returned.",
            "schema": {
              "$ref": "#/definitions/CloudError"
            }
          }
        },
        "x-ms-long-running-operation": true,
        "x-ms-examples": {
          "Reset Service Principal Profile": {
            "$ref": "./examples/ManagedClustersResetServicePrincipalProfile.json"
          }
        }
      }
    },
    "/subscriptions/{subscriptionId}/resourceGroups/{resourceGroupName}/providers/Microsoft.ContainerService/managedClusters/{resourceName}/resetAADProfile": {
      "post": {
        "tags": [
          "ManagedClusters"
        ],
        "operationId": "ManagedClusters_ResetAADProfile",
        "summary": "Reset AAD Profile of a managed cluster.",
        "description": "Update the AAD Profile for a managed cluster.",
        "parameters": [
          {
            "$ref": "#/parameters/ApiVersionParameter"
          },
          {
            "$ref": "#/parameters/SubscriptionIdParameter"
          },
          {
            "$ref": "#/parameters/ResourceGroupNameParameter"
          },
          {
            "$ref": "#/parameters/ResourceNameParameter"
          },
          {
            "name": "parameters",
            "in": "body",
            "required": true,
            "schema": {
              "$ref": "#/definitions/ManagedClusterAADProfile"
            },
            "description": "Parameters supplied to the Reset AAD Profile operation for a Managed Cluster."
          }
        ],
        "responses": {
          "200": {
            "description": "OK"
          },
          "202": {
            "description": "Accepted"
          },
          "default": {
            "description": "Error response describing why the operation failed. If the cluster doesn't exist, 404 (Not found) is returned.",
            "schema": {
              "$ref": "#/definitions/CloudError"
            }
          }
        },
        "x-ms-long-running-operation": true,
        "x-ms-examples": {
          "Reset AAD Profile": {
            "$ref": "./examples/ManagedClustersResetAADProfile.json"
          }
        }
      }
    },
    "/subscriptions/{subscriptionId}/resourceGroups/{resourceGroupName}/providers/Microsoft.ContainerService/managedClusters/{resourceName}/rotateClusterCertificates": {
      "post": {
        "tags": [
          "ManagedClusters"
        ],
        "operationId": "ManagedClusters_RotateClusterCertificates",
        "summary": "Rotate certificates of a managed cluster.",
        "description": "Rotate certificates of a managed cluster.",
        "parameters": [
          {
            "$ref": "#/parameters/ApiVersionParameter"
          },
          {
            "$ref": "#/parameters/SubscriptionIdParameter"
          },
          {
            "$ref": "#/parameters/ResourceGroupNameParameter"
          },
          {
            "$ref": "#/parameters/ResourceNameParameter"
          }
        ],
        "responses": {
          "202": {
            "description": "Accepted"
          },
          "204": {
            "description": "NoContent"
          },
          "default": {
            "description": "Error response describing why the operation failed. If the cluster doesn't exist, 404 (Not found) is returned.",
            "schema": {
              "$ref": "#/definitions/CloudError"
            }
          }
        },
        "x-ms-long-running-operation": true,
        "x-ms-examples": {
          "Rotate Cluster Certificates": {
            "$ref": "./examples/ManagedClustersRotateClusterCertificates.json"
          }
        }
      }
    },
    "/subscriptions/{subscriptionId}/resourceGroups/{resourceGroupName}/providers/Microsoft.ContainerService/managedClusters/{resourceName}/stop": {
      "post": {
        "tags": [
          "ManagedClusters"
        ],
        "operationId": "ManagedClusters_Stop",
        "summary": "Stop Managed Cluster",
        "description": "Stops a Running Managed Cluster",
        "parameters": [
          {
            "$ref": "#/parameters/ApiVersionParameter"
          },
          {
            "$ref": "#/parameters/SubscriptionIdParameter"
          },
          {
            "$ref": "#/parameters/ResourceGroupNameParameter"
          },
          {
            "$ref": "#/parameters/ResourceNameParameter"
          }
        ],
        "responses": {
          "202": {
            "description": "Accepted"
          },
          "204": {
            "description": "NoContent"
          },
          "default": {
            "description": "Error response describing why the operation failed. If the cluster doesn't exist, 404 (Not found) is returned.",
            "schema": {
              "$ref": "#/definitions/CloudError"
            }
          }
        },
        "x-ms-long-running-operation": true,
        "x-ms-examples": {
          "Stop Managed Cluster": {
            "$ref": "./examples/ManagedClustersStop.json"
          }
        }
      }
    },
    "/subscriptions/{subscriptionId}/resourceGroups/{resourceGroupName}/providers/Microsoft.ContainerService/managedClusters/{resourceName}/start": {
      "post": {
        "tags": [
          "ManagedClusters"
        ],
        "operationId": "ManagedClusters_Start",
        "summary": "Start Managed Cluster",
        "description": "Starts a Stopped Managed Cluster",
        "parameters": [
          {
            "$ref": "#/parameters/ApiVersionParameter"
          },
          {
            "$ref": "#/parameters/SubscriptionIdParameter"
          },
          {
            "$ref": "#/parameters/ResourceGroupNameParameter"
          },
          {
            "$ref": "#/parameters/ResourceNameParameter"
          }
        ],
        "responses": {
          "202": {
            "description": "Accepted"
          },
          "204": {
            "description": "NoContent"
          },
          "default": {
            "description": "Error response describing why the operation failed. If the cluster doesn't exist, 404 (Not found) is returned.",
            "schema": {
              "$ref": "#/definitions/CloudError"
            }
          }
        },
        "x-ms-long-running-operation": true,
        "x-ms-examples": {
          "Start Managed Cluster": {
            "$ref": "./examples/ManagedClustersStart.json"
          }
        }
      }
    },
    "/subscriptions/{subscriptionId}/resourceGroups/{resourceGroupName}/providers/Microsoft.ContainerService/managedClusters/{resourceName}/privateEndpointConnections": {
      "get": {
        "tags": [
          "PrivateEndpointConnections"
        ],
        "operationId": "PrivateEndpointConnections_List",
        "summary": "Gets a list of private endpoint connections in the specified managed cluster.",
        "description": "Gets a list of private endpoint connections in the specified managed cluster. The operation returns properties of each private endpoint connection.",
        "parameters": [
          {
            "$ref": "#/parameters/ApiVersionParameter"
          },
          {
            "$ref": "#/parameters/SubscriptionIdParameter"
          },
          {
            "$ref": "#/parameters/ResourceGroupNameParameter"
          },
          {
            "$ref": "#/parameters/ResourceNameParameter"
          }
        ],
        "responses": {
          "200": {
            "description": "OK",
            "schema": {
              "$ref": "#/definitions/PrivateEndpointConnectionListResult"
            }
          },
          "default": {
            "description": "Error response describing why the operation failed.",
            "schema": {
              "$ref": "#/definitions/CloudError"
            }
          }
        },
        "x-ms-examples": {
          "List Private Endpoint Connections by Managed Cluster": {
            "$ref": "./examples/PrivateEndpointConnectionsList.json"
          }
        }
      }
    },
    "/subscriptions/{subscriptionId}/resourceGroups/{resourceGroupName}/providers/Microsoft.ContainerService/managedClusters/{resourceName}/privateEndpointConnections/{privateEndpointConnectionName}": {
      "get": {
        "tags": [
          "PrivateEndpointConnections"
        ],
        "operationId": "PrivateEndpointConnections_Get",
        "summary": "Gets the private endpoint connection.",
        "description": "Gets the details of the private endpoint connection by managed cluster and resource group.",
        "parameters": [
          {
            "$ref": "#/parameters/ApiVersionParameter"
          },
          {
            "$ref": "#/parameters/SubscriptionIdParameter"
          },
          {
            "$ref": "#/parameters/ResourceGroupNameParameter"
          },
          {
            "$ref": "#/parameters/ResourceNameParameter"
          },
          {
            "name": "privateEndpointConnectionName",
            "in": "path",
            "required": true,
            "type": "string",
            "description": "The name of the private endpoint connection."
          }
        ],
        "responses": {
          "200": {
            "description": "OK",
            "schema": {
              "$ref": "#/definitions/PrivateEndpointConnection"
            }
          },
          "default": {
            "description": "Error response describing why the operation failed.",
            "schema": {
              "$ref": "#/definitions/CloudError"
            }
          }
        },
        "x-ms-examples": {
          "Get Private Endpoint Connection": {
            "$ref": "./examples/PrivateEndpointConnectionsGet.json"
          }
        }
      },
      "put": {
        "tags": [
          "PrivateEndpointConnections"
        ],
        "operationId": "PrivateEndpointConnections_Update",
        "summary": "Updates a private endpoint connection.",
        "description": "Updates a private endpoint connection in the specified managed cluster.",
        "parameters": [
          {
            "$ref": "#/parameters/ApiVersionParameter"
          },
          {
            "$ref": "#/parameters/SubscriptionIdParameter"
          },
          {
            "$ref": "#/parameters/ResourceGroupNameParameter"
          },
          {
            "$ref": "#/parameters/ResourceNameParameter"
          },
          {
            "name": "privateEndpointConnectionName",
            "in": "path",
            "required": true,
            "type": "string",
            "description": "The name of the private endpoint connection."
          },
          {
            "name": "parameters",
            "in": "body",
            "required": true,
            "schema": {
              "$ref": "#/definitions/PrivateEndpointConnection"
            },
            "description": "Parameters supplied to the Update a private endpoint connection operation."
          }
        ],
        "responses": {
          "200": {
            "description": "OK",
            "schema": {
              "$ref": "#/definitions/PrivateEndpointConnection"
            }
          },
          "default": {
            "description": "Error response describing why the operation failed.",
            "schema": {
              "$ref": "#/definitions/CloudError"
            }
          }
        },
        "x-ms-examples": {
          "Update Private Endpoint Connection": {
            "$ref": "./examples/PrivateEndpointConnectionsUpdate.json"
          }
        }
      },
      "delete": {
        "tags": [
          "PrivateEndpointConnections"
        ],
        "operationId": "PrivateEndpointConnections_Delete",
        "summary": "Deletes a private endpoint connection.",
        "description": "Deletes the private endpoint connection in the specified managed cluster.",
        "parameters": [
          {
            "$ref": "#/parameters/ApiVersionParameter"
          },
          {
            "$ref": "#/parameters/SubscriptionIdParameter"
          },
          {
            "$ref": "#/parameters/ResourceGroupNameParameter"
          },
          {
            "$ref": "#/parameters/ResourceNameParameter"
          },
          {
            "name": "privateEndpointConnectionName",
            "in": "path",
            "required": true,
            "type": "string",
            "description": "The name of the private endpoint connection."
          }
        ],
        "responses": {
          "200": {
            "description": "OK"
          },
          "204": {
            "description": "No Content -- The private endpoint connection does not exist."
          },
          "default": {
            "description": "Error response describing why the operation failed.",
            "schema": {
              "$ref": "#/definitions/CloudError"
            }
          }
        },
        "x-ms-long-running-operation": true,
        "x-ms-examples": {
          "Delete Private Endpoint Connection": {
            "$ref": "./examples/PrivateEndpointConnectionsDelete.json"
          }
        }
      }
    },
    "/subscriptions/{subscriptionId}/resourceGroups/{resourceGroupName}/providers/Microsoft.ContainerService/managedClusters/{resourceName}/agentPools/{agentPoolName}/upgradeNodeImageVersion": {
      "post": {
        "tags": [
          "AgentPools"
        ],
        "operationId": "AgentPools_UpgradeNodeImageVersion",
        "summary": "Upgrade node image version of an agent pool to the latest.",
        "description": "Upgrade node image version of an agent pool to the latest.",
        "parameters": [
          {
            "$ref": "#/parameters/ApiVersionParameter"
          },
          {
            "$ref": "#/parameters/SubscriptionIdParameter"
          },
          {
            "$ref": "#/parameters/ResourceGroupNameParameter"
          },
          {
            "$ref": "#/parameters/ResourceNameParameter"
          },
          {
            "name": "agentPoolName",
            "in": "path",
            "required": true,
            "type": "string",
            "description": "The name of the agent pool."
          }
        ],
        "responses": {
          "200": {
            "description": "OK"
          },
          "202": {
            "description": "Accepted",
            "schema": {
              "$ref": "#/definitions/AgentPool"
            }
          },
          "default": {
            "description": "Error response describing why the operation failed.",
            "schema": {
              "$ref": "#/definitions/CloudError"
            }
          }
        },
        "x-ms-long-running-operation": true,
        "x-ms-examples": {
          "Upgrade Agent Pool Node Image Version": {
            "$ref": "./examples/AgentPoolsUpgradeNodeImageVersion.json"
          }
        }
      }
    },
    "/subscriptions/{subscriptionId}/resourceGroups/{resourceGroupName}/providers/Microsoft.ContainerService/managedClusters/{resourceName}/privateLinkResources": {
      "get": {
        "tags": [
          "privateLinkResources"
        ],
        "operationId": "PrivateLinkResources_List",
        "summary": "Gets a list of private link resources in the specified managed cluster.",
        "description": "Gets a list of private link resources in the specified managed cluster. The operation returns properties of each private link resource.",
        "parameters": [
          {
            "$ref": "#/parameters/ApiVersionParameter"
          },
          {
            "$ref": "#/parameters/SubscriptionIdParameter"
          },
          {
            "$ref": "#/parameters/ResourceGroupNameParameter"
          },
          {
            "$ref": "#/parameters/ResourceNameParameter"
          }
        ],
        "responses": {
          "200": {
            "description": "OK",
            "schema": {
              "$ref": "#/definitions/PrivateLinkResourcesListResult"
            }
          },
          "default": {
            "description": "Error response describing why the operation failed.",
            "schema": {
              "$ref": "#/definitions/CloudError"
            }
          }
        },
        "x-ms-examples": {
          "List Private Link Resources by Managed Cluster": {
            "$ref": "./examples/PrivateLinkResourcesList.json"
          }
        }
      }
    },
    "/subscriptions/{subscriptionId}/resourceGroups/{resourceGroupName}/providers/Microsoft.ContainerService/managedClusters/{resourceName}/resolvePrivateLinkServiceId": {
      "post": {
        "tags": [
          "resolvePrivateLinkServiceId"
        ],
        "operationId": "ResolvePrivateLinkServiceId_POST",
        "summary": "Gets the private link service ID for the specified managed cluster.",
        "description": "Gets the private link service ID the specified managed cluster.",
        "parameters": [
          {
            "$ref": "#/parameters/ApiVersionParameter"
          },
          {
            "$ref": "#/parameters/SubscriptionIdParameter"
          },
          {
            "$ref": "#/parameters/ResourceGroupNameParameter"
          },
          {
            "$ref": "#/parameters/ResourceNameParameter"
          },
          {
            "name": "parameters",
            "in": "body",
            "required": true,
            "schema": {
              "$ref": "#/definitions/PrivateLinkResource"
            },
            "description": "Parameters (name, groupId) supplied in order to resolve a private link service ID."
          }
        ],
        "responses": {
          "200": {
            "description": "OK",
            "schema": {
              "$ref": "#/definitions/PrivateLinkResource"
            }
          },
          "default": {
            "description": "Error response describing why the operation failed.",
            "schema": {
              "$ref": "#/definitions/CloudError"
            }
          }
        },
        "x-ms-examples": {
          "Resolve the Private Link Service ID for Managed Cluster": {
            "$ref": "./examples/ResolvePrivateLinkServiceId.json"
          }
        }
      }
    },
    "/subscriptions/{subscriptionId}/resourceGroups/{resourceGroupName}/providers/Microsoft.ContainerService/managedClusters/{resourceName}/runCommand": {
      "post": {
        "tags": [
          "ManagedClusters"
        ],
        "operationId": "ManagedClusters_RunCommand",
        "summary": "Run Command against Managed Kubernetes Service",
        "description": "Submit a command to run against managed kubernetes service, it will create a pod to run the command.",
        "x-ms-long-running-operation": true,
        "parameters": [
          {
            "$ref": "#/parameters/ApiVersionParameter"
          },
          {
            "$ref": "#/parameters/SubscriptionIdParameter"
          },
          {
            "$ref": "#/parameters/ResourceGroupNameParameter"
          },
          {
            "$ref": "#/parameters/ResourceNameParameter"
          },
          {
            "name": "requestPayload",
            "in": "body",
            "required": true,
            "schema": {
              "$ref": "#/definitions/RunCommandRequest"
            },
            "description": "Parameters supplied to the RunCommand operation."
          }
        ],
        "responses": {
          "202": {
            "description": "Accepted"
          },
          "200": {
            "description": "command finished with async pattern, tracking by location header. !!! this is for autorest only, you never get 200 from this api !!!",
            "schema": {
              "$ref": "#/definitions/RunCommandResult"
            }
          },
          "default": {
            "description": "Error response describing why the operation failed. If the cluster doesn't exist, 404 (Not found) is returned.",
            "schema": {
              "$ref": "#/definitions/CloudError"
            }
          }
        },
        "x-ms-examples": {
          "submitNewCommand": {
            "$ref": "./examples/RunCommandRequest.json"
          }
        }
      }
    },
    "/subscriptions/{subscriptionId}/resourceGroups/{resourceGroupName}/providers/Microsoft.ContainerService/managedClusters/{resourceName}/commandResults/{commandId}": {
      "get": {
        "tags": [
          "ManagedClusters"
        ],
        "operationId": "ManagedClusters_GetCommandResult",
        "summary": "Get command result.",
        "description": "Get command result from previous runCommand invoke.",
        "parameters": [
          {
            "$ref": "#/parameters/ApiVersionParameter"
          },
          {
            "$ref": "#/parameters/SubscriptionIdParameter"
          },
          {
            "$ref": "#/parameters/ResourceGroupNameParameter"
          },
          {
            "$ref": "#/parameters/ResourceNameParameter"
          },
          {
            "name": "commandId",
            "in": "path",
            "required": true,
            "type": "string",
            "description": "Id of the command request."
          }
        ],
        "responses": {
          "202": {
            "description": "command running in progress"
          },
          "200": {
            "description": "command finished",
            "schema": {
              "$ref": "#/definitions/RunCommandResult"
            }
          },
          "default": {
            "description": "Error response describing why the operation failed. If the cluster doesn't exist, 404 (Not found) is returned.",
            "schema": {
              "$ref": "#/definitions/CloudError"
            }
          }
        },
        "x-ms-examples": {
          "commandSucceedResult": {
            "$ref": "./examples/RunCommandResultSucceed.json"
          },
          "commandFailedResult": {
            "$ref": "./examples/RunCommandResultFailed.json"
          }
        }
      }
    }
  },
  "definitions": {
    "OperationListResult": {
      "properties": {
        "value": {
          "type": "array",
          "readOnly": true,
          "items": {
            "$ref": "#/definitions/OperationValue"
          },
          "description": "The list of compute operations"
        }
      },
      "description": "The List Compute Operation operation response."
    },
    "OperationValue": {
      "properties": {
        "origin": {
          "type": "string",
          "readOnly": true,
          "description": "The origin of the compute operation."
        },
        "name": {
          "type": "string",
          "readOnly": true,
          "description": "The name of the compute operation."
        },
        "display": {
          "x-ms-client-flatten": true,
          "$ref": "#/definitions/OperationValueDisplay",
          "description": "Describes the properties of a Compute Operation Value Display."
        }
      },
      "description": "Describes the properties of a Compute Operation value."
    },
    "OperationValueDisplay": {
      "properties": {
        "operation": {
          "type": "string",
          "readOnly": true,
          "description": "The display name of the compute operation."
        },
        "resource": {
          "type": "string",
          "readOnly": true,
          "description": "The display name of the resource the operation applies to."
        },
        "description": {
          "type": "string",
          "readOnly": true,
          "description": "The description of the operation."
        },
        "provider": {
          "type": "string",
          "readOnly": true,
          "description": "The resource provider for the operation."
        }
      },
      "description": "Describes the properties of a Compute Operation Value Display."
    },
    "Resource": {
      "description": "The Resource model definition.",
      "properties": {
        "id": {
          "readOnly": true,
          "type": "string",
          "description": "Resource Id"
        },
        "name": {
          "readOnly": true,
          "type": "string",
          "description": "Resource name"
        },
        "type": {
          "readOnly": true,
          "type": "string",
          "description": "Resource type"
        },
        "location": {
          "type": "string",
          "description": "Resource location",
          "x-ms-mutability": [
            "read",
            "create"
          ]
        },
        "tags": {
          "type": "object",
          "additionalProperties": {
            "type": "string"
          },
          "description": "Resource tags"
        }
      },
      "required": [
        "location"
      ],
      "x-ms-azure-resource": true
    },
    "SubResource": {
      "properties": {
        "id": {
          "readOnly": true,
          "type": "string",
          "description": "Resource ID."
        },
        "name": {
          "readOnly": true,
          "type": "string",
          "description": "The name of the resource that is unique within a resource group. This name can be used to access the resource."
        },
        "type": {
          "readOnly": true,
          "type": "string",
          "description": "Resource type"
        }
      },
      "description": "Reference to another subresource.",
      "x-ms-azure-resource": true
    },
    "TagsObject": {
      "properties": {
        "tags": {
          "type": "object",
          "additionalProperties": {
            "type": "string"
          },
          "description": "Resource tags."
        }
      },
      "description": "Tags object for patch operations."
    },
    "ContainerServiceOSDisk": {
      "type": "integer",
      "format": "int32",
      "maximum": 2048,
      "minimum": 0,
      "description": "OS Disk Size in GB to be used to specify the disk size for every machine in this master/agent pool. If you specify 0, it will apply the default osDisk size according to the vmSize specified."
    },
    "ContainerServiceStorageProfile": {
      "type": "string",
      "x-ms-enum": {
        "name": "ContainerServiceStorageProfileTypes",
        "modelAsString": true
      },
      "enum": [
        "StorageAccount",
        "ManagedDisks"
      ],
      "description": "Storage profile specifies what kind of storage used. Choose from StorageAccount and ManagedDisks. Leave it empty, we will choose for you based on the orchestrator choice."
    },
    "ContainerServiceVnetSubnetID": {
      "type": "string",
      "description": "specifies a subnet's resource id with subscription, resource group, vnet and subnet name"
    },
    "ContainerServiceVMSize": {
      "type": "string",
      "x-ms-enum": {
        "name": "ContainerServiceVMSizeTypes",
        "modelAsString": true
      },
      "description": "Size of agent VMs.",
      "enum": [
        "Standard_A1",
        "Standard_A10",
        "Standard_A11",
        "Standard_A1_v2",
        "Standard_A2",
        "Standard_A2_v2",
        "Standard_A2m_v2",
        "Standard_A3",
        "Standard_A4",
        "Standard_A4_v2",
        "Standard_A4m_v2",
        "Standard_A5",
        "Standard_A6",
        "Standard_A7",
        "Standard_A8",
        "Standard_A8_v2",
        "Standard_A8m_v2",
        "Standard_A9",
        "Standard_B2ms",
        "Standard_B2s",
        "Standard_B4ms",
        "Standard_B8ms",
        "Standard_D1",
        "Standard_D11",
        "Standard_D11_v2",
        "Standard_D11_v2_Promo",
        "Standard_D12",
        "Standard_D12_v2",
        "Standard_D12_v2_Promo",
        "Standard_D13",
        "Standard_D13_v2",
        "Standard_D13_v2_Promo",
        "Standard_D14",
        "Standard_D14_v2",
        "Standard_D14_v2_Promo",
        "Standard_D15_v2",
        "Standard_D16_v3",
        "Standard_D16s_v3",
        "Standard_D1_v2",
        "Standard_D2",
        "Standard_D2_v2",
        "Standard_D2_v2_Promo",
        "Standard_D2_v3",
        "Standard_D2s_v3",
        "Standard_D3",
        "Standard_D32_v3",
        "Standard_D32s_v3",
        "Standard_D3_v2",
        "Standard_D3_v2_Promo",
        "Standard_D4",
        "Standard_D4_v2",
        "Standard_D4_v2_Promo",
        "Standard_D4_v3",
        "Standard_D4s_v3",
        "Standard_D5_v2",
        "Standard_D5_v2_Promo",
        "Standard_D64_v3",
        "Standard_D64s_v3",
        "Standard_D8_v3",
        "Standard_D8s_v3",
        "Standard_DS1",
        "Standard_DS11",
        "Standard_DS11_v2",
        "Standard_DS11_v2_Promo",
        "Standard_DS12",
        "Standard_DS12_v2",
        "Standard_DS12_v2_Promo",
        "Standard_DS13",
        "Standard_DS13-2_v2",
        "Standard_DS13-4_v2",
        "Standard_DS13_v2",
        "Standard_DS13_v2_Promo",
        "Standard_DS14",
        "Standard_DS14-4_v2",
        "Standard_DS14-8_v2",
        "Standard_DS14_v2",
        "Standard_DS14_v2_Promo",
        "Standard_DS15_v2",
        "Standard_DS1_v2",
        "Standard_DS2",
        "Standard_DS2_v2",
        "Standard_DS2_v2_Promo",
        "Standard_DS3",
        "Standard_DS3_v2",
        "Standard_DS3_v2_Promo",
        "Standard_DS4",
        "Standard_DS4_v2",
        "Standard_DS4_v2_Promo",
        "Standard_DS5_v2",
        "Standard_DS5_v2_Promo",
        "Standard_E16_v3",
        "Standard_E16s_v3",
        "Standard_E2_v3",
        "Standard_E2s_v3",
        "Standard_E32-16s_v3",
        "Standard_E32-8s_v3",
        "Standard_E32_v3",
        "Standard_E32s_v3",
        "Standard_E4_v3",
        "Standard_E4s_v3",
        "Standard_E64-16s_v3",
        "Standard_E64-32s_v3",
        "Standard_E64_v3",
        "Standard_E64s_v3",
        "Standard_E8_v3",
        "Standard_E8s_v3",
        "Standard_F1",
        "Standard_F16",
        "Standard_F16s",
        "Standard_F16s_v2",
        "Standard_F1s",
        "Standard_F2",
        "Standard_F2s",
        "Standard_F2s_v2",
        "Standard_F32s_v2",
        "Standard_F4",
        "Standard_F4s",
        "Standard_F4s_v2",
        "Standard_F64s_v2",
        "Standard_F72s_v2",
        "Standard_F8",
        "Standard_F8s",
        "Standard_F8s_v2",
        "Standard_G1",
        "Standard_G2",
        "Standard_G3",
        "Standard_G4",
        "Standard_G5",
        "Standard_GS1",
        "Standard_GS2",
        "Standard_GS3",
        "Standard_GS4",
        "Standard_GS4-4",
        "Standard_GS4-8",
        "Standard_GS5",
        "Standard_GS5-16",
        "Standard_GS5-8",
        "Standard_H16",
        "Standard_H16m",
        "Standard_H16mr",
        "Standard_H16r",
        "Standard_H8",
        "Standard_H8m",
        "Standard_L16s",
        "Standard_L32s",
        "Standard_L4s",
        "Standard_L8s",
        "Standard_M128-32ms",
        "Standard_M128-64ms",
        "Standard_M128ms",
        "Standard_M128s",
        "Standard_M64-16ms",
        "Standard_M64-32ms",
        "Standard_M64ms",
        "Standard_M64s",
        "Standard_NC12",
        "Standard_NC12s_v2",
        "Standard_NC12s_v3",
        "Standard_NC24",
        "Standard_NC24r",
        "Standard_NC24rs_v2",
        "Standard_NC24rs_v3",
        "Standard_NC24s_v2",
        "Standard_NC24s_v3",
        "Standard_NC6",
        "Standard_NC6s_v2",
        "Standard_NC6s_v3",
        "Standard_ND12s",
        "Standard_ND24rs",
        "Standard_ND24s",
        "Standard_ND6s",
        "Standard_NV12",
        "Standard_NV24",
        "Standard_NV6"
      ]
    },
    "ManagedClusterServicePrincipalProfile": {
      "properties": {
        "clientId": {
          "type": "string",
          "description": "The ID for the service principal."
        },
        "secret": {
          "type": "string",
          "description": "The secret password associated with the service principal in plain text."
        }
      },
      "description": "Information about a service principal identity for the cluster to use for manipulating Azure APIs.",
      "required": [
        "clientId"
      ]
    },
    "ContainerServiceMasterProfile": {
      "properties": {
        "count": {
          "type": "integer",
          "format": "int32",
          "enum": [
            1,
            3,
            5
          ],
          "x-ms-enum": {
            "name": "Count",
            "modelAsString": false
          },
          "description": "Number of masters (VMs) in the container service cluster. Allowed values are 1, 3, and 5. The default value is 1.",
          "default": 1
        },
        "dnsPrefix": {
          "type": "string",
          "description": "DNS prefix to be used to create the FQDN for the master pool."
        },
        "vmSize": {
          "$ref": "#/definitions/ContainerServiceVMSize",
          "description": "Size of agent VMs."
        },
        "osDiskSizeGB": {
          "$ref": "#/definitions/ContainerServiceOSDisk",
          "description": "OS Disk Size in GB to be used to specify the disk size for every machine in this master/agent pool. If you specify 0, it will apply the default osDisk size according to the vmSize specified."
        },
        "vnetSubnetID": {
          "$ref": "#/definitions/ContainerServiceVnetSubnetID",
          "description": "VNet SubnetID specifies the VNet's subnet identifier."
        },
        "firstConsecutiveStaticIP": {
          "type": "string",
          "description": "FirstConsecutiveStaticIP used to specify the first static ip of masters.",
          "default": "10.240.255.5"
        },
        "storageProfile": {
          "$ref": "#/definitions/ContainerServiceStorageProfile",
          "description": "Storage profile specifies what kind of storage used. Choose from StorageAccount and ManagedDisks. Leave it empty, we will choose for you based on the orchestrator choice."
        },
        "fqdn": {
          "readOnly": true,
          "type": "string",
          "description": "FQDN for the master pool."
        }
      },
      "required": [
        "dnsPrefix",
        "vmSize"
      ],
      "description": "Profile for the container service master."
    },
    "ManagedClusterAgentPoolProfileProperties": {
      "properties": {
        "count": {
          "type": "integer",
          "format": "int32",
          "description": "Number of agents (VMs) to host docker containers. Allowed values must be in the range of 0 to 100 (inclusive) for user pools and in the range of 1 to 100 (inclusive) for system pools. The default value is 1."
        },
        "vmSize": {
          "$ref": "#/definitions/ContainerServiceVMSize",
          "description": "Size of agent VMs."
        },
        "osDiskSizeGB": {
          "$ref": "#/definitions/ContainerServiceOSDisk",
          "description": "OS Disk Size in GB to be used to specify the disk size for every machine in this master/agent pool. If you specify 0, it will apply the default osDisk size according to the vmSize specified."
        },
        "osDiskType": {
          "$ref": "#/definitions/OSDiskType",
          "description": "OS disk type to be used for machines in a given agent pool. Allowed values are 'Ephemeral' and 'Managed'. Defaults to 'Managed'. May not be changed after creation."
        },
        "kubeletDiskType": {
          "$ref": "#/definitions/KubeletDiskType",
          "description": "KubeletDiskType determines the placement of emptyDir volumes, container runtime data root, and Kubelet ephemeral storage. Currently allows one value, OS, resulting in Kubelet using the OS disk for data."
        },
        "vnetSubnetID": {
          "$ref": "#/definitions/ContainerServiceVnetSubnetID",
          "description": "VNet SubnetID specifies the VNet's subnet identifier for nodes and maybe pods"
        },
        "podSubnetID": {
          "$ref": "#/definitions/ContainerServiceVnetSubnetID",
          "description": "Pod SubnetID specifies the VNet's subnet identifier for pods."
        },
        "maxPods": {
          "type": "integer",
          "format": "int32",
          "description": "Maximum number of pods that can run on a node."
        },
        "osType": {
          "$ref": "#/definitions/OSType",
          "description": "OsType to be used to specify os type. Choose from Linux and Windows. Default to Linux."
        },
        "maxCount": {
          "type": "integer",
          "format": "int32",
          "description": "Maximum number of nodes for auto-scaling"
        },
        "minCount": {
          "type": "integer",
          "format": "int32",
          "description": "Minimum number of nodes for auto-scaling"
        },
        "enableAutoScaling": {
          "type": "boolean",
          "description": "Whether to enable auto-scaler"
        },
        "type": {
          "$ref": "#/definitions/AgentPoolType",
          "description": "AgentPoolType represents types of an agent pool"
        },
        "mode": {
          "$ref": "#/definitions/AgentPoolMode",
          "description": "AgentPoolMode represents mode of an agent pool"
        },
        "orchestratorVersion": {
          "type": "string",
          "description": "Version of orchestrator specified when creating the managed cluster."
        },
        "nodeImageVersion": {
          "readOnly": true,
          "type": "string",
          "description": "Version of node image"
        },
        "upgradeSettings": {
          "$ref": "#/definitions/AgentPoolUpgradeSettings",
          "description": "Settings for upgrading the agentpool"
        },
        "provisioningState": {
          "readOnly": true,
          "type": "string",
          "description": "The current deployment or provisioning state, which only appears in the response."
        },
        "powerState": {
          "readOnly": true,
          "description": "Describes whether the Agent Pool is Running or Stopped",
          "$ref": "#/definitions/PowerState"
        },
        "availabilityZones": {
          "type": "array",
          "items": {
            "type": "string"
          },
          "description": "Availability zones for nodes. Must use VirtualMachineScaleSets AgentPoolType."
        },
        "enableNodePublicIP": {
          "type": "boolean",
          "description": "Enable public IP for nodes"
        },
        "nodePublicIPPrefixID": {
          "type": "string",
          "description": "Public IP Prefix ID. VM nodes use IPs assigned from this Public IP Prefix."
        },
        "scaleSetPriority": {
          "$ref": "#/definitions/ScaleSetPriority",
          "description": "ScaleSetPriority to be used to specify virtual machine scale set priority. Default to regular."
        },
        "scaleSetEvictionPolicy": {
          "$ref": "#/definitions/ScaleSetEvictionPolicy",
          "description": "ScaleSetEvictionPolicy to be used to specify eviction policy for Spot virtual machine scale set. Default to Delete."
        },
        "spotMaxPrice": {
          "$ref": "#/definitions/SpotMaxPrice",
          "description": "SpotMaxPrice to be used to specify the maximum price you are willing to pay in US Dollars. Possible values are any decimal value greater than zero or -1 which indicates default price to be up-to on-demand."
        },
        "tags": {
          "type": "object",
          "additionalProperties": {
            "type": "string"
          },
          "description": "Agent pool tags to be persisted on the agent pool virtual machine scale set."
        },
        "nodeLabels": {
          "type": "object",
          "additionalProperties": {
            "type": "string"
          },
          "description": "Agent pool node labels to be persisted across all nodes in agent pool."
        },
        "nodeTaints": {
          "type": "array",
          "items": {
            "type": "string"
          },
          "description": "Taints added to new nodes during node pool create and scale. For example, key=value:NoSchedule."
        },
        "proximityPlacementGroupID": {
          "$ref": "#/definitions/ProximityPlacementGroupID",
          "description": "The ID for Proximity Placement Group."
        },
        "kubeletConfig": {
          "$ref": "#/definitions/KubeletConfig",
          "description": "KubeletConfig specifies the configuration of kubelet on agent nodes."
        },
        "linuxOSConfig": {
          "$ref": "#/definitions/LinuxOSConfig",
          "description": "LinuxOSConfig specifies the OS configuration of linux agent nodes."
        },
        "enableEncryptionAtHost": {
          "type": "boolean",
          "description": "Whether to enable EncryptionAtHost"
        },
        "enableFIPS": {
          "type": "boolean",
          "description": "Whether to use FIPS enabled OS"
        }
      },
      "description": "Properties for the container service agent pool profile."
    },
    "ManagedClusterAgentPoolProfile": {
      "allOf": [
        {
          "$ref": "#/definitions/ManagedClusterAgentPoolProfileProperties"
        },
        {
          "properties": {
            "name": {
              "type": "string",
              "description": "Unique name of the agent pool profile in the context of the subscription and resource group.",
              "pattern": "^[a-z][a-z0-9]{0,11}$"
            }
          }
        }
      ],
      "required": [
        "name"
      ],
      "description": "Profile for the container service agent pool."
    },
    "AgentPoolType": {
      "type": "string",
      "enum": [
        "VirtualMachineScaleSets",
        "AvailabilitySet"
      ],
      "x-ms-enum": {
        "name": "AgentPoolType",
        "modelAsString": true
      },
      "description": "AgentPoolType represents types of an agent pool."
    },
    "AgentPoolMode": {
      "type": "string",
      "enum": [
        "System",
        "User"
      ],
      "x-ms-enum": {
        "name": "AgentPoolMode",
        "modelAsString": true
      },
      "description": "AgentPoolMode represents mode of an agent pool."
    },
    "AgentPoolListResult": {
      "properties": {
        "value": {
          "type": "array",
          "items": {
            "$ref": "#/definitions/AgentPool"
          },
          "description": "The list of agent pools."
        },
        "nextLink": {
          "type": "string",
          "description": "The URL to get the next set of agent pool results.",
          "readOnly": true
        }
      },
      "description": "The response from the List Agent Pools operation."
    },
    "AgentPoolUpgradeSettings": {
      "properties": {
        "maxSurge": {
          "type": "string",
          "description": "Count or percentage of additional nodes to be added during upgrade. If empty uses AKS default"
        }
      },
      "description": "Settings for upgrading an agentpool"
    },
    "AgentPool": {
      "allOf": [
        {
          "$ref": "#/definitions/SubResource"
        },
        {
          "properties": {
            "properties": {
              "description": "Properties of an agent pool.",
              "$ref": "#/definitions/ManagedClusterAgentPoolProfileProperties",
              "x-ms-client-flatten": true
            }
          }
        }
      ],
      "description": "Agent Pool."
    },
    "ManagedClusterWindowsProfile": {
      "properties": {
        "adminUsername": {
          "type": "string",
          "description": "Specifies the name of the administrator account. <br><br> **restriction:** Cannot end in \".\" <br><br> **Disallowed values:** \"administrator\", \"admin\", \"user\", \"user1\", \"test\", \"user2\", \"test1\", \"user3\", \"admin1\", \"1\", \"123\", \"a\", \"actuser\", \"adm\", \"admin2\", \"aspnet\", \"backup\", \"console\", \"david\", \"guest\", \"john\", \"owner\", \"root\", \"server\", \"sql\", \"support\", \"support_388945a0\", \"sys\", \"test2\", \"test3\", \"user4\", \"user5\". <br><br> **Minimum-length:** 1 character <br><br> **Max-length:** 20 characters"
        },
        "adminPassword": {
          "type": "string",
          "description": "Specifies the password of the administrator account. <br><br> **Minimum-length:** 8 characters <br><br> **Max-length:** 123 characters <br><br> **Complexity requirements:** 3 out of 4 conditions below need to be fulfilled <br> Has lower characters <br>Has upper characters <br> Has a digit <br> Has a special character (Regex match [\\W_]) <br><br> **Disallowed values:** \"abc@123\", \"P@$$w0rd\", \"P@ssw0rd\", \"P@ssword123\", \"Pa$$word\", \"pass@word1\", \"Password!\", \"Password1\", \"Password22\", \"iloveyou!\""
        },
        "licenseType": {
          "type": "string",
          "enum": [
            "None",
            "Windows_Server"
          ],
          "x-ms-enum": {
            "name": "licenseType",
            "modelAsString": true
          },
          "description": "The licenseType to use for Windows VMs. Windows_Server is used to enable Azure Hybrid User Benefits for Windows VMs."
        },
        "enableCSIProxy": {
          "type": "boolean",
          "description": "Whether to enable CSI proxy."
        }
      },
      "required": [
        "adminUsername"
      ],
      "description": "Profile for Windows VMs in the container service cluster."
    },
    "ContainerServiceLinuxProfile": {
      "properties": {
        "adminUsername": {
          "type": "string",
          "description": "The administrator username to use for Linux VMs.",
          "pattern": "^[A-Za-z][-A-Za-z0-9_]*$"
        },
        "ssh": {
          "$ref": "#/definitions/ContainerServiceSshConfiguration",
          "description": "SSH configuration for Linux-based VMs running on Azure."
        }
      },
      "required": [
        "adminUsername",
        "ssh"
      ],
      "description": "Profile for Linux VMs in the container service cluster."
    },
    "ContainerServiceNetworkProfile": {
      "properties": {
        "networkPlugin": {
          "type": "string",
          "enum": [
            "azure",
            "kubenet"
          ],
          "default": "kubenet",
          "x-ms-enum": {
            "name": "NetworkPlugin",
            "modelAsString": true
          },
          "description": "Network plugin used for building Kubernetes network."
        },
        "networkPolicy": {
          "type": "string",
          "enum": [
            "calico",
            "azure"
          ],
          "x-ms-enum": {
            "name": "NetworkPolicy",
            "modelAsString": true
          },
          "description": "Network policy used for building Kubernetes network."
        },
        "networkMode": {
          "type": "string",
          "enum": [
            "transparent",
            "bridge"
          ],
          "x-ms-enum": {
            "name": "networkMode",
            "modelAsString": true
          },
          "description": "Network mode used for building Kubernetes network."
        },
        "podCidr": {
          "type": "string",
          "pattern": "^([0-9]{1,3}\\.){3}[0-9]{1,3}(\\/([0-9]|[1-2][0-9]|3[0-2]))?$",
          "default": "10.244.0.0/16",
          "description": "A CIDR notation IP range from which to assign pod IPs when kubenet is used."
        },
        "serviceCidr": {
          "type": "string",
          "pattern": "^([0-9]{1,3}\\.){3}[0-9]{1,3}(\\/([0-9]|[1-2][0-9]|3[0-2]))?$",
          "default": "10.0.0.0/16",
          "description": "A CIDR notation IP range from which to assign service cluster IPs. It must not overlap with any Subnet IP ranges."
        },
        "dnsServiceIP": {
          "type": "string",
          "pattern": "^(?:(?:25[0-5]|2[0-4][0-9]|[01]?[0-9][0-9]?)\\.){3}(?:25[0-5]|2[0-4][0-9]|[01]?[0-9][0-9]?)$",
          "default": "10.0.0.10",
          "description": "An IP address assigned to the Kubernetes DNS service. It must be within the Kubernetes service address range specified in serviceCidr."
        },
        "dockerBridgeCidr": {
          "type": "string",
          "pattern": "^([0-9]{1,3}\\.){3}[0-9]{1,3}(\\/([0-9]|[1-2][0-9]|3[0-2]))?$",
          "default": "172.17.0.1/16",
          "description": "A CIDR notation IP range assigned to the Docker bridge network. It must not overlap with any Subnet IP ranges or the Kubernetes service address range."
        },
        "outboundType": {
          "type": "string",
          "enum": [
            "loadBalancer",
            "userDefinedRouting"
          ],
          "x-ms-enum": {
            "name": "outboundType",
            "modelAsString": true
          },
          "default": "loadBalancer",
          "description": "The outbound (egress) routing method."
        },
        "loadBalancerSku": {
          "type": "string",
          "enum": [
            "standard",
            "basic"
          ],
          "x-ms-enum": {
            "name": "loadBalancerSku",
            "modelAsString": true
          },
          "description": "The load balancer sku for the managed cluster."
        },
        "loadBalancerProfile": {
          "$ref": "#/definitions/ManagedClusterLoadBalancerProfile",
          "description": "Profile of the cluster load balancer."
        }
      },
      "description": "Profile of network configuration."
    },
    "MaintenanceConfigurationListResult": {
      "properties": {
        "value": {
          "type": "array",
          "items": {
            "$ref": "#/definitions/MaintenanceConfiguration"
          },
          "description": "The list of maintenance configurations."
        },
        "nextLink": {
          "type": "string",
          "description": "The URL to get the next set of maintenance configuration results.",
          "readOnly": true
        }
      },
      "description": "The response from the List maintenance configurations operation."
    },
    "SystemData": {
      "description": "Metadata pertaining to creation and last modification of the resource.",
      "type": "object",
      "readOnly": true,
      "properties": {
        "createdBy": {
          "type": "string",
          "description": "The identity that created the resource."
        },
        "createdByType": {
          "type": "string",
          "description": "The type of identity that created the resource.",
          "enum": [
            "User",
            "Application",
            "ManagedIdentity",
            "Key"
          ],
          "x-ms-enum": {
            "name": "createdByType",
            "modelAsString": true
          }
        },
        "createdAt": {
          "type": "string",
          "format": "date-time",
          "description": "The timestamp of resource creation (UTC)."
        },
        "lastModifiedBy": {
          "type": "string",
          "description": "The identity that last modified the resource."
        },
        "lastModifiedByType": {
          "type": "string",
          "description": "The type of identity that last modified the resource.",
          "enum": [
            "User",
            "Application",
            "ManagedIdentity",
            "Key"
          ],
          "x-ms-enum": {
            "name": "createdByType",
            "modelAsString": true
          }
        },
        "lastModifiedAt": {
          "type": "string",
          "format": "date-time",
          "description": "The type of identity that last modified the resource."
        }
      }
    },
    "MaintenanceConfiguration": {
      "allOf": [
        {
          "$ref": "#/definitions/SubResource"
        }
      ],
      "properties": {
        "systemData": {
          "$ref": "#/definitions/SystemData",
          "readOnly": true,
          "description": "The system meta data relating to this resource."
        },
        "properties": {
          "description": "Properties of a default maintenance configuration.",
          "$ref": "#/definitions/MaintenanceConfigurationProperties",
          "x-ms-client-flatten": true
        }
      },
      "description": "maintenance configuration."
    },
    "MaintenanceConfigurationProperties": {
      "properties": {
        "timeInWeek": {
          "type": "array",
          "items": {
            "$ref": "#/definitions/TimeInWeek"
          },
          "description": "Weekday time slots allowed to upgrade."
        },
        "notAllowedTime": {
          "type": "array",
          "items": {
            "$ref": "#/definitions/TimeSpan"
          },
          "description": "Time slots on which upgrade is not allowed."
        }
      },
      "description": "Default maintenance configuration properties."
    },
    "TimeInWeek": {
      "properties": {
        "day": {
          "$ref": "#/definitions/WeekDay",
          "description": "A day in a week."
        },
        "hourSlots": {
          "type": "array",
          "items": {
            "$ref": "#/definitions/HourInDay"
          },
          "description": "hour slots in a day."
        }
      },
      "description": "Time in a week."
    },
    "WeekDay": {
      "type": "string",
      "enum": [
        "Sunday",
        "Monday",
        "Tuesday",
        "Wednesday",
        "Thursday",
        "Friday",
        "Saturday"
      ],
      "x-ms-enum": {
        "name": "WeekDay",
        "modelAsString": true
      },
      "description": "The weekday enum."
    },
    "HourInDay": {
      "type": "integer",
      "format": "int32",
      "maximum": 23,
      "minimum": 0,
      "description": "Hour in a day."
    },
    "TimeSpan": {
      "properties": {
        "start": {
          "type": "string",
          "format": "date-time",
          "description": "The start of a time span"
        },
        "end": {
          "type": "string",
          "format": "date-time",
          "description": "The end of a time span"
        }
      },
      "description": "The time span with start and end properties."
    },
    "RunCommandRequest": {
      "properties": {
        "command": {
          "type": "string",
          "description": "command to run."
        },
        "context": {
          "type": "string",
          "description": "base64 encoded zip file, contains files required by the command"
        },
        "clusterToken": {
          "type": "string",
          "description": "AuthToken issued for AKS AAD Server App."
        }
      },
      "description": "run command request",
      "required": [
        "command"
      ]
    },
    "RunCommandResult": {
      "properties": {
        "id": {
          "type": "string",
          "description": "command id.",
          "readOnly": true
        },
        "properties": {
          "description": "Properties of command result.",
          "$ref": "#/definitions/CommandResultProperties",
          "x-ms-client-flatten": true
        }
      },
      "description": "run command result."
    },
    "CommandResultProperties": {
      "properties": {
        "provisioningState": {
          "type": "string",
          "readOnly": true,
          "description": "provisioning State"
        },
        "exitCode": {
          "type": "integer",
          "format": "int32",
          "readOnly": true,
          "description": "exit code of the command"
        },
        "startedAt": {
          "type": "string",
          "format": "date-time",
          "readOnly": true,
          "description": "time when the command started."
        },
        "finishedAt": {
          "type": "string",
          "format": "date-time",
          "readOnly": true,
          "description": "time when the command finished."
        },
        "logs": {
          "type": "string",
          "readOnly": true,
          "description": "command output."
        },
        "reason": {
          "type": "string",
          "readOnly": true,
          "description": "explain why provisioningState is set to failed (if so)."
        }
      }
    },
    "ManagedClusterLoadBalancerProfile": {
      "properties": {
        "managedOutboundIPs": {
          "properties": {
            "count": {
              "type": "integer",
              "format": "int32",
              "maximum": 100,
              "minimum": 1,
              "description": "Desired number of outbound IP created/managed by Azure for the cluster load balancer. Allowed values must be in the range of 1 to 100 (inclusive). The default value is 1. ",
              "default": 1
            }
          },
          "description": "Desired managed outbound IPs for the cluster load balancer."
        },
        "outboundIPPrefixes": {
          "properties": {
            "publicIPPrefixes": {
              "type": "array",
              "items": {
                "$ref": "#/definitions/ResourceReference"
              },
              "description": "A list of public IP prefix resources."
            }
          },
          "description": "Desired outbound IP Prefix resources for the cluster load balancer."
        },
        "outboundIPs": {
          "properties": {
            "publicIPs": {
              "type": "array",
              "items": {
                "$ref": "#/definitions/ResourceReference"
              },
              "description": "A list of public IP resources."
            }
          },
          "description": "Desired outbound IP resources for the cluster load balancer."
        },
        "effectiveOutboundIPs": {
          "type": "array",
          "items": {
            "$ref": "#/definitions/ResourceReference"
          },
          "description": "The effective outbound IP resources of the cluster load balancer."
        },
        "allocatedOutboundPorts": {
          "type": "integer",
          "format": "int32",
          "maximum": 64000,
          "minimum": 0,
          "description": "Desired number of allocated SNAT ports per VM. Allowed values must be in the range of 0 to 64000 (inclusive). The default value is 0 which results in Azure dynamically allocating ports.",
          "default": 0
        },
        "idleTimeoutInMinutes": {
          "type": "integer",
          "format": "int32",
          "maximum": 120,
          "minimum": 4,
          "description": "Desired outbound flow idle timeout in minutes. Allowed values must be in the range of 4 to 120 (inclusive). The default value is 30 minutes.",
          "default": 30
        }
      },
      "description": "Profile of the managed cluster load balancer."
    },
    "ResourceReference": {
      "properties": {
        "id": {
          "type": "string",
          "description": "The fully qualified Azure resource id."
        }
      },
      "description": "A reference to an Azure resource."
    },
    "ContainerServiceSshConfiguration": {
      "properties": {
        "publicKeys": {
          "type": "array",
          "items": {
            "$ref": "#/definitions/ContainerServiceSshPublicKey"
          },
          "description": "The list of SSH public keys used to authenticate with Linux-based VMs. Only expect one key specified."
        }
      },
      "description": "SSH configuration for Linux-based VMs running on Azure.",
      "required": [
        "publicKeys"
      ]
    },
    "ContainerServiceSshPublicKey": {
      "properties": {
        "keyData": {
          "type": "string",
          "description": "Certificate public key used to authenticate with VMs through SSH. The certificate must be in PEM format with or without headers."
        }
      },
      "required": [
        "keyData"
      ],
      "description": "Contains information about SSH certificate public key data."
    },
    "ContainerServiceDiagnosticsProfile": {
      "properties": {
        "vmDiagnostics": {
          "$ref": "#/definitions/ContainerServiceVMDiagnostics",
          "description": "Profile for diagnostics on the container service VMs."
        }
      },
      "description": "Profile for diagnostics on the container service cluster.",
      "required": [
        "vmDiagnostics"
      ]
    },
    "ContainerServiceVMDiagnostics": {
      "properties": {
        "enabled": {
          "type": "boolean",
          "description": "Whether the VM diagnostic agent is provisioned on the VM."
        },
        "storageUri": {
          "readOnly": true,
          "type": "string",
          "description": "The URI of the storage account where diagnostics are stored."
        }
      },
      "description": "Profile for diagnostics on the container service VMs.",
      "required": [
        "enabled"
      ]
    },
    "ManagedClusterListResult": {
      "properties": {
        "value": {
          "type": "array",
          "items": {
            "$ref": "#/definitions/ManagedCluster"
          },
          "description": "The list of managed clusters."
        },
        "nextLink": {
          "type": "string",
          "description": "The URL to get the next set of managed cluster results.",
          "readOnly": true
        }
      },
      "description": "The response from the List Managed Clusters operation."
    },
    "ManagedCluster": {
      "properties": {
        "sku": {
          "$ref": "#/definitions/ManagedClusterSKU",
          "description": "The managed cluster SKU."
        }
      },
      "allOf": [
        {
          "$ref": "#/definitions/Resource"
        },
        {
          "properties": {
            "properties": {
              "description": "Properties of a managed cluster.",
              "$ref": "#/definitions/ManagedClusterProperties",
              "x-ms-client-flatten": true
            },
            "identity": {
              "$ref": "#/definitions/ManagedClusterIdentity",
              "description": "The identity of the managed cluster, if configured."
            }
          }
        }
      ],
      "description": "Managed cluster."
    },
    "ManagedClusterProperties": {
      "properties": {
        "provisioningState": {
          "readOnly": true,
          "type": "string",
          "description": "The current deployment or provisioning state, which only appears in the response."
        },
        "powerState": {
          "$ref": "#/definitions/PowerState",
          "description": "Represents the Power State of the cluster",
          "readOnly": true
        },
        "maxAgentPools": {
          "readOnly": true,
          "type": "integer",
          "format": "int32",
          "description": "The max number of agent pools for the managed cluster."
        },
        "kubernetesVersion": {
          "type": "string",
          "description": "Version of Kubernetes specified when creating the managed cluster."
        },
        "dnsPrefix": {
          "type": "string",
          "description": "DNS prefix specified when creating the managed cluster."
        },
        "fqdnSubdomain": {
          "type": "string",
          "description": "FQDN subdomain specified when creating private cluster with custom private dns zone."
        },
        "fqdn": {
          "readOnly": true,
          "type": "string",
          "description": "FQDN for the master pool."
        },
        "privateFQDN": {
          "readOnly": true,
          "type": "string",
          "description": "FQDN of private cluster."
        },
        "azurePortalFQDN": {
          "readOnly": true,
          "type": "string",
          "description": "FQDN for the master pool which used by proxy config."
        },
        "agentPoolProfiles": {
          "type": "array",
          "items": {
            "$ref": "#/definitions/ManagedClusterAgentPoolProfile"
          },
          "description": "Properties of the agent pool."
        },
        "linuxProfile": {
          "$ref": "#/definitions/ContainerServiceLinuxProfile",
          "description": "Profile for Linux VMs in the container service cluster."
        },
        "windowsProfile": {
          "$ref": "#/definitions/ManagedClusterWindowsProfile",
          "description": "Profile for Windows VMs in the container service cluster."
        },
        "servicePrincipalProfile": {
          "$ref": "#/definitions/ManagedClusterServicePrincipalProfile",
          "description": "Information about a service principal identity for the cluster to use for manipulating Azure APIs."
        },
        "addonProfiles": {
          "additionalProperties": {
            "$ref": "#/definitions/ManagedClusterAddonProfile"
          },
          "description": "Profile of managed cluster add-on."
        },
        "podIdentityProfile": {
          "$ref": "#/definitions/ManagedClusterPodIdentityProfile",
          "description": "Profile of managed cluster pod identity."
        },
        "nodeResourceGroup": {
          "type": "string",
          "description": "Name of the resource group containing agent pool nodes."
        },
        "enableRBAC": {
          "type": "boolean",
          "description": "Whether to enable Kubernetes Role-Based Access Control."
        },
        "enablePodSecurityPolicy": {
          "type": "boolean",
          "description": "(DEPRECATING) Whether to enable Kubernetes pod security policy (preview). This feature is set for removal on October 15th, 2020. Learn more at aka.ms/aks/azpodpolicy."
        },
        "networkProfile": {
          "$ref": "#/definitions/ContainerServiceNetworkProfile",
          "description": "Profile of network configuration."
        },
        "aadProfile": {
          "$ref": "#/definitions/ManagedClusterAADProfile",
          "description": "Profile of Azure Active Directory configuration."
        },
        "autoUpgradeProfile": {
          "$ref": "#/definitions/ManagedClusterAutoUpgradeProfile",
          "description": "Profile of auto upgrade configuration."
        },
        "autoScalerProfile": {
          "type": "object",
          "properties": {
            "balance-similar-node-groups": {
              "type": "string"
            },
            "expander": {
              "type": "string",
              "enum": [
                "least-waste",
                "most-pods",
                "priority",
                "random"
              ],
              "x-ms-enum": {
                "name": "expander",
                "modelAsString": true
              }
            },
            "max-empty-bulk-delete": {
              "type": "string"
            },
            "max-graceful-termination-sec": {
              "type": "string"
            },
            "max-node-provision-time": {
              "type": "string"
            },
            "max-total-unready-percentage": {
              "type": "string"
            },
            "new-pod-scale-up-delay": {
              "type": "string"
            },
            "ok-total-unready-count": {
              "type": "string"
            },
            "scan-interval": {
              "type": "string"
            },
            "scale-down-delay-after-add": {
              "type": "string"
            },
            "scale-down-delay-after-delete": {
              "type": "string"
            },
            "scale-down-delay-after-failure": {
              "type": "string"
            },
            "scale-down-unneeded-time": {
              "type": "string"
            },
            "scale-down-unready-time": {
              "type": "string"
            },
            "scale-down-utilization-threshold": {
              "type": "string"
            },
            "skip-nodes-with-local-storage": {
              "type": "string"
            },
            "skip-nodes-with-system-pods": {
              "type": "string"
            }
          },
          "description": "Parameters to be applied to the cluster-autoscaler when enabled"
        },
        "apiServerAccessProfile": {
          "$ref": "#/definitions/ManagedClusterAPIServerAccessProfile",
          "description": "Access profile for managed cluster API server."
        },
        "diskEncryptionSetID": {
          "type": "string",
          "description": "ResourceId of the disk encryption set to use for enabling encryption at rest."
        },
        "identityProfile": {
          "additionalProperties": {
            "allOf": [
              {
                "$ref": "#/definitions/UserAssignedIdentity"
              }
            ]
          },
          "description": "Identities associated with the cluster."
        },
        "privateLinkResources": {
          "type": "array",
          "items": {
            "$ref": "#/definitions/PrivateLinkResource"
          },
          "description": "Private link resources associated with the cluster."
        },
<<<<<<< HEAD
        "disableLocalAccounts": {
          "type": "boolean",
          "description": "If set to true, getting static credential will be disabled for this cluster. Expected to only be used for AAD clusters."
=======
        "httpProxyConfig": {
          "$ref": "#/definitions/ManagedClusterHTTPProxyConfig",
          "description": "Configurations for provisioning the cluster with HTTP proxy servers."
>>>>>>> 314098f7
        }
      },
      "description": "Properties of the managed cluster."
    },
    "PowerState": {
      "description": "Describes the Power State of the cluster",
      "properties": {
        "code": {
          "type": "string",
          "description": "Tells whether the cluster is Running or Stopped",
          "enum": [
            "Running",
            "Stopped"
          ],
          "x-ms-enum": {
            "name": "code",
            "modelAsString": true
          }
        }
      }
    },
    "ManagedClusterAPIServerAccessProfile": {
      "properties": {
        "authorizedIPRanges": {
          "type": "array",
          "items": {
            "type": "string"
          },
          "description": "Authorized IP Ranges to kubernetes API server."
        },
        "enablePrivateCluster": {
          "type": "boolean",
          "description": "Whether to create the cluster as a private cluster or not."
        },
        "privateDNSZone": {
          "type": "string",
          "description": "Private dns zone mode for private cluster. "
        }
      },
      "description": "Access profile for managed cluster API server."
    },
    "ManagedClusterIdentity": {
      "properties": {
        "principalId": {
          "readOnly": true,
          "type": "string",
          "description": "The principal id of the system assigned identity which is used by master components."
        },
        "tenantId": {
          "readOnly": true,
          "type": "string",
          "description": "The tenant id of the system assigned identity which is used by master components."
        },
        "type": {
          "type": "string",
          "description": "The type of identity used for the managed cluster. Type 'SystemAssigned' will use an implicitly created identity in master components and an auto-created user assigned identity in MC_ resource group in agent nodes. Type 'None' will not use MSI for the managed cluster, service principal will be used instead.",
          "enum": [
            "SystemAssigned",
            "UserAssigned",
            "None"
          ],
          "x-ms-enum": {
            "name": "ResourceIdentityType",
            "modelAsString": false
          }
        },
        "userAssignedIdentities": {
          "type": "object",
          "additionalProperties": {
            "type": "object",
            "properties": {
              "principalId": {
                "readOnly": true,
                "type": "string",
                "description": "The principal id of user assigned identity."
              },
              "clientId": {
                "readOnly": true,
                "type": "string",
                "description": "The client id of user assigned identity."
              }
            }
          },
          "description": "The user identity associated with the managed cluster. This identity will be used in control plane and only one user assigned identity is allowed. The user identity dictionary key references will be ARM resource ids in the form: '/subscriptions/{subscriptionId}/resourceGroups/{resourceGroupName}/providers/Microsoft.ManagedIdentity/userAssignedIdentities/{identityName}'."
        }
      },
      "description": "Identity for the managed cluster."
    },
    "UserAssignedIdentity": {
      "properties": {
        "resourceId": {
          "type": "string",
          "description": "The resource id of the user assigned identity."
        },
        "clientId": {
          "type": "string",
          "description": "The client id of the user assigned identity."
        },
        "objectId": {
          "type": "string",
          "description": "The object id of the user assigned identity."
        }
      }
    },
    "ManagedClusterAccessProfile": {
      "allOf": [
        {
          "$ref": "#/definitions/Resource"
        },
        {
          "properties": {
            "properties": {
              "description": "AccessProfile of a managed cluster.",
              "$ref": "#/definitions/AccessProfile",
              "x-ms-client-flatten": true
            }
          }
        }
      ],
      "description": "Managed cluster Access Profile.",
      "x-ms-azure-resource": false
    },
    "AccessProfile": {
      "type": "object",
      "properties": {
        "kubeConfig": {
          "type": "string",
          "format": "byte",
          "description": "Base64-encoded Kubernetes configuration file."
        }
      },
      "description": "Profile for enabling a user to access a managed cluster."
    },
    "ManagedClusterPoolUpgradeProfile": {
      "properties": {
        "kubernetesVersion": {
          "type": "string",
          "description": "Kubernetes version (major, minor, patch)."
        },
        "name": {
          "type": "string",
          "description": "Pool name."
        },
        "osType": {
          "$ref": "#/definitions/OSType",
          "enum": [
            "Linux",
            "Windows"
          ],
          "x-ms-enum": {
            "name": "ContainerServiceOSTypes",
            "modelAsString": true
          },
          "description": "OsType to be used to specify os type. Choose from Linux and Windows. Default to Linux."
        },
        "upgrades": {
          "type": "array",
          "items": {
            "type": "object",
            "properties": {
              "kubernetesVersion": {
                "type": "string",
                "description": "Kubernetes version (major, minor, patch)."
              },
              "isPreview": {
                "type": "boolean",
                "description": "Whether Kubernetes version is currently in preview."
              }
            }
          },
          "description": "List of orchestrator types and versions available for upgrade."
        }
      },
      "required": [
        "kubernetesVersion",
        "osType"
      ],
      "description": "The list of available upgrade versions."
    },
    "ManagedClusterUpgradeProfileProperties": {
      "properties": {
        "controlPlaneProfile": {
          "$ref": "#/definitions/ManagedClusterPoolUpgradeProfile",
          "description": "The list of available upgrade versions for the control plane."
        },
        "agentPoolProfiles": {
          "type": "array",
          "items": {
            "$ref": "#/definitions/ManagedClusterPoolUpgradeProfile"
          },
          "description": "The list of available upgrade versions for agent pools."
        }
      },
      "required": [
        "controlPlaneProfile",
        "agentPoolProfiles"
      ],
      "description": "Control plane and agent pool upgrade profiles."
    },
    "ManagedClusterAutoUpgradeProfile": {
      "properties": {
        "upgradeChannel": {
          "type": "string",
          "enum": [
            "rapid",
            "stable",
            "patch",
            "node-image",
            "none"
          ],
          "x-ms-enum": {
            "name": "upgradeChannel",
            "modelAsString": true
          },
          "description": "upgrade channel for auto upgrade."
        }
      },
      "description": "Auto upgrade profile for a managed cluster."
    },
    "ManagedClusterAADProfile": {
      "properties": {
        "managed": {
          "type": "boolean",
          "description": "Whether to enable managed AAD."
        },
        "enableAzureRBAC": {
          "type": "boolean",
          "description": "Whether to enable Azure RBAC for Kubernetes authorization."
        },
        "adminGroupObjectIDs": {
          "type": "array",
          "items": {
            "type": "string"
          },
          "description": "AAD group object IDs that will have admin role of the cluster."
        },
        "clientAppID": {
          "type": "string",
          "description": "The client AAD application ID."
        },
        "serverAppID": {
          "type": "string",
          "description": "The server AAD application ID."
        },
        "serverAppSecret": {
          "type": "string",
          "description": "The server AAD application secret."
        },
        "tenantID": {
          "type": "string",
          "description": "The AAD tenant ID to use for authentication. If not specified, will use the tenant of the deployment subscription."
        }
      },
      "description": "AADProfile specifies attributes for Azure Active Directory integration."
    },
    "ManagedClusterAddonProfile": {
      "properties": {
        "enabled": {
          "type": "boolean",
          "description": "Whether the add-on is enabled or not."
        },
        "config": {
          "additionalProperties": {
            "type": "string"
          },
          "description": "Key-value pairs for configuring an add-on."
        },
        "identity": {
          "readOnly": true,
          "description": "Information of user assigned identity used by this add-on.",
          "allOf": [
            {
              "$ref": "#/definitions/UserAssignedIdentity"
            }
          ]
        }
      },
      "required": [
        "enabled"
      ],
      "description": "A Kubernetes add-on profile for a managed cluster."
    },
    "ManagedClusterPodIdentity": {
      "properties": {
        "name": {
          "type": "string",
          "description": "Name of the pod identity."
        },
        "namespace": {
          "type": "string",
          "description": "Namespace of the pod identity."
        },
        "bindingSelector": {
          "type": "string",
          "description": "Binding selector to use for the AzureIdentityBinding resource."
        },
        "identity": {
          "$ref": "#/definitions/UserAssignedIdentity",
          "description": "Information of the user assigned identity."
        },
        "provisioningState": {
          "type": "string",
          "readOnly": true,
          "description": "The current provisioning state of the pod identity.",
          "enum": [
            "Assigned",
            "Updating",
            "Deleting",
            "Failed"
          ],
          "x-ms-enum": {
            "name": "ManagedClusterPodIdentityProvisioningState",
            "modelAsString": true
          }
        },
        "provisioningInfo": {
          "readOnly": true,
          "properties": {
            "error": {
              "$ref": "#/definitions/CloudError",
              "description": "Pod identity assignment error (if any)."
            }
          }
        }
      },
      "required": [
        "name",
        "namespace",
        "identity"
      ]
    },
    "ManagedClusterPodIdentityException": {
      "properties": {
        "name": {
          "type": "string",
          "description": "Name of the pod identity exception."
        },
        "namespace": {
          "type": "string",
          "description": "Namespace of the pod identity exception."
        },
        "podLabels": {
          "type": "object",
          "description": "Pod labels to match.",
          "additionalProperties": {
            "type": "string"
          }
        }
      },
      "required": [
        "name",
        "namespace",
        "podLabels"
      ]
    },
    "ManagedClusterPodIdentityProfile": {
      "properties": {
        "enabled": {
          "type": "boolean",
          "description": "Whether the pod identity addon is enabled."
        },
        "allowNetworkPluginKubenet": {
          "type": "boolean",
          "description": "Customer consent for enabling AAD pod identity addon in cluster using Kubenet network plugin."
        },
        "userAssignedIdentities": {
          "description": "User assigned pod identity settings.",
          "type": "array",
          "items": {
            "$ref": "#/definitions/ManagedClusterPodIdentity"
          }
        },
        "userAssignedIdentityExceptions": {
          "description": "User assigned pod identity exception settings.",
          "type": "array",
          "items": {
            "$ref": "#/definitions/ManagedClusterPodIdentityException"
          }
        }
      }
    },
    "ManagedClusterUpgradeProfile": {
      "properties": {
        "id": {
          "readOnly": true,
          "type": "string",
          "description": "Id of upgrade profile."
        },
        "name": {
          "readOnly": true,
          "type": "string",
          "description": "Name of upgrade profile."
        },
        "type": {
          "readOnly": true,
          "type": "string",
          "description": "Type of upgrade profile."
        },
        "properties": {
          "$ref": "#/definitions/ManagedClusterUpgradeProfileProperties",
          "description": "Properties of upgrade profile.",
          "x-ms-client-flatten": true
        }
      },
      "required": [
        "properties"
      ],
      "description": "The list of available upgrades for compute pools."
    },
    "AgentPoolUpgradeProfile": {
      "properties": {
        "id": {
          "readOnly": true,
          "type": "string",
          "description": "Id of the agent pool upgrade profile."
        },
        "name": {
          "readOnly": true,
          "type": "string",
          "description": "Name of the agent pool upgrade profile."
        },
        "type": {
          "readOnly": true,
          "type": "string",
          "description": "Type of the agent pool upgrade profile."
        },
        "properties": {
          "$ref": "#/definitions/AgentPoolUpgradeProfileProperties",
          "description": "Properties of agent pool upgrade profile.",
          "x-ms-client-flatten": true
        }
      },
      "required": [
        "properties"
      ],
      "description": "The list of available upgrades for an agent pool."
    },
    "AgentPoolUpgradeProfileProperties": {
      "properties": {
        "kubernetesVersion": {
          "type": "string",
          "description": "Kubernetes version (major, minor, patch)."
        },
        "osType": {
          "$ref": "#/definitions/OSType",
          "enum": [
            "Linux",
            "Windows"
          ],
          "x-ms-enum": {
            "name": "ContainerServiceOSTypes",
            "modelAsString": true
          },
          "description": "OsType to be used to specify os type. Choose from Linux and Windows. Default to Linux."
        },
        "upgrades": {
          "type": "array",
          "items": {
            "type": "object",
            "properties": {
              "kubernetesVersion": {
                "type": "string",
                "description": "Kubernetes version (major, minor, patch)."
              },
              "isPreview": {
                "type": "boolean",
                "description": "Whether Kubernetes version is currently in preview."
              }
            }
          },
          "description": "List of orchestrator types and versions available for upgrade."
        },
        "latestNodeImageVersion": {
          "type": "string",
          "description": "LatestNodeImageVersion is the latest AKS supported node image version."
        }
      },
      "required": [
        "kubernetesVersion",
        "osType"
      ],
      "description": "The list of available upgrade versions."
    },
    "AgentPoolAvailableVersions": {
      "properties": {
        "id": {
          "readOnly": true,
          "type": "string",
          "description": "Id of the agent pool available versions."
        },
        "name": {
          "readOnly": true,
          "type": "string",
          "description": "Name of the agent pool available versions."
        },
        "type": {
          "readOnly": true,
          "type": "string",
          "description": "Type of the agent pool  available versions."
        },
        "properties": {
          "$ref": "#/definitions/AgentPoolAvailableVersionsProperties",
          "description": "Properties of agent pool available versions.",
          "x-ms-client-flatten": true
        }
      },
      "required": [
        "properties"
      ],
      "description": "The list of available versions for an agent pool."
    },
    "AgentPoolAvailableVersionsProperties": {
      "properties": {
        "agentPoolVersions": {
          "type": "array",
          "items": {
            "type": "object",
            "properties": {
              "default": {
                "type": "boolean",
                "description": "Whether this version is the default agent pool version."
              },
              "kubernetesVersion": {
                "type": "string",
                "description": "Kubernetes version (major, minor, patch)."
              },
              "isPreview": {
                "type": "boolean",
                "description": "Whether Kubernetes version is currently in preview."
              }
            }
          },
          "description": "List of versions available for agent pool."
        }
      },
      "description": "The list of available agent pool versions."
    },
    "OSType": {
      "type": "string",
      "default": "Linux",
      "enum": [
        "Linux",
        "Windows"
      ],
      "x-ms-enum": {
        "name": "OSType",
        "modelAsString": true
      },
      "description": "OsType to be used to specify os type. Choose from Linux and Windows. Default to Linux."
    },
    "ScaleSetPriority": {
      "type": "string",
      "default": "Regular",
      "enum": [
        "Spot",
        "Regular"
      ],
      "x-ms-enum": {
        "name": "ScaleSetPriority",
        "modelAsString": true
      },
      "description": "ScaleSetPriority to be used to specify virtual machine scale set priority. Default to regular."
    },
    "ScaleSetEvictionPolicy": {
      "type": "string",
      "default": "Delete",
      "enum": [
        "Delete",
        "Deallocate"
      ],
      "x-ms-enum": {
        "name": "ScaleSetEvictionPolicy",
        "modelAsString": true
      },
      "description": "ScaleSetEvictionPolicy to be used to specify eviction policy for Spot virtual machine scale set. Default to Delete."
    },
    "SpotMaxPrice": {
      "type": "number",
      "default": -1,
      "description": "SpotMaxPrice to be used to specify the maximum price you are willing to pay in US Dollars. Possible values are any decimal value greater than zero or -1 which indicates default price to be up-to on-demand."
    },
    "ProximityPlacementGroupID": {
      "type": "string",
      "description": "The ID for Proximity Placement Group."
    },
    "CredentialResults": {
      "properties": {
        "kubeconfigs": {
          "type": "array",
          "readOnly": true,
          "items": {
            "$ref": "#/definitions/CredentialResult"
          },
          "description": "Base64-encoded Kubernetes configuration file."
        }
      },
      "description": "The list of credential result response."
    },
    "CredentialResult": {
      "type": "object",
      "properties": {
        "name": {
          "type": "string",
          "readOnly": true,
          "description": "The name of the credential."
        },
        "value": {
          "type": "string",
          "format": "byte",
          "readOnly": true,
          "description": "Base64-encoded Kubernetes configuration file."
        }
      },
      "description": "The credential result response."
    },
    "CloudError": {
      "x-ms-external": true,
      "properties": {
        "error": {
          "$ref": "#/definitions/CloudErrorBody",
          "description": "Details about the error."
        }
      },
      "description": "An error response from the Container service."
    },
    "CloudErrorBody": {
      "x-ms-external": true,
      "properties": {
        "code": {
          "type": "string",
          "description": "An identifier for the error. Codes are invariant and are intended to be consumed programmatically."
        },
        "message": {
          "type": "string",
          "description": "A message describing the error, intended to be suitable for display in a user interface."
        },
        "target": {
          "type": "string",
          "description": "The target of the particular error. For example, the name of the property in error."
        },
        "details": {
          "type": "array",
          "items": {
            "$ref": "#/definitions/CloudErrorBody"
          },
          "description": "A list of additional details about the error."
        }
      },
      "description": "An error response from the Container service."
    },
    "ManagedClusterSKU": {
      "properties": {
        "name": {
          "type": "string",
          "description": "Name of a managed cluster SKU.",
          "enum": [
            "Basic"
          ],
          "x-ms-enum": {
            "name": "ManagedClusterSKUName",
            "modelAsString": true
          }
        },
        "tier": {
          "type": "string",
          "description": "Tier of a managed cluster SKU.",
          "enum": [
            "Paid",
            "Free"
          ],
          "x-ms-enum": {
            "name": "ManagedClusterSKUTier",
            "modelAsString": true
          }
        }
      }
    },
    "PrivateEndpointConnectionListResult": {
      "type": "object",
      "description": "A list of private endpoint connections",
      "properties": {
        "value": {
          "description": "The collection value.",
          "type": "array",
          "items": {
            "$ref": "#/definitions/PrivateEndpointConnection"
          }
        }
      }
    },
    "PrivateEndpointConnection": {
      "description": "A private endpoint connection",
      "type": "object",
      "properties": {
        "id": {
          "readOnly": true,
          "type": "string",
          "description": "The ID of the private endpoint connection."
        },
        "name": {
          "readOnly": true,
          "type": "string",
          "description": "The name of the private endpoint connection.",
          "externalDocs": {
            "url": "https://aka.ms/search-naming-rules"
          }
        },
        "type": {
          "readOnly": true,
          "type": "string",
          "description": "The resource type."
        },
        "properties": {
          "$ref": "#/definitions/PrivateEndpointConnectionProperties",
          "description": "The properties of a private endpoint connection.",
          "x-ms-client-flatten": true
        }
      },
      "x-ms-azure-resource": true
    },
    "PrivateEndpointConnectionProperties": {
      "type": "object",
      "description": "Properties of a private endpoint connection.",
      "properties": {
        "provisioningState": {
          "type": "string",
          "readOnly": true,
          "description": "The current provisioning state.",
          "enum": [
            "Succeeded",
            "Creating",
            "Deleting",
            "Failed"
          ],
          "x-ms-enum": {
            "name": "PrivateEndpointConnectionProvisioningState",
            "modelAsString": true
          }
        },
        "privateEndpoint": {
          "$ref": "#/definitions/PrivateEndpoint",
          "description": "The resource of private endpoint."
        },
        "privateLinkServiceConnectionState": {
          "$ref": "#/definitions/PrivateLinkServiceConnectionState",
          "description": "A collection of information about the state of the connection between service consumer and provider."
        }
      },
      "required": [
        "privateLinkServiceConnectionState"
      ]
    },
    "PrivateEndpoint": {
      "type": "object",
      "description": "Private endpoint which a connection belongs to.",
      "properties": {
        "id": {
          "description": "The resource Id for private endpoint",
          "type": "string"
        }
      }
    },
    "PrivateLinkServiceConnectionState": {
      "description": "The state of a private link service connection.",
      "type": "object",
      "properties": {
        "status": {
          "enum": [
            "Pending",
            "Approved",
            "Rejected",
            "Disconnected"
          ],
          "type": "string",
          "description": "The private link service connection status.",
          "x-ms-enum": {
            "name": "ConnectionStatus",
            "modelAsString": true
          }
        },
        "description": {
          "type": "string",
          "description": "The private link service connection description."
        }
      }
    },
    "PrivateLinkResourcesListResult": {
      "type": "object",
      "description": "A list of private link resources",
      "properties": {
        "value": {
          "description": "The collection value.",
          "type": "array",
          "items": {
            "$ref": "#/definitions/PrivateLinkResource"
          }
        }
      }
    },
    "PrivateLinkResource": {
      "description": "A private link resource",
      "type": "object",
      "properties": {
        "id": {
          "type": "string",
          "description": "The ID of the private link resource."
        },
        "name": {
          "type": "string",
          "description": "The name of the private link resource.",
          "externalDocs": {
            "url": "https://aka.ms/search-naming-rules"
          }
        },
        "type": {
          "type": "string",
          "description": "The resource type."
        },
        "groupId": {
          "type": "string",
          "description": "The group ID of the resource."
        },
        "requiredMembers": {
          "type": "array",
          "items": {
            "type": "string"
          },
          "description": "RequiredMembers of the resource"
        },
        "privateLinkServiceID": {
          "readOnly": true,
          "type": "string",
          "description": "The private link service ID of the resource, this field is exposed only to NRP internally."
        }
      }
    },
    "OSDiskType": {
      "type": "string",
      "enum": [
        "Managed",
        "Ephemeral"
      ],
      "x-ms-enum": {
        "name": "OSDiskType",
        "modelAsString": true
      },
      "description": "OSDiskType represents the type of an OS disk on an agent pool."
    },
    "KubeletDiskType": {
      "type": "string",
      "enum": [
        "OS",
        "Temporary"
      ],
      "x-ms-enum": {
        "name": "KubeletDiskType",
        "modelAsString": true
      },
      "description": "KubeletDiskType determines the placement of emptyDir volumes, container runtime data root, and Kubelet ephemeral storage. Allowed values: 'OS', 'Temporary' (preview)."
    },
    "KubeletConfig": {
      "description": "Kubelet configurations of agent nodes.",
      "type": "object",
      "properties": {
        "cpuManagerPolicy": {
          "type": "string",
          "description": "CPU Manager policy to use."
        },
        "cpuCfsQuota": {
          "type": "boolean",
          "description": "Enable CPU CFS quota enforcement for containers that specify CPU limits."
        },
        "cpuCfsQuotaPeriod": {
          "type": "string",
          "description": "Sets CPU CFS quota period value."
        },
        "imageGcHighThreshold": {
          "type": "integer",
          "format": "int32",
          "description": "The percent of disk usage after which image garbage collection is always run."
        },
        "imageGcLowThreshold": {
          "type": "integer",
          "format": "int32",
          "description": "The percent of disk usage before which image garbage collection is never run."
        },
        "topologyManagerPolicy": {
          "type": "string",
          "description": "Topology Manager policy to use."
        },
        "allowedUnsafeSysctls": {
          "type": "array",
          "items": {
            "type": "string"
          },
          "description": "Allowlist of unsafe sysctls or unsafe sysctl patterns (ending in `*`)."
        },
        "failSwapOn": {
          "type": "boolean",
          "description": "If set to true it will make the Kubelet fail to start if swap is enabled on the node."
        },
        "containerLogMaxSizeMB": {
          "type": "integer",
          "format": "int32",
          "description": "The maximum size (e.g. 10Mi) of container log file before it is rotated."
        },
        "containerLogMaxFiles": {
          "type": "integer",
          "format": "int32",
          "description": "The maximum number of container log files that can be present for a container. The number must be ≥ 2.",
          "minimum": 2
        },
        "podMaxPids": {
          "type": "integer",
          "format": "int32",
          "description": "The maximum number of processes per pod."
        }
      }
    },
    "LinuxOSConfig": {
      "description": "OS configurations of Linux agent nodes.",
      "type": "object",
      "properties": {
        "sysctls": {
          "$ref": "#/definitions/SysctlConfig",
          "description": "Sysctl settings for Linux agent nodes."
        },
        "transparentHugePageEnabled": {
          "type": "string",
          "description": "Transparent Huge Page enabled configuration."
        },
        "transparentHugePageDefrag": {
          "type": "string",
          "description": "Transparent Huge Page defrag configuration."
        },
        "swapFileSizeMB": {
          "type": "integer",
          "format": "int32",
          "description": "SwapFileSizeMB specifies size in MB of a swap file will be created on each node."
        }
      }
    },
    "SysctlConfig": {
      "description": "Sysctl settings for Linux agent nodes.",
      "type": "object",
      "properties": {
        "netCoreSomaxconn": {
          "type": "integer",
          "format": "int32",
          "description": "Sysctl setting net.core.somaxconn."
        },
        "netCoreNetdevMaxBacklog": {
          "type": "integer",
          "format": "int32",
          "description": "Sysctl setting net.core.netdev_max_backlog."
        },
        "netCoreRmemDefault": {
          "type": "integer",
          "format": "int32",
          "description": "Sysctl setting net.core.rmem_default."
        },
        "netCoreRmemMax": {
          "type": "integer",
          "format": "int32",
          "description": "Sysctl setting net.core.rmem_max."
        },
        "netCoreWmemDefault": {
          "type": "integer",
          "format": "int32",
          "description": "Sysctl setting net.core.wmem_default."
        },
        "netCoreWmemMax": {
          "type": "integer",
          "format": "int32",
          "description": "Sysctl setting net.core.wmem_max."
        },
        "netCoreOptmemMax": {
          "type": "integer",
          "format": "int32",
          "description": "Sysctl setting net.core.optmem_max."
        },
        "netIpv4TcpMaxSynBacklog": {
          "type": "integer",
          "format": "int32",
          "description": "Sysctl setting net.ipv4.tcp_max_syn_backlog."
        },
        "netIpv4TcpMaxTwBuckets": {
          "type": "integer",
          "format": "int32",
          "description": "Sysctl setting net.ipv4.tcp_max_tw_buckets."
        },
        "netIpv4TcpFinTimeout": {
          "type": "integer",
          "format": "int32",
          "description": "Sysctl setting net.ipv4.tcp_fin_timeout."
        },
        "netIpv4TcpKeepaliveTime": {
          "type": "integer",
          "format": "int32",
          "description": "Sysctl setting net.ipv4.tcp_keepalive_time."
        },
        "netIpv4TcpKeepaliveProbes": {
          "type": "integer",
          "format": "int32",
          "description": "Sysctl setting net.ipv4.tcp_keepalive_probes."
        },
        "netIpv4TcpkeepaliveIntvl": {
          "type": "integer",
          "format": "int32",
          "description": "Sysctl setting net.ipv4.tcp_keepalive_intvl."
        },
        "netIpv4TcpTwReuse": {
          "type": "boolean",
          "description": "Sysctl setting net.ipv4.tcp_tw_reuse."
        },
        "netIpv4IpLocalPortRange": {
          "type": "string",
          "description": "Sysctl setting net.ipv4.ip_local_port_range."
        },
        "netIpv4NeighDefaultGcThresh1": {
          "type": "integer",
          "format": "int32",
          "description": "Sysctl setting net.ipv4.neigh.default.gc_thresh1."
        },
        "netIpv4NeighDefaultGcThresh2": {
          "type": "integer",
          "format": "int32",
          "description": "Sysctl setting net.ipv4.neigh.default.gc_thresh2."
        },
        "netIpv4NeighDefaultGcThresh3": {
          "type": "integer",
          "format": "int32",
          "description": "Sysctl setting net.ipv4.neigh.default.gc_thresh3."
        },
        "netNetfilterNfConntrackMax": {
          "type": "integer",
          "format": "int32",
          "description": "Sysctl setting net.netfilter.nf_conntrack_max."
        },
        "netNetfilterNfConntrackBuckets": {
          "type": "integer",
          "format": "int32",
          "description": "Sysctl setting net.netfilter.nf_conntrack_buckets."
        },
        "fsInotifyMaxUserWatches": {
          "type": "integer",
          "format": "int32",
          "description": "Sysctl setting fs.inotify.max_user_watches."
        },
        "fsFileMax": {
          "type": "integer",
          "format": "int32",
          "description": "Sysctl setting fs.file-max."
        },
        "fsAioMaxNr": {
          "type": "integer",
          "format": "int32",
          "description": "Sysctl setting fs.aio-max-nr."
        },
        "fsNrOpen": {
          "type": "integer",
          "format": "int32",
          "description": "Sysctl setting fs.nr_open."
        },
        "kernelThreadsMax": {
          "type": "integer",
          "format": "int32",
          "description": "Sysctl setting kernel.threads-max."
        },
        "vmMaxMapCount": {
          "type": "integer",
          "format": "int32",
          "description": "Sysctl setting vm.max_map_count."
        },
        "vmSwappiness": {
          "type": "integer",
          "format": "int32",
          "description": "Sysctl setting vm.swappiness."
        },
        "vmVfsCachePressure": {
          "type": "integer",
          "format": "int32",
          "description": "Sysctl setting vm.vfs_cache_pressure."
        }
      }
    },
    "ManagedClusterHTTPProxyConfig": {
      "description": "Configurations for provisioning the cluster with HTTP proxy servers.",
      "type": "object",
      "properties": {
        "httpProxy": {
          "type": "string",
          "description": "HTTP proxy server endpoint to use."
        },
        "httpsProxy": {
          "type": "string",
          "description": "HTTPS proxy server endpoint to use."
        },
        "noProxy": {
          "type": "array",
          "items": {
            "type": "string"
          },
          "description": "Endpoints that should not go through proxy."
        },
        "trustedCa": {
          "type": "string",
          "description": "Alternative CA cert to use for connecting to proxy servers."
        }
      }
    }
  },
  "parameters": {
    "SubscriptionIdParameter": {
      "name": "subscriptionId",
      "in": "path",
      "required": true,
      "type": "string",
      "description": "Subscription credentials which uniquely identify Microsoft Azure subscription. The subscription ID forms part of the URI for every service call.",
      "x-ms-parameter-location": "client"
    },
    "ApiVersionParameter": {
      "name": "api-version",
      "in": "query",
      "required": true,
      "type": "string",
      "description": "Client Api Version.",
      "x-ms-parameter-location": "client"
    },
    "ResourceGroupNameParameter": {
      "name": "resourceGroupName",
      "in": "path",
      "required": true,
      "type": "string",
      "minLength": 1,
      "description": "The name of the resource group.",
      "x-ms-parameter-location": "method"
    },
    "ResourceNameParameter": {
      "name": "resourceName",
      "in": "path",
      "required": true,
      "type": "string",
      "minLength": 1,
      "maxLength": 63,
      "pattern": "^[a-zA-Z0-9]$|^[a-zA-Z0-9][-_a-zA-Z0-9]{0,61}[a-zA-Z0-9]$",
      "description": "The name of the managed cluster resource.",
      "x-ms-parameter-location": "method"
    }
  }
}<|MERGE_RESOLUTION|>--- conflicted
+++ resolved
@@ -3203,15 +3203,13 @@
           },
           "description": "Private link resources associated with the cluster."
         },
-<<<<<<< HEAD
         "disableLocalAccounts": {
           "type": "boolean",
           "description": "If set to true, getting static credential will be disabled for this cluster. Expected to only be used for AAD clusters."
-=======
+        },
         "httpProxyConfig": {
           "$ref": "#/definitions/ManagedClusterHTTPProxyConfig",
           "description": "Configurations for provisioning the cluster with HTTP proxy servers."
->>>>>>> 314098f7
         }
       },
       "description": "Properties of the managed cluster."

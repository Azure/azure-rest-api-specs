--- conflicted
+++ resolved
@@ -3009,18 +3009,16 @@
           },
           "description": "Identities associated with the cluster."
         },
-<<<<<<< HEAD
-        "disableLocalAccounts": {
-          "type": "boolean",
-          "description": "If set to true, getting static credential will be disabled for this cluster. Expected to only be used for AAD clusters."
-=======
         "privateLinkResources": {
           "type": "array",
           "items": {
             "$ref": "#/definitions/PrivateLinkResource"
           },
           "description": "Private link resources associated with the cluster."
->>>>>>> 8dc506aa
+        },
+        "disableLocalAccounts": {
+          "type": "boolean",
+          "description": "If set to true, getting static credential will be disabled for this cluster. Expected to only be used for AAD clusters."
         }
       },
       "description": "Properties of the managed cluster."

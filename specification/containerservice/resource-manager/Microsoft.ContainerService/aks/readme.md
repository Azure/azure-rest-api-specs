# ContainerServices

> see https://aka.ms/autorest

This is the AutoRest configuration file for ContainerServices (ACS/AKS/OpenShift).

The ContainerServices RPv2 consists of two similar services: ContainerServices and ManagedClusters.
Each service has its own swagger spec.

The two specs are united by running `autorest` in this directory, which will use this readme.md
file for configuration options. It will generate a single *azure-mgmt-containerservice* client
library.

---

# Getting Started

To build the SDK for ContainerServices, [install Autorest](https://aka.ms/autorest/install). Then
in this folder, run this command:

> `autorest`

To see additional help and options, run:

> `autorest --help`

---

## Configuration

### Basic Information

These are the global settings for the ContainerServices API.

``` yaml
openapi-type: arm
<<<<<<< HEAD
tag: package-preview-2025-09
=======
tag: package-2025-10
```

### Tag: package-2025-10

These settings apply only when `--tag=package-2025-10` is specified on the command line.

``` yaml $(tag) == 'package-2025-10'
input-file:
  - stable/2025-10-01/managedClusters.json
```

### Tag: package-preview-2025-10

These settings apply only when `--tag=package-preview-2025-10` is specified on the command line.

``` yaml $(tag) == 'package-preview-2025-10'
input-file:
  - preview/2025-10-02-preview/managedClusters.json
```

### Tag: package-2025-09

These settings apply only when `--tag=package-2025-09` is specified on the command line.

``` yaml $(tag) == 'package-2025-09'
input-file:
  - stable/2025-09-01/managedClusters.json
>>>>>>> 523ccabf
```

### Tag: package-preview-2025-09

These settings apply only when `--tag=package-preview-2025-09` is specified on the command line.

``` yaml $(tag) == 'package-preview-2025-09'
input-file:
  - preview/2025-09-02-preview/managedClusters.json
```

### Tag: package-2025-08

These settings apply only when `--tag=package-2025-08` is specified on the command line.

``` yaml $(tag) == 'package-2025-08'
input-file:
  - stable/2025-08-01/managedClusters.json
```

### Tag: package-preview-2025-08

These settings apply only when `--tag=package-preview-2025-08` is specified on the command line.

``` yaml $(tag) == 'package-preview-2025-08'
input-file:
  - preview/2025-08-02-preview/managedClusters.json
```

### Tag: package-2025-07

These settings apply only when `--tag=package-2025-07` is specified on the command line.

``` yaml $(tag) == 'package-2025-07'
input-file:
  - stable/2025-07-01/managedClusters.json
```

### Tag: package-preview-2025-07

These settings apply only when `--tag=package-preview-2025-07` is specified on the command line.

``` yaml $(tag) == 'package-preview-2025-07'
input-file:
  - preview/2025-07-02-preview/managedClusters.json
```

### Tag: package-preview-2025-06

These settings apply only when `--tag=package-preview-2025-06` is specified on the command line.

``` yaml $(tag) == 'package-preview-2025-06'
input-file:
  - preview/2025-06-02-preview/managedClusters.json
```

### Tag: package-2025-05

These settings apply only when `--tag=package-2025-05` is specified on the command line.

``` yaml $(tag) == 'package-2025-05'
input-file:
  - stable/2025-05-01/managedClusters.json
```

### Tag: package-preview-2025-05

These settings apply only when `--tag=package-preview-2025-05` is specified on the command line.

``` yaml $(tag) == 'package-preview-2025-05'
input-file:
  - preview/2025-05-02-preview/managedClusters.json
```

### Tag: package-2025-04

These settings apply only when `--tag=package-2025-04` is specified on the command line.

``` yaml $(tag) == 'package-2025-04'
input-file:
  - stable/2025-04-01/managedClusters.json
```

### Tag: package-preview-2025-04

These settings apply only when `--tag=package-preview-2025-04` is specified on the command line.

``` yaml $(tag) == 'package-preview-2025-04'
input-file:
  - preview/2025-04-02-preview/managedClusters.json
```

### Tag: package-2025-03

These settings apply only when `--tag=package-2025-03` is specified on the command line.

``` yaml $(tag) == 'package-2025-03'
input-file:
  - stable/2025-03-01/managedClusters.json
```

### Tag: package-preview-2025-03

These settings apply only when `--tag=package-preview-2025-03` is specified on the command line.

``` yaml $(tag) == 'package-preview-2025-03'
input-file:
  - preview/2025-03-02-preview/managedClusters.json
```

### Tag: package-2025-02

These settings apply only when `--tag=package-2025-02` is specified on the command line.

``` yaml $(tag) == 'package-2025-02'
input-file:
  - stable/2025-02-01/managedClusters.json
```

### Tag: package-preview-2025-02

These settings apply only when `--tag=package-preview-2025-02` is specified on the command line.

``` yaml $(tag) == 'package-preview-2025-02'
input-file:
  - preview/2025-02-02-preview/managedClusters.json
```

### Tag: package-2025-01

These settings apply only when `--tag=package-2025-01` is specified on the command line.

``` yaml $(tag) == 'package-2025-01'
input-file:
  - stable/2025-01-01/managedClusters.json
```

### Tag: package-preview-2025-01

These settings apply only when `--tag=package-preview-2025-01` is specified on the command line.

``` yaml $(tag) == 'package-preview-2025-01'
input-file:
  - preview/2025-01-02-preview/managedClusters.json
```

### Tag: package-2024-10

These settings apply only when `--tag=package-2024-10` is specified on the command line.

``` yaml $(tag) == 'package-2024-10'
input-file:
  - stable/2024-10-01/managedClusters.json
```

### Tag: package-preview-2024-10

These settings apply only when `--tag=package-preview-2024-10` is specified on the command line.

``` yaml $(tag) == 'package-preview-2024-10'
input-file:
  - preview/2024-10-02-preview/managedClusters.json
```

### Tag: package-2024-09

These settings apply only when `--tag=package-2024-09` is specified on the command line.

``` yaml $(tag) == 'package-2024-09'
input-file:
  - stable/2024-09-01/managedClusters.json
```

### Tag: package-preview-2024-09

These settings apply only when `--tag=package-preview-2024-09` is specified on the command line.

``` yaml $(tag) == 'package-preview-2024-09'
input-file:
  - preview/2024-09-02-preview/managedClusters.json
```

### Tag: package-2024-08

These settings apply only when `--tag=package-2024-08` is specified on the command line.

``` yaml $(tag) == 'package-2024-08'
input-file:
  - stable/2024-08-01/managedClusters.json
```

### Tag: package-2024-07

These settings apply only when `--tag=package-2024-07` is specified on the command line.

``` yaml $(tag) == 'package-2024-07'
input-file:
  - stable/2024-07-01/managedClusters.json
```

### Tag: package-preview-2024-07

These settings apply only when `--tag=package-preview-2024-07` is specified on the command line.

``` yaml $(tag) == 'package-preview-2024-07'
input-file:
  - preview/2024-07-02-preview/managedClusters.json
```

### Tag: package-preview-2024-06

These settings apply only when `--tag=package-preview-2024-06` is specified on the command line.

``` yaml $(tag) == 'package-preview-2024-06'
input-file:
  - preview/2024-06-02-preview/managedClusters.json
```

### Tag: package-2024-05

These settings apply only when `--tag=package-2024-05` is specified on the command line.

``` yaml $(tag) == 'package-2024-05'
input-file:
  - stable/2024-05-01/managedClusters.json
```

### Tag: package-preview-2024-05

These settings apply only when `--tag=package-preview-2024-05` is specified on the command line.

``` yaml $(tag) == 'package-preview-2024-05'
input-file:
  - preview/2024-05-02-preview/managedClusters.json
```

### Tag: package-preview-2024-04

These settings apply only when `--tag=package-preview-2024-04` is specified on the command line.

``` yaml $(tag) == 'package-preview-2024-04'
input-file:
  - preview/2024-04-02-preview/managedClusters.json
```

### Tag: package-preview-2024-03

These settings apply only when `--tag=package-preview-2024-03` is specified on the command line.

```yaml $(tag) == 'package-preview-2024-03'
input-file:
  - preview/2024-03-02-preview/managedClusters.json
```

### Tag: package-2024-02

These settings apply only when `--tag=package-2024-02` is specified on the command line.

``` yaml $(tag) == 'package-2024-02'
input-file:
  - stable/2024-02-01/managedClusters.json
```

### Tag: package-preview-2024-02

These settings apply only when `--tag=package-preview-2024-02` is specified on the command line.

``` yaml $(tag) == 'package-preview-2024-02'
input-file:
  - preview/2024-02-02-preview/managedClusters.json
```

### Tag: package-2024-01

These settings apply only when `--tag=package-2024-01` is specified on the command line.

``` yaml $(tag) == 'package-2024-01'
input-file:
  - stable/2024-01-01/managedClusters.json
```

### Tag: package-preview-2024-01

These settings apply only when `--tag=package-preview-2024-01` is specified on the command line.

``` yaml $(tag) == 'package-preview-2024-01'
input-file:
  - preview/2024-01-02-preview/managedClusters.json
```

### Tag: package-2023-11

These settings apply only when `--tag=package-2023-11` is specified on the command line.

``` yaml $(tag) == 'package-2023-11'
input-file:
  - stable/2023-11-01/managedClusters.json
```

### Tag: package-preview-2023-11

These settings apply only when `--tag=package-preview-2023-11` is specified on the command line.

``` yaml $(tag) == 'package-preview-2023-11'
input-file:
  - preview/2023-11-02-preview/managedClusters.json
```

### Tag: package-2023-10

These settings apply only when `--tag=package-2023-10` is specified on the command line.

``` yaml $(tag) == 'package-2023-10'
input-file:
  - stable/2023-10-01/managedClusters.json
```

### Tag: package-preview-2023-10

These settings apply only when `--tag=package-preview-2023-10` is specified on the command line.

``` yaml $(tag) == 'package-preview-2023-10'
input-file:
  - preview/2023-10-02-preview/managedClusters.json
```

### Tag: package-2023-09

These settings apply only when `--tag=package-2023-09` is specified on the command line.

``` yaml $(tag) == 'package-2023-09'
input-file:
  - stable/2023-09-01/managedClusters.json
```

### Tag: package-preview-2023-09

These settings apply only when `--tag=package-preview-2023-09` is specified on the command line.

``` yaml $(tag) == 'package-preview-2023-09'
input-file:
  - preview/2023-09-02-preview/managedClusters.json
```

### Tag: package-2023-08

These settings apply only when `--tag=package-2023-08` is specified on the command line.

``` yaml $(tag) == 'package-2023-08'
input-file:
  - stable/2023-08-01/managedClusters.json
```

### Tag: package-preview-2023-08

These settings apply only when `--tag=package-preview-2023-08` is specified on the command line.

``` yaml $(tag) == 'package-preview-2023-08'
input-file:
  - preview/2023-08-02-preview/managedClusters.json
```

### Tag: package-2023-07

These settings apply only when `--tag=package-2023-07` is specified on the command line.

``` yaml $(tag) == 'package-2023-07'
input-file:
  - stable/2023-07-01/managedClusters.json
```

### Tag: package-preview-2023-07

These settings apply only when `--tag=package-preview-2023-07` is specified on the command line.

``` yaml $(tag) == 'package-preview-2023-07'
input-file:
  - preview/2023-07-02-preview/managedClusters.json
```

### Tag: package-2023-06

These settings apply only when `--tag=package-2023-06` is specified on the command line.

``` yaml $(tag) == 'package-2023-06'
input-file:
  - stable/2023-06-01/managedClusters.json
```

### Tag: package-preview-2023-06

These settings apply only when `--tag=package-preview-2023-06` is specified on the command line.

``` yaml $(tag) == 'package-preview-2023-06'
input-file:
  - preview/2023-06-02-preview/managedClusters.json
```

### Tag: package-2023-05

These settings apply only when `--tag=package-2023-05` is specified on the command line.

``` yaml $(tag) == 'package-2023-05'
input-file:
  - stable/2023-05-01/managedClusters.json
```

### Tag: package-preview-2023-05

These settings apply only when `--tag=package-preview-2023-05` is specified on the command line.

``` yaml $(tag) == 'package-preview-2023-05'
input-file:
  - preview/2023-05-02-preview/managedClusters.json
```

### Tag: package-2023-04

These settings apply only when `--tag=package-2023-04` is specified on the command line.

``` yaml $(tag) == 'package-2023-04'
input-file:
  - stable/2023-04-01/managedClusters.json
```

### Tag: package-preview-2023-04

These settings apply only when `--tag=package-preview-2023-04` is specified on the command line.

``` yaml $(tag) == 'package-preview-2023-04'
input-file:
  - preview/2023-04-02-preview/managedClusters.json
```

### Tag: package-2023-03

These settings apply only when `--tag=package-2023-03` is specified on the command line.

``` yaml $(tag) == 'package-2023-03'
input-file:
  - stable/2023-03-01/managedClusters.json
```

### Tag: package-preview-2023-03

These settings apply only when `--tag=package-preview-2023-03` is specified on the command line.

``` yaml $(tag) == 'package-preview-2023-03'
input-file:
  - preview/2023-03-02-preview/managedClusters.json
```

### Tag: package-2023-02

These settings apply only when `--tag=package-2023-02` is specified on the command line.

``` yaml $(tag) == 'package-2023-02'
input-file:
  - stable/2023-02-01/managedClusters.json
```

### Tag: package-preview-2023-02

These settings apply only when `--tag=package-preview-2023-02` is specified on the command line.

``` yaml $(tag) == 'package-preview-2023-02'
input-file:
  - preview/2023-02-02-preview/managedClusters.json
```

### Tag: package-2023-01

These settings apply only when `--tag=package-2023-01` is specified on the command line.

``` yaml $(tag) == 'package-2023-01'
input-file:
  - stable/2023-01-01/managedClusters.json
```

### Tag: package-preview-2023-01-only

These settings apply only when `--tag=package-preview-2023-01-only` is specified on the command line.

``` yaml $(tag) == 'package-preview-2023-01-only'
input-file:
  - preview/2023-01-02-preview/managedClusters.json
```

### Tag: package-preview-2023-01

These settings apply only when `--tag=package-preview-2023-01` is specified on the command line.

``` yaml $(tag) == 'package-preview-2023-01'
input-file:
  - preview/2023-01-02-preview/managedClusters.json
  - preview/2022-09-02-preview/fleets.json
```

### Tag: package-2022-11

These settings apply only when `--tag=package-2022-11` is specified on the command line.

``` yaml $(tag) == 'package-2022-11'
input-file:
  - stable/2022-11-01/managedClusters.json
```

### Tag: package-preview-2022-11-only

These settings apply only when `--tag=package-preview-2022-11-only` is specified on the command line.

``` yaml $(tag) == 'package-preview-2022-11-only'
input-file:
  - preview/2022-11-02-preview/managedClusters.json
```

### Tag: package-preview-2022-11

These settings apply only when `--tag=package-preview-2022-11` is specified on the command line.

``` yaml $(tag) == 'package-preview-2022-11'
input-file:
  - preview/2022-11-02-preview/managedClusters.json
  - preview/2022-09-02-preview/fleets.json
```

### Tag: package-preview-2022-10-only

These settings apply only when `--tag=package-preview-2022-10-only` is specified on the command line.

``` yaml $(tag) == 'package-preview-2022-10-only'
input-file:
  - preview/2022-10-02-preview/managedClusters.json
```

### Tag: package-preview-2022-10

These settings apply only when `--tag=package-preview-2022-10` is specified on the command line.

``` yaml $(tag) == 'package-preview-2022-10'
input-file:
  - preview/2022-10-02-preview/managedClusters.json
  - preview/2022-09-02-preview/fleets.json
```

### Tag: package-2022-09

These settings apply only when `--tag=package-2022-09` is specified on the command line.

``` yaml $(tag) == 'package-2022-09'
input-file:
  - stable/2022-09-01/managedClusters.json
```

### Tag: package-preview-2022-09

These settings apply only when `--tag=package-preview-2022-09` is specified on the command line.

``` yaml $(tag) == 'package-preview-2022-09'
input-file:
  - preview/2022-09-02-preview/managedClusters.json
  - preview/2022-09-02-preview/fleets.json
```

### Tag: package-preview-2022-08-03-only

These settings apply only when `--tag=package-preview-2022-08-03-only` is specified on the command line.

``` yaml $(tag) == 'package-preview-2022-08-03-only'
input-file:
  - preview/2022-08-03-preview/managedClusters.json
```

### Tag: package-preview-2022-08-03

These settings apply only when `--tag=package-preview-2022-08-03` is specified on the command line.

``` yaml $(tag) == 'package-preview-2022-08-03'
input-file:
  - preview/2022-08-03-preview/managedClusters.json
  - preview/2022-07-02-preview/fleets.json
```

### Tag: package-preview-2022-08-only

These settings apply only when `--tag=package-preview-2022-08-only` is specified on the command line.

``` yaml $(tag) == 'package-preview-2022-08-only'
input-file:
  - preview/2022-08-02-preview/managedClusters.json
```

### Tag: package-preview-2022-08

These settings apply only when `--tag=package-preview-2022-08` is specified on the command line.

``` yaml $(tag) == 'package-preview-2022-08'
input-file:
  - preview/2022-08-02-preview/managedClusters.json
  - preview/2022-07-02-preview/fleets.json
```

### Tag: package-2022-07

These settings apply only when `--tag=package-2022-07` is specified on the command line.

``` yaml $(tag) == 'package-2022-07'
input-file:
  - stable/2022-07-01/managedClusters.json
```

### Tag: package-preview-2022-07

These settings apply only when `--tag=package-preview-2022-07` is specified on the command line.

``` yaml $(tag) == 'package-preview-2022-07'
input-file:
  - preview/2022-07-02-preview/managedClusters.json
  - preview/2022-07-02-preview/fleets.json
```

### Tag: package-2022-06

These settings apply only when `--tag=package-2022-06` is specified on the command line.

``` yaml $(tag) == 'package-2022-06'
input-file:
  - stable/2022-06-01/managedClusters.json
```

### Tag: package-preview-2022-06

These settings apply only when `--tag=package-preview-2022-06` is specified on the command line.

``` yaml $(tag) == 'package-preview-2022-06'
input-file:
  - preview/2022-06-02-preview/managedClusters.json
  - preview/2022-06-02-preview/fleets.json
```

### Tag: package-preview-2022-05

These settings apply only when `--tag=package-preview-2022-05` is specified on the command line.

``` yaml $(tag) == 'package-preview-2022-05'
input-file:
  - preview/2022-05-02-preview/managedClusters.json
```

### Tag: package-2022-04

These settings apply only when `--tag=package-2022-04` is specified on the command line.

``` yaml $(tag) == 'package-2022-04'
input-file:
  - stable/2022-04-01/managedClusters.json
```

### Tag: package-preview-2022-04

These settings apply only when `--tag=package-preview-2022-04` is specified on the command line.

``` yaml $(tag) == 'package-preview-2022-04'
input-file:
  - preview/2022-04-02-preview/managedClusters.json
```

### Tag: package-2022-03

These settings apply only when `--tag=package-2022-03` is specified on the command line.

``` yaml $(tag) == 'package-2022-03'
input-file:
  - stable/2022-03-01/managedClusters.json
```

### Tag: package-preview-2022-03

These settings apply only when `--tag=package-preview-2022-03` is specified on the command line.

``` yaml $(tag) == 'package-preview-2022-03'
input-file:
  - preview/2022-03-02-preview/managedClusters.json
```

### Tag: package-2022-02

These settings apply only when `--tag=package-2022-02` is specified on the command line.

``` yaml $(tag) == 'package-2022-02'
input-file:
  - stable/2022-02-01/managedClusters.json
```

### Tag: package-preview-2022-02

These settings apply only when `--tag=package-preview-2022-02` is specified on the command line.

``` yaml $(tag) == 'package-preview-2022-02'
input-file:
  - preview/2022-02-02-preview/managedClusters.json
```

### Tag: package-2022-01

These settings apply only when `--tag=package-2022-01` is specified on the command line.

``` yaml $(tag) == 'package-2022-01'
input-file:
  - stable/2022-01-01/managedClusters.json
```

### Tag: package-preview-2022-01

These settings apply only when `--tag=package-preview-2022-01` is specified on the command line.

``` yaml $(tag) == 'package-preview-2022-01'
input-file:
  - preview/2022-01-02-preview/managedClusters.json
```

### Tag: package-preview-2021-11

These settings apply only when `--tag=package-preview-2021-11` is specified on the command line.

``` yaml $(tag) == 'package-preview-2021-11'
input-file:
  - preview/2021-11-01-preview/managedClusters.json
```

### Tag: package-2021-10

These settings apply only when `--tag=package-2021-10` is specified on the command line.

``` yaml $(tag) == 'package-2021-10'
input-file:
  - stable/2021-10-01/managedClusters.json
```

### Tag: package-2021-09

These settings apply only when `--tag=package-2021-09` is specified on the command line.

``` yaml $(tag) == 'package-2021-09'
input-file:
  - stable/2021-09-01/managedClusters.json
```

### Tag: package-2021-08

These settings apply only when `--tag=package-2021-08` is specified on the command line.

``` yaml $(tag) == 'package-2021-08'
input-file:
  - stable/2021-08-01/managedClusters.json
```

### Tag: package-2021-07

These settings apply only when `--tag=package-2021-07` is specified on the command line.

``` yaml $(tag) == 'package-2021-07'
input-file:
  - stable/2021-07-01/managedClusters.json
```

### Tag: package-2021-05

These settings apply only when `--tag=package-2021-05` is specified on the command line.

``` yaml $(tag) == 'package-2021-05'
input-file:
  - stable/2021-05-01/managedClusters.json
```

### Tag: package-2021-03

These settings apply only when `--tag=package-2021-03` is specified on the command line.

``` yaml $(tag) == 'package-2021-03'
input-file:
  - stable/2021-03-01/managedClusters.json
```

### Tag: package-2021-02

These settings apply only when `--tag=package-2021-02` is specified on the command line.

``` yaml $(tag) == 'package-2021-02'
input-file:
  - stable/2021-02-01/managedClusters.json
```

### Tag: package-2020-12

These settings apply only when `--tag=package-2020-12` is specified on the command line.

``` yaml $(tag) == 'package-2020-12'
input-file:
  - stable/2020-12-01/managedClusters.json
```

### Tag: package-2020-11

These settings apply only when `--tag=package-2020-11` is specified on the command line.

``` yaml $(tag) == 'package-2020-11'
input-file:
  - stable/2020-11-01/managedClusters.json
```

### Tag: package-2020-09

These settings apply only when `--tag=package-2020-09` is specified on the command line.

``` yaml $(tag) == 'package-2020-09'
input-file:
  - stable/2019-04-30/openShiftManagedClusters.json
  - stable/2017-07-01/containerService.json
  - stable/2019-08-01/location.json
  - stable/2020-09-01/managedClusters.json
```

### Tag: package-2020-07

These settings apply only when `--tag=package-2020-07` is specified on the command line.

``` yaml $(tag) == 'package-2020-07'
input-file:
  - stable/2019-04-30/openShiftManagedClusters.json
  - stable/2017-07-01/containerService.json
  - stable/2019-08-01/location.json
  - stable/2020-07-01/managedClusters.json
```

### Tag: package-2020-06

These settings apply only when `--tag=package-2020-06` is specified on the command line.

``` yaml $(tag) == 'package-2020-06'
input-file:
  - stable/2019-04-30/openShiftManagedClusters.json
  - stable/2017-07-01/containerService.json
  - stable/2019-08-01/location.json
  - stable/2020-06-01/managedClusters.json
```

### Tag: package-2020-04

These settings apply only when `--tag=package-2020-04` is specified on the command line.

``` yaml $(tag) == 'package-2020-04'
input-file:
  - stable/2019-04-30/openShiftManagedClusters.json
  - stable/2017-07-01/containerService.json
  - stable/2019-08-01/location.json
  - stable/2020-04-01/managedClusters.json
```

### Tag: package-2020-03

These settings apply only when `--tag=package-2020-03` is specified on the command line.

``` yaml $(tag) == 'package-2020-03'
input-file:
  - stable/2019-04-30/openShiftManagedClusters.json
  - stable/2017-07-01/containerService.json
  - stable/2019-08-01/location.json
  - stable/2020-03-01/managedClusters.json
```

### Tag: package-2020-02

These settings apply only when `--tag=package-2020-02` is specified on the command line.

``` yaml $(tag) == 'package-2020-02'
input-file:
  - stable/2019-04-30/openShiftManagedClusters.json
  - stable/2017-07-01/containerService.json
  - stable/2019-08-01/location.json
  - stable/2020-02-01/managedClusters.json
```

### Tag: package-2020-01

These settings apply only when `--tag=package-2020-01` is specified on the command line.

``` yaml $(tag) == 'package-2020-01'
input-file:
  - stable/2019-04-30/openShiftManagedClusters.json
  - stable/2017-07-01/containerService.json
  - stable/2019-08-01/location.json
  - stable/2020-01-01/managedClusters.json
```

### Tag: package-2019-11

These settings apply only when `--tag=package-2019-11` is specified on the command line.

``` yaml $(tag) == 'package-2019-11'
input-file:
  - stable/2019-04-30/openShiftManagedClusters.json
  - stable/2017-07-01/containerService.json
  - stable/2019-08-01/location.json
  - stable/2019-11-01/managedClusters.json
```

### Tag: package-2019-10-27-preview

These settings apply only when `--tag=package-2019-10-27-preview` is specified on the command line.

``` yaml $(tag) == 'package-2019-10-27-preview'
input-file:
  - preview/2019-10-27-preview/openShiftManagedClusters.json
  - stable/2017-07-01/containerService.json
  - stable/2019-08-01/location.json
  - stable/2020-01-01/managedClusters.json
```

### Tag: package-2019-09-30-preview

These settings apply only when `--tag=package-2019-09-30-preview` is specified on the command line.

``` yaml $(tag) == 'package-2019-09-30-preview'
input-file:
  - preview/2019-09-30/openShiftManagedClusters.json
  - stable/2017-07-01/containerService.json
  - stable/2019-08-01/managedClusters.json
  - stable/2019-08-01/location.json
```

### Tag: package-2019-10

These settings apply only when `--tag=package-2019-10` is specified on the command line.

``` yaml $(tag) == 'package-2019-10'
input-file:
  - stable/2019-04-30/openShiftManagedClusters.json
  - stable/2017-07-01/containerService.json
  - stable/2019-08-01/location.json
  - stable/2019-10-01/managedClusters.json
```

### Tag: package-2019-08

These settings apply only when `--tag=package-2019-08` is specified on the command line.

``` yaml $(tag) == 'package-2019-08'
input-file:
  - stable/2019-04-30/openShiftManagedClusters.json
  - stable/2017-07-01/containerService.json
  - stable/2019-08-01/location.json
  - stable/2019-08-01/managedClusters.json
```

### Tag: package-2019-06

These settings apply only when `--tag=package-2019-06` is specified on the command line.

``` yaml $(tag) == 'package-2019-06'
input-file:
  - stable/2019-04-30/openShiftManagedClusters.json
  - stable/2017-07-01/containerService.json
  - stable/2019-06-01/location.json
  - stable/2019-06-01/managedClusters.json
```

### Tag: package-2019-04

These settings apply only when `--tag=package-2019-04` is specified on the command line.

``` yaml $(tag) == 'package-2019-04'
input-file:
- stable/2019-04-30/openShiftManagedClusters.json
- stable/2017-07-01/containerService.json
- stable/2019-04-01/managedClusters.json
- stable/2019-04-01/location.json
```

### Tag: package-2019-02

These settings apply only when `--tag=package-2019-02` is specified on the command line.

``` yaml $(tag) == 'package-2019-02'
input-file:
- preview/2018-09-30-preview/openShiftManagedClusters.json
- stable/2017-07-01/containerService.json
- stable/2019-02-01/managedClusters.json
- stable/2017-09-30/location.json
```

### Tag: package-2018-08-preview

These settings apply only when `--tag=package-2018-08-preview` is specified on the command line.

``` yaml $(tag) == 'package-2018-08-preview'
input-file:
- preview/2018-09-30-preview/openShiftManagedClusters.json
- stable/2017-07-01/containerService.json
- preview/2018-08-01-preview/managedClusters.json
- stable/2017-09-30/location.json
```

### Tag: package-2018-09-30-preview

These settings apply only when `--tag=package-2018-09-30-preview` is specified on the command line.

``` yaml $(tag) == 'package-2018-09-30-preview'
input-file:
- preview/2018-09-30-preview/openShiftManagedClusters.json
- stable/2017-07-01/containerService.json
- stable/2018-03-31/managedClusters.json
- stable/2017-09-30/location.json
```

### Tag: package-2018-03

These settings apply only when `--tag=package-2018-03` is specified on the command line.

``` yaml $(tag) == 'package-2018-03'
input-file:
- stable/2017-07-01/containerService.json
- stable/2018-03-31/managedClusters.json
- stable/2017-09-30/location.json
```

### Tag: package-2017-09

These settings apply only when `--tag=package-2017-09` is specified on the command line.

``` yaml $(tag) == 'package-2017-09'
input-file:
- stable/2017-07-01/containerService.json
- stable/2017-08-31/managedClusters.json
- stable/2017-09-30/location.json
```

### Tag: package-2017-08

These settings apply only when `--tag=package-2017-08` is specified on the command line.

``` yaml $(tag) == 'package-2017-08'
input-file:
- stable/2017-07-01/containerService.json
- stable/2017-08-31/managedClusters.json
```

### Tag: package-2017-07

These settings apply only when `--tag=package-2017-07` is specified on the command line.

``` yaml $(tag) == 'package-2017-07'
input-file:
- stable/2017-07-01/containerService.json

```

### Tag: package-2019-09-preview-only

These settings apply only when `--tag=package-2019-09-preview-only` is specified on the command line.

This is a special tag used only by python sdk generation. To avoid introducing breaking changes in compatibility to the
v2019_09_30_preview namespace of python SDK, DO NOT MODIFY THIS TAG.

``` yaml $(tag) == 'package-2019-09-preview-only'
input-file:
- preview/2019-09-30/openShiftManagedClusters.json
```

### Tag: package-2017-07-only-extended

These settings apply only when `--tag=package-2017-07-only-extended` is specified on the command line.

This is a special tag used only by python sdk generation. To avoid introducing breaking changes in compatibility to the
v2017_07_01 namespace of python SDK, DO NOT MODIFY THIS TAG.

``` yaml $(tag) == 'package-2017-07-only-extended'
input-file:
- stable/2017-07-01/containerService.json
- stable/2019-04-01/location.json
```

### Tag: package-2020-09-01-only

These settings apply only when `--tag=package-2020-09-01-only` is specified on the command line.

``` yaml $(tag) == 'package-2020-09-01-only'
input-file:
- stable/2020-09-01/managedClusters.json
```

### Tag: package-2020-07-01-only

These settings apply only when `--tag=package-2020-07-01-only` is specified on the command line.

``` yaml $(tag) == 'package-2020-07-01-only'
input-file:
- stable/2020-07-01/managedClusters.json
```

### Tag: package-2020-06-01-only

These settings apply only when `--tag=package-2020-06-01-only` is specified on the command line.

``` yaml $(tag) == 'package-2020-06-01-only'
input-file:
- stable/2020-06-01/managedClusters.json
```

### Tag: package-2020-04-01-only

These settings apply only when `--tag=package-2020-04-01-only` is specified on the command line.

``` yaml $(tag) == 'package-2020-04-01-only'
input-file:
- stable/2020-04-01/managedClusters.json
```

### Tag: package-2020-03-01-only

These settings apply only when `--tag=package-2020-03-01-only` is specified on the command line.

``` yaml $(tag) == 'package-2020-03-01-only'
input-file:
- stable/2020-03-01/managedClusters.json
```

### Tag: package-2020-02-01-only

These settings apply only when `--tag=package-2020-02-01-only` is specified on the command line.

``` yaml $(tag) == 'package-2020-02-01-only'
input-file:
- stable/2020-02-01/managedClusters.json
```

### Tag: package-2020-01-01-only

These settings apply only when `--tag=package-2020-01-01-only` is specified on the command line.

``` yaml $(tag) == 'package-2020-01-01-only'
input-file:
- stable/2020-01-01/managedClusters.json
```

### Tag: package-2019-11-01-only

These settings apply only when `--tag=package-2019-11-01-only` is specified on the command line.

``` yaml $(tag) == 'package-2019-11-01-only'
input-file:
- stable/2019-11-01/managedClusters.json
```

### Tag: package-2019-10-27-preview-only

These settings apply only when `--tag=package-2019-10-27-preview-only` is specified on the command line.

``` yaml $(tag) == 'package-2019-10-27-preview-only'
input-file:
- preview/2019-10-27-preview/openShiftManagedClusters.json
```

### Tag: package-2019-10-01-only

These settings apply only when `--tag=package-2019-10-01-only` is specified on the command line.

``` yaml $(tag) == 'package-2019-10-01-only'
input-file:
- stable/2019-10-01/managedClusters.json
```

### Tag: package-2019-08-01-only

These settings apply only when `--tag=package-2019-08-01-only` is specified on the command line.

``` yaml $(tag) == 'package-2019-08-01-only'
input-file:
- stable/2019-08-01/managedClusters.json
```

### Tag: package-2019-06-01-only

These settings apply only when `--tag=package-2019-06-01-only` is specified on the command line.

``` yaml $(tag) == 'package-2019-06-01-only'
input-file:
- stable/2019-06-01/managedClusters.json
```

### Tag: package-2019-04-30-only

These settings apply only when `--tag=package-2019-04-30-only` is specified on the command line.

``` yaml $(tag) == 'package-2019-04-30-only'
input-file:
- stable/2019-04-30/openShiftManagedClusters.json
```

### Tag: package-2019-04-01-only

These settings apply only when `--tag=package-2019-04-01-only` is specified on the command line.

``` yaml $(tag) == 'package-2019-04-01-only'
input-file:
- stable/2019-04-01/managedClusters.json
- stable/2019-04-01/location.json
```

### Tag: package-2019-02-only

These settings apply only when `--tag=package-2019-02-only` is specified on the command line.

``` yaml $(tag) == 'package-2019-02-only'
input-file:
- stable/2019-02-01/managedClusters.json
```

### Tag: package-2018-09-preview-only

These settings apply only when `--tag=package-2018-09-preview-only` is specified on the command line.

``` yaml $(tag) == 'package-2018-09-preview-only'
input-file:
- preview/2018-09-30-preview/openShiftManagedClusters.json
```

### Tag: package-2018-08-preview-only

These settings apply only when `--tag=package-2018-08-preview-only` is specified on the command line.

``` yaml $(tag) == 'package-2018-08-preview-only'
input-file:
- preview/2018-08-01-preview/managedClusters.json
```

### Tag: package-2018-03-only

These settings apply only when `--tag=package-2018-03-only` is specified on the command line.

``` yaml $(tag) == 'package-2018-03-only'
input-file:
- stable/2018-03-31/managedClusters.json
```

### Tag: package-2017-09-only

These settings apply only when `--tag=package-2017-09-only` is specified on the command line.

``` yaml $(tag) == 'package-2017-09-only'
input-file:
- stable/2017-09-30/location.json
```

### Tag: package-2017-08-only

These settings apply only when `--tag=package-2017-08-only` is specified on the command line.

``` yaml $(tag) == 'package-2017-08-only'
input-file:
- stable/2017-08-31/managedClusters.json
```

### Tag: package-2017-01-only

These settings apply only when `--tag=package-2017-01-only` is specified on the command line.

``` yaml $(tag) == 'package-2017-01-only'
input-file:
- stable/2017-01-31/containerService.json
```

### Tag: package-2016-09-only

These settings apply only when `--tag=package-2016-09-only` is specified on the command line.

``` yaml $(tag) == 'package-2016-09-only'
input-file:
- stable/2016-09-30/containerService.json
```

### Tag: package-2016-03-only

These settings apply only when `--tag=package-2016-03-only` is specified on the command line.

``` yaml $(tag) == 'package-2016-03-only'
input-file:
- stable/2016-03-30/containerService.json
```

### Tag: profile-hybrid-2020-09-01

These settings apply only when `--tag=profile-hybrid-2020-09-01` is specified on the command line.
Creating this tag to pick proper resources from the hybrid profile.

``` yaml $(tag) == 'profile-hybrid-2020-09-01'
input-file:
- stable/2020-11-01/managedClusters.json
- stable/2019-04-01/location.json
- stable/2017-07-01/containerService.json
```

---

# Code Generation

## Swagger to SDK

This section describes what SDK should be generated by the automatic system.
This is not used by Autorest itself.

``` yaml $(swagger-to-sdk)
swagger-to-sdk:
  - repo: azure-sdk-for-python
  - repo: azure-sdk-for-java
  - repo: azure-sdk-for-go
  - repo: azure-sdk-for-js
  - repo: azure-sdk-for-net
  - repo: azure-sdk-for-node
  - repo: azure-sdk-for-ruby
    after_scripts:
      - bundle install && rake arm:regen_all_profiles['azure_mgmt_container_service']
  - repo: azure-resource-manager-schemas
  - repo: azure-powershell
```

## Go

See configuration in [readme.go.md](./readme.go.md)

## Python

See configuration in [readme.python.md](./readme.python.md)

## Java

See configuration in [readme.java.md](./readme.java.md)

## Suppression

``` yaml
directive:
  - suppress: DefinitionsPropertiesNamesCamelCase
    from: managedClusters.json
    reason: Name change of "enableRBAC" property would break compatibility
  - suppress: TrackedResourcePatchOperation
    from: containerService.json
    reason: ACS service is deprecated so a PATCH endpoint won't be implemented
  - suppress: DefinitionsPropertiesNamesCamelCase
    from: managedClusters.json
    where: $.definitions.ManagedClusterSecurityProfile.properties.customCATrustCertificates      
    reason: customCATrustCertificates contains a widely used acronym, no camel case restriction needed.
  - suppress: DefinitionsPropertiesNamesCamelCase
    from: managedClusters.json
    where: $.definitions.ManagedClusterOIDCIssuerProfile.properties.issuerURL
    reason: For managedCluster.properties.oidcIssuerProfile.issuerURL, already used in preview API
  - suppress: RequiredPropertiesMissingInResourceModel
    from: managedClusters.json
    where: $.definitions.OperationStatusResultList
    reason: The model referenced in the common type does not conform to the definition of the rule, more details see https://github.com/Azure/azure-openapi-validator/issues/773
  - suppress: RequiredPropertiesMissingInResourceModel
    from: managedClusters.json
    where: $.definitions.NodeImageVersionsListResult
    reason: The tool compared the stable API version and mistakenly scanned out that this model was not newly added, more details see https://github.com/Azure/azure-openapi-validator/issues/773
  - suppress: AvoidAdditionalProperties
    from: managedClusters.json
    where: $.definitions.NamespaceProperties.properties.labels
    reason: User defined custom key-value pairs, similar to the allowed "user defined tags." These pairs can have any value, as there is no validation on the values
  - suppress: AvoidAdditionalProperties
    from: managedClusters.json
    where: $.definitions.NamespaceProperties.properties.annotations
    reason: User defined custom key-value pairs, similar to the allowed "user defined tags." These pairs can have any value, as there is no validation on the values
  - suppress: AvoidAdditionalProperties
    from: managedClusters.json
    where: $.definitions.MachineKubernetesProfile.properties.nodeLabels
    reason: User defined custom key-value pairs, similar to the allowed "user defined tags." These pairs can have any value, as there is no validation on the values
  - suppress: AvoidAdditionalProperties
    from: managedClusters.json
    where: $.definitions.LocalDNSOverrides
    reason: User defined custom key-value pairs, similar to the allowed "user defined tags." These pairs can have any value, as there is no validation on the values
```<|MERGE_RESOLUTION|>--- conflicted
+++ resolved
@@ -34,9 +34,6 @@
 
 ``` yaml
 openapi-type: arm
-<<<<<<< HEAD
-tag: package-preview-2025-09
-=======
 tag: package-2025-10
 ```
 
@@ -65,7 +62,6 @@
 ``` yaml $(tag) == 'package-2025-09'
 input-file:
   - stable/2025-09-01/managedClusters.json
->>>>>>> 523ccabf
 ```
 
 ### Tag: package-preview-2025-09

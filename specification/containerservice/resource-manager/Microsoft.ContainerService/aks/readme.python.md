--- conflicted
+++ resolved
@@ -16,16 +16,10 @@
 Generate all API versions currently shipped for this package
 
 ```yaml $(python)
-<<<<<<< HEAD
-default-api-version: "2025-01-02-preview"
-multiapi: true
-batch:
-=======
 default-api-version: "2025-01-01"
 multiapi: true
 batch:
   - tag: package-2025-01
->>>>>>> e77744e7
   - tag: package-preview-2025-01
   - tag: package-2024-10
   - tag: package-preview-2024-10
@@ -41,8 +35,6 @@
 perform-load: false
 ```
 
-<<<<<<< HEAD
-=======
 ### Tag: package-2025-01 and python
 
 These settings apply only when `--tag=package-2025-01 --python` is specified on the command line.
@@ -53,7 +45,6 @@
 output-folder: $(python-sdks-folder)/containerservice/azure-mgmt-containerservice/azure/mgmt/containerservice/v2025_01_01
 ```
 
->>>>>>> e77744e7
 ### Tag: package-preview-2025-01 and python
 
 These settings apply only when `--tag=package-preview-2025-01 --python` is specified on the command line.

--- conflicted
+++ resolved
@@ -20,11 +20,7 @@
 multiapi: true
 batch:
   - tag: package-2024-10
-<<<<<<< HEAD
   - tag: package-preview-2024-10
-  - tag: package-2024-09
-=======
->>>>>>> d1520071
   - tag: package-2020-11
   - tag: package-2020-03-01-only
   - tag: package-2019-09-preview-only
@@ -47,7 +43,6 @@
 output-folder: $(python-sdks-folder)/containerservice/azure-mgmt-containerservice/azure/mgmt/containerservice/v2024_10_01
 ```
 
-<<<<<<< HEAD
 ### Tag: package-preview-2024-10 and python
 
 These settings apply only when `--tag=package-preview-2024-10 --python` is specified on the command line.
@@ -58,18 +53,6 @@
 output-folder: $(python-sdks-folder)/containerservice/azure-mgmt-containerservice/azure/mgmt/containerservice/v2024_10_02_preview
 ```
 
-### Tag: package-2024-09 and python
-
-These settings apply only when `--tag=package-2024-09 --python` is specified on the command line.
-Please also specify `--python-sdks-folder=<path to the root directory of your azure-sdk-for-python clone>`.
-
-``` yaml $(tag) == 'package-2024-09' && $(python)
-namespace: azure.mgmt.containerservice.v2024_09_01
-output-folder: $(python-sdks-folder)/containerservice/azure-mgmt-containerservice/azure/mgmt/containerservice/v2024_09_01
-```
-
-=======
->>>>>>> d1520071
 ### Tag: package-2020-11 and python
 
 These settings apply only when `--tag=package-2020-11 --python` is specified on the command line.

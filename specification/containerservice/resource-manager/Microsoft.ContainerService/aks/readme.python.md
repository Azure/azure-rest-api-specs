## Python

These settings apply only when `--python` is specified on the command line.

```yaml $(python)
azure-arm: true
license-header: MICROSOFT_MIT_NO_VERSION
package-name: azure-mgmt-containerservice
package-version: 1.0.0b1
clear-output-folder: true
no-namespace-folders: true
```

### Python multi-api

Generate all API versions currently shipped for this package

```yaml $(python)
default-api-version: "2025-01-01"
multiapi: true
batch:
  - tag: package-2025-01
  - tag: package-preview-2025-01
<<<<<<< HEAD
  - tag: package-2024-10
  - tag: package-preview-2024-10
=======
>>>>>>> a72ed380
  - tag: package-2020-11
  - tag: package-2020-03-01-only
  - tag: package-2019-09-preview-only
  - tag: package-2017-07
  - multiapiscript: true
```

``` yaml $(multiapiscript)
output-folder: $(python-sdks-folder)/containerservice/azure-mgmt-containerservice/azure/mgmt/containerservice/
perform-load: false
```

### Tag: package-2025-01 and python

These settings apply only when `--tag=package-2025-01 --python` is specified on the command line.
Please also specify `--python-sdks-folder=<path to the root directory of your azure-sdk-for-python clone>`.

``` yaml $(tag) == 'package-2025-01' && $(python)
namespace: azure.mgmt.containerservice.v2025_01_01
output-folder: $(python-sdks-folder)/containerservice/azure-mgmt-containerservice/azure/mgmt/containerservice/v2025_01_01
```

### Tag: package-preview-2025-01 and python
<<<<<<< HEAD

These settings apply only when `--tag=package-preview-2025-01 --python` is specified on the command line.
Please also specify `--python-sdks-folder=<path to the root directory of your azure-sdk-for-python clone>`.

``` yaml $(tag) == 'package-preview-2025-01' && $(python)
namespace: azure.mgmt.containerservice.v2025_01_02_preview
output-folder: $(python-sdks-folder)/containerservice/azure-mgmt-containerservice/azure/mgmt/containerservice/v2025_01_02_preview
```

### Tag: package-2024-10 and python
=======
>>>>>>> a72ed380

These settings apply only when `--tag=package-preview-2025-01 --python` is specified on the command line.
Please also specify `--python-sdks-folder=<path to the root directory of your azure-sdk-for-python clone>`.

``` yaml $(tag) == 'package-preview-2025-01' && $(python)
namespace: azure.mgmt.containerservice.v2025_01_02_preview
output-folder: $(python-sdks-folder)/containerservice/azure-mgmt-containerservice/azure/mgmt/containerservice/v2025_01_02_preview
```

### Tag: package-2020-11 and python

These settings apply only when `--tag=package-2020-11 --python` is specified on the command line.
Please also specify `--python-sdks-folder=<path to the root directory of your azure-sdk-for-python clone>`.

``` yaml $(tag) == 'package-2020-11' && $(python)
namespace: azure.mgmt.containerservice.v2020_11_01
output-folder: $(python-sdks-folder)/containerservice/azure-mgmt-containerservice/azure/mgmt/containerservice/v2020_11_01
```

### Tag: package-2020-03-01-only and python

These settings apply only when `--tag=package-2020-03-01-only --python` is specified on the command line.
Please also specify `--python-sdks-folder=<path to the root directory of your azure-sdk-for-python clone>`.

``` yaml $(tag) == 'package-2020-03-01-only' && $(python)
namespace: azure.mgmt.containerservice.v2020_03_01
output-folder: $(python-sdks-folder)/containerservice/azure-mgmt-containerservice/azure/mgmt/containerservice/v2020_03_01
```

### Tag: package-2019-09-preview-only and python

These settings apply only when `--tag=package-2019-09-preview-only --python` is specified on the command line.
Please also specify `--python-sdks-folder=<path to the root directory of your azure-sdk-for-python clone>`.

This is a special tag used only by python sdk generation. To avoid introducing breaking changes in compatibility to the
v2019_09_30_preview namespace of python SDK, DO NOT MODIFY THIS TAG.

``` yaml $(tag) == 'package-2019-09-preview-only' && $(python)
namespace: azure.mgmt.containerservice.v2019_09_30_preview
output-folder: $(python-sdks-folder)/containerservice/azure-mgmt-containerservice/azure/mgmt/containerservice/v2019_09_30_preview
```

### Tag: package-2017-07 and python

These settings apply only when `--tag=package-2017-07 --python` is specified on the command line.
Please also specify `--python-sdks-folder=<path to the root directory of your azure-sdk-for-python clone>`.

This is a special tag used only by python sdk generation. To avoid introducing breaking changes in compatibility to the
v2017_07_01 namespace of python SDK, DO NOT MODIFY THIS TAG.

``` yaml $(tag) == 'package-2017-07' && $(python)
namespace: azure.mgmt.containerservice.v2017_07_01
output-folder: $(python-sdks-folder)/containerservice/azure-mgmt-containerservice/azure/mgmt/containerservice/v2017_07_01
```

``` yaml $(python)
directive:
  - from: swagger-document
    where: $.definitions.ManagedClusterLoadBalancerProfile.properties.managedOutboundIPs.properties["countIPv6"]
    transform: $["x-ms-client-name"] = "count_ipv6"
```<|MERGE_RESOLUTION|>--- conflicted
+++ resolved
@@ -21,11 +21,6 @@
 batch:
   - tag: package-2025-01
   - tag: package-preview-2025-01
-<<<<<<< HEAD
-  - tag: package-2024-10
-  - tag: package-preview-2024-10
-=======
->>>>>>> a72ed380
   - tag: package-2020-11
   - tag: package-2020-03-01-only
   - tag: package-2019-09-preview-only
@@ -49,19 +44,6 @@
 ```
 
 ### Tag: package-preview-2025-01 and python
-<<<<<<< HEAD
-
-These settings apply only when `--tag=package-preview-2025-01 --python` is specified on the command line.
-Please also specify `--python-sdks-folder=<path to the root directory of your azure-sdk-for-python clone>`.
-
-``` yaml $(tag) == 'package-preview-2025-01' && $(python)
-namespace: azure.mgmt.containerservice.v2025_01_02_preview
-output-folder: $(python-sdks-folder)/containerservice/azure-mgmt-containerservice/azure/mgmt/containerservice/v2025_01_02_preview
-```
-
-### Tag: package-2024-10 and python
-=======
->>>>>>> a72ed380
 
 These settings apply only when `--tag=package-preview-2025-01 --python` is specified on the command line.
 Please also specify `--python-sdks-folder=<path to the root directory of your azure-sdk-for-python clone>`.

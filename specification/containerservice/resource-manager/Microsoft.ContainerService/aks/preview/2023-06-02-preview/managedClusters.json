{
  "swagger": "2.0",
  "info": {
    "title": "ContainerServiceClient",
    "description": "The Container Service Client.",
    "version": "2023-06-02-preview"
  },
  "host": "management.azure.com",
  "schemes": [
    "https"
  ],
  "consumes": [
    "application/json"
  ],
  "produces": [
    "application/json"
  ],
  "security": [
    {
      "azure_auth": [
        "user_impersonation"
      ]
    }
  ],
  "securityDefinitions": {
    "azure_auth": {
      "type": "oauth2",
      "authorizationUrl": "https://login.microsoftonline.com/common/oauth2/authorize",
      "flow": "implicit",
      "description": "Azure Active Directory OAuth2 Flow",
      "scopes": {
        "user_impersonation": "impersonate your user account"
      }
    }
  },
  "paths": {
    "/providers/Microsoft.ContainerService/operations": {
      "get": {
        "tags": [
          "ManagedClusters"
        ],
        "operationId": "Operations_List",
        "summary": "Gets a list of operations.",
        "parameters": [
          {
            "$ref": "../../../../../../common-types/resource-management/v3/types.json#/parameters/ApiVersionParameter"
          }
        ],
        "responses": {
          "200": {
            "description": "OK",
            "schema": {
              "$ref": "#/definitions/OperationListResult"
            }
          },
          "default": {
            "description": "Error response describing why the operation failed.",
            "schema": {
              "$ref": "#/definitions/CloudError"
            }
          }
        },
        "x-ms-pageable": {
          "nextLinkName": null
        },
        "x-ms-examples": {
          "List available operations for the container service resource provider": {
            "$ref": "./examples/Operation_List.json"
          }
        }
      }
    },
    "/subscriptions/{subscriptionId}/providers/Microsoft.ContainerService/locations/{location}/osOptions/default": {
      "get": {
        "tags": [
          "ManagedClusters"
        ],
        "operationId": "ManagedClusters_GetOSOptions",
        "summary": "Gets supported OS options in the specified subscription.",
        "parameters": [
          {
            "$ref": "../../../../../../common-types/resource-management/v3/types.json#/parameters/ApiVersionParameter"
          },
          {
            "$ref": "../../../../../../common-types/resource-management/v3/types.json#/parameters/SubscriptionIdParameter"
          },
          {
            "$ref": "../../../../../../common-types/resource-management/v3/types.json#/parameters/LocationParameter"
          },
          {
            "$ref": "#/parameters/ResourceTypeParameter"
          }
        ],
        "responses": {
          "default": {
            "description": "Error response describing why the operation failed",
            "schema": {
              "$ref": "#/definitions/CloudError"
            }
          },
          "200": {
            "description": "OK",
            "schema": {
              "$ref": "#/definitions/OSOptionProfile"
            }
          }
        },
        "x-ms-examples": {
          "Get Container Service OS Options": {
            "$ref": "./examples/ContainerServiceGetOSOptions.json"
          }
        }
      }
    },
    "/subscriptions/{subscriptionId}/providers/Microsoft.ContainerService/locations/{location}/kubernetesVersions": {
      "get": {
        "tags": [
          "ManagedClusters"
        ],
        "operationId": "ManagedClusters_ListKubernetesVersions",
        "summary": "Gets a list of supported Kubernetes versions in the specified subscription.",
        "description": "Contains extra metadata on the version, including supported patch versions, capabilities, available upgrades, and details on preview status of the version",
        "parameters": [
          {
            "$ref": "../../../../../../common-types/resource-management/v3/types.json#/parameters/ApiVersionParameter"
          },
          {
            "$ref": "../../../../../../common-types/resource-management/v3/types.json#/parameters/SubscriptionIdParameter"
          },
          {
            "$ref": "../../../../../../common-types/resource-management/v3/types.json#/parameters/LocationParameter"
          }
        ],
        "responses": {
          "200": {
            "description": "OK",
            "schema": {
              "$ref": "#/definitions/KubernetesVersionListResult"
            }
          },
          "default": {
            "description": "Error response describing why the operation failed.",
            "schema": {
              "$ref": "#/definitions/CloudError"
            }
          }
        },
        "x-ms-examples": {
          "List Kubernetes Versions": {
            "$ref": "./examples/KubernetesVersions_List.json"
          }
        }
      }
    },
    "/subscriptions/{subscriptionId}/providers/Microsoft.ContainerService/managedClusters": {
      "get": {
        "tags": [
          "ManagedClusters"
        ],
        "operationId": "ManagedClusters_List",
        "summary": "Gets a list of managed clusters in the specified subscription.",
        "parameters": [
          {
            "$ref": "../../../../../../common-types/resource-management/v3/types.json#/parameters/ApiVersionParameter"
          },
          {
            "$ref": "../../../../../../common-types/resource-management/v3/types.json#/parameters/SubscriptionIdParameter"
          }
        ],
        "responses": {
          "200": {
            "description": "OK",
            "schema": {
              "$ref": "#/definitions/ManagedClusterListResult"
            }
          },
          "default": {
            "description": "Error response describing why the operation failed.",
            "schema": {
              "$ref": "#/definitions/CloudError"
            }
          }
        },
        "x-ms-pageable": {
          "nextLinkName": "nextLink"
        },
        "x-ms-examples": {
          "List Managed Clusters": {
            "$ref": "./examples/ManagedClustersList.json"
          }
        }
      }
    },
    "/subscriptions/{subscriptionId}/resourceGroups/{resourceGroupName}/providers/Microsoft.ContainerService/managedClusters": {
      "get": {
        "tags": [
          "ManagedClusters"
        ],
        "operationId": "ManagedClusters_ListByResourceGroup",
        "summary": "Lists managed clusters in the specified subscription and resource group.",
        "parameters": [
          {
            "$ref": "../../../../../../common-types/resource-management/v3/types.json#/parameters/ApiVersionParameter"
          },
          {
            "$ref": "../../../../../../common-types/resource-management/v3/types.json#/parameters/SubscriptionIdParameter"
          },
          {
            "$ref": "../../../../../../common-types/resource-management/v3/types.json#/parameters/ResourceGroupNameParameter"
          }
        ],
        "responses": {
          "200": {
            "description": "OK",
            "schema": {
              "$ref": "#/definitions/ManagedClusterListResult"
            }
          },
          "default": {
            "description": "Error response describing why the operation failed.",
            "schema": {
              "$ref": "#/definitions/CloudError"
            }
          }
        },
        "x-ms-pageable": {
          "nextLinkName": "nextLink"
        },
        "x-ms-examples": {
          "Get Managed Clusters by Resource Group": {
            "$ref": "./examples/ManagedClustersListByResourceGroup.json"
          }
        }
      }
    },
    "/subscriptions/{subscriptionId}/resourceGroups/{resourceGroupName}/providers/Microsoft.ContainerService/managedClusters/{resourceName}/upgradeProfiles/default": {
      "get": {
        "tags": [
          "ManagedClusters"
        ],
        "operationId": "ManagedClusters_GetUpgradeProfile",
        "summary": "Gets the upgrade profile of a managed cluster.",
        "parameters": [
          {
            "$ref": "../../../../../../common-types/resource-management/v3/types.json#/parameters/ApiVersionParameter"
          },
          {
            "$ref": "../../../../../../common-types/resource-management/v3/types.json#/parameters/SubscriptionIdParameter"
          },
          {
            "$ref": "../../../../../../common-types/resource-management/v3/types.json#/parameters/ResourceGroupNameParameter"
          },
          {
            "$ref": "#/parameters/ResourceNameParameter"
          }
        ],
        "responses": {
          "200": {
            "description": "OK",
            "schema": {
              "$ref": "#/definitions/ManagedClusterUpgradeProfile"
            }
          },
          "default": {
            "description": "Error response describing why the operation failed.",
            "schema": {
              "$ref": "#/definitions/CloudError"
            }
          }
        },
        "x-ms-examples": {
          "Get Upgrade Profile for Managed Cluster": {
            "$ref": "./examples/ManagedClustersGetUpgradeProfile.json"
          }
        }
      }
    },
    "/subscriptions/{subscriptionId}/resourceGroups/{resourceGroupName}/providers/Microsoft.ContainerService/managedClusters/{resourceName}/accessProfiles/{roleName}/listCredential": {
      "post": {
        "deprecated": true,
        "tags": [
          "ManagedClusters"
        ],
        "operationId": "ManagedClusters_GetAccessProfile",
        "summary": "Gets an access profile of a managed cluster.",
        "description": "**WARNING**: This API will be deprecated. Instead use [ListClusterUserCredentials](https://docs.microsoft.com/rest/api/aks/managedclusters/listclusterusercredentials) or [ListClusterAdminCredentials](https://docs.microsoft.com/rest/api/aks/managedclusters/listclusteradmincredentials) .",
        "parameters": [
          {
            "$ref": "../../../../../../common-types/resource-management/v3/types.json#/parameters/ApiVersionParameter"
          },
          {
            "$ref": "../../../../../../common-types/resource-management/v3/types.json#/parameters/SubscriptionIdParameter"
          },
          {
            "$ref": "../../../../../../common-types/resource-management/v3/types.json#/parameters/ResourceGroupNameParameter"
          },
          {
            "$ref": "#/parameters/ResourceNameParameter"
          },
          {
            "name": "roleName",
            "in": "path",
            "required": true,
            "type": "string",
            "description": "The name of the role for managed cluster accessProfile resource."
          }
        ],
        "responses": {
          "200": {
            "description": "OK",
            "schema": {
              "$ref": "#/definitions/ManagedClusterAccessProfile"
            }
          },
          "default": {
            "description": "Error response describing why the operation failed.",
            "schema": {
              "$ref": "#/definitions/CloudError"
            }
          }
        },
        "x-ms-examples": {
          "Get Managed Cluster": {
            "$ref": "./examples/ManagedClustersGetAccessProfile.json"
          }
        }
      }
    },
    "/subscriptions/{subscriptionId}/resourceGroups/{resourceGroupName}/providers/Microsoft.ContainerService/managedClusters/{resourceName}/listClusterAdminCredential": {
      "post": {
        "tags": [
          "ManagedClusters"
        ],
        "operationId": "ManagedClusters_ListClusterAdminCredentials",
        "summary": "Lists the admin credentials of a managed cluster.",
        "parameters": [
          {
            "$ref": "../../../../../../common-types/resource-management/v3/types.json#/parameters/ApiVersionParameter"
          },
          {
            "$ref": "../../../../../../common-types/resource-management/v3/types.json#/parameters/SubscriptionIdParameter"
          },
          {
            "$ref": "../../../../../../common-types/resource-management/v3/types.json#/parameters/ResourceGroupNameParameter"
          },
          {
            "$ref": "#/parameters/ResourceNameParameter"
          },
          {
            "$ref": "#/parameters/ServerFqdnParameter"
          }
        ],
        "responses": {
          "200": {
            "description": "OK",
            "schema": {
              "$ref": "#/definitions/CredentialResults"
            }
          },
          "default": {
            "description": "Error response describing why the operation failed.",
            "schema": {
              "$ref": "#/definitions/CloudError"
            }
          }
        },
        "x-ms-examples": {
          "Get Managed Cluster": {
            "$ref": "./examples/ManagedClustersListClusterCredentialResult.json"
          }
        }
      }
    },
    "/subscriptions/{subscriptionId}/resourceGroups/{resourceGroupName}/providers/Microsoft.ContainerService/managedClusters/{resourceName}/listClusterUserCredential": {
      "post": {
        "tags": [
          "ManagedClusters"
        ],
        "operationId": "ManagedClusters_ListClusterUserCredentials",
        "summary": "Lists the user credentials of a managed cluster.",
        "parameters": [
          {
            "$ref": "../../../../../../common-types/resource-management/v3/types.json#/parameters/ApiVersionParameter"
          },
          {
            "$ref": "../../../../../../common-types/resource-management/v3/types.json#/parameters/SubscriptionIdParameter"
          },
          {
            "$ref": "../../../../../../common-types/resource-management/v3/types.json#/parameters/ResourceGroupNameParameter"
          },
          {
            "$ref": "#/parameters/ResourceNameParameter"
          },
          {
            "$ref": "#/parameters/ServerFqdnParameter"
          },
          {
            "$ref": "#/parameters/CredentialFormatParameter"
          }
        ],
        "responses": {
          "200": {
            "description": "OK",
            "schema": {
              "$ref": "#/definitions/CredentialResults"
            }
          },
          "default": {
            "description": "Error response describing why the operation failed.",
            "schema": {
              "$ref": "#/definitions/CloudError"
            }
          }
        },
        "x-ms-examples": {
          "Get Managed Cluster": {
            "$ref": "./examples/ManagedClustersListClusterCredentialResult.json"
          }
        }
      }
    },
    "/subscriptions/{subscriptionId}/resourceGroups/{resourceGroupName}/providers/Microsoft.ContainerService/managedClusters/{resourceName}/listClusterMonitoringUserCredential": {
      "post": {
        "tags": [
          "ManagedClusters"
        ],
        "operationId": "ManagedClusters_ListClusterMonitoringUserCredentials",
        "summary": "Lists the cluster monitoring user credentials of a managed cluster.",
        "parameters": [
          {
            "$ref": "../../../../../../common-types/resource-management/v3/types.json#/parameters/ApiVersionParameter"
          },
          {
            "$ref": "../../../../../../common-types/resource-management/v3/types.json#/parameters/SubscriptionIdParameter"
          },
          {
            "$ref": "../../../../../../common-types/resource-management/v3/types.json#/parameters/ResourceGroupNameParameter"
          },
          {
            "$ref": "#/parameters/ResourceNameParameter"
          },
          {
            "$ref": "#/parameters/ServerFqdnParameter"
          }
        ],
        "responses": {
          "200": {
            "description": "OK",
            "schema": {
              "$ref": "#/definitions/CredentialResults"
            }
          },
          "default": {
            "description": "Error response describing why the operation failed.",
            "schema": {
              "$ref": "#/definitions/CloudError"
            }
          }
        },
        "x-ms-examples": {
          "Get Managed Cluster": {
            "$ref": "./examples/ManagedClustersListClusterCredentialResult.json"
          }
        }
      }
    },
    "/subscriptions/{subscriptionId}/resourceGroups/{resourceGroupName}/providers/Microsoft.ContainerService/managedClusters/{resourceName}": {
      "get": {
        "tags": [
          "ManagedClusters"
        ],
        "operationId": "ManagedClusters_Get",
        "summary": "Gets a managed cluster.",
        "parameters": [
          {
            "$ref": "../../../../../../common-types/resource-management/v3/types.json#/parameters/ApiVersionParameter"
          },
          {
            "$ref": "../../../../../../common-types/resource-management/v3/types.json#/parameters/SubscriptionIdParameter"
          },
          {
            "$ref": "../../../../../../common-types/resource-management/v3/types.json#/parameters/ResourceGroupNameParameter"
          },
          {
            "$ref": "#/parameters/ResourceNameParameter"
          }
        ],
        "responses": {
          "200": {
            "description": "OK",
            "schema": {
              "$ref": "#/definitions/ManagedCluster"
            }
          },
          "default": {
            "description": "Error response describing why the operation failed.",
            "schema": {
              "$ref": "#/definitions/CloudError"
            }
          }
        },
        "x-ms-examples": {
          "Get Managed Cluster": {
            "$ref": "./examples/ManagedClustersGet.json"
          }
        }
      },
      "put": {
        "tags": [
          "ManagedClusters"
        ],
        "operationId": "ManagedClusters_CreateOrUpdate",
        "summary": "Creates or updates a managed cluster.",
        "parameters": [
          {
            "$ref": "../../../../../../common-types/resource-management/v3/types.json#/parameters/ApiVersionParameter"
          },
          {
            "$ref": "../../../../../../common-types/resource-management/v3/types.json#/parameters/SubscriptionIdParameter"
          },
          {
            "$ref": "../../../../../../common-types/resource-management/v3/types.json#/parameters/ResourceGroupNameParameter"
          },
          {
            "$ref": "#/parameters/ResourceNameParameter"
          },
          {
            "name": "parameters",
            "in": "body",
            "required": true,
            "schema": {
              "$ref": "#/definitions/ManagedCluster"
            },
            "description": "The managed cluster to create or update."
          }
        ],
        "responses": {
          "200": {
            "description": "The existing managed cluster was successfully updated.",
            "schema": {
              "$ref": "#/definitions/ManagedCluster"
            }
          },
          "201": {
            "description": "The new managed cluster was successfully created.",
            "schema": {
              "$ref": "#/definitions/ManagedCluster"
            }
          },
          "default": {
            "description": "Error response describing why the operation failed.",
            "schema": {
              "$ref": "#/definitions/CloudError"
            }
          }
        },
        "x-ms-long-running-operation": true,
        "x-ms-examples": {
          "Create/Update Managed Cluster": {
            "$ref": "./examples/ManagedClustersCreate_Update.json"
          },
          "Create/Update AAD Managed Cluster with EnableAzureRBAC": {
            "$ref": "./examples/ManagedClustersCreate_UpdateWithEnableAzureRBAC.json"
          },
          "Create/Update Managed Cluster with EnableNamespaceResources": {
            "$ref": "./examples/ManagedClustersCreate_UpdateWithEnableNamespaceResources.json"
          },
          "Create Managed Cluster with PPG": {
            "$ref": "./examples/ManagedClustersCreate_PPG.json"
          },
          "Create Managed Cluster with OSSKU": {
            "$ref": "./examples/ManagedClustersCreate_OSSKU.json"
          },
          "Create Managed Cluster with GPUMIG": {
            "$ref": "./examples/ManagedClustersCreate_GPUMIG.json"
          },
          "Create/Update Managed Cluster with EnableAHUB": {
            "$ref": "./examples/ManagedClustersCreate_UpdateWithAHUB.json"
          },
          "Create Managed Cluster with EncryptionAtHost enabled": {
            "$ref": "./examples/ManagedClustersCreate_EnableEncryptionAtHost.json"
          },
          "Create Managed Cluster with UltraSSD enabled": {
            "$ref": "./examples/ManagedClustersCreate_EnableUltraSSD.json"
          },
          "Create Managed Cluster with PodIdentity enabled": {
            "$ref": "./examples/ManagedClustersCreate_PodIdentity.json"
          },
          "Create Managed Private Cluster with fqdn subdomain specified": {
            "$ref": "./examples/ManagedClustersCreate_PrivateClusterFQDNSubdomain.json"
          },
          "Create Managed Private Cluster with Public FQDN specified": {
            "$ref": "./examples/ManagedClustersCreate_PrivateClusterPublicFQDN.json"
          },
          "Create Managed Cluster with RunCommand disabled": {
            "$ref": "./examples/ManagedClustersCreate_DisableRunCommand.json"
          },
          "Create Managed Cluster with LongTermSupport": {
            "$ref": "./examples/ManagedClustersCreate_Premium.json"
          },
          "Create Managed Cluster with Node Public IP Prefix": {
            "$ref": "./examples/ManagedClustersCreate_NodePublicIPPrefix.json"
          },
          "Create Managed Cluster with Azure Key Vault Secrets Provider Addon": {
            "$ref": "./examples/ManagedClustersCreate_AzureKeyvaultSecretsProvider.json"
          },
          "Create Managed Cluster with FIPS enabled OS": {
            "$ref": "./examples/ManagedClustersCreate_EnabledFIPS.json"
          },
          "Create Managed Cluster with HTTP proxy configured": {
            "$ref": "./examples/ManagedClustersCreate_HTTPProxy.json"
          },
          "Create Managed Cluster with Security Profile configured": {
            "$ref": "./examples/ManagedClustersCreate_SecurityProfile.json"
          },
          "Create Managed Cluster with Web App Routing Ingress Profile configured": {
            "$ref": "./examples/ManagedClustersCreate_IngressProfile_WebAppRouting.json"
          },
          "Create Managed Cluster with AKS-managed NAT gateway as outbound type": {
            "$ref": "./examples/ManagedClustersCreate_ManagedNATGateway.json"
          },
          "Create Managed Cluster with user-assigned NAT gateway as outbound type": {
            "$ref": "./examples/ManagedClustersCreate_UserAssignedNATGateway.json"
          },
          "Create Managed Cluster using an agent pool snapshot": {
            "$ref": "./examples/ManagedClustersCreate_Snapshot.json"
          },
          "Create Managed Cluster using a managed cluster snapshot": {
            "$ref": "./examples/ManagedClustersCreate_MCSnapshot.json"
          },
          "Create/Update Managed Cluster with Windows gMSA enabled": {
            "$ref": "./examples/ManagedClustersCreate_UpdateWindowsGmsa.json"
          },
          "Create/Update Managed Cluster with dual-stack networking": {
            "$ref": "./examples/ManagedClustersCreate_DualStackNetworking.json"
          },
          "Associate Managed Cluster with Capacity Reservation Group": {
            "$ref": "./examples/ManagedClustersAssociate_CRG.json"
          },
          "Create Managed Cluster with Dedicated Host Group": {
            "$ref": "./examples/ManagedClustersCreate_DedicatedHostGroup.json"
          },
          "Create Managed Cluster with CustomCATrustCertificates populated and CustomCATrust enabled": {
            "$ref": "./examples/ManagedClustersCreate_EnableCustomCATrust.json"
          }
        }
      },
      "patch": {
        "tags": [
          "ManagedClusters"
        ],
        "operationId": "ManagedClusters_UpdateTags",
        "summary": "Updates tags on a managed cluster.",
        "parameters": [
          {
            "$ref": "../../../../../../common-types/resource-management/v3/types.json#/parameters/ApiVersionParameter"
          },
          {
            "$ref": "../../../../../../common-types/resource-management/v3/types.json#/parameters/SubscriptionIdParameter"
          },
          {
            "$ref": "../../../../../../common-types/resource-management/v3/types.json#/parameters/ResourceGroupNameParameter"
          },
          {
            "$ref": "#/parameters/ResourceNameParameter"
          },
          {
            "name": "parameters",
            "in": "body",
            "required": true,
            "schema": {
              "$ref": "#/definitions/TagsObject"
            },
            "description": "Parameters supplied to the Update Managed Cluster Tags operation."
          }
        ],
        "responses": {
          "200": {
            "description": "OK",
            "schema": {
              "$ref": "#/definitions/ManagedCluster"
            }
          },
          "default": {
            "description": "Error response describing why the operation failed.",
            "schema": {
              "$ref": "#/definitions/CloudError"
            }
          }
        },
        "x-ms-long-running-operation": true,
        "x-ms-examples": {
          "Update Managed Cluster Tags": {
            "$ref": "./examples/ManagedClustersUpdateTags.json"
          }
        }
      },
      "delete": {
        "tags": [
          "ManagedClusters"
        ],
        "operationId": "ManagedClusters_Delete",
        "summary": "Deletes a managed cluster.",
        "parameters": [
          {
            "$ref": "../../../../../../common-types/resource-management/v3/types.json#/parameters/ApiVersionParameter"
          },
          {
            "$ref": "../../../../../../common-types/resource-management/v3/types.json#/parameters/SubscriptionIdParameter"
          },
          {
            "$ref": "../../../../../../common-types/resource-management/v3/types.json#/parameters/ResourceGroupNameParameter"
          },
          {
            "$ref": "#/parameters/ResourceNameParameter"
          },
          {
            "$ref": "#/parameters/IgnorePodDisruptionBudgetParameter"
          }
        ],
        "responses": {
          "202": {
            "description": "Accepted",
            "headers": {
              "Location": {
                "description": "URL to query for status of the operation.",
                "type": "string"
              }
            }
          },
          "204": {
            "description": "NoContent"
          },
          "default": {
            "description": "Error response describing why the operation failed.",
            "schema": {
              "$ref": "#/definitions/CloudError"
            }
          }
        },
        "x-ms-long-running-operation": true,
        "x-ms-examples": {
          "Delete Managed Cluster": {
            "$ref": "./examples/ManagedClustersDelete.json"
          }
        }
      }
    },
    "/subscriptions/{subscriptionId}/resourceGroups/{resourceGroupName}/providers/Microsoft.ContainerService/managedClusters/{resourceName}/maintenanceConfigurations": {
      "get": {
        "tags": [
          "MaintenanceConfigurations"
        ],
        "operationId": "MaintenanceConfigurations_ListByManagedCluster",
        "summary": "Gets a list of maintenance configurations in the specified managed cluster.",
        "parameters": [
          {
            "$ref": "../../../../../../common-types/resource-management/v3/types.json#/parameters/ApiVersionParameter"
          },
          {
            "$ref": "../../../../../../common-types/resource-management/v3/types.json#/parameters/SubscriptionIdParameter"
          },
          {
            "$ref": "../../../../../../common-types/resource-management/v3/types.json#/parameters/ResourceGroupNameParameter"
          },
          {
            "$ref": "#/parameters/ResourceNameParameter"
          }
        ],
        "responses": {
          "200": {
            "description": "OK",
            "schema": {
              "$ref": "#/definitions/MaintenanceConfigurationListResult"
            }
          },
          "default": {
            "description": "Error response describing why the operation failed.",
            "schema": {
              "$ref": "#/definitions/CloudError"
            }
          }
        },
        "x-ms-pageable": {
          "nextLinkName": "nextLink"
        },
        "x-ms-examples": {
          "List maintenance configurations by Managed Cluster": {
            "$ref": "./examples/MaintenanceConfigurationsList.json"
          },
          "List maintenance configurations configured with maintenance window by Managed Cluster": {
            "$ref": "./examples/MaintenanceConfigurationsList_MaintenanceWindow.json"
          }
        }
      }
    },
    "/subscriptions/{subscriptionId}/resourceGroups/{resourceGroupName}/providers/Microsoft.ContainerService/managedClusters/{resourceName}/maintenanceConfigurations/{configName}": {
      "get": {
        "tags": [
          "MaintenanceConfigurations"
        ],
        "operationId": "MaintenanceConfigurations_Get",
        "summary": "Gets the specified maintenance configuration of a managed cluster.",
        "parameters": [
          {
            "$ref": "../../../../../../common-types/resource-management/v3/types.json#/parameters/ApiVersionParameter"
          },
          {
            "$ref": "../../../../../../common-types/resource-management/v3/types.json#/parameters/SubscriptionIdParameter"
          },
          {
            "$ref": "../../../../../../common-types/resource-management/v3/types.json#/parameters/ResourceGroupNameParameter"
          },
          {
            "$ref": "#/parameters/ResourceNameParameter"
          },
          {
            "name": "configName",
            "in": "path",
            "required": true,
            "type": "string",
            "description": "The name of the maintenance configuration."
          }
        ],
        "responses": {
          "200": {
            "description": "OK",
            "schema": {
              "$ref": "#/definitions/MaintenanceConfiguration"
            }
          },
          "default": {
            "description": "Error response describing why the operation failed.",
            "schema": {
              "$ref": "#/definitions/CloudError"
            }
          }
        },
        "x-ms-examples": {
          "Get Maintenance Configuration": {
            "$ref": "./examples/MaintenanceConfigurationsGet.json"
          },
          "Get Maintenance Configuration Configured With Maintenance Window": {
            "$ref": "./examples/MaintenanceConfigurationsGet_MaintenanceWindow.json"
          }
        }
      },
      "put": {
        "tags": [
          "MaintenanceConfigurations"
        ],
        "operationId": "MaintenanceConfigurations_CreateOrUpdate",
        "summary": "Creates or updates a maintenance configuration in the specified managed cluster.",
        "parameters": [
          {
            "$ref": "../../../../../../common-types/resource-management/v3/types.json#/parameters/ApiVersionParameter"
          },
          {
            "$ref": "../../../../../../common-types/resource-management/v3/types.json#/parameters/SubscriptionIdParameter"
          },
          {
            "$ref": "../../../../../../common-types/resource-management/v3/types.json#/parameters/ResourceGroupNameParameter"
          },
          {
            "$ref": "#/parameters/ResourceNameParameter"
          },
          {
            "name": "configName",
            "in": "path",
            "required": true,
            "type": "string",
            "description": "The name of the maintenance configuration."
          },
          {
            "name": "parameters",
            "in": "body",
            "required": true,
            "schema": {
              "$ref": "#/definitions/MaintenanceConfiguration"
            },
            "description": "The maintenance configuration to create or update."
          }
        ],
        "responses": {
          "200": {
            "description": "The existing maintenance configuration was successfully updated.",
            "schema": {
              "$ref": "#/definitions/MaintenanceConfiguration"
            }
          },
          "201": {
            "description": "The new maintenance configuration was successfully created.",
            "schema": {
              "$ref": "#/definitions/MaintenanceConfiguration"
            }
          },
          "default": {
            "description": "Error response describing why the operation failed.",
            "schema": {
              "$ref": "#/definitions/CloudError"
            }
          }
        },
        "x-ms-long-running-operation": false,
        "x-ms-examples": {
          "Create/Update Maintenance Configuration": {
            "$ref": "./examples/MaintenanceConfigurationsCreate_Update.json"
          },
          "Create/Update Maintenance Configuration with Maintenance Window": {
            "$ref": "./examples/MaintenanceConfigurationsCreate_Update_MaintenanceWindow.json"
          }
        }
      },
      "delete": {
        "tags": [
          "MaintenanceConfigurations"
        ],
        "operationId": "MaintenanceConfigurations_Delete",
        "summary": "Deletes a maintenance configuration.",
        "parameters": [
          {
            "$ref": "../../../../../../common-types/resource-management/v3/types.json#/parameters/ApiVersionParameter"
          },
          {
            "$ref": "../../../../../../common-types/resource-management/v3/types.json#/parameters/SubscriptionIdParameter"
          },
          {
            "$ref": "../../../../../../common-types/resource-management/v3/types.json#/parameters/ResourceGroupNameParameter"
          },
          {
            "$ref": "#/parameters/ResourceNameParameter"
          },
          {
            "name": "configName",
            "in": "path",
            "required": true,
            "type": "string",
            "description": "The name of the maintenance configuration."
          }
        ],
        "responses": {
          "200": {
            "description": "OK"
          },
          "204": {
            "description": "NoContent"
          },
          "default": {
            "description": "Error response describing why the operation failed.",
            "schema": {
              "$ref": "#/definitions/CloudError"
            }
          }
        },
        "x-ms-long-running-operation": false,
        "x-ms-examples": {
          "Delete Maintenance Configuration": {
            "$ref": "./examples/MaintenanceConfigurationsDelete.json"
          },
          "Delete Maintenance Configuration For Node OS Upgrade": {
            "$ref": "./examples/MaintenanceConfigurationsDelete_MaintenanceWindow.json"
          }
        }
      }
    },
    "/subscriptions/{subscriptionId}/resourceGroups/{resourceGroupName}/providers/Microsoft.ContainerService/managedclusters/{resourceName}/agentPools/{agentPoolName}/abort": {
      "post": {
        "tags": [
          "AgentPools"
        ],
        "operationId": "AgentPools_AbortLatestOperation",
        "summary": "Aborts last operation running on agent pool.",
        "description": "Aborts the currently running operation on the agent pool. The Agent Pool will be moved to a Canceling state and eventually to a Canceled state when cancellation finishes. If the operation completes before cancellation can take place, an error is returned.",
        "parameters": [
          {
            "$ref": "../../../../../../common-types/resource-management/v3/types.json#/parameters/ApiVersionParameter"
          },
          {
            "$ref": "../../../../../../common-types/resource-management/v3/types.json#/parameters/SubscriptionIdParameter"
          },
          {
            "$ref": "../../../../../../common-types/resource-management/v3/types.json#/parameters/ResourceGroupNameParameter"
          },
          {
            "$ref": "#/parameters/ResourceNameParameter"
          },
          {
            "name": "agentPoolName",
            "in": "path",
            "required": true,
            "type": "string",
            "pattern": "^[a-z][a-z0-9]{0,11}$",
            "minLength": 1,
            "maxLength": 12,
            "description": "The name of the agent pool."
          }
        ],
        "responses": {
          "204": {
            "description": "NoContent"
          },
          "202": {
            "description": "Accepted",
            "headers": {
              "location": {
                "description": "URL to query for status of the operation.",
                "type": "string"
              },
              "Azure-AsyncOperation": {
                "description": "URL to query for status of the operation.",
                "type": "string"
              }
            }
          },
          "default": {
            "description": "Error response describing why the operation failed.",
            "schema": {
              "$ref": "#/definitions/CloudError"
            }
          }
        },
        "x-ms-long-running-operation": true,
        "x-ms-long-running-operation-options": {
          "final-state-via": "location"
        },
        "x-ms-examples": {
          "Abort operation on agent pool": {
            "$ref": "./examples/AgentPoolsAbortOperation.json"
          }
        }
      }
    },
    "/subscriptions/{subscriptionId}/resourceGroups/{resourceGroupName}/providers/Microsoft.ContainerService/managedClusters/{resourceName}/agentPools": {
      "get": {
        "tags": [
          "AgentPools"
        ],
        "operationId": "AgentPools_List",
        "summary": "Gets a list of agent pools in the specified managed cluster.",
        "parameters": [
          {
            "$ref": "../../../../../../common-types/resource-management/v3/types.json#/parameters/ApiVersionParameter"
          },
          {
            "$ref": "../../../../../../common-types/resource-management/v3/types.json#/parameters/SubscriptionIdParameter"
          },
          {
            "$ref": "../../../../../../common-types/resource-management/v3/types.json#/parameters/ResourceGroupNameParameter"
          },
          {
            "$ref": "#/parameters/ResourceNameParameter"
          }
        ],
        "responses": {
          "200": {
            "description": "OK",
            "schema": {
              "$ref": "#/definitions/AgentPoolListResult"
            }
          },
          "default": {
            "description": "Error response describing why the operation failed.",
            "schema": {
              "$ref": "#/definitions/CloudError"
            }
          }
        },
        "x-ms-pageable": {
          "nextLinkName": "nextLink"
        },
        "x-ms-examples": {
          "List Agent Pools by Managed Cluster": {
            "$ref": "./examples/AgentPoolsList.json"
          }
        }
      }
    },
    "/subscriptions/{subscriptionId}/resourceGroups/{resourceGroupName}/providers/Microsoft.ContainerService/managedClusters/{resourceName}/agentPools/{agentPoolName}": {
      "get": {
        "tags": [
          "AgentPools"
        ],
        "operationId": "AgentPools_Get",
        "summary": "Gets the specified managed cluster agent pool.",
        "parameters": [
          {
            "$ref": "../../../../../../common-types/resource-management/v3/types.json#/parameters/ApiVersionParameter"
          },
          {
            "$ref": "../../../../../../common-types/resource-management/v3/types.json#/parameters/SubscriptionIdParameter"
          },
          {
            "$ref": "../../../../../../common-types/resource-management/v3/types.json#/parameters/ResourceGroupNameParameter"
          },
          {
            "$ref": "#/parameters/ResourceNameParameter"
          },
          {
            "name": "agentPoolName",
            "in": "path",
            "required": true,
            "type": "string",
            "pattern": "^[a-z][a-z0-9]{0,11}$",
            "minLength": 1,
            "maxLength": 12,
            "description": "The name of the agent pool."
          }
        ],
        "responses": {
          "200": {
            "description": "OK",
            "schema": {
              "$ref": "#/definitions/AgentPool"
            }
          },
          "default": {
            "description": "Error response describing why the operation failed.",
            "schema": {
              "$ref": "#/definitions/CloudError"
            }
          }
        },
        "x-ms-examples": {
          "Get Agent Pool": {
            "$ref": "./examples/AgentPoolsGet.json"
          }
        }
      },
      "put": {
        "tags": [
          "AgentPools"
        ],
        "operationId": "AgentPools_CreateOrUpdate",
        "summary": "Creates or updates an agent pool in the specified managed cluster.",
        "parameters": [
          {
            "$ref": "../../../../../../common-types/resource-management/v3/types.json#/parameters/ApiVersionParameter"
          },
          {
            "$ref": "../../../../../../common-types/resource-management/v3/types.json#/parameters/SubscriptionIdParameter"
          },
          {
            "$ref": "../../../../../../common-types/resource-management/v3/types.json#/parameters/ResourceGroupNameParameter"
          },
          {
            "$ref": "#/parameters/ResourceNameParameter"
          },
          {
            "name": "agentPoolName",
            "in": "path",
            "required": true,
            "type": "string",
            "description": "The name of the agent pool."
          },
          {
            "name": "parameters",
            "in": "body",
            "required": true,
            "schema": {
              "$ref": "#/definitions/AgentPool"
            },
            "description": "The agent pool to create or update."
          }
        ],
        "responses": {
          "200": {
            "description": "The existing agent pool was successfully updated.",
            "schema": {
              "$ref": "#/definitions/AgentPool"
            }
          },
          "201": {
            "description": "The new agent pool was successfully created.",
            "schema": {
              "$ref": "#/definitions/AgentPool"
            }
          },
          "default": {
            "description": "Error response describing why the operation failed.",
            "schema": {
              "$ref": "#/definitions/CloudError"
            }
          }
        },
        "x-ms-long-running-operation": true,
        "x-ms-examples": {
          "Create/Update Agent Pool": {
            "$ref": "./examples/AgentPoolsCreate_Update.json"
          },
          "Update Agent Pool": {
            "$ref": "./examples/AgentPools_Update.json"
          },
          "Create Spot Agent Pool": {
            "$ref": "./examples/AgentPoolsCreate_Spot.json"
          },
          "Create Agent Pool with PPG": {
            "$ref": "./examples/AgentPoolsCreate_PPG.json"
          },
          "Create Agent Pool with OSSKU": {
            "$ref": "./examples/AgentPoolsCreate_OSSKU.json"
          },
          "Create Agent Pool with Windows OSSKU": {
            "$ref": "./examples/AgentPoolsCreate_WindowsOSSKU.json"
          },
          "Create Windows Agent Pool with disabling OutboundNAT": {
            "$ref": "./examples/AgentPoolsCreate_WindowsDisableOutboundNAT.json"
          },
          "Create Agent Pool with GPUMIG": {
            "$ref": "./examples/AgentPoolsCreate_GPUMIG.json"
          },
          "Create Agent Pool with Ephemeral OS Disk": {
            "$ref": "./examples/AgentPoolsCreate_Ephemeral.json"
          },
          "Create Agent Pool with KubeletConfig and LinuxOSConfig": {
            "$ref": "./examples/AgentPoolsCreate_CustomNodeConfig.json"
          },
          "Create Agent Pool with EncryptionAtHost enabled": {
            "$ref": "./examples/AgentPoolsCreate_EnableEncryptionAtHost.json"
          },
          "Create Agent Pool with UltraSSD enabled": {
            "$ref": "./examples/AgentPoolsCreate_EnableUltraSSD.json"
          },
          "Create Agent Pool with FIPS enabled OS": {
            "$ref": "./examples/AgentPoolsCreate_EnableFIPS.json"
          },
          "Create Agent Pool using an agent pool snapshot": {
            "$ref": "./examples/AgentPoolsCreate_Snapshot.json"
          },
          "Create Agent Pool with Krustlet and the WASI runtime": {
            "$ref": "./examples/AgentPoolsCreate_WasmWasi.json"
          },
          "Create Agent Pool with Message of the Day": {
            "$ref": "./examples/AgentPoolsCreate_MessageOfTheDay.json"
          },
          "Stop Agent Pool": {
            "$ref": "./examples/AgentPools_Stop.json"
          },
          "Start Agent Pool": {
            "$ref": "./examples/AgentPools_Start.json"
          },
          "Associate Agent Pool with Capacity Reservation Group": {
            "$ref": "./examples/AgentPoolsAssociate_CRG.json"
          },
          "Create Agent Pool with Dedicated Host Group": {
            "$ref": "./examples/AgentPoolsCreate_DedicatedHostGroup.json"
          },
          "Create Agent Pool with CustomCATrust enabled": {
            "$ref": "./examples/AgentPoolsCreate_EnableCustomCATrust.json"
          }
        }
      },
      "delete": {
        "tags": [
          "AgentPools"
        ],
        "operationId": "AgentPools_Delete",
        "summary": "Deletes an agent pool in the specified managed cluster.",
        "parameters": [
          {
            "$ref": "../../../../../../common-types/resource-management/v3/types.json#/parameters/ApiVersionParameter"
          },
          {
            "$ref": "../../../../../../common-types/resource-management/v3/types.json#/parameters/SubscriptionIdParameter"
          },
          {
            "$ref": "../../../../../../common-types/resource-management/v3/types.json#/parameters/ResourceGroupNameParameter"
          },
          {
            "$ref": "#/parameters/ResourceNameParameter"
          },
          {
            "name": "agentPoolName",
            "in": "path",
            "required": true,
            "type": "string",
            "description": "The name of the agent pool."
          },
          {
            "$ref": "#/parameters/IgnorePodDisruptionBudgetParameter"
          }
        ],
        "responses": {
          "202": {
            "description": "Accepted",
            "headers": {
              "Location": {
                "description": "URL to query for status of the operation.",
                "type": "string"
              }
            }
          },
          "204": {
            "description": "NoContent"
          },
          "default": {
            "description": "Error response describing why the operation failed.",
            "schema": {
              "$ref": "#/definitions/CloudError"
            }
          }
        },
        "x-ms-long-running-operation": true,
        "x-ms-examples": {
          "Delete Agent Pool": {
            "$ref": "./examples/AgentPoolsDelete.json"
          },
          "Delete Agent Pool by ignoring PodDisruptionBudget": {
            "$ref": "./examples/AgentPoolsDelete_IgnorePodDisruptionBudget.json"
          }
        }
      }
    },
    "/subscriptions/{subscriptionId}/resourceGroups/{resourceGroupName}/providers/Microsoft.ContainerService/managedClusters/{resourceName}/agentPools/{agentPoolName}/upgradeProfiles/default": {
      "get": {
        "tags": [
          "AgentPools"
        ],
        "operationId": "AgentPools_GetUpgradeProfile",
        "summary": "Gets the upgrade profile for an agent pool.",
        "parameters": [
          {
            "$ref": "../../../../../../common-types/resource-management/v3/types.json#/parameters/ApiVersionParameter"
          },
          {
            "$ref": "../../../../../../common-types/resource-management/v3/types.json#/parameters/SubscriptionIdParameter"
          },
          {
            "$ref": "../../../../../../common-types/resource-management/v3/types.json#/parameters/ResourceGroupNameParameter"
          },
          {
            "$ref": "#/parameters/ResourceNameParameter"
          },
          {
            "name": "agentPoolName",
            "in": "path",
            "required": true,
            "type": "string",
            "pattern": "^[a-z][a-z0-9]{0,11}$",
            "minLength": 1,
            "maxLength": 12,
            "description": "The name of the agent pool."
          }
        ],
        "responses": {
          "200": {
            "description": "OK",
            "schema": {
              "$ref": "#/definitions/AgentPoolUpgradeProfile"
            }
          },
          "default": {
            "description": "Error response describing why the operation failed.",
            "schema": {
              "$ref": "#/definitions/CloudError"
            }
          }
        },
        "x-ms-examples": {
          "Get Upgrade Profile for Agent Pool": {
            "$ref": "./examples/AgentPoolsGetUpgradeProfile.json"
          }
        }
      }
    },
    "/subscriptions/{subscriptionId}/resourceGroups/{resourceGroupName}/providers/Microsoft.ContainerService/managedClusters/{resourceName}/availableAgentPoolVersions": {
      "get": {
        "tags": [
          "AgentPools"
        ],
        "operationId": "AgentPools_GetAvailableAgentPoolVersions",
        "summary": "Gets a list of supported Kubernetes versions for the specified agent pool.",
        "description": "See [supported Kubernetes versions](https://docs.microsoft.com/azure/aks/supported-kubernetes-versions) for more details about the version lifecycle.",
        "parameters": [
          {
            "$ref": "../../../../../../common-types/resource-management/v3/types.json#/parameters/ApiVersionParameter"
          },
          {
            "$ref": "../../../../../../common-types/resource-management/v3/types.json#/parameters/SubscriptionIdParameter"
          },
          {
            "$ref": "../../../../../../common-types/resource-management/v3/types.json#/parameters/ResourceGroupNameParameter"
          },
          {
            "$ref": "#/parameters/ResourceNameParameter"
          }
        ],
        "responses": {
          "200": {
            "description": "OK",
            "schema": {
              "$ref": "#/definitions/AgentPoolAvailableVersions"
            }
          },
          "default": {
            "description": "Error response describing why the operation failed.",
            "schema": {
              "$ref": "#/definitions/CloudError"
            }
          }
        },
        "x-ms-examples": {
          "Get available versions for agent pool": {
            "$ref": "./examples/AgentPoolsGetAgentPoolAvailableVersions.json"
          }
        }
      }
    },
    "/subscriptions/{subscriptionId}/resourceGroups/{resourceGroupName}/providers/Microsoft.ContainerService/managedClusters/{resourceName}/resetServicePrincipalProfile": {
      "post": {
        "tags": [
          "ManagedClusters"
        ],
        "operationId": "ManagedClusters_ResetServicePrincipalProfile",
        "summary": "Reset the Service Principal Profile of a managed cluster.",
        "description": "This action cannot be performed on a cluster that is not using a service principal",
        "parameters": [
          {
            "$ref": "../../../../../../common-types/resource-management/v3/types.json#/parameters/ApiVersionParameter"
          },
          {
            "$ref": "../../../../../../common-types/resource-management/v3/types.json#/parameters/SubscriptionIdParameter"
          },
          {
            "$ref": "../../../../../../common-types/resource-management/v3/types.json#/parameters/ResourceGroupNameParameter"
          },
          {
            "$ref": "#/parameters/ResourceNameParameter"
          },
          {
            "name": "parameters",
            "in": "body",
            "required": true,
            "schema": {
              "$ref": "#/definitions/ManagedClusterServicePrincipalProfile"
            },
            "description": "The service principal profile to set on the managed cluster."
          }
        ],
        "responses": {
          "200": {
            "description": "OK"
          },
          "202": {
            "description": "Accepted",
            "headers": {
              "Location": {
                "description": "URL to query for status of the operation.",
                "type": "string"
              }
            }
          },
          "default": {
            "description": "Error response describing why the operation failed. If the cluster doesn't exist, 404 (Not found) is returned.",
            "schema": {
              "$ref": "#/definitions/CloudError"
            }
          }
        },
        "x-ms-long-running-operation": true,
        "x-ms-long-running-operation-options": {
          "final-state-via": "location"
        },
        "x-ms-examples": {
          "Reset Service Principal Profile": {
            "$ref": "./examples/ManagedClustersResetServicePrincipalProfile.json"
          }
        }
      }
    },
    "/subscriptions/{subscriptionId}/resourceGroups/{resourceGroupName}/providers/Microsoft.ContainerService/managedClusters/{resourceName}/resetAADProfile": {
      "post": {
        "deprecated": true,
        "tags": [
          "ManagedClusters"
        ],
        "operationId": "ManagedClusters_ResetAADProfile",
        "summary": "Reset the AAD Profile of a managed cluster.",
        "description": "**WARNING**: This API will be deprecated. Please see [AKS-managed Azure Active Directory integration](https://aka.ms/aks-managed-aad) to update your cluster with AKS-managed Azure AD.",
        "parameters": [
          {
            "$ref": "../../../../../../common-types/resource-management/v3/types.json#/parameters/ApiVersionParameter"
          },
          {
            "$ref": "../../../../../../common-types/resource-management/v3/types.json#/parameters/SubscriptionIdParameter"
          },
          {
            "$ref": "../../../../../../common-types/resource-management/v3/types.json#/parameters/ResourceGroupNameParameter"
          },
          {
            "$ref": "#/parameters/ResourceNameParameter"
          },
          {
            "name": "parameters",
            "in": "body",
            "required": true,
            "schema": {
              "$ref": "#/definitions/ManagedClusterAADProfile"
            },
            "description": "The AAD profile to set on the Managed Cluster"
          }
        ],
        "responses": {
          "200": {
            "description": "OK"
          },
          "202": {
            "description": "Accepted",
            "headers": {
              "Location": {
                "description": "URL to query for status of the operation.",
                "type": "string"
              }
            }
          },
          "default": {
            "description": "Error response describing why the operation failed. If the cluster doesn't exist, 404 (Not found) is returned.",
            "schema": {
              "$ref": "#/definitions/CloudError"
            }
          }
        },
        "x-ms-long-running-operation": true,
        "x-ms-long-running-operation-options": {
          "final-state-via": "location"
        },
        "x-ms-examples": {
          "Reset AAD Profile": {
            "$ref": "./examples/ManagedClustersResetAADProfile.json"
          }
        }
      }
    },
    "/subscriptions/{subscriptionId}/resourceGroups/{resourceGroupName}/providers/Microsoft.ContainerService/managedclusters/{resourceName}/abort": {
      "post": {
        "tags": [
          "ManagedClusters"
        ],
        "operationId": "ManagedClusters_AbortLatestOperation",
        "summary": "Aborts last operation running on managed cluster.",
        "description": "Aborts the currently running operation on the managed cluster. The Managed Cluster will be moved to a Canceling state and eventually to a Canceled state when cancellation finishes. If the operation completes before cancellation can take place, an error is returned.",
        "parameters": [
          {
            "$ref": "../../../../../../common-types/resource-management/v3/types.json#/parameters/ApiVersionParameter"
          },
          {
            "$ref": "../../../../../../common-types/resource-management/v3/types.json#/parameters/SubscriptionIdParameter"
          },
          {
            "$ref": "../../../../../../common-types/resource-management/v3/types.json#/parameters/ResourceGroupNameParameter"
          },
          {
            "$ref": "#/parameters/ResourceNameParameter"
          }
        ],
        "responses": {
          "204": {
            "description": "NoContent"
          },
          "202": {
            "description": "Accepted",
            "headers": {
              "location": {
                "description": "URL to query for status of the operation.",
                "type": "string"
              },
              "Azure-AsyncOperation": {
                "description": "URL to query for status of the operation.",
                "type": "string"
              }
            }
          },
          "default": {
            "description": "Error response describing why the operation failed.",
            "schema": {
              "$ref": "#/definitions/CloudError"
            }
          }
        },
        "x-ms-long-running-operation": true,
        "x-ms-long-running-operation-options": {
          "final-state-via": "location"
        },
        "x-ms-examples": {
          "Abort operation on managed cluster": {
            "$ref": "./examples/ManagedClustersAbortOperation.json"
          }
        }
      }
    },
    "/subscriptions/{subscriptionId}/resourceGroups/{resourceGroupName}/providers/Microsoft.ContainerService/managedClusters/{resourceName}/rotateClusterCertificates": {
      "post": {
        "tags": [
          "ManagedClusters"
        ],
        "operationId": "ManagedClusters_RotateClusterCertificates",
        "summary": "Rotates the certificates of a managed cluster.",
        "description": "See [Certificate rotation](https://docs.microsoft.com/azure/aks/certificate-rotation) for more details about rotating managed cluster certificates.",
        "parameters": [
          {
            "$ref": "../../../../../../common-types/resource-management/v3/types.json#/parameters/ApiVersionParameter"
          },
          {
            "$ref": "../../../../../../common-types/resource-management/v3/types.json#/parameters/SubscriptionIdParameter"
          },
          {
            "$ref": "../../../../../../common-types/resource-management/v3/types.json#/parameters/ResourceGroupNameParameter"
          },
          {
            "$ref": "#/parameters/ResourceNameParameter"
          }
        ],
        "responses": {
          "202": {
            "description": "Accepted",
            "headers": {
              "Location": {
                "description": "URL to query for status of the operation.",
                "type": "string"
              }
            }
          },
          "204": {
            "description": "NoContent"
          },
          "default": {
            "description": "Error response describing why the operation failed. If the cluster doesn't exist, 404 (Not found) is returned.",
            "schema": {
              "$ref": "#/definitions/CloudError"
            }
          }
        },
        "x-ms-long-running-operation": true,
        "x-ms-long-running-operation-options": {
          "final-state-via": "location"
        },
        "x-ms-examples": {
          "Rotate Cluster Certificates": {
            "$ref": "./examples/ManagedClustersRotateClusterCertificates.json"
          }
        }
      }
    },
    "/subscriptions/{subscriptionId}/resourceGroups/{resourceGroupName}/providers/Microsoft.ContainerService/managedClusters/{resourceName}/rotateServiceAccountSigningKeys": {
      "post": {
        "tags": [
          "ManagedClusters"
        ],
        "operationId": "ManagedClusters_RotateServiceAccountSigningKeys",
        "summary": "Rotates the service account signing keys of a managed cluster.",
        "parameters": [
          {
            "$ref": "../../../../../../common-types/resource-management/v3/types.json#/parameters/ApiVersionParameter"
          },
          {
            "$ref": "../../../../../../common-types/resource-management/v3/types.json#/parameters/SubscriptionIdParameter"
          },
          {
            "$ref": "../../../../../../common-types/resource-management/v3/types.json#/parameters/ResourceGroupNameParameter"
          },
          {
            "$ref": "#/parameters/ResourceNameParameter"
          }
        ],
        "responses": {
          "202": {
            "description": "Accepted",
            "headers": {
              "Location": {
                "description": "URL to query for status of the operation.",
                "type": "string"
              }
            }
          },
          "204": {
            "description": "NoContent"
          },
          "default": {
            "description": "Error response describing why the operation failed. If the cluster doesn't exist, 404 (Not found) is returned.",
            "schema": {
              "$ref": "#/definitions/CloudError"
            }
          }
        },
        "x-ms-long-running-operation": true,
        "x-ms-long-running-operation-options": {
          "final-state-via": "location"
        },
        "x-ms-examples": {
          "Rotate Cluster Service Account Signing Keys": {
            "$ref": "./examples/ManagedClustersRotateServiceAccountSigningKeys.json"
          }
        }
      }
    },
    "/subscriptions/{subscriptionId}/resourceGroups/{resourceGroupName}/providers/Microsoft.ContainerService/managedClusters/{resourceName}/stop": {
      "post": {
        "tags": [
          "ManagedClusters"
        ],
        "operationId": "ManagedClusters_Stop",
        "summary": "Stops a Managed Cluster",
        "description": "This can only be performed on Azure Virtual Machine Scale set backed clusters. Stopping a cluster stops the control plane and agent nodes entirely, while maintaining all object and cluster state. A cluster does not accrue charges while it is stopped. See [stopping a cluster](https://docs.microsoft.com/azure/aks/start-stop-cluster) for more details about stopping a cluster.",
        "parameters": [
          {
            "$ref": "../../../../../../common-types/resource-management/v3/types.json#/parameters/ApiVersionParameter"
          },
          {
            "$ref": "../../../../../../common-types/resource-management/v3/types.json#/parameters/SubscriptionIdParameter"
          },
          {
            "$ref": "../../../../../../common-types/resource-management/v3/types.json#/parameters/ResourceGroupNameParameter"
          },
          {
            "$ref": "#/parameters/ResourceNameParameter"
          }
        ],
        "responses": {
          "202": {
            "description": "Accepted",
            "headers": {
              "Location": {
                "description": "URL to query for status of the operation.",
                "type": "string"
              }
            }
          },
          "204": {
            "description": "NoContent"
          },
          "default": {
            "description": "Error response describing why the operation failed. If the cluster doesn't exist, 404 (Not found) is returned.",
            "schema": {
              "$ref": "#/definitions/CloudError"
            }
          }
        },
        "x-ms-long-running-operation": true,
        "x-ms-long-running-operation-options": {
          "final-state-via": "location"
        },
        "x-ms-examples": {
          "Stop Managed Cluster": {
            "$ref": "./examples/ManagedClustersStop.json"
          }
        }
      }
    },
    "/subscriptions/{subscriptionId}/resourceGroups/{resourceGroupName}/providers/Microsoft.ContainerService/managedClusters/{resourceName}/start": {
      "post": {
        "tags": [
          "ManagedClusters"
        ],
        "operationId": "ManagedClusters_Start",
        "summary": "Starts a previously stopped Managed Cluster",
        "description": "See [starting a cluster](https://docs.microsoft.com/azure/aks/start-stop-cluster) for more details about starting a cluster.",
        "parameters": [
          {
            "$ref": "../../../../../../common-types/resource-management/v3/types.json#/parameters/ApiVersionParameter"
          },
          {
            "$ref": "../../../../../../common-types/resource-management/v3/types.json#/parameters/SubscriptionIdParameter"
          },
          {
            "$ref": "../../../../../../common-types/resource-management/v3/types.json#/parameters/ResourceGroupNameParameter"
          },
          {
            "$ref": "#/parameters/ResourceNameParameter"
          }
        ],
        "responses": {
          "202": {
            "description": "Accepted",
            "headers": {
              "Location": {
                "description": "URL to query for status of the operation.",
                "type": "string"
              }
            }
          },
          "204": {
            "description": "NoContent"
          },
          "default": {
            "description": "Error response describing why the operation failed. If the cluster doesn't exist, 404 (Not found) is returned.",
            "schema": {
              "$ref": "#/definitions/CloudError"
            }
          }
        },
        "x-ms-long-running-operation": true,
        "x-ms-long-running-operation-options": {
          "final-state-via": "location"
        },
        "x-ms-examples": {
          "Start Managed Cluster": {
            "$ref": "./examples/ManagedClustersStart.json"
          }
        }
      }
    },
    "/subscriptions/{subscriptionId}/resourceGroups/{resourceGroupName}/providers/Microsoft.ContainerService/managedClusters/{resourceName}/privateEndpointConnections": {
      "get": {
        "tags": [
          "PrivateEndpointConnections"
        ],
        "operationId": "PrivateEndpointConnections_List",
        "summary": "Gets a list of private endpoint connections in the specified managed cluster.",
        "description": "To learn more about private clusters, see: https://docs.microsoft.com/azure/aks/private-clusters",
        "parameters": [
          {
            "$ref": "../../../../../../common-types/resource-management/v3/types.json#/parameters/ApiVersionParameter"
          },
          {
            "$ref": "../../../../../../common-types/resource-management/v3/types.json#/parameters/SubscriptionIdParameter"
          },
          {
            "$ref": "../../../../../../common-types/resource-management/v3/types.json#/parameters/ResourceGroupNameParameter"
          },
          {
            "$ref": "#/parameters/ResourceNameParameter"
          }
        ],
        "responses": {
          "200": {
            "description": "OK",
            "schema": {
              "$ref": "#/definitions/PrivateEndpointConnectionListResult"
            }
          },
          "default": {
            "description": "Error response describing why the operation failed.",
            "schema": {
              "$ref": "#/definitions/CloudError"
            }
          }
        },
        "x-ms-examples": {
          "List Private Endpoint Connections by Managed Cluster": {
            "$ref": "./examples/PrivateEndpointConnectionsList.json"
          }
        }
      }
    },
    "/subscriptions/{subscriptionId}/resourceGroups/{resourceGroupName}/providers/Microsoft.ContainerService/managedClusters/{resourceName}/privateEndpointConnections/{privateEndpointConnectionName}": {
      "get": {
        "tags": [
          "PrivateEndpointConnections"
        ],
        "operationId": "PrivateEndpointConnections_Get",
        "summary": "Gets the specified private endpoint connection.",
        "description": "To learn more about private clusters, see: https://docs.microsoft.com/azure/aks/private-clusters",
        "parameters": [
          {
            "$ref": "../../../../../../common-types/resource-management/v3/types.json#/parameters/ApiVersionParameter"
          },
          {
            "$ref": "../../../../../../common-types/resource-management/v3/types.json#/parameters/SubscriptionIdParameter"
          },
          {
            "$ref": "../../../../../../common-types/resource-management/v3/types.json#/parameters/ResourceGroupNameParameter"
          },
          {
            "$ref": "#/parameters/ResourceNameParameter"
          },
          {
            "name": "privateEndpointConnectionName",
            "in": "path",
            "required": true,
            "type": "string",
            "description": "The name of the private endpoint connection."
          }
        ],
        "responses": {
          "200": {
            "description": "OK",
            "schema": {
              "$ref": "#/definitions/PrivateEndpointConnection"
            }
          },
          "default": {
            "description": "Error response describing why the operation failed.",
            "schema": {
              "$ref": "#/definitions/CloudError"
            }
          }
        },
        "x-ms-examples": {
          "Get Private Endpoint Connection": {
            "$ref": "./examples/PrivateEndpointConnectionsGet.json"
          }
        }
      },
      "put": {
        "tags": [
          "PrivateEndpointConnections"
        ],
        "operationId": "PrivateEndpointConnections_Update",
        "summary": "Updates a private endpoint connection.",
        "parameters": [
          {
            "$ref": "../../../../../../common-types/resource-management/v3/types.json#/parameters/ApiVersionParameter"
          },
          {
            "$ref": "../../../../../../common-types/resource-management/v3/types.json#/parameters/SubscriptionIdParameter"
          },
          {
            "$ref": "../../../../../../common-types/resource-management/v3/types.json#/parameters/ResourceGroupNameParameter"
          },
          {
            "$ref": "#/parameters/ResourceNameParameter"
          },
          {
            "name": "privateEndpointConnectionName",
            "in": "path",
            "required": true,
            "type": "string",
            "description": "The name of the private endpoint connection."
          },
          {
            "name": "parameters",
            "in": "body",
            "required": true,
            "schema": {
              "$ref": "#/definitions/PrivateEndpointConnection"
            },
            "description": "The updated private endpoint connection."
          }
        ],
        "responses": {
          "200": {
            "description": "The existing private endpoint connection was successfully updated.",
            "schema": {
              "$ref": "#/definitions/PrivateEndpointConnection"
            }
          },
          "201": {
            "description": "The new private endpoint connection was successfully created.",
            "schema": {
              "$ref": "#/definitions/PrivateEndpointConnection"
            }
          },
          "default": {
            "description": "Error response describing why the operation failed.",
            "schema": {
              "$ref": "#/definitions/CloudError"
            }
          }
        },
        "x-ms-examples": {
          "Update Private Endpoint Connection": {
            "$ref": "./examples/PrivateEndpointConnectionsUpdate.json"
          }
        }
      },
      "delete": {
        "tags": [
          "PrivateEndpointConnections"
        ],
        "operationId": "PrivateEndpointConnections_Delete",
        "summary": "Deletes a private endpoint connection.",
        "parameters": [
          {
            "$ref": "../../../../../../common-types/resource-management/v3/types.json#/parameters/ApiVersionParameter"
          },
          {
            "$ref": "../../../../../../common-types/resource-management/v3/types.json#/parameters/SubscriptionIdParameter"
          },
          {
            "$ref": "../../../../../../common-types/resource-management/v3/types.json#/parameters/ResourceGroupNameParameter"
          },
          {
            "$ref": "#/parameters/ResourceNameParameter"
          },
          {
            "name": "privateEndpointConnectionName",
            "in": "path",
            "required": true,
            "type": "string",
            "description": "The name of the private endpoint connection."
          }
        ],
        "responses": {
          "200": {
            "description": "OK"
          },
          "204": {
            "description": "No Content -- The private endpoint connection does not exist."
          },
          "default": {
            "description": "Error response describing why the operation failed.",
            "schema": {
              "$ref": "#/definitions/CloudError"
            }
          }
        },
        "x-ms-long-running-operation": true,
        "x-ms-examples": {
          "Delete Private Endpoint Connection": {
            "$ref": "./examples/PrivateEndpointConnectionsDelete.json"
          }
        }
      }
    },
    "/subscriptions/{subscriptionId}/resourceGroups/{resourceGroupName}/providers/Microsoft.ContainerService/managedClusters/{resourceName}/agentPools/{agentPoolName}/upgradeNodeImageVersion": {
      "post": {
        "tags": [
          "AgentPools"
        ],
        "operationId": "AgentPools_UpgradeNodeImageVersion",
        "summary": "Upgrades the node image version of an agent pool to the latest.",
        "description": "Upgrading the node image version of an agent pool applies the newest OS and runtime updates to the nodes. AKS provides one new image per week with the latest updates. For more details on node image versions, see: https://docs.microsoft.com/azure/aks/node-image-upgrade",
        "parameters": [
          {
            "$ref": "../../../../../../common-types/resource-management/v3/types.json#/parameters/ApiVersionParameter"
          },
          {
            "$ref": "../../../../../../common-types/resource-management/v3/types.json#/parameters/SubscriptionIdParameter"
          },
          {
            "$ref": "../../../../../../common-types/resource-management/v3/types.json#/parameters/ResourceGroupNameParameter"
          },
          {
            "$ref": "#/parameters/ResourceNameParameter"
          },
          {
            "name": "agentPoolName",
            "in": "path",
            "required": true,
            "type": "string",
            "pattern": "^[a-z][a-z0-9]{0,11}$",
            "minLength": 1,
            "maxLength": 12,
            "description": "The name of the agent pool."
          }
        ],
        "responses": {
          "200": {
            "description": "OK"
          },
          "202": {
            "description": "Accepted",
            "headers": {
              "Azure-AsyncOperation": {
                "description": "URL to query for status of the operation.",
                "type": "string"
              }
            },
            "schema": {
              "$ref": "#/definitions/AgentPool"
            }
          },
          "default": {
            "description": "Error response describing why the operation failed.",
            "schema": {
              "$ref": "#/definitions/CloudError"
            }
          }
        },
        "x-ms-long-running-operation": true,
        "x-ms-long-running-operation-options": {
          "final-state-via": "location"
        },
        "x-ms-examples": {
          "Upgrade Agent Pool Node Image Version": {
            "$ref": "./examples/AgentPoolsUpgradeNodeImageVersion.json"
          }
        }
      }
    },
    "/subscriptions/{subscriptionId}/resourceGroups/{resourceGroupName}/providers/Microsoft.ContainerService/managedClusters/{resourceName}/privateLinkResources": {
      "get": {
        "tags": [
          "privateLinkResources"
        ],
        "operationId": "PrivateLinkResources_List",
        "summary": "Gets a list of private link resources in the specified managed cluster.",
        "description": "To learn more about private clusters, see: https://docs.microsoft.com/azure/aks/private-clusters",
        "parameters": [
          {
            "$ref": "../../../../../../common-types/resource-management/v3/types.json#/parameters/ApiVersionParameter"
          },
          {
            "$ref": "../../../../../../common-types/resource-management/v3/types.json#/parameters/SubscriptionIdParameter"
          },
          {
            "$ref": "../../../../../../common-types/resource-management/v3/types.json#/parameters/ResourceGroupNameParameter"
          },
          {
            "$ref": "#/parameters/ResourceNameParameter"
          }
        ],
        "responses": {
          "200": {
            "description": "OK",
            "schema": {
              "$ref": "#/definitions/PrivateLinkResourcesListResult"
            }
          },
          "default": {
            "description": "Error response describing why the operation failed.",
            "schema": {
              "$ref": "#/definitions/CloudError"
            }
          }
        },
        "x-ms-examples": {
          "List Private Link Resources by Managed Cluster": {
            "$ref": "./examples/PrivateLinkResourcesList.json"
          }
        }
      }
    },
    "/subscriptions/{subscriptionId}/resourceGroups/{resourceGroupName}/providers/Microsoft.ContainerService/managedClusters/{resourceName}/resolvePrivateLinkServiceId": {
      "post": {
        "tags": [
          "resolvePrivateLinkServiceId"
        ],
        "operationId": "ResolvePrivateLinkServiceId_POST",
        "summary": "Gets the private link service ID for the specified managed cluster.",
        "parameters": [
          {
            "$ref": "../../../../../../common-types/resource-management/v3/types.json#/parameters/ApiVersionParameter"
          },
          {
            "$ref": "../../../../../../common-types/resource-management/v3/types.json#/parameters/SubscriptionIdParameter"
          },
          {
            "$ref": "../../../../../../common-types/resource-management/v3/types.json#/parameters/ResourceGroupNameParameter"
          },
          {
            "$ref": "#/parameters/ResourceNameParameter"
          },
          {
            "name": "parameters",
            "in": "body",
            "required": true,
            "schema": {
              "$ref": "#/definitions/PrivateLinkResource"
            },
            "description": "Parameters required in order to resolve a private link service ID."
          }
        ],
        "responses": {
          "200": {
            "description": "OK",
            "schema": {
              "$ref": "#/definitions/PrivateLinkResource"
            }
          },
          "default": {
            "description": "Error response describing why the operation failed.",
            "schema": {
              "$ref": "#/definitions/CloudError"
            }
          }
        },
        "x-ms-examples": {
          "Resolve the Private Link Service ID for Managed Cluster": {
            "$ref": "./examples/ResolvePrivateLinkServiceId.json"
          }
        }
      }
    },
    "/subscriptions/{subscriptionId}/resourceGroups/{resourceGroupName}/providers/Microsoft.ContainerService/managedClusters/{resourceName}/runCommand": {
      "post": {
        "tags": [
          "ManagedClusters"
        ],
        "operationId": "ManagedClusters_RunCommand",
        "summary": "Submits a command to run against the Managed Cluster.",
        "description": "AKS will create a pod to run the command. This is primarily useful for private clusters. For more information see [AKS Run Command](https://docs.microsoft.com/azure/aks/private-clusters#aks-run-command-preview).",
        "parameters": [
          {
            "$ref": "../../../../../../common-types/resource-management/v3/types.json#/parameters/ApiVersionParameter"
          },
          {
            "$ref": "../../../../../../common-types/resource-management/v3/types.json#/parameters/SubscriptionIdParameter"
          },
          {
            "$ref": "../../../../../../common-types/resource-management/v3/types.json#/parameters/ResourceGroupNameParameter"
          },
          {
            "$ref": "#/parameters/ResourceNameParameter"
          },
          {
            "name": "requestPayload",
            "in": "body",
            "required": true,
            "schema": {
              "$ref": "#/definitions/RunCommandRequest"
            },
            "description": "The run command request"
          }
        ],
        "responses": {
          "202": {
            "description": "Accepted",
            "headers": {
              "Location": {
                "description": "URL to query for status of the operation.",
                "type": "string"
              }
            }
          },
          "200": {
            "description": "command finished with async pattern, tracking by location header. !!! this is for autorest only, you never get 200 from this api !!!",
            "schema": {
              "$ref": "#/definitions/RunCommandResult"
            }
          },
          "default": {
            "description": "Error response describing why the operation failed. If the cluster doesn't exist, 404 (Not found) is returned.",
            "schema": {
              "$ref": "#/definitions/CloudError"
            }
          }
        },
        "x-ms-long-running-operation": true,
        "x-ms-long-running-operation-options": {
          "final-state-via": "location"
        },
        "x-ms-examples": {
          "submitNewCommand": {
            "$ref": "./examples/RunCommandRequest.json"
          }
        }
      }
    },
    "/subscriptions/{subscriptionId}/resourceGroups/{resourceGroupName}/providers/Microsoft.ContainerService/managedClusters/{resourceName}/commandResults/{commandId}": {
      "get": {
        "tags": [
          "ManagedClusters"
        ],
        "operationId": "ManagedClusters_GetCommandResult",
        "summary": "Gets the results of a command which has been run on the Managed Cluster.",
        "parameters": [
          {
            "$ref": "../../../../../../common-types/resource-management/v3/types.json#/parameters/ApiVersionParameter"
          },
          {
            "$ref": "../../../../../../common-types/resource-management/v3/types.json#/parameters/SubscriptionIdParameter"
          },
          {
            "$ref": "../../../../../../common-types/resource-management/v3/types.json#/parameters/ResourceGroupNameParameter"
          },
          {
            "$ref": "#/parameters/ResourceNameParameter"
          },
          {
            "name": "commandId",
            "in": "path",
            "required": true,
            "type": "string",
            "description": "Id of the command."
          }
        ],
        "responses": {
          "202": {
            "description": "command running in progress",
            "headers": {
              "Location": {
                "description": "URL to query for status of the operation.",
                "type": "string"
              }
            }
          },
          "200": {
            "description": "command finished",
            "schema": {
              "$ref": "#/definitions/RunCommandResult"
            }
          },
          "default": {
            "description": "Error response describing why the operation failed. If the cluster doesn't exist, 404 (Not found) is returned.",
            "schema": {
              "$ref": "#/definitions/CloudError"
            }
          }
        },
        "x-ms-examples": {
          "commandSucceedResult": {
            "$ref": "./examples/RunCommandResultSucceed.json"
          },
          "commandFailedResult": {
            "$ref": "./examples/RunCommandResultFailed.json"
          }
        }
      }
    },
    "/subscriptions/{subscriptionId}/resourceGroups/{resourceGroupName}/providers/Microsoft.ContainerService/managedClusters/{resourceName}/outboundNetworkDependenciesEndpoints": {
      "get": {
        "tags": [
          "ManagedClusters"
        ],
        "operationId": "ManagedClusters_ListOutboundNetworkDependenciesEndpoints",
        "summary": "Gets a list of egress endpoints (network endpoints of all outbound dependencies) in the specified managed cluster.",
        "description": "Gets a list of egress endpoints (network endpoints of all outbound dependencies) in the specified managed cluster. The operation returns properties of each egress endpoint.",
        "parameters": [
          {
            "$ref": "../../../../../../common-types/resource-management/v3/types.json#/parameters/ApiVersionParameter"
          },
          {
            "$ref": "../../../../../../common-types/resource-management/v3/types.json#/parameters/SubscriptionIdParameter"
          },
          {
            "$ref": "../../../../../../common-types/resource-management/v3/types.json#/parameters/ResourceGroupNameParameter"
          },
          {
            "$ref": "#/parameters/ResourceNameParameter"
          }
        ],
        "responses": {
          "200": {
            "description": "OK",
            "schema": {
              "$ref": "#/definitions/OutboundEnvironmentEndpointCollection"
            }
          },
          "default": {
            "description": "Error response describing why the operation failed.",
            "schema": {
              "$ref": "#/definitions/CloudError"
            }
          }
        },
        "x-ms-examples": {
          "List OutboundNetworkDependenciesEndpoints by Managed Cluster": {
            "$ref": "./examples/OutboundNetworkDependenciesEndpointsList.json"
          }
        },
        "x-ms-pageable": {
          "nextLinkName": "nextLink"
        }
      }
    },
    "/subscriptions/{subscriptionId}/providers/Microsoft.ContainerService/snapshots": {
      "get": {
        "tags": [
          "Snapshots"
        ],
        "operationId": "Snapshots_List",
        "summary": "Gets a list of snapshots in the specified subscription.",
        "parameters": [
          {
            "$ref": "../../../../../../common-types/resource-management/v3/types.json#/parameters/ApiVersionParameter"
          },
          {
            "$ref": "../../../../../../common-types/resource-management/v3/types.json#/parameters/SubscriptionIdParameter"
          }
        ],
        "responses": {
          "200": {
            "description": "OK",
            "schema": {
              "$ref": "#/definitions/SnapshotListResult"
            }
          },
          "default": {
            "description": "Error response describing why the operation failed.",
            "schema": {
              "$ref": "#/definitions/CloudError"
            }
          }
        },
        "x-ms-pageable": {
          "nextLinkName": "nextLink"
        },
        "x-ms-examples": {
          "List Snapshots": {
            "$ref": "./examples/SnapshotsList.json"
          }
        }
      }
    },
    "/subscriptions/{subscriptionId}/resourceGroups/{resourceGroupName}/providers/Microsoft.ContainerService/snapshots": {
      "get": {
        "tags": [
          "Snapshots"
        ],
        "operationId": "Snapshots_ListByResourceGroup",
        "summary": "Lists snapshots in the specified subscription and resource group.",
        "parameters": [
          {
            "$ref": "../../../../../../common-types/resource-management/v3/types.json#/parameters/ApiVersionParameter"
          },
          {
            "$ref": "../../../../../../common-types/resource-management/v3/types.json#/parameters/SubscriptionIdParameter"
          },
          {
            "$ref": "../../../../../../common-types/resource-management/v3/types.json#/parameters/ResourceGroupNameParameter"
          }
        ],
        "responses": {
          "200": {
            "description": "OK",
            "schema": {
              "$ref": "#/definitions/SnapshotListResult"
            }
          },
          "default": {
            "description": "Error response describing why the operation failed.",
            "schema": {
              "$ref": "#/definitions/CloudError"
            }
          }
        },
        "x-ms-pageable": {
          "nextLinkName": "nextLink"
        },
        "x-ms-examples": {
          "List Snapshots by Resource Group": {
            "$ref": "./examples/SnapshotsListByResourceGroup.json"
          }
        }
      }
    },
    "/subscriptions/{subscriptionId}/resourceGroups/{resourceGroupName}/providers/Microsoft.ContainerService/snapshots/{resourceName}": {
      "get": {
        "tags": [
          "Snapshots"
        ],
        "operationId": "Snapshots_Get",
        "summary": "Gets a snapshot.",
        "parameters": [
          {
            "$ref": "../../../../../../common-types/resource-management/v3/types.json#/parameters/ApiVersionParameter"
          },
          {
            "$ref": "../../../../../../common-types/resource-management/v3/types.json#/parameters/SubscriptionIdParameter"
          },
          {
            "$ref": "../../../../../../common-types/resource-management/v3/types.json#/parameters/ResourceGroupNameParameter"
          },
          {
            "$ref": "#/parameters/ResourceNameParameter"
          }
        ],
        "responses": {
          "200": {
            "description": "OK",
            "schema": {
              "$ref": "#/definitions/Snapshot"
            }
          },
          "default": {
            "description": "Error response describing why the operation failed.",
            "schema": {
              "$ref": "#/definitions/CloudError"
            }
          }
        },
        "x-ms-examples": {
          "Get Snapshot": {
            "$ref": "./examples/SnapshotsGet.json"
          }
        }
      },
      "put": {
        "tags": [
          "Snapshots"
        ],
        "operationId": "Snapshots_CreateOrUpdate",
        "summary": "Creates or updates a snapshot.",
        "parameters": [
          {
            "$ref": "../../../../../../common-types/resource-management/v3/types.json#/parameters/ApiVersionParameter"
          },
          {
            "$ref": "../../../../../../common-types/resource-management/v3/types.json#/parameters/SubscriptionIdParameter"
          },
          {
            "$ref": "../../../../../../common-types/resource-management/v3/types.json#/parameters/ResourceGroupNameParameter"
          },
          {
            "$ref": "#/parameters/ResourceNameParameter"
          },
          {
            "name": "parameters",
            "in": "body",
            "required": true,
            "schema": {
              "$ref": "#/definitions/Snapshot"
            },
            "description": "The snapshot to create or update."
          }
        ],
        "responses": {
          "200": {
            "description": "The existing snapshot was successfully updated.",
            "schema": {
              "$ref": "#/definitions/Snapshot"
            }
          },
          "201": {
            "description": "The new snapshot was successfully created.",
            "schema": {
              "$ref": "#/definitions/Snapshot"
            }
          },
          "default": {
            "description": "Error response describing why the operation failed.",
            "schema": {
              "$ref": "#/definitions/CloudError"
            }
          }
        },
        "x-ms-examples": {
          "Create/Update Snapshot": {
            "$ref": "./examples/SnapshotsCreate.json"
          }
        }
      },
      "patch": {
        "tags": [
          "Snapshots"
        ],
        "operationId": "Snapshots_UpdateTags",
        "summary": "Updates tags on a snapshot.",
        "parameters": [
          {
            "$ref": "../../../../../../common-types/resource-management/v3/types.json#/parameters/ApiVersionParameter"
          },
          {
            "$ref": "../../../../../../common-types/resource-management/v3/types.json#/parameters/SubscriptionIdParameter"
          },
          {
            "$ref": "../../../../../../common-types/resource-management/v3/types.json#/parameters/ResourceGroupNameParameter"
          },
          {
            "$ref": "#/parameters/ResourceNameParameter"
          },
          {
            "name": "parameters",
            "in": "body",
            "required": true,
            "schema": {
              "$ref": "#/definitions/TagsObject"
            },
            "description": "Parameters supplied to the Update snapshot Tags operation."
          }
        ],
        "responses": {
          "200": {
            "description": "OK",
            "schema": {
              "$ref": "#/definitions/Snapshot"
            }
          },
          "default": {
            "description": "Error response describing why the operation failed.",
            "schema": {
              "$ref": "#/definitions/CloudError"
            }
          }
        },
        "x-ms-examples": {
          "Update Snapshot Tags": {
            "$ref": "./examples/SnapshotsUpdateTags.json"
          }
        }
      },
      "delete": {
        "tags": [
          "Snapshots"
        ],
        "operationId": "Snapshots_Delete",
        "summary": "Deletes a snapshot.",
        "parameters": [
          {
            "$ref": "../../../../../../common-types/resource-management/v3/types.json#/parameters/ApiVersionParameter"
          },
          {
            "$ref": "../../../../../../common-types/resource-management/v3/types.json#/parameters/SubscriptionIdParameter"
          },
          {
            "$ref": "../../../../../../common-types/resource-management/v3/types.json#/parameters/ResourceGroupNameParameter"
          },
          {
            "$ref": "#/parameters/ResourceNameParameter"
          }
        ],
        "responses": {
          "200": {
            "description": "OK"
          },
          "204": {
            "description": "NoContent"
          },
          "default": {
            "description": "Error response describing why the operation failed.",
            "schema": {
              "$ref": "#/definitions/CloudError"
            }
          }
        },
        "x-ms-examples": {
          "Delete Snapshot": {
            "$ref": "./examples/SnapshotsDelete.json"
          }
        }
      }
    },
    "/subscriptions/{subscriptionId}/providers/Microsoft.ContainerService/managedclustersnapshots": {
      "get": {
        "tags": [
          "ManagedClusterSnapshots"
        ],
        "operationId": "ManagedClusterSnapshots_List",
        "summary": "Gets a list of managed cluster snapshots in the specified subscription.",
        "parameters": [
          {
            "$ref": "../../../../../../common-types/resource-management/v3/types.json#/parameters/ApiVersionParameter"
          },
          {
            "$ref": "../../../../../../common-types/resource-management/v3/types.json#/parameters/SubscriptionIdParameter"
          }
        ],
        "responses": {
          "200": {
            "description": "OK",
            "schema": {
              "$ref": "#/definitions/ManagedClusterSnapshotListResult"
            }
          },
          "default": {
            "description": "Error response describing why the operation failed.",
            "schema": {
              "$ref": "#/definitions/CloudError"
            }
          }
        },
        "x-ms-pageable": {
          "nextLinkName": "nextLink"
        },
        "x-ms-examples": {
          "List Managed Cluster Snapshots": {
            "$ref": "./examples/ManagedClusterSnapshotsList.json"
          }
        }
      }
    },
    "/subscriptions/{subscriptionId}/resourceGroups/{resourceGroupName}/providers/Microsoft.ContainerService/managedclustersnapshots": {
      "get": {
        "tags": [
          "ManagedClusterSnapshots"
        ],
        "operationId": "ManagedClusterSnapshots_ListByResourceGroup",
        "summary": "Lists managed cluster snapshots in the specified subscription and resource group.",
        "parameters": [
          {
            "$ref": "../../../../../../common-types/resource-management/v3/types.json#/parameters/ApiVersionParameter"
          },
          {
            "$ref": "../../../../../../common-types/resource-management/v3/types.json#/parameters/SubscriptionIdParameter"
          },
          {
            "$ref": "../../../../../../common-types/resource-management/v3/types.json#/parameters/ResourceGroupNameParameter"
          }
        ],
        "responses": {
          "200": {
            "description": "OK",
            "schema": {
              "$ref": "#/definitions/ManagedClusterSnapshotListResult"
            }
          },
          "default": {
            "description": "Error response describing why the operation failed.",
            "schema": {
              "$ref": "#/definitions/CloudError"
            }
          }
        },
        "x-ms-pageable": {
          "nextLinkName": "nextLink"
        },
        "x-ms-examples": {
          "List Managed Cluster Snapshots by Resource Group": {
            "$ref": "./examples/ManagedClusterSnapshotsListByResourceGroup.json"
          }
        }
      }
    },
    "/subscriptions/{subscriptionId}/resourceGroups/{resourceGroupName}/providers/Microsoft.ContainerService/managedclustersnapshots/{resourceName}": {
      "get": {
        "tags": [
          "ManagedClusterSnapshots"
        ],
        "operationId": "ManagedClusterSnapshots_Get",
        "summary": "Gets a managed cluster snapshot.",
        "parameters": [
          {
            "$ref": "../../../../../../common-types/resource-management/v3/types.json#/parameters/ApiVersionParameter"
          },
          {
            "$ref": "../../../../../../common-types/resource-management/v3/types.json#/parameters/SubscriptionIdParameter"
          },
          {
            "$ref": "../../../../../../common-types/resource-management/v3/types.json#/parameters/ResourceGroupNameParameter"
          },
          {
            "$ref": "#/parameters/ResourceNameParameter"
          }
        ],
        "responses": {
          "200": {
            "description": "OK",
            "schema": {
              "$ref": "#/definitions/ManagedClusterSnapshot"
            }
          },
          "default": {
            "description": "Error response describing why the operation failed.",
            "schema": {
              "$ref": "#/definitions/CloudError"
            }
          }
        },
        "x-ms-examples": {
          "Get Managed Cluster Snapshot": {
            "$ref": "./examples/ManagedClusterSnapshotsGet.json"
          }
        }
      },
      "put": {
        "tags": [
          "ManagedClusterSnapshots"
        ],
        "operationId": "ManagedClusterSnapshots_CreateOrUpdate",
        "summary": "Creates or updates a managed cluster snapshot.",
        "parameters": [
          {
            "$ref": "../../../../../../common-types/resource-management/v3/types.json#/parameters/ApiVersionParameter"
          },
          {
            "$ref": "../../../../../../common-types/resource-management/v3/types.json#/parameters/SubscriptionIdParameter"
          },
          {
            "$ref": "../../../../../../common-types/resource-management/v3/types.json#/parameters/ResourceGroupNameParameter"
          },
          {
            "$ref": "#/parameters/ResourceNameParameter"
          },
          {
            "name": "parameters",
            "in": "body",
            "required": true,
            "schema": {
              "$ref": "#/definitions/ManagedClusterSnapshot"
            },
            "description": "The managed cluster snapshot to create or update."
          }
        ],
        "responses": {
          "200": {
            "description": "The existing managed cluster snapshot was successfully updated.",
            "schema": {
              "$ref": "#/definitions/ManagedClusterSnapshot"
            }
          },
          "201": {
            "description": "The new managed cluster snapshot was successfully created.",
            "schema": {
              "$ref": "#/definitions/ManagedClusterSnapshot"
            }
          },
          "default": {
            "description": "Error response describing why the operation failed.",
            "schema": {
              "$ref": "#/definitions/CloudError"
            }
          }
        },
        "x-ms-examples": {
          "Create/Update Managed Cluster Snapshot": {
            "$ref": "./examples/ManagedClusterSnapshotsCreate.json"
          }
        }
      },
      "patch": {
        "tags": [
          "ManagedClusterSnapshots"
        ],
        "operationId": "ManagedClusterSnapshots_UpdateTags",
        "summary": "Updates tags on a managed cluster snapshot.",
        "parameters": [
          {
            "$ref": "../../../../../../common-types/resource-management/v3/types.json#/parameters/ApiVersionParameter"
          },
          {
            "$ref": "../../../../../../common-types/resource-management/v3/types.json#/parameters/SubscriptionIdParameter"
          },
          {
            "$ref": "../../../../../../common-types/resource-management/v3/types.json#/parameters/ResourceGroupNameParameter"
          },
          {
            "$ref": "#/parameters/ResourceNameParameter"
          },
          {
            "name": "parameters",
            "in": "body",
            "required": true,
            "schema": {
              "$ref": "#/definitions/TagsObject"
            },
            "description": "Parameters supplied to the Update managed cluster snapshot Tags operation."
          }
        ],
        "responses": {
          "200": {
            "description": "OK",
            "schema": {
              "$ref": "#/definitions/ManagedClusterSnapshot"
            }
          },
          "default": {
            "description": "Error response describing why the operation failed.",
            "schema": {
              "$ref": "#/definitions/CloudError"
            }
          }
        },
        "x-ms-examples": {
          "Update Managed Cluster Snapshot Tags": {
            "$ref": "./examples/ManagedClusterSnapshotsUpdateTags.json"
          }
        }
      },
      "delete": {
        "tags": [
          "ManagedClusterSnapshots"
        ],
        "operationId": "ManagedClusterSnapshots_Delete",
        "summary": "Deletes a managed cluster snapshot.",
        "parameters": [
          {
            "$ref": "../../../../../../common-types/resource-management/v3/types.json#/parameters/ApiVersionParameter"
          },
          {
            "$ref": "../../../../../../common-types/resource-management/v3/types.json#/parameters/SubscriptionIdParameter"
          },
          {
            "$ref": "../../../../../../common-types/resource-management/v3/types.json#/parameters/ResourceGroupNameParameter"
          },
          {
            "$ref": "#/parameters/ResourceNameParameter"
          }
        ],
        "responses": {
          "200": {
            "description": "OK"
          },
          "204": {
            "description": "NoContent"
          },
          "default": {
            "description": "Error response describing why the operation failed.",
            "schema": {
              "$ref": "#/definitions/CloudError"
            }
          }
        },
        "x-ms-examples": {
          "Delete Managed Cluster Snapshot": {
            "$ref": "./examples/ManagedClusterSnapshotsDelete.json"
          }
        }
      }
    },
    "/subscriptions/{subscriptionId}/providers/Microsoft.ContainerService/locations/{location}/trustedAccessRoles": {
      "get": {
        "tags": [
          "TrustedAccess"
        ],
        "operationId": "TrustedAccessRoles_List",
        "summary": "List supported trusted access roles.",
        "parameters": [
          {
            "$ref": "../../../../../../common-types/resource-management/v3/types.json#/parameters/ApiVersionParameter"
          },
          {
            "$ref": "../../../../../../common-types/resource-management/v3/types.json#/parameters/SubscriptionIdParameter"
          },
          {
            "$ref": "../../../../../../common-types/resource-management/v3/types.json#/parameters/LocationParameter"
          }
        ],
        "responses": {
          "200": {
            "description": "OK",
            "schema": {
              "$ref": "#/definitions/TrustedAccessRoleListResult"
            }
          },
          "default": {
            "description": "Error details",
            "schema": {
              "$ref": "#/definitions/CloudError"
            }
          }
        },
        "x-ms-pageable": {
          "nextLinkName": "nextLink"
        },
        "x-ms-examples": {
          "List trusted access roles": {
            "$ref": "./examples/TrustedAccessRoles_List.json"
          }
        }
      }
    },
    "/subscriptions/{subscriptionId}/resourceGroups/{resourceGroupName}/providers/Microsoft.ContainerService/managedClusters/{resourceName}/trustedAccessRoleBindings": {
      "get": {
        "tags": [
          "TrustedAccess"
        ],
        "operationId": "TrustedAccessRoleBindings_List",
        "summary": "List trusted access role bindings.",
        "parameters": [
          {
            "$ref": "../../../../../../common-types/resource-management/v3/types.json#/parameters/ApiVersionParameter"
          },
          {
            "$ref": "../../../../../../common-types/resource-management/v3/types.json#/parameters/SubscriptionIdParameter"
          },
          {
            "$ref": "../../../../../../common-types/resource-management/v3/types.json#/parameters/ResourceGroupNameParameter"
          },
          {
            "$ref": "#/parameters/ResourceNameParameter"
          }
        ],
        "responses": {
          "200": {
            "description": "OK",
            "schema": {
              "$ref": "#/definitions/TrustedAccessRoleBindingListResult"
            }
          },
          "default": {
            "description": "Error details",
            "schema": {
              "$ref": "#/definitions/CloudError"
            }
          }
        },
        "x-ms-pageable": {
          "nextLinkName": "nextLink"
        },
        "x-ms-examples": {
          "List trusted access role bindings": {
            "$ref": "./examples/TrustedAccessRoleBindings_List.json"
          }
        }
      }
    },
    "/subscriptions/{subscriptionId}/resourceGroups/{resourceGroupName}/providers/Microsoft.ContainerService/managedClusters/{resourceName}/trustedAccessRoleBindings/{trustedAccessRoleBindingName}": {
      "get": {
        "tags": [
          "TrustedAccess"
        ],
        "operationId": "TrustedAccessRoleBindings_Get",
        "summary": "Get a trusted access role binding.",
        "parameters": [
          {
            "$ref": "../../../../../../common-types/resource-management/v3/types.json#/parameters/ApiVersionParameter"
          },
          {
            "$ref": "../../../../../../common-types/resource-management/v3/types.json#/parameters/SubscriptionIdParameter"
          },
          {
            "$ref": "../../../../../../common-types/resource-management/v3/types.json#/parameters/ResourceGroupNameParameter"
          },
          {
            "$ref": "#/parameters/ResourceNameParameter"
          },
          {
            "$ref": "#/parameters/TrustedAccessRoleBindingNameParameter"
          }
        ],
        "responses": {
          "200": {
            "description": "OK",
            "schema": {
              "$ref": "#/definitions/TrustedAccessRoleBinding"
            }
          },
          "default": {
            "description": "Error details",
            "schema": {
              "$ref": "#/definitions/CloudError"
            }
          }
        },
        "x-ms-examples": {
          "Get a trusted access role binding": {
            "$ref": "./examples/TrustedAccessRoleBindings_Get.json"
          }
        }
      },
      "put": {
        "tags": [
          "TrustedAccess"
        ],
        "operationId": "TrustedAccessRoleBindings_CreateOrUpdate",
        "summary": "Create or update a trusted access role binding",
        "parameters": [
          {
            "$ref": "../../../../../../common-types/resource-management/v3/types.json#/parameters/ApiVersionParameter"
          },
          {
            "$ref": "../../../../../../common-types/resource-management/v3/types.json#/parameters/SubscriptionIdParameter"
          },
          {
            "$ref": "../../../../../../common-types/resource-management/v3/types.json#/parameters/ResourceGroupNameParameter"
          },
          {
            "$ref": "#/parameters/ResourceNameParameter"
          },
          {
            "$ref": "#/parameters/TrustedAccessRoleBindingNameParameter"
          },
          {
            "name": "trustedAccessRoleBinding",
            "in": "body",
            "required": true,
            "schema": {
              "$ref": "#/definitions/TrustedAccessRoleBinding"
            },
            "description": "A trusted access role binding"
          }
        ],
        "responses": {
          "200": {
            "description": "The existing trusted access role binding was successfully updated.",
            "schema": {
              "$ref": "#/definitions/TrustedAccessRoleBinding"
            }
          },
          "201": {
            "description": "The new trusted access role binding was successfully created.",
            "schema": {
              "$ref": "#/definitions/TrustedAccessRoleBinding"
            }
          },
          "default": {
            "description": "Error details",
            "schema": {
              "$ref": "#/definitions/CloudError"
            }
          }
        },
        "x-ms-examples": {
          "Create or update a trusted access role binding": {
            "$ref": "./examples/TrustedAccessRoleBindings_CreateOrUpdate.json"
          }
        }
      },
      "delete": {
        "tags": [
          "TrustedAccess"
        ],
        "operationId": "TrustedAccessRoleBindings_Delete",
        "summary": "Delete a trusted access role binding.",
        "parameters": [
          {
            "$ref": "../../../../../../common-types/resource-management/v3/types.json#/parameters/ApiVersionParameter"
          },
          {
            "$ref": "../../../../../../common-types/resource-management/v3/types.json#/parameters/SubscriptionIdParameter"
          },
          {
            "$ref": "../../../../../../common-types/resource-management/v3/types.json#/parameters/ResourceGroupNameParameter"
          },
          {
            "$ref": "#/parameters/ResourceNameParameter"
          },
          {
            "$ref": "#/parameters/TrustedAccessRoleBindingNameParameter"
          }
        ],
        "responses": {
          "200": {
            "description": "OK"
          },
          "204": {
            "description": "NoContent"
          },
          "default": {
            "description": "Error details",
            "schema": {
              "$ref": "#/definitions/CloudError"
            }
          }
        },
        "x-ms-examples": {
          "Delete a trusted access role binding": {
            "$ref": "./examples/TrustedAccessRoleBindings_Delete.json"
          }
        }
      }
    },
    "/subscriptions/{subscriptionId}/providers/Microsoft.ContainerService/locations/{location}/meshRevisionProfiles": {
      "get": {
        "tags": [
          "ManagedClusters"
        ],
        "operationId": "ManagedClusters_ListMeshRevisionProfiles",
        "summary": "Lists mesh revision profiles for all meshes in the specified location.",
        "description": "Contains extra metadata on each revision, including supported revisions, cluster compatibility and available upgrades",
        "parameters": [
          {
            "$ref": "../../../../../../common-types/resource-management/v3/types.json#/parameters/ApiVersionParameter"
          },
          {
            "$ref": "../../../../../../common-types/resource-management/v3/types.json#/parameters/SubscriptionIdParameter"
          },
          {
            "$ref": "../../../../../../common-types/resource-management/v3/types.json#/parameters/LocationParameter"
          }
        ],
        "responses": {
          "200": {
            "description": "OK",
            "schema": {
              "$ref": "#/definitions/MeshRevisionProfileList"
            }
          },
          "default": {
            "description": "Error response describing why the operation failed.",
            "schema": {
              "$ref": "#/definitions/CloudError"
            }
          }
        },
        "x-ms-pageable": {
          "nextLinkName": "nextLink"
        },
        "x-ms-examples": {
          "List mesh revision profiles in a location": {
            "$ref": "./examples/ManagedClustersList_MeshRevisionProfiles.json"
          }
        }
      }
    },
    "/subscriptions/{subscriptionId}/providers/Microsoft.ContainerService/locations/{location}/meshRevisionProfiles/{mode}": {
      "get": {
        "tags": [
          "ManagedClusters"
        ],
        "operationId": "ManagedClusters_GetMeshRevisionProfile",
        "summary": "Gets a mesh revision profile for a specified mesh in the specified location.",
        "description": "Contains extra metadata on the revision, including supported revisions, cluster compatibility and available upgrades",
        "parameters": [
          {
            "$ref": "../../../../../../common-types/resource-management/v3/types.json#/parameters/ApiVersionParameter"
          },
          {
            "$ref": "../../../../../../common-types/resource-management/v3/types.json#/parameters/SubscriptionIdParameter"
          },
          {
            "$ref": "../../../../../../common-types/resource-management/v3/types.json#/parameters/LocationParameter"
          },
          {
            "$ref": "#/parameters/MeshModeParameter"
          }
        ],
        "responses": {
          "200": {
            "description": "OK",
            "schema": {
              "$ref": "#/definitions/MeshRevisionProfile"
            }
          },
          "default": {
            "description": "Error response describing why the operation failed.",
            "schema": {
              "$ref": "#/definitions/CloudError"
            }
          }
        },
        "x-ms-examples": {
          "Get a mesh revision profile for a mesh mode": {
            "$ref": "./examples/ManagedClustersGet_MeshRevisionProfile.json"
          }
        }
      }
    },
    "/subscriptions/{subscriptionId}/resourceGroups/{resourceGroupName}/providers/Microsoft.ContainerService/managedClusters/{resourceName}/meshUpgradeProfiles": {
      "get": {
        "tags": [
          "ManagedClusters"
        ],
        "operationId": "ManagedClusters_ListMeshUpgradeProfiles",
        "summary": "Lists available upgrades for all service meshes in a specific cluster.",
        "parameters": [
          {
            "$ref": "../../../../../../common-types/resource-management/v3/types.json#/parameters/ApiVersionParameter"
          },
          {
            "$ref": "../../../../../../common-types/resource-management/v3/types.json#/parameters/SubscriptionIdParameter"
          },
          {
            "$ref": "../../../../../../common-types/resource-management/v3/types.json#/parameters/ResourceGroupNameParameter"
          },
          {
            "$ref": "#/parameters/ResourceNameParameter"
          }
        ],
        "responses": {
          "200": {
            "description": "OK",
            "schema": {
              "$ref": "#/definitions/MeshUpgradeProfileList"
            }
          },
          "default": {
            "description": "Error response describing why the operation failed.",
            "schema": {
              "$ref": "#/definitions/CloudError"
            }
          }
        },
        "x-ms-pageable": {
          "nextLinkName": "nextLink"
        },
        "x-ms-examples": {
          "Lists version compatibility and upgrade profile for all service meshes in a cluster": {
            "$ref": "./examples/ManagedClustersList_MeshUpgradeProfiles.json"
          }
        }
      }
    },
    "/subscriptions/{subscriptionId}/resourceGroups/{resourceGroupName}/providers/Microsoft.ContainerService/managedClusters/{resourceName}/meshUpgradeProfiles/{mode}": {
      "get": {
        "tags": [
          "ManagedClusters"
        ],
        "operationId": "ManagedClusters_GetMeshUpgradeProfile",
        "summary": "Gets available upgrades for a service mesh in a cluster.",
        "parameters": [
          {
            "$ref": "../../../../../../common-types/resource-management/v3/types.json#/parameters/ApiVersionParameter"
          },
          {
            "$ref": "../../../../../../common-types/resource-management/v3/types.json#/parameters/SubscriptionIdParameter"
          },
          {
            "$ref": "../../../../../../common-types/resource-management/v3/types.json#/parameters/ResourceGroupNameParameter"
          },
          {
            "$ref": "#/parameters/ResourceNameParameter"
          },
          {
            "$ref": "#/parameters/MeshModeParameter"
          }
        ],
        "responses": {
          "200": {
            "description": "OK",
            "schema": {
              "$ref": "#/definitions/MeshUpgradeProfile"
            }
          },
          "default": {
            "description": "Error response describing why the operation failed.",
            "schema": {
              "$ref": "#/definitions/CloudError"
            }
          }
        },
        "x-ms-examples": {
          "Gets version compatibility and upgrade profile for a service mesh in a cluster": {
            "$ref": "./examples/ManagedClustersGet_MeshUpgradeProfile.json"
          }
        }
      }
    }
        "/subscriptions/{subscriptionId}/providers/Microsoft.ContainerService/locations/{location}/meshRevisionProfiles": {
      "get": {
        "tags": [
          "ManagedClusters"
        ],
        "operationId": "ManagedClusters_ListMeshRevisionProfiles",
        "summary": "Lists mesh revision profiles for all meshes in the specified location.",
        "description": "Contains extra metadata on each revision, including supported revisions, cluster compatibility and available upgrades",
        "parameters": [
          {
            "$ref": "../../../../../../common-types/resource-management/v3/types.json#/parameters/ApiVersionParameter"
          },
          {
            "$ref": "../../../../../../common-types/resource-management/v3/types.json#/parameters/SubscriptionIdParameter"
          },
          {
            "$ref": "../../../../../../common-types/resource-management/v3/types.json#/parameters/LocationParameter"
          }
        ],
        "responses": {
          "200": {
            "description": "OK",
            "schema": {
              "$ref": "#/definitions/MeshRevisionProfileList"
            }
          },
          "default": {
            "description": "Error response describing why the operation failed.",
            "schema": {
              "$ref": "#/definitions/CloudError"
            }
          }
        },
        "x-ms-pageable": {
          "nextLinkName": "nextLink"
        },
        "x-ms-examples": {
          "List mesh revision profiles in a location": {
            "$ref": "./examples/ManagedClustersList_MeshRevisionProfiles.json"
          }
        }
      }
    },
    "/subscriptions/{subscriptionId}/providers/Microsoft.ContainerService/locations/{location}/meshRevisionProfiles/{mode}": {
      "get": {
        "tags": [
          "ManagedClusters"
        ],
        "operationId": "ManagedClusters_GetMeshRevisionProfile",
        "summary": "Gets a mesh revision profile for a specified mesh in the specified location.",
        "description": "Contains extra metadata on the revision, including supported revisions, cluster compatibility and available upgrades",
        "parameters": [
          {
            "$ref": "../../../../../../common-types/resource-management/v3/types.json#/parameters/ApiVersionParameter"
          },
          {
            "$ref": "../../../../../../common-types/resource-management/v3/types.json#/parameters/SubscriptionIdParameter"
          },
          {
            "$ref": "../../../../../../common-types/resource-management/v3/types.json#/parameters/LocationParameter"
          },
          {
            "$ref": "#/parameters/MeshModeParameter"
          }
        ],
        "responses": {
          "200": {
            "description": "OK",
            "schema": {
              "$ref": "#/definitions/MeshRevisionProfile"
            }
          },
          "default": {
            "description": "Error response describing why the operation failed.",
            "schema": {
              "$ref": "#/definitions/CloudError"
            }
          }
        },
        "x-ms-examples": {
          "Get a mesh revision profile for a mesh mode": {
            "$ref": "./examples/ManagedClustersGet_MeshRevisionProfile.json"
          }
        }
      }
    },
    "/subscriptions/{subscriptionId}/resourceGroups/{resourceGroupName}/providers/Microsoft.ContainerService/managedClusters/{resourceName}/meshUpgradeProfiles": {
      "get": {
        "tags": [
          "ManagedClusters"
        ],
        "operationId": "ManagedClusters_ListMeshUpgradeProfiles",
        "summary": "Lists available upgrades for all service meshes in a specific cluster.",
        "parameters": [
          {
            "$ref": "../../../../../../common-types/resource-management/v3/types.json#/parameters/ApiVersionParameter"
          },
          {
            "$ref": "../../../../../../common-types/resource-management/v3/types.json#/parameters/SubscriptionIdParameter"
          },
          {
            "$ref": "../../../../../../common-types/resource-management/v3/types.json#/parameters/ResourceGroupNameParameter"
          },
          {
            "$ref": "#/parameters/ResourceNameParameter"
          }
        ],
        "responses": {
          "200": {
            "description": "OK",
            "schema": {
              "$ref": "#/definitions/MeshUpgradeProfileList"
            }
          },
          "default": {
            "description": "Error response describing why the operation failed.",
            "schema": {
              "$ref": "#/definitions/CloudError"
            }
          }
        },
        "x-ms-pageable": {
          "nextLinkName": "nextLink"
        },
        "x-ms-examples": {
          "Lists version compatibility and upgrade profile for all service meshes in a cluster": {
            "$ref": "./examples/ManagedClustersList_MeshUpgradeProfiles.json"
          }
        }
      }
    },
    "/subscriptions/{subscriptionId}/resourceGroups/{resourceGroupName}/providers/Microsoft.ContainerService/managedClusters/{resourceName}/meshUpgradeProfiles/{mode}": {
      "get": {
        "tags": [
          "ManagedClusters"
        ],
        "operationId": "ManagedClusters_GetMeshUpgradeProfile",
        "summary": "Gets available upgrades for a service mesh in a cluster.",
        "parameters": [
          {
            "$ref": "../../../../../../common-types/resource-management/v3/types.json#/parameters/ApiVersionParameter"
          },
          {
            "$ref": "../../../../../../common-types/resource-management/v3/types.json#/parameters/SubscriptionIdParameter"
          },
          {
            "$ref": "../../../../../../common-types/resource-management/v3/types.json#/parameters/ResourceGroupNameParameter"
          },
          {
            "$ref": "#/parameters/ResourceNameParameter"
          },
          {
            "$ref": "#/parameters/MeshModeParameter"
          }
        ],
        "responses": {
          "200": {
            "description": "OK",
            "schema": {
              "$ref": "#/definitions/MeshUpgradeProfile"
            }
          },
          "default": {
            "description": "Error response describing why the operation failed.",
            "schema": {
              "$ref": "#/definitions/CloudError"
            }
          }
        },
        "x-ms-examples": {
          "Gets version compatibility and upgrade profile for a service mesh in a cluster": {
            "$ref": "./examples/ManagedClustersGet_MeshUpgradeProfile.json"
          }
        }
      }
    }
  },
  "definitions": {
    "OperationListResult": {
      "type": "object",
      "properties": {
        "value": {
          "type": "array",
          "readOnly": true,
          "items": {
            "$ref": "#/definitions/OperationValue"
          },
          "x-ms-identifiers": [],
          "description": "The list of operations"
        }
      },
      "description": "The List Operation response."
    },
    "OperationValue": {
      "type": "object",
      "properties": {
        "origin": {
          "type": "string",
          "readOnly": true,
          "description": "The origin of the operation."
        },
        "name": {
          "type": "string",
          "readOnly": true,
          "description": "The name of the operation."
        },
        "display": {
          "x-ms-client-flatten": true,
          "$ref": "#/definitions/OperationValueDisplay",
          "description": "Describes the properties of a Operation Value Display."
        }
      },
      "description": "Describes the properties of a Operation value."
    },
    "OperationValueDisplay": {
      "type": "object",
      "properties": {
        "operation": {
          "type": "string",
          "readOnly": true,
          "description": "The display name of the operation."
        },
        "resource": {
          "type": "string",
          "readOnly": true,
          "description": "The display name of the resource the operation applies to."
        },
        "description": {
          "type": "string",
          "readOnly": true,
          "description": "The description of the operation."
        },
        "provider": {
          "type": "string",
          "readOnly": true,
          "description": "The resource provider for the operation."
        }
      },
      "description": "Describes the properties of a Operation Value Display."
    },
    "SubResource": {
      "type": "object",
      "properties": {
        "id": {
          "readOnly": true,
          "type": "string",
          "description": "Resource ID."
        },
        "name": {
          "readOnly": true,
          "type": "string",
          "description": "The name of the resource that is unique within a resource group. This name can be used to access the resource."
        },
        "type": {
          "readOnly": true,
          "type": "string",
          "description": "Resource type"
        }
      },
      "description": "Reference to another subresource.",
      "x-ms-azure-resource": true
    },
    "TagsObject": {
      "type": "object",
      "properties": {
        "tags": {
          "type": "object",
          "additionalProperties": {
            "type": "string"
          },
          "description": "Resource tags."
        }
      },
      "description": "Tags object for patch operations."
    },
    "ContainerServiceOSDisk": {
      "type": "integer",
      "format": "int32",
      "maximum": 2048,
      "minimum": 0,
      "description": "OS Disk Size in GB to be used to specify the disk size for every machine in the master/agent pool. If you specify 0, it will apply the default osDisk size according to the vmSize specified."
    },
    "ManagedClusterServicePrincipalProfile": {
      "type": "object",
      "properties": {
        "clientId": {
          "type": "string",
          "description": "The ID for the service principal."
        },
        "secret": {
          "type": "string",
          "description": "The secret password associated with the service principal in plain text."
        }
      },
      "description": "Information about a service principal identity for the cluster to use for manipulating Azure APIs.",
      "required": [
        "clientId"
      ]
    },
    "ManagedClusterAgentPoolProfileProperties": {
      "type": "object",
      "properties": {
        "count": {
          "type": "integer",
          "format": "int32",
          "description": "Number of agents (VMs) to host docker containers. Allowed values must be in the range of 0 to 1000 (inclusive) for user pools and in the range of 1 to 1000 (inclusive) for system pools. The default value is 1."
        },
        "vmSize": {
          "type": "string",
          "title": "The size of the agent pool VMs.",
          "description": "VM size availability varies by region. If a node contains insufficient compute resources (memory, cpu, etc) pods might fail to run correctly. For more details on restricted VM sizes, see: https://docs.microsoft.com/azure/aks/quotas-skus-regions"
        },
        "osDiskSizeGB": {
          "$ref": "#/definitions/ContainerServiceOSDisk"
        },
        "osDiskType": {
          "$ref": "#/definitions/OSDiskType"
        },
        "kubeletDiskType": {
          "$ref": "#/definitions/KubeletDiskType"
        },
        "workloadRuntime": {
          "$ref": "#/definitions/WorkloadRuntime"
        },
        "messageOfTheDay": {
          "type": "string",
          "title": "Message of the day for Linux nodes, base64-encoded.",
          "description": "A base64-encoded string which will be written to /etc/motd after decoding. This allows customization of the message of the day for Linux nodes. It must not be specified for Windows nodes. It must be a static string (i.e., will be printed raw and not be executed as a script)."
        },
        "vnetSubnetID": {
          "type": "string",
          "format": "arm-id",
          "x-ms-arm-id-details": {
            "allowedResources": [
              {
                "type": "Microsoft.Network/virtualNetworks/subnets"
              }
            ]
          },
          "title": "The ID of the subnet which agent pool nodes and optionally pods will join on startup.",
          "description": "If this is not specified, a VNET and subnet will be generated and used. If no podSubnetID is specified, this applies to nodes and pods, otherwise it applies to just nodes. This is of the form: /subscriptions/{subscriptionId}/resourceGroups/{resourceGroupName}/providers/Microsoft.Network/virtualNetworks/{virtualNetworkName}/subnets/{subnetName}"
        },
        "podSubnetID": {
          "type": "string",
          "format": "arm-id",
          "x-ms-arm-id-details": {
            "allowedResources": [
              {
                "type": "Microsoft.Network/virtualNetworks/subnets"
              }
            ]
          },
          "title": "The ID of the subnet which pods will join when launched.",
          "description": "If omitted, pod IPs are statically assigned on the node subnet (see vnetSubnetID for more details). This is of the form: /subscriptions/{subscriptionId}/resourceGroups/{resourceGroupName}/providers/Microsoft.Network/virtualNetworks/{virtualNetworkName}/subnets/{subnetName}"
        },
        "maxPods": {
          "type": "integer",
          "format": "int32",
          "description": "The maximum number of pods that can run on a node."
        },
        "osType": {
          "$ref": "#/definitions/OSType"
        },
        "osSKU": {
          "$ref": "#/definitions/OSSKU"
        },
        "maxCount": {
          "type": "integer",
          "format": "int32",
          "description": "The maximum number of nodes for auto-scaling"
        },
        "minCount": {
          "type": "integer",
          "format": "int32",
          "description": "The minimum number of nodes for auto-scaling"
        },
        "enableAutoScaling": {
          "type": "boolean",
          "description": "Whether to enable auto-scaler"
        },
        "scaleDownMode": {
          "$ref": "#/definitions/ScaleDownMode",
          "title": "The scale down mode to use when scaling the Agent Pool.",
          "description": "This also effects the cluster autoscaler behavior. If not specified, it defaults to Delete."
        },
        "type": {
          "$ref": "#/definitions/AgentPoolType"
        },
        "mode": {
          "$ref": "#/definitions/AgentPoolMode"
        },
        "orchestratorVersion": {
          "type": "string",
          "title": "The version of Kubernetes specified by the user.",
          "description": "Both patch version <major.minor.patch> and <major.minor> are supported. When <major.minor> is specified, the latest supported patch version is chosen automatically. Updating the agent pool with the same <major.minor> once it has been created will not trigger an upgrade, even if a newer patch version is available. As a best practice, you should upgrade all node pools in an AKS cluster to the same Kubernetes version. The node pool version must have the same major version as the control plane. The node pool minor version must be within two minor versions of the control plane version. The node pool version cannot be greater than the control plane version. For more information see [upgrading a node pool](https://docs.microsoft.com/azure/aks/use-multiple-node-pools#upgrade-a-node-pool)."
        },
        "currentOrchestratorVersion": {
          "readOnly": true,
          "type": "string",
          "title": "The version of Kubernetes running on the Agent Pool.",
          "description": "If orchestratorVersion was a fully specified version <major.minor.patch>, this field will be exactly equal to it. If orchestratorVersion was <major.minor>, this field will contain the full <major.minor.patch> version being used."
        },
        "nodeImageVersion": {
          "readOnly": true,
          "type": "string",
          "description": "The version of node image"
        },
        "upgradeSettings": {
          "$ref": "#/definitions/AgentPoolUpgradeSettings",
          "description": "Settings for upgrading the agentpool"
        },
        "provisioningState": {
          "readOnly": true,
          "type": "string",
          "description": "The current deployment or provisioning state."
        },
        "powerState": {
          "title": "Whether the Agent Pool is running or stopped.",
          "description": "When an Agent Pool is first created it is initially Running. The Agent Pool can be stopped by setting this field to Stopped. A stopped Agent Pool stops all of its VMs and does not accrue billing charges. An Agent Pool can only be stopped if it is Running and provisioning state is Succeeded",
          "$ref": "#/definitions/PowerState"
        },
        "availabilityZones": {
          "type": "array",
          "items": {
            "type": "string"
          },
          "description": "The list of Availability zones to use for nodes. This can only be specified if the AgentPoolType property is 'VirtualMachineScaleSets'."
        },
        "enableNodePublicIP": {
          "type": "boolean",
          "title": "Whether each node is allocated its own public IP.",
          "description": "Some scenarios may require nodes in a node pool to receive their own dedicated public IP addresses. A common scenario is for gaming workloads, where a console needs to make a direct connection to a cloud virtual machine to minimize hops. For more information see [assigning a public IP per node](https://docs.microsoft.com/azure/aks/use-multiple-node-pools#assign-a-public-ip-per-node-for-your-node-pools). The default is false."
        },
        "enableCustomCATrust": {
          "type": "boolean",
          "title": "Whether to enable Custom CA Trust feature.",
          "description": "When set to true, AKS adds a label to the node indicating that the feature is enabled and deploys a daemonset along with host services to sync custom certificate authorities from user-provided list of base64 encoded certificates into node trust stores. Defaults to false."
        },
        "nodePublicIPPrefixID": {
          "type": "string",
          "format": "arm-id",
          "x-ms-arm-id-details": {
            "allowedResources": [
              {
                "type": "Microsoft.Network/publicIPPrefixes"
              }
            ]
          },
          "title": "The public IP prefix ID which VM nodes should use IPs from.",
          "description": "This is of the form: /subscriptions/{subscriptionId}/resourceGroups/{resourceGroupName}/providers/Microsoft.Network/publicIPPrefixes/{publicIPPrefixName}"
        },
        "scaleSetPriority": {
          "$ref": "#/definitions/ScaleSetPriority",
          "description": "The Virtual Machine Scale Set priority. If not specified, the default is 'Regular'."
        },
        "scaleSetEvictionPolicy": {
          "$ref": "#/definitions/ScaleSetEvictionPolicy",
          "title": "The Virtual Machine Scale Set eviction policy to use.",
          "description": "This cannot be specified unless the scaleSetPriority is 'Spot'. If not specified, the default is 'Delete'."
        },
        "spotMaxPrice": {
          "$ref": "#/definitions/SpotMaxPrice",
          "title": "The max price (in US Dollars) you are willing to pay for spot instances. Possible values are any decimal value greater than zero or -1 which indicates default price to be up-to on-demand.",
          "description": "Possible values are any decimal value greater than zero or -1 which indicates the willingness to pay any on-demand price. For more details on spot pricing, see [spot VMs pricing](https://docs.microsoft.com/azure/virtual-machines/spot-vms#pricing)"
        },
        "tags": {
          "type": "object",
          "additionalProperties": {
            "type": "string"
          },
          "description": "The tags to be persisted on the agent pool virtual machine scale set."
        },
        "nodeLabels": {
          "type": "object",
          "additionalProperties": {
            "type": "string"
          },
          "description": "The node labels to be persisted across all nodes in agent pool."
        },
        "nodeTaints": {
          "type": "array",
          "items": {
            "type": "string"
          },
          "description": "The taints added to new nodes during node pool create and scale. For example, key=value:NoSchedule."
        },
        "proximityPlacementGroupID": {
          "$ref": "#/definitions/ProximityPlacementGroupID",
          "description": "The ID for Proximity Placement Group."
        },
        "kubeletConfig": {
          "$ref": "#/definitions/KubeletConfig",
          "description": "The Kubelet configuration on the agent pool nodes."
        },
        "linuxOSConfig": {
          "$ref": "#/definitions/LinuxOSConfig",
          "description": "The OS configuration of Linux agent nodes."
        },
        "enableEncryptionAtHost": {
          "type": "boolean",
          "title": "Whether to enable host based OS and data drive encryption.",
          "description": "This is only supported on certain VM sizes and in certain Azure regions. For more information, see: https://docs.microsoft.com/azure/aks/enable-host-encryption"
        },
        "enableUltraSSD": {
          "type": "boolean",
          "description": "Whether to enable UltraSSD"
        },
        "enableFIPS": {
          "type": "boolean",
          "title": "Whether to use a FIPS-enabled OS.",
          "description": "See [Add a FIPS-enabled node pool](https://docs.microsoft.com/azure/aks/use-multiple-node-pools#add-a-fips-enabled-node-pool-preview) for more details."
        },
        "gpuInstanceProfile": {
          "$ref": "#/definitions/GPUInstanceProfile",
          "description": "GPUInstanceProfile to be used to specify GPU MIG instance profile for supported GPU VM SKU."
        },
        "creationData": {
          "$ref": "#/definitions/CreationData",
          "description": "CreationData to be used to specify the source Snapshot ID if the node pool will be created/upgraded using a snapshot."
        },
        "capacityReservationGroupID": {
          "$ref": "#/definitions/CapacityReservationGroupID",
          "description": "AKS will associate the specified agent pool with the Capacity Reservation Group."
        },
        "hostGroupID": {
          "type": "string",
          "format": "arm-id",
          "x-ms-arm-id-details": {
            "allowedResources": [
              {
                "type": "Microsoft.Compute/hostGroups"
              }
            ]
          },
          "title": "The fully qualified resource ID of the Dedicated Host Group to provision virtual machines from, used only in creation scenario and not allowed to changed once set.",
          "description": "This is of the form: /subscriptions/{subscriptionId}/resourceGroups/{resourceGroupName}/providers/Microsoft.Compute/hostGroups/{hostGroupName}. For more information see [Azure dedicated hosts](https://docs.microsoft.com/azure/virtual-machines/dedicated-hosts)."
        },
        "windowsProfile": {
          "$ref": "#/definitions/AgentPoolWindowsProfile",
          "description": "The Windows agent pool's specific profile."
        },
        "networkProfile": {
          "$ref": "#/definitions/AgentPoolNetworkProfile",
          "description": "Network-related settings of an agent pool."
        },
        "securityProfile": {
          "$ref": "#/definitions/AgentPoolSecurityProfile",
          "description": "The security settings of an agent pool."
        }
      },
      "description": "Properties for the container service agent pool profile."
    },
    "AgentPoolNetworkProfile": {
      "type": "object",
      "properties": {
        "nodePublicIPTags": {
          "$ref": "#/definitions/NodePublicIPTags",
          "description": "IPTags of instance-level public IPs."
        },
        "allowedHostPorts": {
          "type": "array",
          "description": "The port ranges that are allowed to access. The specified ranges are allowed to overlap.",
          "items": {
            "$ref": "#/definitions/PortRange"
          },
          "x-ms-identifiers": []
        },
        "applicationSecurityGroups": {
          "type": "array",
          "items": {
            "type": "string",
            "format": "arm-id",
            "x-ms-arm-id-details": {
              "allowedResources": [
                {
                  "type": "Microsoft.Network/applicationSecurityGroups"
                }
              ]
            }
          },
          "description": "The IDs of the application security groups which agent pool will associate when created."
        }
      },
      "description": "Network settings of an agent pool."
    },
    "NodePublicIPTags": {
      "type": "array",
      "items": {
        "$ref": "#/definitions/IPTag"
      },
      "x-ms-identifiers": [],
      "description": "The list of tags associated with the node public IP address."
    },
    "IPTag": {
      "type": "object",
      "properties": {
        "ipTagType": {
          "type": "string",
          "description": "The IP tag type. Example: RoutingPreference."
        },
        "tag": {
          "type": "string",
          "description": "The value of the IP tag associated with the public IP. Example: Internet."
        }
      },
      "description": "Contains the IPTag associated with the object."
    },
    "PortRange": {
      "type": "object",
      "description": "The port range.",
      "properties": {
        "portStart": {
          "type": "integer",
          "format": "int32",
          "minimum": 1,
          "maximum": 65535,
          "description": "The minimum port that is included in the range. It should be ranged from 1 to 65535, and be less than or equal to portEnd."
        },
        "portEnd": {
          "type": "integer",
          "format": "int32",
          "minimum": 1,
          "maximum": 65535,
          "description": "The maximum port that is included in the range. It should be ranged from 1 to 65535, and be greater than or equal to portStart."
        },
        "protocol": {
          "type": "string",
          "description": "The network protocol of the port.",
          "enum": [
            "TCP",
            "UDP"
          ],
          "x-ms-enum": {
            "name": "Protocol",
            "modelAsString": true,
            "values": [
              {
                "value": "TCP",
                "description": "TCP protocol."
              },
              {
                "value": "UDP",
                "description": "UDP protocol."
              }
            ]
          }
        }
      }
    },
    "ManagedClusterAgentPoolProfile": {
      "type": "object",
      "allOf": [
        {
          "$ref": "#/definitions/ManagedClusterAgentPoolProfileProperties"
        }
      ],
      "properties": {
        "name": {
          "type": "string",
          "title": "Unique name of the agent pool profile in the context of the subscription and resource group.",
          "description": "Windows agent pool names must be 6 characters or less.",
          "pattern": "^[a-z][a-z0-9]{0,11}$"
        }
      },
      "required": [
        "name"
      ],
      "description": "Profile for the container service agent pool."
    },
    "AgentPoolType": {
      "type": "string",
      "enum": [
        "VirtualMachineScaleSets",
        "AvailabilitySet"
      ],
      "x-ms-enum": {
        "name": "AgentPoolType",
        "modelAsString": true,
        "values": [
          {
            "value": "VirtualMachineScaleSets",
            "description": "Create an Agent Pool backed by a Virtual Machine Scale Set."
          },
          {
            "value": "AvailabilitySet",
            "description": "Use of this is strongly discouraged."
          }
        ]
      },
      "description": "The type of Agent Pool."
    },
    "AgentPoolMode": {
      "type": "string",
      "enum": [
        "System",
        "User"
      ],
      "x-ms-enum": {
        "name": "AgentPoolMode",
        "modelAsString": true,
        "values": [
          {
            "value": "System",
            "description": "System agent pools are primarily for hosting critical system pods such as CoreDNS and metrics-server. System agent pools osType must be Linux. System agent pools VM SKU must have at least 2vCPUs and 4GB of memory."
          },
          {
            "value": "User",
            "description": "User agent pools are primarily for hosting your application pods."
          }
        ]
      },
      "title": "The mode of an agent pool.",
      "description": "A cluster must have at least one 'System' Agent Pool at all times. For additional information on agent pool restrictions and best practices, see: https://docs.microsoft.com/azure/aks/use-system-pools"
    },
    "AgentPoolListResult": {
      "type": "object",
      "properties": {
        "value": {
          "type": "array",
          "items": {
            "$ref": "#/definitions/AgentPool"
          },
          "description": "The list of agent pools."
        },
        "nextLink": {
          "type": "string",
          "description": "The URL to get the next set of agent pool results.",
          "readOnly": true
        }
      },
      "description": "The response from the List Agent Pools operation."
    },
    "AgentPoolUpgradeSettings": {
      "type": "object",
      "properties": {
        "maxSurge": {
          "type": "string",
          "title": "The maximum number or percentage of nodes that are surged during upgrade.",
          "description": "This can either be set to an integer (e.g. '5') or a percentage (e.g. '50%'). If a percentage is specified, it is the percentage of the total agent pool size at the time of the upgrade. For percentages, fractional nodes are rounded up. If not specified, the default is 1. For more information, including best practices, see: https://docs.microsoft.com/azure/aks/upgrade-cluster#customize-node-surge-upgrade"
        },
        "drainTimeoutInMinutes": {
          "type": "integer",
          "format": "int32",
          "maximum": 1440,
          "minimum": 1,
          "title": "The drain timeout for a node",
          "description": "The amount of time (in minutes) to wait on eviction of pods and graceful termination per node. This eviction wait time honors waiting on pod disruption budgets. If this time is exceeded, the upgrade fails. If not specified, the default is 30 minutes."
        }
      },
      "description": "Settings for upgrading an agentpool"
    },
    "AgentPool": {
      "type": "object",
      "allOf": [
        {
          "$ref": "#/definitions/SubResource"
        }
      ],
      "properties": {
        "properties": {
          "description": "Properties of an agent pool.",
          "$ref": "#/definitions/ManagedClusterAgentPoolProfileProperties",
          "x-ms-client-flatten": true
        }
      },
      "description": "Agent Pool."
    },
    "ManagedClusterWindowsProfile": {
      "type": "object",
      "properties": {
        "adminUsername": {
          "type": "string",
          "description": "Specifies the name of the administrator account. <br><br> **Restriction:** Cannot end in \".\" <br><br> **Disallowed values:** \"administrator\", \"admin\", \"user\", \"user1\", \"test\", \"user2\", \"test1\", \"user3\", \"admin1\", \"1\", \"123\", \"a\", \"actuser\", \"adm\", \"admin2\", \"aspnet\", \"backup\", \"console\", \"david\", \"guest\", \"john\", \"owner\", \"root\", \"server\", \"sql\", \"support\", \"support_388945a0\", \"sys\", \"test2\", \"test3\", \"user4\", \"user5\". <br><br> **Minimum-length:** 1 character <br><br> **Max-length:** 20 characters"
        },
        "adminPassword": {
          "type": "string",
          "description": "Specifies the password of the administrator account. <br><br> **Minimum-length:** 8 characters <br><br> **Max-length:** 123 characters <br><br> **Complexity requirements:** 3 out of 4 conditions below need to be fulfilled <br> Has lower characters <br>Has upper characters <br> Has a digit <br> Has a special character (Regex match [\\W_]) <br><br> **Disallowed values:** \"abc@123\", \"P@$$w0rd\", \"P@ssw0rd\", \"P@ssword123\", \"Pa$$word\", \"pass@word1\", \"Password!\", \"Password1\", \"Password22\", \"iloveyou!\""
        },
        "licenseType": {
          "type": "string",
          "enum": [
            "None",
            "Windows_Server"
          ],
          "x-ms-enum": {
            "name": "licenseType",
            "modelAsString": true,
            "values": [
              {
                "value": "None",
                "description": "No additional licensing is applied."
              },
              {
                "value": "Windows_Server",
                "description": "Enables Azure Hybrid User Benefits for Windows VMs."
              }
            ]
          },
          "description": "The license type to use for Windows VMs. See [Azure Hybrid User Benefits](https://azure.microsoft.com/pricing/hybrid-benefit/faq/) for more details."
        },
        "enableCSIProxy": {
          "type": "boolean",
          "title": "Whether to enable CSI proxy.",
          "description": "For more details on CSI proxy, see the [CSI proxy GitHub repo](https://github.com/kubernetes-csi/csi-proxy)."
        },
        "gmsaProfile": {
          "$ref": "#/definitions/WindowsGmsaProfile",
          "description": "The Windows gMSA Profile in the Managed Cluster."
        }
      },
      "required": [
        "adminUsername"
      ],
      "description": "Profile for Windows VMs in the managed cluster."
    },
    "WindowsGmsaProfile": {
      "type": "object",
      "properties": {
        "enabled": {
          "type": "boolean",
          "title": "Whether to enable Windows gMSA.",
          "description": "Specifies whether to enable Windows gMSA in the managed cluster."
        },
        "dnsServer": {
          "type": "string",
          "description": "Specifies the DNS server for Windows gMSA. <br><br> Set it to empty if you have configured the DNS server in the vnet which is used to create the managed cluster."
        },
        "rootDomainName": {
          "type": "string",
          "description": "Specifies the root domain name for Windows gMSA. <br><br> Set it to empty if you have configured the DNS server in the vnet which is used to create the managed cluster."
        }
      },
      "description": "Windows gMSA Profile in the managed cluster."
    },
    "ContainerServiceLinuxProfile": {
      "type": "object",
      "properties": {
        "adminUsername": {
          "type": "string",
          "description": "The administrator username to use for Linux VMs.",
          "pattern": "^[A-Za-z][-A-Za-z0-9_]*$"
        },
        "ssh": {
          "$ref": "#/definitions/ContainerServiceSshConfiguration",
          "description": "The SSH configuration for Linux-based VMs running on Azure."
        }
      },
      "required": [
        "adminUsername",
        "ssh"
      ],
      "description": "Profile for Linux VMs in the container service cluster."
    },
    "ManagedClusterNodeResourceGroupProfile": {
      "type": "object",
      "properties": {
        "restrictionLevel": {
          "type": "string",
          "enum": [
            "Unrestricted",
            "ReadOnly"
          ],
          "x-ms-enum": {
            "name": "RestrictionLevel",
            "modelAsString": true,
            "values": [
              {
                "value": "Unrestricted",
                "description": "All RBAC permissions are allowed on the managed node resource group"
              },
              {
                "value": "ReadOnly",
                "description": "Only */read RBAC permissions allowed on the managed node resource group"
              }
            ]
          },
          "description": "The restriction level applied to the cluster's node resource group"
        }
      },
      "description": "Node resource group lockdown profile for a managed cluster."
    },
    "ContainerServiceNetworkProfile": {
      "type": "object",
      "properties": {
        "networkPlugin": {
          "$ref": "#/definitions/NetworkPlugin",
          "description": "Network plugin used for building the Kubernetes network."
        },
        "networkPluginMode": {
          "$ref": "#/definitions/NetworkPluginMode",
          "description": "Network plugin mode used for building the Kubernetes network."
        },
        "networkPolicy": {
          "$ref": "#/definitions/NetworkPolicy",
          "description": "Network policy used for building the Kubernetes network."
        },
        "networkMode": {
          "$ref": "#/definitions/NetworkMode",
          "title": "The network mode Azure CNI is configured with.",
          "description": "This cannot be specified if networkPlugin is anything other than 'azure'."
        },
        "networkDataplane": {
          "$ref": "#/definitions/NetworkDataplane",
          "description": "Network dataplane used in the Kubernetes cluster."
        },
        "podCidr": {
          "type": "string",
          "pattern": "^([0-9]{1,3}\\.){3}[0-9]{1,3}(\\/([0-9]|[1-2][0-9]|3[0-2]))?$",
          "default": "10.244.0.0/16",
          "description": "A CIDR notation IP range from which to assign pod IPs when kubenet is used."
        },
        "serviceCidr": {
          "type": "string",
          "pattern": "^([0-9]{1,3}\\.){3}[0-9]{1,3}(\\/([0-9]|[1-2][0-9]|3[0-2]))?$",
          "default": "10.0.0.0/16",
          "description": "A CIDR notation IP range from which to assign service cluster IPs. It must not overlap with any Subnet IP ranges."
        },
        "dnsServiceIP": {
          "type": "string",
          "pattern": "^(?:(?:25[0-5]|2[0-4][0-9]|[01]?[0-9][0-9]?)\\.){3}(?:25[0-5]|2[0-4][0-9]|[01]?[0-9][0-9]?)$",
          "default": "10.0.0.10",
          "description": "An IP address assigned to the Kubernetes DNS service. It must be within the Kubernetes service address range specified in serviceCidr."
        },
        "outboundType": {
          "type": "string",
          "enum": [
            "loadBalancer",
            "userDefinedRouting",
            "managedNATGateway",
            "userAssignedNATGateway"
          ],
          "x-ms-enum": {
            "name": "outboundType",
            "modelAsString": true,
            "values": [
              {
                "value": "loadBalancer",
                "description": "The load balancer is used for egress through an AKS assigned public IP. This supports Kubernetes services of type 'loadBalancer'. For more information see [outbound type loadbalancer](https://docs.microsoft.com/azure/aks/egress-outboundtype#outbound-type-of-loadbalancer)."
              },
              {
                "value": "userDefinedRouting",
                "description": "Egress paths must be defined by the user. This is an advanced scenario and requires proper network configuration. For more information see [outbound type userDefinedRouting](https://docs.microsoft.com/azure/aks/egress-outboundtype#outbound-type-of-userdefinedrouting)."
              },
              {
                "value": "managedNATGateway",
                "description": "The AKS-managed NAT gateway is used for egress."
              },
              {
                "value": "userAssignedNATGateway",
                "description": "The user-assigned NAT gateway associated to the cluster subnet is used for egress. This is an advanced scenario and requires proper network configuration."
              }
            ]
          },
          "default": "loadBalancer",
          "title": "The outbound (egress) routing method.",
          "description": "This can only be set at cluster creation time and cannot be changed later. For more information see [egress outbound type](https://docs.microsoft.com/azure/aks/egress-outboundtype)."
        },
        "loadBalancerSku": {
          "$ref": "#/definitions/LoadBalancerSku",
          "title": "The load balancer sku for the managed cluster.",
          "description": "The default is 'standard'. See [Azure Load Balancer SKUs](https://docs.microsoft.com/azure/load-balancer/skus) for more information about the differences between load balancer SKUs."
        },
        "loadBalancerProfile": {
          "$ref": "#/definitions/ManagedClusterLoadBalancerProfile",
          "description": "Profile of the cluster load balancer."
        },
        "natGatewayProfile": {
          "$ref": "#/definitions/ManagedClusterNATGatewayProfile",
          "description": "Profile of the cluster NAT gateway."
        },
        "podCidrs": {
          "type": "array",
          "items": {
            "type": "string"
          },
          "title": "The CIDR notation IP ranges from which to assign pod IPs.",
          "description": "One IPv4 CIDR is expected for single-stack networking. Two CIDRs, one for each IP family (IPv4/IPv6), is expected for dual-stack networking."
        },
        "serviceCidrs": {
          "type": "array",
          "items": {
            "type": "string"
          },
          "title": "The CIDR notation IP ranges from which to assign service cluster IPs.",
          "description": "One IPv4 CIDR is expected for single-stack networking. Two CIDRs, one for each IP family (IPv4/IPv6), is expected for dual-stack networking. They must not overlap with any Subnet IP ranges."
        },
        "ipFamilies": {
          "type": "array",
          "items": {
            "type": "string",
            "description": "The IP version to use for cluster networking and IP assignment.",
            "enum": [
              "IPv4",
              "IPv6"
            ],
            "x-ms-enum": {
              "name": "ipFamily",
              "modelAsString": true
            }
          },
          "title": "The IP families used to specify IP versions available to the cluster.",
          "description": "IP families are used to determine single-stack or dual-stack clusters. For single-stack, the expected value is IPv4. For dual-stack, the expected values are IPv4 and IPv6."
        },
        "kubeProxyConfig": {
          "type": "object",
          "properties": {
            "enabled": {
              "type": "boolean",
              "description": "Whether to enable on kube-proxy on the cluster (if no 'kubeProxyConfig' exists, kube-proxy is enabled in AKS by default without these customizations)."
            },
            "mode": {
              "type": "string",
              "enum": [
                "IPTABLES",
                "IPVS"
              ],
              "x-ms-enum": {
                "name": "mode",
                "modelAsString": true,
                "values": [
                  {
                    "value": "IPTABLES",
                    "description": "IPTables proxy mode"
                  },
                  {
                    "value": "IPVS",
                    "description": "IPVS proxy mode. Must be using Kubernetes version >= 1.22."
                  }
                ]
              },
              "description": "Specify which proxy mode to use ('IPTABLES' or 'IPVS')"
            },
            "ipvsConfig": {
              "type": "object",
              "properties": {
                "scheduler": {
                  "type": "string",
                  "enum": [
                    "RoundRobin",
                    "LeastConnection"
                  ],
                  "x-ms-enum": {
                    "name": "ipvsScheduler",
                    "modelAsString": true,
                    "values": [
                      {
                        "value": "RoundRobin",
                        "description": "Round Robin"
                      },
                      {
                        "value": "LeastConnection",
                        "description": "Least Connection"
                      }
                    ]
                  },
                  "description": "IPVS scheduler, for more information please see http://www.linuxvirtualserver.org/docs/scheduling.html."
                },
                "tcpTimeoutSeconds": {
                  "type": "integer",
                  "format": "int32",
                  "description": "The timeout value used for idle IPVS TCP sessions in seconds. Must be a positive integer value."
                },
                "tcpFinTimeoutSeconds": {
                  "type": "integer",
                  "format": "int32",
                  "description": "The timeout value used for IPVS TCP sessions after receiving a FIN in seconds. Must be a positive integer value."
                },
                "udpTimeoutSeconds": {
                  "type": "integer",
                  "format": "int32",
                  "description": "The timeout value used for IPVS UDP packets in seconds. Must be a positive integer value."
                }
              },
              "description": "Holds configuration customizations for IPVS. May only be specified if 'mode' is set to 'IPVS'."
            }
          },
          "description": "Holds configuration customizations for kube-proxy. Any values not defined will use the kube-proxy defaulting behavior. See https://v<version>.docs.kubernetes.io/docs/reference/command-line-tools-reference/kube-proxy/ where <version> is represented by a <major version>-<minor version> string. Kubernetes version 1.23 would be '1-23'."
        },
        "monitoring": {
          "$ref": "#/definitions/NetworkMonitoring"
        }
      },
      "description": "Profile of network configuration."
    },
    "MaintenanceConfigurationListResult": {
      "type": "object",
      "properties": {
        "value": {
          "type": "array",
          "items": {
            "$ref": "#/definitions/MaintenanceConfiguration"
          },
          "description": "The list of maintenance configurations."
        },
        "nextLink": {
          "type": "string",
          "description": "The URL to get the next set of maintenance configuration results.",
          "readOnly": true
        }
      },
      "description": "The response from the List maintenance configurations operation."
    },
    "MaintenanceConfiguration": {
      "type": "object",
      "allOf": [
        {
          "$ref": "#/definitions/SubResource"
        }
      ],
      "properties": {
        "systemData": {
          "$ref": "../../../../../../common-types/resource-management/v3/types.json#/definitions/systemData",
          "readOnly": true,
          "description": "The system metadata relating to this resource."
        },
        "properties": {
          "description": "Properties of a default maintenance configuration.",
          "$ref": "#/definitions/MaintenanceConfigurationProperties",
          "x-ms-client-flatten": true
        }
      },
      "title": "Planned maintenance configuration, used to configure when updates can be deployed to a Managed Cluster.",
      "description": "See [planned maintenance](https://docs.microsoft.com/azure/aks/planned-maintenance) for more information about planned maintenance."
    },
    "MaintenanceConfigurationProperties": {
      "type": "object",
      "properties": {
        "timeInWeek": {
          "type": "array",
          "items": {
            "$ref": "#/definitions/TimeInWeek"
          },
          "title": "Time slots during the week when planned maintenance is allowed to proceed.",
          "x-ms-identifiers": [],
          "description": "If two array entries specify the same day of the week, the applied configuration is the union of times in both entries."
        },
        "notAllowedTime": {
          "type": "array",
          "items": {
            "$ref": "#/definitions/TimeSpan"
          },
          "x-ms-identifiers": [],
          "description": "Time slots on which upgrade is not allowed."
        },
        "maintenanceWindow": {
          "type": "object",
          "$ref": "#/definitions/MaintenanceWindow",
          "description": "Maintenance window for the maintenance configuration."
        }
      },
      "description": "Properties used to configure planned maintenance for a Managed Cluster."
    },
    "MaintenanceWindow": {
      "type": "object",
      "properties": {
        "schedule": {
          "$ref": "#/definitions/Schedule",
          "description": "Recurrence schedule for the maintenance window."
        },
        "durationHours": {
          "type": "integer",
          "format": "int32",
          "minimum": 4,
          "maximum": 24,
          "default": 24,
          "description": "Length of maintenance window range from 4 to 24 hours."
        },
        "utcOffset": {
          "type": "string",
          "pattern": "^(-|\\+)[0-9]{2}:[0-9]{2}$",
          "description": "The UTC offset in format +/-HH:mm. For example, '+05:30' for IST and '-07:00' for PST. If not specified, the default is '+00:00'."
        },
        "startDate": {
          "type": "string",
          "format": "date",
          "description": "The date the maintenance window activates. If the current date is before this date, the maintenance window is inactive and will not be used for upgrades. If not specified, the maintenance window will be active right away."
        },
        "startTime": {
          "type": "string",
          "pattern": "^\\d{2}:\\d{2}$",
          "description": "The start time of the maintenance window. Accepted values are from '00:00' to '23:59'. 'utcOffset' applies to this field. For example: '02:00' with 'utcOffset: +02:00' means UTC time '00:00'."
        },
        "notAllowedDates": {
          "type": "array",
          "items": {
            "$ref": "#/definitions/DateSpan"
          },
          "x-ms-identifiers": [],
          "description": "Date ranges on which upgrade is not allowed. 'utcOffset' applies to this field. For example, with 'utcOffset: +02:00' and 'dateSpan' being '2022-12-23' to '2023-01-03', maintenance will be blocked from '2022-12-22 22:00' to '2023-01-03 22:00' in UTC time."
        }
      },
      "description": "Maintenance window used to configure scheduled auto-upgrade for a Managed Cluster.",
      "required": [
        "schedule",
        "durationHours",
        "startTime"
      ]
    },
    "Schedule": {
      "type": "object",
      "properties": {
        "daily": {
          "$ref": "#/definitions/DailySchedule"
        },
        "weekly": {
          "$ref": "#/definitions/WeeklySchedule"
        },
        "absoluteMonthly": {
          "$ref": "#/definitions/AbsoluteMonthlySchedule"
        },
        "relativeMonthly": {
          "$ref": "#/definitions/RelativeMonthlySchedule"
        }
      },
      "description": "One and only one of the schedule types should be specified. Choose either 'daily', 'weekly', 'absoluteMonthly' or 'relativeMonthly' for your maintenance schedule."
    },
    "DailySchedule": {
      "type": "object",
      "properties": {
        "intervalDays": {
          "type": "integer",
          "format": "int32",
          "minimum": 1,
          "maximum": 7,
          "description": "Specifies the number of days between each set of occurrences."
        }
      },
      "description": "For schedules like: 'recur every day' or 'recur every 3 days'.",
      "required": [
        "intervalDays"
      ]
    },
    "WeeklySchedule": {
      "type": "object",
      "properties": {
        "intervalWeeks": {
          "type": "integer",
          "format": "int32",
          "minimum": 1,
          "maximum": 4,
          "description": "Specifies the number of weeks between each set of occurrences."
        },
        "dayOfWeek": {
          "$ref": "#/definitions/WeekDay",
          "description": "Specifies on which day of the week the maintenance occurs."
        }
      },
      "description": "For schedules like: 'recur every Monday' or 'recur every 3 weeks on Wednesday'.",
      "required": [
        "intervalWeeks",
        "dayOfWeek"
      ]
    },
    "AbsoluteMonthlySchedule": {
      "type": "object",
      "properties": {
        "intervalMonths": {
          "type": "integer",
          "format": "int32",
          "minimum": 1,
          "maximum": 6,
          "description": "Specifies the number of months between each set of occurrences."
        },
        "dayOfMonth": {
          "type": "integer",
          "format": "int32",
          "minimum": 1,
          "maximum": 31,
          "description": "The date of the month."
        }
      },
      "description": "For schedules like: 'recur every month on the 15th' or 'recur every 3 months on the 20th'.",
      "required": [
        "intervalMonths",
        "dayOfMonth"
      ]
    },
    "RelativeMonthlySchedule": {
      "type": "object",
      "properties": {
        "intervalMonths": {
          "type": "integer",
          "format": "int32",
          "minimum": 1,
          "maximum": 6,
          "description": "Specifies the number of months between each set of occurrences."
        },
        "weekIndex": {
          "type": "string",
          "enum": [
            "First",
            "Second",
            "Third",
            "Fourth",
            "Last"
          ],
          "x-ms-enum": {
            "name": "type",
            "modelAsString": true,
            "values": [
              {
                "value": "First",
                "description": "First."
              },
              {
                "value": "Second",
                "description": "Second."
              },
              {
                "value": "Third",
                "description": "Third."
              },
              {
                "value": "Fourth",
                "description": "Fourth."
              },
              {
                "value": "Last",
                "description": "Last."
              }
            ]
          },
          "title": "The week index.",
          "description": "Specifies on which instance of the allowed days specified in daysOfWeek the maintenance occurs."
        },
        "dayOfWeek": {
          "$ref": "#/definitions/WeekDay",
          "description": "Specifies on which day of the week the maintenance occurs."
        }
      },
      "description": "For schedules like: 'recur every month on the first Monday' or 'recur every 3 months on last Friday'.",
      "required": [
        "intervalMonths",
        "weekIndex",
        "dayOfWeek"
      ]
    },
    "DateSpan": {
      "type": "object",
      "properties": {
        "start": {
          "type": "string",
          "format": "date",
          "description": "The start date of the date span."
        },
        "end": {
          "type": "string",
          "format": "date",
          "description": "The end date of the date span."
        }
      },
      "title": "A date range.",
      "description": "For example, between '2022-12-23' and '2023-01-05'.",
      "required": [
        "start",
        "end"
      ]
    },
    "TimeInWeek": {
      "type": "object",
      "properties": {
        "day": {
          "$ref": "#/definitions/WeekDay",
          "description": "The day of the week."
        },
        "hourSlots": {
          "type": "array",
          "items": {
            "$ref": "#/definitions/HourInDay"
          },
          "title": "A list of hours in the day used to identify a time range.",
          "description": "Each integer hour represents a time range beginning at 0m after the hour ending at the next hour (non-inclusive). 0 corresponds to 00:00 UTC, 23 corresponds to 23:00 UTC. Specifying [0, 1] means the 00:00 - 02:00 UTC time range."
        }
      },
      "description": "Time in a week."
    },
    "WeekDay": {
      "type": "string",
      "enum": [
        "Sunday",
        "Monday",
        "Tuesday",
        "Wednesday",
        "Thursday",
        "Friday",
        "Saturday"
      ],
      "x-ms-enum": {
        "name": "WeekDay",
        "modelAsString": true
      },
      "description": "The weekday enum."
    },
    "HourInDay": {
      "type": "integer",
      "format": "int32",
      "maximum": 23,
      "minimum": 0,
      "description": "Hour in a day."
    },
    "TimeSpan": {
      "type": "object",
      "properties": {
        "start": {
          "type": "string",
          "format": "date-time",
          "description": "The start of a time span"
        },
        "end": {
          "type": "string",
          "format": "date-time",
          "description": "The end of a time span"
        }
      },
      "title": "A time range.",
      "description": "For example, between 2021-05-25T13:00:00Z and 2021-05-25T14:00:00Z."
    },
    "RunCommandRequest": {
      "type": "object",
      "properties": {
        "command": {
          "type": "string",
          "description": "The command to run."
        },
        "context": {
          "type": "string",
          "description": "A base64 encoded zip file containing the files required by the command."
        },
        "clusterToken": {
          "type": "string",
          "description": "AuthToken issued for AKS AAD Server App."
        }
      },
      "description": "A run command request",
      "required": [
        "command"
      ]
    },
    "RunCommandResult": {
      "type": "object",
      "properties": {
        "id": {
          "type": "string",
          "description": "The command id.",
          "readOnly": true
        },
        "properties": {
          "description": "Properties of command result.",
          "$ref": "#/definitions/CommandResultProperties",
          "x-ms-client-flatten": true
        }
      },
      "description": "run command result."
    },
    "CommandResultProperties": {
      "type": "object",
      "properties": {
        "provisioningState": {
          "type": "string",
          "readOnly": true,
          "description": "provisioning State"
        },
        "exitCode": {
          "type": "integer",
          "format": "int32",
          "readOnly": true,
          "description": "The exit code of the command"
        },
        "startedAt": {
          "type": "string",
          "format": "date-time",
          "readOnly": true,
          "description": "The time when the command started."
        },
        "finishedAt": {
          "type": "string",
          "format": "date-time",
          "readOnly": true,
          "description": "The time when the command finished."
        },
        "logs": {
          "type": "string",
          "readOnly": true,
          "description": "The command output."
        },
        "reason": {
          "type": "string",
          "readOnly": true,
          "description": "An explanation of why provisioningState is set to failed (if so)."
        }
      },
      "description": "The results of a run command"
    },
    "ManagedClusterNATGatewayProfile": {
      "type": "object",
      "properties": {
        "managedOutboundIPProfile": {
          "$ref": "#/definitions/ManagedClusterManagedOutboundIPProfile",
          "description": "Profile of the managed outbound IP resources of the cluster NAT gateway."
        },
        "effectiveOutboundIPs": {
          "type": "array",
          "items": {
            "$ref": "#/definitions/ResourceReference"
          },
          "description": "The effective outbound IP resources of the cluster NAT gateway."
        },
        "idleTimeoutInMinutes": {
          "type": "integer",
          "format": "int32",
          "maximum": 120,
          "minimum": 4,
          "description": "Desired outbound flow idle timeout in minutes. Allowed values are in the range of 4 to 120 (inclusive). The default value is 4 minutes.",
          "default": 4
        }
      },
      "description": "Profile of the managed cluster NAT gateway."
    },
    "ManagedClusterManagedOutboundIPProfile": {
      "type": "object",
      "properties": {
        "count": {
          "type": "integer",
          "format": "int32",
          "maximum": 16,
          "minimum": 1,
          "description": "The desired number of outbound IPs created/managed by Azure. Allowed values must be in the range of 1 to 16 (inclusive). The default value is 1. ",
          "default": 1
        }
      },
      "description": "Profile of the managed outbound IP resources of the managed cluster."
    },
    "ManagedClusterLoadBalancerProfile": {
      "type": "object",
      "properties": {
        "managedOutboundIPs": {
          "type": "object",
          "properties": {
            "count": {
              "type": "integer",
              "format": "int32",
              "maximum": 100,
              "minimum": 1,
              "description": "The desired number of IPv4 outbound IPs created/managed by Azure for the cluster load balancer. Allowed values must be in the range of 1 to 100 (inclusive). The default value is 1. ",
              "default": 1
            },
            "countIPv6": {
              "type": "integer",
              "format": "int32",
              "maximum": 100,
              "minimum": 0,
              "description": "The desired number of IPv6 outbound IPs created/managed by Azure for the cluster load balancer. Allowed values must be in the range of 1 to 100 (inclusive). The default value is 0 for single-stack and 1 for dual-stack. ",
              "default": 0
            }
          },
          "description": "Desired managed outbound IPs for the cluster load balancer."
        },
        "outboundIPPrefixes": {
          "type": "object",
          "properties": {
            "publicIPPrefixes": {
              "type": "array",
              "items": {
                "$ref": "#/definitions/ResourceReference"
              },
              "description": "A list of public IP prefix resources."
            }
          },
          "description": "Desired outbound IP Prefix resources for the cluster load balancer."
        },
        "outboundIPs": {
          "type": "object",
          "properties": {
            "publicIPs": {
              "type": "array",
              "items": {
                "$ref": "#/definitions/ResourceReference"
              },
              "description": "A list of public IP resources."
            }
          },
          "description": "Desired outbound IP resources for the cluster load balancer."
        },
        "effectiveOutboundIPs": {
          "type": "array",
          "items": {
            "$ref": "#/definitions/ResourceReference"
          },
          "description": "The effective outbound IP resources of the cluster load balancer."
        },
        "allocatedOutboundPorts": {
          "type": "integer",
          "format": "int32",
          "maximum": 64000,
          "minimum": 0,
          "description": "The desired number of allocated SNAT ports per VM. Allowed values are in the range of 0 to 64000 (inclusive). The default value is 0 which results in Azure dynamically allocating ports.",
          "default": 0
        },
        "idleTimeoutInMinutes": {
          "type": "integer",
          "format": "int32",
          "maximum": 120,
          "minimum": 4,
          "description": "Desired outbound flow idle timeout in minutes. Allowed values are in the range of 4 to 120 (inclusive). The default value is 30 minutes.",
          "default": 30
        },
        "enableMultipleStandardLoadBalancers": {
          "type": "boolean",
          "description": "Enable multiple standard load balancers per AKS cluster or not."
        },
        "backendPoolType": {
          "type": "string",
          "x-ms-enum": {
            "name": "BackendPoolType",
            "modelAsString": true,
            "values": [
              {
                "value": "NodeIPConfiguration",
                "description": "The type of the managed inbound Load Balancer BackendPool. https://cloud-provider-azure.sigs.k8s.io/topics/loadbalancer/#configure-load-balancer-backend."
              },
              {
                "value": "NodeIP",
                "description": "The type of the managed inbound Load Balancer BackendPool. https://cloud-provider-azure.sigs.k8s.io/topics/loadbalancer/#configure-load-balancer-backend."
              }
            ]
          },
          "enum": [
            "NodeIPConfiguration",
            "NodeIP"
          ],
          "description": "The type of the managed inbound Load Balancer BackendPool.",
          "default": "NodeIPConfiguration"
        }
      },
      "description": "Profile of the managed cluster load balancer."
    },
    "ResourceReference": {
      "type": "object",
      "properties": {
        "id": {
          "type": "string",
          "format": "arm-id",
          "description": "The fully qualified Azure resource id."
        }
      },
      "description": "A reference to an Azure resource."
    },
    "ContainerServiceSshConfiguration": {
      "type": "object",
      "properties": {
        "publicKeys": {
          "type": "array",
          "items": {
            "$ref": "#/definitions/ContainerServiceSshPublicKey"
          },
          "x-ms-identifiers": [],
          "description": "The list of SSH public keys used to authenticate with Linux-based VMs. A maximum of 1 key may be specified."
        }
      },
      "description": "SSH configuration for Linux-based VMs running on Azure.",
      "required": [
        "publicKeys"
      ]
    },
    "ContainerServiceSshPublicKey": {
      "type": "object",
      "properties": {
        "keyData": {
          "type": "string",
          "description": "Certificate public key used to authenticate with VMs through SSH. The certificate must be in PEM format with or without headers."
        }
      },
      "required": [
        "keyData"
      ],
      "description": "Contains information about SSH certificate public key data."
    },
    "ManagedClusterListResult": {
      "type": "object",
      "properties": {
        "value": {
          "type": "array",
          "items": {
            "$ref": "#/definitions/ManagedCluster"
          },
          "description": "The list of managed clusters."
        },
        "nextLink": {
          "type": "string",
          "description": "The URL to get the next set of managed cluster results.",
          "readOnly": true
        }
      },
      "description": "The response from the List Managed Clusters operation."
    },
    "ManagedCluster": {
      "type": "object",
      "properties": {
        "sku": {
          "$ref": "#/definitions/ManagedClusterSKU",
          "description": "The managed cluster SKU."
        },
        "extendedLocation": {
          "$ref": "#/definitions/ExtendedLocation",
          "description": "The extended location of the Virtual Machine."
        },
        "identity": {
          "$ref": "#/definitions/ManagedClusterIdentity",
          "description": "The identity of the managed cluster, if configured."
        },
        "properties": {
          "description": "Properties of a managed cluster.",
          "$ref": "#/definitions/ManagedClusterProperties",
          "x-ms-client-flatten": true
        }
      },
      "allOf": [
        {
          "$ref": "../../../../../../common-types/resource-management/v3/types.json#/definitions/TrackedResource"
        }
      ],
      "description": "Managed cluster."
    },
    "ManagedClusterProperties": {
      "type": "object",
      "properties": {
        "provisioningState": {
          "readOnly": true,
          "type": "string",
          "description": "The current provisioning state."
        },
        "powerState": {
          "$ref": "#/definitions/PowerState",
          "description": "The Power State of the cluster.",
          "readOnly": true
        },
        "creationData": {
          "$ref": "#/definitions/CreationData",
          "description": "CreationData to be used to specify the source Snapshot ID if the cluster will be created/upgraded using a snapshot."
        },
        "maxAgentPools": {
          "readOnly": true,
          "type": "integer",
          "format": "int32",
          "description": "The max number of agent pools for the managed cluster."
        },
        "kubernetesVersion": {
          "type": "string",
          "title": "The version of Kubernetes the Managed Cluster is requested to run.",
          "description": "When you upgrade a supported AKS cluster, Kubernetes minor versions cannot be skipped. All upgrades must be performed sequentially by major version number. For example, upgrades between 1.14.x -> 1.15.x or 1.15.x -> 1.16.x are allowed, however 1.14.x -> 1.16.x is not allowed. See [upgrading an AKS cluster](https://docs.microsoft.com/azure/aks/upgrade-cluster) for more details."
        },
        "currentKubernetesVersion": {
          "readOnly": true,
          "type": "string",
          "description": "The version of Kubernetes the Managed Cluster is running."
        },
        "dnsPrefix": {
          "type": "string",
          "title": "The DNS prefix of the Managed Cluster.",
          "description": "This cannot be updated once the Managed Cluster has been created."
        },
        "fqdnSubdomain": {
          "type": "string",
          "title": "The FQDN subdomain of the private cluster with custom private dns zone.",
          "description": "This cannot be updated once the Managed Cluster has been created."
        },
        "fqdn": {
          "readOnly": true,
          "type": "string",
          "description": "The FQDN of the master pool."
        },
        "privateFQDN": {
          "readOnly": true,
          "type": "string",
          "description": "The FQDN of private cluster."
        },
        "azurePortalFQDN": {
          "readOnly": true,
          "type": "string",
          "title": "The special FQDN used by the Azure Portal to access the Managed Cluster. This FQDN is for use only by the Azure Portal and should not be used by other clients.",
          "description": "The Azure Portal requires certain Cross-Origin Resource Sharing (CORS) headers to be sent in some responses, which Kubernetes APIServer doesn't handle by default. This special FQDN supports CORS, allowing the Azure Portal to function properly."
        },
        "agentPoolProfiles": {
          "type": "array",
          "items": {
            "$ref": "#/definitions/ManagedClusterAgentPoolProfile"
          },
          "x-ms-identifiers": [],
          "description": "The agent pool properties."
        },
        "linuxProfile": {
          "$ref": "#/definitions/ContainerServiceLinuxProfile",
          "description": "The profile for Linux VMs in the Managed Cluster."
        },
        "windowsProfile": {
          "$ref": "#/definitions/ManagedClusterWindowsProfile",
          "description": "The profile for Windows VMs in the Managed Cluster."
        },
        "servicePrincipalProfile": {
          "$ref": "#/definitions/ManagedClusterServicePrincipalProfile",
          "description": "Information about a service principal identity for the cluster to use for manipulating Azure APIs."
        },
        "addonProfiles": {
          "type": "object",
          "additionalProperties": {
            "$ref": "#/definitions/ManagedClusterAddonProfile"
          },
          "description": "The profile of managed cluster add-on."
        },
        "podIdentityProfile": {
          "$ref": "#/definitions/ManagedClusterPodIdentityProfile",
          "title": "The pod identity profile of the Managed Cluster.",
          "description": "See [use AAD pod identity](https://docs.microsoft.com/azure/aks/use-azure-ad-pod-identity) for more details on AAD pod identity integration."
        },
        "oidcIssuerProfile": {
          "$ref": "#/definitions/ManagedClusterOIDCIssuerProfile",
          "description": "The OIDC issuer profile of the Managed Cluster."
        },
        "nodeResourceGroup": {
          "type": "string",
          "description": "The name of the resource group containing agent pool nodes."
        },
        "nodeResourceGroupProfile": {
          "$ref": "#/definitions/ManagedClusterNodeResourceGroupProfile",
          "description": "The node resource group configuration profile."
        },
        "enableRBAC": {
          "type": "boolean",
          "description": "Whether to enable Kubernetes Role-Based Access Control."
        },
        "supportPlan": {
          "$ref": "#/definitions/KubernetesSupportPlan",
          "description": "The support plan for the Managed Cluster. If unspecified, the default is 'KubernetesOfficial'."
        },
        "enablePodSecurityPolicy": {
          "type": "boolean",
          "description": "(DEPRECATED) Whether to enable Kubernetes pod security policy (preview). PodSecurityPolicy was deprecated in Kubernetes v1.21, and removed from Kubernetes in v1.25. Learn more at https://aka.ms/k8s/psp and https://aka.ms/aks/psp."
        },
        "enableNamespaceResources": {
          "type": "boolean",
          "title": "Enable namespace as Azure resource.",
          "description": "The default value is false. It can be enabled/disabled on creation and updating of the managed cluster. See [https://aka.ms/NamespaceARMResource](https://aka.ms/NamespaceARMResource) for more details on Namespace as a ARM Resource."
        },
        "networkProfile": {
          "$ref": "#/definitions/ContainerServiceNetworkProfile",
          "description": "The network configuration profile."
        },
        "aadProfile": {
          "$ref": "#/definitions/ManagedClusterAADProfile",
          "description": "The Azure Active Directory configuration."
        },
        "autoUpgradeProfile": {
          "$ref": "#/definitions/ManagedClusterAutoUpgradeProfile",
          "description": "The auto upgrade configuration."
        },
        "upgradeSettings": {
          "$ref": "#/definitions/ClusterUpgradeSettings",
          "description": "Settings for upgrading a cluster."
        },
        "autoScalerProfile": {
          "type": "object",
          "properties": {
            "balance-similar-node-groups": {
              "type": "string",
              "title": "Detects similar node pools and balances the number of nodes between them.",
              "description": "Valid values are 'true' and 'false'"
            },
            "expander": {
              "type": "string",
              "enum": [
                "least-waste",
                "most-pods",
                "priority",
                "random"
              ],
              "x-ms-enum": {
                "name": "expander",
                "modelAsString": true,
                "values": [
                  {
                    "value": "least-waste",
                    "description": "Selects the node group that will have the least idle CPU (if tied, unused memory) after scale-up. This is useful when you have different classes of nodes, for example, high CPU or high memory nodes, and only want to expand those when there are pending pods that need a lot of those resources."
                  },
                  {
                    "value": "most-pods",
                    "description": "Selects the node group that would be able to schedule the most pods when scaling up. This is useful when you are using nodeSelector to make sure certain pods land on certain nodes. Note that this won't cause the autoscaler to select bigger nodes vs. smaller, as it can add multiple smaller nodes at once."
                  },
                  {
                    "value": "priority",
                    "description": "Selects the node group that has the highest priority assigned by the user. It's configuration is described in more details [here](https://github.com/kubernetes/autoscaler/blob/master/cluster-autoscaler/expander/priority/readme.md)."
                  },
                  {
                    "value": "random",
                    "description": "Used when you don't have a particular need for the node groups to scale differently."
                  }
                ]
              },
              "title": "The expander to use when scaling up",
              "description": "If not specified, the default is 'random'. See [expanders](https://github.com/kubernetes/autoscaler/blob/master/cluster-autoscaler/FAQ.md#what-are-expanders) for more information."
            },
            "max-empty-bulk-delete": {
              "type": "string",
              "title": "The maximum number of empty nodes that can be deleted at the same time. This must be a positive integer.",
              "description": "The default is 10."
            },
            "max-graceful-termination-sec": {
              "type": "string",
              "title": "The maximum number of seconds the cluster autoscaler waits for pod termination when trying to scale down a node.",
              "description": "The default is 600."
            },
            "max-node-provision-time": {
              "type": "string",
              "title": "The maximum time the autoscaler waits for a node to be provisioned.",
              "description": "The default is '15m'. Values must be an integer followed by an 'm'. No unit of time other than minutes (m) is supported."
            },
            "max-total-unready-percentage": {
              "type": "string",
              "title": "The maximum percentage of unready nodes in the cluster. After this percentage is exceeded, cluster autoscaler halts operations.",
              "description": "The default is 45. The maximum is 100 and the minimum is 0."
            },
            "new-pod-scale-up-delay": {
              "type": "string",
              "title": "Ignore unscheduled pods before they're a certain age.",
              "description": "For scenarios like burst/batch scale where you don't want CA to act before the kubernetes scheduler could schedule all the pods, you can tell CA to ignore unscheduled pods before they're a certain age. The default is '0s'. Values must be an integer followed by a unit ('s' for seconds, 'm' for minutes, 'h' for hours, etc)."
            },
            "ok-total-unready-count": {
              "type": "string",
              "title": "The number of allowed unready nodes, irrespective of max-total-unready-percentage.",
              "description": "This must be an integer. The default is 3."
            },
            "scan-interval": {
              "type": "string",
              "title": "How often cluster is reevaluated for scale up or down.",
              "description": "The default is '10'. Values must be an integer number of seconds."
            },
            "scale-down-delay-after-add": {
              "type": "string",
              "title": "How long after scale up that scale down evaluation resumes",
              "description": "The default is '10m'. Values must be an integer followed by an 'm'. No unit of time other than minutes (m) is supported."
            },
            "scale-down-delay-after-delete": {
              "type": "string",
              "title": "How long after node deletion that scale down evaluation resumes.",
              "description": "The default is the scan-interval. Values must be an integer followed by an 'm'. No unit of time other than minutes (m) is supported."
            },
            "scale-down-delay-after-failure": {
              "type": "string",
              "title": "How long after scale down failure that scale down evaluation resumes.",
              "description": "The default is '3m'. Values must be an integer followed by an 'm'. No unit of time other than minutes (m) is supported."
            },
            "scale-down-unneeded-time": {
              "type": "string",
              "title": "How long a node should be unneeded before it is eligible for scale down.",
              "description": "The default is '10m'. Values must be an integer followed by an 'm'. No unit of time other than minutes (m) is supported."
            },
            "scale-down-unready-time": {
              "type": "string",
              "title": "How long an unready node should be unneeded before it is eligible for scale down",
              "description": "The default is '20m'. Values must be an integer followed by an 'm'. No unit of time other than minutes (m) is supported."
            },
            "scale-down-utilization-threshold": {
              "type": "string",
              "title": "Node utilization level, defined as sum of requested resources divided by capacity, below which a node can be considered for scale down.",
              "description": "The default is '0.5'."
            },
            "skip-nodes-with-local-storage": {
              "type": "string",
              "title": "If cluster autoscaler will skip deleting nodes with pods with local storage, for example, EmptyDir or HostPath.",
              "description": "The default is true."
            },
            "skip-nodes-with-system-pods": {
              "type": "string",
              "title": "If cluster autoscaler will skip deleting nodes with pods from kube-system (except for DaemonSet or mirror pods)",
              "description": "The default is true."
            }
          },
          "description": "Parameters to be applied to the cluster-autoscaler when enabled"
        },
        "apiServerAccessProfile": {
          "$ref": "#/definitions/ManagedClusterAPIServerAccessProfile",
          "description": "The access profile for managed cluster API server."
        },
        "diskEncryptionSetID": {
          "type": "string",
          "format": "arm-id",
          "x-ms-arm-id-details": {
            "allowedResources": [
              {
                "type": "Microsoft.Compute/diskEncryptionSets"
              }
            ]
          },
          "title": "The Resource ID of the disk encryption set to use for enabling encryption at rest.",
          "description": "This is of the form: '/subscriptions/{subscriptionId}/resourceGroups/{resourceGroupName}/providers/Microsoft.Compute/diskEncryptionSets/{encryptionSetName}'"
        },
        "identityProfile": {
          "type": "object",
          "additionalProperties": {
            "$ref": "#/definitions/UserAssignedIdentity"
          },
          "description": "Identities associated with the cluster."
        },
        "privateLinkResources": {
          "type": "array",
          "items": {
            "$ref": "#/definitions/PrivateLinkResource"
          },
          "description": "Private link resources associated with the cluster."
        },
        "disableLocalAccounts": {
          "type": "boolean",
          "title": "If local accounts should be disabled on the Managed Cluster.",
          "description": "If set to true, getting static credentials will be disabled for this cluster. This must only be used on Managed Clusters that are AAD enabled. For more details see [disable local accounts](https://docs.microsoft.com/azure/aks/managed-aad#disable-local-accounts-preview)."
        },
        "httpProxyConfig": {
          "$ref": "#/definitions/ManagedClusterHTTPProxyConfig",
          "description": "Configurations for provisioning the cluster with HTTP proxy servers."
        },
        "securityProfile": {
          "$ref": "#/definitions/ManagedClusterSecurityProfile",
          "description": "Security profile for the managed cluster."
        },
        "storageProfile": {
          "$ref": "#/definitions/ManagedClusterStorageProfile",
          "description": "Storage profile for the managed cluster."
        },
        "ingressProfile": {
          "$ref": "#/definitions/ManagedClusterIngressProfile",
          "description": "Ingress profile for the managed cluster."
        },
        "publicNetworkAccess": {
          "type": "string",
          "enum": [
            "Enabled",
            "Disabled",
            "SecuredByPerimeter"
          ],
          "x-ms-enum": {
            "name": "PublicNetworkAccess",
            "modelAsString": true,
            "values": [
              {
                "value": "Enabled",
                "description": "Inbound/Outbound to the managedCluster is allowed."
              },
              {
                "value": "Disabled",
                "description": "Inbound traffic to managedCluster is disabled, traffic from managedCluster is allowed."
              },
              {
                "value": "SecuredByPerimeter",
                "description": "Inbound/Outbound traffic is managed by Microsoft.Network/NetworkSecurityPerimeters."
              }
            ]
          },
          "title": "PublicNetworkAccess of the managedCluster",
          "description": "Allow or deny public network access for AKS"
        },
        "workloadAutoScalerProfile": {
          "$ref": "#/definitions/ManagedClusterWorkloadAutoScalerProfile"
        },
        "azureMonitorProfile": {
          "$ref": "#/definitions/ManagedClusterAzureMonitorProfile"
        },
        "guardrailsProfile": {
          "$ref": "#/definitions/GuardrailsProfile",
          "description": "The guardrails profile holds all the guardrails information for a given cluster"
        },
        "serviceMeshProfile": {
          "$ref": "#/definitions/ServiceMeshProfile"
        }
      },
      "description": "Properties of the managed cluster."
    },
    "PowerState": {
      "type": "object",
      "description": "Describes the Power State of the cluster",
      "properties": {
        "code": {
          "type": "string",
          "description": "Tells whether the cluster is Running or Stopped",
          "enum": [
            "Running",
            "Stopped"
          ],
          "x-ms-enum": {
            "name": "code",
            "modelAsString": true,
            "values": [
              {
                "value": "Running",
                "description": "The cluster is running."
              },
              {
                "value": "Stopped",
                "description": "The cluster is stopped."
              }
            ]
          }
        }
      }
    },
    "ManagedClusterAPIServerAccessProfile": {
      "type": "object",
      "properties": {
        "authorizedIPRanges": {
          "type": "array",
          "items": {
            "type": "string"
          },
          "title": "The IP ranges authorized to access the Kubernetes API server.",
          "description": "IP ranges are specified in CIDR format, e.g. 137.117.106.88/29. This feature is not compatible with clusters that use Public IP Per Node, or clusters that are using a Basic Load Balancer. For more information see [API server authorized IP ranges](https://docs.microsoft.com/azure/aks/api-server-authorized-ip-ranges)."
        },
        "enablePrivateCluster": {
          "type": "boolean",
          "title": "Whether to create the cluster as a private cluster or not.",
          "description": "For more details, see [Creating a private AKS cluster](https://docs.microsoft.com/azure/aks/private-clusters)."
        },
        "privateDNSZone": {
          "type": "string",
          "title": "The private DNS zone mode for the cluster.",
          "description": "The default is System. For more details see [configure private DNS zone](https://docs.microsoft.com/azure/aks/private-clusters#configure-private-dns-zone). Allowed values are 'system' and 'none'."
        },
        "enablePrivateClusterPublicFQDN": {
          "type": "boolean",
          "description": "Whether to create additional public FQDN for private cluster or not."
        },
        "disableRunCommand": {
          "type": "boolean",
          "description": "Whether to disable run command for the cluster or not."
        },
        "enableVnetIntegration": {
          "type": "boolean",
          "description": "Whether to enable apiserver vnet integration for the cluster or not."
        },
        "subnetId": {
          "type": "string",
          "title": "The subnet to be used when apiserver vnet integration is enabled.",
          "description": "It is required when: 1. creating a new cluster with BYO Vnet; 2. updating an existing cluster to enable apiserver vnet integration."
        }
      },
      "description": "Access profile for managed cluster API server."
    },
    "ManagedClusterIdentity": {
      "type": "object",
      "properties": {
        "principalId": {
          "readOnly": true,
          "type": "string",
          "description": "The principal id of the system assigned identity which is used by master components."
        },
        "tenantId": {
          "readOnly": true,
          "type": "string",
          "description": "The tenant id of the system assigned identity which is used by master components."
        },
        "type": {
          "type": "string",
          "title": "The type of identity used for the managed cluster.",
          "description": "For more information see [use managed identities in AKS](https://docs.microsoft.com/azure/aks/use-managed-identity).",
          "enum": [
            "SystemAssigned",
            "UserAssigned",
            "None"
          ],
          "x-ms-enum": {
            "name": "ResourceIdentityType",
            "modelAsString": false,
            "values": [
              {
                "value": "SystemAssigned",
                "description": "Use an implicitly created system assigned managed identity to manage cluster resources. Master components in the control plane such as kube-controller-manager will use the system assigned managed identity to manipulate Azure resources."
              },
              {
                "value": "UserAssigned",
                "description": "Use a user-specified identity to manage cluster resources. Master components in the control plane such as kube-controller-manager will use the specified user assigned managed identity to manipulate Azure resources."
              },
              {
                "value": "None",
                "description": "Do not use a managed identity for the Managed Cluster, service principal will be used instead."
              }
            ]
          }
        },
        "delegatedResources": {
          "$ref": "../../../../../../common-types/resource-management/v4/managedidentitywithdelegation.json#/definitions/DelegatedResources",
          "description": "The delegated identity resources assigned to this managed cluster. This can only be set by another Azure Resource Provider, and managed cluster only accept one delegated identity resource. Internal use only."
        },
        "userAssignedIdentities": {
          "type": "object",
          "additionalProperties": {
            "type": "object",
            "x-ms-client-name": "ManagedServiceIdentityUserAssignedIdentitiesValue",
            "properties": {
              "principalId": {
                "readOnly": true,
                "type": "string",
                "description": "The principal id of user assigned identity."
              },
              "clientId": {
                "readOnly": true,
                "type": "string",
                "description": "The client id of user assigned identity."
              }
            }
          },
          "title": "The user identity associated with the managed cluster. This identity will be used in control plane. Only one user assigned identity is allowed.",
          "description": "The keys must be ARM resource IDs in the form: '/subscriptions/{subscriptionId}/resourceGroups/{resourceGroupName}/providers/Microsoft.ManagedIdentity/userAssignedIdentities/{identityName}'."
        }
      },
      "description": "Identity for the managed cluster."
    },
    "UserAssignedIdentity": {
      "type": "object",
      "properties": {
        "resourceId": {
          "type": "string",
          "format": "arm-id",
          "x-ms-arm-id-details": {
            "allowedResources": [
              {
                "type": "Microsoft.ManagedIdentity/userAssignedIdentities"
              }
            ]
          },
          "description": "The resource ID of the user assigned identity."
        },
        "clientId": {
          "type": "string",
          "description": "The client ID of the user assigned identity."
        },
        "objectId": {
          "type": "string",
          "description": "The object ID of the user assigned identity."
        }
      },
      "description": "Details about a user assigned identity."
    },
    "ManagedClusterAccessProfile": {
      "type": "object",
      "allOf": [
        {
          "$ref": "../../../../../../common-types/resource-management/v3/types.json#/definitions/TrackedResource"
        }
      ],
      "properties": {
        "properties": {
          "description": "AccessProfile of a managed cluster.",
          "$ref": "#/definitions/AccessProfile",
          "x-ms-client-flatten": true
        }
      },
      "description": "Managed cluster Access Profile.",
      "x-ms-azure-resource": false
    },
    "AccessProfile": {
      "type": "object",
      "properties": {
        "kubeConfig": {
          "type": "string",
          "format": "byte",
          "description": "Base64-encoded Kubernetes configuration file."
        }
      },
      "description": "Profile for enabling a user to access a managed cluster."
    },
    "ManagedClusterPoolUpgradeProfile": {
      "type": "object",
      "properties": {
        "kubernetesVersion": {
          "type": "string",
          "description": "The Kubernetes version (major.minor.patch)."
        },
        "name": {
          "type": "string",
          "description": "The Agent Pool name."
        },
        "osType": {
          "$ref": "#/definitions/OSType"
        },
        "upgrades": {
          "type": "array",
          "items": {
            "type": "object",
            "properties": {
              "kubernetesVersion": {
                "type": "string",
                "description": "The Kubernetes version (major.minor.patch)."
              },
              "isPreview": {
                "type": "boolean",
                "description": "Whether the Kubernetes version is currently in preview."
              }
            }
          },
          "x-ms-identifiers": [],
          "description": "List of orchestrator types and versions available for upgrade."
        }
      },
      "required": [
        "kubernetesVersion",
        "osType"
      ],
      "description": "The list of available upgrade versions."
    },
    "ManagedClusterUpgradeProfileProperties": {
      "type": "object",
      "properties": {
        "controlPlaneProfile": {
          "$ref": "#/definitions/ManagedClusterPoolUpgradeProfile",
          "description": "The list of available upgrade versions for the control plane."
        },
        "agentPoolProfiles": {
          "type": "array",
          "items": {
            "$ref": "#/definitions/ManagedClusterPoolUpgradeProfile"
          },
          "x-ms-identifiers": [],
          "description": "The list of available upgrade versions for agent pools."
        }
      },
      "required": [
        "controlPlaneProfile",
        "agentPoolProfiles"
      ],
      "description": "Control plane and agent pool upgrade profiles."
    },
    "ManagedClusterAutoUpgradeProfile": {
      "type": "object",
      "properties": {
        "upgradeChannel": {
          "type": "string",
          "enum": [
            "rapid",
            "stable",
            "patch",
            "node-image",
            "none"
          ],
          "x-ms-enum": {
            "name": "upgradeChannel",
            "modelAsString": true,
            "values": [
              {
                "value": "rapid",
                "description": "Automatically upgrade the cluster to the latest supported patch release on the latest supported minor version. In cases where the cluster is at a version of Kubernetes that is at an N-2 minor version where N is the latest supported minor version, the cluster first upgrades to the latest supported patch version on N-1 minor version. For example, if a cluster is running version 1.17.7 and versions 1.17.9, 1.18.4, 1.18.6, and 1.19.1 are available, your cluster first is upgraded to 1.18.6, then is upgraded to 1.19.1."
              },
              {
                "value": "stable",
                "description": "Automatically upgrade the cluster to the latest supported patch release on minor version N-1, where N is the latest supported minor version. For example, if a cluster is running version 1.17.7 and versions 1.17.9, 1.18.4, 1.18.6, and 1.19.1 are available, your cluster is upgraded to 1.18.6."
              },
              {
                "value": "patch",
                "description": "Automatically upgrade the cluster to the latest supported patch version when it becomes available while keeping the minor version the same. For example, if a cluster is running version 1.17.7 and versions 1.17.9, 1.18.4, 1.18.6, and 1.19.1 are available, your cluster is upgraded to 1.17.9."
              },
              {
                "value": "node-image",
                "description": "Automatically upgrade the node image to the latest version available. Consider using nodeOSUpgradeChannel instead as that allows you to configure node OS patching separate from Kubernetes version patching"
              },
              {
                "value": "none",
                "description": "Disables auto-upgrades and keeps the cluster at its current version of Kubernetes."
              }
            ]
          },
          "title": "The upgrade channel for auto upgrade. The default is 'none'.",
          "description": "For more information see [setting the AKS cluster auto-upgrade channel](https://docs.microsoft.com/azure/aks/upgrade-cluster#set-auto-upgrade-channel)."
        },
        "nodeOSUpgradeChannel": {
          "type": "string",
          "enum": [
            "Unmanaged",
            "None",
            "SecurityPatch",
            "NodeImage"
          ],
          "x-ms-enum": {
            "name": "NodeOSUpgradeChannel",
            "modelAsString": true,
            "values": [
              {
                "value": "None",
                "description": "No attempt to update your machines OS will be made either by OS or by rolling VHDs. This means you are responsible for your security updates"
              },
              {
                "value": "Unmanaged",
                "description": "OS updates will be applied automatically through the OS built-in patching infrastructure. Newly scaled in machines will be unpatched initially, and will be patched at some later time by the OS's infrastructure. Behavior of this option depends on the OS in question. Ubuntu and Mariner apply security patches through unattended upgrade roughly once a day around 06:00 UTC. Windows does not apply security patches automatically and so for them this option is equivalent to None till further notice"
              },
              {
                "value": "SecurityPatch",
                "description": "AKS will update the nodes VHD with patches from the image maintainer labelled \"security only\" on a regular basis. Where possible, patches will also be applied without reimaging to existing nodes. Some patches, such as kernel patches, cannot be applied to existing nodes without disruption. For such patches, the VHD will be updated, and machines will be rolling reimaged to that VHD following maintenance windows and surge settings. This option incurs the extra cost of hosting the VHDs in your node resource group."
              },
              {
                "value": "NodeImage",
                "description": "AKS will update the nodes with a newly patched VHD containing security fixes and bugfixes on a weekly cadence. With the VHD update machines will be rolling reimaged to that VHD following maintenance windows and surge settings. No extra VHD cost is incurred when choosing this option as AKS hosts the images."
              }
            ]
          },
          "title": "Manner in which the OS on your nodes is updated",
          "description": "The default is Unmanaged, but may change to either NodeImage or SecurityPatch at GA."
        }
      },
      "description": "Auto upgrade profile for a managed cluster."
    },
    "ControlPlaneUpgradeOverride": {
      "type": "string",
      "enum": [
        "IgnoreKubernetesDeprecations"
      ],
      "x-ms-enum": {
        "name": "ControlPlaneUpgradeOverride",
        "modelAsString": true,
        "values": [
          {
            "value": "IgnoreKubernetesDeprecations",
            "description": "Upgrade the cluster control plane version without checking for recent Kubernetes deprecations usage."
          }
        ]
      },
      "description": "The list of control plane upgrade override settings."
    },
    "UpgradeOverrideSettings": {
      "type": "object",
      "properties": {
        "controlPlaneOverrides": {
          "type": "array",
          "items": {
            "$ref": "#/definitions/ControlPlaneUpgradeOverride"
          },
          "x-ms-identifiers": [],
          "description": "List of upgrade overrides when upgrading a cluster's control plane."
        },
        "until": {
          "type": "string",
          "format": "date-time",
          "description": "Until when the overrides are effective. Note that this only matches the start time of an upgrade, and the effectiveness won't change once an upgrade starts even if the `until` expires as upgrade proceeds. This field is not set by default. It must be set for the overrides to take effect."
        }
      },
      "description": "Settings for overrides when upgrading a cluster."
    },
    "ClusterUpgradeSettings": {
      "type": "object",
      "properties": {
        "overrideSettings": {
          "$ref": "#/definitions/UpgradeOverrideSettings",
          "description": "Settings for overrides."
        }
      },
      "description": "Settings for upgrading a cluster."
    },
    "ManagedClusterAADProfile": {
      "type": "object",
      "properties": {
        "managed": {
          "type": "boolean",
          "description": "Whether to enable managed AAD."
        },
        "enableAzureRBAC": {
          "type": "boolean",
          "description": "Whether to enable Azure RBAC for Kubernetes authorization."
        },
        "adminGroupObjectIDs": {
          "type": "array",
          "items": {
            "type": "string"
          },
          "description": "The list of AAD group object IDs that will have admin role of the cluster."
        },
        "clientAppID": {
          "type": "string",
          "description": "(DEPRECATED) The client AAD application ID. Learn more at https://aka.ms/aks/aad-legacy."
        },
        "serverAppID": {
          "type": "string",
          "description": "(DEPRECATED) The server AAD application ID. Learn more at https://aka.ms/aks/aad-legacy."
        },
        "serverAppSecret": {
          "type": "string",
          "description": "(DEPRECATED) The server AAD application secret. Learn more at https://aka.ms/aks/aad-legacy."
        },
        "tenantID": {
          "type": "string",
          "description": "The AAD tenant ID to use for authentication. If not specified, will use the tenant of the deployment subscription."
        }
      },
      "title": "AADProfile specifies attributes for Azure Active Directory integration.",
      "description": "For more details see [managed AAD on AKS](https://docs.microsoft.com/azure/aks/managed-aad)."
    },
    "ManagedClusterAddonProfile": {
      "type": "object",
      "properties": {
        "enabled": {
          "type": "boolean",
          "description": "Whether the add-on is enabled or not."
        },
        "config": {
          "type": "object",
          "additionalProperties": {
            "type": "string"
          },
          "description": "Key-value pairs for configuring an add-on."
        },
        "identity": {
          "readOnly": true,
          "description": "Information of user assigned identity used by this add-on.",
          "allOf": [
            {
              "$ref": "#/definitions/UserAssignedIdentity"
            }
          ]
        }
      },
      "required": [
        "enabled"
      ],
      "description": "A Kubernetes add-on profile for a managed cluster."
    },
    "ManagedClusterPodIdentity": {
      "type": "object",
      "properties": {
        "name": {
          "type": "string",
          "description": "The name of the pod identity."
        },
        "namespace": {
          "type": "string",
          "description": "The namespace of the pod identity."
        },
        "bindingSelector": {
          "type": "string",
          "description": "The binding selector to use for the AzureIdentityBinding resource."
        },
        "identity": {
          "$ref": "#/definitions/UserAssignedIdentity",
          "description": "The user assigned identity details."
        },
        "provisioningState": {
          "type": "string",
          "readOnly": true,
          "description": "The current provisioning state of the pod identity.",
          "enum": [
            "Assigned",
            "Canceled",
            "Deleting",
            "Failed",
            "Succeeded",
            "Updating"
          ],
          "x-ms-enum": {
            "name": "ManagedClusterPodIdentityProvisioningState",
            "modelAsString": true
          }
        },
        "provisioningInfo": {
          "type": "object",
          "readOnly": true,
          "properties": {
            "error": {
              "$ref": "#/definitions/ManagedClusterPodIdentityProvisioningError",
              "description": "Pod identity assignment error (if any)."
            }
          }
        }
      },
      "required": [
        "name",
        "namespace",
        "identity"
      ],
      "description": "Details about the pod identity assigned to the Managed Cluster."
    },
    "ManagedClusterPodIdentityProvisioningError": {
      "type": "object",
      "properties": {
        "error": {
          "$ref": "#/definitions/ManagedClusterPodIdentityProvisioningErrorBody",
          "description": "Details about the error."
        }
      },
      "description": "An error response from the pod identity provisioning."
    },
    "ManagedClusterPodIdentityProvisioningErrorBody": {
      "type": "object",
      "properties": {
        "code": {
          "type": "string",
          "description": "An identifier for the error. Codes are invariant and are intended to be consumed programmatically."
        },
        "message": {
          "type": "string",
          "description": "A message describing the error, intended to be suitable for display in a user interface."
        },
        "target": {
          "type": "string",
          "description": "The target of the particular error. For example, the name of the property in error."
        },
        "details": {
          "type": "array",
          "items": {
            "$ref": "#/definitions/ManagedClusterPodIdentityProvisioningErrorBody"
          },
          "x-ms-identifiers": [],
          "description": "A list of additional details about the error."
        }
      },
      "description": "An error response from the pod identity provisioning."
    },
    "ManagedClusterPodIdentityException": {
      "type": "object",
      "properties": {
        "name": {
          "type": "string",
          "description": "The name of the pod identity exception."
        },
        "namespace": {
          "type": "string",
          "description": "The namespace of the pod identity exception."
        },
        "podLabels": {
          "type": "object",
          "description": "The pod labels to match.",
          "additionalProperties": {
            "type": "string"
          }
        }
      },
      "required": [
        "name",
        "namespace",
        "podLabels"
      ],
      "title": "A pod identity exception, which allows pods with certain labels to access the Azure Instance Metadata Service (IMDS) endpoint without being intercepted by the node-managed identity (NMI) server.",
      "description": "See [disable AAD Pod Identity for a specific Pod/Application](https://azure.github.io/aad-pod-identity/docs/configure/application_exception/) for more details."
    },
    "ManagedClusterPodIdentityProfile": {
      "type": "object",
      "properties": {
        "enabled": {
          "type": "boolean",
          "description": "Whether the pod identity addon is enabled."
        },
        "allowNetworkPluginKubenet": {
          "type": "boolean",
          "title": "Whether pod identity is allowed to run on clusters with Kubenet networking.",
          "description": "Running in Kubenet is disabled by default due to the security related nature of AAD Pod Identity and the risks of IP spoofing. See [using Kubenet network plugin with AAD Pod Identity](https://docs.microsoft.com/azure/aks/use-azure-ad-pod-identity#using-kubenet-network-plugin-with-azure-active-directory-pod-managed-identities) for more information."
        },
        "userAssignedIdentities": {
          "description": "The pod identities to use in the cluster.",
          "type": "array",
          "items": {
            "$ref": "#/definitions/ManagedClusterPodIdentity"
          },
          "x-ms-identifiers": []
        },
        "userAssignedIdentityExceptions": {
          "description": "The pod identity exceptions to allow.",
          "type": "array",
          "items": {
            "$ref": "#/definitions/ManagedClusterPodIdentityException"
          },
          "x-ms-identifiers": []
        }
      },
      "title": "The pod identity profile of the Managed Cluster.",
      "description": "See [use AAD pod identity](https://docs.microsoft.com/azure/aks/use-azure-ad-pod-identity) for more details on pod identity integration."
    },
    "ManagedClusterOIDCIssuerProfile": {
      "type": "object",
      "properties": {
        "issuerURL": {
          "readOnly": true,
          "type": "string",
          "description": "The OIDC issuer url of the Managed Cluster."
        },
        "enabled": {
          "type": "boolean",
          "description": "Whether the OIDC issuer is enabled."
        }
      },
      "description": "The OIDC issuer profile of the Managed Cluster."
    },
    "ManagedClusterUpgradeProfile": {
      "type": "object",
      "properties": {
        "id": {
          "readOnly": true,
          "type": "string",
          "description": "The ID of the upgrade profile."
        },
        "name": {
          "readOnly": true,
          "type": "string",
          "description": "The name of the upgrade profile."
        },
        "type": {
          "readOnly": true,
          "type": "string",
          "description": "The type of the upgrade profile."
        },
        "properties": {
          "$ref": "#/definitions/ManagedClusterUpgradeProfileProperties",
          "description": "The properties of the upgrade profile.",
          "x-ms-client-flatten": true
        }
      },
      "required": [
        "properties"
      ],
      "description": "The list of available upgrades for compute pools."
    },
    "AgentPoolUpgradeProfile": {
      "type": "object",
      "properties": {
        "id": {
          "readOnly": true,
          "type": "string",
          "description": "The ID of the agent pool upgrade profile."
        },
        "name": {
          "readOnly": true,
          "type": "string",
          "description": "The name of the agent pool upgrade profile."
        },
        "type": {
          "readOnly": true,
          "type": "string",
          "description": "The type of the agent pool upgrade profile."
        },
        "properties": {
          "$ref": "#/definitions/AgentPoolUpgradeProfileProperties",
          "description": "The properties of the agent pool upgrade profile.",
          "x-ms-client-flatten": true
        }
      },
      "required": [
        "properties"
      ],
      "description": "The list of available upgrades for an agent pool."
    },
    "AgentPoolUpgradeProfileProperties": {
      "type": "object",
      "properties": {
        "kubernetesVersion": {
          "type": "string",
          "description": "The Kubernetes version (major.minor.patch)."
        },
        "osType": {
          "$ref": "#/definitions/OSType"
        },
        "upgrades": {
          "type": "array",
          "items": {
            "type": "object",
            "properties": {
              "kubernetesVersion": {
                "type": "string",
                "description": "The Kubernetes version (major.minor.patch)."
              },
              "isPreview": {
                "type": "boolean",
                "description": "Whether the Kubernetes version is currently in preview."
              }
            }
          },
          "x-ms-identifiers": [],
          "description": "List of orchestrator types and versions available for upgrade."
        },
        "latestNodeImageVersion": {
          "type": "string",
          "description": "The latest AKS supported node image version."
        }
      },
      "required": [
        "kubernetesVersion",
        "osType"
      ],
      "description": "The list of available upgrade versions."
    },
    "AgentPoolAvailableVersions": {
      "type": "object",
      "properties": {
        "id": {
          "readOnly": true,
          "type": "string",
          "description": "The ID of the agent pool version list."
        },
        "name": {
          "readOnly": true,
          "type": "string",
          "description": "The name of the agent pool version list."
        },
        "type": {
          "readOnly": true,
          "type": "string",
          "description": "Type of the agent pool version list."
        },
        "properties": {
          "$ref": "#/definitions/AgentPoolAvailableVersionsProperties",
          "description": "Properties of agent pool available versions.",
          "x-ms-client-flatten": true
        }
      },
      "required": [
        "properties"
      ],
      "description": "The list of available versions for an agent pool."
    },
    "AgentPoolAvailableVersionsProperties": {
      "type": "object",
      "properties": {
        "agentPoolVersions": {
          "type": "array",
          "items": {
            "type": "object",
            "properties": {
              "default": {
                "type": "boolean",
                "description": "Whether this version is the default agent pool version."
              },
              "kubernetesVersion": {
                "type": "string",
                "description": "The Kubernetes version (major.minor.patch)."
              },
              "isPreview": {
                "type": "boolean",
                "description": "Whether Kubernetes version is currently in preview."
              }
            }
          },
          "x-ms-identifiers": [],
          "description": "List of versions available for agent pool."
        }
      },
      "description": "The list of available agent pool versions."
    },
    "OSType": {
      "type": "string",
      "default": "Linux",
      "enum": [
        "Linux",
        "Windows"
      ],
      "x-ms-enum": {
        "name": "OSType",
        "modelAsString": true,
        "values": [
          {
            "value": "Linux",
            "description": "Use Linux."
          },
          {
            "value": "Windows",
            "description": "Use Windows."
          }
        ]
      },
      "description": "The operating system type. The default is Linux."
    },
    "OSSKU": {
      "type": "string",
      "enum": [
        "Ubuntu",
        "CBLMariner",
        "Mariner",
        "AzureLinux",
        "Windows2019",
        "Windows2022"
      ],
      "x-ms-enum": {
        "name": "OSSKU",
        "modelAsString": true,
        "values": [
          {
            "value": "Ubuntu",
            "description": "Use Ubuntu as the OS for node images."
          },
          {
            "value": "Mariner",
            "description": "Deprecated OSSKU. Microsoft recommends that new deployments choose 'AzureLinux' instead."
          },
          {
            "value": "AzureLinux",
            "description": "Use AzureLinux as the OS for node images. Azure Linux is a container-optimized Linux distro built by Microsoft, visit https://aka.ms/azurelinux for more information."
          },
          {
            "value": "CBLMariner",
            "description": "Deprecated OSSKU. Microsoft recommends that new deployments choose 'AzureLinux' instead."
          },
          {
            "value": "Windows2019",
            "description": "Use Windows2019 as the OS for node images. Unsupported for system node pools. Windows2019 only supports Windows2019 containers; it cannot run Windows2022 containers and vice versa."
          },
          {
            "value": "Windows2022",
            "description": "Use Windows2022 as the OS for node images. Unsupported for system node pools. Windows2022 only supports Windows2022 containers; it cannot run Windows2019 containers and vice versa."
          }
        ]
      },
      "description": "Specifies the OS SKU used by the agent pool. If not specified, the default is Ubuntu if OSType=Linux or Windows2019 if OSType=Windows. And the default Windows OSSKU will be changed to Windows2022 after Windows2019 is deprecated."
    },
    "ScaleSetPriority": {
      "type": "string",
      "default": "Regular",
      "enum": [
        "Spot",
        "Regular"
      ],
      "x-ms-enum": {
        "name": "ScaleSetPriority",
        "modelAsString": true,
        "values": [
          {
            "value": "Spot",
            "description": "Spot priority VMs will be used. There is no SLA for spot nodes. See [spot on AKS](https://docs.microsoft.com/azure/aks/spot-node-pool) for more information."
          },
          {
            "value": "Regular",
            "description": "Regular VMs will be used."
          }
        ]
      },
      "description": "The Virtual Machine Scale Set priority."
    },
    "ScaleSetEvictionPolicy": {
      "type": "string",
      "default": "Delete",
      "enum": [
        "Delete",
        "Deallocate"
      ],
      "x-ms-enum": {
        "name": "ScaleSetEvictionPolicy",
        "modelAsString": true,
        "values": [
          {
            "value": "Delete",
            "description": "Nodes in the underlying Scale Set of the node pool are deleted when they're evicted."
          },
          {
            "value": "Deallocate",
            "description": "Nodes in the underlying Scale Set of the node pool are set to the stopped-deallocated state upon eviction. Nodes in the stopped-deallocated state count against your compute quota and can cause issues with cluster scaling or upgrading."
          }
        ]
      },
      "title": "The Virtual Machine Scale Set eviction policy.",
      "description": "The eviction policy specifies what to do with the VM when it is evicted. The default is Delete. For more information about eviction see [spot VMs](https://docs.microsoft.com/azure/virtual-machines/spot-vms)"
    },
    "SpotMaxPrice": {
      "type": "number",
      "default": -1,
      "title": "The max price (in US Dollars) you are willing to pay for spot instances. Possible values are any decimal value greater than zero or -1 which indicates default price to be up-to on-demand.",
      "description": "Possible values are any decimal value greater than zero or -1 which indicates the willingness to pay any on-demand price. For more details on spot pricing, see [spot VMs pricing](https://docs.microsoft.com/azure/virtual-machines/spot-vms#pricing)"
    },
    "ScaleDownMode": {
      "type": "string",
      "enum": [
        "Delete",
        "Deallocate"
      ],
      "x-ms-enum": {
        "name": "ScaleDownMode",
        "modelAsString": true,
        "values": [
          {
            "value": "Delete",
            "description": "Create new instances during scale up and remove instances during scale down."
          },
          {
            "value": "Deallocate",
            "description": "Attempt to start deallocated instances (if they exist) during scale up and deallocate instances during scale down."
          }
        ]
      },
      "description": "Describes how VMs are added to or removed from Agent Pools. See [billing states](https://docs.microsoft.com/azure/virtual-machines/states-billing)."
    },
    "ProximityPlacementGroupID": {
      "type": "string",
      "format": "arm-id",
      "x-ms-arm-id-details": {
        "allowedResources": [
          {
            "type": "Microsoft.Compute/proximityPlacementGroups"
          }
        ]
      },
      "description": "The ID for Proximity Placement Group."
    },
    "CredentialResults": {
      "type": "object",
      "properties": {
        "kubeconfigs": {
          "type": "array",
          "readOnly": true,
          "items": {
            "$ref": "#/definitions/CredentialResult"
          },
          "x-ms-identifiers": [],
          "description": "Base64-encoded Kubernetes configuration file."
        }
      },
      "description": "The list credential result response."
    },
    "CredentialResult": {
      "type": "object",
      "properties": {
        "name": {
          "type": "string",
          "readOnly": true,
          "description": "The name of the credential."
        },
        "value": {
          "type": "string",
          "format": "byte",
          "readOnly": true,
          "description": "Base64-encoded Kubernetes configuration file."
        }
      },
      "description": "The credential result response."
    },
    "CloudError": {
      "type": "object",
      "x-ms-external": true,
      "properties": {
        "error": {
          "$ref": "#/definitions/CloudErrorBody",
          "description": "Details about the error."
        }
      },
      "description": "An error response from the Container service."
    },
    "CloudErrorBody": {
      "type": "object",
      "x-ms-external": true,
      "properties": {
        "code": {
          "type": "string",
          "description": "An identifier for the error. Codes are invariant and are intended to be consumed programmatically."
        },
        "message": {
          "type": "string",
          "description": "A message describing the error, intended to be suitable for display in a user interface."
        },
        "target": {
          "type": "string",
          "description": "The target of the particular error. For example, the name of the property in error."
        },
        "details": {
          "type": "array",
          "items": {
            "$ref": "#/definitions/CloudErrorBody"
          },
          "x-ms-identifiers": [],
          "description": "A list of additional details about the error."
        }
      },
      "description": "An error response from the Container service."
    },
    "ManagedClusterSKU": {
      "type": "object",
      "properties": {
        "name": {
          "type": "string",
          "description": "The name of a managed cluster SKU.",
          "enum": [
            "Base"
          ],
          "x-ms-enum": {
            "name": "ManagedClusterSKUName",
            "modelAsString": true,
            "values": [
              {
                "value": "Base",
                "description": "Base option for the AKS control plane."
              }
            ]
          }
        },
        "tier": {
          "type": "string",
          "title": "The tier of a managed cluster SKU.",
          "description": "If not specified, the default is 'Free'. See [AKS Pricing Tier](https://learn.microsoft.com/azure/aks/free-standard-pricing-tiers) for more details.",
          "enum": [
            "Premium",
            "Standard",
            "Free"
          ],
          "x-ms-enum": {
            "name": "ManagedClusterSKUTier",
            "modelAsString": true,
            "values": [
              {
                "value": "Premium",
                "description": "Cluster has premium capabilities in addition to all of the capabilities included in 'Standard'. Premium enables selection of LongTermSupport (aka.ms/aks/lts) for certain Kubernetes versions."
              },
              {
                "value": "Standard",
                "description": "Recommended for mission-critical and production workloads. Includes Kubernetes control plane autoscaling, workload-intensive testing, and up to 5,000 nodes per cluster. Guarantees 99.95% availability of the Kubernetes API server endpoint for clusters that use Availability Zones and 99.9% of availability for clusters that don't use Availability Zones."
              },
              {
                "value": "Free",
                "description": "The cluster management is free, but charged for VM, storage, and networking usage. Best for experimenting, learning, simple testing, or workloads with fewer than 10 nodes. Not recommended for production use cases."
              }
            ]
          }
        }
      },
      "description": "The SKU of a Managed Cluster."
    },
    "PrivateEndpointConnectionListResult": {
      "type": "object",
      "description": "A list of private endpoint connections",
      "properties": {
        "value": {
          "description": "The collection value.",
          "type": "array",
          "items": {
            "$ref": "#/definitions/PrivateEndpointConnection"
          }
        }
      }
    },
    "PrivateEndpointConnection": {
      "description": "A private endpoint connection",
      "type": "object",
      "properties": {
        "id": {
          "readOnly": true,
          "type": "string",
          "description": "The ID of the private endpoint connection."
        },
        "name": {
          "readOnly": true,
          "type": "string",
          "description": "The name of the private endpoint connection.",
          "externalDocs": {
            "url": "https://aka.ms/search-naming-rules"
          }
        },
        "type": {
          "readOnly": true,
          "type": "string",
          "description": "The resource type."
        },
        "properties": {
          "$ref": "#/definitions/PrivateEndpointConnectionProperties",
          "description": "The properties of a private endpoint connection.",
          "x-ms-client-flatten": true
        }
      },
      "x-ms-azure-resource": true
    },
    "PrivateEndpointConnectionProperties": {
      "type": "object",
      "description": "Properties of a private endpoint connection.",
      "properties": {
        "provisioningState": {
          "type": "string",
          "readOnly": true,
          "description": "The current provisioning state.",
          "enum": [
            "Canceled",
            "Creating",
            "Deleting",
            "Failed",
            "Succeeded"
          ],
          "x-ms-enum": {
            "name": "PrivateEndpointConnectionProvisioningState",
            "modelAsString": true
          }
        },
        "privateEndpoint": {
          "$ref": "#/definitions/PrivateEndpoint",
          "description": "The resource of private endpoint."
        },
        "privateLinkServiceConnectionState": {
          "$ref": "#/definitions/PrivateLinkServiceConnectionState",
          "description": "A collection of information about the state of the connection between service consumer and provider."
        }
      },
      "required": [
        "privateLinkServiceConnectionState"
      ]
    },
    "PrivateEndpoint": {
      "type": "object",
      "description": "Private endpoint which a connection belongs to.",
      "properties": {
        "id": {
          "description": "The resource ID of the private endpoint",
          "type": "string"
        }
      }
    },
    "PrivateLinkServiceConnectionState": {
      "description": "The state of a private link service connection.",
      "type": "object",
      "properties": {
        "status": {
          "enum": [
            "Pending",
            "Approved",
            "Rejected",
            "Disconnected"
          ],
          "type": "string",
          "description": "The private link service connection status.",
          "x-ms-enum": {
            "name": "ConnectionStatus",
            "modelAsString": true
          }
        },
        "description": {
          "type": "string",
          "description": "The private link service connection description."
        }
      }
    },
    "PrivateLinkResourcesListResult": {
      "type": "object",
      "description": "A list of private link resources",
      "properties": {
        "value": {
          "description": "The collection value.",
          "type": "array",
          "items": {
            "$ref": "#/definitions/PrivateLinkResource"
          }
        }
      }
    },
    "PrivateLinkResource": {
      "description": "A private link resource",
      "type": "object",
      "properties": {
        "id": {
          "type": "string",
          "description": "The ID of the private link resource."
        },
        "name": {
          "type": "string",
          "description": "The name of the private link resource.",
          "externalDocs": {
            "url": "https://aka.ms/search-naming-rules"
          }
        },
        "type": {
          "type": "string",
          "description": "The resource type."
        },
        "groupId": {
          "type": "string",
          "description": "The group ID of the resource."
        },
        "requiredMembers": {
          "type": "array",
          "items": {
            "type": "string"
          },
          "description": "The RequiredMembers of the resource"
        },
        "privateLinkServiceID": {
          "readOnly": true,
          "type": "string",
          "format": "arm-id",
          "description": "The private link service ID of the resource, this field is exposed only to NRP internally."
        }
      }
    },
    "OSDiskType": {
      "type": "string",
      "enum": [
        "Managed",
        "Ephemeral"
      ],
      "x-ms-enum": {
        "name": "OSDiskType",
        "modelAsString": true,
        "values": [
          {
            "value": "Managed",
            "description": "Azure replicates the operating system disk for a virtual machine to Azure storage to avoid data loss should the VM need to be relocated to another host. Since containers aren't designed to have local state persisted, this behavior offers limited value while providing some drawbacks, including slower node provisioning and higher read/write latency."
          },
          {
            "value": "Ephemeral",
            "description": "Ephemeral OS disks are stored only on the host machine, just like a temporary disk. This provides lower read/write latency, along with faster node scaling and cluster upgrades."
          }
        ]
      },
      "title": "The OS disk type to be used for machines in the agent pool.",
      "description": "The default is 'Ephemeral' if the VM supports it and has a cache disk larger than the requested OSDiskSizeGB. Otherwise, defaults to 'Managed'. May not be changed after creation. For more information see [Ephemeral OS](https://docs.microsoft.com/azure/aks/cluster-configuration#ephemeral-os)."
    },
    "KubeletDiskType": {
      "type": "string",
      "enum": [
        "OS",
        "Temporary"
      ],
      "x-ms-enum": {
        "name": "KubeletDiskType",
        "modelAsString": true,
        "values": [
          {
            "value": "OS",
            "description": "Kubelet will use the OS disk for its data."
          },
          {
            "value": "Temporary",
            "description": "Kubelet will use the temporary disk for its data."
          }
        ]
      },
      "description": "Determines the placement of emptyDir volumes, container runtime data root, and Kubelet ephemeral storage."
    },
    "WorkloadRuntime": {
      "type": "string",
      "enum": [
        "OCIContainer",
        "WasmWasi",
        "KataMshvVmIsolation"
      ],
      "x-ms-enum": {
        "name": "WorkloadRuntime",
        "modelAsString": true,
        "values": [
          {
            "value": "OCIContainer",
            "description": "Nodes will use Kubelet to run standard OCI container workloads."
          },
          {
            "value": "WasmWasi",
            "description": "Nodes will use Krustlet to run WASM workloads using the WASI provider (Preview)."
          },
          {
            "value": "KataMshvVmIsolation",
            "description": "Nodes can use (Kata + Cloud Hypervisor + Hyper-V) to enable Nested VM-based pods (Preview). Due to the use Hyper-V, AKS node OS itself is a nested VM (the root OS) of Hyper-V. Thus it can only be used with VM series that support Nested Virtualization such as Dv3 series."
          }
        ]
      },
      "description": "Determines the type of workload a node can run."
    },
    "KubeletConfig": {
      "title": "Kubelet configurations of agent nodes.",
      "description": "See [AKS custom node configuration](https://docs.microsoft.com/azure/aks/custom-node-configuration) for more details.",
      "type": "object",
      "properties": {
        "cpuManagerPolicy": {
          "type": "string",
          "title": "The CPU Manager policy to use.",
          "description": "The default is 'none'. See [Kubernetes CPU management policies](https://kubernetes.io/docs/tasks/administer-cluster/cpu-management-policies/#cpu-management-policies) for more information. Allowed values are 'none' and 'static'."
        },
        "cpuCfsQuota": {
          "type": "boolean",
          "title": "If CPU CFS quota enforcement is enabled for containers that specify CPU limits.",
          "description": "The default is true."
        },
        "cpuCfsQuotaPeriod": {
          "type": "string",
          "title": "The CPU CFS quota period value.",
          "description": "The default is '100ms.' Valid values are a sequence of decimal numbers with an optional fraction and a unit suffix. For example: '300ms', '2h45m'. Supported units are 'ns', 'us', 'ms', 's', 'm', and 'h'."
        },
        "imageGcHighThreshold": {
          "type": "integer",
          "format": "int32",
          "title": "The percent of disk usage after which image garbage collection is always run.",
          "description": "To disable image garbage collection, set to 100. The default is 85%"
        },
        "imageGcLowThreshold": {
          "type": "integer",
          "format": "int32",
          "title": "The percent of disk usage before which image garbage collection is never run.",
          "description": "This cannot be set higher than imageGcHighThreshold. The default is 80%"
        },
        "topologyManagerPolicy": {
          "type": "string",
          "title": "The Topology Manager policy to use.",
          "description": "For more information see [Kubernetes Topology Manager](https://kubernetes.io/docs/tasks/administer-cluster/topology-manager). The default is 'none'. Allowed values are 'none', 'best-effort', 'restricted', and 'single-numa-node'."
        },
        "allowedUnsafeSysctls": {
          "type": "array",
          "items": {
            "type": "string"
          },
          "description": "Allowed list of unsafe sysctls or unsafe sysctl patterns (ending in `*`)."
        },
        "failSwapOn": {
          "type": "boolean",
          "description": "If set to true it will make the Kubelet fail to start if swap is enabled on the node."
        },
        "containerLogMaxSizeMB": {
          "type": "integer",
          "format": "int32",
          "description": "The maximum size (e.g. 10Mi) of container log file before it is rotated."
        },
        "containerLogMaxFiles": {
          "type": "integer",
          "format": "int32",
          "description": "The maximum number of container log files that can be present for a container. The number must be ≥ 2.",
          "minimum": 2
        },
        "podMaxPids": {
          "type": "integer",
          "format": "int32",
          "description": "The maximum number of processes per pod."
        }
      }
    },
    "LinuxOSConfig": {
      "title": "OS configurations of Linux agent nodes.",
      "description": "See [AKS custom node configuration](https://docs.microsoft.com/azure/aks/custom-node-configuration) for more details.",
      "type": "object",
      "properties": {
        "sysctls": {
          "$ref": "#/definitions/SysctlConfig",
          "description": "Sysctl settings for Linux agent nodes."
        },
        "transparentHugePageEnabled": {
          "type": "string",
          "title": "Whether transparent hugepages are enabled.",
          "description": "Valid values are 'always', 'madvise', and 'never'. The default is 'always'. For more information see [Transparent Hugepages](https://www.kernel.org/doc/html/latest/admin-guide/mm/transhuge.html#admin-guide-transhuge)."
        },
        "transparentHugePageDefrag": {
          "type": "string",
          "title": "Whether the kernel should make aggressive use of memory compaction to make more hugepages available.",
          "description": "Valid values are 'always', 'defer', 'defer+madvise', 'madvise' and 'never'. The default is 'madvise'. For more information see [Transparent Hugepages](https://www.kernel.org/doc/html/latest/admin-guide/mm/transhuge.html#admin-guide-transhuge)."
        },
        "swapFileSizeMB": {
          "type": "integer",
          "format": "int32",
          "description": "The size in MB of a swap file that will be created on each node."
        },
        "ulimits": {
          "$ref": "#/definitions/UlimitConfig",
          "description": "Ulimit settings for Linux agent nodes."
        }
      }
    },
    "AgentPoolWindowsProfile": {
      "type": "object",
      "description": "The Windows agent pool's specific profile.",
      "properties": {
        "disableOutboundNat": {
          "type": "boolean",
          "title": "Whether to disable OutboundNAT in windows nodes",
          "description": "The default value is false. Outbound NAT can only be disabled if the cluster outboundType is NAT Gateway and the Windows agent pool does not have node public IP enabled."
        }
      }
    },
    "AgentPoolSecurityProfile": {
      "type": "object",
      "properties": {
        "sshAccess": {
          "$ref": "#/definitions/AgentPoolSSHAccess",
          "description": "SSH access method of an agent pool."
        }
      },
      "description": "The security settings of an agent pool."
    },
    "AgentPoolSSHAccess": {
      "type": "string",
      "enum": [
        "LocalUser",
        "Disabled"
      ],
      "x-ms-enum": {
        "name": "AgentPoolSSHAccess",
        "modelAsString": true,
        "values": [
          {
            "value": "LocalUser",
            "description": "Can SSH onto the node as a local user using private key."
          },
          {
            "value": "Disabled",
            "description": "SSH service will be turned off on the node."
          }
        ]
      },
      "description": "SSH access method of an agent pool."
    },
    "SysctlConfig": {
      "description": "Sysctl settings for Linux agent nodes.",
      "type": "object",
      "properties": {
        "netCoreSomaxconn": {
          "type": "integer",
          "format": "int32",
          "description": "Sysctl setting net.core.somaxconn."
        },
        "netCoreNetdevMaxBacklog": {
          "type": "integer",
          "format": "int32",
          "description": "Sysctl setting net.core.netdev_max_backlog."
        },
        "netCoreRmemDefault": {
          "type": "integer",
          "format": "int32",
          "description": "Sysctl setting net.core.rmem_default."
        },
        "netCoreRmemMax": {
          "type": "integer",
          "format": "int32",
          "description": "Sysctl setting net.core.rmem_max."
        },
        "netCoreWmemDefault": {
          "type": "integer",
          "format": "int32",
          "description": "Sysctl setting net.core.wmem_default."
        },
        "netCoreWmemMax": {
          "type": "integer",
          "format": "int32",
          "description": "Sysctl setting net.core.wmem_max."
        },
        "netCoreOptmemMax": {
          "type": "integer",
          "format": "int32",
          "description": "Sysctl setting net.core.optmem_max."
        },
        "netIpv4TcpMaxSynBacklog": {
          "type": "integer",
          "format": "int32",
          "description": "Sysctl setting net.ipv4.tcp_max_syn_backlog."
        },
        "netIpv4TcpMaxTwBuckets": {
          "type": "integer",
          "format": "int32",
          "description": "Sysctl setting net.ipv4.tcp_max_tw_buckets."
        },
        "netIpv4TcpFinTimeout": {
          "type": "integer",
          "format": "int32",
          "description": "Sysctl setting net.ipv4.tcp_fin_timeout."
        },
        "netIpv4TcpKeepaliveTime": {
          "type": "integer",
          "format": "int32",
          "description": "Sysctl setting net.ipv4.tcp_keepalive_time."
        },
        "netIpv4TcpKeepaliveProbes": {
          "type": "integer",
          "format": "int32",
          "description": "Sysctl setting net.ipv4.tcp_keepalive_probes."
        },
        "netIpv4TcpkeepaliveIntvl": {
          "type": "integer",
          "format": "int32",
          "minimum": 10,
          "maximum": 90,
          "description": "Sysctl setting net.ipv4.tcp_keepalive_intvl."
        },
        "netIpv4TcpTwReuse": {
          "type": "boolean",
          "description": "Sysctl setting net.ipv4.tcp_tw_reuse."
        },
        "netIpv4IpLocalPortRange": {
          "type": "string",
          "description": "Sysctl setting net.ipv4.ip_local_port_range."
        },
        "netIpv4NeighDefaultGcThresh1": {
          "type": "integer",
          "format": "int32",
          "description": "Sysctl setting net.ipv4.neigh.default.gc_thresh1."
        },
        "netIpv4NeighDefaultGcThresh2": {
          "type": "integer",
          "format": "int32",
          "description": "Sysctl setting net.ipv4.neigh.default.gc_thresh2."
        },
        "netIpv4NeighDefaultGcThresh3": {
          "type": "integer",
          "format": "int32",
          "description": "Sysctl setting net.ipv4.neigh.default.gc_thresh3."
        },
        "netNetfilterNfConntrackMax": {
          "type": "integer",
          "format": "int32",
          "minimum": 131072,
          "maximum": 2097152,
          "description": "Sysctl setting net.netfilter.nf_conntrack_max."
        },
        "netNetfilterNfConntrackBuckets": {
          "type": "integer",
          "format": "int32",
          "minimum": 65536,
          "maximum": 524288,
          "description": "Sysctl setting net.netfilter.nf_conntrack_buckets."
        },
        "fsInotifyMaxUserWatches": {
          "type": "integer",
          "format": "int32",
          "description": "Sysctl setting fs.inotify.max_user_watches."
        },
        "fsFileMax": {
          "type": "integer",
          "format": "int32",
          "description": "Sysctl setting fs.file-max."
        },
        "fsAioMaxNr": {
          "type": "integer",
          "format": "int32",
          "description": "Sysctl setting fs.aio-max-nr."
        },
        "fsNrOpen": {
          "type": "integer",
          "format": "int32",
          "description": "Sysctl setting fs.nr_open."
        },
        "kernelThreadsMax": {
          "type": "integer",
          "format": "int32",
          "description": "Sysctl setting kernel.threads-max."
        },
        "vmMaxMapCount": {
          "type": "integer",
          "format": "int32",
          "description": "Sysctl setting vm.max_map_count."
        },
        "vmSwappiness": {
          "type": "integer",
          "format": "int32",
          "description": "Sysctl setting vm.swappiness."
        },
        "vmVfsCachePressure": {
          "type": "integer",
          "format": "int32",
          "description": "Sysctl setting vm.vfs_cache_pressure."
        }
      }
    },
    "UlimitConfig": {
      "description": "Ulimit settings for Linux agent nodes",
      "type": "object",
      "properties": {
        "maxLockedMemory": {
          "type": "string",
          "description": "Maximum locked-in-memory address space (KB)"
        },
        "noFile": {
          "type": "string",
          "description": "Maximum number of open files"
        }
      }
    },
    "ManagedClusterHTTPProxyConfig": {
      "description": "Cluster HTTP proxy configuration.",
      "type": "object",
      "properties": {
        "httpProxy": {
          "type": "string",
          "description": "The HTTP proxy server endpoint to use."
        },
        "httpsProxy": {
          "type": "string",
          "description": "The HTTPS proxy server endpoint to use."
        },
        "noProxy": {
          "type": "array",
          "items": {
            "type": "string"
          },
          "description": "The endpoints that should not go through proxy."
        },
        "effectiveNoProxy": {
          "type": "array",
          "readOnly": true,
          "items": {
            "type": "string"
          },
          "description": "A read-only list of all endpoints for which traffic should not be sent to the proxy. This list is a superset of noProxy and values injected by AKS."
        },
        "trustedCa": {
          "type": "string",
          "description": "Alternative CA cert to use for connecting to proxy servers."
        }
      }
    },
    "GPUInstanceProfile": {
      "type": "string",
      "enum": [
        "MIG1g",
        "MIG2g",
        "MIG3g",
        "MIG4g",
        "MIG7g"
      ],
      "x-ms-enum": {
        "name": "GPUInstanceProfile ",
        "modelAsString": true
      },
      "description": "GPUInstanceProfile to be used to specify GPU MIG instance profile for supported GPU VM SKU."
    },
    "ExtendedLocationType": {
      "type": "string",
      "description": "The type of extendedLocation.",
      "enum": [
        "EdgeZone"
      ],
      "x-ms-enum": {
        "name": "ExtendedLocationTypes",
        "modelAsString": true
      }
    },
    "ExtendedLocation": {
      "type": "object",
      "description": "The complex type of the extended location.",
      "properties": {
        "name": {
          "type": "string",
          "description": "The name of the extended location."
        },
        "type": {
          "$ref": "#/definitions/ExtendedLocationType",
          "description": "The type of the extended location."
        }
      }
    },
    "OSOptionProperty": {
      "type": "object",
      "properties": {
        "os-type": {
          "type": "string",
          "description": "The OS type."
        },
        "enable-fips-image": {
          "type": "boolean",
          "description": "Whether the image is FIPS-enabled."
        }
      },
      "required": [
        "os-type",
        "enable-fips-image"
      ],
      "description": "OS option property."
    },
    "OSOptionPropertyList": {
      "type": "object",
      "properties": {
        "osOptionPropertyList": {
          "type": "array",
          "items": {
            "$ref": "#/definitions/OSOptionProperty"
          },
          "x-ms-identifiers": [],
          "description": "The list of OS options."
        }
      },
      "required": [
        "osOptionPropertyList"
      ],
      "description": "The list of OS option properties."
    },
    "OSOptionProfile": {
      "type": "object",
      "properties": {
        "id": {
          "readOnly": true,
          "type": "string",
          "description": "The ID of the OS option resource."
        },
        "name": {
          "readOnly": true,
          "type": "string",
          "description": "The name of the OS option resource."
        },
        "type": {
          "readOnly": true,
          "type": "string",
          "description": "The type of the OS option resource."
        },
        "properties": {
          "$ref": "#/definitions/OSOptionPropertyList",
          "description": "The list of OS options.",
          "x-ms-client-flatten": true
        }
      },
      "required": [
        "properties"
      ],
      "description": "The OS option profile."
    },
    "EndpointDependency": {
      "description": "A domain name that AKS agent nodes are reaching at.",
      "type": "object",
      "properties": {
        "domainName": {
          "description": "The domain name of the dependency.",
          "type": "string"
        },
        "endpointDetails": {
          "description": "The Ports and Protocols used when connecting to domainName.",
          "type": "array",
          "items": {
            "$ref": "#/definitions/EndpointDetail"
          },
          "x-ms-identifiers": []
        }
      }
    },
    "EndpointDetail": {
      "description": "connect information from the AKS agent nodes to a single endpoint.",
      "type": "object",
      "properties": {
        "ipAddress": {
          "description": "An IP Address that Domain Name currently resolves to.",
          "type": "string"
        },
        "port": {
          "format": "int32",
          "description": "The port an endpoint is connected to.",
          "type": "integer"
        },
        "protocol": {
          "description": "The protocol used for connection",
          "type": "string"
        },
        "description": {
          "description": "Description of the detail",
          "type": "string"
        }
      }
    },
    "OutboundEnvironmentEndpoint": {
      "description": "Egress endpoints which AKS agent nodes connect to for common purpose.",
      "type": "object",
      "properties": {
        "category": {
          "description": "The category of endpoints accessed by the AKS agent node, e.g. azure-resource-management, apiserver, etc.",
          "type": "string"
        },
        "endpoints": {
          "description": "The endpoints that AKS agent nodes connect to",
          "type": "array",
          "items": {
            "$ref": "#/definitions/EndpointDependency"
          },
          "x-ms-identifiers": []
        }
      }
    },
    "OutboundEnvironmentEndpointCollection": {
      "description": "Collection of OutboundEnvironmentEndpoint",
      "required": [
        "value"
      ],
      "type": "object",
      "properties": {
        "value": {
          "description": "Collection of resources.",
          "type": "array",
          "items": {
            "$ref": "#/definitions/OutboundEnvironmentEndpoint"
          },
          "x-ms-identifiers": []
        },
        "nextLink": {
          "description": "Link to next page of resources.",
          "type": "string",
          "readOnly": true
        }
      }
    },
    "ManagedClusterSecurityProfile": {
      "type": "object",
      "properties": {
        "defender": {
          "$ref": "#/definitions/ManagedClusterSecurityProfileDefender",
          "description": "Microsoft Defender settings for the security profile."
        },
        "azureKeyVaultKms": {
          "$ref": "#/definitions/AzureKeyVaultKms",
          "description": "Azure Key Vault [key management service](https://kubernetes.io/docs/tasks/administer-cluster/kms-provider/) settings for the security profile."
        },
        "workloadIdentity": {
          "$ref": "#/definitions/ManagedClusterSecurityProfileWorkloadIdentity",
          "description": "Workload identity settings for the security profile. Workload identity enables Kubernetes applications to access Azure cloud resources securely with Azure AD. See https://aka.ms/aks/wi for more details."
        },
        "imageCleaner": {
          "$ref": "#/definitions/ManagedClusterSecurityProfileImageCleaner",
          "description": "Image Cleaner settings for the security profile."
        },
        "imageIntegrity": {
          "$ref": "#/definitions/ManagedClusterSecurityProfileImageIntegrity",
          "description": "Image integrity is a feature that works with Azure Policy to verify image integrity by signature. This will not have any effect unless Azure Policy is applied to enforce image signatures. See https://aka.ms/aks/image-integrity for how to use this feature via policy."
        },
        "nodeRestriction": {
          "$ref": "#/definitions/ManagedClusterSecurityProfileNodeRestriction",
          "description": "[Node Restriction](https://kubernetes.io/docs/reference/access-authn-authz/admission-controllers/#noderestriction) settings for the security profile."
        },
        "customCATrustCertificates": {
          "$ref": "#/definitions/ManagedClusterSecurityProfileCustomCATrustCertificates",
          "description": "A list of up to 10 base64 encoded CAs that will be added to the trust store on nodes with the Custom CA Trust feature enabled. For more information see [Custom CA Trust Certificates](https://learn.microsoft.com/en-us/azure/aks/custom-certificate-authority)"
        }
      },
      "description": "Security profile for the container service cluster."
    },
    "ManagedClusterSecurityProfileDefender": {
      "type": "object",
      "properties": {
        "logAnalyticsWorkspaceResourceId": {
          "type": "string",
          "format": "arm-id",
          "x-ms-arm-id-details": {
            "allowedResources": [
              {
                "type": "Microsoft.OperationalInsights/workspaces"
              }
            ]
          },
          "description": "Resource ID of the Log Analytics workspace to be associated with Microsoft Defender. When Microsoft Defender is enabled, this field is required and must be a valid workspace resource ID. When Microsoft Defender is disabled, leave the field empty."
        },
        "securityMonitoring": {
          "$ref": "#/definitions/ManagedClusterSecurityProfileDefenderSecurityMonitoring",
          "description": "Microsoft Defender threat detection for Cloud settings for the security profile."
        }
      },
      "description": "Microsoft Defender settings for the security profile."
    },
    "ManagedClusterSecurityProfileDefenderSecurityMonitoring": {
      "type": "object",
      "properties": {
        "enabled": {
          "type": "boolean",
          "description": "Whether to enable Defender threat detection"
        }
      },
      "description": "Microsoft Defender settings for the security profile threat detection."
    },
    "ManagedClusterStorageProfile": {
      "type": "object",
      "properties": {
        "diskCSIDriver": {
          "$ref": "#/definitions/ManagedClusterStorageProfileDiskCSIDriver",
          "description": "AzureDisk CSI Driver settings for the storage profile."
        },
        "fileCSIDriver": {
          "$ref": "#/definitions/ManagedClusterStorageProfileFileCSIDriver",
          "description": "AzureFile CSI Driver settings for the storage profile."
        },
        "snapshotController": {
          "$ref": "#/definitions/ManagedClusterStorageProfileSnapshotController",
          "description": "Snapshot Controller settings for the storage profile."
        },
        "blobCSIDriver": {
          "$ref": "#/definitions/ManagedClusterStorageProfileBlobCSIDriver",
          "description": "AzureBlob CSI Driver settings for the storage profile."
        }
      },
      "description": "Storage profile for the container service cluster."
    },
    "AzureKeyVaultKms": {
      "type": "object",
      "properties": {
        "enabled": {
          "type": "boolean",
          "description": "Whether to enable Azure Key Vault key management service. The default is false."
        },
        "keyId": {
          "type": "string",
          "description": "Identifier of Azure Key Vault key. See [key identifier format](https://docs.microsoft.com/en-us/azure/key-vault/general/about-keys-secrets-certificates#vault-name-and-object-name) for more details. When Azure Key Vault key management service is enabled, this field is required and must be a valid key identifier. When Azure Key Vault key management service is disabled, leave the field empty."
        },
        "keyVaultNetworkAccess": {
          "type": "string",
          "enum": [
            "Public",
            "Private"
          ],
          "default": "Public",
          "x-ms-enum": {
            "name": "KeyVaultNetworkAccessTypes",
            "modelAsString": true
          },
          "title": "Network access of the key vault",
          "description": "Network access of key vault. The possible values are `Public` and `Private`. `Public` means the key vault allows public access from all networks. `Private` means the key vault disables public access and enables private link. The default value is `Public`."
        },
        "keyVaultResourceId": {
          "type": "string",
          "format": "arm-id",
          "x-ms-arm-id-details": {
            "allowedResources": [
              {
                "type": "Microsoft.KeyVault/vaults"
              }
            ]
          },
          "description": "Resource ID of key vault. When keyVaultNetworkAccess is `Private`, this field is required and must be a valid resource ID. When keyVaultNetworkAccess is `Public`, leave the field empty."
        }
      },
      "description": "Azure Key Vault key management service settings for the security profile."
    },
    "ManagedClusterIngressProfile": {
      "type": "object",
      "properties": {
        "webAppRouting": {
          "$ref": "#/definitions/ManagedClusterIngressProfileWebAppRouting",
          "description": "Web App Routing settings for the ingress profile."
        }
      },
      "description": "Ingress profile for the container service cluster."
    },
    "ManagedClusterIngressProfileWebAppRouting": {
      "type": "object",
      "properties": {
        "enabled": {
          "type": "boolean",
          "description": "Whether to enable Web App Routing."
        },
        "dnsZoneResourceId": {
          "type": "string",
          "format": "arm-id",
          "description": "Resource ID of the DNS Zone to be associated with the web app. Used only when Web App Routing is enabled."
        },
        "identity": {
          "readOnly": true,
          "type": "object",
          "$ref": "#/definitions/UserAssignedIdentity",
          "description": "Managed identity of the Web Application Routing add-on. This is the identity that should be granted permissions, for example, to manage the associated Azure DNS resource and get certificates from Azure Key Vault. See [this overview of the add-on](https://learn.microsoft.com/en-us/azure/aks/web-app-routing?tabs=with-osm) for more instructions."
        }
      },
      "description": "Web App Routing settings for the ingress profile."
    },
    "ManagedClusterSecurityProfileWorkloadIdentity": {
      "type": "object",
      "properties": {
        "enabled": {
          "type": "boolean",
          "description": "Whether to enable workload identity."
        }
      },
      "description": "Workload identity settings for the security profile."
    },
    "ManagedClusterSecurityProfileImageCleaner": {
      "type": "object",
      "properties": {
        "enabled": {
          "type": "boolean",
          "description": "Whether to enable Image Cleaner on AKS cluster."
        },
        "intervalHours": {
          "type": "integer",
          "format": "int32",
          "description": "Image Cleaner scanning interval in hours."
        }
      },
      "description": "Image Cleaner removes unused images from nodes, freeing up disk space and helping to reduce attack surface area. Here are settings for the security profile."
    },
    "ManagedClusterSecurityProfileImageIntegrity": {
      "type": "object",
      "properties": {
        "enabled": {
          "type": "boolean",
          "description": "Whether to enable image integrity. The default value is false."
        }
      },
      "description": "Image integrity related settings for the security profile."
    },
    "ManagedClusterSecurityProfileNodeRestriction": {
      "type": "object",
      "properties": {
        "enabled": {
          "type": "boolean",
          "description": "Whether to enable Node Restriction"
        }
      },
      "description": "Node Restriction settings for the security profile."
    },
    "ManagedClusterSecurityProfileCustomCATrustCertificates": {
      "type": "array",
      "items": {
        "type": "string",
        "format": "byte"
      },
      "minItems": 0,
      "maxItems": 10,
      "title": "The list of base64 encoded certificate strings that will be added to the node trust store. At most 10 strings can be provided.",
      "description": "Certificates will only be added to trust stores on node pools that have enableCustomCATrust field set to true. If updated, the new list of certificates will be installed in the trust store in place of the old certificates. The certificates are applied asynchronously and will be available a short time after the list is updated."
    },
    "ManagedClusterStorageProfileDiskCSIDriver": {
      "type": "object",
      "properties": {
        "enabled": {
          "type": "boolean",
          "description": "Whether to enable AzureDisk CSI Driver. The default value is true."
        },
        "version": {
          "type": "string",
          "description": "The version of AzureDisk CSI Driver. The default value is v1."
        }
      },
      "description": "AzureDisk CSI Driver settings for the storage profile."
    },
    "ManagedClusterStorageProfileFileCSIDriver": {
      "type": "object",
      "properties": {
        "enabled": {
          "type": "boolean",
          "description": "Whether to enable AzureFile CSI Driver. The default value is true."
        }
      },
      "description": "AzureFile CSI Driver settings for the storage profile."
    },
    "ManagedClusterStorageProfileSnapshotController": {
      "type": "object",
      "properties": {
        "enabled": {
          "type": "boolean",
          "description": "Whether to enable Snapshot Controller. The default value is true."
        }
      },
      "description": "Snapshot Controller settings for the storage profile."
    },
    "ManagedClusterStorageProfileBlobCSIDriver": {
      "type": "object",
      "properties": {
        "enabled": {
          "type": "boolean",
          "description": "Whether to enable AzureBlob CSI Driver. The default value is false."
        }
      },
      "description": "AzureBlob CSI Driver settings for the storage profile."
    },
    "CreationData": {
      "description": "Data used when creating a target resource from a source resource.",
      "type": "object",
      "properties": {
        "sourceResourceId": {
          "type": "string",
          "format": "arm-id",
          "description": "This is the ARM ID of the source object to be used to create the target object."
        }
      }
    },
    "SnapshotListResult": {
      "type": "object",
      "properties": {
        "value": {
          "type": "array",
          "items": {
            "$ref": "#/definitions/Snapshot"
          },
          "description": "The list of snapshots."
        },
        "nextLink": {
          "type": "string",
          "description": "The URL to get the next set of snapshot results.",
          "readOnly": true
        }
      },
      "description": "The response from the List Snapshots operation."
    },
    "ManagedClusterSnapshotListResult": {
      "type": "object",
      "properties": {
        "value": {
          "type": "array",
          "items": {
            "$ref": "#/definitions/ManagedClusterSnapshot"
          },
          "description": "The list of managed cluster snapshots."
        },
        "nextLink": {
          "type": "string",
          "description": "The URL to get the next set of managed cluster snapshot results.",
          "readOnly": true
        }
      },
      "description": "The response from the List Managed Cluster Snapshots operation."
    },
    "Snapshot": {
      "type": "object",
      "properties": {
        "properties": {
          "description": "Properties of a snapshot.",
          "$ref": "#/definitions/SnapshotProperties",
          "x-ms-client-flatten": true
        }
      },
      "allOf": [
        {
          "$ref": "../../../../../../common-types/resource-management/v3/types.json#/definitions/TrackedResource"
        }
      ],
      "description": "A node pool snapshot resource."
    },
    "ManagedClusterSnapshot": {
      "type": "object",
      "properties": {
        "properties": {
          "description": "Properties of a managed cluster snapshot.",
          "$ref": "#/definitions/ManagedClusterSnapshotProperties",
          "x-ms-client-flatten": true
        }
      },
      "allOf": [
        {
          "$ref": "../../../../../../common-types/resource-management/v3/types.json#/definitions/TrackedResource"
        }
      ],
      "description": "A managed cluster snapshot resource."
    },
    "SnapshotProperties": {
      "type": "object",
      "properties": {
        "creationData": {
          "$ref": "#/definitions/CreationData",
          "description": "CreationData to be used to specify the source agent pool resource ID to create this snapshot."
        },
        "snapshotType": {
          "$ref": "#/definitions/SnapshotType"
        },
        "kubernetesVersion": {
          "readOnly": true,
          "type": "string",
          "description": "The version of Kubernetes."
        },
        "nodeImageVersion": {
          "readOnly": true,
          "type": "string",
          "description": "The version of node image."
        },
        "osType": {
          "readOnly": true,
          "$ref": "#/definitions/OSType"
        },
        "osSku": {
          "readOnly": true,
          "$ref": "#/definitions/OSSKU"
        },
        "vmSize": {
          "readOnly": true,
          "type": "string",
          "description": "The size of the VM."
        },
        "enableFIPS": {
          "readOnly": true,
          "type": "boolean",
          "description": "Whether to use a FIPS-enabled OS."
        }
      },
      "description": "Properties used to configure a node pool snapshot."
    },
    "ManagedClusterSnapshotProperties": {
      "type": "object",
      "properties": {
        "creationData": {
          "$ref": "#/definitions/CreationData",
          "description": "CreationData to be used to specify the source resource ID to create this snapshot."
        },
        "snapshotType": {
          "$ref": "#/definitions/SnapshotType"
        },
        "managedClusterPropertiesReadOnly": {
          "$ref": "#/definitions/ManagedClusterPropertiesForSnapshot",
          "description": "What the properties will be showed when getting managed cluster snapshot. Those properties are read-only."
        }
      },
      "description": "Properties for a managed cluster snapshot."
    },
    "ManagedClusterPropertiesForSnapshot": {
      "type": "object",
      "readOnly": true,
      "properties": {
        "kubernetesVersion": {
          "type": "string",
          "description": "The current kubernetes version."
        },
        "sku": {
          "type": "object",
          "$ref": "#/definitions/ManagedClusterSKU",
          "description": "The current managed cluster sku."
        },
        "enableRbac": {
          "type": "boolean",
          "description": "Whether the cluster has enabled Kubernetes Role-Based Access Control or not."
        },
        "networkProfile": {
          "type": "object",
          "$ref": "#/definitions/NetworkProfileForSnapshot",
          "description": "The current network profile."
        }
      },
      "description": "managed cluster properties for snapshot, these properties are read only."
    },
    "NetworkProfileForSnapshot": {
      "type": "object",
      "readOnly": true,
      "properties": {
        "networkPlugin": {
          "$ref": "#/definitions/NetworkPlugin",
          "description": "networkPlugin for managed cluster snapshot."
        },
        "networkPluginMode": {
          "$ref": "#/definitions/NetworkPluginMode",
          "description": "NetworkPluginMode for managed cluster snapshot."
        },
        "networkPolicy": {
          "$ref": "#/definitions/NetworkPolicy",
          "description": "networkPolicy for managed cluster snapshot."
        },
        "networkMode": {
          "$ref": "#/definitions/NetworkMode",
          "description": "networkMode for managed cluster snapshot."
        },
        "loadBalancerSku": {
          "$ref": "#/definitions/LoadBalancerSku",
          "description": "loadBalancerSku for managed cluster snapshot."
        }
      },
      "description": "network profile for managed cluster snapshot, these properties are read only."
    },
    "NetworkPlugin": {
      "type": "string",
      "enum": [
        "azure",
        "kubenet",
        "none"
      ],
      "default": "kubenet",
      "x-ms-enum": {
        "name": "NetworkPlugin",
        "modelAsString": true,
        "values": [
          {
            "value": "azure",
            "description": "Use the Azure CNI network plugin. See [Azure CNI (advanced) networking](https://docs.microsoft.com/azure/aks/concepts-network#azure-cni-advanced-networking) for more information."
          },
          {
            "value": "kubenet",
            "description": "Use the Kubenet network plugin. See [Kubenet (basic) networking](https://docs.microsoft.com/azure/aks/concepts-network#kubenet-basic-networking) for more information."
          },
          {
            "value": "none",
            "description": "Do not use a network plugin. A custom CNI will need to be installed after cluster creation for networking functionality."
          }
        ]
      },
      "description": "Network plugin used for building the Kubernetes network."
    },
    "NetworkPluginMode": {
      "type": "string",
      "enum": [
        "overlay"
      ],
      "x-ms-enum": {
        "name": "NetworkPluginMode",
        "modelAsString": true,
        "values": [
          {
            "value": "overlay",
            "description": "Pods are given IPs from the PodCIDR address space but use Azure Routing Domains rather than Kubenet reference plugins host-local and bridge."
          }
        ]
      },
      "description": "The mode the network plugin should use."
    },
    "NetworkPolicy": {
      "type": "string",
      "enum": [
        "calico",
        "azure",
        "cilium"
      ],
      "x-ms-enum": {
        "name": "NetworkPolicy",
        "modelAsString": true,
        "values": [
          {
            "value": "calico",
            "description": "Use Calico network policies. See [differences between Azure and Calico policies](https://docs.microsoft.com/azure/aks/use-network-policies#differences-between-azure-and-calico-policies-and-their-capabilities) for more information."
          },
          {
            "value": "azure",
            "description": "Use Azure network policies. See [differences between Azure and Calico policies](https://docs.microsoft.com/azure/aks/use-network-policies#differences-between-azure-and-calico-policies-and-their-capabilities) for more information."
          },
          {
            "value": "cilium",
            "description": "Use Cilium to enforce network policies. This requires networkDataplane to be 'cilium'."
          }
        ]
      },
      "description": "Network policy used for building the Kubernetes network."
    },
    "NetworkMode": {
      "type": "string",
      "enum": [
        "transparent",
        "bridge"
      ],
      "x-ms-enum": {
        "name": "networkMode",
        "modelAsString": true,
        "values": [
          {
            "value": "transparent",
            "description": "No bridge is created. Intra-VM Pod to Pod communication is through IP routes created by Azure CNI. See [Transparent Mode](https://docs.microsoft.com/azure/aks/faq#transparent-mode) for more information."
          },
          {
            "value": "bridge",
            "description": "This is no longer supported"
          }
        ]
      },
      "title": "The network mode Azure CNI is configured with.",
      "description": "This cannot be specified if networkPlugin is anything other than 'azure'."
    },
    "NetworkDataplane": {
      "type": "string",
      "enum": [
        "azure",
        "cilium"
      ],
      "x-ms-enum": {
        "name": "networkDataplane",
        "modelAsString": true,
        "values": [
          {
            "value": "azure",
            "description": "Use Azure network dataplane."
          },
          {
            "value": "cilium",
            "description": "Use Cilium network dataplane. See [Azure CNI Powered by Cilium](https://learn.microsoft.com/azure/aks/azure-cni-powered-by-cilium) for more information."
          }
        ]
      },
      "description": "Network dataplane used in the Kubernetes cluster."
    },
    "NetworkMonitoring": {
      "type": "object",
      "description": "This addon can be used to configure network monitoring and generate network monitoring data in Prometheus format",
      "properties": {
        "enabled": {
          "type": "boolean",
          "description": "Enable or disable the network monitoring plugin on the cluster"
        }
      }
    },
    "LoadBalancerSku": {
      "type": "string",
      "enum": [
        "standard",
        "basic"
      ],
      "x-ms-enum": {
        "name": "loadBalancerSku",
        "modelAsString": true,
        "values": [
          {
            "value": "standard",
            "description": "Use a a standard Load Balancer. This is the recommended Load Balancer SKU. For more information about on working with the load balancer in the managed cluster, see the [standard Load Balancer](https://docs.microsoft.com/azure/aks/load-balancer-standard) article."
          },
          {
            "value": "basic",
            "description": "Use a basic Load Balancer with limited functionality."
          }
        ]
      },
      "title": "The load balancer sku for the managed cluster.",
      "description": "The default is 'standard'. See [Azure Load Balancer SKUs](https://docs.microsoft.com/azure/load-balancer/skus) for more information about the differences between load balancer SKUs."
    },
    "SnapshotType": {
      "type": "string",
      "default": "NodePool",
      "enum": [
        "NodePool",
        "ManagedCluster"
      ],
      "x-ms-enum": {
        "name": "SnapshotType",
        "modelAsString": true,
        "values": [
          {
            "value": "NodePool",
            "description": "The snapshot is a snapshot of a node pool."
          },
          {
            "value": "ManagedCluster",
            "description": "The snapshot is a snapshot of a managed cluster."
          }
        ]
      },
      "description": "The type of a snapshot. The default is NodePool."
    },
    "CapacityReservationGroupID": {
      "description": "Capacity Reservation Group ID for AgentPool to associate",
      "type": "string"
    },
    "TrustedAccessRoleRule": {
      "type": "object",
      "description": "Rule for trusted access role",
      "properties": {
        "verbs": {
          "type": "array",
          "readOnly": true,
          "items": {
            "type": "string"
          },
          "description": "List of allowed verbs"
        },
        "apiGroups": {
          "type": "array",
          "readOnly": true,
          "items": {
            "type": "string"
          },
          "description": "List of allowed apiGroups"
        },
        "resources": {
          "type": "array",
          "readOnly": true,
          "items": {
            "type": "string"
          },
          "description": "List of allowed resources"
        },
        "resourceNames": {
          "type": "array",
          "readOnly": true,
          "items": {
            "type": "string"
          },
          "description": "List of allowed names"
        },
        "nonResourceURLs": {
          "type": "array",
          "readOnly": true,
          "items": {
            "type": "string"
          },
          "description": "List of allowed nonResourceURLs"
        }
      }
    },
    "TrustedAccessRole": {
      "type": "object",
      "description": "Trusted access role definition.",
      "properties": {
        "sourceResourceType": {
          "type": "string",
          "readOnly": true,
          "description": "Resource type of Azure resource"
        },
        "name": {
          "type": "string",
          "readOnly": true,
          "description": "Name of role, name is unique under a source resource type"
        },
        "rules": {
          "type": "array",
          "readOnly": true,
          "items": {
            "$ref": "#/definitions/TrustedAccessRoleRule"
          },
          "x-ms-identifiers": [],
          "description": "List of rules for the role. This maps to 'rules' property of [Kubernetes Cluster Role](https://kubernetes.io/docs/reference/kubernetes-api/authorization-resources/cluster-role-v1/#ClusterRole)."
        }
      }
    },
    "TrustedAccessRoleListResult": {
      "type": "object",
      "description": "List of trusted access roles",
      "properties": {
        "value": {
          "type": "array",
          "readOnly": true,
          "items": {
            "$ref": "#/definitions/TrustedAccessRole"
          },
          "x-ms-identifiers": [
            "sourceResourceType",
            "name"
          ],
          "description": "Role list"
        },
        "nextLink": {
          "description": "Link to next page of resources.",
          "type": "string",
          "readOnly": true
        }
      }
    },
    "TrustedAccessRoleBindingProperties": {
      "type": "object",
      "description": "Properties for trusted access role binding",
      "required": [
        "sourceResourceId",
        "roles"
      ],
      "properties": {
        "provisioningState": {
          "type": "string",
          "readOnly": true,
          "description": "The current provisioning state of trusted access role binding.",
          "enum": [
            "Canceled",
            "Deleting",
            "Failed",
            "Succeeded",
            "Updating"
          ],
          "x-ms-enum": {
            "name": "TrustedAccessRoleBindingProvisioningState",
            "modelAsString": true
          }
        },
        "sourceResourceId": {
          "type": "string",
          "description": "The ARM resource ID of source resource that trusted access is configured for."
        },
        "roles": {
          "type": "array",
          "items": {
            "type": "string"
          },
          "description": "A list of roles to bind, each item is a resource type qualified role name. For example: 'Microsoft.MachineLearningServices/workspaces/reader'."
        }
      }
    },
    "TrustedAccessRoleBinding": {
      "type": "object",
      "description": "Defines binding between a resource and role",
      "required": [
        "properties"
      ],
      "allOf": [
        {
          "$ref": "../../../../../../common-types/resource-management/v3/types.json#/definitions/Resource"
        }
      ],
      "properties": {
        "properties": {
          "$ref": "#/definitions/TrustedAccessRoleBindingProperties",
          "x-ms-client-flatten": true
        }
      }
    },
    "TrustedAccessRoleBindingListResult": {
      "type": "object",
      "description": "List of trusted access role bindings",
      "properties": {
        "value": {
          "type": "array",
          "items": {
            "$ref": "#/definitions/TrustedAccessRoleBinding"
          },
          "description": "Role binding list"
        },
        "nextLink": {
          "description": "Link to next page of resources.",
          "type": "string",
          "readOnly": true
        }
      }
    },
    "ManagedClusterWorkloadAutoScalerProfile": {
      "type": "object",
      "description": "Workload Auto-scaler profile for the managed cluster.",
      "properties": {
        "keda": {
          "$ref": "#/definitions/ManagedClusterWorkloadAutoScalerProfileKeda"
        },
        "verticalPodAutoscaler": {
          "$ref": "#/definitions/ManagedClusterWorkloadAutoScalerProfileVerticalPodAutoscaler"
        }
      }
    },
    "ManagedClusterWorkloadAutoScalerProfileKeda": {
      "type": "object",
      "description": "KEDA (Kubernetes Event-driven Autoscaling) settings for the workload auto-scaler profile.",
      "properties": {
        "enabled": {
          "type": "boolean",
          "description": "Whether to enable KEDA."
        }
      },
      "required": [
        "enabled"
      ]
    },
    "ManagedClusterWorkloadAutoScalerProfileVerticalPodAutoscaler": {
      "type": "object",
      "properties": {
        "enabled": {
          "type": "boolean",
          "description": "Whether to enable VPA. Default value is false.",
          "default": false
        },
        "controlledValues": {
          "type": "string",
          "enum": [
            "RequestsAndLimits",
            "RequestsOnly"
          ],
          "x-ms-enum": {
            "name": "ControlledValues",
            "modelAsString": true,
            "values": [
              {
                "value": "RequestsAndLimits",
                "description": "Autoscaler will control resource requests and limits."
              },
              {
                "value": "RequestsOnly",
                "description": "Autoscaler will control resource requests only."
              }
            ]
          },
          "default": "RequestsAndLimits",
          "description": "Controls which resource value autoscaler will change. Default value is RequestsAndLimits."
        },
        "updateMode": {
          "type": "string",
          "enum": [
            "Off",
            "Initial",
            "Recreate",
            "Auto"
          ],
          "x-ms-enum": {
            "name": "UpdateMode",
            "modelAsString": true,
            "values": [
              {
                "value": "Off",
                "description": "Autoscaler never changes pod resources but provides recommendations."
              },
              {
                "value": "Initial",
                "description": "Autoscaler only assigns resources on pod creation and doesn't change them during the lifetime of the pod."
              },
              {
                "value": "Recreate",
                "description": "Autoscaler assigns resources on pod creation and updates pods that need further scaling during their lifetime by deleting and recreating."
              },
              {
                "value": "Auto",
                "description": "Autoscaler chooses the update mode. Autoscaler currently does the same as Recreate. In the future, it may take advantage of restart-free mechanisms once they are available."
              }
            ]
          },
          "default": "Off",
          "title": "The update mode of the autoscaler.",
          "description": "Each update mode level is a superset of the lower levels. Off<Initial<Recreate<=Auto. For example: if UpdateMode is Initial, it means VPA sets the recommended resources in the VerticalPodAutoscaler Custom Resource (from UpdateMode Off) and also assigns resources on pod creation (from Initial). The default value is Off."
        }
      },
      "required": [
        "enabled",
        "updateMode",
        "controlledValues"
      ]
    },
    "ManagedClusterAzureMonitorProfile": {
      "type": "object",
      "description": "Prometheus addon profile for the container service cluster",
      "properties": {
        "metrics": {
          "$ref": "#/definitions/ManagedClusterAzureMonitorProfileMetrics"
        }
      }
    },
    "ManagedClusterAzureMonitorProfileKubeStateMetrics": {
      "type": "object",
      "description": "Kube State Metrics for prometheus addon profile for the container service cluster",
      "properties": {
        "metricLabelsAllowlist": {
          "type": "string",
          "description": "Comma-separated list of Kubernetes annotations keys that will be used in the resource's labels metric. "
        },
        "metricAnnotationsAllowList": {
          "type": "string",
          "description": "Comma-separated list of additional Kubernetes label keys that will be used in the resource's labels metric."
        }
      }
    },
    "ManagedClusterAzureMonitorProfileMetrics": {
      "type": "object",
      "description": "Metrics profile for the prometheus service addon",
      "properties": {
        "enabled": {
          "type": "boolean",
          "description": "Whether to enable the Prometheus collector"
        },
        "kubeStateMetrics": {
          "$ref": "#/definitions/ManagedClusterAzureMonitorProfileKubeStateMetrics"
        }
      },
      "required": [
        "enabled"
      ]
    },
    "GuardrailsProfile": {
      "type": "object",
      "properties": {
        "systemExcludedNamespaces": {
          "readOnly": true,
          "type": "array",
          "description": "List of namespaces specified by AKS to be excluded from Guardrails",
          "items": {
            "type": "string"
          }
        },
        "version": {
          "type": "string",
          "description": "The version of constraints to use"
        },
        "level": {
          "type": "string",
          "enum": [
            "Off",
            "Warning",
            "Enforcement"
          ],
          "x-ms-enum": {
            "name": "level",
            "modelAsString": true
          },
          "description": "The guardrails level to be used. By default, Guardrails is enabled for all namespaces except those that AKS excludes via systemExcludedNamespaces"
        },
        "excludedNamespaces": {
          "description": "List of namespaces excluded from guardrails checks",
          "type": "array",
          "items": {
            "type": "string"
          }
        }
      },
      "required": [
        "level",
        "version"
      ],
      "description": "The Guardrails profile."
    },
    "ServiceMeshProfile": {
      "type": "object",
      "description": "Service mesh profile for a managed cluster.",
      "properties": {
        "mode": {
          "type": "string",
          "description": "Mode of the service mesh.",
          "enum": [
            "Istio",
            "Disabled"
          ],
          "x-ms-enum": {
            "name": "ServiceMeshMode",
            "modelAsString": true,
            "values": [
              {
                "value": "Istio",
                "description": "Istio deployed as an AKS addon."
              },
              {
                "value": "Disabled",
                "description": "Mesh is disabled."
              }
            ]
          }
        },
        "istio": {
          "$ref": "#/definitions/IstioServiceMesh"
        }
      },
      "required": [
        "mode"
      ]
    },
    "IstioServiceMesh": {
      "type": "object",
      "description": "Istio service mesh configuration.",
      "properties": {
        "components": {
          "$ref": "#/definitions/IstioComponents"
        },
        "certificateAuthority": {
          "$ref": "#/definitions/IstioCertificateAuthority"
        },
        "revisions": {
          "type": "array",
          "description": "The list of revisions of the Istio control plane. When an upgrade is not in progress, this holds one value. When canary upgrade is in progress, this can only hold two consecutive values. For more information, see: https://learn.microsoft.com/en-us/azure/aks/istio-upgrade",
          "items": {
            "type": "string"
          },
          "uniqueItems": true,
          "maxItems": 2
        }
      }
    },
    "IstioComponents": {
      "type": "object",
      "description": "Istio components configuration.",
      "properties": {
        "ingressGateways": {
          "type": "array",
          "description": "Istio ingress gateways.",
          "items": {
            "$ref": "#/definitions/IstioIngressGateway"
          },
          "x-ms-identifiers": []
        }
      }
    },
    "egressGateways": {
      "type": "array",
      "description": "Istio egress gateways.",
      "items": {
        "$ref": "#/definitions/IstioEgressGateway"
      },
      "x-ms-identifiers": []
    },
    "IstioIngressGateway": {
      "type": "object",
      "description": "Istio ingress gateway configuration. For now, we support up to one external ingress gateway named `aks-istio-ingressgateway-external` and one internal ingress gateway named `aks-istio-ingressgateway-internal`.",
      "properties": {
        "mode": {
          "type": "string",
          "description": "Mode of an ingress gateway.",
          "enum": [
            "External",
            "Internal"
          ],
          "x-ms-enum": {
            "name": "IstioIngressGatewayMode",
            "modelAsString": true,
            "values": [
              {
                "value": "External",
                "description": "The ingress gateway is assigned a public IP address and is publicly accessible."
              },
              {
                "value": "Internal",
                "description": "The ingress gateway is assigned an internal IP address and cannot is accessed publicly."
              }
            ]
          }
        },
        "enabled": {
          "type": "boolean",
          "description": "Whether to enable the ingress gateway."
        }
      },
      "required": [
        "mode",
        "enabled"
      ]
    },
<<<<<<< HEAD
=======
    "IstioCertificateAuthority": {
      "type": "object",
      "description": "Istio Service Mesh Certificate Authority (CA) configuration. For now, we only support plugin certificates as described here https://aka.ms/asm-plugin-ca",
      "properties": {
        "plugin": {
          "$ref": "#/definitions/IstioPluginCertificateAuthority"
        }
      }
    },
    "IstioPluginCertificateAuthority": {
      "type": "object",
      "description": "Plugin certificates information for Service Mesh.",
      "properties": {
        "keyVaultId": {
          "type": "string",
          "format": "arm-id",
          "x-ms-arm-id-details": {
            "allowedResources": [
              {
                "type": "Microsoft.KeyVault/vaults"
              }
            ]
          },
          "description": "The resource ID of the Key Vault."
        },
        "certObjectName": {
          "type": "string",
          "description": "Intermediate certificate object name in Azure Key Vault."
        },
        "keyObjectName": {
          "type": "string",
          "description": "Intermediate certificate private key object name in Azure Key Vault."
        },
        "rootCertObjectName": {
          "type": "string",
          "description": "Root certificate object name in Azure Key Vault."
        },
        "certChainObjectName": {
          "type": "string",
          "description": "Certificate chain object name in Azure Key Vault."
        }
      }
    },
    "IstioEgressGateway": {
      "type": "object",
      "description": "Istio egress gateway configuration.",
      "properties": {
        "enabled": {
          "type": "boolean",
          "description": "Whether to enable the egress gateway."
        },
        "nodeSelector": {
          "type": "object",
          "additionalProperties": {
            "type": "string"
          },
          "description": "NodeSelector for scheduling the egress gateway."
        }
      },
      "required": [
        "enabled"
      ]
    },
>>>>>>> 501fc3a8
    "MeshRevisionProfileList": {
      "type": "object",
      "description": "Holds an array of MeshRevisionsProfiles",
      "properties": {
        "value": {
          "type": "array",
          "x-ms-identifiers": [],
          "items": {
            "$ref": "#/definitions/MeshRevisionProfile"
          },
          "description": "Array of service mesh add-on revision profiles for all supported mesh modes."
        },
        "nextLink": {
          "type": "string",
          "description": "The URL to get the next set of mesh revision profile.",
          "readOnly": true
        }
      }
    },
    "MeshRevisionProfile": {
      "type": "object",
      "description": "Mesh revision profile for a mesh.",
      "allOf": [
        {
          "$ref": "../../../../../../common-types/resource-management/v3/types.json#/definitions/ProxyResource"
        }
      ],
      "properties": {
        "properties": {
          "$ref": "#/definitions/MeshRevisionProfileProperties"
        }
      }
    },
    "MeshRevisionProfileProperties": {
      "type": "object",
      "description": "Mesh revision profile properties for a mesh",
      "properties": {
        "meshRevisions": {
          "type": "array",
          "x-ms-identifiers": [],
          "items": {
            "$ref": "#/definitions/MeshRevision"
          }
        }
      }
    },
    "MeshUpgradeProfileList": {
      "type": "object",
      "description": "Holds an array of MeshUpgradeProfiles",
      "properties": {
        "value": {
          "type": "array",
          "x-ms-identifiers": [],
          "items": {
            "$ref": "#/definitions/MeshUpgradeProfile"
          },
          "description": "Array of supported service mesh add-on upgrade profiles."
        },
        "nextLink": {
          "type": "string",
          "description": "The URL to get the next set of mesh upgrade profile.",
          "readOnly": true
        }
      }
    },
    "MeshUpgradeProfile": {
      "type": "object",
      "description": "Upgrade profile for given mesh.",
      "allOf": [
        {
          "$ref": "../../../../../../common-types/resource-management/v3/types.json#/definitions/ProxyResource"
        }
      ],
      "properties": {
        "properties": {
          "$ref": "#/definitions/MeshUpgradeProfileProperties"
        }
      }
    },
    "MeshUpgradeProfileProperties": {
      "type": "object",
      "description": "Mesh upgrade profile properties for a major.minor release.",
      "allOf": [
        {
          "$ref": "#/definitions/MeshRevision"
        }
      ]
    },
    "MeshRevision": {
      "type": "object",
      "description": "Holds information on upgrades and compatibility for given major.minor mesh release.",
      "properties": {
        "revision": {
          "type": "string"
        },
        "upgrades": {
          "type": "array",
          "description": "List of revisions available for upgrade of a specific mesh revision",
          "items": {
            "type": "string"
          }
        },
        "compatibleWith": {
          "type": "array",
          "description": "List of items this revision of service mesh is compatible with, and their associated versions.",
          "items": {
            "$ref": "#/definitions/CompatibleVersions"
          },
          "x-ms-identifiers": []
        }
      }
    },
    "CompatibleVersions": {
      "type": "object",
      "properties": {
        "name": {
          "type": "string"
        },
        "versions": {
          "type": "array",
          "items": {
            "type": "string"
          }
        }
      }
    },
    "KubernetesSupportPlan": {
      "type": "string",
      "description": "Different support tiers for AKS managed clusters",
      "enum": [
        "KubernetesOfficial",
        "AKSLongTermSupport"
      ],
      "x-ms-enum": {
        "name": "KubernetesSupportPlan",
        "modelAsString": true,
        "values": [
          {
            "value": "KubernetesOfficial",
            "description": "Support for the version is the same as for the open source Kubernetes offering. Official Kubernetes open source community support versions for 1 year after release."
          },
          {
            "value": "AKSLongTermSupport",
            "description": "Support for the version extended past the KubernetesOfficial support of 1 year. AKS continues to patch CVEs for another 1 year, for a total of 2 years of support."
          }
        ]
      }
    },
    "KubernetesVersionCapabilities": {
      "type": "object",
      "description": "Capabilities on this Kubernetes version.",
      "properties": {
        "supportPlan": {
          "type": "array",
          "x-ms-identifiers": [],
          "items": {
            "$ref": "#/definitions/KubernetesSupportPlan"
          }
        }
      }
    },
    "KubernetesPatchVersion": {
      "type": "object",
      "description": "Kubernetes patch version profile",
      "properties": {
        "upgrades": {
          "type": "array",
          "description": "Possible upgrade path for given patch version",
          "x-ms-identifiers": [],
          "items": {
            "type": "string"
          }
        }
      }
    },
    "KubernetesVersion": {
      "type": "object",
      "description": "Kubernetes version profile for given major.minor release.",
      "properties": {
        "version": {
          "type": "string",
          "description": "major.minor version of Kubernetes release"
        },
        "capabilities": {
          "$ref": "#/definitions/KubernetesVersionCapabilities",
          "description": "Capabilities on this Kubernetes version."
        },
        "isPreview": {
          "type": "boolean",
          "description": "Whether this version is in preview mode."
        },
        "patchVersions": {
          "type": "object",
          "additionalProperties": {
            "$ref": "#/definitions/KubernetesPatchVersion"
          },
          "description": "Patch versions of Kubernetes release"
        }
      }
    },
    "KubernetesVersionListResult": {
      "type": "object",
      "description": "Hold values properties, which is array of KubernetesVersion",
      "properties": {
        "values": {
          "type": "array",
          "x-ms-identifiers": [],
          "items": {
            "$ref": "#/definitions/KubernetesVersion"
          },
          "description": "Array of AKS supported Kubernetes versions."
        }
      }
    }
  },
  "parameters": {
    "ResourceNameParameter": {
      "name": "resourceName",
      "in": "path",
      "required": true,
      "type": "string",
      "minLength": 1,
      "maxLength": 63,
      "pattern": "^[a-zA-Z0-9]$|^[a-zA-Z0-9][-_a-zA-Z0-9]{0,61}[a-zA-Z0-9]$",
      "description": "The name of the managed cluster resource.",
      "x-ms-parameter-location": "method"
    },
    "ResourceTypeParameter": {
      "name": "resource-type",
      "in": "query",
      "required": false,
      "type": "string",
      "description": "The resource type for which the OS options needs to be returned",
      "x-ms-parameter-location": "method"
    },
    "ServerFqdnParameter": {
      "name": "server-fqdn",
      "in": "query",
      "required": false,
      "type": "string",
      "description": "server fqdn type for credentials to be returned",
      "x-ms-parameter-location": "method"
    },
    "CredentialFormatParameter": {
      "name": "format",
      "in": "query",
      "required": false,
      "type": "string",
      "enum": [
        "exec",
        "azure"
      ],
      "x-ms-enum": {
        "name": "format",
        "modelAsString": true,
        "values": [
          {
            "value": "azure",
            "description": "Return azure auth-provider kubeconfig. This format is deprecated in v1.22 and will be fully removed in v1.26. See: https://aka.ms/k8s/changes-1-26."
          },
          {
            "value": "exec",
            "description": "Return exec format kubeconfig. This format requires kubelogin binary in the path."
          }
        ]
      },
      "description": "Only apply to AAD clusters, specifies the format of returned kubeconfig. Format 'azure' will return azure auth-provider kubeconfig; format 'exec' will return exec format kubeconfig, which requires kubelogin binary in the path.",
      "x-ms-parameter-location": "method"
    },
    "IgnorePodDisruptionBudgetParameter": {
      "name": "ignore-pod-disruption-budget",
      "in": "query",
      "required": false,
      "type": "boolean",
      "description": "ignore-pod-disruption-budget=true to delete those pods on a node without considering Pod Disruption Budget",
      "x-ms-parameter-location": "method"
    },
    "TrustedAccessRoleBindingNameParameter": {
      "name": "trustedAccessRoleBindingName",
      "in": "path",
      "required": true,
      "type": "string",
      "description": "The name of trusted access role binding.",
      "pattern": "^([A-Za-z0-9-])+$",
      "minLength": 1,
      "maxLength": 24,
      "x-ms-parameter-location": "method"
    },
    "MeshModeParameter": {
      "name": "mode",
      "in": "path",
      "required": true,
      "type": "string",
      "minLength": 1,
      "maxLength": 24,
      "pattern": "^[a-zA-Z0-9]$|^[a-zA-Z0-9][-_a-zA-Z0-9]{0,61}[a-zA-Z0-9]$",
      "description": "The mode of the mesh.",
      "x-ms-parameter-location": "method"
    }
  }
}<|MERGE_RESOLUTION|>--- conflicted
+++ resolved
@@ -8221,8 +8221,6 @@
         "enabled"
       ]
     },
-<<<<<<< HEAD
-=======
     "IstioCertificateAuthority": {
       "type": "object",
       "description": "Istio Service Mesh Certificate Authority (CA) configuration. For now, we only support plugin certificates as described here https://aka.ms/asm-plugin-ca",
@@ -8286,7 +8284,6 @@
         "enabled"
       ]
     },
->>>>>>> 501fc3a8
     "MeshRevisionProfileList": {
       "type": "object",
       "description": "Holds an array of MeshRevisionsProfiles",

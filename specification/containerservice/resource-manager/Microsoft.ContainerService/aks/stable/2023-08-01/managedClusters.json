--- conflicted
+++ resolved
@@ -4458,15 +4458,13 @@
         "azureMonitorProfile": {
           "$ref": "#/definitions/ManagedClusterAzureMonitorProfile"
         },
-<<<<<<< HEAD
+        "serviceMeshProfile": {
+          "$ref": "#/definitions/ServiceMeshProfile"
+        },
         "resourceUID": {
           "readOnly": true,
           "type": "string",
           "description": "The resourceUID uniquely identifies ManagedClusters that reuse ARM ResourceIds (i.e: create, delete, create sequence)"
-=======
-        "serviceMeshProfile": {
-          "$ref": "#/definitions/ServiceMeshProfile"
->>>>>>> 30d9f636
         }
       },
       "description": "Properties of the managed cluster."

# Azure Migrate

> see https://aka.ms/autorest

This is the AutoRest configuration file for Azure Migrate.

---

### Java multi-api

``` yaml $(java) && $(multiapi)
batch:
  - tag: package-migrate-2018-02
  - tag: package-migrate-2019-10
  - tag: package-migrate-2017-11
  - tag: package-migrate-2020-01
  - tag: package-migrate-2020-07
  - tag: package-hubmigrate-2020-05
  - tag: package-migrateengine-2022-05
  - tag: package-hubmigrate-2018-09
```


### Tag: package-migrate-2018-02 and java

These settings apply only when `--tag=package-migrate-2018-02 --java` is specified on the command line.
Please also specify `--azure-libraries-for-java=<path to the root directory of your azure-sdk-for-java clone>`.

``` yaml $(tag) == 'package-migrate-2018-02' && $(java) && $(multiapi)
java:
  namespace: com.microsoft.azure.management.azuremigrate.v2018_02_02
  output-folder: $(azure-libraries-for-java-folder)/sdk/azuremigrate/mgmt-v2018_02_02
regenerate-manager: true
generate-interface: true
```

<<<<<<< HEAD
### Tag: package-migrate-2017-11 and java

These settings apply only when `--tag=package-migrate-2017-11 --java` is specified on the command line.
Please also specify `--azure-libraries-for-java=<path to the root directory of your azure-sdk-for-java clone>`.

``` yaml $(tag) == 'package-migrate-2017-11' && $(java) && $(multiapi)
java:
  namespace: com.microsoft.azure.management.azuremigrate.v2017_11_11
  output-folder: $(azure-libraries-for-java-folder)/sdk/azuremigrate/mgmt-v2017_11_11
=======
### Tag: package-migrate-2019-10 and java

These settings apply only when `--tag=package-migrate-2019-10 --java` is specified on the command line.
Please also specify `--azure-libraries-for-java=<path to the root directory of your azure-sdk-for-java clone>`.

``` yaml $(tag) == 'package-migrate-2019-10' && $(java) && $(multiapi)
java:
  namespace: com.microsoft.azure.management.azuremigrate.v2019_10_01
  output-folder: $(azure-libraries-for-java-folder)/sdk/azuremigrate/mgmt-v2019_10_01
>>>>>>> 7c50841a
regenerate-manager: true
generate-interface: true
```

<<<<<<< HEAD
### Tag: package-migrate-2019-10 and java

These settings apply only when `--tag=package-migrate-2019-10 --java` is specified on the command line.
Please also specify `--azure-libraries-for-java=<path to the root directory of your azure-sdk-for-java clone>`.

``` yaml $(tag) == 'package-migrate-2019-10' && $(java) && $(multiapi)
java:
  namespace: com.microsoft.azure.management.azuremigrate.v2019_10_01
  output-folder: $(azure-libraries-for-java-folder)/sdk/azuremigrate/mgmt-v2019_10_01
=======
### Tag: package-migrate-2017-11 and java

These settings apply only when `--tag=package-migrate-2017-11 --java` is specified on the command line.
Please also specify `--azure-libraries-for-java=<path to the root directory of your azure-sdk-for-java clone>`.

``` yaml $(tag) == 'package-migrate-2017-11' && $(java) && $(multiapi)
java:
  namespace: com.microsoft.azure.management.azuremigrate.v2017_11_11
  output-folder: $(azure-libraries-for-java-folder)/sdk/azuremigrate/mgmt-v2017_11_11
>>>>>>> 7c50841a
regenerate-manager: true
generate-interface: true
```

### Tag: package-migrate-2020-01 and java

These settings apply only when `--tag=package-migrate-2020-01 --java` is specified on the command line.
Please also specify `--azure-libraries-for-java=<path to the root directory of your azure-sdk-for-java clone>`.

``` yaml $(tag) == 'package-migrate-2020-01' && $(java) && $(multiapi)
java:
  namespace: com.microsoft.azure.management.azuremigrate.v2020_01_01
  output-folder: $(azure-libraries-for-java-folder)/sdk/azuremigrate/mgmt-v2020_01_01
regenerate-manager: true
generate-interface: true
```

### Tag: package-migrate-2020-07 and java

These settings apply only when `--tag=package-migrate-2020-07 --java` is specified on the command line.
Please also specify `--azure-libraries-for-java=<path to the root directory of your azure-sdk-for-java clone>`.

``` yaml $(tag) == 'package-migrate-2020-07' && $(java) && $(multiapi)
java:
  namespace: com.microsoft.azure.management.azuremigrate.v2020_07_07
  output-folder: $(azure-libraries-for-java-folder)/sdk/azuremigrate/mgmt-v2020_07_07
regenerate-manager: true
generate-interface: true
```

### Tag: package-hubmigrate-2020-05 and java

These settings apply only when `--tag=package-hubmigrate-2020-05 --java` is specified on the command line.
Please also specify `--azure-libraries-for-java=<path to the root directory of your azure-sdk-for-java clone>`.

``` yaml $(tag) == 'package-hubmigrate-2020-05' && $(java) && $(multiapi)
java:
  namespace: com.microsoft.azure.management.azuremigrate.v2020_05_01
  output-folder: $(azure-libraries-for-java-folder)/sdk/azuremigrate/mgmt-v2020_05_01
regenerate-manager: true
generate-interface: true
```

### Tag: package-hubmigrate-2018-09 and java

These settings apply only when `--tag=package-hubmigrate-2018-09 --java` is specified on the command line.
Please also specify `--azure-libraries-for-java=<path to the root directory of your azure-sdk-for-java clone>`.

``` yaml $(tag) == 'package-hubmigrate-2018-09' && $(java) && $(multiapi)
java:
  namespace: com.microsoft.azure.management.azuremigrate.V2018_09_01
  output-folder: $(azure-libraries-for-java-folder)/sdk/azuremigrate/mgmt-V2018_09_01
regenerate-manager: true
generate-interface: true
```

### Tag: package-migrateengine-2022-05 and java

These settings apply only when `--tag=package-migrateengine-2022-05 --java` is specified on the command line.
Please also specify `--azure-libraries-for-java=<path to the root directory of your azure-sdk-for-java clone>`.

``` yaml $(tag) == 'package-migrateengine-2022-05' && $(java) && $(multiapi)
java:
  namespace: com.microsoft.azure.management.azuremigrate.v2022_05_01
  output-folder: $(azure-libraries-for-java-folder)/sdk/azuremigrate/mgmt-v2022_05_01
regenerate-manager: true
generate-interface: true
```

## Getting Started

To build the SDK for Migrate, simply [Install AutoRest](https://aka.ms/autorest/install) and in this folder, run:

> `autorest`

To see additional help and options, run:

> `autorest --help`

---

## Configuration

### Basic Information

These are the global settings for the API.

``` yaml
openapi-type: arm
tag: package-migrate-2019-10
tag: package-hubmigrate-2020-05
```

### Tag: package-migrate-2018-02

These settings apply only when `--tag=package-migrate-2018-02` is specified on the command line.

``` yaml $(tag) == 'package-migrate-2018-02'
input-file:
- Microsoft.Migrate/AssessmentProjects/stable/2018-02-02/migrate.json
```

### Tag: package-migrate-2019-10

These settings apply only when `--tag=package-migrate-2019-10` is specified on the command line.

``` yaml $(tag) == 'package-migrate-2019-10'
input-file:
- Microsoft.Migrate/AssessmentProjects/stable/2019-10-01/migrate.json
```

### Tag: package-migrate-2017-11
<<<<<<< HEAD

These settings apply only when `--tag=package-migrate-2017-11` is specified on the command line.

``` yaml $(tag) == 'package-migrate-2017-11'
input-file:
- Microsoft.Migrate/preview/2017-11-11-preview/migrate.json
```

### Tag: package-migrate-2020-01
=======
>>>>>>> 7c50841a

These settings apply only when `--tag=package-migrate-2017-11` is specified on the command line.

``` yaml $(tag) == 'package-migrate-2017-11'
input-file:
- Microsoft.Migrate/AssessmentProjects/preview/2017-11-11-preview/migrate.json
```

<<<<<<< HEAD
### Tag: package-migrate-2020-07

These settings apply only when `--tag=package-migrate-2020-07` is specified on the command line.

``` yaml $(tag) == 'package-migrate-2020-07'
input-file:
- Microsoft.OffAzure/stable/2020-07-07/migrate.json
```

### Tag: package-hubmigrate-2020-05
=======
### Tag: package-migrate-2020-01
>>>>>>> 7c50841a

These settings apply only when `--tag=package-migrate-2020-01` is specified on the command line.

``` yaml $(tag) == 'package-migrate-2020-01'
input-file:
<<<<<<< HEAD
- Microsoft.Migrate/MigrateProjects/stable/2020-05-01/hubmigrate.json
=======
- Microsoft.OffAzure/stable/2020-01-01/migrate.json
>>>>>>> 7c50841a
```

### Tag: package-hubmigrate-2018-09

These settings apply only when `--tag=package-hubmigrate-2018-09` is specified on the command line.

``` yaml $(tag) == 'package-hubmigrate-2018-09'
input-file:
- Microsoft.Migrate/MigrateProjects/preview/2018-09-01-preview/hubmigrate.json
```

### Tag: package-hubmigrate-2020-05

These settings apply only when `--tag=package-hubmigrate-2020-05` is specified on the command line.

``` yaml $(tag) == 'package-hubmigrate-2020-05'
input-file:
- Microsoft.Migrate/MigrateProjects/stable/2020-05-01/hubmigrate.json
```

### Tag: package-migrateengine-2022-05

These settings apply only when `--tag=package-migrateengine-2022-05` is specified on the command line.

``` yaml $(tag) == 'package-migrateengine-2022-05'
input-file:
- Microsoft.Migrate/MordernizeProjects/preview/2022-05-01-preview/migrateEngine.json
```

## Suppression

``` yaml
directive:
  - suppress: DefinitionsPropertiesNamesCamelCase
    from: migrate.json
    where: $.definitions.AssessedMachineProperties.properties.monthlyStandardSSDStorageCost
    reason: SSD is short form.
  - suppress: DefinitionsPropertiesNamesCamelCase
    from: migrate.json
    where: $.definitions.AssessmentProperties.properties.monthlyStandardSSDStorageCost
    reason: SSD is short form.
```

# Code Generation

## Swagger to SDK

This section describes what SDK should be generated by the automatic system.
This is not used by Autorest itself.

``` yaml $(swagger-to-sdk)
swagger-to-sdk:
  - repo: azure-sdk-for-net-track2
  - repo: azure-sdk-for-go
  - repo: azure-sdk-for-go-track2
  - repo: azure-sdk-for-js
  - repo: azure-sdk-for-node
  - repo: azure-resource-manager-schemas
  - repo: azure-powershell
```

## Go

See configuration in [readme.go.md](./readme.go.md)


<|MERGE_RESOLUTION|>--- conflicted
+++ resolved
@@ -34,7 +34,19 @@
 generate-interface: true
 ```
 
-<<<<<<< HEAD
+### Tag: package-migrate-2019-10 and java
+
+These settings apply only when `--tag=package-migrate-2019-10 --java` is specified on the command line.
+Please also specify `--azure-libraries-for-java=<path to the root directory of your azure-sdk-for-java clone>`.
+
+``` yaml $(tag) == 'package-migrate-2019-10' && $(java) && $(multiapi)
+java:
+  namespace: com.microsoft.azure.management.azuremigrate.v2019_10_01
+  output-folder: $(azure-libraries-for-java-folder)/sdk/azuremigrate/mgmt-v2019_10_01
+regenerate-manager: true
+generate-interface: true
+```
+
 ### Tag: package-migrate-2017-11 and java
 
 These settings apply only when `--tag=package-migrate-2017-11 --java` is specified on the command line.
@@ -44,42 +56,6 @@
 java:
   namespace: com.microsoft.azure.management.azuremigrate.v2017_11_11
   output-folder: $(azure-libraries-for-java-folder)/sdk/azuremigrate/mgmt-v2017_11_11
-=======
-### Tag: package-migrate-2019-10 and java
-
-These settings apply only when `--tag=package-migrate-2019-10 --java` is specified on the command line.
-Please also specify `--azure-libraries-for-java=<path to the root directory of your azure-sdk-for-java clone>`.
-
-``` yaml $(tag) == 'package-migrate-2019-10' && $(java) && $(multiapi)
-java:
-  namespace: com.microsoft.azure.management.azuremigrate.v2019_10_01
-  output-folder: $(azure-libraries-for-java-folder)/sdk/azuremigrate/mgmt-v2019_10_01
->>>>>>> 7c50841a
-regenerate-manager: true
-generate-interface: true
-```
-
-<<<<<<< HEAD
-### Tag: package-migrate-2019-10 and java
-
-These settings apply only when `--tag=package-migrate-2019-10 --java` is specified on the command line.
-Please also specify `--azure-libraries-for-java=<path to the root directory of your azure-sdk-for-java clone>`.
-
-``` yaml $(tag) == 'package-migrate-2019-10' && $(java) && $(multiapi)
-java:
-  namespace: com.microsoft.azure.management.azuremigrate.v2019_10_01
-  output-folder: $(azure-libraries-for-java-folder)/sdk/azuremigrate/mgmt-v2019_10_01
-=======
-### Tag: package-migrate-2017-11 and java
-
-These settings apply only when `--tag=package-migrate-2017-11 --java` is specified on the command line.
-Please also specify `--azure-libraries-for-java=<path to the root directory of your azure-sdk-for-java clone>`.
-
-``` yaml $(tag) == 'package-migrate-2017-11' && $(java) && $(multiapi)
-java:
-  namespace: com.microsoft.azure.management.azuremigrate.v2017_11_11
-  output-folder: $(azure-libraries-for-java-folder)/sdk/azuremigrate/mgmt-v2017_11_11
->>>>>>> 7c50841a
 regenerate-manager: true
 generate-interface: true
 ```
@@ -192,27 +168,32 @@
 ```
 
 ### Tag: package-migrate-2017-11
-<<<<<<< HEAD
 
 These settings apply only when `--tag=package-migrate-2017-11` is specified on the command line.
 
 ``` yaml $(tag) == 'package-migrate-2017-11'
 input-file:
+- Microsoft.Migrate/AssessmentProjects/preview/2017-11-11-preview/migrate.json
+```
+
+### Tag: package-migrate-2017-11
+
+These settings apply only when `--tag=package-migrate-2017-11` is specified on the command line.
+
+``` yaml $(tag) == 'package-migrate-2017-11'
+input-file:
 - Microsoft.Migrate/preview/2017-11-11-preview/migrate.json
 ```
 
 ### Tag: package-migrate-2020-01
-=======
->>>>>>> 7c50841a
-
-These settings apply only when `--tag=package-migrate-2017-11` is specified on the command line.
-
-``` yaml $(tag) == 'package-migrate-2017-11'
-input-file:
-- Microsoft.Migrate/AssessmentProjects/preview/2017-11-11-preview/migrate.json
-```
-
-<<<<<<< HEAD
+
+These settings apply only when `--tag=package-migrate-2020-01` is specified on the command line.
+
+``` yaml $(tag) == 'package-migrate-2020-01'
+input-file:
+- Microsoft.OffAzure/stable/2020-01-01/migrate.json
+```
+
 ### Tag: package-migrate-2020-07
 
 These settings apply only when `--tag=package-migrate-2020-07` is specified on the command line.
@@ -223,19 +204,12 @@
 ```
 
 ### Tag: package-hubmigrate-2020-05
-=======
-### Tag: package-migrate-2020-01
->>>>>>> 7c50841a
-
-These settings apply only when `--tag=package-migrate-2020-01` is specified on the command line.
-
-``` yaml $(tag) == 'package-migrate-2020-01'
-input-file:
-<<<<<<< HEAD
+
+These settings apply only when `--tag=package-hubmigrate-2020-05` is specified on the command line.
+
+``` yaml $(tag) == 'package-hubmigrate-2020-05'
+input-file:
 - Microsoft.Migrate/MigrateProjects/stable/2020-05-01/hubmigrate.json
-=======
-- Microsoft.OffAzure/stable/2020-01-01/migrate.json
->>>>>>> 7c50841a
 ```
 
 ### Tag: package-hubmigrate-2018-09
@@ -245,15 +219,6 @@
 ``` yaml $(tag) == 'package-hubmigrate-2018-09'
 input-file:
 - Microsoft.Migrate/MigrateProjects/preview/2018-09-01-preview/hubmigrate.json
-```
-
-### Tag: package-hubmigrate-2020-05
-
-These settings apply only when `--tag=package-hubmigrate-2020-05` is specified on the command line.
-
-``` yaml $(tag) == 'package-hubmigrate-2020-05'
-input-file:
-- Microsoft.Migrate/MigrateProjects/stable/2020-05-01/hubmigrate.json
 ```
 
 ### Tag: package-migrateengine-2022-05

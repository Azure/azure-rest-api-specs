--- conflicted
+++ resolved
@@ -20,8 +20,6 @@
 ```
 
 
-<<<<<<< HEAD
-=======
 ### Tag: package-2023-06
 
 These settings apply only when `--tag=package-2023-06` is specified on the command line.
@@ -30,7 +28,6 @@
 input-file:
   - Microsoft.OffAzure/stable/2023-06-06/migrate.json
 ```
->>>>>>> c320f58d
 ### Tag: package-migrate-2018-02 and java
 
 These settings apply only when `--tag=package-migrate-2018-02 --java` is specified on the command line.
@@ -252,9 +249,4 @@
 
 ## Go
 
-<<<<<<< HEAD
-See configuration in [readme.go.md](./readme.go.md)
-
-=======
-See configuration in [readme.go.md](./readme.go.md)
->>>>>>> c320f58d
+See configuration in [readme.go.md](./readme.go.md)
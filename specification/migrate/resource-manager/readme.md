--- conflicted
+++ resolved
@@ -20,8 +20,6 @@
   - tag: package-migrateengine-2022-05
 ```
 
-
-<<<<<<< HEAD
 ### Tag: package-migrate-2023-04
 
 These settings apply only when `--tag=package-migrate-2023-04` is specified on the command line.
@@ -32,7 +30,8 @@
 suppressions:
   - code: AvoidAdditionalProperties
     reason: Migrate feature is widely adopted and requires additionalProperties for these swagger properties.
-=======
+```
+
 ### Tag: package-preview-2023-10
 
 These settings apply only when `--tag=package-preview-2023-10` is specified on the command line.
@@ -40,7 +39,6 @@
 ```yaml $(tag) == 'package-preview-2023-10'
 input-file:
   - Microsoft.OffAzure/preview/2023-10-01-preview/migrate.json
->>>>>>> f3cd6922
 ```
 ### Tag: package-2023-06
 
@@ -193,9 +191,6 @@
 
 ``` yaml
 openapi-type: arm
-<<<<<<< HEAD
-tag: package-migrate-2023-04
-=======
 tag: package-preview-2023-10
 ```
 
@@ -206,7 +201,6 @@
 ```yaml $(tag) == 'package-preview-2023-10'
 input-file:
   - Microsoft.OffAzure/preview/2023-10-01-preview/migrate.json
->>>>>>> f3cd6922
 ```
 
 ### Tag: package-migrate-2023-03

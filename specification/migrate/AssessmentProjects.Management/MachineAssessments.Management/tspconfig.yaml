--- conflicted
+++ resolved
@@ -36,13 +36,8 @@
     package-dir: "arm-migrate"
     is-modular-library: true
     flavor: "azure"
-<<<<<<< HEAD
-    experimentalExtensibleEnums: true
-    packageDetails:
-=======
     experimental-extensible-enums: true
     package-details:
->>>>>>> b49556eb
       name: "@azure/arm-migrate"
   "@azure-tools/typespec-client-generator-cli":
     "additionalDirectories":

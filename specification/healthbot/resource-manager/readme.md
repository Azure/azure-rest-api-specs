# healthbot

> see https://aka.ms/autorest

This is the AutoRest configuration file for healthbot.

## Getting Started

To build the SDKs for My API, simply install AutoRest via `npm` (`npm install -g autorest`) and then run:

> `autorest readme.md`

To see additional help and options, run:

> `autorest --help`

For other options on installation see [Installing AutoRest](https://aka.ms/autorest/install) on the AutoRest github page.

---

## Configuration

### Basic Information

These are the global settings for the healthbot.

```yaml
title: HealthbotClient
openapi-type: arm
openapi-subtype: rpaas
tag: package-2020-12-08
```


### Tag: package-2020-10-20-preview

These settings apply only when `--tag=package-2020-10-20-preview` is specified on the command line.

```yaml $(tag) == 'package-2020-10-20-preview'
input-file:
  - Microsoft.HealthBot/preview/2020-10-20-preview/healthbot.json
```

---

### Tag2: package-2020-10-20

These settings apply only when `--tag=package-2020-10-20` is specified on the command line.

```yaml $(tag) == 'package-2020-10-20'
input-file:
  - Microsoft.HealthBot/stable/2020-10-20/healthbot.json
```

---

### Tag3: package-2020-12-08-preview

These settings apply only when `--tag=package-2020-12-08-preview` is specified on the command line.

```yaml $(tag) == 'package-2020-12-08-preview'
input-file:
  - Microsoft.HealthBot/preview/2020-12-08-preview/healthbot.json
```

---

### Tag3: package-2020-12-08

These settings apply only when `--tag=package-2020-12-08` is specified on the command line.

```yaml $(tag) == 'package-2020-12-08'
input-file:
  - Microsoft.HealthBot/stable/2020-12-08/healthbot.json
```

---

# Code Generation

## Swagger to SDK

This section describes what SDK should be generated by the automatic system.
This is not used by Autorest itself.

```yaml $(swagger-to-sdk)
swagger-to-sdk:
  - repo: azure-sdk-for-python-track2
  - repo: azure-sdk-for-java
  - repo: azure-sdk-for-js
  - repo: azure-sdk-for-ruby
  - repo: azure-sdk-for-go
    after_scripts:
      - bundle install && rake arm:regen_all_profiles['azure_mgmt_healthbot']
  - repo: azure-cli-extensions
```

## Python

See configuration in [readme.python.md](./readme.python.md)

## Ruby

See configuration in [readme.ruby.md](./readme.ruby.md)

## TypeScript

See configuration in [readme.typescript.md](./readme.typescript.md)

## CSharp

See configuration in [readme.csharp.md](./readme.csharp.md)

## GO

<<<<<<< HEAD
See configuration in [readme.go.md](./readme.go.md)
=======
See configuration in [readme.go.md](./readme.go.md)

## Java

See configuration in [readme.java.md](./readme.java.md)
>>>>>>> aa19725f
<|MERGE_RESOLUTION|>--- conflicted
+++ resolved
@@ -113,12 +113,8 @@
 
 ## GO
 
-<<<<<<< HEAD
-See configuration in [readme.go.md](./readme.go.md)
-=======
 See configuration in [readme.go.md](./readme.go.md)
 
 ## Java
 
-See configuration in [readme.java.md](./readme.java.md)
->>>>>>> aa19725f
+See configuration in [readme.java.md](./readme.java.md)
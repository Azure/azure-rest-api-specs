# ApiManagement

> see https://aka.ms/autorest

This is the AutoRest configuration file for ApiManagement.

---

## Getting Started

To build the SDK for ApiManagement, simply [Install AutoRest](https://aka.ms/autorest/install) and in this folder, run:

> `autorest`

To see additional help and options, run:

> `autorest --help`

---

## Configuration

### Basic Information

These are the global settings for the ApiManagement API.

``` yaml
title: ApiManagementClient
description: ApiManagement Client
openapi-type: arm
tag: package-preview-2021-04
```

``` yaml
modelerfour:
  lenient-model-deduplication: true
<<<<<<< HEAD
```

### Tag: package-preview-2021-04
=======
tag: package-2021-08
```


### Tag: package-2021-08

These settings apply only when `--tag=package-2021-08` is specified on the command line.

```yaml $(tag) == 'package-2021-08'
input-file:
  - Microsoft.ApiManagement/stable/2021-08-01/apimanagement.json
  - Microsoft.ApiManagement/stable/2021-08-01/apimapis.json
  - Microsoft.ApiManagement/stable/2021-08-01/apimapisByTags.json
  - Microsoft.ApiManagement/stable/2021-08-01/apimapiversionsets.json
  - Microsoft.ApiManagement/stable/2021-08-01/apimauthorizationservers.json
  - Microsoft.ApiManagement/stable/2021-08-01/apimbackends.json
  - Microsoft.ApiManagement/stable/2021-08-01/apimcaches.json
  - Microsoft.ApiManagement/stable/2021-08-01/apimcertificates.json
  - Microsoft.ApiManagement/stable/2021-08-01/apimconnectivitycheck.json
  - Microsoft.ApiManagement/stable/2021-08-01/apimcontenttypes.json
  - Microsoft.ApiManagement/stable/2021-08-01/apimdeletedservices.json
  - Microsoft.ApiManagement/stable/2021-08-01/apimdeployment.json
  - Microsoft.ApiManagement/stable/2021-08-01/apimdiagnostics.json
  - Microsoft.ApiManagement/stable/2021-08-01/apimemailtemplates.json
  - Microsoft.ApiManagement/stable/2021-08-01/apimgateways.json
  - Microsoft.ApiManagement/stable/2021-08-01/apimgroups.json
  - Microsoft.ApiManagement/stable/2021-08-01/apimidentityprovider.json
  - Microsoft.ApiManagement/stable/2021-08-01/apimissues.json
  - Microsoft.ApiManagement/stable/2021-08-01/apimloggers.json
  - Microsoft.ApiManagement/stable/2021-08-01/apimnamedvalues.json
  - Microsoft.ApiManagement/stable/2021-08-01/apimnetworkstatus.json
  - Microsoft.ApiManagement/stable/2021-08-01/apimnotifications.json
  - Microsoft.ApiManagement/stable/2021-08-01/apimopenidconnectproviders.json
  - Microsoft.ApiManagement/stable/2021-08-01/apimoutbounddependency.json
  - Microsoft.ApiManagement/stable/2021-08-01/apimpolicies.json
  - Microsoft.ApiManagement/stable/2021-08-01/apimpolicydescriptions.json
  - Microsoft.ApiManagement/stable/2021-08-01/apimportalrevisions.json
  - Microsoft.ApiManagement/stable/2021-08-01/apimportalsettings.json
  - Microsoft.ApiManagement/stable/2021-08-01/apimprivatelink.json
  - Microsoft.ApiManagement/stable/2021-08-01/apimproducts.json
  - Microsoft.ApiManagement/stable/2021-08-01/apimproductsByTags.json
  - Microsoft.ApiManagement/stable/2021-08-01/apimquotas.json
  - Microsoft.ApiManagement/stable/2021-08-01/apimregions.json
  - Microsoft.ApiManagement/stable/2021-08-01/apimreports.json
  - Microsoft.ApiManagement/stable/2021-08-01/apimsettings.json
  - Microsoft.ApiManagement/stable/2021-08-01/apimskus.json
  - Microsoft.ApiManagement/stable/2021-08-01/apimsubscriptions.json
  - Microsoft.ApiManagement/stable/2021-08-01/apimtagresources.json
  - Microsoft.ApiManagement/stable/2021-08-01/apimtags.json
  - Microsoft.ApiManagement/stable/2021-08-01/apimtenant.json
  - Microsoft.ApiManagement/stable/2021-08-01/apimusers.json
  - Microsoft.ApiManagement/stable/2021-08-01/definitions.json
```
### Tag: package-preview-2021-04

These settings apply only when `--tag=package-preview-2021-04` is specified on the command line.

``` yaml $(tag) == 'package-preview-2021-04'
input-file:
  - Microsoft.ApiManagement/preview/2021-04-01-preview/apimanagement.json
  - Microsoft.ApiManagement/preview/2021-04-01-preview/apimapis.json
  - Microsoft.ApiManagement/preview/2021-04-01-preview/apimapisByTags.json
  - Microsoft.ApiManagement/preview/2021-04-01-preview/apimapiversionsets.json
  - Microsoft.ApiManagement/preview/2021-04-01-preview/apimauthorizationservers.json
  - Microsoft.ApiManagement/preview/2021-04-01-preview/apimbackends.json
  - Microsoft.ApiManagement/preview/2021-04-01-preview/apimcaches.json
  - Microsoft.ApiManagement/preview/2021-04-01-preview/apimcertificates.json
  - Microsoft.ApiManagement/preview/2021-04-01-preview/apimcontenttypes.json
  - Microsoft.ApiManagement/preview/2021-04-01-preview/apimdeletedservices.json
  - Microsoft.ApiManagement/preview/2021-04-01-preview/apimdeployment.json
  - Microsoft.ApiManagement/preview/2021-04-01-preview/apimdiagnostics.json
  - Microsoft.ApiManagement/preview/2021-04-01-preview/apimemailtemplates.json
  - Microsoft.ApiManagement/preview/2021-04-01-preview/apimgateways.json
  - Microsoft.ApiManagement/preview/2021-04-01-preview/apimgroups.json
  - Microsoft.ApiManagement/preview/2021-04-01-preview/apimidentityprovider.json
  - Microsoft.ApiManagement/preview/2021-04-01-preview/apimissues.json
  - Microsoft.ApiManagement/preview/2021-04-01-preview/apimloggers.json
  - Microsoft.ApiManagement/preview/2021-04-01-preview/apimnamedvalues.json
  - Microsoft.ApiManagement/preview/2021-04-01-preview/apimnetworkstatus.json
  - Microsoft.ApiManagement/preview/2021-04-01-preview/apimnotifications.json
  - Microsoft.ApiManagement/preview/2021-04-01-preview/apimopenidconnectproviders.json
  - Microsoft.ApiManagement/preview/2021-04-01-preview/apimoutbounddependency.json
  - Microsoft.ApiManagement/preview/2021-04-01-preview/apimpolicies.json
  - Microsoft.ApiManagement/preview/2021-04-01-preview/apimpolicydescriptions.json
  - Microsoft.ApiManagement/preview/2021-04-01-preview/apimportalrevisions.json
  - Microsoft.ApiManagement/preview/2021-04-01-preview/apimportalsettings.json
  - Microsoft.ApiManagement/preview/2021-04-01-preview/apimprivatelink.json
  - Microsoft.ApiManagement/preview/2021-04-01-preview/apimproducts.json
  - Microsoft.ApiManagement/preview/2021-04-01-preview/apimproductsByTags.json
  - Microsoft.ApiManagement/preview/2021-04-01-preview/apimquotas.json
  - Microsoft.ApiManagement/preview/2021-04-01-preview/apimregions.json
  - Microsoft.ApiManagement/preview/2021-04-01-preview/apimreports.json
  - Microsoft.ApiManagement/preview/2021-04-01-preview/apimschema.json
  - Microsoft.ApiManagement/preview/2021-04-01-preview/apimsettings.json
  - Microsoft.ApiManagement/preview/2021-04-01-preview/apimskus.json
  - Microsoft.ApiManagement/preview/2021-04-01-preview/apimsubscriptions.json
  - Microsoft.ApiManagement/preview/2021-04-01-preview/apimtagresources.json
  - Microsoft.ApiManagement/preview/2021-04-01-preview/apimtags.json
  - Microsoft.ApiManagement/preview/2021-04-01-preview/apimtenant.json
  - Microsoft.ApiManagement/preview/2021-04-01-preview/apimusers.json
  - Microsoft.ApiManagement/preview/2021-04-01-preview/apimconnectivitycheck.json
  - Microsoft.ApiManagement/preview/2021-04-01-preview/definitions.json
```
>>>>>>> 1d5f5252

These settings apply only when `--tag=package-preview-2021-04` is specified on the command line.

```yaml $(tag) == 'package-preview-2021-04'
input-file:
  - Microsoft.ApiManagement/preview/2021-04-01-preview/apimanagement.json
  - Microsoft.ApiManagement/preview/2021-04-01-preview/apimapis.json
  - Microsoft.ApiManagement/preview/2021-04-01-preview/apimapisByTags.json
  - Microsoft.ApiManagement/preview/2021-04-01-preview/apimapiversionsets.json
  - Microsoft.ApiManagement/preview/2021-04-01-preview/apimauthorizationservers.json
  - Microsoft.ApiManagement/preview/2021-04-01-preview/apimbackends.json
  - Microsoft.ApiManagement/preview/2021-04-01-preview/apimcaches.json
  - Microsoft.ApiManagement/preview/2021-04-01-preview/apimcertificates.json
  - Microsoft.ApiManagement/preview/2021-04-01-preview/apimcontenttypes.json
  - Microsoft.ApiManagement/preview/2021-04-01-preview/apimdeletedservices.json
  - Microsoft.ApiManagement/preview/2021-04-01-preview/apimdeployment.json
  - Microsoft.ApiManagement/preview/2021-04-01-preview/apimdiagnostics.json
  - Microsoft.ApiManagement/preview/2021-04-01-preview/apimemailtemplates.json
  - Microsoft.ApiManagement/preview/2021-04-01-preview/apimgateways.json
  - Microsoft.ApiManagement/preview/2021-04-01-preview/apimgroups.json
  - Microsoft.ApiManagement/preview/2021-04-01-preview/apimidentityprovider.json
  - Microsoft.ApiManagement/preview/2021-04-01-preview/apimissues.json
  - Microsoft.ApiManagement/preview/2021-04-01-preview/apimloggers.json
  - Microsoft.ApiManagement/preview/2021-04-01-preview/apimnamedvalues.json
  - Microsoft.ApiManagement/preview/2021-04-01-preview/apimnetworkstatus.json
  - Microsoft.ApiManagement/preview/2021-04-01-preview/apimnotifications.json
  - Microsoft.ApiManagement/preview/2021-04-01-preview/apimopenidconnectproviders.json
  - Microsoft.ApiManagement/preview/2021-04-01-preview/apimoutbounddependency.json
  - Microsoft.ApiManagement/preview/2021-04-01-preview/apimpolicies.json
  - Microsoft.ApiManagement/preview/2021-04-01-preview/apimpolicydescriptions.json
  - Microsoft.ApiManagement/preview/2021-04-01-preview/apimportalrevisions.json
  - Microsoft.ApiManagement/preview/2021-04-01-preview/apimportalsettings.json
  - Microsoft.ApiManagement/preview/2021-04-01-preview/apimprivatelink.json
  - Microsoft.ApiManagement/preview/2021-04-01-preview/apimproducts.json
  - Microsoft.ApiManagement/preview/2021-04-01-preview/apimproductsByTags.json
  - Microsoft.ApiManagement/preview/2021-04-01-preview/apimquotas.json
  - Microsoft.ApiManagement/preview/2021-04-01-preview/apimregions.json
  - Microsoft.ApiManagement/preview/2021-04-01-preview/apimreports.json
  - Microsoft.ApiManagement/preview/2021-04-01-preview/apimsettings.json
  - Microsoft.ApiManagement/preview/2021-04-01-preview/apimskus.json
  - Microsoft.ApiManagement/preview/2021-04-01-preview/apimsubscriptions.json
  - Microsoft.ApiManagement/preview/2021-04-01-preview/apimtagresources.json
  - Microsoft.ApiManagement/preview/2021-04-01-preview/apimtags.json
  - Microsoft.ApiManagement/preview/2021-04-01-preview/apimtenant.json
  - Microsoft.ApiManagement/preview/2021-04-01-preview/apimusers.json
  - Microsoft.ApiManagement/preview/2021-04-01-preview/apimconnectivitycheck.json
  - Microsoft.ApiManagement/preview/2021-04-01-preview/definitions.json
```
### Tag: package-preview-2021-01

These settings apply only when `--tag=package-preview-2021-01` is specified on the command line.

``` yaml $(tag) == 'package-preview-2021-01'
input-file:
  - Microsoft.ApiManagement/preview/2021-01-01-preview/apimanagement.json
  - Microsoft.ApiManagement/preview/2021-01-01-preview/apimapis.json
  - Microsoft.ApiManagement/preview/2021-01-01-preview/apimapisByTags.json
  - Microsoft.ApiManagement/preview/2021-01-01-preview/apimapiversionsets.json
  - Microsoft.ApiManagement/preview/2021-01-01-preview/apimauthorizationservers.json
  - Microsoft.ApiManagement/preview/2021-01-01-preview/apimbackends.json
  - Microsoft.ApiManagement/preview/2021-01-01-preview/apimcaches.json
  - Microsoft.ApiManagement/preview/2021-01-01-preview/apimcertificates.json
  - Microsoft.ApiManagement/preview/2021-01-01-preview/apimcontenttypes.json
  - Microsoft.ApiManagement/preview/2021-01-01-preview/apimdeletedservices.json
  - Microsoft.ApiManagement/preview/2021-01-01-preview/apimdeployment.json
  - Microsoft.ApiManagement/preview/2021-01-01-preview/apimdiagnostics.json
  - Microsoft.ApiManagement/preview/2021-01-01-preview/apimemailtemplates.json
  - Microsoft.ApiManagement/preview/2021-01-01-preview/apimgateways.json
  - Microsoft.ApiManagement/preview/2021-01-01-preview/apimgroups.json
  - Microsoft.ApiManagement/preview/2021-01-01-preview/apimidentityprovider.json
  - Microsoft.ApiManagement/preview/2021-01-01-preview/apimissues.json
  - Microsoft.ApiManagement/preview/2021-01-01-preview/apimloggers.json
  - Microsoft.ApiManagement/preview/2021-01-01-preview/apimnamedvalues.json
  - Microsoft.ApiManagement/preview/2021-01-01-preview/apimnetworkstatus.json
  - Microsoft.ApiManagement/preview/2021-01-01-preview/apimnotifications.json
  - Microsoft.ApiManagement/preview/2021-01-01-preview/apimopenidconnectproviders.json
  - Microsoft.ApiManagement/preview/2021-01-01-preview/apimpolicies.json
  - Microsoft.ApiManagement/preview/2021-01-01-preview/apimpolicydescriptions.json
  - Microsoft.ApiManagement/preview/2021-01-01-preview/apimportalrevisions.json
  - Microsoft.ApiManagement/preview/2021-01-01-preview/apimportalsettings.json
  - Microsoft.ApiManagement/preview/2021-01-01-preview/apimproducts.json
  - Microsoft.ApiManagement/preview/2021-01-01-preview/apimproductsByTags.json
  - Microsoft.ApiManagement/preview/2021-01-01-preview/apimquotas.json
  - Microsoft.ApiManagement/preview/2021-01-01-preview/apimregions.json
  - Microsoft.ApiManagement/preview/2021-01-01-preview/apimreports.json
  - Microsoft.ApiManagement/preview/2021-01-01-preview/apimsettings.json
  - Microsoft.ApiManagement/preview/2021-01-01-preview/apimskus.json
  - Microsoft.ApiManagement/preview/2021-01-01-preview/apimsubscriptions.json
  - Microsoft.ApiManagement/preview/2021-01-01-preview/apimtagresources.json
  - Microsoft.ApiManagement/preview/2021-01-01-preview/apimtags.json
  - Microsoft.ApiManagement/preview/2021-01-01-preview/apimtenant.json
  - Microsoft.ApiManagement/preview/2021-01-01-preview/apimusers.json
  - Microsoft.ApiManagement/preview/2021-01-01-preview/definitions.json
```

### Tag: package-2020-12

These settings apply only when `--tag=package-2020-12` is specified on the command line.

``` yaml $(tag) == 'package-2020-12'
input-file:
  - Microsoft.ApiManagement/stable/2020-12-01/apimanagement.json
  - Microsoft.ApiManagement/stable/2020-12-01/apimapis.json
  - Microsoft.ApiManagement/stable/2020-12-01/apimapisByTags.json
  - Microsoft.ApiManagement/stable/2020-12-01/apimapiversionsets.json
  - Microsoft.ApiManagement/stable/2020-12-01/apimauthorizationservers.json
  - Microsoft.ApiManagement/stable/2020-12-01/apimbackends.json
  - Microsoft.ApiManagement/stable/2020-12-01/apimcaches.json
  - Microsoft.ApiManagement/stable/2020-12-01/apimcertificates.json
  - Microsoft.ApiManagement/stable/2020-12-01/apimcontenttypes.json
  - Microsoft.ApiManagement/stable/2020-12-01/apimdeletedservices.json
  - Microsoft.ApiManagement/stable/2020-12-01/apimdeployment.json
  - Microsoft.ApiManagement/stable/2020-12-01/apimdiagnostics.json
  - Microsoft.ApiManagement/stable/2020-12-01/apimemailtemplates.json
  - Microsoft.ApiManagement/stable/2020-12-01/apimgateways.json
  - Microsoft.ApiManagement/stable/2020-12-01/apimgroups.json
  - Microsoft.ApiManagement/stable/2020-12-01/apimidentityprovider.json
  - Microsoft.ApiManagement/stable/2020-12-01/apimissues.json
  - Microsoft.ApiManagement/stable/2020-12-01/apimloggers.json
  - Microsoft.ApiManagement/stable/2020-12-01/apimnamedvalues.json
  - Microsoft.ApiManagement/stable/2020-12-01/apimnetworkstatus.json
  - Microsoft.ApiManagement/stable/2020-12-01/apimnotifications.json
  - Microsoft.ApiManagement/stable/2020-12-01/apimopenidconnectproviders.json
  - Microsoft.ApiManagement/stable/2020-12-01/apimpolicies.json
  - Microsoft.ApiManagement/stable/2020-12-01/apimpolicydescriptions.json
  - Microsoft.ApiManagement/stable/2020-12-01/apimportalrevisions.json
  - Microsoft.ApiManagement/stable/2020-12-01/apimportalsettings.json
  - Microsoft.ApiManagement/stable/2020-12-01/apimproducts.json
  - Microsoft.ApiManagement/stable/2020-12-01/apimproductsByTags.json
  - Microsoft.ApiManagement/stable/2020-12-01/apimquotas.json
  - Microsoft.ApiManagement/stable/2020-12-01/apimregions.json
  - Microsoft.ApiManagement/stable/2020-12-01/apimreports.json
  - Microsoft.ApiManagement/stable/2020-12-01/apimsettings.json
  - Microsoft.ApiManagement/stable/2020-12-01/apimskus.json
  - Microsoft.ApiManagement/stable/2020-12-01/apimsubscriptions.json
  - Microsoft.ApiManagement/stable/2020-12-01/apimtagresources.json
  - Microsoft.ApiManagement/stable/2020-12-01/apimtags.json
  - Microsoft.ApiManagement/stable/2020-12-01/apimtenant.json
  - Microsoft.ApiManagement/stable/2020-12-01/apimusers.json
  - Microsoft.ApiManagement/stable/2020-12-01/definitions.json
```

### Tag: package-preview-2020-06

These settings apply only when `--tag=package-preview-2020-06` is specified on the command line.

``` yaml $(tag) == 'package-preview-2020-06'
input-file:
  - Microsoft.ApiManagement/preview/2020-06-01-preview/apimanagement.json
  - Microsoft.ApiManagement/preview/2020-06-01-preview/apimapis.json
  - Microsoft.ApiManagement/preview/2020-06-01-preview/apimapisByTags.json
  - Microsoft.ApiManagement/preview/2020-06-01-preview/apimapiversionsets.json
  - Microsoft.ApiManagement/preview/2020-06-01-preview/apimauthorizationservers.json
  - Microsoft.ApiManagement/preview/2020-06-01-preview/apimbackends.json
  - Microsoft.ApiManagement/preview/2020-06-01-preview/apimcaches.json
  - Microsoft.ApiManagement/preview/2020-06-01-preview/apimcertificates.json
  - Microsoft.ApiManagement/preview/2020-06-01-preview/apimcontenttypes.json
  - Microsoft.ApiManagement/preview/2020-06-01-preview/apimdeletedservices.json
  - Microsoft.ApiManagement/preview/2020-06-01-preview/apimdeployment.json
  - Microsoft.ApiManagement/preview/2020-06-01-preview/apimdiagnostics.json
  - Microsoft.ApiManagement/preview/2020-06-01-preview/apimemailtemplates.json
  - Microsoft.ApiManagement/preview/2020-06-01-preview/apimgateways.json
  - Microsoft.ApiManagement/preview/2020-06-01-preview/apimgroups.json
  - Microsoft.ApiManagement/preview/2020-06-01-preview/apimidentityprovider.json
  - Microsoft.ApiManagement/preview/2020-06-01-preview/apimissues.json
  - Microsoft.ApiManagement/preview/2020-06-01-preview/apimloggers.json
  - Microsoft.ApiManagement/preview/2020-06-01-preview/apimnamedvalues.json
  - Microsoft.ApiManagement/preview/2020-06-01-preview/apimnetworkstatus.json
  - Microsoft.ApiManagement/preview/2020-06-01-preview/apimnotifications.json
  - Microsoft.ApiManagement/preview/2020-06-01-preview/apimopenidconnectproviders.json
  - Microsoft.ApiManagement/preview/2020-06-01-preview/apimpolicies.json
  - Microsoft.ApiManagement/preview/2020-06-01-preview/apimpolicydescriptions.json
  - Microsoft.ApiManagement/preview/2020-06-01-preview/apimportalrevisions.json
  - Microsoft.ApiManagement/preview/2020-06-01-preview/apimportalsettings.json
  - Microsoft.ApiManagement/preview/2020-06-01-preview/apimproducts.json
  - Microsoft.ApiManagement/preview/2020-06-01-preview/apimproductsByTags.json
  - Microsoft.ApiManagement/preview/2020-06-01-preview/apimquotas.json
  - Microsoft.ApiManagement/preview/2020-06-01-preview/apimregions.json
  - Microsoft.ApiManagement/preview/2020-06-01-preview/apimreports.json
  - Microsoft.ApiManagement/preview/2020-06-01-preview/apimsettings.json
  - Microsoft.ApiManagement/preview/2020-06-01-preview/apimskus.json
  - Microsoft.ApiManagement/preview/2020-06-01-preview/apimsubscriptions.json
  - Microsoft.ApiManagement/preview/2020-06-01-preview/apimtagresources.json
  - Microsoft.ApiManagement/preview/2020-06-01-preview/apimtags.json
  - Microsoft.ApiManagement/preview/2020-06-01-preview/apimtenant.json
  - Microsoft.ApiManagement/preview/2020-06-01-preview/apimusers.json
  - Microsoft.ApiManagement/preview/2020-06-01-preview/definitions.json
```

### Tag: package-2019-12

These settings apply only when `--tag=package-2019-12` is specified on the command line.

``` yaml $(tag) == 'package-2019-12'
input-file:
  - Microsoft.ApiManagement/stable/2019-12-01/apimanagement.json
  - Microsoft.ApiManagement/stable/2019-12-01/apimapis.json
  - Microsoft.ApiManagement/stable/2019-12-01/apimapisByTags.json
  - Microsoft.ApiManagement/stable/2019-12-01/apimapiversionsets.json
  - Microsoft.ApiManagement/stable/2019-12-01/apimauthorizationservers.json
  - Microsoft.ApiManagement/stable/2019-12-01/apimbackends.json
  - Microsoft.ApiManagement/stable/2019-12-01/apimcaches.json
  - Microsoft.ApiManagement/stable/2019-12-01/apimcertificates.json
  - Microsoft.ApiManagement/stable/2019-12-01/apimcontenttypes.json
  - Microsoft.ApiManagement/stable/2019-12-01/apimdeployment.json
  - Microsoft.ApiManagement/stable/2019-12-01/apimdiagnostics.json
  - Microsoft.ApiManagement/stable/2019-12-01/apimemailtemplates.json
  - Microsoft.ApiManagement/stable/2019-12-01/apimgateways.json
  - Microsoft.ApiManagement/stable/2019-12-01/apimgroups.json
  - Microsoft.ApiManagement/stable/2019-12-01/apimidentityprovider.json
  - Microsoft.ApiManagement/stable/2019-12-01/apimissues.json
  - Microsoft.ApiManagement/stable/2019-12-01/apimloggers.json
  - Microsoft.ApiManagement/stable/2019-12-01/apimnamedvalues.json
  - Microsoft.ApiManagement/stable/2019-12-01/apimnetworkstatus.json
  - Microsoft.ApiManagement/stable/2019-12-01/apimnotifications.json
  - Microsoft.ApiManagement/stable/2019-12-01/apimopenidconnectproviders.json
  - Microsoft.ApiManagement/stable/2019-12-01/apimpolicies.json
  - Microsoft.ApiManagement/stable/2019-12-01/apimpolicydescriptions.json
  - Microsoft.ApiManagement/stable/2019-12-01/apimportalsettings.json
  - Microsoft.ApiManagement/stable/2019-12-01/apimproducts.json
  - Microsoft.ApiManagement/stable/2019-12-01/apimproductsByTags.json
  - Microsoft.ApiManagement/stable/2019-12-01/apimquotas.json
  - Microsoft.ApiManagement/stable/2019-12-01/apimregions.json
  - Microsoft.ApiManagement/stable/2019-12-01/apimreports.json
  - Microsoft.ApiManagement/stable/2019-12-01/apimsubscriptions.json
  - Microsoft.ApiManagement/stable/2019-12-01/apimtagresources.json
  - Microsoft.ApiManagement/stable/2019-12-01/apimtags.json
  - Microsoft.ApiManagement/stable/2019-12-01/apimtenant.json
  - Microsoft.ApiManagement/stable/2019-12-01/apimusers.json
  - Microsoft.ApiManagement/stable/2019-12-01/definitions.json
```

### Tag: package-preview-2019-12

These settings apply only when `--tag=package-preview-2019-12` is specified on the command line.

``` yaml $(tag) == 'package-preview-2019-12'
input-file:
  - Microsoft.ApiManagement/preview/2019-12-01-preview/apimanagement.json
  - Microsoft.ApiManagement/preview/2019-12-01-preview/apimapis.json
  - Microsoft.ApiManagement/preview/2019-12-01-preview/apimapisByTags.json
  - Microsoft.ApiManagement/preview/2019-12-01-preview/apimapiversionsets.json
  - Microsoft.ApiManagement/preview/2019-12-01-preview/apimauthorizationservers.json
  - Microsoft.ApiManagement/preview/2019-12-01-preview/apimbackends.json
  - Microsoft.ApiManagement/preview/2019-12-01-preview/apimcaches.json
  - Microsoft.ApiManagement/preview/2019-12-01-preview/apimcertificates.json
  - Microsoft.ApiManagement/preview/2019-12-01-preview/apimdeployment.json
  - Microsoft.ApiManagement/preview/2019-12-01-preview/apimdiagnostics.json
  - Microsoft.ApiManagement/preview/2019-12-01-preview/apimemailtemplates.json
  - Microsoft.ApiManagement/preview/2019-12-01-preview/apimgateways.json
  - Microsoft.ApiManagement/preview/2019-12-01-preview/apimgroups.json
  - Microsoft.ApiManagement/preview/2019-12-01-preview/apimidentityprovider.json
  - Microsoft.ApiManagement/preview/2019-12-01-preview/apimissues.json
  - Microsoft.ApiManagement/preview/2019-12-01-preview/apimloggers.json
  - Microsoft.ApiManagement/preview/2019-12-01-preview/apimnetworkstatus.json
  - Microsoft.ApiManagement/preview/2019-12-01-preview/apimnotifications.json
  - Microsoft.ApiManagement/preview/2019-12-01-preview/apimopenidconnectproviders.json
  - Microsoft.ApiManagement/preview/2019-12-01-preview/apimpolicies.json
  - Microsoft.ApiManagement/preview/2019-12-01-preview/apimpolicydescriptions.json
  - Microsoft.ApiManagement/preview/2019-12-01-preview/apimportalsettings.json
  - Microsoft.ApiManagement/preview/2019-12-01-preview/apimproducts.json
  - Microsoft.ApiManagement/preview/2019-12-01-preview/apimproductsByTags.json
  - Microsoft.ApiManagement/preview/2019-12-01-preview/apimnamedvalues.json
  - Microsoft.ApiManagement/preview/2019-12-01-preview/apimquotas.json
  - Microsoft.ApiManagement/preview/2019-12-01-preview/apimregions.json
  - Microsoft.ApiManagement/preview/2019-12-01-preview/apimreports.json
  - Microsoft.ApiManagement/preview/2019-12-01-preview/apimsubscriptions.json
  - Microsoft.ApiManagement/preview/2019-12-01-preview/apimtagresources.json
  - Microsoft.ApiManagement/preview/2019-12-01-preview/apimtags.json
  - Microsoft.ApiManagement/preview/2019-12-01-preview/apimtenant.json
  - Microsoft.ApiManagement/preview/2019-12-01-preview/apimusers.json
  - Microsoft.ApiManagement/preview/2019-12-01-preview/definitions.json
```

### Tag: package-2019-01

These settings apply only when `--tag=package-2019-01` is specified on the command line.

``` yaml $(tag) == 'package-2019-01'
input-file:
  - Microsoft.ApiManagement/stable/2019-01-01/apimanagement.json
  - Microsoft.ApiManagement/stable/2019-01-01/apimapis.json
  - Microsoft.ApiManagement/stable/2019-01-01/apimapisByTags.json
  - Microsoft.ApiManagement/stable/2019-01-01/apimapiversionsets.json
  - Microsoft.ApiManagement/stable/2019-01-01/apimauthorizationservers.json
  - Microsoft.ApiManagement/stable/2019-01-01/apimbackends.json
  - Microsoft.ApiManagement/stable/2019-01-01/apimcaches.json
  - Microsoft.ApiManagement/stable/2019-01-01/apimcertificates.json
  - Microsoft.ApiManagement/stable/2019-01-01/apimdeployment.json
  - Microsoft.ApiManagement/stable/2019-01-01/apimdiagnostics.json
  - Microsoft.ApiManagement/stable/2019-01-01/apimemailtemplates.json
  - Microsoft.ApiManagement/stable/2019-01-01/apimgroups.json
  - Microsoft.ApiManagement/stable/2019-01-01/apimidentityprovider.json
  - Microsoft.ApiManagement/stable/2019-01-01/apimissues.json
  - Microsoft.ApiManagement/stable/2019-01-01/apimloggers.json
  - Microsoft.ApiManagement/stable/2019-01-01/apimnetworkstatus.json
  - Microsoft.ApiManagement/stable/2019-01-01/apimnotifications.json
  - Microsoft.ApiManagement/stable/2019-01-01/apimopenidconnectproviders.json
  - Microsoft.ApiManagement/stable/2019-01-01/apimpolicies.json
  - Microsoft.ApiManagement/stable/2019-01-01/apimpolicysnippets.json
  - Microsoft.ApiManagement/stable/2019-01-01/apimportalsettings.json
  - Microsoft.ApiManagement/stable/2019-01-01/apimproducts.json
  - Microsoft.ApiManagement/stable/2019-01-01/apimproductsByTags.json
  - Microsoft.ApiManagement/stable/2019-01-01/apimproperties.json
  - Microsoft.ApiManagement/stable/2019-01-01/apimquotas.json
  - Microsoft.ApiManagement/stable/2019-01-01/apimregions.json
  - Microsoft.ApiManagement/stable/2019-01-01/apimreports.json
  - Microsoft.ApiManagement/stable/2019-01-01/apimsubscriptions.json
  - Microsoft.ApiManagement/stable/2019-01-01/apimtagresources.json
  - Microsoft.ApiManagement/stable/2019-01-01/apimtags.json
  - Microsoft.ApiManagement/stable/2019-01-01/apimtenant.json
  - Microsoft.ApiManagement/stable/2019-01-01/apimusers.json
  - Microsoft.ApiManagement/stable/2019-01-01/definitions.json
```

### Tag: package-2018-06-preview

These settings apply only when `--tag=package-2018-06-preview` is specified on the command line.

``` yaml $(tag) == 'package-2018-06-preview'
input-file:
- Microsoft.ApiManagement/preview/2018-06-01-preview/apimanagement.json
- Microsoft.ApiManagement/preview/2018-06-01-preview/apimapis.json
- Microsoft.ApiManagement/preview/2018-06-01-preview/apimapisByTags.json
- Microsoft.ApiManagement/preview/2018-06-01-preview/apimauthorizationservers.json
- Microsoft.ApiManagement/preview/2018-06-01-preview/apimbackends.json
- Microsoft.ApiManagement/preview/2018-06-01-preview/apimcaches.json
- Microsoft.ApiManagement/preview/2018-06-01-preview/apimcertificates.json
- Microsoft.ApiManagement/preview/2018-06-01-preview/apimdeployment.json
- Microsoft.ApiManagement/preview/2018-06-01-preview/apimdiagnostics.json
- Microsoft.ApiManagement/preview/2018-06-01-preview/apimemailtemplates.json
- Microsoft.ApiManagement/preview/2018-06-01-preview/apimgroups.json
- Microsoft.ApiManagement/preview/2018-06-01-preview/apimidentityprovider.json
- Microsoft.ApiManagement/preview/2018-06-01-preview/apimissues.json
- Microsoft.ApiManagement/preview/2018-06-01-preview/apimloggers.json
- Microsoft.ApiManagement/preview/2018-06-01-preview/apimnotifications.json
- Microsoft.ApiManagement/preview/2018-06-01-preview/apimnetworkstatus.json
- Microsoft.ApiManagement/preview/2018-06-01-preview/apimopenidconnectproviders.json
- Microsoft.ApiManagement/preview/2018-06-01-preview/apimpolicies.json
- Microsoft.ApiManagement/preview/2018-06-01-preview/apimpolicysnippets.json
- Microsoft.ApiManagement/preview/2018-06-01-preview/apimportalsettings.json
- Microsoft.ApiManagement/preview/2018-06-01-preview/apimproducts.json
- Microsoft.ApiManagement/preview/2018-06-01-preview/apimproductsByTags.json
- Microsoft.ApiManagement/preview/2018-06-01-preview/apimproperties.json
- Microsoft.ApiManagement/preview/2018-06-01-preview/apimquotas.json
- Microsoft.ApiManagement/preview/2018-06-01-preview/apimregions.json
- Microsoft.ApiManagement/preview/2018-06-01-preview/apimreports.json
- Microsoft.ApiManagement/preview/2018-06-01-preview/apimsubscriptions.json
- Microsoft.ApiManagement/preview/2018-06-01-preview/apimtagresources.json
- Microsoft.ApiManagement/preview/2018-06-01-preview/apimtags.json
- Microsoft.ApiManagement/preview/2018-06-01-preview/apimtenant.json
- Microsoft.ApiManagement/preview/2018-06-01-preview/apimusers.json
- Microsoft.ApiManagement/preview/2018-06-01-preview/apimapiversionsets.json
- Microsoft.ApiManagement/preview/2018-06-01-preview/definitions.json
```

## Suppression

``` yaml
directive:
  - suppress: R3016
    reason: existing properties, can't be changed without breaking API.
    #where:
    #  - $.definitions.ApiManagementServiceUploadCertificateParameters.properties.certificate_password
    #  - $.definitions.QuotaCounterContract.properties.Value

```

### Tag: package-2018-01

These settings apply only when `--tag=package-2018-01` is specified on the command line.

``` yaml $(tag) == 'package-2018-01'
input-file:
- Microsoft.ApiManagement/stable/2018-01-01/apimanagement.json
- Microsoft.ApiManagement/stable/2018-01-01/apimapis.json
- Microsoft.ApiManagement/stable/2018-01-01/apimauthorizationservers.json
- Microsoft.ApiManagement/stable/2018-01-01/apimbackends.json
- Microsoft.ApiManagement/stable/2018-01-01/apimcertificates.json
- Microsoft.ApiManagement/stable/2018-01-01/apimdeployment.json
- Microsoft.ApiManagement/stable/2018-01-01/apimdiagnostics.json
- Microsoft.ApiManagement/stable/2018-01-01/apimemailtemplate.json
- Microsoft.ApiManagement/stable/2018-01-01/apimgroups.json
- Microsoft.ApiManagement/stable/2018-01-01/apimidentityprovider.json
- Microsoft.ApiManagement/stable/2018-01-01/apimloggers.json
- Microsoft.ApiManagement/stable/2018-01-01/apimnotifications.json
- Microsoft.ApiManagement/stable/2018-01-01/apimnetworkstatus.json
- Microsoft.ApiManagement/stable/2018-01-01/apimopenidconnectproviders.json
- Microsoft.ApiManagement/stable/2018-01-01/apimportalsettings.json
- Microsoft.ApiManagement/stable/2018-01-01/apimproducts.json
- Microsoft.ApiManagement/stable/2018-01-01/apimproperties.json
- Microsoft.ApiManagement/stable/2018-01-01/apimquotas.json
- Microsoft.ApiManagement/stable/2018-01-01/apimreports.json
- Microsoft.ApiManagement/stable/2018-01-01/apimsubscriptions.json
- Microsoft.ApiManagement/stable/2018-01-01/apimtagresources.json
- Microsoft.ApiManagement/stable/2018-01-01/apimtags.json
- Microsoft.ApiManagement/stable/2018-01-01/apimtenant.json
- Microsoft.ApiManagement/stable/2018-01-01/apimusers.json
- Microsoft.ApiManagement/stable/2018-01-01/apimversionsets.json
```

## Suppression

``` yaml
directive:
  - suppress: R3016
    reason: existing properties, can't be changed without breaking API.
    #where:
    #  - $.definitions.ApiManagementServiceUploadCertificateParameters.properties.certificate_password
    #  - $.definitions.QuotaCounterContract.properties.Value

```

### Tag: package-2017-03

These settings apply only when `--tag=package-2017-03` is specified on the command line.

``` yaml $(tag) == 'package-2017-03'
input-file:
- Microsoft.ApiManagement/stable/2017-03-01/apimanagement.json
- Microsoft.ApiManagement/stable/2017-03-01/apimapis.json
- Microsoft.ApiManagement/stable/2017-03-01/apimauthorizationservers.json
- Microsoft.ApiManagement/stable/2017-03-01/apimbackends.json
- Microsoft.ApiManagement/stable/2017-03-01/apimcertificates.json
- Microsoft.ApiManagement/stable/2017-03-01/apimdeployment.json
- Microsoft.ApiManagement/stable/2017-03-01/apimdiagnostics.json
- Microsoft.ApiManagement/stable/2017-03-01/apimemailtemplate.json
- Microsoft.ApiManagement/stable/2017-03-01/apimgroups.json
- Microsoft.ApiManagement/stable/2017-03-01/apimidentityprovider.json
- Microsoft.ApiManagement/stable/2017-03-01/apimloggers.json
- Microsoft.ApiManagement/stable/2017-03-01/apimnotifications.json
- Microsoft.ApiManagement/stable/2017-03-01/apimnetworkstatus.json
- Microsoft.ApiManagement/stable/2017-03-01/apimopenidconnectproviders.json
- Microsoft.ApiManagement/stable/2017-03-01/apimportalsettings.json
- Microsoft.ApiManagement/stable/2017-03-01/apimproducts.json
- Microsoft.ApiManagement/stable/2017-03-01/apimproperties.json
- Microsoft.ApiManagement/stable/2017-03-01/apimquotas.json
- Microsoft.ApiManagement/stable/2017-03-01/apimreports.json
- Microsoft.ApiManagement/stable/2017-03-01/apimsubscriptions.json
- Microsoft.ApiManagement/stable/2017-03-01/apimtagresources.json
- Microsoft.ApiManagement/stable/2017-03-01/apimtags.json
- Microsoft.ApiManagement/stable/2017-03-01/apimtenant.json
- Microsoft.ApiManagement/stable/2017-03-01/apimusers.json
- Microsoft.ApiManagement/stable/2017-03-01/apimversionsets.json
```

### Tag: package-2016-10

These settings apply only when `--tag=package-2016-10` is specified on the command line.

``` yaml $(tag) == 'package-2016-10'
input-file:
- Microsoft.ApiManagement/stable/2016-10-10/apimanagement.json
- Microsoft.ApiManagement/stable/2016-10-10/apimapis.json
- Microsoft.ApiManagement/stable/2016-10-10/apimauthorizationservers.json
- Microsoft.ApiManagement/stable/2016-10-10/apimbackends.json
- Microsoft.ApiManagement/stable/2016-10-10/apimcertificates.json
- Microsoft.ApiManagement/stable/2016-10-10/apimdeployment.json
- Microsoft.ApiManagement/stable/2016-10-10/apimgroups.json
- Microsoft.ApiManagement/stable/2016-10-10/apimidentityprovider.json
- Microsoft.ApiManagement/stable/2016-10-10/apimloggers.json
- Microsoft.ApiManagement/stable/2016-10-10/apimnetworkstatus.json
- Microsoft.ApiManagement/stable/2016-10-10/apimopenidconnectproviders.json
- Microsoft.ApiManagement/stable/2016-10-10/apimproducts.json
- Microsoft.ApiManagement/stable/2016-10-10/apimproperties.json
- Microsoft.ApiManagement/stable/2016-10-10/apimquotas.json
- Microsoft.ApiManagement/stable/2016-10-10/apimreports.json
- Microsoft.ApiManagement/stable/2016-10-10/apimsubscriptions.json
- Microsoft.ApiManagement/stable/2016-10-10/apimtenant.json
- Microsoft.ApiManagement/stable/2016-10-10/apimusers.json
```

### Tag: package-2016-07

These settings apply only when `--tag=package-2016-07` is specified on the command line.

``` yaml $(tag) == 'package-2016-07'
input-file:
- Microsoft.ApiManagement/stable/2016-07-07/apimanagement.json
- Microsoft.ApiManagement/stable/2016-07-07/apimdeployment.json
```

---

# Code Generation

## Swagger to SDK

This section describes what SDK should be generated by the automatic system.
This is not used by Autorest itself.

``` yaml $(swagger-to-sdk)
swagger-to-sdk:
  - repo: azure-sdk-for-net
  - repo: azure-sdk-for-go
  - repo: azure-sdk-for-go-track2
  - repo: azure-sdk-for-python
  - repo: azure-sdk-for-python-track2
  - repo: azure-sdk-for-js
  - repo: azure-sdk-for-node
    autorest_options:
      use: "@microsoft.azure/autorest.python@~3.0"
  - repo: azure-sdk-for-ruby
    after_scripts:
      - bundle install && rake arm:regen_all_profiles['azure_mgmt_api_management']
  - repo: azure-resource-manager-schemas
```

## C#

These settings apply only when `--csharp` is specified on the command line.
Please also specify `--csharp-sdks-folder=<path to "SDKs" directory of your azure-sdk-for-net clone>`.

``` yaml $(csharp)
csharp:
  azure-arm: true
  license-header: MICROSOFT_MIT_NO_VERSION
  namespace: Microsoft.Azure.Management.ApiManagement
  output-folder: $(csharp-sdks-folder)/apimanagement/Microsoft.Azure.Management.ApiManagement/src/Generated
  clear-output-folder: true
```

## Python

See configuration in [readme.python.md](./readme.python.md)

## Go

See configuration in [readme.go.md](./readme.go.md)

## Java

See configuration in [readme.java.md](./readme.java.md)

## Suppression

``` yaml
directive:
  - suppress: R4009
    from: apimapis.json
    reason: Warning raised to error while PR was being reviewed. SystemData will implement in next preview version.
  - suppress: R4009
    from: apimapiversionsets.json
    reason: Warning raised to error while PR was being reviewed. SystemData will implement in next preview version.
  - suppress: R4009
    from: apimauthorizationservers.json
    reason: Warning raised to error while PR was being reviewed. SystemData will implement in next preview version.
  - suppress: R4009
    from: apimbackends.json
    reason: Warning raised to error while PR was being reviewed. SystemData will implement in next preview version.
  - suppress: R4009
    from: apimbackends.json
    reason: Warning raised to error while PR was being reviewed. SystemData will implement in next preview version.
  - suppress: R4009
    from: apimcaches.json
    reason: Warning raised to error while PR was being reviewed. SystemData will implement in next preview version.
  - suppress: R4009
    from: apimcertificates.json
    reason: Warning raised to error while PR was being reviewed. SystemData will implement in next preview version.
  - suppress: R4009
    from: apimdeployment.json
    reason: Warning raised to error while PR was being reviewed. SystemData will implement in next preview version.
  - suppress: R4009
    from: apimsubscriptions.json
    reason: Warning raised to error while PR was being reviewed. SystemData will implement in next preview version.
  - suppress: R4009
    from: apimusers.json
    reason: Warning raised to error while PR was being reviewed. SystemData will implement in next preview version.
  - suppress: R4009
    from: apimproducts.json
    reason: Warning raised to error while PR was being reviewed. SystemData will implement in next preview version.
  - suppress: R4009
    from: apimnamedvalues.json
    reason: Warning raised to error while PR was being reviewed. SystemData will implement in next preview version.
  - suppress: R4009
    from: apimgateways.json
    reason: Warning raised to error while PR was being reviewed. SystemData will implement in next preview version.
  - suppress: R4009
    from: apimgroups.json
    reason: Warning raised to error while PR was being reviewed. SystemData will implement in next preview version.
  - suppress: R4009
    from: apimcontenttypes.json
    reason: Warning raised to error while PR was being reviewed. SystemData will implement in next preview version.
  - suppress: R4009
    from: apimdeletedservices.json
    reason: Warning raised to error while PR was being reviewed. SystemData will implement in next preview version.
  - suppress: R4009
    from: apimdiagnostics.json
    reason: Warning raised to error while PR was being reviewed. SystemData will implement in next preview version.
  - suppress: R4009
    from: apimemailtemplates.json
    reason: Warning raised to error while PR was being reviewed. SystemData will implement in next preview version.
  - suppress: R4009
    from: apimidentityprovider.json
    reason: Warning raised to error while PR was being reviewed. SystemData will implement in next preview version.
  - suppress: R4009
    from: apimissues.json
    reason: Warning raised to error while PR was being reviewed. SystemData will implement in next preview version.
  - suppress: R4009
    from: apimloggers.json
    reason: Warning raised to error while PR was being reviewed. SystemData will implement in next preview version.
  - suppress: R4009
    from: apimopenidconnectproviders.json
    reason: Warning raised to error while PR was being reviewed. SystemData will implement in next preview version.
  - suppress: R4009
    from: apimpolicies.json
    reason: Warning raised to error while PR was being reviewed. SystemData will implement in next preview version.
  - suppress: R4009
    from: apimportalrevisions.json
    reason: Warning raised to error while PR was being reviewed. SystemData will implement in next preview version.
  - suppress: R4009
    from: apimschema.json
    reason: Warning raised to error while PR was being reviewed. SystemData will implement in next preview version.
  - suppress: R4009
    from: apimsettings.json
    reason: Warning raised to error while PR was being reviewed. SystemData will implement in next preview version.
  - suppress: R4009
    from: apimtags.json
    reason: Warning raised to error while PR was being reviewed. SystemData will implement in next preview version.
  - suppress: R4009
    from: apimtenant.json
    reason: Warning raised to error while PR was being reviewed. SystemData will implement in next preview version.
  - suppress: R4009
    from: apimnotifications.json
    reason: Warning raised to error while PR was being reviewed. SystemData will implement in next preview version.
  - suppress: R4037
    from: definitions.json
    reason: We want customers to be able to supply any valid JSON token, object or otherwise    
  - suppress: R4009
    from: apimprivatelink.json
    reason: Warning raised to error while PR was being reviewed. SystemData will implement in next preview version.  
  - suppress: R4009
    from: apimprivatelink.json
    reason: Warning raised to error while PR was being reviewed. SystemData will implement in next preview version.  
<<<<<<< HEAD
=======
  - suppress: R4009
    from: apimprivatelink.json
    reason: Warning raised to error while PR was being reviewed. SystemData will implement in next preview version.  
>>>>>>> 1d5f5252
```<|MERGE_RESOLUTION|>--- conflicted
+++ resolved
@@ -34,11 +34,6 @@
 ``` yaml
 modelerfour:
   lenient-model-deduplication: true
-<<<<<<< HEAD
-```
-
-### Tag: package-preview-2021-04
-=======
 tag: package-2021-08
 ```
 
@@ -142,7 +137,8 @@
   - Microsoft.ApiManagement/preview/2021-04-01-preview/apimconnectivitycheck.json
   - Microsoft.ApiManagement/preview/2021-04-01-preview/definitions.json
 ```
->>>>>>> 1d5f5252
+
+### Tag: package-preview-2021-04
 
 These settings apply only when `--tag=package-preview-2021-04` is specified on the command line.
 
@@ -777,10 +773,7 @@
   - suppress: R4009
     from: apimprivatelink.json
     reason: Warning raised to error while PR was being reviewed. SystemData will implement in next preview version.  
-<<<<<<< HEAD
-=======
   - suppress: R4009
     from: apimprivatelink.json
     reason: Warning raised to error while PR was being reviewed. SystemData will implement in next preview version.  
->>>>>>> 1d5f5252
 ```
# ApiManagement

> see https://aka.ms/autorest

This is the AutoRest configuration file for ApiManagement.

---

## Getting Started

To build the SDK for ApiManagement, simply [Install AutoRest](https://aka.ms/autorest/install) and in this folder, run:

> `autorest`

To see additional help and options, run:

> `autorest --help`

---

## Configuration

### Basic Information

These are the global settings for the ApiManagement API.

``` yaml
title: ApiManagementClient
description: ApiManagement Client
openapi-type: arm
tag: package-preview-2021-04
```

``` yaml
modelerfour:
  lenient-model-deduplication: true
tag: package-2021-08
```

### Tag: package-preview-2021-12

These settings apply only when `--tag=package-preview-2021-12` is specified on the command line.

```yaml $(tag) == 'package-preview-2021-12'
input-file:
  - Microsoft.ApiManagement/preview/2021-12-01-preview/apimanagement.json
  - Microsoft.ApiManagement/preview/2021-12-01-preview/apimapis.json
  - Microsoft.ApiManagement/preview/2021-12-01-preview/apimapisByTags.json
  - Microsoft.ApiManagement/preview/2021-12-01-preview/apimapiversionsets.json
  - Microsoft.ApiManagement/preview/2021-12-01-preview/apimauthorizationservers.json
  - Microsoft.ApiManagement/preview/2021-12-01-preview/apimbackends.json
  - Microsoft.ApiManagement/preview/2021-12-01-preview/apimcaches.json
  - Microsoft.ApiManagement/preview/2021-12-01-preview/apimcertificates.json
  - Microsoft.ApiManagement/preview/2021-12-01-preview/apimconnectivitycheck.json
  - Microsoft.ApiManagement/preview/2021-12-01-preview/apimcontenttypes.json
  - Microsoft.ApiManagement/preview/2021-12-01-preview/apimdeletedservices.json
  - Microsoft.ApiManagement/preview/2021-12-01-preview/apimdeployment.json
  - Microsoft.ApiManagement/preview/2021-12-01-preview/apimdiagnostics.json
  - Microsoft.ApiManagement/preview/2021-12-01-preview/apimemailtemplates.json
  - Microsoft.ApiManagement/preview/2021-12-01-preview/apimgateways.json
  - Microsoft.ApiManagement/preview/2021-12-01-preview/apimgroups.json
  - Microsoft.ApiManagement/preview/2021-12-01-preview/apimidentityprovider.json
  - Microsoft.ApiManagement/preview/2021-12-01-preview/apimissues.json
  - Microsoft.ApiManagement/preview/2021-12-01-preview/apimloggers.json
  - Microsoft.ApiManagement/preview/2021-12-01-preview/apimnamedvalues.json
  - Microsoft.ApiManagement/preview/2021-12-01-preview/apimnetworkstatus.json
  - Microsoft.ApiManagement/preview/2021-12-01-preview/apimnotifications.json
  - Microsoft.ApiManagement/preview/2021-12-01-preview/apimopenidconnectproviders.json
  - Microsoft.ApiManagement/preview/2021-12-01-preview/apimoutbounddependency.json
  - Microsoft.ApiManagement/preview/2021-12-01-preview/apimpolicies.json
  - Microsoft.ApiManagement/preview/2021-12-01-preview/apimpolicydescriptions.json
  - Microsoft.ApiManagement/preview/2021-12-01-preview/apimportalrevisions.json
  - Microsoft.ApiManagement/preview/2021-12-01-preview/apimportalsettings.json
  - Microsoft.ApiManagement/preview/2021-12-01-preview/apimportalconfigs.json
  - Microsoft.ApiManagement/preview/2021-12-01-preview/apimprivatelink.json
  - Microsoft.ApiManagement/preview/2021-12-01-preview/apimproducts.json
  - Microsoft.ApiManagement/preview/2021-12-01-preview/apimproductsByTags.json
  - Microsoft.ApiManagement/preview/2021-12-01-preview/apimquotas.json
  - Microsoft.ApiManagement/preview/2021-12-01-preview/apimregions.json
  - Microsoft.ApiManagement/preview/2021-12-01-preview/apimreports.json
  - Microsoft.ApiManagement/preview/2021-12-01-preview/apimsettings.json
  - Microsoft.ApiManagement/preview/2021-12-01-preview/apimskus.json
  - Microsoft.ApiManagement/preview/2021-12-01-preview/apimsubscriptions.json
  - Microsoft.ApiManagement/preview/2021-12-01-preview/apimtagresources.json
  - Microsoft.ApiManagement/preview/2021-12-01-preview/apimtags.json
  - Microsoft.ApiManagement/preview/2021-12-01-preview/apimtenant.json
  - Microsoft.ApiManagement/preview/2021-12-01-preview/apimusers.json
  - Microsoft.ApiManagement/preview/2021-12-01-preview/definitions.json
```


### Tag: package-2021-08

These settings apply only when `--tag=package-2021-08` is specified on the command line.

```yaml $(tag) == 'package-2021-08'
input-file:
  - Microsoft.ApiManagement/stable/2021-08-01/apimanagement.json
  - Microsoft.ApiManagement/stable/2021-08-01/apimapis.json
  - Microsoft.ApiManagement/stable/2021-08-01/apimapisByTags.json
  - Microsoft.ApiManagement/stable/2021-08-01/apimapiversionsets.json
  - Microsoft.ApiManagement/stable/2021-08-01/apimauthorizationservers.json
  - Microsoft.ApiManagement/stable/2021-08-01/apimbackends.json
  - Microsoft.ApiManagement/stable/2021-08-01/apimcaches.json
  - Microsoft.ApiManagement/stable/2021-08-01/apimcertificates.json
  - Microsoft.ApiManagement/stable/2021-08-01/apimconnectivitycheck.json
  - Microsoft.ApiManagement/stable/2021-08-01/apimcontenttypes.json
  - Microsoft.ApiManagement/stable/2021-08-01/apimdeletedservices.json
  - Microsoft.ApiManagement/stable/2021-08-01/apimdeployment.json
  - Microsoft.ApiManagement/stable/2021-08-01/apimdiagnostics.json
  - Microsoft.ApiManagement/stable/2021-08-01/apimemailtemplates.json
  - Microsoft.ApiManagement/stable/2021-08-01/apimgateways.json
  - Microsoft.ApiManagement/stable/2021-08-01/apimgroups.json
  - Microsoft.ApiManagement/stable/2021-08-01/apimidentityprovider.json
  - Microsoft.ApiManagement/stable/2021-08-01/apimissues.json
  - Microsoft.ApiManagement/stable/2021-08-01/apimloggers.json
  - Microsoft.ApiManagement/stable/2021-08-01/apimnamedvalues.json
  - Microsoft.ApiManagement/stable/2021-08-01/apimnetworkstatus.json
  - Microsoft.ApiManagement/stable/2021-08-01/apimnotifications.json
  - Microsoft.ApiManagement/stable/2021-08-01/apimopenidconnectproviders.json
  - Microsoft.ApiManagement/stable/2021-08-01/apimoutbounddependency.json
  - Microsoft.ApiManagement/stable/2021-08-01/apimpolicies.json
  - Microsoft.ApiManagement/stable/2021-08-01/apimpolicydescriptions.json
  - Microsoft.ApiManagement/stable/2021-08-01/apimportalrevisions.json
  - Microsoft.ApiManagement/stable/2021-08-01/apimportalsettings.json
  - Microsoft.ApiManagement/stable/2021-08-01/apimprivatelink.json
  - Microsoft.ApiManagement/stable/2021-08-01/apimproducts.json
  - Microsoft.ApiManagement/stable/2021-08-01/apimproductsByTags.json
  - Microsoft.ApiManagement/stable/2021-08-01/apimquotas.json
  - Microsoft.ApiManagement/stable/2021-08-01/apimregions.json
  - Microsoft.ApiManagement/stable/2021-08-01/apimreports.json
  - Microsoft.ApiManagement/stable/2021-08-01/apimschema.json
  - Microsoft.ApiManagement/stable/2021-08-01/apimsettings.json
  - Microsoft.ApiManagement/stable/2021-08-01/apimskus.json
  - Microsoft.ApiManagement/stable/2021-08-01/apimsubscriptions.json
  - Microsoft.ApiManagement/stable/2021-08-01/apimtagresources.json
  - Microsoft.ApiManagement/stable/2021-08-01/apimtags.json
  - Microsoft.ApiManagement/stable/2021-08-01/apimtenant.json
  - Microsoft.ApiManagement/stable/2021-08-01/apimusers.json
  - Microsoft.ApiManagement/stable/2021-08-01/definitions.json
tag: package-preview-2021-12
```

### Tag: package-preview-2021-04

These settings apply only when `--tag=package-preview-2021-04` is specified on the command line.

``` yaml $(tag) == 'package-preview-2021-04'
input-file:
  - Microsoft.ApiManagement/preview/2021-04-01-preview/apimanagement.json
  - Microsoft.ApiManagement/preview/2021-04-01-preview/apimapis.json
  - Microsoft.ApiManagement/preview/2021-04-01-preview/apimapisByTags.json
  - Microsoft.ApiManagement/preview/2021-04-01-preview/apimapiversionsets.json
  - Microsoft.ApiManagement/preview/2021-04-01-preview/apimauthorizationservers.json
  - Microsoft.ApiManagement/preview/2021-04-01-preview/apimbackends.json
  - Microsoft.ApiManagement/preview/2021-04-01-preview/apimcaches.json
  - Microsoft.ApiManagement/preview/2021-04-01-preview/apimcertificates.json
  - Microsoft.ApiManagement/preview/2021-04-01-preview/apimcontenttypes.json
  - Microsoft.ApiManagement/preview/2021-04-01-preview/apimdeletedservices.json
  - Microsoft.ApiManagement/preview/2021-04-01-preview/apimdeployment.json
  - Microsoft.ApiManagement/preview/2021-04-01-preview/apimdiagnostics.json
  - Microsoft.ApiManagement/preview/2021-04-01-preview/apimemailtemplates.json
  - Microsoft.ApiManagement/preview/2021-04-01-preview/apimgateways.json
  - Microsoft.ApiManagement/preview/2021-04-01-preview/apimgroups.json
  - Microsoft.ApiManagement/preview/2021-04-01-preview/apimidentityprovider.json
  - Microsoft.ApiManagement/preview/2021-04-01-preview/apimissues.json
  - Microsoft.ApiManagement/preview/2021-04-01-preview/apimloggers.json
  - Microsoft.ApiManagement/preview/2021-04-01-preview/apimnamedvalues.json
  - Microsoft.ApiManagement/preview/2021-04-01-preview/apimnetworkstatus.json
  - Microsoft.ApiManagement/preview/2021-04-01-preview/apimnotifications.json
  - Microsoft.ApiManagement/preview/2021-04-01-preview/apimopenidconnectproviders.json
  - Microsoft.ApiManagement/preview/2021-04-01-preview/apimoutbounddependency.json
  - Microsoft.ApiManagement/preview/2021-04-01-preview/apimpolicies.json
  - Microsoft.ApiManagement/preview/2021-04-01-preview/apimpolicydescriptions.json
  - Microsoft.ApiManagement/preview/2021-04-01-preview/apimportalrevisions.json
  - Microsoft.ApiManagement/preview/2021-04-01-preview/apimportalsettings.json
  - Microsoft.ApiManagement/preview/2021-04-01-preview/apimprivatelink.json
  - Microsoft.ApiManagement/preview/2021-04-01-preview/apimproducts.json
  - Microsoft.ApiManagement/preview/2021-04-01-preview/apimproductsByTags.json
  - Microsoft.ApiManagement/preview/2021-04-01-preview/apimquotas.json
  - Microsoft.ApiManagement/preview/2021-04-01-preview/apimregions.json
  - Microsoft.ApiManagement/preview/2021-04-01-preview/apimreports.json
  - Microsoft.ApiManagement/preview/2021-04-01-preview/apimschema.json
  - Microsoft.ApiManagement/preview/2021-04-01-preview/apimsettings.json
  - Microsoft.ApiManagement/preview/2021-04-01-preview/apimskus.json
  - Microsoft.ApiManagement/preview/2021-04-01-preview/apimsubscriptions.json
  - Microsoft.ApiManagement/preview/2021-04-01-preview/apimtagresources.json
  - Microsoft.ApiManagement/preview/2021-04-01-preview/apimtags.json
  - Microsoft.ApiManagement/preview/2021-04-01-preview/apimtenant.json
  - Microsoft.ApiManagement/preview/2021-04-01-preview/apimusers.json
  - Microsoft.ApiManagement/preview/2021-04-01-preview/apimconnectivitycheck.json
  - Microsoft.ApiManagement/preview/2021-04-01-preview/definitions.json
```

### Tag: package-preview-2021-01

These settings apply only when `--tag=package-preview-2021-01` is specified on the command line.

``` yaml $(tag) == 'package-preview-2021-01'
input-file:
  - Microsoft.ApiManagement/preview/2021-01-01-preview/apimanagement.json
  - Microsoft.ApiManagement/preview/2021-01-01-preview/apimapis.json
  - Microsoft.ApiManagement/preview/2021-01-01-preview/apimapisByTags.json
  - Microsoft.ApiManagement/preview/2021-01-01-preview/apimapiversionsets.json
  - Microsoft.ApiManagement/preview/2021-01-01-preview/apimauthorizationservers.json
  - Microsoft.ApiManagement/preview/2021-01-01-preview/apimbackends.json
  - Microsoft.ApiManagement/preview/2021-01-01-preview/apimcaches.json
  - Microsoft.ApiManagement/preview/2021-01-01-preview/apimcertificates.json
  - Microsoft.ApiManagement/preview/2021-01-01-preview/apimcontenttypes.json
  - Microsoft.ApiManagement/preview/2021-01-01-preview/apimdeletedservices.json
  - Microsoft.ApiManagement/preview/2021-01-01-preview/apimdeployment.json
  - Microsoft.ApiManagement/preview/2021-01-01-preview/apimdiagnostics.json
  - Microsoft.ApiManagement/preview/2021-01-01-preview/apimemailtemplates.json
  - Microsoft.ApiManagement/preview/2021-01-01-preview/apimgateways.json
  - Microsoft.ApiManagement/preview/2021-01-01-preview/apimgroups.json
  - Microsoft.ApiManagement/preview/2021-01-01-preview/apimidentityprovider.json
  - Microsoft.ApiManagement/preview/2021-01-01-preview/apimissues.json
  - Microsoft.ApiManagement/preview/2021-01-01-preview/apimloggers.json
  - Microsoft.ApiManagement/preview/2021-01-01-preview/apimnamedvalues.json
  - Microsoft.ApiManagement/preview/2021-01-01-preview/apimnetworkstatus.json
  - Microsoft.ApiManagement/preview/2021-01-01-preview/apimnotifications.json
  - Microsoft.ApiManagement/preview/2021-01-01-preview/apimopenidconnectproviders.json
  - Microsoft.ApiManagement/preview/2021-01-01-preview/apimpolicies.json
  - Microsoft.ApiManagement/preview/2021-01-01-preview/apimpolicydescriptions.json
  - Microsoft.ApiManagement/preview/2021-01-01-preview/apimportalrevisions.json
  - Microsoft.ApiManagement/preview/2021-01-01-preview/apimportalsettings.json
  - Microsoft.ApiManagement/preview/2021-01-01-preview/apimproducts.json
  - Microsoft.ApiManagement/preview/2021-01-01-preview/apimproductsByTags.json
  - Microsoft.ApiManagement/preview/2021-01-01-preview/apimquotas.json
  - Microsoft.ApiManagement/preview/2021-01-01-preview/apimregions.json
  - Microsoft.ApiManagement/preview/2021-01-01-preview/apimreports.json
  - Microsoft.ApiManagement/preview/2021-01-01-preview/apimsettings.json
  - Microsoft.ApiManagement/preview/2021-01-01-preview/apimskus.json
  - Microsoft.ApiManagement/preview/2021-01-01-preview/apimsubscriptions.json
  - Microsoft.ApiManagement/preview/2021-01-01-preview/apimtagresources.json
  - Microsoft.ApiManagement/preview/2021-01-01-preview/apimtags.json
  - Microsoft.ApiManagement/preview/2021-01-01-preview/apimtenant.json
  - Microsoft.ApiManagement/preview/2021-01-01-preview/apimusers.json
  - Microsoft.ApiManagement/preview/2021-01-01-preview/definitions.json
```

### Tag: package-2020-12

These settings apply only when `--tag=package-2020-12` is specified on the command line.

``` yaml $(tag) == 'package-2020-12'
input-file:
  - Microsoft.ApiManagement/stable/2020-12-01/apimanagement.json
  - Microsoft.ApiManagement/stable/2020-12-01/apimapis.json
  - Microsoft.ApiManagement/stable/2020-12-01/apimapisByTags.json
  - Microsoft.ApiManagement/stable/2020-12-01/apimapiversionsets.json
  - Microsoft.ApiManagement/stable/2020-12-01/apimauthorizationservers.json
  - Microsoft.ApiManagement/stable/2020-12-01/apimbackends.json
  - Microsoft.ApiManagement/stable/2020-12-01/apimcaches.json
  - Microsoft.ApiManagement/stable/2020-12-01/apimcertificates.json
  - Microsoft.ApiManagement/stable/2020-12-01/apimcontenttypes.json
  - Microsoft.ApiManagement/stable/2020-12-01/apimdeletedservices.json
  - Microsoft.ApiManagement/stable/2020-12-01/apimdeployment.json
  - Microsoft.ApiManagement/stable/2020-12-01/apimdiagnostics.json
  - Microsoft.ApiManagement/stable/2020-12-01/apimemailtemplates.json
  - Microsoft.ApiManagement/stable/2020-12-01/apimgateways.json
  - Microsoft.ApiManagement/stable/2020-12-01/apimgroups.json
  - Microsoft.ApiManagement/stable/2020-12-01/apimidentityprovider.json
  - Microsoft.ApiManagement/stable/2020-12-01/apimissues.json
  - Microsoft.ApiManagement/stable/2020-12-01/apimloggers.json
  - Microsoft.ApiManagement/stable/2020-12-01/apimnamedvalues.json
  - Microsoft.ApiManagement/stable/2020-12-01/apimnetworkstatus.json
  - Microsoft.ApiManagement/stable/2020-12-01/apimnotifications.json
  - Microsoft.ApiManagement/stable/2020-12-01/apimopenidconnectproviders.json
  - Microsoft.ApiManagement/stable/2020-12-01/apimpolicies.json
  - Microsoft.ApiManagement/stable/2020-12-01/apimpolicydescriptions.json
  - Microsoft.ApiManagement/stable/2020-12-01/apimportalrevisions.json
  - Microsoft.ApiManagement/stable/2020-12-01/apimportalsettings.json
  - Microsoft.ApiManagement/stable/2020-12-01/apimproducts.json
  - Microsoft.ApiManagement/stable/2020-12-01/apimproductsByTags.json
  - Microsoft.ApiManagement/stable/2020-12-01/apimquotas.json
  - Microsoft.ApiManagement/stable/2020-12-01/apimregions.json
  - Microsoft.ApiManagement/stable/2020-12-01/apimreports.json
  - Microsoft.ApiManagement/stable/2020-12-01/apimsettings.json
  - Microsoft.ApiManagement/stable/2020-12-01/apimskus.json
  - Microsoft.ApiManagement/stable/2020-12-01/apimsubscriptions.json
  - Microsoft.ApiManagement/stable/2020-12-01/apimtagresources.json
  - Microsoft.ApiManagement/stable/2020-12-01/apimtags.json
  - Microsoft.ApiManagement/stable/2020-12-01/apimtenant.json
  - Microsoft.ApiManagement/stable/2020-12-01/apimusers.json
  - Microsoft.ApiManagement/stable/2020-12-01/definitions.json
```

### Tag: package-preview-2020-06

These settings apply only when `--tag=package-preview-2020-06` is specified on the command line.

``` yaml $(tag) == 'package-preview-2020-06'
input-file:
  - Microsoft.ApiManagement/preview/2020-06-01-preview/apimanagement.json
  - Microsoft.ApiManagement/preview/2020-06-01-preview/apimapis.json
  - Microsoft.ApiManagement/preview/2020-06-01-preview/apimapisByTags.json
  - Microsoft.ApiManagement/preview/2020-06-01-preview/apimapiversionsets.json
  - Microsoft.ApiManagement/preview/2020-06-01-preview/apimauthorizationservers.json
  - Microsoft.ApiManagement/preview/2020-06-01-preview/apimbackends.json
  - Microsoft.ApiManagement/preview/2020-06-01-preview/apimcaches.json
  - Microsoft.ApiManagement/preview/2020-06-01-preview/apimcertificates.json
  - Microsoft.ApiManagement/preview/2020-06-01-preview/apimcontenttypes.json
  - Microsoft.ApiManagement/preview/2020-06-01-preview/apimdeletedservices.json
  - Microsoft.ApiManagement/preview/2020-06-01-preview/apimdeployment.json
  - Microsoft.ApiManagement/preview/2020-06-01-preview/apimdiagnostics.json
  - Microsoft.ApiManagement/preview/2020-06-01-preview/apimemailtemplates.json
  - Microsoft.ApiManagement/preview/2020-06-01-preview/apimgateways.json
  - Microsoft.ApiManagement/preview/2020-06-01-preview/apimgroups.json
  - Microsoft.ApiManagement/preview/2020-06-01-preview/apimidentityprovider.json
  - Microsoft.ApiManagement/preview/2020-06-01-preview/apimissues.json
  - Microsoft.ApiManagement/preview/2020-06-01-preview/apimloggers.json
  - Microsoft.ApiManagement/preview/2020-06-01-preview/apimnamedvalues.json
  - Microsoft.ApiManagement/preview/2020-06-01-preview/apimnetworkstatus.json
  - Microsoft.ApiManagement/preview/2020-06-01-preview/apimnotifications.json
  - Microsoft.ApiManagement/preview/2020-06-01-preview/apimopenidconnectproviders.json
  - Microsoft.ApiManagement/preview/2020-06-01-preview/apimpolicies.json
  - Microsoft.ApiManagement/preview/2020-06-01-preview/apimpolicydescriptions.json
  - Microsoft.ApiManagement/preview/2020-06-01-preview/apimportalrevisions.json
  - Microsoft.ApiManagement/preview/2020-06-01-preview/apimportalsettings.json
  - Microsoft.ApiManagement/preview/2020-06-01-preview/apimproducts.json
  - Microsoft.ApiManagement/preview/2020-06-01-preview/apimproductsByTags.json
  - Microsoft.ApiManagement/preview/2020-06-01-preview/apimquotas.json
  - Microsoft.ApiManagement/preview/2020-06-01-preview/apimregions.json
  - Microsoft.ApiManagement/preview/2020-06-01-preview/apimreports.json
  - Microsoft.ApiManagement/preview/2020-06-01-preview/apimsettings.json
  - Microsoft.ApiManagement/preview/2020-06-01-preview/apimskus.json
  - Microsoft.ApiManagement/preview/2020-06-01-preview/apimsubscriptions.json
  - Microsoft.ApiManagement/preview/2020-06-01-preview/apimtagresources.json
  - Microsoft.ApiManagement/preview/2020-06-01-preview/apimtags.json
  - Microsoft.ApiManagement/preview/2020-06-01-preview/apimtenant.json
  - Microsoft.ApiManagement/preview/2020-06-01-preview/apimusers.json
  - Microsoft.ApiManagement/preview/2020-06-01-preview/definitions.json
```

### Tag: package-2019-12

These settings apply only when `--tag=package-2019-12` is specified on the command line.

``` yaml $(tag) == 'package-2019-12'
input-file:
  - Microsoft.ApiManagement/stable/2019-12-01/apimanagement.json
  - Microsoft.ApiManagement/stable/2019-12-01/apimapis.json
  - Microsoft.ApiManagement/stable/2019-12-01/apimapisByTags.json
  - Microsoft.ApiManagement/stable/2019-12-01/apimapiversionsets.json
  - Microsoft.ApiManagement/stable/2019-12-01/apimauthorizationservers.json
  - Microsoft.ApiManagement/stable/2019-12-01/apimbackends.json
  - Microsoft.ApiManagement/stable/2019-12-01/apimcaches.json
  - Microsoft.ApiManagement/stable/2019-12-01/apimcertificates.json
  - Microsoft.ApiManagement/stable/2019-12-01/apimcontenttypes.json
  - Microsoft.ApiManagement/stable/2019-12-01/apimdeployment.json
  - Microsoft.ApiManagement/stable/2019-12-01/apimdiagnostics.json
  - Microsoft.ApiManagement/stable/2019-12-01/apimemailtemplates.json
  - Microsoft.ApiManagement/stable/2019-12-01/apimgateways.json
  - Microsoft.ApiManagement/stable/2019-12-01/apimgroups.json
  - Microsoft.ApiManagement/stable/2019-12-01/apimidentityprovider.json
  - Microsoft.ApiManagement/stable/2019-12-01/apimissues.json
  - Microsoft.ApiManagement/stable/2019-12-01/apimloggers.json
  - Microsoft.ApiManagement/stable/2019-12-01/apimnamedvalues.json
  - Microsoft.ApiManagement/stable/2019-12-01/apimnetworkstatus.json
  - Microsoft.ApiManagement/stable/2019-12-01/apimnotifications.json
  - Microsoft.ApiManagement/stable/2019-12-01/apimopenidconnectproviders.json
  - Microsoft.ApiManagement/stable/2019-12-01/apimpolicies.json
  - Microsoft.ApiManagement/stable/2019-12-01/apimpolicydescriptions.json
  - Microsoft.ApiManagement/stable/2019-12-01/apimportalsettings.json
  - Microsoft.ApiManagement/stable/2019-12-01/apimproducts.json
  - Microsoft.ApiManagement/stable/2019-12-01/apimproductsByTags.json
  - Microsoft.ApiManagement/stable/2019-12-01/apimquotas.json
  - Microsoft.ApiManagement/stable/2019-12-01/apimregions.json
  - Microsoft.ApiManagement/stable/2019-12-01/apimreports.json
  - Microsoft.ApiManagement/stable/2019-12-01/apimsubscriptions.json
  - Microsoft.ApiManagement/stable/2019-12-01/apimtagresources.json
  - Microsoft.ApiManagement/stable/2019-12-01/apimtags.json
  - Microsoft.ApiManagement/stable/2019-12-01/apimtenant.json
  - Microsoft.ApiManagement/stable/2019-12-01/apimusers.json
  - Microsoft.ApiManagement/stable/2019-12-01/definitions.json
```

### Tag: package-preview-2019-12

These settings apply only when `--tag=package-preview-2019-12` is specified on the command line.

``` yaml $(tag) == 'package-preview-2019-12'
input-file:
  - Microsoft.ApiManagement/preview/2019-12-01-preview/apimanagement.json
  - Microsoft.ApiManagement/preview/2019-12-01-preview/apimapis.json
  - Microsoft.ApiManagement/preview/2019-12-01-preview/apimapisByTags.json
  - Microsoft.ApiManagement/preview/2019-12-01-preview/apimapiversionsets.json
  - Microsoft.ApiManagement/preview/2019-12-01-preview/apimauthorizationservers.json
  - Microsoft.ApiManagement/preview/2019-12-01-preview/apimbackends.json
  - Microsoft.ApiManagement/preview/2019-12-01-preview/apimcaches.json
  - Microsoft.ApiManagement/preview/2019-12-01-preview/apimcertificates.json
  - Microsoft.ApiManagement/preview/2019-12-01-preview/apimdeployment.json
  - Microsoft.ApiManagement/preview/2019-12-01-preview/apimdiagnostics.json
  - Microsoft.ApiManagement/preview/2019-12-01-preview/apimemailtemplates.json
  - Microsoft.ApiManagement/preview/2019-12-01-preview/apimgateways.json
  - Microsoft.ApiManagement/preview/2019-12-01-preview/apimgroups.json
  - Microsoft.ApiManagement/preview/2019-12-01-preview/apimidentityprovider.json
  - Microsoft.ApiManagement/preview/2019-12-01-preview/apimissues.json
  - Microsoft.ApiManagement/preview/2019-12-01-preview/apimloggers.json
  - Microsoft.ApiManagement/preview/2019-12-01-preview/apimnetworkstatus.json
  - Microsoft.ApiManagement/preview/2019-12-01-preview/apimnotifications.json
  - Microsoft.ApiManagement/preview/2019-12-01-preview/apimopenidconnectproviders.json
  - Microsoft.ApiManagement/preview/2019-12-01-preview/apimpolicies.json
  - Microsoft.ApiManagement/preview/2019-12-01-preview/apimpolicydescriptions.json
  - Microsoft.ApiManagement/preview/2019-12-01-preview/apimportalsettings.json
  - Microsoft.ApiManagement/preview/2019-12-01-preview/apimproducts.json
  - Microsoft.ApiManagement/preview/2019-12-01-preview/apimproductsByTags.json
  - Microsoft.ApiManagement/preview/2019-12-01-preview/apimnamedvalues.json
  - Microsoft.ApiManagement/preview/2019-12-01-preview/apimquotas.json
  - Microsoft.ApiManagement/preview/2019-12-01-preview/apimregions.json
  - Microsoft.ApiManagement/preview/2019-12-01-preview/apimreports.json
  - Microsoft.ApiManagement/preview/2019-12-01-preview/apimsubscriptions.json
  - Microsoft.ApiManagement/preview/2019-12-01-preview/apimtagresources.json
  - Microsoft.ApiManagement/preview/2019-12-01-preview/apimtags.json
  - Microsoft.ApiManagement/preview/2019-12-01-preview/apimtenant.json
  - Microsoft.ApiManagement/preview/2019-12-01-preview/apimusers.json
  - Microsoft.ApiManagement/preview/2019-12-01-preview/definitions.json
```

### Tag: package-2019-01

These settings apply only when `--tag=package-2019-01` is specified on the command line.

``` yaml $(tag) == 'package-2019-01'
input-file:
  - Microsoft.ApiManagement/stable/2019-01-01/apimanagement.json
  - Microsoft.ApiManagement/stable/2019-01-01/apimapis.json
  - Microsoft.ApiManagement/stable/2019-01-01/apimapisByTags.json
  - Microsoft.ApiManagement/stable/2019-01-01/apimapiversionsets.json
  - Microsoft.ApiManagement/stable/2019-01-01/apimauthorizationservers.json
  - Microsoft.ApiManagement/stable/2019-01-01/apimbackends.json
  - Microsoft.ApiManagement/stable/2019-01-01/apimcaches.json
  - Microsoft.ApiManagement/stable/2019-01-01/apimcertificates.json
  - Microsoft.ApiManagement/stable/2019-01-01/apimdeployment.json
  - Microsoft.ApiManagement/stable/2019-01-01/apimdiagnostics.json
  - Microsoft.ApiManagement/stable/2019-01-01/apimemailtemplates.json
  - Microsoft.ApiManagement/stable/2019-01-01/apimgroups.json
  - Microsoft.ApiManagement/stable/2019-01-01/apimidentityprovider.json
  - Microsoft.ApiManagement/stable/2019-01-01/apimissues.json
  - Microsoft.ApiManagement/stable/2019-01-01/apimloggers.json
  - Microsoft.ApiManagement/stable/2019-01-01/apimnetworkstatus.json
  - Microsoft.ApiManagement/stable/2019-01-01/apimnotifications.json
  - Microsoft.ApiManagement/stable/2019-01-01/apimopenidconnectproviders.json
  - Microsoft.ApiManagement/stable/2019-01-01/apimpolicies.json
  - Microsoft.ApiManagement/stable/2019-01-01/apimpolicysnippets.json
  - Microsoft.ApiManagement/stable/2019-01-01/apimportalsettings.json
  - Microsoft.ApiManagement/stable/2019-01-01/apimproducts.json
  - Microsoft.ApiManagement/stable/2019-01-01/apimproductsByTags.json
  - Microsoft.ApiManagement/stable/2019-01-01/apimproperties.json
  - Microsoft.ApiManagement/stable/2019-01-01/apimquotas.json
  - Microsoft.ApiManagement/stable/2019-01-01/apimregions.json
  - Microsoft.ApiManagement/stable/2019-01-01/apimreports.json
  - Microsoft.ApiManagement/stable/2019-01-01/apimsubscriptions.json
  - Microsoft.ApiManagement/stable/2019-01-01/apimtagresources.json
  - Microsoft.ApiManagement/stable/2019-01-01/apimtags.json
  - Microsoft.ApiManagement/stable/2019-01-01/apimtenant.json
  - Microsoft.ApiManagement/stable/2019-01-01/apimusers.json
  - Microsoft.ApiManagement/stable/2019-01-01/definitions.json
```

### Tag: package-2018-06-preview

These settings apply only when `--tag=package-2018-06-preview` is specified on the command line.

``` yaml $(tag) == 'package-2018-06-preview'
input-file:
- Microsoft.ApiManagement/preview/2018-06-01-preview/apimanagement.json
- Microsoft.ApiManagement/preview/2018-06-01-preview/apimapis.json
- Microsoft.ApiManagement/preview/2018-06-01-preview/apimapisByTags.json
- Microsoft.ApiManagement/preview/2018-06-01-preview/apimauthorizationservers.json
- Microsoft.ApiManagement/preview/2018-06-01-preview/apimbackends.json
- Microsoft.ApiManagement/preview/2018-06-01-preview/apimcaches.json
- Microsoft.ApiManagement/preview/2018-06-01-preview/apimcertificates.json
- Microsoft.ApiManagement/preview/2018-06-01-preview/apimdeployment.json
- Microsoft.ApiManagement/preview/2018-06-01-preview/apimdiagnostics.json
- Microsoft.ApiManagement/preview/2018-06-01-preview/apimemailtemplates.json
- Microsoft.ApiManagement/preview/2018-06-01-preview/apimgroups.json
- Microsoft.ApiManagement/preview/2018-06-01-preview/apimidentityprovider.json
- Microsoft.ApiManagement/preview/2018-06-01-preview/apimissues.json
- Microsoft.ApiManagement/preview/2018-06-01-preview/apimloggers.json
- Microsoft.ApiManagement/preview/2018-06-01-preview/apimnotifications.json
- Microsoft.ApiManagement/preview/2018-06-01-preview/apimnetworkstatus.json
- Microsoft.ApiManagement/preview/2018-06-01-preview/apimopenidconnectproviders.json
- Microsoft.ApiManagement/preview/2018-06-01-preview/apimpolicies.json
- Microsoft.ApiManagement/preview/2018-06-01-preview/apimpolicysnippets.json
- Microsoft.ApiManagement/preview/2018-06-01-preview/apimportalsettings.json
- Microsoft.ApiManagement/preview/2018-06-01-preview/apimproducts.json
- Microsoft.ApiManagement/preview/2018-06-01-preview/apimproductsByTags.json
- Microsoft.ApiManagement/preview/2018-06-01-preview/apimproperties.json
- Microsoft.ApiManagement/preview/2018-06-01-preview/apimquotas.json
- Microsoft.ApiManagement/preview/2018-06-01-preview/apimregions.json
- Microsoft.ApiManagement/preview/2018-06-01-preview/apimreports.json
- Microsoft.ApiManagement/preview/2018-06-01-preview/apimsubscriptions.json
- Microsoft.ApiManagement/preview/2018-06-01-preview/apimtagresources.json
- Microsoft.ApiManagement/preview/2018-06-01-preview/apimtags.json
- Microsoft.ApiManagement/preview/2018-06-01-preview/apimtenant.json
- Microsoft.ApiManagement/preview/2018-06-01-preview/apimusers.json
- Microsoft.ApiManagement/preview/2018-06-01-preview/apimapiversionsets.json
- Microsoft.ApiManagement/preview/2018-06-01-preview/definitions.json
```

## Suppression

``` yaml
directive:
  - suppress: R3016
    reason: existing properties, can't be changed without breaking API.
    #where:
    #  - $.definitions.ApiManagementServiceUploadCertificateParameters.properties.certificate_password
    #  - $.definitions.QuotaCounterContract.properties.Value

```

### Tag: package-2018-01

These settings apply only when `--tag=package-2018-01` is specified on the command line.

``` yaml $(tag) == 'package-2018-01'
input-file:
- Microsoft.ApiManagement/stable/2018-01-01/apimanagement.json
- Microsoft.ApiManagement/stable/2018-01-01/apimapis.json
- Microsoft.ApiManagement/stable/2018-01-01/apimauthorizationservers.json
- Microsoft.ApiManagement/stable/2018-01-01/apimbackends.json
- Microsoft.ApiManagement/stable/2018-01-01/apimcertificates.json
- Microsoft.ApiManagement/stable/2018-01-01/apimdeployment.json
- Microsoft.ApiManagement/stable/2018-01-01/apimdiagnostics.json
- Microsoft.ApiManagement/stable/2018-01-01/apimemailtemplate.json
- Microsoft.ApiManagement/stable/2018-01-01/apimgroups.json
- Microsoft.ApiManagement/stable/2018-01-01/apimidentityprovider.json
- Microsoft.ApiManagement/stable/2018-01-01/apimloggers.json
- Microsoft.ApiManagement/stable/2018-01-01/apimnotifications.json
- Microsoft.ApiManagement/stable/2018-01-01/apimnetworkstatus.json
- Microsoft.ApiManagement/stable/2018-01-01/apimopenidconnectproviders.json
- Microsoft.ApiManagement/stable/2018-01-01/apimportalsettings.json
- Microsoft.ApiManagement/stable/2018-01-01/apimproducts.json
- Microsoft.ApiManagement/stable/2018-01-01/apimproperties.json
- Microsoft.ApiManagement/stable/2018-01-01/apimquotas.json
- Microsoft.ApiManagement/stable/2018-01-01/apimreports.json
- Microsoft.ApiManagement/stable/2018-01-01/apimsubscriptions.json
- Microsoft.ApiManagement/stable/2018-01-01/apimtagresources.json
- Microsoft.ApiManagement/stable/2018-01-01/apimtags.json
- Microsoft.ApiManagement/stable/2018-01-01/apimtenant.json
- Microsoft.ApiManagement/stable/2018-01-01/apimusers.json
- Microsoft.ApiManagement/stable/2018-01-01/apimversionsets.json
```

## Suppression

``` yaml
directive:
  - suppress: R3016
    reason: existing properties, can't be changed without breaking API.
    #where:
    #  - $.definitions.ApiManagementServiceUploadCertificateParameters.properties.certificate_password
    #  - $.definitions.QuotaCounterContract.properties.Value

```

### Tag: package-2017-03

These settings apply only when `--tag=package-2017-03` is specified on the command line.

``` yaml $(tag) == 'package-2017-03'
input-file:
- Microsoft.ApiManagement/stable/2017-03-01/apimanagement.json
- Microsoft.ApiManagement/stable/2017-03-01/apimapis.json
- Microsoft.ApiManagement/stable/2017-03-01/apimauthorizationservers.json
- Microsoft.ApiManagement/stable/2017-03-01/apimbackends.json
- Microsoft.ApiManagement/stable/2017-03-01/apimcertificates.json
- Microsoft.ApiManagement/stable/2017-03-01/apimdeployment.json
- Microsoft.ApiManagement/stable/2017-03-01/apimdiagnostics.json
- Microsoft.ApiManagement/stable/2017-03-01/apimemailtemplate.json
- Microsoft.ApiManagement/stable/2017-03-01/apimgroups.json
- Microsoft.ApiManagement/stable/2017-03-01/apimidentityprovider.json
- Microsoft.ApiManagement/stable/2017-03-01/apimloggers.json
- Microsoft.ApiManagement/stable/2017-03-01/apimnotifications.json
- Microsoft.ApiManagement/stable/2017-03-01/apimnetworkstatus.json
- Microsoft.ApiManagement/stable/2017-03-01/apimopenidconnectproviders.json
- Microsoft.ApiManagement/stable/2017-03-01/apimportalsettings.json
- Microsoft.ApiManagement/stable/2017-03-01/apimproducts.json
- Microsoft.ApiManagement/stable/2017-03-01/apimproperties.json
- Microsoft.ApiManagement/stable/2017-03-01/apimquotas.json
- Microsoft.ApiManagement/stable/2017-03-01/apimreports.json
- Microsoft.ApiManagement/stable/2017-03-01/apimsubscriptions.json
- Microsoft.ApiManagement/stable/2017-03-01/apimtagresources.json
- Microsoft.ApiManagement/stable/2017-03-01/apimtags.json
- Microsoft.ApiManagement/stable/2017-03-01/apimtenant.json
- Microsoft.ApiManagement/stable/2017-03-01/apimusers.json
- Microsoft.ApiManagement/stable/2017-03-01/apimversionsets.json
```

### Tag: package-2016-10

These settings apply only when `--tag=package-2016-10` is specified on the command line.

``` yaml $(tag) == 'package-2016-10'
input-file:
- Microsoft.ApiManagement/stable/2016-10-10/apimanagement.json
- Microsoft.ApiManagement/stable/2016-10-10/apimapis.json
- Microsoft.ApiManagement/stable/2016-10-10/apimauthorizationservers.json
- Microsoft.ApiManagement/stable/2016-10-10/apimbackends.json
- Microsoft.ApiManagement/stable/2016-10-10/apimcertificates.json
- Microsoft.ApiManagement/stable/2016-10-10/apimdeployment.json
- Microsoft.ApiManagement/stable/2016-10-10/apimgroups.json
- Microsoft.ApiManagement/stable/2016-10-10/apimidentityprovider.json
- Microsoft.ApiManagement/stable/2016-10-10/apimloggers.json
- Microsoft.ApiManagement/stable/2016-10-10/apimnetworkstatus.json
- Microsoft.ApiManagement/stable/2016-10-10/apimopenidconnectproviders.json
- Microsoft.ApiManagement/stable/2016-10-10/apimproducts.json
- Microsoft.ApiManagement/stable/2016-10-10/apimproperties.json
- Microsoft.ApiManagement/stable/2016-10-10/apimquotas.json
- Microsoft.ApiManagement/stable/2016-10-10/apimreports.json
- Microsoft.ApiManagement/stable/2016-10-10/apimsubscriptions.json
- Microsoft.ApiManagement/stable/2016-10-10/apimtenant.json
- Microsoft.ApiManagement/stable/2016-10-10/apimusers.json
```

### Tag: package-2016-07

These settings apply only when `--tag=package-2016-07` is specified on the command line.

``` yaml $(tag) == 'package-2016-07'
input-file:
- Microsoft.ApiManagement/stable/2016-07-07/apimanagement.json
- Microsoft.ApiManagement/stable/2016-07-07/apimdeployment.json
```

---

# Code Generation

## Swagger to SDK

This section describes what SDK should be generated by the automatic system.
This is not used by Autorest itself.

``` yaml $(swagger-to-sdk)
swagger-to-sdk:
  - repo: azure-sdk-for-net
  - repo: azure-sdk-for-go
  - repo: azure-sdk-for-go-track2
  - repo: azure-sdk-for-python
  - repo: azure-sdk-for-python-track2
  - repo: azure-sdk-for-js
  - repo: azure-sdk-for-node
    autorest_options:
      use: "@microsoft.azure/autorest.python@~3.0"
  - repo: azure-sdk-for-ruby
    after_scripts:
      - bundle install && rake arm:regen_all_profiles['azure_mgmt_api_management']
  - repo: azure-resource-manager-schemas
```

## C#

These settings apply only when `--csharp` is specified on the command line.
Please also specify `--csharp-sdks-folder=<path to "SDKs" directory of your azure-sdk-for-net clone>`.

``` yaml $(csharp)
csharp:
  azure-arm: true
  license-header: MICROSOFT_MIT_NO_VERSION
  namespace: Microsoft.Azure.Management.ApiManagement
  output-folder: $(csharp-sdks-folder)/apimanagement/Microsoft.Azure.Management.ApiManagement/src/Generated
  clear-output-folder: true
```

## Python

See configuration in [readme.python.md](./readme.python.md)

## Go

See configuration in [readme.go.md](./readme.go.md)

## Java

See configuration in [readme.java.md](./readme.java.md)

## Suppression

``` yaml
directive:
  - suppress: R4009
    from: apimapis.json
    reason: Warning raised to error while PR was being reviewed. SystemData will implement in next preview version.
  - suppress: R4009
    from: apimapiversionsets.json
    reason: Warning raised to error while PR was being reviewed. SystemData will implement in next preview version.
  - suppress: R4009
    from: apimauthorizationservers.json
    reason: Warning raised to error while PR was being reviewed. SystemData will implement in next preview version.
  - suppress: R4009
    from: apimbackends.json
    reason: Warning raised to error while PR was being reviewed. SystemData will implement in next preview version.
  - suppress: R4009
    from: apimbackends.json
    reason: Warning raised to error while PR was being reviewed. SystemData will implement in next preview version.
  - suppress: R4009
    from: apimcaches.json
    reason: Warning raised to error while PR was being reviewed. SystemData will implement in next preview version.
  - suppress: R4009
    from: apimcertificates.json
    reason: Warning raised to error while PR was being reviewed. SystemData will implement in next preview version.
  - suppress: R4009
    from: apimdeployment.json
    reason: Warning raised to error while PR was being reviewed. SystemData will implement in next preview version.
  - suppress: R4009
    from: apimsubscriptions.json
    reason: Warning raised to error while PR was being reviewed. SystemData will implement in next preview version.
  - suppress: R4009
    from: apimusers.json
    reason: Warning raised to error while PR was being reviewed. SystemData will implement in next preview version.
  - suppress: R4009
    from: apimproducts.json
    reason: Warning raised to error while PR was being reviewed. SystemData will implement in next preview version.
  - suppress: R4009
    from: apimnamedvalues.json
    reason: Warning raised to error while PR was being reviewed. SystemData will implement in next preview version.
  - suppress: R4009
    from: apimgateways.json
    reason: Warning raised to error while PR was being reviewed. SystemData will implement in next preview version.
  - suppress: R4009
    from: apimgroups.json
    reason: Warning raised to error while PR was being reviewed. SystemData will implement in next preview version.
  - suppress: R4009
    from: apimcontenttypes.json
    reason: Warning raised to error while PR was being reviewed. SystemData will implement in next preview version.
  - suppress: R4009
    from: apimdeletedservices.json
    reason: Warning raised to error while PR was being reviewed. SystemData will implement in next preview version.
  - suppress: R4009
    from: apimdiagnostics.json
    reason: Warning raised to error while PR was being reviewed. SystemData will implement in next preview version.
  - suppress: R4009
    from: apimemailtemplates.json
    reason: Warning raised to error while PR was being reviewed. SystemData will implement in next preview version.
  - suppress: R4009
    from: apimidentityprovider.json
    reason: Warning raised to error while PR was being reviewed. SystemData will implement in next preview version.
  - suppress: R4009
    from: apimissues.json
    reason: Warning raised to error while PR was being reviewed. SystemData will implement in next preview version.
  - suppress: R4009
    from: apimloggers.json
    reason: Warning raised to error while PR was being reviewed. SystemData will implement in next preview version.
  - suppress: R4009
    from: apimopenidconnectproviders.json
    reason: Warning raised to error while PR was being reviewed. SystemData will implement in next preview version.
  - suppress: R4009
    from: apimpolicies.json
    reason: Warning raised to error while PR was being reviewed. SystemData will implement in next preview version.
  - suppress: R4009
    from: apimportalrevisions.json
    reason: Warning raised to error while PR was being reviewed. SystemData will implement in next preview version.
  - suppress: R4009
    from: apimschema.json
    reason: Warning raised to error while PR was being reviewed. SystemData will implement in next preview version.
  - suppress: R4009
    from: apimsettings.json
    reason: Warning raised to error while PR was being reviewed. SystemData will implement in next preview version.
  - suppress: R4009
    from: apimtags.json
    reason: Warning raised to error while PR was being reviewed. SystemData will implement in next preview version.
  - suppress: R4009
    from: apimtenant.json
    reason: Warning raised to error while PR was being reviewed. SystemData will implement in next preview version.
  - suppress: R4009
    from: apimnotifications.json
    reason: Warning raised to error while PR was being reviewed. SystemData will implement in next preview version.
  - suppress: R4037
    from: definitions.json
    reason: We want customers to be able to supply any valid JSON token, object or otherwise    
  - suppress: R4009
    from: apimprivatelink.json
    reason: Warning raised to error while PR was being reviewed. SystemData will implement in next preview version.  
  - suppress: R4009
    from: apimprivatelink.json
    reason: Warning raised to error while PR was being reviewed. SystemData will implement in next preview version.  
  - suppress: R4009
<<<<<<< HEAD
    from: apimportalsettings.json
    reason: Warning raised to error while PR was being reviewed. SystemData will implement in next preview version.  
  - suppress: R4009
    from: apimportalconfigs.json
=======
    from: apimprivatelink.json
>>>>>>> f353f82f
    reason: Warning raised to error while PR was being reviewed. SystemData will implement in next preview version.  
```<|MERGE_RESOLUTION|>--- conflicted
+++ resolved
@@ -779,13 +779,9 @@
     from: apimprivatelink.json
     reason: Warning raised to error while PR was being reviewed. SystemData will implement in next preview version.  
   - suppress: R4009
-<<<<<<< HEAD
     from: apimportalsettings.json
     reason: Warning raised to error while PR was being reviewed. SystemData will implement in next preview version.  
   - suppress: R4009
     from: apimportalconfigs.json
-=======
-    from: apimprivatelink.json
->>>>>>> f353f82f
     reason: Warning raised to error while PR was being reviewed. SystemData will implement in next preview version.  
 ```
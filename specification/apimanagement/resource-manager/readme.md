# ApiManagement

> see https://aka.ms/autorest

This is the AutoRest configuration file for ApiManagement.

---

## Getting Started

To build the SDK for ApiManagement, simply [Install AutoRest](https://aka.ms/autorest/install) and in this folder, run:

> `autorest`

To see additional help and options, run:

> `autorest --help`

---

## Configuration

### Basic Information

These are the global settings for the ApiManagement API.

``` yaml
title: ApiManagementClient
description: ApiManagement Client
openapi-type: arm
tag: package-preview-2021-04
```

``` yaml
modelerfour:
  lenient-model-deduplication: true
tag: package-2021-08
```

### Tag: package-preview-2021-12

These settings apply only when `--tag=package-preview-2021-12` is specified on the command line.

```yaml $(tag) == 'package-preview-2021-12'
input-file:
  - Microsoft.ApiManagement/preview/2021-12-01-preview/apimanagement.json
  - Microsoft.ApiManagement/preview/2021-12-01-preview/apimapis.json
  - Microsoft.ApiManagement/preview/2021-12-01-preview/apimapisByTags.json
  - Microsoft.ApiManagement/preview/2021-12-01-preview/apimapiversionsets.json
  - Microsoft.ApiManagement/preview/2021-12-01-preview/apimauthorizationservers.json
  - Microsoft.ApiManagement/preview/2021-12-01-preview/apimbackends.json
  - Microsoft.ApiManagement/preview/2021-12-01-preview/apimcaches.json
  - Microsoft.ApiManagement/preview/2021-12-01-preview/apimcertificates.json
  - Microsoft.ApiManagement/preview/2021-12-01-preview/apimconnectivitycheck.json
  - Microsoft.ApiManagement/preview/2021-12-01-preview/apimcontenttypes.json
  - Microsoft.ApiManagement/preview/2021-12-01-preview/apimdeletedservices.json
  - Microsoft.ApiManagement/preview/2021-12-01-preview/apimdeployment.json
  - Microsoft.ApiManagement/preview/2021-12-01-preview/apimdiagnostics.json
  - Microsoft.ApiManagement/preview/2021-12-01-preview/apimemailtemplates.json
  - Microsoft.ApiManagement/preview/2021-12-01-preview/apimgateways.json
  - Microsoft.ApiManagement/preview/2021-12-01-preview/apimgroups.json
  - Microsoft.ApiManagement/preview/2021-12-01-preview/apimidentityprovider.json
  - Microsoft.ApiManagement/preview/2021-12-01-preview/apimissues.json
  - Microsoft.ApiManagement/preview/2021-12-01-preview/apimloggers.json
  - Microsoft.ApiManagement/preview/2021-12-01-preview/apimnamedvalues.json
  - Microsoft.ApiManagement/preview/2021-12-01-preview/apimnetworkstatus.json
  - Microsoft.ApiManagement/preview/2021-12-01-preview/apimnotifications.json
  - Microsoft.ApiManagement/preview/2021-12-01-preview/apimopenidconnectproviders.json
  - Microsoft.ApiManagement/preview/2021-12-01-preview/apimoutbounddependency.json
  - Microsoft.ApiManagement/preview/2021-12-01-preview/apimpolicies.json
  - Microsoft.ApiManagement/preview/2021-12-01-preview/apimpolicydescriptions.json
  - Microsoft.ApiManagement/preview/2021-12-01-preview/apimpolicyfragments.json
  - Microsoft.ApiManagement/preview/2021-12-01-preview/apimportalrevisions.json
  - Microsoft.ApiManagement/preview/2021-12-01-preview/apimportalsettings.json
  - Microsoft.ApiManagement/preview/2021-12-01-preview/apimprivatelink.json
  - Microsoft.ApiManagement/preview/2021-12-01-preview/apimproducts.json
  - Microsoft.ApiManagement/preview/2021-12-01-preview/apimproductsByTags.json
  - Microsoft.ApiManagement/preview/2021-12-01-preview/apimquotas.json
  - Microsoft.ApiManagement/preview/2021-12-01-preview/apimregions.json
  - Microsoft.ApiManagement/preview/2021-12-01-preview/apimreports.json
  - Microsoft.ApiManagement/preview/2021-12-01-preview/apimsettings.json
  - Microsoft.ApiManagement/preview/2021-12-01-preview/apimskus.json
  - Microsoft.ApiManagement/preview/2021-12-01-preview/apimsubscriptions.json
  - Microsoft.ApiManagement/preview/2021-12-01-preview/apimtagresources.json
  - Microsoft.ApiManagement/preview/2021-12-01-preview/apimtags.json
  - Microsoft.ApiManagement/preview/2021-12-01-preview/apimtenant.json
  - Microsoft.ApiManagement/preview/2021-12-01-preview/apimusers.json
  - Microsoft.ApiManagement/preview/2021-12-01-preview/definitions.json
```


### Tag: package-2021-08

These settings apply only when `--tag=package-2021-08` is specified on the command line.

```yaml $(tag) == 'package-2021-08'
input-file:
  - Microsoft.ApiManagement/stable/2021-08-01/apimanagement.json
  - Microsoft.ApiManagement/stable/2021-08-01/apimapis.json
  - Microsoft.ApiManagement/stable/2021-08-01/apimapisByTags.json
  - Microsoft.ApiManagement/stable/2021-08-01/apimapiversionsets.json
  - Microsoft.ApiManagement/stable/2021-08-01/apimauthorizationservers.json
  - Microsoft.ApiManagement/stable/2021-08-01/apimbackends.json
  - Microsoft.ApiManagement/stable/2021-08-01/apimcaches.json
  - Microsoft.ApiManagement/stable/2021-08-01/apimcertificates.json
  - Microsoft.ApiManagement/stable/2021-08-01/apimconnectivitycheck.json
  - Microsoft.ApiManagement/stable/2021-08-01/apimcontenttypes.json
  - Microsoft.ApiManagement/stable/2021-08-01/apimdeletedservices.json
  - Microsoft.ApiManagement/stable/2021-08-01/apimdeployment.json
  - Microsoft.ApiManagement/stable/2021-08-01/apimdiagnostics.json
  - Microsoft.ApiManagement/stable/2021-08-01/apimemailtemplates.json
  - Microsoft.ApiManagement/stable/2021-08-01/apimgateways.json
  - Microsoft.ApiManagement/stable/2021-08-01/apimgroups.json
  - Microsoft.ApiManagement/stable/2021-08-01/apimidentityprovider.json
  - Microsoft.ApiManagement/stable/2021-08-01/apimissues.json
  - Microsoft.ApiManagement/stable/2021-08-01/apimloggers.json
  - Microsoft.ApiManagement/stable/2021-08-01/apimnamedvalues.json
  - Microsoft.ApiManagement/stable/2021-08-01/apimnetworkstatus.json
  - Microsoft.ApiManagement/stable/2021-08-01/apimnotifications.json
  - Microsoft.ApiManagement/stable/2021-08-01/apimopenidconnectproviders.json
  - Microsoft.ApiManagement/stable/2021-08-01/apimoutbounddependency.json
  - Microsoft.ApiManagement/stable/2021-08-01/apimpolicies.json
  - Microsoft.ApiManagement/stable/2021-08-01/apimpolicydescriptions.json
  - Microsoft.ApiManagement/stable/2021-08-01/apimportalrevisions.json
  - Microsoft.ApiManagement/stable/2021-08-01/apimportalsettings.json
  - Microsoft.ApiManagement/stable/2021-08-01/apimprivatelink.json
  - Microsoft.ApiManagement/stable/2021-08-01/apimproducts.json
  - Microsoft.ApiManagement/stable/2021-08-01/apimproductsByTags.json
  - Microsoft.ApiManagement/stable/2021-08-01/apimquotas.json
  - Microsoft.ApiManagement/stable/2021-08-01/apimregions.json
  - Microsoft.ApiManagement/stable/2021-08-01/apimreports.json
  - Microsoft.ApiManagement/stable/2021-08-01/apimschema.json
  - Microsoft.ApiManagement/stable/2021-08-01/apimsettings.json
  - Microsoft.ApiManagement/stable/2021-08-01/apimskus.json
  - Microsoft.ApiManagement/stable/2021-08-01/apimsubscriptions.json
  - Microsoft.ApiManagement/stable/2021-08-01/apimtagresources.json
  - Microsoft.ApiManagement/stable/2021-08-01/apimtags.json
  - Microsoft.ApiManagement/stable/2021-08-01/apimtenant.json
  - Microsoft.ApiManagement/stable/2021-08-01/apimusers.json
  - Microsoft.ApiManagement/stable/2021-08-01/definitions.json
tag: package-preview-2021-12
```

### Tag: package-preview-2021-04

These settings apply only when `--tag=package-preview-2021-04` is specified on the command line.

``` yaml $(tag) == 'package-preview-2021-04'
input-file:
  - Microsoft.ApiManagement/preview/2021-04-01-preview/apimanagement.json
  - Microsoft.ApiManagement/preview/2021-04-01-preview/apimapis.json
  - Microsoft.ApiManagement/preview/2021-04-01-preview/apimapisByTags.json
  - Microsoft.ApiManagement/preview/2021-04-01-preview/apimapiversionsets.json
  - Microsoft.ApiManagement/preview/2021-04-01-preview/apimauthorizationservers.json
  - Microsoft.ApiManagement/preview/2021-04-01-preview/apimbackends.json
  - Microsoft.ApiManagement/preview/2021-04-01-preview/apimcaches.json
  - Microsoft.ApiManagement/preview/2021-04-01-preview/apimcertificates.json
  - Microsoft.ApiManagement/preview/2021-04-01-preview/apimcontenttypes.json
  - Microsoft.ApiManagement/preview/2021-04-01-preview/apimdeletedservices.json
  - Microsoft.ApiManagement/preview/2021-04-01-preview/apimdeployment.json
  - Microsoft.ApiManagement/preview/2021-04-01-preview/apimdiagnostics.json
  - Microsoft.ApiManagement/preview/2021-04-01-preview/apimemailtemplates.json
  - Microsoft.ApiManagement/preview/2021-04-01-preview/apimgateways.json
  - Microsoft.ApiManagement/preview/2021-04-01-preview/apimgroups.json
  - Microsoft.ApiManagement/preview/2021-04-01-preview/apimidentityprovider.json
  - Microsoft.ApiManagement/preview/2021-04-01-preview/apimissues.json
  - Microsoft.ApiManagement/preview/2021-04-01-preview/apimloggers.json
  - Microsoft.ApiManagement/preview/2021-04-01-preview/apimnamedvalues.json
  - Microsoft.ApiManagement/preview/2021-04-01-preview/apimnetworkstatus.json
  - Microsoft.ApiManagement/preview/2021-04-01-preview/apimnotifications.json
  - Microsoft.ApiManagement/preview/2021-04-01-preview/apimopenidconnectproviders.json
  - Microsoft.ApiManagement/preview/2021-04-01-preview/apimoutbounddependency.json
  - Microsoft.ApiManagement/preview/2021-04-01-preview/apimpolicies.json
  - Microsoft.ApiManagement/preview/2021-04-01-preview/apimpolicydescriptions.json
  - Microsoft.ApiManagement/preview/2021-04-01-preview/apimportalrevisions.json
  - Microsoft.ApiManagement/preview/2021-04-01-preview/apimportalsettings.json
  - Microsoft.ApiManagement/preview/2021-04-01-preview/apimprivatelink.json
  - Microsoft.ApiManagement/preview/2021-04-01-preview/apimproducts.json
  - Microsoft.ApiManagement/preview/2021-04-01-preview/apimproductsByTags.json
  - Microsoft.ApiManagement/preview/2021-04-01-preview/apimquotas.json
  - Microsoft.ApiManagement/preview/2021-04-01-preview/apimregions.json
  - Microsoft.ApiManagement/preview/2021-04-01-preview/apimreports.json
  - Microsoft.ApiManagement/preview/2021-04-01-preview/apimschema.json
  - Microsoft.ApiManagement/preview/2021-04-01-preview/apimsettings.json
  - Microsoft.ApiManagement/preview/2021-04-01-preview/apimskus.json
  - Microsoft.ApiManagement/preview/2021-04-01-preview/apimsubscriptions.json
  - Microsoft.ApiManagement/preview/2021-04-01-preview/apimtagresources.json
  - Microsoft.ApiManagement/preview/2021-04-01-preview/apimtags.json
  - Microsoft.ApiManagement/preview/2021-04-01-preview/apimtenant.json
  - Microsoft.ApiManagement/preview/2021-04-01-preview/apimusers.json
  - Microsoft.ApiManagement/preview/2021-04-01-preview/apimconnectivitycheck.json
  - Microsoft.ApiManagement/preview/2021-04-01-preview/definitions.json
```

### Tag: package-preview-2021-01

These settings apply only when `--tag=package-preview-2021-01` is specified on the command line.

``` yaml $(tag) == 'package-preview-2021-01'
input-file:
  - Microsoft.ApiManagement/preview/2021-01-01-preview/apimanagement.json
  - Microsoft.ApiManagement/preview/2021-01-01-preview/apimapis.json
  - Microsoft.ApiManagement/preview/2021-01-01-preview/apimapisByTags.json
  - Microsoft.ApiManagement/preview/2021-01-01-preview/apimapiversionsets.json
  - Microsoft.ApiManagement/preview/2021-01-01-preview/apimauthorizationservers.json
  - Microsoft.ApiManagement/preview/2021-01-01-preview/apimbackends.json
  - Microsoft.ApiManagement/preview/2021-01-01-preview/apimcaches.json
  - Microsoft.ApiManagement/preview/2021-01-01-preview/apimcertificates.json
  - Microsoft.ApiManagement/preview/2021-01-01-preview/apimcontenttypes.json
  - Microsoft.ApiManagement/preview/2021-01-01-preview/apimdeletedservices.json
  - Microsoft.ApiManagement/preview/2021-01-01-preview/apimdeployment.json
  - Microsoft.ApiManagement/preview/2021-01-01-preview/apimdiagnostics.json
  - Microsoft.ApiManagement/preview/2021-01-01-preview/apimemailtemplates.json
  - Microsoft.ApiManagement/preview/2021-01-01-preview/apimgateways.json
  - Microsoft.ApiManagement/preview/2021-01-01-preview/apimgroups.json
  - Microsoft.ApiManagement/preview/2021-01-01-preview/apimidentityprovider.json
  - Microsoft.ApiManagement/preview/2021-01-01-preview/apimissues.json
  - Microsoft.ApiManagement/preview/2021-01-01-preview/apimloggers.json
  - Microsoft.ApiManagement/preview/2021-01-01-preview/apimnamedvalues.json
  - Microsoft.ApiManagement/preview/2021-01-01-preview/apimnetworkstatus.json
  - Microsoft.ApiManagement/preview/2021-01-01-preview/apimnotifications.json
  - Microsoft.ApiManagement/preview/2021-01-01-preview/apimopenidconnectproviders.json
  - Microsoft.ApiManagement/preview/2021-01-01-preview/apimpolicies.json
  - Microsoft.ApiManagement/preview/2021-01-01-preview/apimpolicydescriptions.json
  - Microsoft.ApiManagement/preview/2021-01-01-preview/apimportalrevisions.json
  - Microsoft.ApiManagement/preview/2021-01-01-preview/apimportalsettings.json
  - Microsoft.ApiManagement/preview/2021-01-01-preview/apimproducts.json
  - Microsoft.ApiManagement/preview/2021-01-01-preview/apimproductsByTags.json
  - Microsoft.ApiManagement/preview/2021-01-01-preview/apimquotas.json
  - Microsoft.ApiManagement/preview/2021-01-01-preview/apimregions.json
  - Microsoft.ApiManagement/preview/2021-01-01-preview/apimreports.json
  - Microsoft.ApiManagement/preview/2021-01-01-preview/apimsettings.json
  - Microsoft.ApiManagement/preview/2021-01-01-preview/apimskus.json
  - Microsoft.ApiManagement/preview/2021-01-01-preview/apimsubscriptions.json
  - Microsoft.ApiManagement/preview/2021-01-01-preview/apimtagresources.json
  - Microsoft.ApiManagement/preview/2021-01-01-preview/apimtags.json
  - Microsoft.ApiManagement/preview/2021-01-01-preview/apimtenant.json
  - Microsoft.ApiManagement/preview/2021-01-01-preview/apimusers.json
  - Microsoft.ApiManagement/preview/2021-01-01-preview/definitions.json
```

### Tag: package-2020-12

These settings apply only when `--tag=package-2020-12` is specified on the command line.

``` yaml $(tag) == 'package-2020-12'
input-file:
  - Microsoft.ApiManagement/stable/2020-12-01/apimanagement.json
  - Microsoft.ApiManagement/stable/2020-12-01/apimapis.json
  - Microsoft.ApiManagement/stable/2020-12-01/apimapisByTags.json
  - Microsoft.ApiManagement/stable/2020-12-01/apimapiversionsets.json
  - Microsoft.ApiManagement/stable/2020-12-01/apimauthorizationservers.json
  - Microsoft.ApiManagement/stable/2020-12-01/apimbackends.json
  - Microsoft.ApiManagement/stable/2020-12-01/apimcaches.json
  - Microsoft.ApiManagement/stable/2020-12-01/apimcertificates.json
  - Microsoft.ApiManagement/stable/2020-12-01/apimcontenttypes.json
  - Microsoft.ApiManagement/stable/2020-12-01/apimdeletedservices.json
  - Microsoft.ApiManagement/stable/2020-12-01/apimdeployment.json
  - Microsoft.ApiManagement/stable/2020-12-01/apimdiagnostics.json
  - Microsoft.ApiManagement/stable/2020-12-01/apimemailtemplates.json
  - Microsoft.ApiManagement/stable/2020-12-01/apimgateways.json
  - Microsoft.ApiManagement/stable/2020-12-01/apimgroups.json
  - Microsoft.ApiManagement/stable/2020-12-01/apimidentityprovider.json
  - Microsoft.ApiManagement/stable/2020-12-01/apimissues.json
  - Microsoft.ApiManagement/stable/2020-12-01/apimloggers.json
  - Microsoft.ApiManagement/stable/2020-12-01/apimnamedvalues.json
  - Microsoft.ApiManagement/stable/2020-12-01/apimnetworkstatus.json
  - Microsoft.ApiManagement/stable/2020-12-01/apimnotifications.json
  - Microsoft.ApiManagement/stable/2020-12-01/apimopenidconnectproviders.json
  - Microsoft.ApiManagement/stable/2020-12-01/apimpolicies.json
  - Microsoft.ApiManagement/stable/2020-12-01/apimpolicydescriptions.json
  - Microsoft.ApiManagement/stable/2020-12-01/apimportalrevisions.json
  - Microsoft.ApiManagement/stable/2020-12-01/apimportalsettings.json
  - Microsoft.ApiManagement/stable/2020-12-01/apimproducts.json
  - Microsoft.ApiManagement/stable/2020-12-01/apimproductsByTags.json
  - Microsoft.ApiManagement/stable/2020-12-01/apimquotas.json
  - Microsoft.ApiManagement/stable/2020-12-01/apimregions.json
  - Microsoft.ApiManagement/stable/2020-12-01/apimreports.json
  - Microsoft.ApiManagement/stable/2020-12-01/apimsettings.json
  - Microsoft.ApiManagement/stable/2020-12-01/apimskus.json
  - Microsoft.ApiManagement/stable/2020-12-01/apimsubscriptions.json
  - Microsoft.ApiManagement/stable/2020-12-01/apimtagresources.json
  - Microsoft.ApiManagement/stable/2020-12-01/apimtags.json
  - Microsoft.ApiManagement/stable/2020-12-01/apimtenant.json
  - Microsoft.ApiManagement/stable/2020-12-01/apimusers.json
  - Microsoft.ApiManagement/stable/2020-12-01/definitions.json
```

### Tag: package-preview-2020-06

These settings apply only when `--tag=package-preview-2020-06` is specified on the command line.

``` yaml $(tag) == 'package-preview-2020-06'
input-file:
  - Microsoft.ApiManagement/preview/2020-06-01-preview/apimanagement.json
  - Microsoft.ApiManagement/preview/2020-06-01-preview/apimapis.json
  - Microsoft.ApiManagement/preview/2020-06-01-preview/apimapisByTags.json
  - Microsoft.ApiManagement/preview/2020-06-01-preview/apimapiversionsets.json
  - Microsoft.ApiManagement/preview/2020-06-01-preview/apimauthorizationservers.json
  - Microsoft.ApiManagement/preview/2020-06-01-preview/apimbackends.json
  - Microsoft.ApiManagement/preview/2020-06-01-preview/apimcaches.json
  - Microsoft.ApiManagement/preview/2020-06-01-preview/apimcertificates.json
  - Microsoft.ApiManagement/preview/2020-06-01-preview/apimcontenttypes.json
  - Microsoft.ApiManagement/preview/2020-06-01-preview/apimdeletedservices.json
  - Microsoft.ApiManagement/preview/2020-06-01-preview/apimdeployment.json
  - Microsoft.ApiManagement/preview/2020-06-01-preview/apimdiagnostics.json
  - Microsoft.ApiManagement/preview/2020-06-01-preview/apimemailtemplates.json
  - Microsoft.ApiManagement/preview/2020-06-01-preview/apimgateways.json
  - Microsoft.ApiManagement/preview/2020-06-01-preview/apimgroups.json
  - Microsoft.ApiManagement/preview/2020-06-01-preview/apimidentityprovider.json
  - Microsoft.ApiManagement/preview/2020-06-01-preview/apimissues.json
  - Microsoft.ApiManagement/preview/2020-06-01-preview/apimloggers.json
  - Microsoft.ApiManagement/preview/2020-06-01-preview/apimnamedvalues.json
  - Microsoft.ApiManagement/preview/2020-06-01-preview/apimnetworkstatus.json
  - Microsoft.ApiManagement/preview/2020-06-01-preview/apimnotifications.json
  - Microsoft.ApiManagement/preview/2020-06-01-preview/apimopenidconnectproviders.json
  - Microsoft.ApiManagement/preview/2020-06-01-preview/apimpolicies.json
  - Microsoft.ApiManagement/preview/2020-06-01-preview/apimpolicydescriptions.json
  - Microsoft.ApiManagement/preview/2020-06-01-preview/apimportalrevisions.json
  - Microsoft.ApiManagement/preview/2020-06-01-preview/apimportalsettings.json
  - Microsoft.ApiManagement/preview/2020-06-01-preview/apimproducts.json
  - Microsoft.ApiManagement/preview/2020-06-01-preview/apimproductsByTags.json
  - Microsoft.ApiManagement/preview/2020-06-01-preview/apimquotas.json
  - Microsoft.ApiManagement/preview/2020-06-01-preview/apimregions.json
  - Microsoft.ApiManagement/preview/2020-06-01-preview/apimreports.json
  - Microsoft.ApiManagement/preview/2020-06-01-preview/apimsettings.json
  - Microsoft.ApiManagement/preview/2020-06-01-preview/apimskus.json
  - Microsoft.ApiManagement/preview/2020-06-01-preview/apimsubscriptions.json
  - Microsoft.ApiManagement/preview/2020-06-01-preview/apimtagresources.json
  - Microsoft.ApiManagement/preview/2020-06-01-preview/apimtags.json
  - Microsoft.ApiManagement/preview/2020-06-01-preview/apimtenant.json
  - Microsoft.ApiManagement/preview/2020-06-01-preview/apimusers.json
  - Microsoft.ApiManagement/preview/2020-06-01-preview/definitions.json
```

### Tag: package-2019-12

These settings apply only when `--tag=package-2019-12` is specified on the command line.

``` yaml $(tag) == 'package-2019-12'
input-file:
  - Microsoft.ApiManagement/stable/2019-12-01/apimanagement.json
  - Microsoft.ApiManagement/stable/2019-12-01/apimapis.json
  - Microsoft.ApiManagement/stable/2019-12-01/apimapisByTags.json
  - Microsoft.ApiManagement/stable/2019-12-01/apimapiversionsets.json
  - Microsoft.ApiManagement/stable/2019-12-01/apimauthorizationservers.json
  - Microsoft.ApiManagement/stable/2019-12-01/apimbackends.json
  - Microsoft.ApiManagement/stable/2019-12-01/apimcaches.json
  - Microsoft.ApiManagement/stable/2019-12-01/apimcertificates.json
  - Microsoft.ApiManagement/stable/2019-12-01/apimcontenttypes.json
  - Microsoft.ApiManagement/stable/2019-12-01/apimdeployment.json
  - Microsoft.ApiManagement/stable/2019-12-01/apimdiagnostics.json
  - Microsoft.ApiManagement/stable/2019-12-01/apimemailtemplates.json
  - Microsoft.ApiManagement/stable/2019-12-01/apimgateways.json
  - Microsoft.ApiManagement/stable/2019-12-01/apimgroups.json
  - Microsoft.ApiManagement/stable/2019-12-01/apimidentityprovider.json
  - Microsoft.ApiManagement/stable/2019-12-01/apimissues.json
  - Microsoft.ApiManagement/stable/2019-12-01/apimloggers.json
  - Microsoft.ApiManagement/stable/2019-12-01/apimnamedvalues.json
  - Microsoft.ApiManagement/stable/2019-12-01/apimnetworkstatus.json
  - Microsoft.ApiManagement/stable/2019-12-01/apimnotifications.json
  - Microsoft.ApiManagement/stable/2019-12-01/apimopenidconnectproviders.json
  - Microsoft.ApiManagement/stable/2019-12-01/apimpolicies.json
  - Microsoft.ApiManagement/stable/2019-12-01/apimpolicydescriptions.json
  - Microsoft.ApiManagement/stable/2019-12-01/apimportalsettings.json
  - Microsoft.ApiManagement/stable/2019-12-01/apimproducts.json
  - Microsoft.ApiManagement/stable/2019-12-01/apimproductsByTags.json
  - Microsoft.ApiManagement/stable/2019-12-01/apimquotas.json
  - Microsoft.ApiManagement/stable/2019-12-01/apimregions.json
  - Microsoft.ApiManagement/stable/2019-12-01/apimreports.json
  - Microsoft.ApiManagement/stable/2019-12-01/apimsubscriptions.json
  - Microsoft.ApiManagement/stable/2019-12-01/apimtagresources.json
  - Microsoft.ApiManagement/stable/2019-12-01/apimtags.json
  - Microsoft.ApiManagement/stable/2019-12-01/apimtenant.json
  - Microsoft.ApiManagement/stable/2019-12-01/apimusers.json
  - Microsoft.ApiManagement/stable/2019-12-01/definitions.json
```

### Tag: package-preview-2019-12

These settings apply only when `--tag=package-preview-2019-12` is specified on the command line.

``` yaml $(tag) == 'package-preview-2019-12'
input-file:
  - Microsoft.ApiManagement/preview/2019-12-01-preview/apimanagement.json
  - Microsoft.ApiManagement/preview/2019-12-01-preview/apimapis.json
  - Microsoft.ApiManagement/preview/2019-12-01-preview/apimapisByTags.json
  - Microsoft.ApiManagement/preview/2019-12-01-preview/apimapiversionsets.json
  - Microsoft.ApiManagement/preview/2019-12-01-preview/apimauthorizationservers.json
  - Microsoft.ApiManagement/preview/2019-12-01-preview/apimbackends.json
  - Microsoft.ApiManagement/preview/2019-12-01-preview/apimcaches.json
  - Microsoft.ApiManagement/preview/2019-12-01-preview/apimcertificates.json
  - Microsoft.ApiManagement/preview/2019-12-01-preview/apimdeployment.json
  - Microsoft.ApiManagement/preview/2019-12-01-preview/apimdiagnostics.json
  - Microsoft.ApiManagement/preview/2019-12-01-preview/apimemailtemplates.json
  - Microsoft.ApiManagement/preview/2019-12-01-preview/apimgateways.json
  - Microsoft.ApiManagement/preview/2019-12-01-preview/apimgroups.json
  - Microsoft.ApiManagement/preview/2019-12-01-preview/apimidentityprovider.json
  - Microsoft.ApiManagement/preview/2019-12-01-preview/apimissues.json
  - Microsoft.ApiManagement/preview/2019-12-01-preview/apimloggers.json
  - Microsoft.ApiManagement/preview/2019-12-01-preview/apimnetworkstatus.json
  - Microsoft.ApiManagement/preview/2019-12-01-preview/apimnotifications.json
  - Microsoft.ApiManagement/preview/2019-12-01-preview/apimopenidconnectproviders.json
  - Microsoft.ApiManagement/preview/2019-12-01-preview/apimpolicies.json
  - Microsoft.ApiManagement/preview/2019-12-01-preview/apimpolicydescriptions.json
  - Microsoft.ApiManagement/preview/2019-12-01-preview/apimportalsettings.json
  - Microsoft.ApiManagement/preview/2019-12-01-preview/apimproducts.json
  - Microsoft.ApiManagement/preview/2019-12-01-preview/apimproductsByTags.json
  - Microsoft.ApiManagement/preview/2019-12-01-preview/apimnamedvalues.json
  - Microsoft.ApiManagement/preview/2019-12-01-preview/apimquotas.json
  - Microsoft.ApiManagement/preview/2019-12-01-preview/apimregions.json
  - Microsoft.ApiManagement/preview/2019-12-01-preview/apimreports.json
  - Microsoft.ApiManagement/preview/2019-12-01-preview/apimsubscriptions.json
  - Microsoft.ApiManagement/preview/2019-12-01-preview/apimtagresources.json
  - Microsoft.ApiManagement/preview/2019-12-01-preview/apimtags.json
  - Microsoft.ApiManagement/preview/2019-12-01-preview/apimtenant.json
  - Microsoft.ApiManagement/preview/2019-12-01-preview/apimusers.json
  - Microsoft.ApiManagement/preview/2019-12-01-preview/definitions.json
```

### Tag: package-2019-01

These settings apply only when `--tag=package-2019-01` is specified on the command line.

``` yaml $(tag) == 'package-2019-01'
input-file:
  - Microsoft.ApiManagement/stable/2019-01-01/apimanagement.json
  - Microsoft.ApiManagement/stable/2019-01-01/apimapis.json
  - Microsoft.ApiManagement/stable/2019-01-01/apimapisByTags.json
  - Microsoft.ApiManagement/stable/2019-01-01/apimapiversionsets.json
  - Microsoft.ApiManagement/stable/2019-01-01/apimauthorizationservers.json
  - Microsoft.ApiManagement/stable/2019-01-01/apimbackends.json
  - Microsoft.ApiManagement/stable/2019-01-01/apimcaches.json
  - Microsoft.ApiManagement/stable/2019-01-01/apimcertificates.json
  - Microsoft.ApiManagement/stable/2019-01-01/apimdeployment.json
  - Microsoft.ApiManagement/stable/2019-01-01/apimdiagnostics.json
  - Microsoft.ApiManagement/stable/2019-01-01/apimemailtemplates.json
  - Microsoft.ApiManagement/stable/2019-01-01/apimgroups.json
  - Microsoft.ApiManagement/stable/2019-01-01/apimidentityprovider.json
  - Microsoft.ApiManagement/stable/2019-01-01/apimissues.json
  - Microsoft.ApiManagement/stable/2019-01-01/apimloggers.json
  - Microsoft.ApiManagement/stable/2019-01-01/apimnetworkstatus.json
  - Microsoft.ApiManagement/stable/2019-01-01/apimnotifications.json
  - Microsoft.ApiManagement/stable/2019-01-01/apimopenidconnectproviders.json
  - Microsoft.ApiManagement/stable/2019-01-01/apimpolicies.json
  - Microsoft.ApiManagement/stable/2019-01-01/apimpolicysnippets.json
  - Microsoft.ApiManagement/stable/2019-01-01/apimportalsettings.json
  - Microsoft.ApiManagement/stable/2019-01-01/apimproducts.json
  - Microsoft.ApiManagement/stable/2019-01-01/apimproductsByTags.json
  - Microsoft.ApiManagement/stable/2019-01-01/apimproperties.json
  - Microsoft.ApiManagement/stable/2019-01-01/apimquotas.json
  - Microsoft.ApiManagement/stable/2019-01-01/apimregions.json
  - Microsoft.ApiManagement/stable/2019-01-01/apimreports.json
  - Microsoft.ApiManagement/stable/2019-01-01/apimsubscriptions.json
  - Microsoft.ApiManagement/stable/2019-01-01/apimtagresources.json
  - Microsoft.ApiManagement/stable/2019-01-01/apimtags.json
  - Microsoft.ApiManagement/stable/2019-01-01/apimtenant.json
  - Microsoft.ApiManagement/stable/2019-01-01/apimusers.json
  - Microsoft.ApiManagement/stable/2019-01-01/definitions.json
```

### Tag: package-2018-06-preview

These settings apply only when `--tag=package-2018-06-preview` is specified on the command line.

``` yaml $(tag) == 'package-2018-06-preview'
input-file:
- Microsoft.ApiManagement/preview/2018-06-01-preview/apimanagement.json
- Microsoft.ApiManagement/preview/2018-06-01-preview/apimapis.json
- Microsoft.ApiManagement/preview/2018-06-01-preview/apimapisByTags.json
- Microsoft.ApiManagement/preview/2018-06-01-preview/apimauthorizationservers.json
- Microsoft.ApiManagement/preview/2018-06-01-preview/apimbackends.json
- Microsoft.ApiManagement/preview/2018-06-01-preview/apimcaches.json
- Microsoft.ApiManagement/preview/2018-06-01-preview/apimcertificates.json
- Microsoft.ApiManagement/preview/2018-06-01-preview/apimdeployment.json
- Microsoft.ApiManagement/preview/2018-06-01-preview/apimdiagnostics.json
- Microsoft.ApiManagement/preview/2018-06-01-preview/apimemailtemplates.json
- Microsoft.ApiManagement/preview/2018-06-01-preview/apimgroups.json
- Microsoft.ApiManagement/preview/2018-06-01-preview/apimidentityprovider.json
- Microsoft.ApiManagement/preview/2018-06-01-preview/apimissues.json
- Microsoft.ApiManagement/preview/2018-06-01-preview/apimloggers.json
- Microsoft.ApiManagement/preview/2018-06-01-preview/apimnotifications.json
- Microsoft.ApiManagement/preview/2018-06-01-preview/apimnetworkstatus.json
- Microsoft.ApiManagement/preview/2018-06-01-preview/apimopenidconnectproviders.json
- Microsoft.ApiManagement/preview/2018-06-01-preview/apimpolicies.json
- Microsoft.ApiManagement/preview/2018-06-01-preview/apimpolicysnippets.json
- Microsoft.ApiManagement/preview/2018-06-01-preview/apimportalsettings.json
- Microsoft.ApiManagement/preview/2018-06-01-preview/apimproducts.json
- Microsoft.ApiManagement/preview/2018-06-01-preview/apimproductsByTags.json
- Microsoft.ApiManagement/preview/2018-06-01-preview/apimproperties.json
- Microsoft.ApiManagement/preview/2018-06-01-preview/apimquotas.json
- Microsoft.ApiManagement/preview/2018-06-01-preview/apimregions.json
- Microsoft.ApiManagement/preview/2018-06-01-preview/apimreports.json
- Microsoft.ApiManagement/preview/2018-06-01-preview/apimsubscriptions.json
- Microsoft.ApiManagement/preview/2018-06-01-preview/apimtagresources.json
- Microsoft.ApiManagement/preview/2018-06-01-preview/apimtags.json
- Microsoft.ApiManagement/preview/2018-06-01-preview/apimtenant.json
- Microsoft.ApiManagement/preview/2018-06-01-preview/apimusers.json
- Microsoft.ApiManagement/preview/2018-06-01-preview/apimapiversionsets.json
- Microsoft.ApiManagement/preview/2018-06-01-preview/definitions.json
```

## Suppression

``` yaml
directive:
  - suppress: R3016
    reason: existing properties, can't be changed without breaking API.
    #where:
    #  - $.definitions.ApiManagementServiceUploadCertificateParameters.properties.certificate_password
    #  - $.definitions.QuotaCounterContract.properties.Value

```

### Tag: package-2018-01

These settings apply only when `--tag=package-2018-01` is specified on the command line.

``` yaml $(tag) == 'package-2018-01'
input-file:
- Microsoft.ApiManagement/stable/2018-01-01/apimanagement.json
- Microsoft.ApiManagement/stable/2018-01-01/apimapis.json
- Microsoft.ApiManagement/stable/2018-01-01/apimauthorizationservers.json
- Microsoft.ApiManagement/stable/2018-01-01/apimbackends.json
- Microsoft.ApiManagement/stable/2018-01-01/apimcertificates.json
- Microsoft.ApiManagement/stable/2018-01-01/apimdeployment.json
- Microsoft.ApiManagement/stable/2018-01-01/apimdiagnostics.json
- Microsoft.ApiManagement/stable/2018-01-01/apimemailtemplate.json
- Microsoft.ApiManagement/stable/2018-01-01/apimgroups.json
- Microsoft.ApiManagement/stable/2018-01-01/apimidentityprovider.json
- Microsoft.ApiManagement/stable/2018-01-01/apimloggers.json
- Microsoft.ApiManagement/stable/2018-01-01/apimnotifications.json
- Microsoft.ApiManagement/stable/2018-01-01/apimnetworkstatus.json
- Microsoft.ApiManagement/stable/2018-01-01/apimopenidconnectproviders.json
- Microsoft.ApiManagement/stable/2018-01-01/apimportalsettings.json
- Microsoft.ApiManagement/stable/2018-01-01/apimproducts.json
- Microsoft.ApiManagement/stable/2018-01-01/apimproperties.json
- Microsoft.ApiManagement/stable/2018-01-01/apimquotas.json
- Microsoft.ApiManagement/stable/2018-01-01/apimreports.json
- Microsoft.ApiManagement/stable/2018-01-01/apimsubscriptions.json
- Microsoft.ApiManagement/stable/2018-01-01/apimtagresources.json
- Microsoft.ApiManagement/stable/2018-01-01/apimtags.json
- Microsoft.ApiManagement/stable/2018-01-01/apimtenant.json
- Microsoft.ApiManagement/stable/2018-01-01/apimusers.json
- Microsoft.ApiManagement/stable/2018-01-01/apimversionsets.json
```

## Suppression

``` yaml
directive:
  - suppress: R3016
    reason: existing properties, can't be changed without breaking API.
    #where:
    #  - $.definitions.ApiManagementServiceUploadCertificateParameters.properties.certificate_password
    #  - $.definitions.QuotaCounterContract.properties.Value

```

### Tag: package-2017-03

These settings apply only when `--tag=package-2017-03` is specified on the command line.

``` yaml $(tag) == 'package-2017-03'
input-file:
- Microsoft.ApiManagement/stable/2017-03-01/apimanagement.json
- Microsoft.ApiManagement/stable/2017-03-01/apimapis.json
- Microsoft.ApiManagement/stable/2017-03-01/apimauthorizationservers.json
- Microsoft.ApiManagement/stable/2017-03-01/apimbackends.json
- Microsoft.ApiManagement/stable/2017-03-01/apimcertificates.json
- Microsoft.ApiManagement/stable/2017-03-01/apimdeployment.json
- Microsoft.ApiManagement/stable/2017-03-01/apimdiagnostics.json
- Microsoft.ApiManagement/stable/2017-03-01/apimemailtemplate.json
- Microsoft.ApiManagement/stable/2017-03-01/apimgroups.json
- Microsoft.ApiManagement/stable/2017-03-01/apimidentityprovider.json
- Microsoft.ApiManagement/stable/2017-03-01/apimloggers.json
- Microsoft.ApiManagement/stable/2017-03-01/apimnotifications.json
- Microsoft.ApiManagement/stable/2017-03-01/apimnetworkstatus.json
- Microsoft.ApiManagement/stable/2017-03-01/apimopenidconnectproviders.json
- Microsoft.ApiManagement/stable/2017-03-01/apimportalsettings.json
- Microsoft.ApiManagement/stable/2017-03-01/apimproducts.json
- Microsoft.ApiManagement/stable/2017-03-01/apimproperties.json
- Microsoft.ApiManagement/stable/2017-03-01/apimquotas.json
- Microsoft.ApiManagement/stable/2017-03-01/apimreports.json
- Microsoft.ApiManagement/stable/2017-03-01/apimsubscriptions.json
- Microsoft.ApiManagement/stable/2017-03-01/apimtagresources.json
- Microsoft.ApiManagement/stable/2017-03-01/apimtags.json
- Microsoft.ApiManagement/stable/2017-03-01/apimtenant.json
- Microsoft.ApiManagement/stable/2017-03-01/apimusers.json
- Microsoft.ApiManagement/stable/2017-03-01/apimversionsets.json
```

### Tag: package-2016-10

These settings apply only when `--tag=package-2016-10` is specified on the command line.

``` yaml $(tag) == 'package-2016-10'
input-file:
- Microsoft.ApiManagement/stable/2016-10-10/apimanagement.json
- Microsoft.ApiManagement/stable/2016-10-10/apimapis.json
- Microsoft.ApiManagement/stable/2016-10-10/apimauthorizationservers.json
- Microsoft.ApiManagement/stable/2016-10-10/apimbackends.json
- Microsoft.ApiManagement/stable/2016-10-10/apimcertificates.json
- Microsoft.ApiManagement/stable/2016-10-10/apimdeployment.json
- Microsoft.ApiManagement/stable/2016-10-10/apimgroups.json
- Microsoft.ApiManagement/stable/2016-10-10/apimidentityprovider.json
- Microsoft.ApiManagement/stable/2016-10-10/apimloggers.json
- Microsoft.ApiManagement/stable/2016-10-10/apimnetworkstatus.json
- Microsoft.ApiManagement/stable/2016-10-10/apimopenidconnectproviders.json
- Microsoft.ApiManagement/stable/2016-10-10/apimproducts.json
- Microsoft.ApiManagement/stable/2016-10-10/apimproperties.json
- Microsoft.ApiManagement/stable/2016-10-10/apimquotas.json
- Microsoft.ApiManagement/stable/2016-10-10/apimreports.json
- Microsoft.ApiManagement/stable/2016-10-10/apimsubscriptions.json
- Microsoft.ApiManagement/stable/2016-10-10/apimtenant.json
- Microsoft.ApiManagement/stable/2016-10-10/apimusers.json
```

### Tag: package-2016-07

These settings apply only when `--tag=package-2016-07` is specified on the command line.

``` yaml $(tag) == 'package-2016-07'
input-file:
- Microsoft.ApiManagement/stable/2016-07-07/apimanagement.json
- Microsoft.ApiManagement/stable/2016-07-07/apimdeployment.json
```

---

# Code Generation

## Swagger to SDK

This section describes what SDK should be generated by the automatic system.
This is not used by Autorest itself.

``` yaml $(swagger-to-sdk)
swagger-to-sdk:
  - repo: azure-sdk-for-net
  - repo: azure-sdk-for-go
  - repo: azure-sdk-for-go-track2
  - repo: azure-sdk-for-python
  - repo: azure-sdk-for-python-track2
  - repo: azure-sdk-for-js
  - repo: azure-sdk-for-node
    autorest_options:
      use: "@microsoft.azure/autorest.python@~3.0"
  - repo: azure-sdk-for-ruby
    after_scripts:
      - bundle install && rake arm:regen_all_profiles['azure_mgmt_api_management']
  - repo: azure-resource-manager-schemas
```

## C#

These settings apply only when `--csharp` is specified on the command line.
Please also specify `--csharp-sdks-folder=<path to "SDKs" directory of your azure-sdk-for-net clone>`.

``` yaml $(csharp)
csharp:
  azure-arm: true
  license-header: MICROSOFT_MIT_NO_VERSION
  namespace: Microsoft.Azure.Management.ApiManagement
  output-folder: $(csharp-sdks-folder)/apimanagement/Microsoft.Azure.Management.ApiManagement/src/Generated
  clear-output-folder: true
```

## Python

See configuration in [readme.python.md](./readme.python.md)

## Go

See configuration in [readme.go.md](./readme.go.md)

## Java

See configuration in [readme.java.md](./readme.java.md)

## Suppression

``` yaml
directive:
  - suppress: R4009
    from: apimapis.json
    reason: Warning raised to error while PR was being reviewed. SystemData will implement in next preview version.
  - suppress: R4009
    from: apimapiversionsets.json
    reason: Warning raised to error while PR was being reviewed. SystemData will implement in next preview version.
  - suppress: R4009
    from: apimauthorizationservers.json
    reason: Warning raised to error while PR was being reviewed. SystemData will implement in next preview version.
  - suppress: R4009
    from: apimbackends.json
    reason: Warning raised to error while PR was being reviewed. SystemData will implement in next preview version.
  - suppress: R4009
    from: apimbackends.json
    reason: Warning raised to error while PR was being reviewed. SystemData will implement in next preview version.
  - suppress: R4009
    from: apimcaches.json
    reason: Warning raised to error while PR was being reviewed. SystemData will implement in next preview version.
  - suppress: R4009
    from: apimcertificates.json
    reason: Warning raised to error while PR was being reviewed. SystemData will implement in next preview version.
  - suppress: R4009
    from: apimdeployment.json
    reason: Warning raised to error while PR was being reviewed. SystemData will implement in next preview version.
  - suppress: R4009
    from: apimsubscriptions.json
    reason: Warning raised to error while PR was being reviewed. SystemData will implement in next preview version.
  - suppress: R4009
    from: apimusers.json
    reason: Warning raised to error while PR was being reviewed. SystemData will implement in next preview version.
  - suppress: R4009
    from: apimproducts.json
    reason: Warning raised to error while PR was being reviewed. SystemData will implement in next preview version.
  - suppress: R4009
    from: apimnamedvalues.json
    reason: Warning raised to error while PR was being reviewed. SystemData will implement in next preview version.
  - suppress: R4009
    from: apimgateways.json
    reason: Warning raised to error while PR was being reviewed. SystemData will implement in next preview version.
  - suppress: R4009
    from: apimgroups.json
    reason: Warning raised to error while PR was being reviewed. SystemData will implement in next preview version.
  - suppress: R4009
    from: apimcontenttypes.json
    reason: Warning raised to error while PR was being reviewed. SystemData will implement in next preview version.
  - suppress: R4009
    from: apimdeletedservices.json
    reason: Warning raised to error while PR was being reviewed. SystemData will implement in next preview version.
  - suppress: R4009
    from: apimdiagnostics.json
    reason: Warning raised to error while PR was being reviewed. SystemData will implement in next preview version.
  - suppress: R4009
    from: apimemailtemplates.json
    reason: Warning raised to error while PR was being reviewed. SystemData will implement in next preview version.
  - suppress: R4009
    from: apimidentityprovider.json
    reason: Warning raised to error while PR was being reviewed. SystemData will implement in next preview version.
  - suppress: R4009
    from: apimissues.json
    reason: Warning raised to error while PR was being reviewed. SystemData will implement in next preview version.
  - suppress: R4009
    from: apimloggers.json
    reason: Warning raised to error while PR was being reviewed. SystemData will implement in next preview version.
  - suppress: R4009
    from: apimopenidconnectproviders.json
    reason: Warning raised to error while PR was being reviewed. SystemData will implement in next preview version.
  - suppress: R4009
    from: apimpolicies.json
    reason: Warning raised to error while PR was being reviewed. SystemData will implement in next preview version.
  - suppress: R4009
    from: apimportalrevisions.json
    reason: Warning raised to error while PR was being reviewed. SystemData will implement in next preview version.
  - suppress: R4009
    from: apimschema.json
    reason: Warning raised to error while PR was being reviewed. SystemData will implement in next preview version.
  - suppress: R4009
    from: apimsettings.json
    reason: Warning raised to error while PR was being reviewed. SystemData will implement in next preview version.
  - suppress: R4009
    from: apimtags.json
    reason: Warning raised to error while PR was being reviewed. SystemData will implement in next preview version.
  - suppress: R4009
    from: apimtenant.json
    reason: Warning raised to error while PR was being reviewed. SystemData will implement in next preview version.
  - suppress: R4009
    from: apimnotifications.json
    reason: Warning raised to error while PR was being reviewed. SystemData will implement in next preview version.
  - suppress: R4037
    from: definitions.json
    reason: We want customers to be able to supply any valid JSON token, object or otherwise    
  - suppress: R4009
    from: apimprivatelink.json
    reason: Warning raised to error while PR was being reviewed. SystemData will implement in next preview version.  
  - suppress: R4009
    from: apimprivatelink.json
    reason: Warning raised to error while PR was being reviewed. SystemData will implement in next preview version.  
  - suppress: R4009
<<<<<<< HEAD
    from: apimpolicyfragments.json
    reason: Warning raised to error while PR was being reviewed. SystemData will implement in next preview version. 
=======
    from: apimprivatelink.json
    reason: Warning raised to error while PR was being reviewed. SystemData will implement in next preview version.  
>>>>>>> f353f82f
```<|MERGE_RESOLUTION|>--- conflicted
+++ resolved
@@ -779,11 +779,9 @@
     from: apimprivatelink.json
     reason: Warning raised to error while PR was being reviewed. SystemData will implement in next preview version.  
   - suppress: R4009
-<<<<<<< HEAD
+    from: apimprivatelink.json
+    reason: Warning raised to error while PR was being reviewed. SystemData will implement in next preview version.  
+  - suppress: R4009
     from: apimpolicyfragments.json
     reason: Warning raised to error while PR was being reviewed. SystemData will implement in next preview version. 
-=======
-    from: apimprivatelink.json
-    reason: Warning raised to error while PR was being reviewed. SystemData will implement in next preview version.  
->>>>>>> f353f82f
 ```
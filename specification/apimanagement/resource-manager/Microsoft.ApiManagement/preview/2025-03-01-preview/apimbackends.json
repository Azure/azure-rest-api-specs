--- conflicted
+++ resolved
@@ -202,22 +202,20 @@
           "ApiManagementCreateBackendProxyBackend": {
             "$ref": "./examples/ApiManagementCreateBackendProxyBackend.json"
           },
-<<<<<<< HEAD
+          "ApiManagementCreateBackendWithSimpleLoadBalancer": {
+            "$ref": "./examples/ApiManagementCreateBackendWithSimpleLoadBalancer.json"
+          },
+          "ApiManagementCreateBackendWithPriorityBasedLoadBalancer": {
+            "$ref": "./examples/ApiManagementCreateBackendWithPriorityBasedLoadBalancer.json"
+          },
+          "ApiManagementCreateBackendWithWeightedLoadBalancer": {
+            "$ref": "./examples/ApiManagementCreateBackendWithWeightedLoadBalancer.json"
+          },
           "ApiManagementCreateBackendWithAzureRegion": {
             "$ref": "./examples/ApiManagementCreateBackendWithAzureRegion.json"
           },
           "ApiManagementCreateBackendWithCarbonAwareLoadBalancer": {
             "$ref": "./examples/ApiManagementCreateBackendWithCarbonAwareLoadBalancer.json"
-=======
-          "ApiManagementCreateBackendWithSimpleLoadBalancer": {
-            "$ref": "./examples/ApiManagementCreateBackendWithSimpleLoadBalancer.json"
-          },
-          "ApiManagementCreateBackendWithPriorityBasedLoadBalancer": {
-            "$ref": "./examples/ApiManagementCreateBackendWithPriorityBasedLoadBalancer.json"
-          },
-          "ApiManagementCreateBackendWithWeightedLoadBalancer": {
-            "$ref": "./examples/ApiManagementCreateBackendWithWeightedLoadBalancer.json"
->>>>>>> ff594741
           }
         },
         "parameters": [

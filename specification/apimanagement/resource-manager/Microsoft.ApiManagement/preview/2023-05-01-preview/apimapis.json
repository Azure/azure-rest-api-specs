--- conflicted
+++ resolved
@@ -457,21 +457,14 @@
         ],
         "responses": {
           "202": {
-<<<<<<< HEAD
-            "description": "The API is being deleted.",
+            "description": "The API was scheduled for deletion.",
             "headers": {
               "location": {
-                "description": "Location header contains the URL where the status of the long running operation can be checked",
+                "description": "Location header",
                 "type": "string"
               },
               "Azure-AsyncOperation": {
                 "description": "Azure-AsyncOperation header contains the URL where the status of the long running operation can be checked",
-=======
-            "description": "The API was scheduled for deletion.",
-            "headers": {
-              "location": {
-                "description": "Location header",
->>>>>>> 09891565
                 "type": "string"
               }
             }
@@ -486,14 +479,10 @@
             }
           }
         },
-<<<<<<< HEAD
-        "x-ms-long-running-operation": true
-=======
         "x-ms-long-running-operation": true,
         "x-ms-long-running-operation-options": {
           "final-state-via": "location"
         }
->>>>>>> 09891565
       }
     },
     "/subscriptions/{subscriptionId}/resourceGroups/{resourceGroupName}/providers/Microsoft.ApiManagement/service/{serviceName}/apis/{apiId}/revisions": {

{
  "swagger": "2.0",
  "info": {
    "title": "ApiManagementClient",
    "description": "Use these REST APIs for performing operations on entities like API, Product, and Subscription associated with your Azure API Management deployment.",
    "version": "2021-12-01-preview"
  },
  "host": "management.azure.com",
  "schemes": [
    "https"
  ],
  "consumes": [
    "application/json"
  ],
  "produces": [
    "application/json"
  ],
  "security": [
    {
      "azure_auth": [
        "user_impersonation"
      ]
    }
  ],
  "securityDefinitions": {
    "azure_auth": {
      "type": "oauth2",
      "authorizationUrl": "https://login.microsoftonline.com/common/oauth2/authorize",
      "flow": "implicit",
      "description": "Azure Active Directory OAuth2 Flow.",
      "scopes": {
        "user_impersonation": "impersonate your user account"
      }
    }
  },
  "paths": {},
  "definitions": {
    "ErrorFieldContract": {
      "properties": {
        "code": {
          "type": "string",
          "description": "Property level error code."
        },
        "message": {
          "type": "string",
          "description": "Human-readable representation of property-level error."
        },
        "target": {
          "type": "string",
          "description": "Property name."
        }
      },
      "description": "Error Field contract."
    },
    "ErrorResponse": {
      "properties": {
        "error": {
          "x-ms-client-flatten": true,
          "$ref": "#/definitions/ErrorResponseBody",
          "description": "Properties of the Error Response."
        }
      },
      "description": "Error Response."
    },
    "ErrorResponseBody": {
      "properties": {
        "code": {
          "type": "string",
          "description": "Service-defined error code. This code serves as a sub-status for the HTTP error code specified in the response."
        },
        "message": {
          "type": "string",
          "description": "Human-readable representation of the error."
        },
        "details": {
          "type": "array",
          "items": {
            "$ref": "#/definitions/ErrorFieldContract"
          },
          "description": "The list of invalid fields send in request, in case of validation error."
        }
      },
      "description": "Error Body contract."
    },
    "RegionContract": {
      "properties": {
        "name": {
          "type": "string",
          "description": "Region name.",
          "readOnly": true
        },
        "isMasterRegion": {
          "description": "whether Region is the master region.",
          "type": "boolean"
        },
        "isDeleted": {
          "description": "whether Region is deleted.",
          "type": "boolean"
        }
      },
      "description": "Region profile."
    },
    "RegionListResult": {
      "properties": {
        "value": {
          "type": "array",
          "items": {
            "$ref": "#/definitions/RegionContract"
          },
          "description": "Lists of Regions."
        },
        "count": {
          "type": "integer",
          "format": "int64",
          "description": "Total record count number across all pages."
        },
        "nextLink": {
          "type": "string",
          "description": "Next page link if any."
        }
      },
      "description": "Lists Regions operation response details."
    }
  },
  "parameters": {
    "AccessParameter": {
      "name": "accessName",
      "in": "path",
      "required": true,
      "type": "string",
      "enum": [
        "access",
        "gitAccess"
      ],
      "x-ms-enum": {
        "modelAsString": true,
        "name": "AccessIdName"
      },
      "description": "The identifier of the Access configuration.",
      "x-ms-parameter-location": "method"
    },
    "SettingsParameter": {
      "name": "settingsType",
      "in": "path",
      "required": true,
      "type": "string",
      "enum": [
        "public"
      ],
      "x-ms-enum": {
        "modelAsString": true,
        "name": "settingsTypeName"
      },
      "description": "The identifier of the settings.",
      "x-ms-parameter-location": "method"
    },
    "ApiIdParameter": {
      "name": "apiId",
      "in": "path",
      "required": true,
      "type": "string",
      "description": "API identifier. Must be unique in the current API Management service instance.",
      "minLength": 1,
      "maxLength": 80,
      "x-ms-parameter-location": "method"
    },
    "ApiIdRevParameter": {
      "name": "apiId",
      "in": "path",
      "required": true,
      "type": "string",
      "description": "API revision identifier. Must be unique in the current API Management service instance. Non-current revision has ;rev=n as a suffix where n is the revision number.",
      "minLength": 1,
      "maxLength": 256,
      "pattern": "^[^*#&+:<>?]+$",
      "x-ms-parameter-location": "method"
    },
    "ApiVersionParameter": {
      "name": "api-version",
      "in": "query",
      "required": true,
      "type": "string",
      "description": "Version of the API to be used with the client request."
    },
    "ApiVersionSetIdParameter": {
      "name": "versionSetId",
      "in": "path",
      "required": true,
      "type": "string",
      "description": "Api Version Set identifier. Must be unique in the current API Management service instance.",
      "minLength": 1,
      "maxLength": 80,
      "pattern": "^[^*#&+:<>?]+$",
      "x-ms-parameter-location": "method"
    },
    "AppTypeParameter": {
      "name": "appType",
      "in": "query",
      "required": false,
      "type": "string",
      "description": "Determines the type of application which send the create user request. Default is legacy publisher portal.",
      "enum": [
        "portal",
        "developerPortal"
      ],
      "x-ms-enum": {
        "name": "AppType",
        "modelAsString": true,
        "values": [
          {
            "value": "portal",
            "description": "User create request was sent by legacy developer portal."
          },
          {
            "value": "developerPortal",
            "description": "User create request was sent by new developer portal."
          }
        ]
      },
      "default": "portal",
      "x-ms-parameter-location": "method"
    },
    "AttachmentIdParameter": {
      "name": "attachmentId",
      "in": "path",
      "required": true,
      "type": "string",
      "description": "Attachment identifier within an Issue. Must be unique in the current Issue.",
      "minLength": 1,
      "maxLength": 256,
      "pattern": "^[^*#&+:<>?]+$",
      "x-ms-parameter-location": "method"
    },
    "AuthenticationServerIdParameter": {
      "name": "authsid",
      "in": "path",
      "required": true,
      "type": "string",
      "description": "Identifier of the authorization server.",
      "minLength": 1,
      "maxLength": 80,
      "pattern": "^[^*#&+:<>?]+$",
      "x-ms-parameter-location": "method"
    },
    "BackendIdParameter": {
      "name": "backendId",
      "in": "path",
      "required": true,
      "type": "string",
      "description": "Identifier of the Backend entity. Must be unique in the current API Management service instance.",
      "minLength": 1,
      "maxLength": 80,
      "x-ms-parameter-location": "method"
    },
    "CacheIdParameter": {
      "name": "cacheId",
      "in": "path",
      "required": true,
      "type": "string",
      "description": "Identifier of the Cache entity. Cache identifier (should be either 'default' or valid Azure region identifier).",
      "minLength": 1,
      "maxLength": 80,
      "pattern": "^[^*#&+:<>?]+$",
      "x-ms-parameter-location": "method"
    },
    "CertificateIdParameter": {
      "name": "certificateId",
      "in": "path",
      "required": true,
      "type": "string",
      "description": "Identifier of the certificate entity. Must be unique in the current API Management service instance.",
      "minLength": 1,
      "maxLength": 80,
      "pattern": "^[^*#&+:<>?]+$",
      "x-ms-parameter-location": "method"
    },
    "CommentIdParameter": {
      "name": "commentId",
      "in": "path",
      "required": true,
      "type": "string",
      "description": "Comment identifier within an Issue. Must be unique in the current Issue.",
      "minLength": 1,
      "maxLength": 256,
      "pattern": "^[^*#&+:<>?]+$",
      "x-ms-parameter-location": "method"
    },
    "ConfigurationParameter": {
      "name": "configurationName",
      "in": "path",
      "required": true,
      "type": "string",
      "enum": [
        "configuration"
      ],
      "x-ms-enum": {
        "modelAsString": true,
        "name": "configurationIdName"
      },
      "description": "The identifier of the Git Configuration Operation.",
      "x-ms-parameter-location": "method"
    },
    "DiagnosticIdParameter": {
      "name": "diagnosticId",
      "in": "path",
      "required": true,
      "type": "string",
      "description": "Diagnostic identifier. Must be unique in the current API Management service instance.",
      "minLength": 1,
      "maxLength": 80,
      "pattern": "^[^*#&+:<>?]+$",
      "x-ms-parameter-location": "method"
    },
    "EmailParameter": {
      "name": "email",
      "in": "path",
      "required": true,
      "type": "string",
      "description": "Email identifier.",
      "x-ms-parameter-location": "method"
    },
    "GroupIdParameter": {
      "name": "groupId",
      "in": "path",
      "required": true,
      "type": "string",
      "description": "Group identifier. Must be unique in the current API Management service instance.",
      "minLength": 1,
      "maxLength": 256,
      "x-ms-parameter-location": "method"
    },
    "IdentityProviderNameParameter": {
      "name": "identityProviderName",
      "in": "path",
      "required": true,
      "type": "string",
      "enum": [
        "facebook",
        "google",
        "microsoft",
        "twitter",
        "aad",
        "aadB2C"
      ],
      "x-ms-enum": {
        "name": "IdentityProviderType",
        "modelAsString": true,
        "values": [
          {
            "value": "facebook",
            "description": "Facebook as Identity provider."
          },
          {
            "value": "google",
            "description": "Google as Identity provider."
          },
          {
            "value": "microsoft",
            "description": "Microsoft Live as Identity provider."
          },
          {
            "value": "twitter",
            "description": "Twitter as Identity provider."
          },
          {
            "value": "aad",
            "description": "Azure Active Directory as Identity provider."
          },
          {
            "value": "aadB2C",
            "description": "Azure Active Directory B2C as Identity provider."
          }
        ]
      },
      "description": "Identity Provider Type identifier.",
      "x-ms-parameter-location": "method"
    },
    "IfMatchOptionalParameter": {
      "name": "If-Match",
      "in": "header",
      "required": false,
      "description": "ETag of the Entity. Not required when creating an entity, but required when updating an entity.",
      "type": "string",
      "x-ms-parameter-location": "method"
    },
    "IfMatchRequiredParameter": {
      "name": "If-Match",
      "in": "header",
      "required": true,
      "description": "ETag of the Entity. ETag should match the current entity state from the header response of the GET request or it should be * for unconditional update.",
      "type": "string",
      "x-ms-parameter-location": "method"
    },
    "IssueIdParameter": {
      "name": "issueId",
      "in": "path",
      "required": true,
      "type": "string",
      "description": "Issue identifier. Must be unique in the current API Management service instance.",
      "minLength": 1,
      "maxLength": 256,
      "pattern": "^[^*#&+:<>?]+$",
      "x-ms-parameter-location": "method"
    },
    "LocationNameParameter": {
      "name": "locationName",
      "in": "path",
      "required": true,
      "type": "string",
      "description": "Location in which the API Management service is deployed. This is one of the Azure Regions like West US, East US, South Central US.",
      "minLength": 1,
      "x-ms-parameter-location": "method"
    },
    "LoggerIdParameter": {
      "name": "loggerId",
      "in": "path",
      "required": true,
      "type": "string",
      "maxLength": 256,
      "pattern": "^[^*#&+:<>?]+$",
      "description": "Logger identifier. Must be unique in the API Management service instance.",
      "x-ms-parameter-location": "method"
    },
    "NotificationNameParameter": {
      "name": "notificationName",
      "in": "path",
      "required": true,
      "type": "string",
      "enum": [
        "RequestPublisherNotificationMessage",
        "PurchasePublisherNotificationMessage",
        "NewApplicationNotificationMessage",
        "BCC",
        "NewIssuePublisherNotificationMessage",
        "AccountClosedPublisher",
        "QuotaLimitApproachingPublisherNotificationMessage"
      ],
      "x-ms-enum": {
        "name": "NotificationName",
        "modelAsString": true,
        "values": [
          {
            "value": "RequestPublisherNotificationMessage",
            "description": "The following email recipients and users will receive email notifications about subscription requests for API products requiring approval."
          },
          {
            "value": "PurchasePublisherNotificationMessage",
            "description": "The following email recipients and users will receive email notifications about new API product subscriptions."
          },
          {
            "value": "NewApplicationNotificationMessage",
            "description": "The following email recipients and users will receive email notifications when new applications are submitted to the application gallery."
          },
          {
            "value": "BCC",
            "description": "The following recipients will receive blind carbon copies of all emails sent to developers."
          },
          {
            "value": "NewIssuePublisherNotificationMessage",
            "description": "The following email recipients and users will receive email notifications when a new issue or comment is submitted on the developer portal."
          },
          {
            "value": "AccountClosedPublisher",
            "description": "The following email recipients and users will receive email notifications when developer closes his account."
          },
          {
            "value": "QuotaLimitApproachingPublisherNotificationMessage",
            "description": "The following email recipients and users will receive email notifications when subscription usage gets close to usage quota."
          }
        ]
      },
      "description": "Notification Name Identifier.",
      "x-ms-parameter-location": "method"
    },
    "NotifySubscriptionStateChangeParameter": {
      "name": "notify",
      "in": "query",
      "required": false,
      "type": "boolean",
      "description": "Notify change in Subscription State. \n - If false, do not send any email notification for change of state of subscription \n - If true, send email notification of change of state of subscription ",
      "x-ms-parameter-location": "method"
    },
    "OpenIdConnectIdParameter": {
      "name": "opid",
      "in": "path",
      "required": true,
      "type": "string",
      "description": "Identifier of the OpenID Connect Provider.",
      "maxLength": 256,
      "pattern": "^[^*#&+:<>?]+$",
      "x-ms-parameter-location": "method"
    },
    "OperationIdParameter": {
      "name": "operationId",
      "in": "path",
      "required": true,
      "type": "string",
      "description": "Operation identifier within an API. Must be unique in the current API Management service instance.",
      "minLength": 1,
      "maxLength": 80,
      "x-ms-parameter-location": "method"
    },
    "PolicyExportFormat": {
      "name": "format",
      "in": "query",
      "required": false,
      "type": "string",
      "description": "Policy Export Format.",
      "enum": [
        "xml",
        "rawxml"
      ],
      "x-ms-enum": {
        "name": "PolicyExportFormat",
        "modelAsString": true,
        "values": [
          {
            "value": "xml",
            "description": "The contents are inline and Content type is an XML document."
          },
          {
            "value": "rawxml",
            "description": "The contents are inline and Content type is a non XML encoded policy document."
          }
        ]
      },
      "default": "xml",
      "x-ms-parameter-location": "method"
    },
    "PolicyIdParameter": {
      "name": "policyId",
      "in": "path",
      "required": true,
      "type": "string",
      "enum": [
        "policy"
      ],
      "description": "The identifier of the Policy.",
      "x-ms-enum": {
        "modelAsString": true,
        "name": "PolicyIdName"
      },
      "x-ms-parameter-location": "method"
    },
    "IdParameter": {
      "name": "id",
      "in": "path",
      "required": true,
      "type": "string",
      "description": "A resource identifier.",
      "minLength": 1,
      "maxLength": 80,
      "pattern": "(^[\\w]+$)|(^[\\w][\\w\\-]+[\\w]$)",
      "x-ms-parameter-location": "method"
    },
    "PolicyFragmentContentFormat": {
      "name": "format",
      "in": "query",
      "required": false,
      "type": "string",
      "description": "Policy fragment content format.",
      "enum": [
        "xml",
        "rawxml"
      ],
      "x-ms-enum": {
        "name": "PolicyFragmentContentFormat",
        "modelAsString": true,
        "values": [
          {
            "value": "xml",
            "description": "The contents are inline and Content type is an XML document."
          },
          {
            "value": "rawxml",
            "description": "The contents are inline and Content type is a non XML encoded policy document."
          }
        ]
      },
      "default": "xml",
      "x-ms-parameter-location": "method"
    },
    "PortalRevisionIdParameter": {
      "name": "portalRevisionId",
      "in": "path",
      "required": true,
      "type": "string",
      "description": "Portal revision identifier. Must be unique in the current API Management service instance.",
      "minLength": 1,
      "maxLength": 256,
      "x-ms-parameter-location": "method"
    },
    "ProductIdParameter": {
      "name": "productId",
      "in": "path",
      "required": true,
      "type": "string",
      "description": "Product identifier. Must be unique in the current API Management service instance.",
      "minLength": 1,
      "maxLength": 256,
      "x-ms-parameter-location": "method"
    },
    "NamedValueIdParameter": {
      "name": "namedValueId",
      "in": "path",
      "required": true,
      "type": "string",
      "description": "Identifier of the NamedValue.",
      "maxLength": 256,
      "pattern": "^[^*#&+:<>?]+$",
      "x-ms-parameter-location": "method"
    },
    "QuotaCounterKeyParameter": {
      "name": "quotaCounterKey",
      "in": "path",
      "required": true,
      "type": "string",
      "description": "Quota counter key identifier.This is the result of expression defined in counter-key attribute of the quota-by-key policy.For Example, if you specify counter-key=\"boo\" in the policy, then it’s accessible by \"boo\" counter key. But if it’s defined as counter-key=\"@(\"b\"+\"a\")\" then it will be accessible by \"ba\" key",
      "x-ms-parameter-location": "method"
    },
    "QuotaPeriodKeyParameter": {
      "name": "quotaPeriodKey",
      "in": "path",
      "required": true,
      "type": "string",
      "description": "Quota period key identifier.",
      "x-ms-parameter-location": "method"
    },
    "ReleaseIdParameter": {
      "name": "releaseId",
      "in": "path",
      "required": true,
      "type": "string",
      "description": "Release identifier within an API. Must be unique in the current API Management service instance.",
      "minLength": 1,
      "maxLength": 80,
      "pattern": "^[^*#&+:<>?]+$",
      "x-ms-parameter-location": "method"
    },
    "ResourceGroupNameParameter": {
      "name": "resourceGroupName",
      "in": "path",
      "required": true,
      "type": "string",
      "description": "The name of the resource group.",
      "x-ms-parameter-location": "method"
    },
<<<<<<< HEAD
    "SchemaIdParameter": {
      "name": "schemaId",
      "in": "path",
      "required": true,
      "type": "string",
      "description": "Schema identifier within an API. Must be unique in the current API Management service instance.",
      "minLength": 1,
      "maxLength": 80,
      "x-ms-parameter-location": "method"
    },
=======
>>>>>>> b3463835
    "ServiceNameParameter": {
      "name": "serviceName",
      "in": "path",
      "required": true,
      "type": "string",
      "description": "The name of the API Management service.",
      "minLength": 1,
      "maxLength": 50,
      "pattern": "^[a-zA-Z](?:[a-zA-Z0-9-]*[a-zA-Z0-9])?$",
      "x-ms-parameter-location": "method"
    },
    "SkipQueryParameter": {
      "name": "$skip",
      "in": "query",
      "required": false,
      "type": "integer",
      "format": "int32",
      "description": "Number of records to skip.",
      "minimum": 0,
      "x-ms-parameter-location": "method"
    },
    "SubscriptionEntityIdParameter": {
      "name": "sid",
      "in": "path",
      "required": true,
      "type": "string",
      "description": "Subscription entity Identifier. The entity represents the association between a user and a product in API Management.",
      "maxLength": 256,
      "pattern": "^[^*#&+:<>?]+$",
      "x-ms-parameter-location": "method"
    },
    "SubscriptionIdParameter": {
      "name": "subscriptionId",
      "in": "path",
      "required": true,
      "type": "string",
      "description": "Subscription credentials which uniquely identify Microsoft Azure subscription. The subscription ID forms part of the URI for every service call."
    },
    "TagIdParameter": {
      "name": "tagId",
      "in": "path",
      "required": true,
      "type": "string",
      "description": "Tag identifier. Must be unique in the current API Management service instance.",
      "minLength": 1,
      "maxLength": 80,
      "pattern": "^[^*#&+:<>?]+$",
      "x-ms-parameter-location": "method"
    },
    "TagDescriptionIdParameter": {
      "name": "tagDescriptionId",
      "in": "path",
      "required": true,
      "type": "string",
      "description": "Tag description identifier. Used when creating tagDescription for API/Tag association. Based on API and Tag names.",
      "minLength": 1,
      "maxLength": 80,
      "pattern": "^[^*#&+:<>?]+$",
      "x-ms-parameter-location": "method"
    },
    "TemplateNameParameter": {
      "name": "templateName",
      "in": "path",
      "required": true,
      "type": "string",
      "enum": [
        "applicationApprovedNotificationMessage",
        "accountClosedDeveloper",
        "quotaLimitApproachingDeveloperNotificationMessage",
        "newDeveloperNotificationMessage",
        "emailChangeIdentityDefault",
        "inviteUserNotificationMessage",
        "newCommentNotificationMessage",
        "confirmSignUpIdentityDefault",
        "newIssueNotificationMessage",
        "purchaseDeveloperNotificationMessage",
        "passwordResetIdentityDefault",
        "passwordResetByAdminNotificationMessage",
        "rejectDeveloperNotificationMessage",
        "requestDeveloperNotificationMessage"
      ],
      "x-ms-enum": {
        "name": "TemplateName",
        "modelAsString": true
      },
      "description": "Email Template Name Identifier.",
      "x-ms-parameter-location": "method"
    },
    "TopQueryParameter": {
      "name": "$top",
      "in": "query",
      "required": false,
      "type": "integer",
      "format": "int32",
      "description": "Number of records to return.",
      "minimum": 1,
      "x-ms-parameter-location": "method"
    },
    "UserIdParameter": {
      "name": "userId",
      "in": "path",
      "required": true,
      "type": "string",
      "description": "User identifier. Must be unique in the current API Management service instance.",
      "minLength": 1,
      "maxLength": 80,
      "x-ms-parameter-location": "method"
    },
    "GatewayIdParameter": {
      "name": "gatewayId",
      "in": "path",
      "required": true,
      "type": "string",
      "description": "Gateway entity identifier. Must be unique in the current API Management service instance. Must not have value 'managed'",
      "minLength": 1,
      "maxLength": 80,
      "x-ms-parameter-location": "method"
    },
    "GatewayHostnameConfigurationIdParameter": {
      "name": "hcId",
      "in": "path",
      "required": true,
      "type": "string",
      "description": "Gateway hostname configuration identifier. Must be unique in the scope of parent Gateway entity.",
      "minLength": 1,
      "maxLength": 80,
      "x-ms-parameter-location": "method"
    },
    "ContentTypeIdParameter": {
      "name": "contentTypeId",
      "in": "path",
      "required": true,
      "type": "string",
      "description": "Content type identifier.",
      "minLength": 1,
      "maxLength": 80,
      "x-ms-parameter-location": "method"
    },
    "ContentItemIdParameter": {
      "name": "contentItemId",
      "in": "path",
      "required": true,
      "type": "string",
      "description": "Content item identifier.",
      "minLength": 1,
      "maxLength": 80,
      "x-ms-parameter-location": "method"
    },
<<<<<<< HEAD
    "PortalConfigIdParameter": {
      "name": "portalConfigId",
      "in": "path",
      "required": true,
      "type": "string",
      "description": "Portal configuration identifier.",
=======
    "SchemaIdParameter": {
      "name": "schemaId",
      "in": "path",
      "required": true,
      "type": "string",
      "description": "Schema id identifier. Must be unique in the current API Management service instance.",
>>>>>>> b3463835
      "minLength": 1,
      "maxLength": 80,
      "x-ms-parameter-location": "method"
    }
  }
}<|MERGE_RESOLUTION|>--- conflicted
+++ resolved
@@ -645,7 +645,6 @@
       "description": "The name of the resource group.",
       "x-ms-parameter-location": "method"
     },
-<<<<<<< HEAD
     "SchemaIdParameter": {
       "name": "schemaId",
       "in": "path",
@@ -656,8 +655,6 @@
       "maxLength": 80,
       "x-ms-parameter-location": "method"
     },
-=======
->>>>>>> b3463835
     "ServiceNameParameter": {
       "name": "serviceName",
       "in": "path",
@@ -806,21 +803,22 @@
       "maxLength": 80,
       "x-ms-parameter-location": "method"
     },
-<<<<<<< HEAD
+    "SchemaIdParameter": {
+      "name": "schemaId",
+      "in": "path",
+      "required": true,
+      "type": "string",
+      "description": "Schema id identifier. Must be unique in the current API Management service instance.",
+      "minLength": 1,
+      "maxLength": 80,
+      "x-ms-parameter-location": "method"
+    },
     "PortalConfigIdParameter": {
       "name": "portalConfigId",
       "in": "path",
       "required": true,
       "type": "string",
       "description": "Portal configuration identifier.",
-=======
-    "SchemaIdParameter": {
-      "name": "schemaId",
-      "in": "path",
-      "required": true,
-      "type": "string",
-      "description": "Schema id identifier. Must be unique in the current API Management service instance.",
->>>>>>> b3463835
       "minLength": 1,
       "maxLength": 80,
       "x-ms-parameter-location": "method"

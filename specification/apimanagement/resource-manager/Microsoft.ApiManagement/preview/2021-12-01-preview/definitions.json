{
  "swagger": "2.0",
  "info": {
    "version": "2021-12-01-preview",
    "description": "A spec file containing all the definitions",
    "title": "Definitions file"
  },
  "host": "management.azure.com",
  "schemes": [
    "https"
  ],
  "consumes": [
    "application/json"
  ],
  "produces": [
    "application/json"
  ],
  "security": [
    {
      "azure_auth": [
        "user_impersonation"
      ]
    }
  ],
  "securityDefinitions": {
    "azure_auth": {
      "type": "oauth2",
      "authorizationUrl": "https://login.microsoftonline.com/common/oauth2/authorize",
      "flow": "implicit",
      "description": "Azure Active Directory OAuth2 Flow.",
      "scopes": {
        "user_impersonation": "impersonate your user account"
      }
    }
  },
  "paths": {},
  "definitions": {
    "AccessInformationCollection": {
      "properties": {
        "value": {
          "type": "array",
          "items": {
            "$ref": "#/definitions/AccessInformationContract"
          },
          "description": "Page values.",
          "readOnly": true
        },
        "count": {
          "type": "integer",
          "format": "int64",
          "description": "Total record count number across all pages."
        },
        "nextLink": {
          "type": "string",
          "description": "Next page link if any.",
          "readOnly": true
        }
      },
      "description": "Paged AccessInformation list representation."
    },
    "AccessInformationContract": {
      "properties": {
        "properties": {
          "x-ms-client-flatten": true,
          "$ref": "#/definitions/AccessInformationContractProperties",
          "description": "AccessInformation entity contract properties."
        }
      },
      "allOf": [
        {
          "$ref": "./../../../../../common-types/resource-management/v2/types.json#/definitions/Resource"
        }
      ],
      "description": "Tenant Settings."
    },
    "AccessInformationContractProperties": {
      "properties": {
        "id": {
          "type": "string",
          "description": "Access Information type ('access' or 'gitAccess')"
        },
        "principalId": {
          "type": "string",
          "description": "Principal (User) Identifier."
        },
        "enabled": {
          "type": "boolean",
          "description": "Determines whether direct access is enabled."
        }
      },
      "description": "Tenant access information contract of the API Management service."
    },
    "AccessInformationSecretsContract": {
      "properties": {
        "id": {
          "type": "string",
          "description": "Access Information type ('access' or 'gitAccess')"
        },
        "principalId": {
          "type": "string",
          "description": "Principal (User) Identifier."
        },
        "primaryKey": {
          "type": "string",
          "description": "Primary access key. This property will not be filled on 'GET' operations! Use '/listSecrets' POST request to get the value."
        },
        "secondaryKey": {
          "type": "string",
          "description": "Secondary access key. This property will not be filled on 'GET' operations! Use '/listSecrets' POST request to get the value."
        },
        "enabled": {
          "type": "boolean",
          "description": "Determines whether direct access is enabled."
        }
      },
      "description": "Tenant access information contract of the API Management service."
    },
    "AccessInformationCreateParameters": {
      "properties": {
        "properties": {
          "x-ms-client-flatten": true,
          "$ref": "#/definitions/AccessInformationCreateParameterProperties",
          "description": "Tenant access information update parameter properties."
        }
      },
      "description": "Tenant access information update parameters."
    },
    "AccessInformationCreateParameterProperties": {
      "properties": {
        "principalId": {
          "type": "string",
          "description": "Principal (User) Identifier."
        },
        "primaryKey": {
          "type": "string",
          "description": "Primary access key. This property will not be filled on 'GET' operations! Use '/listSecrets' POST request to get the value."
        },
        "secondaryKey": {
          "type": "string",
          "description": "Secondary access key. This property will not be filled on 'GET' operations! Use '/listSecrets' POST request to get the value."
        },
        "enabled": {
          "type": "boolean",
          "description": "Determines whether direct access is enabled."
        }
      },
      "description": "Tenant access information update parameters of the API Management service"
    },
    "AccessInformationUpdateParameters": {
      "properties": {
        "properties": {
          "x-ms-client-flatten": true,
          "$ref": "#/definitions/AccessInformationUpdateParameterProperties",
          "description": "Tenant access information update parameter properties."
        }
      },
      "description": "Tenant access information update parameters."
    },
    "AccessInformationUpdateParameterProperties": {
      "properties": {
        "enabled": {
          "type": "boolean",
          "description": "Determines whether direct access is enabled."
        }
      },
      "description": "Tenant access information update parameters of the API Management service"
    },
    "TenantSettingsCollection": {
      "properties": {
        "value": {
          "type": "array",
          "items": {
            "$ref": "#/definitions/TenantSettingsContract"
          },
          "description": "Page values.",
          "readOnly": true
        },
        "nextLink": {
          "type": "string",
          "description": "Next page link if any.",
          "readOnly": true
        }
      },
      "description": "Paged AccessInformation list representation."
    },
    "TenantSettingsContract": {
      "properties": {
        "properties": {
          "x-ms-client-flatten": true,
          "$ref": "#/definitions/TenantSettingsContractProperties",
          "description": "TenantSettings entity contract properties."
        }
      },
      "allOf": [
        {
          "$ref": "./../../../../../common-types/resource-management/v2/types.json#/definitions/Resource"
        }
      ],
      "description": "Tenant Settings."
    },
    "TenantSettingsContractProperties": {
      "properties": {
        "settings": {
          "type": "object",
          "additionalProperties": {
            "type": "string"
          },
          "description": "Tenant settings"
        }
      },
      "description": "Tenant access information contract of the API Management service."
    },
    "ApiCollection": {
      "properties": {
        "value": {
          "type": "array",
          "items": {
            "$ref": "#/definitions/ApiContract"
          },
          "description": "Page values.",
          "readOnly": true
        },
        "count": {
          "type": "integer",
          "format": "int64",
          "description": "Total record count number across all pages."
        },
        "nextLink": {
          "type": "string",
          "description": "Next page link if any.",
          "readOnly": true
        }
      },
      "description": "Paged API list representation."
    },
    "ApiContract": {
      "properties": {
        "properties": {
          "x-ms-client-flatten": true,
          "$ref": "#/definitions/ApiContractProperties",
          "description": "API entity contract properties."
        }
      },
      "allOf": [
        {
          "$ref": "./../../../../../common-types/resource-management/v2/types.json#/definitions/Resource"
        }
      ],
      "description": "API details."
    },
    "ApiContractProperties": {
      "properties": {
        "sourceApiId": {
          "type": "string",
          "description": "API identifier of the source API."
        },
        "displayName": {
          "type": "string",
          "description": "API name. Must be 1 to 300 characters long.",
          "minLength": 1,
          "maxLength": 300
        },
        "serviceUrl": {
          "type": "string",
          "description": "Absolute URL of the backend service implementing this API. Cannot be more than 2000 characters long.",
          "minLength": 0,
          "maxLength": 2000
        },
        "path": {
          "type": "string",
          "description": "Relative URL uniquely identifying this API and all of its resource paths within the API Management service instance. It is appended to the API endpoint base URL specified during the service instance creation to form a public URL for this API.",
          "minLength": 0,
          "maxLength": 400
        },
        "protocols": {
          "type": "array",
          "items": {
            "type": "string",
            "enum": [
              "http",
              "https",
              "ws",
              "wss"
            ],
            "x-ms-enum": {
              "name": "Protocol",
              "modelAsString": true
            }
          },
          "description": "Describes on which protocols the operations in this API can be invoked."
        },
        "apiVersionSet": {
          "description": "Version set details",
          "$ref": "#/definitions/ApiVersionSetContractDetails"
        }
      },
      "allOf": [
        {
          "$ref": "#/definitions/ApiEntityBaseContract"
        }
      ],
      "required": [
        "path"
      ],
      "description": "API Entity Properties"
    },
    "ApiCreateOrUpdateParameter": {
      "properties": {
        "properties": {
          "x-ms-client-flatten": true,
          "$ref": "#/definitions/ApiCreateOrUpdateProperties",
          "description": "API entity create of update properties."
        }
      },
      "description": "API Create or Update Parameters."
    },
    "ApiCreateOrUpdateProperties": {
      "properties": {
        "value": {
          "type": "string",
          "description": "Content value when Importing an API."
        },
        "format": {
          "type": "string",
          "description": "Format of the Content in which the API is getting imported.",
          "enum": [
            "wadl-xml",
            "wadl-link-json",
            "swagger-json",
            "swagger-link-json",
            "wsdl",
            "wsdl-link",
            "openapi",
            "openapi+json",
            "openapi-link",
            "openapi+json-link",
            "graphql-link"
          ],
          "x-ms-enum": {
            "name": "ContentFormat",
            "modelAsString": true,
            "values": [
              {
                "value": "wadl-xml",
                "description": "The contents are inline and Content type is a WADL document."
              },
              {
                "value": "wadl-link-json",
                "description": "The WADL document is hosted on a publicly accessible internet address."
              },
              {
                "value": "swagger-json",
                "description": "The contents are inline and Content Type is a OpenAPI 2.0 JSON Document."
              },
              {
                "value": "swagger-link-json",
                "description": "The OpenAPI 2.0 JSON document is hosted on a publicly accessible internet address."
              },
              {
                "value": "wsdl",
                "description": "The contents are inline and the document is a WSDL/Soap document."
              },
              {
                "value": "wsdl-link",
                "description": "The WSDL document is hosted on a publicly accessible internet address."
              },
              {
                "value": "openapi",
                "description": "The contents are inline and Content Type is a OpenAPI 3.0 YAML Document."
              },
              {
                "value": "openapi+json",
                "description": "The contents are inline and Content Type is a OpenAPI 3.0 JSON Document."
              },
              {
                "value": "openapi-link",
                "description": "The OpenAPI 3.0 YAML document is hosted on a publicly accessible internet address."
              },
              {
                "value": "openapi+json-link",
                "description": "The OpenAPI 3.0 JSON document is hosted on a publicly accessible internet address."
              },
              {
                "value": "graphql-link",
                "description": "The GraphQL API endpoint hosted on a publicly accessible internet address."
              }
            ]
          }
        },
        "wsdlSelector": {
          "type": "object",
          "description": "Criteria to limit import of WSDL to a subset of the document.",
          "properties": {
            "wsdlServiceName": {
              "type": "string",
              "description": "Name of service to import from WSDL"
            },
            "wsdlEndpointName": {
              "type": "string",
              "description": "Name of endpoint(port) to import from WSDL"
            }
          }
        },
        "apiType": {
          "type": "string",
          "description": "Type of API to create. \n * `http` creates a REST API \n * `soap` creates a SOAP pass-through API  \n * `websocket` creates websocket API \n * `graphql` creates GraphQL API.",
          "enum": [
            "http",
            "soap",
            "websocket",
            "graphql"
          ],
          "x-ms-client-name": "SoapApiType",
          "x-ms-enum": {
            "name": "SoapApiType",
            "modelAsString": true,
            "values": [
              {
                "value": "http",
                "description": "Imports a SOAP API having a RESTful front end.",
                "name": "SoapToRest"
              },
              {
                "value": "soap",
                "description": "Imports the SOAP API having a SOAP front end.",
                "name": "SoapPassThrough"
              },
              {
                "value": "websocket",
                "description": "Imports the API having a Websocket front end.",
                "name": "WebSocket"
              },
              {
                "value": "graphql",
                "description": "Imports the API having a GraphQL front end.",
                "name": "GraphQL"
              }
            ]
          }
        }
      },
      "allOf": [
        {
          "$ref": "#/definitions/ApiContractProperties"
        }
      ],
      "description": "API Create or Update Properties."
    },
    "ApiEntityBaseContract": {
      "properties": {
        "description": {
          "type": "string",
          "description": "Description of the API. May include HTML formatting tags."
        },
        "authenticationSettings": {
          "$ref": "#/definitions/AuthenticationSettingsContract",
          "description": "Collection of authentication settings included into this API."
        },
        "subscriptionKeyParameterNames": {
          "$ref": "#/definitions/SubscriptionKeyParameterNamesContract",
          "description": "Protocols over which API is made available."
        },
        "type": {
          "type": "string",
          "description": "Type of API.",
          "enum": [
            "http",
            "soap",
            "websocket",
            "graphql"
          ],
          "x-ms-client-name": "ApiType",
          "x-ms-enum": {
            "name": "ApiType",
            "modelAsString": true
          }
        },
        "apiRevision": {
          "type": "string",
          "description": "Describes the revision of the API. If no value is provided, default revision 1 is created",
          "minLength": 1,
          "maxLength": 100
        },
        "apiVersion": {
          "type": "string",
          "description": "Indicates the version identifier of the API if the API is versioned",
          "maxLength": 100
        },
        "isCurrent": {
          "type": "boolean",
          "description": "Indicates if API revision is current api revision."
        },
        "isOnline": {
          "type": "boolean",
          "description": "Indicates if API revision is accessible via the gateway.",
          "readOnly": true
        },
        "apiRevisionDescription": {
          "type": "string",
          "description": "Description of the API Revision.",
          "maxLength": 256
        },
        "apiVersionDescription": {
          "type": "string",
          "description": "Description of the API Version.",
          "maxLength": 256
        },
        "apiVersionSetId": {
          "type": "string",
          "description": "A resource identifier for the related ApiVersionSet."
        },
        "subscriptionRequired": {
          "type": "boolean",
          "description": "Specifies whether an API or Product subscription is required for accessing the API."
        },
        "termsOfServiceUrl": {
          "type": "string",
          "description": " A URL to the Terms of Service for the API. MUST be in the format of a URL."
        },
        "contact": {
          "$ref": "#/definitions/ApiContactInformation",
          "description": "Contact information for the API."
        },
        "license": {
          "$ref": "#/definitions/ApiLicenseInformation",
          "description": "License information for the API."
        }
      },
      "description": "API base contract details."
    },
    "ApiContactInformation": {
      "type": "object",
      "properties": {
        "name": {
          "type": "string",
          "description": "The identifying name of the contact person/organization"
        },
        "url": {
          "type": "string",
          "description": "The URL pointing to the contact information. MUST be in the format of a URL"
        },
        "email": {
          "type": "string",
          "description": "The email address of the contact person/organization. MUST be in the format of an email address"
        }
      },
      "description": "API contact information"
    },
    "ApiLicenseInformation": {
      "type": "object",
      "description": "API license information",
      "properties": {
        "name": {
          "type": "string",
          "description": "The license name used for the API"
        },
        "url": {
          "type": "string",
          "description": "A URL to the license used for the API. MUST be in the format of a URL"
        }
      }
    },
    "ApiExportResult": {
      "properties": {
        "id": {
          "type": "string",
          "description": "ResourceId of the API which was exported."
        },
        "format": {
          "type": "string",
          "enum": [
            "swagger-link-json",
            "wadl-link-json",
            "wsdl-link+xml",
            "openapi-link"
          ],
          "x-ms-client-name": "ExportResultFormat",
          "x-ms-enum": {
            "name": "ExportResultFormat",
            "modelAsString": true,
            "values": [
              {
                "value": "swagger-link-json",
                "description": "The API Definition is exported in OpenAPI Specification 2.0 format to the Storage Blob.",
                "name": "Swagger"
              },
              {
                "value": "wsdl-link+xml",
                "description": "The API Definition is exported in WSDL Schema to Storage Blob. This is only supported for APIs of Type `soap`",
                "name": "Wsdl"
              },
              {
                "value": "wadl-link-json",
                "description": "Export the API Definition in WADL Schema to Storage Blob.",
                "name": "Wadl"
              },
              {
                "value": "openapi-link",
                "description": "Export the API Definition in OpenAPI Specification 3.0 to Storage Blob.",
                "name": "OpenApi"
              }
            ]
          },
          "description": "Format in which the API Details are exported to the Storage Blob with Sas Key valid for 5 minutes."
        },
        "value": {
          "type": "object",
          "description": "The object defining the schema of the exported API Detail",
          "properties": {
            "link": {
              "type": "string",
              "description": "Link to the Storage Blob containing the result of the export operation. The Blob Uri is only valid for 5 minutes."
            }
          }
        }
      },
      "description": "API Export result."
    },
    "ApiReleaseCollection": {
      "properties": {
        "value": {
          "type": "array",
          "items": {
            "$ref": "#/definitions/ApiReleaseContract"
          },
          "description": "Page values.",
          "readOnly": true
        },
        "count": {
          "type": "integer",
          "format": "int64",
          "description": "Total record count number across all pages."
        },
        "nextLink": {
          "type": "string",
          "description": "Next page link if any.",
          "readOnly": true
        }
      },
      "description": "Paged ApiRelease list representation."
    },
    "ApiReleaseContract": {
      "properties": {
        "properties": {
          "x-ms-client-flatten": true,
          "$ref": "#/definitions/ApiReleaseContractProperties",
          "description": "ApiRelease entity contract properties."
        }
      },
      "allOf": [
        {
          "$ref": "./../../../../../common-types/resource-management/v2/types.json#/definitions/Resource"
        }
      ],
      "description": "ApiRelease details."
    },
    "ApiReleaseContractProperties": {
      "properties": {
        "apiId": {
          "type": "string",
          "description": "Identifier of the API the release belongs to."
        },
        "createdDateTime": {
          "type": "string",
          "readOnly": true,
          "format": "date-time",
          "description": "The time the API was released. The date conforms to the following format: yyyy-MM-ddTHH:mm:ssZ as specified by the ISO 8601 standard."
        },
        "updatedDateTime": {
          "type": "string",
          "readOnly": true,
          "format": "date-time",
          "description": "The time the API release was updated."
        },
        "notes": {
          "type": "string",
          "description": "Release Notes"
        }
      },
      "description": "API Release details"
    },
    "ApiRevisionCollection": {
      "properties": {
        "value": {
          "type": "array",
          "items": {
            "$ref": "#/definitions/ApiRevisionContract"
          },
          "description": "Page values.",
          "readOnly": true
        },
        "count": {
          "type": "integer",
          "format": "int64",
          "description": "Total record count number across all pages."
        },
        "nextLink": {
          "type": "string",
          "description": "Next page link if any.",
          "readOnly": true
        }
      },
      "description": "Paged API Revision list representation."
    },
    "ApiRevisionContract": {
      "properties": {
        "apiId": {
          "type": "string",
          "readOnly": true,
          "description": "Identifier of the API Revision."
        },
        "apiRevision": {
          "type": "string",
          "minLength": 1,
          "maxLength": 100,
          "readOnly": true,
          "description": "Revision number of API."
        },
        "createdDateTime": {
          "type": "string",
          "readOnly": true,
          "format": "date-time",
          "description": "The time the API Revision was created. The date conforms to the following format: yyyy-MM-ddTHH:mm:ssZ as specified by the ISO 8601 standard."
        },
        "updatedDateTime": {
          "type": "string",
          "readOnly": true,
          "format": "date-time",
          "description": "The time the API Revision were updated. The date conforms to the following format: yyyy-MM-ddTHH:mm:ssZ as specified by the ISO 8601 standard."
        },
        "description": {
          "type": "string",
          "readOnly": true,
          "maxLength": 256,
          "description": "Description of the API Revision."
        },
        "privateUrl": {
          "type": "string",
          "readOnly": true,
          "description": "Gateway URL for accessing the non-current API Revision."
        },
        "isOnline": {
          "type": "boolean",
          "readOnly": true,
          "description": "Indicates if API revision is the current api revision."
        },
        "isCurrent": {
          "type": "boolean",
          "readOnly": true,
          "description": "Indicates if API revision is accessible via the gateway."
        }
      },
      "description": "Summary of revision metadata."
    },
    "ApiRevisionInfoContract": {
      "description": "Object used to create an API Revision or Version based on an existing API Revision",
      "properties": {
        "sourceApiId": {
          "type": "string",
          "description": "Resource identifier of API to be used to create the revision from."
        },
        "apiVersionName": {
          "type": "string",
          "maxLength": 100,
          "description": "Version identifier for the new API Version."
        },
        "apiRevisionDescription": {
          "type": "string",
          "maxLength": 256,
          "description": "Description of new API Revision."
        },
        "apiVersionSet": {
          "description": "Version set details",
          "$ref": "#/definitions/ApiVersionSetContractDetails"
        }
      }
    },
    "ApiTagResourceContractProperties": {
      "properties": {
        "id": {
          "type": "string",
          "description": "API identifier in the form /apis/{apiId}."
        },
        "name": {
          "type": "string",
          "description": "API name.",
          "minLength": 1,
          "maxLength": 300
        },
        "serviceUrl": {
          "type": "string",
          "description": "Absolute URL of the backend service implementing this API.",
          "minLength": 1,
          "maxLength": 2000
        },
        "path": {
          "type": "string",
          "description": "Relative URL uniquely identifying this API and all of its resource paths within the API Management service instance. It is appended to the API endpoint base URL specified during the service instance creation to form a public URL for this API.",
          "minLength": 0,
          "maxLength": 400
        },
        "protocols": {
          "type": "array",
          "items": {
            "type": "string",
            "enum": [
              "http",
              "https",
              "ws",
              "wss"
            ],
            "x-ms-enum": {
              "name": "Protocol",
              "modelAsString": true
            }
          },
          "description": "Describes on which protocols the operations in this API can be invoked."
        }
      },
      "allOf": [
        {
          "$ref": "./definitions.json#/definitions/ApiEntityBaseContract"
        }
      ],
      "description": "API contract properties for the Tag Resources."
    },
    "ApiUpdateContract": {
      "properties": {
        "properties": {
          "x-ms-client-flatten": true,
          "$ref": "#/definitions/ApiContractUpdateProperties",
          "description": "Properties of the API entity that can be updated."
        }
      },
      "description": "API update contract details."
    },
    "ApiContractUpdateProperties": {
      "properties": {
        "displayName": {
          "type": "string",
          "description": "API name.",
          "minLength": 1,
          "maxLength": 300
        },
        "serviceUrl": {
          "type": "string",
          "description": "Absolute URL of the backend service implementing this API.",
          "minLength": 1,
          "maxLength": 2000
        },
        "path": {
          "type": "string",
          "description": "Relative URL uniquely identifying this API and all of its resource paths within the API Management service instance. It is appended to the API endpoint base URL specified during the service instance creation to form a public URL for this API.",
          "minLength": 0,
          "maxLength": 400
        },
        "protocols": {
          "type": "array",
          "items": {
            "type": "string",
            "enum": [
              "http",
              "https",
              "ws",
              "wss"
            ],
            "x-ms-enum": {
              "name": "Protocol",
              "modelAsString": true
            }
          },
          "description": "Describes on which protocols the operations in this API can be invoked."
        }
      },
      "allOf": [
        {
          "$ref": "#/definitions/ApiEntityBaseContract"
        }
      ],
      "description": "API update contract properties."
    },
    "ApiVersionSetCollection": {
      "properties": {
        "value": {
          "type": "array",
          "items": {
            "$ref": "#/definitions/ApiVersionSetContract"
          },
          "description": "Page values."
        },
        "count": {
          "type": "integer",
          "format": "int64",
          "description": "Total record count number across all pages."
        },
        "nextLink": {
          "type": "string",
          "description": "Next page link if any."
        }
      },
      "description": "Paged API Version Set list representation."
    },
    "ApiVersionSetContract": {
      "properties": {
        "properties": {
          "x-ms-client-flatten": true,
          "$ref": "#/definitions/ApiVersionSetContractProperties",
          "description": "API VersionSet contract properties."
        }
      },
      "allOf": [
        {
          "$ref": "./../../../../../common-types/resource-management/v2/types.json#/definitions/Resource"
        }
      ],
      "description": "API Version Set Contract details."
    },
    "ApiVersionSetContractDetails": {
      "description": "An API Version Set contains the common configuration for a set of API Versions relating ",
      "properties": {
        "id": {
          "type": "string",
          "description": "Identifier for existing API Version Set. Omit this value to create a new Version Set."
        },
        "name": {
          "type": "string",
          "description": "The display Name of the API Version Set."
        },
        "description": {
          "type": "string",
          "description": "Description of API Version Set."
        },
        "versioningScheme": {
          "type": "string",
          "description": "An value that determines where the API Version identifier will be located in a HTTP request.",
          "enum": [
            "Segment",
            "Query",
            "Header"
          ]
        },
        "versionQueryName": {
          "type": "string",
          "description": "Name of query parameter that indicates the API Version if versioningScheme is set to `query`."
        },
        "versionHeaderName": {
          "type": "string",
          "description": "Name of HTTP header parameter that indicates the API Version if versioningScheme is set to `header`."
        }
      }
    },
    "ApiVersionSetContractProperties": {
      "properties": {
        "displayName": {
          "type": "string",
          "description": "Name of API Version Set",
          "minLength": 1,
          "maxLength": 100
        },
        "versioningScheme": {
          "type": "string",
          "description": "An value that determines where the API Version identifier will be located in a HTTP request.",
          "enum": [
            "Segment",
            "Query",
            "Header"
          ],
          "x-ms-enum": {
            "name": "versioningScheme",
            "modelAsString": true,
            "values": [
              {
                "value": "Segment",
                "description": "The API Version is passed in a path segment."
              },
              {
                "value": "Query",
                "description": "The API Version is passed in a query parameter."
              },
              {
                "value": "Header",
                "description": "The API Version is passed in a HTTP header."
              }
            ]
          }
        }
      },
      "allOf": [
        {
          "$ref": "#/definitions/ApiVersionSetEntityBase"
        }
      ],
      "required": [
        "displayName",
        "versioningScheme"
      ],
      "description": "Properties of an API Version Set."
    },
    "ApiVersionSetEntityBase": {
      "properties": {
        "description": {
          "type": "string",
          "description": "Description of API Version Set."
        },
        "versionQueryName": {
          "type": "string",
          "description": "Name of query parameter that indicates the API Version if versioningScheme is set to `query`.",
          "minLength": 1,
          "maxLength": 100
        },
        "versionHeaderName": {
          "type": "string",
          "description": "Name of HTTP header parameter that indicates the API Version if versioningScheme is set to `header`.",
          "minLength": 1,
          "maxLength": 100
        }
      },
      "description": "API Version set base parameters"
    },
    "ApiVersionSetUpdateParameters": {
      "properties": {
        "properties": {
          "x-ms-client-flatten": true,
          "$ref": "#/definitions/ApiVersionSetUpdateParametersProperties",
          "description": "Parameters to update or create an API Version Set Contract."
        }
      },
      "description": "Parameters to update or create an API Version Set Contract."
    },
    "ApiVersionSetUpdateParametersProperties": {
      "properties": {
        "displayName": {
          "type": "string",
          "description": "Name of API Version Set",
          "minLength": 1,
          "maxLength": 100
        },
        "versioningScheme": {
          "type": "string",
          "description": "An value that determines where the API Version identifier will be located in a HTTP request.",
          "enum": [
            "Segment",
            "Query",
            "Header"
          ],
          "x-ms-enum": {
            "name": "versioningScheme",
            "modelAsString": true,
            "values": [
              {
                "value": "Segment",
                "description": "The API Version is passed in a path segment."
              },
              {
                "value": "Query",
                "description": "The API Version is passed in a query parameter."
              },
              {
                "value": "Header",
                "description": "The API Version is passed in a HTTP header."
              }
            ]
          }
        }
      },
      "allOf": [
        {
          "$ref": "#/definitions/ApiVersionSetEntityBase"
        }
      ],
      "description": "Properties used to create or update an API Version Set."
    },
    "AuthenticationSettingsContract": {
      "properties": {
        "oAuth2": {
          "$ref": "#/definitions/OAuth2AuthenticationSettingsContract",
          "description": "OAuth2 Authentication settings"
        },
        "openid": {
          "$ref": "#/definitions/OpenIdAuthenticationSettingsContract",
          "description": "OpenID Connect Authentication Settings"
        }
      },
      "description": "API Authentication Settings."
    },
    "AuthorizationServerCollection": {
      "properties": {
        "value": {
          "type": "array",
          "items": {
            "$ref": "#/definitions/AuthorizationServerContract"
          },
          "description": "Page values."
        },
        "count": {
          "type": "integer",
          "format": "int64",
          "description": "Total record count number across all pages."
        },
        "nextLink": {
          "type": "string",
          "description": "Next page link if any."
        }
      },
      "description": "Paged OAuth2 Authorization Servers list representation."
    },
    "AuthorizationServerContract": {
      "properties": {
        "properties": {
          "x-ms-client-flatten": true,
          "$ref": "#/definitions/AuthorizationServerContractProperties",
          "description": "Properties of the External OAuth authorization server Contract."
        }
      },
      "allOf": [
        {
          "$ref": "./../../../../../common-types/resource-management/v2/types.json#/definitions/Resource"
        }
      ],
      "description": "External OAuth authorization server settings."
    },
    "AuthorizationServerContractBaseProperties": {
      "properties": {
        "description": {
          "type": "string",
          "description": "Description of the authorization server. Can contain HTML formatting tags."
        },
        "authorizationMethods": {
          "type": "array",
          "items": {
            "type": "string",
            "enum": [
              "HEAD",
              "OPTIONS",
              "TRACE",
              "GET",
              "POST",
              "PUT",
              "PATCH",
              "DELETE"
            ],
            "x-ms-enum": {
              "name": "AuthorizationMethod",
              "modelAsString": false
            }
          },
          "description": "HTTP verbs supported by the authorization endpoint. GET must be always present. POST is optional."
        },
        "clientAuthenticationMethod": {
          "type": "array",
          "items": {
            "type": "string",
            "enum": [
              "Basic",
              "Body"
            ],
            "x-ms-enum": {
              "name": "ClientAuthenticationMethod",
              "modelAsString": true,
              "values": [
                {
                  "value": "Basic",
                  "description": "Basic Client Authentication method."
                },
                {
                  "value": "Body",
                  "description": "Body based Authentication method."
                }
              ]
            }
          },
          "description": "Method of authentication supported by the token endpoint of this authorization server. Possible values are Basic and/or Body. When Body is specified, client credentials and other parameters are passed within the request body in the application/x-www-form-urlencoded format."
        },
        "tokenBodyParameters": {
          "type": "array",
          "items": {
            "$ref": "#/definitions/TokenBodyParameterContract"
          },
          "description": "Additional parameters required by the token endpoint of this authorization server represented as an array of JSON objects with name and value string properties, i.e. {\"name\" : \"name value\", \"value\": \"a value\"}."
        },
        "tokenEndpoint": {
          "type": "string",
          "description": "OAuth token endpoint. Contains absolute URI to entity being referenced.",
          "externalDocs": {
            "url": "http://tools.ietf.org/html/rfc6749#section-3.1"
          }
        },
        "supportState": {
          "type": "boolean",
          "description": "If true, authorization server will include state parameter from the authorization request to its response. Client may use state parameter to raise protocol security.",
          "externalDocs": {
            "url": "http://tools.ietf.org/html/rfc6749#section-3.1"
          }
        },
        "defaultScope": {
          "type": "string",
          "description": "Access token scope that is going to be requested by default. Can be overridden at the API level. Should be provided in the form of a string containing space-delimited values.",
          "externalDocs": {
            "url": "http://tools.ietf.org/html/rfc6749#section-3.3"
          }
        },
        "bearerTokenSendingMethods": {
          "type": "array",
          "items": {
            "type": "string",
            "enum": [
              "authorizationHeader",
              "query"
            ],
            "x-ms-enum": {
              "name": "BearerTokenSendingMethod",
              "modelAsString": true
            }
          },
          "description": "Specifies the mechanism by which access token is passed to the API. ",
          "externalDocs": {
            "url": "http://tools.ietf.org/html/rfc6749#section-4"
          }
        },
        "resourceOwnerUsername": {
          "type": "string",
          "description": "Can be optionally specified when resource owner password grant type is supported by this authorization server. Default resource owner username."
        },
        "resourceOwnerPassword": {
          "type": "string",
          "description": "Can be optionally specified when resource owner password grant type is supported by this authorization server. Default resource owner password."
        }
      },
      "description": "External OAuth authorization server Update settings contract."
    },
    "AuthorizationServerContractProperties": {
      "properties": {
        "displayName": {
          "type": "string",
          "description": "User-friendly authorization server name.",
          "minLength": 1,
          "maxLength": 50
        },
        "clientRegistrationEndpoint": {
          "type": "string",
          "description": "Optional reference to a page where client or app registration for this authorization server is performed. Contains absolute URL to entity being referenced."
        },
        "authorizationEndpoint": {
          "type": "string",
          "description": "OAuth authorization endpoint. See http://tools.ietf.org/html/rfc6749#section-3.2."
        },
        "grantTypes": {
          "type": "array",
          "items": {
            "type": "string",
            "enum": [
              "authorizationCode",
              "implicit",
              "resourceOwnerPassword",
              "clientCredentials"
            ],
            "x-ms-enum": {
              "name": "GrantType",
              "modelAsString": true,
              "values": [
                {
                  "value": "authorizationCode",
                  "description": "Authorization Code Grant flow as described https://tools.ietf.org/html/rfc6749#section-4.1."
                },
                {
                  "value": "implicit",
                  "description": "Implicit Code Grant flow as described https://tools.ietf.org/html/rfc6749#section-4.2."
                },
                {
                  "value": "resourceOwnerPassword",
                  "description": "Resource Owner Password Grant flow as described https://tools.ietf.org/html/rfc6749#section-4.3."
                },
                {
                  "value": "clientCredentials",
                  "description": "Client Credentials Grant flow as described https://tools.ietf.org/html/rfc6749#section-4.4."
                }
              ]
            }
          },
          "description": "Form of an authorization grant, which the client uses to request the access token.",
          "externalDocs": {
            "url": "http://tools.ietf.org/html/rfc6749#section-4"
          }
        },
        "clientId": {
          "type": "string",
          "description": "Client or app id registered with this authorization server."
        },
        "clientSecret": {
          "x-ms-secret": true,
          "type": "string",
          "description": "Client or app secret registered with this authorization server. This property will not be filled on 'GET' operations! Use '/listSecrets' POST request to get the value."
        }
      },
      "allOf": [
        {
          "$ref": "#/definitions/AuthorizationServerContractBaseProperties"
        }
      ],
      "required": [
        "displayName",
        "clientRegistrationEndpoint",
        "authorizationEndpoint",
        "clientId",
        "grantTypes"
      ],
      "description": "External OAuth authorization server settings Properties."
    },
    "AuthorizationServerUpdateContract": {
      "properties": {
        "properties": {
          "x-ms-client-flatten": true,
          "$ref": "#/definitions/AuthorizationServerUpdateContractProperties",
          "description": "Properties of the External OAuth authorization server update Contract."
        }
      },
      "allOf": [
        {
          "$ref": "./../../../../../common-types/resource-management/v2/types.json#/definitions/Resource"
        }
      ],
      "description": "External OAuth authorization server settings."
    },
    "AuthorizationServerUpdateContractProperties": {
      "properties": {
        "displayName": {
          "type": "string",
          "description": "User-friendly authorization server name.",
          "minLength": 1,
          "maxLength": 50
        },
        "clientRegistrationEndpoint": {
          "type": "string",
          "description": "Optional reference to a page where client or app registration for this authorization server is performed. Contains absolute URL to entity being referenced."
        },
        "authorizationEndpoint": {
          "type": "string",
          "description": "OAuth authorization endpoint. See http://tools.ietf.org/html/rfc6749#section-3.2."
        },
        "grantTypes": {
          "type": "array",
          "items": {
            "type": "string",
            "enum": [
              "authorizationCode",
              "implicit",
              "resourceOwnerPassword",
              "clientCredentials"
            ],
            "x-ms-enum": {
              "name": "GrantType",
              "modelAsString": true,
              "values": [
                {
                  "value": "authorizationCode",
                  "description": "Authorization Code Grant flow as described https://tools.ietf.org/html/rfc6749#section-4.1."
                },
                {
                  "value": "implicit",
                  "description": "Implicit Code Grant flow as described https://tools.ietf.org/html/rfc6749#section-4.2."
                },
                {
                  "value": "resourceOwnerPassword",
                  "description": "Resource Owner Password Grant flow as described https://tools.ietf.org/html/rfc6749#section-4.3."
                },
                {
                  "value": "clientCredentials",
                  "description": "Client Credentials Grant flow as described https://tools.ietf.org/html/rfc6749#section-4.4."
                }
              ]
            }
          },
          "description": "Form of an authorization grant, which the client uses to request the access token.",
          "externalDocs": {
            "url": "http://tools.ietf.org/html/rfc6749#section-4"
          }
        },
        "clientId": {
          "type": "string",
          "description": "Client or app id registered with this authorization server."
        },
        "clientSecret": {
          "x-ms-secret": true,
          "type": "string",
          "description": "Client or app secret registered with this authorization server. This property will not be filled on 'GET' operations! Use '/listSecrets' POST request to get the value."
        }
      },
      "allOf": [
        {
          "$ref": "#/definitions/AuthorizationServerContractBaseProperties"
        }
      ],
      "description": "External OAuth authorization server Update settings contract."
    },
    "AuthorizationServerSecretsContract": {
      "properties": {
        "clientSecret": {
          "type": "string",
          "description": "oAuth Authorization Server Secrets."
        },
        "resourceOwnerUsername": {
          "type": "string",
          "description": "Can be optionally specified when resource owner password grant type is supported by this authorization server. Default resource owner username."
        },
        "resourceOwnerPassword": {
          "type": "string",
          "description": "Can be optionally specified when resource owner password grant type is supported by this authorization server. Default resource owner password."
        }
      },
      "description": "OAuth Server Secrets Contract."
    },
    "BackendAuthorizationHeaderCredentials": {
      "properties": {
        "scheme": {
          "type": "string",
          "description": "Authentication Scheme name.",
          "minLength": 1,
          "maxLength": 100
        },
        "parameter": {
          "type": "string",
          "description": "Authentication Parameter value.",
          "minLength": 1,
          "maxLength": 300
        }
      },
      "required": [
        "scheme",
        "parameter"
      ],
      "description": "Authorization header information."
    },
    "BackendBaseParameters": {
      "properties": {
        "title": {
          "type": "string",
          "description": "Backend Title.",
          "minLength": 1,
          "maxLength": 300
        },
        "description": {
          "type": "string",
          "description": "Backend Description.",
          "minLength": 1,
          "maxLength": 2000
        },
        "resourceId": {
          "type": "string",
          "description": "Management Uri of the Resource in External System. This url can be the Arm Resource Id of Logic Apps, Function Apps or API Apps.",
          "minLength": 1,
          "maxLength": 2000
        },
        "properties": {
          "$ref": "#/definitions/BackendProperties",
          "description": "Backend Properties contract"
        },
        "credentials": {
          "$ref": "#/definitions/BackendCredentialsContract",
          "description": "Backend Credentials Contract Properties"
        },
        "proxy": {
          "$ref": "#/definitions/BackendProxyContract",
          "description": "Backend Proxy Contract Properties"
        },
        "tls": {
          "$ref": "#/definitions/BackendTlsProperties",
          "description": "Backend TLS Properties"
        }
      },
      "description": "Backend entity base Parameter set."
    },
    "BackendCollection": {
      "properties": {
        "value": {
          "type": "array",
          "items": {
            "$ref": "#/definitions/BackendContract"
          },
          "description": "Backend values."
        },
        "count": {
          "type": "integer",
          "format": "int64",
          "description": "Total record count number across all pages."
        },
        "nextLink": {
          "type": "string",
          "description": "Next page link if any."
        }
      },
      "description": "Paged Backend list representation."
    },
    "BackendContract": {
      "properties": {
        "properties": {
          "x-ms-client-flatten": true,
          "$ref": "#/definitions/BackendContractProperties",
          "description": "Backend entity contract properties."
        }
      },
      "allOf": [
        {
          "$ref": "./../../../../../common-types/resource-management/v2/types.json#/definitions/Resource"
        }
      ],
      "description": "Backend details."
    },
    "BackendContractProperties": {
      "properties": {
        "url": {
          "type": "string",
          "description": "Runtime Url of the Backend.",
          "minLength": 1,
          "maxLength": 2000
        },
        "protocol": {
          "type": "string",
          "enum": [
            "http",
            "soap"
          ],
          "x-ms-enum": {
            "name": "BackendProtocol",
            "modelAsString": true,
            "values": [
              {
                "value": "http",
                "description": "The Backend is a RESTful service."
              },
              {
                "value": "soap",
                "description": "The Backend is a SOAP service."
              }
            ]
          },
          "description": "Backend communication protocol."
        }
      },
      "allOf": [
        {
          "$ref": "#/definitions/BackendBaseParameters"
        }
      ],
      "required": [
        "url",
        "protocol"
      ],
      "description": "Parameters supplied to the Create Backend operation."
    },
    "BackendCredentialsContract": {
      "properties": {
        "certificateIds": {
          "type": "array",
          "items": {
            "type": "string"
          },
          "maxItems": 32,
          "description": "List of Client Certificate Ids."
        },
        "certificate": {
          "type": "array",
          "items": {
            "type": "string"
          },
          "maxItems": 32,
          "description": "List of Client Certificate Thumbprints. Will be ignored if certificatesIds are provided."
        },
        "query": {
          "type": "object",
          "additionalProperties": {
            "type": "array",
            "items": {
              "type": "string"
            }
          },
          "description": "Query Parameter description."
        },
        "header": {
          "type": "object",
          "additionalProperties": {
            "type": "array",
            "items": {
              "type": "string"
            }
          },
          "description": "Header Parameter description."
        },
        "authorization": {
          "description": "Authorization header authentication",
          "$ref": "#/definitions/BackendAuthorizationHeaderCredentials"
        }
      },
      "description": "Details of the Credentials used to connect to Backend."
    },
    "BackendProperties": {
      "properties": {
        "serviceFabricCluster": {
          "$ref": "#/definitions/BackendServiceFabricClusterProperties",
          "description": "Backend Service Fabric Cluster Properties"
        }
      },
      "description": "Properties specific to the Backend Type."
    },
    "BackendProxyContract": {
      "externalDocs": {
        "url": "https://msdn.microsoft.com/en-us/library/system.net.webproxy(v=vs.110).aspx",
        "description": "Backend entity uses these details to connect to a WebProxy."
      },
      "properties": {
        "url": {
          "type": "string",
          "description": "WebProxy Server AbsoluteUri property which includes the entire URI stored in the Uri instance, including all fragments and query strings.",
          "minLength": 1,
          "maxLength": 2000
        },
        "username": {
          "type": "string",
          "description": "Username to connect to the WebProxy server"
        },
        "password": {
          "type": "string",
          "description": "Password to connect to the WebProxy Server"
        }
      },
      "required": [
        "url"
      ],
      "description": "Details of the Backend WebProxy Server to use in the Request to Backend."
    },
    "BackendReconnectContract": {
      "properties": {
        "properties": {
          "x-ms-client-flatten": true,
          "$ref": "#/definitions/BackendReconnectProperties",
          "description": "Reconnect request properties."
        }
      },
      "allOf": [
        {
          "$ref": "./../../../../../common-types/resource-management/v2/types.json#/definitions/Resource"
        }
      ],
      "description": "Reconnect request parameters."
    },
    "BackendReconnectProperties": {
      "properties": {
        "after": {
          "type": "string",
          "format": "duration",
          "description": "Duration in ISO8601 format after which reconnect will be initiated. Minimum duration of the Reconnect is PT2M."
        }
      },
      "description": "Properties to control reconnect requests."
    },
    "BackendServiceFabricClusterProperties": {
      "properties": {
        "clientCertificateId": {
          "description": "The client certificate id for the management endpoint.",
          "type": "string"
        },
        "clientCertificatethumbprint": {
          "description": "The client certificate thumbprint for the management endpoint. Will be ignored if certificatesIds are provided",
          "type": "string"
        },
        "maxPartitionResolutionRetries": {
          "description": "Maximum number of retries while attempting resolve the partition.",
          "format": "int32",
          "type": "integer"
        },
        "managementEndpoints": {
          "type": "array",
          "items": {
            "type": "string"
          },
          "description": "The cluster management endpoint."
        },
        "serverCertificateThumbprints": {
          "type": "array",
          "items": {
            "type": "string"
          },
          "description": "Thumbprints of certificates cluster management service uses for tls communication"
        },
        "serverX509Names": {
          "type": "array",
          "items": {
            "$ref": "#/definitions/X509CertificateName"
          },
          "description": "Server X509 Certificate Names Collection"
        }
      },
      "required": [
        "managementEndpoints"
      ],
      "description": "Properties of the Service Fabric Type Backend."
    },
    "BackendTlsProperties": {
      "properties": {
        "validateCertificateChain": {
          "description": "Flag indicating whether SSL certificate chain validation should be done when using self-signed certificates for this backend host.",
          "type": "boolean",
          "default": true
        },
        "validateCertificateName": {
          "description": "Flag indicating whether SSL certificate name validation should be done when using self-signed certificates for this backend host.",
          "type": "boolean",
          "default": true
        }
      },
      "description": "Properties controlling TLS Certificate Validation."
    },
    "BackendUpdateParameterProperties": {
      "properties": {
        "url": {
          "type": "string",
          "description": "Runtime Url of the Backend.",
          "minLength": 1,
          "maxLength": 2000
        },
        "protocol": {
          "type": "string",
          "enum": [
            "http",
            "soap"
          ],
          "x-ms-enum": {
            "name": "BackendProtocol",
            "modelAsString": true,
            "values": [
              {
                "value": "http",
                "description": "The Backend is a RESTful service."
              },
              {
                "value": "soap",
                "description": "The Backend is a SOAP service."
              }
            ]
          },
          "description": "Backend communication protocol."
        }
      },
      "allOf": [
        {
          "$ref": "#/definitions/BackendBaseParameters"
        }
      ],
      "description": "Parameters supplied to the Update Backend operation."
    },
    "BackendUpdateParameters": {
      "properties": {
        "properties": {
          "x-ms-client-flatten": true,
          "$ref": "#/definitions/BackendUpdateParameterProperties",
          "description": "Backend entity update contract properties."
        }
      },
      "description": "Backend update parameters."
    },
    "BearerTokenSendingMethodsContract": {
      "type": "string",
      "description": "Form of an authorization grant, which the client uses to request the access token.",
      "enum": [
        "authorizationHeader",
        "query"
      ],
      "x-ms-enum": {
        "modelAsString": true,
        "name": "bearerTokenSendingMethods",
        "values": [
          {
            "value": "authorizationHeader",
            "description": "Access token will be transmitted in the Authorization header using Bearer schema"
          },
          {
            "value": "query",
            "description": "Access token will be transmitted as query parameters."
          }
        ]
      }
    },
    "BodyDiagnosticSettings": {
      "properties": {
        "bytes": {
          "type": "integer",
          "format": "int32",
          "maximum": 8192,
          "description": "Number of request body bytes to log."
        }
      },
      "description": "Body logging settings."
    },
    "CacheCollection": {
      "properties": {
        "value": {
          "type": "array",
          "items": {
            "$ref": "#/definitions/CacheContract"
          },
          "description": "Page values."
        },
        "count": {
          "type": "integer",
          "format": "int64",
          "description": "Total record count number across all pages."
        },
        "nextLink": {
          "type": "string",
          "description": "Next page link if any."
        }
      },
      "description": "Paged Caches list representation."
    },
    "CacheContract": {
      "properties": {
        "properties": {
          "x-ms-client-flatten": true,
          "$ref": "#/definitions/CacheContractProperties",
          "description": "Cache properties details."
        }
      },
      "allOf": [
        {
          "$ref": "./../../../../../common-types/resource-management/v2/types.json#/definitions/Resource"
        }
      ],
      "description": "Cache details."
    },
    "CacheContractProperties": {
      "properties": {
        "description": {
          "type": "string",
          "description": "Cache description",
          "maxLength": 2000
        },
        "connectionString": {
          "type": "string",
          "description": "Runtime connection string to cache",
          "maxLength": 300
        },
        "useFromLocation": {
          "type": "string",
          "description": "Location identifier to use cache from (should be either 'default' or valid Azure region identifier)",
          "maxLength": 256
        },
        "resourceId": {
          "type": "string",
          "description": "Original uri of entity in external system cache points to",
          "maxLength": 2000
        }
      },
      "required": [
        "connectionString",
        "useFromLocation"
      ],
      "description": "Properties of the Cache contract."
    },
    "CacheUpdateParameters": {
      "properties": {
        "properties": {
          "x-ms-client-flatten": true,
          "$ref": "#/definitions/CacheUpdateProperties",
          "description": "Cache update properties details."
        }
      },
      "description": "Cache update details."
    },
    "CacheUpdateProperties": {
      "properties": {
        "description": {
          "type": "string",
          "description": "Cache description",
          "maxLength": 2000
        },
        "connectionString": {
          "type": "string",
          "description": "Runtime connection string to cache",
          "maxLength": 300
        },
        "useFromLocation": {
          "type": "string",
          "description": "Location identifier to use cache from (should be either 'default' or valid Azure region identifier)",
          "maxLength": 256
        },
        "resourceId": {
          "type": "string",
          "description": "Original uri of entity in external system cache points to",
          "maxLength": 2000
        }
      },
      "description": "Parameters supplied to the Update Cache operation."
    },
    "CertificateCollection": {
      "properties": {
        "value": {
          "type": "array",
          "items": {
            "$ref": "#/definitions/CertificateContract"
          },
          "description": "Page values."
        },
        "count": {
          "type": "integer",
          "format": "int64",
          "description": "Total record count number across all pages."
        },
        "nextLink": {
          "type": "string",
          "description": "Next page link if any."
        }
      },
      "description": "Paged Certificates list representation."
    },
    "CertificateContract": {
      "properties": {
        "properties": {
          "x-ms-client-flatten": true,
          "$ref": "#/definitions/CertificateContractProperties",
          "description": "Certificate properties details."
        }
      },
      "allOf": [
        {
          "$ref": "./../../../../../common-types/resource-management/v2/types.json#/definitions/Resource"
        }
      ],
      "description": "Certificate details."
    },
    "CertificateContractProperties": {
      "properties": {
        "subject": {
          "type": "string",
          "description": "Subject attribute of the certificate."
        },
        "thumbprint": {
          "type": "string",
          "description": "Thumbprint of the certificate."
        },
        "expirationDate": {
          "type": "string",
          "format": "date-time",
          "description": "Expiration date of the certificate. The date conforms to the following format: `yyyy-MM-ddTHH:mm:ssZ` as specified by the ISO 8601 standard.\n"
        },
        "keyVault": {
          "$ref": "#/definitions/KeyVaultContractProperties",
          "description": "KeyVault location details of the certificate."
        }
      },
      "required": [
        "subject",
        "thumbprint",
        "expirationDate"
      ],
      "description": "Properties of the Certificate contract."
    },
    "CertificateCreateOrUpdateParameters": {
      "properties": {
        "properties": {
          "x-ms-client-flatten": true,
          "$ref": "#/definitions/CertificateCreateOrUpdateProperties",
          "description": "Certificate create or update properties details."
        }
      },
      "description": "Certificate create or update details."
    },
    "CertificateCreateOrUpdateProperties": {
      "properties": {
        "data": {
          "type": "string",
          "description": "Base 64 encoded certificate using the application/x-pkcs12 representation."
        },
        "password": {
          "type": "string",
          "description": "Password for the Certificate"
        },
        "keyVault": {
          "$ref": "#/definitions/KeyVaultContractCreateProperties",
          "description": "KeyVault location details of the certificate."
        }
      },
      "description": "Parameters supplied to the CreateOrUpdate certificate operation."
    },
    "DataMasking": {
      "properties": {
        "queryParams": {
          "type": "array",
          "items": {
            "$ref": "#/definitions/DataMaskingEntity"
          },
          "description": "Masking settings for Url query parameters"
        },
        "headers": {
          "type": "array",
          "items": {
            "$ref": "#/definitions/DataMaskingEntity"
          },
          "description": "Masking settings for headers"
        }
      }
    },
    "DataMaskingEntity": {
      "properties": {
        "value": {
          "type": "string",
          "description": "The name of an entity to mask (e.g. a name of a header or a query parameter)."
        },
        "mode": {
          "type": "string",
          "enum": [
            "Mask",
            "Hide"
          ],
          "x-ms-enum": {
            "name": "DataMaskingMode",
            "modelAsString": true,
            "values": [
              {
                "value": "Mask",
                "description": "Mask the value of an entity."
              },
              {
                "value": "Hide",
                "description": "Hide the presence of an entity."
              }
            ]
          },
          "description": "Data masking mode."
        }
      }
    },
    "DeployConfigurationParameters": {
      "properties": {
        "properties": {
          "x-ms-client-flatten": true,
          "$ref": "#/definitions/DeployConfigurationParameterProperties",
          "description": "Deploy Configuration Parameter contract properties."
        }
      },
      "description": "Deploy Tenant Configuration Contract."
    },
    "DeployConfigurationParameterProperties": {
      "properties": {
        "branch": {
          "type": "string",
          "description": "The name of the Git branch from which the configuration is to be deployed to the configuration database."
        },
        "force": {
          "type": "boolean",
          "description": "The value enforcing deleting subscriptions to products that are deleted in this update."
        }
      },
      "required": [
        "branch"
      ],
      "description": "Parameters supplied to the Deploy Configuration operation."
    },
    "DiagnosticCollection": {
      "properties": {
        "value": {
          "type": "array",
          "items": {
            "$ref": "#/definitions/DiagnosticContract"
          },
          "description": "Page values."
        },
        "count": {
          "type": "integer",
          "format": "int64",
          "description": "Total record count number across all pages."
        },
        "nextLink": {
          "type": "string",
          "description": "Next page link if any."
        }
      },
      "description": "Paged Diagnostic list representation."
    },
    "DiagnosticContract": {
      "properties": {
        "properties": {
          "x-ms-client-flatten": true,
          "$ref": "#/definitions/DiagnosticContractProperties",
          "description": "Diagnostic entity contract properties."
        }
      },
      "allOf": [
        {
          "$ref": "./../../../../../common-types/resource-management/v2/types.json#/definitions/Resource"
        }
      ],
      "description": "Diagnostic details."
    },
    "DiagnosticContractProperties": {
      "properties": {
        "alwaysLog": {
          "type": "string",
          "enum": [
            "allErrors"
          ],
          "x-ms-enum": {
            "name": "AlwaysLog",
            "modelAsString": true,
            "values": [
              {
                "value": "allErrors",
                "description": "Always log all erroneous request regardless of sampling settings."
              }
            ]
          },
          "description": "Specifies for what type of messages sampling settings should not apply."
        },
        "loggerId": {
          "type": "string",
          "description": "Resource Id of a target logger."
        },
        "sampling": {
          "$ref": "#/definitions/SamplingSettings",
          "description": "Sampling settings for Diagnostic."
        },
        "frontend": {
          "$ref": "#/definitions/PipelineDiagnosticSettings",
          "description": "Diagnostic settings for incoming/outgoing HTTP messages to the Gateway."
        },
        "backend": {
          "$ref": "#/definitions/PipelineDiagnosticSettings",
          "description": "Diagnostic settings for incoming/outgoing HTTP messages to the Backend"
        },
        "logClientIp": {
          "type": "boolean",
          "description": "Log the ClientIP. Default is false."
        },
        "httpCorrelationProtocol": {
          "type": "string",
          "enum": [
            "None",
            "Legacy",
            "W3C"
          ],
          "x-ms-enum": {
            "name": "HttpCorrelationProtocol",
            "modelAsString": true,
            "values": [
              {
                "value": "None",
                "description": "Do not read and inject correlation headers."
              },
              {
                "value": "Legacy",
                "description": "Inject Request-Id and Request-Context headers with request correlation data. See https://github.com/dotnet/corefx/blob/master/src/System.Diagnostics.DiagnosticSource/src/HttpCorrelationProtocol.md."
              },
              {
                "value": "W3C",
                "description": "Inject Trace Context headers. See https://w3c.github.io/trace-context."
              }
            ]
          },
          "description": "Sets correlation protocol to use for Application Insights diagnostics."
        },
        "verbosity": {
          "type": "string",
          "enum": [
            "verbose",
            "information",
            "error"
          ],
          "x-ms-enum": {
            "name": "Verbosity",
            "modelAsString": true,
            "values": [
              {
                "value": "verbose",
                "description": "All the traces emitted by trace policies will be sent to the logger attached to this diagnostic instance."
              },
              {
                "value": "information",
                "description": "Traces with 'severity' set to 'information' and 'error' will be sent to the logger attached to this diagnostic instance."
              },
              {
                "value": "error",
                "description": "Only traces with 'severity' set to 'error' will be sent to the logger attached to this diagnostic instance."
              }
            ]
          },
          "description": "The verbosity level applied to traces emitted by trace policies."
        },
        "operationNameFormat": {
          "type": "string",
          "enum": [
            "Name",
            "Url"
          ],
          "x-ms-enum": {
            "name": "OperationNameFormat",
            "modelAsString": true,
            "values": [
              {
                "value": "Name",
                "description": "API_NAME;rev=API_REVISION - OPERATION_NAME"
              },
              {
                "value": "Url",
                "description": "HTTP_VERB URL"
              }
            ]
          },
          "description": "The format of the Operation Name for Application Insights telemetries. Default is Name."
        }
      },
      "required": [
        "loggerId"
      ],
      "description": "Diagnostic Entity Properties"
    },
    "EmailTemplateCollection": {
      "properties": {
        "value": {
          "type": "array",
          "items": {
            "$ref": "#/definitions/EmailTemplateContract"
          },
          "description": "Page values."
        },
        "count": {
          "type": "integer",
          "format": "int64",
          "description": "Total record count number across all pages."
        },
        "nextLink": {
          "type": "string",
          "description": "Next page link if any."
        }
      },
      "description": "Paged email template list representation."
    },
    "EmailTemplateContract": {
      "properties": {
        "properties": {
          "x-ms-client-flatten": true,
          "$ref": "#/definitions/EmailTemplateContractProperties",
          "description": "Email Template entity contract properties."
        }
      },
      "allOf": [
        {
          "$ref": "./../../../../../common-types/resource-management/v2/types.json#/definitions/Resource"
        }
      ],
      "description": "Email Template details."
    },
    "EmailTemplateContractProperties": {
      "properties": {
        "subject": {
          "type": "string",
          "description": "Subject of the Template.",
          "minLength": 1,
          "maxLength": 1000
        },
        "body": {
          "type": "string",
          "description": "Email Template Body. This should be a valid XDocument",
          "minLength": 1
        },
        "title": {
          "type": "string",
          "description": "Title of the Template."
        },
        "description": {
          "type": "string",
          "description": "Description of the Email Template."
        },
        "isDefault": {
          "type": "boolean",
          "description": "Whether the template is the default template provided by API Management or has been edited.",
          "readOnly": true
        },
        "parameters": {
          "type": "array",
          "items": {
            "$ref": "#/definitions/EmailTemplateParametersContractProperties"
          },
          "description": "Email Template Parameter values."
        }
      },
      "required": [
        "body",
        "subject"
      ],
      "description": "Email Template Contract properties."
    },
    "EmailTemplateParametersContractProperties": {
      "properties": {
        "name": {
          "type": "string",
          "description": "Template parameter name.",
          "minLength": 1,
          "maxLength": 256,
          "pattern": "^[A-Za-z0-9-._]+$"
        },
        "title": {
          "type": "string",
          "description": "Template parameter title.",
          "minLength": 1,
          "maxLength": 4096
        },
        "description": {
          "type": "string",
          "description": "Template parameter description.",
          "minLength": 1,
          "maxLength": 256,
          "pattern": "^[A-Za-z0-9-._]+$"
        }
      },
      "description": "Email Template Parameter contract."
    },
    "EmailTemplateUpdateParameterProperties": {
      "properties": {
        "subject": {
          "type": "string",
          "description": "Subject of the Template.",
          "minLength": 1,
          "maxLength": 1000
        },
        "title": {
          "type": "string",
          "description": "Title of the Template."
        },
        "description": {
          "type": "string",
          "description": "Description of the Email Template."
        },
        "body": {
          "type": "string",
          "description": "Email Template Body. This should be a valid XDocument",
          "minLength": 1
        },
        "parameters": {
          "type": "array",
          "items": {
            "$ref": "#/definitions/EmailTemplateParametersContractProperties"
          },
          "description": "Email Template Parameter values."
        }
      },
      "description": "Email Template Update Contract properties."
    },
    "EmailTemplateUpdateParameters": {
      "properties": {
        "properties": {
          "x-ms-client-flatten": true,
          "$ref": "#/definitions/EmailTemplateUpdateParameterProperties",
          "description": "Email Template Update contract properties."
        }
      },
      "description": "Email Template update Parameters."
    },
    "GenerateSsoUrlResult": {
      "properties": {
        "value": {
          "type": "string",
          "description": "Redirect Url containing the SSO URL value."
        }
      },
      "description": "Generate SSO Url operations response details."
    },
    "GroupCollection": {
      "properties": {
        "value": {
          "type": "array",
          "items": {
            "$ref": "#/definitions/GroupContract"
          },
          "description": "Page values."
        },
        "count": {
          "type": "integer",
          "format": "int64",
          "description": "Total record count number across all pages."
        },
        "nextLink": {
          "type": "string",
          "description": "Next page link if any."
        }
      },
      "description": "Paged Group list representation."
    },
    "GroupContract": {
      "properties": {
        "properties": {
          "x-ms-client-flatten": true,
          "$ref": "#/definitions/GroupContractProperties",
          "description": "Group entity contract properties."
        }
      },
      "allOf": [
        {
          "$ref": "./../../../../../common-types/resource-management/v2/types.json#/definitions/Resource"
        }
      ],
      "description": "Contract details."
    },
    "GroupContractProperties": {
      "properties": {
        "displayName": {
          "type": "string",
          "description": "Group name.",
          "maxLength": 300,
          "minLength": 1
        },
        "description": {
          "type": "string",
          "description": "Group description. Can contain HTML formatting tags.",
          "maxLength": 1000
        },
        "builtIn": {
          "readOnly": true,
          "type": "boolean",
          "description": "true if the group is one of the three system groups (Administrators, Developers, or Guests); otherwise false."
        },
        "type": {
          "type": "string",
          "description": "Group type.",
          "enum": [
            "custom",
            "system",
            "external"
          ],
          "x-ms-enum": {
            "name": "GroupType",
            "modelAsString": false
          }
        },
        "externalId": {
          "type": "string",
          "description": "For external groups, this property contains the id of the group from the external identity provider, e.g. for Azure Active Directory `aad://<tenant>.onmicrosoft.com/groups/<group object id>`; otherwise the value is null."
        }
      },
      "required": [
        "displayName"
      ],
      "description": "Group contract Properties."
    },
    "GroupCreateParameters": {
      "properties": {
        "properties": {
          "x-ms-client-flatten": true,
          "$ref": "#/definitions/GroupCreateParametersProperties",
          "description": "Properties supplied to Create Group operation."
        }
      },
      "description": "Parameters supplied to the Create Group operation."
    },
    "GroupCreateParametersProperties": {
      "properties": {
        "displayName": {
          "type": "string",
          "description": "Group name.",
          "maxLength": 300,
          "minLength": 1
        },
        "description": {
          "type": "string",
          "description": "Group description."
        },
        "type": {
          "type": "string",
          "description": "Group type.",
          "enum": [
            "custom",
            "system",
            "external"
          ],
          "x-ms-enum": {
            "name": "GroupType",
            "modelAsString": false
          }
        },
        "externalId": {
          "type": "string",
          "description": "Identifier of the external groups, this property contains the id of the group from the external identity provider, e.g. for Azure Active Directory `aad://<tenant>.onmicrosoft.com/groups/<group object id>`; otherwise the value is null."
        }
      },
      "required": [
        "displayName"
      ],
      "description": "Parameters supplied to the Create Group operation."
    },
    "GroupUpdateParameters": {
      "properties": {
        "properties": {
          "x-ms-client-flatten": true,
          "$ref": "#/definitions/GroupUpdateParametersProperties",
          "description": "Group entity update contract properties."
        }
      },
      "description": "Parameters supplied to the Update Group operation."
    },
    "GroupUpdateParametersProperties": {
      "properties": {
        "displayName": {
          "type": "string",
          "description": "Group name.",
          "maxLength": 300,
          "minLength": 1
        },
        "description": {
          "type": "string",
          "description": "Group description."
        },
        "type": {
          "type": "string",
          "description": "Group type.",
          "enum": [
            "custom",
            "system",
            "external"
          ],
          "x-ms-enum": {
            "name": "GroupType",
            "modelAsString": false
          }
        },
        "externalId": {
          "type": "string",
          "description": "Identifier of the external groups, this property contains the id of the group from the external identity provider, e.g. for Azure Active Directory `aad://<tenant>.onmicrosoft.com/groups/<group object id>`; otherwise the value is null."
        }
      },
      "description": "Parameters supplied to the Update Group operation."
    },
    "HttpMessageDiagnostic": {
      "properties": {
        "headers": {
          "type": "array",
          "items": {
            "type": "string"
          },
          "description": "Array of HTTP Headers to log."
        },
        "body": {
          "$ref": "#/definitions/BodyDiagnosticSettings",
          "description": "Body logging settings."
        },
        "dataMasking": {
          "$ref": "#/definitions/DataMasking",
          "description": "Data masking settings."
        }
      },
      "description": "Http message diagnostic settings."
    },
    "IdentityProviderBaseParameters": {
      "properties": {
        "type": {
          "type": "string",
          "enum": [
            "facebook",
            "google",
            "microsoft",
            "twitter",
            "aad",
            "aadB2C"
          ],
          "x-ms-enum": {
            "name": "IdentityProviderType",
            "modelAsString": true,
            "values": [
              {
                "value": "facebook",
                "description": "Facebook as Identity provider."
              },
              {
                "value": "google",
                "description": "Google as Identity provider."
              },
              {
                "value": "microsoft",
                "description": "Microsoft Live as Identity provider."
              },
              {
                "value": "twitter",
                "description": "Twitter as Identity provider."
              },
              {
                "value": "aad",
                "description": "Azure Active Directory as Identity provider."
              },
              {
                "value": "aadB2C",
                "description": "Azure Active Directory B2C as Identity provider."
              }
            ]
          },
          "description": "Identity Provider Type identifier."
        },
        "signinTenant": {
          "type": "string",
          "description": "The TenantId to use instead of Common when logging into Active Directory"
        },
        "allowedTenants": {
          "type": "array",
          "items": {
            "type": "string"
          },
          "maxItems": 32,
          "description": "List of Allowed Tenants when configuring Azure Active Directory login."
        },
        "authority": {
          "type": "string",
          "description": "OpenID Connect discovery endpoint hostname for AAD or AAD B2C."
        },
        "signupPolicyName": {
          "type": "string",
          "description": "Signup Policy Name. Only applies to AAD B2C Identity Provider.",
          "minLength": 1
        },
        "signinPolicyName": {
          "type": "string",
          "description": "Signin Policy Name. Only applies to AAD B2C Identity Provider.",
          "minLength": 1
        },
        "profileEditingPolicyName": {
          "type": "string",
          "description": "Profile Editing Policy Name. Only applies to AAD B2C Identity Provider.",
          "minLength": 1
        },
        "passwordResetPolicyName": {
          "type": "string",
          "description": "Password Reset Policy Name. Only applies to AAD B2C Identity Provider.",
          "minLength": 1
        }
      },
      "description": "Identity Provider Base Parameter Properties."
    },
    "IdentityProviderCreateContract": {
      "properties": {
        "properties": {
          "x-ms-client-flatten": true,
          "$ref": "#/definitions/IdentityProviderCreateContractProperties",
          "description": "Identity Provider contract properties."
        }
      },
      "allOf": [
        {
          "$ref": "./../../../../../common-types/resource-management/v2/types.json#/definitions/Resource"
        }
      ],
      "description": "Identity Provider details."
    },
    "IdentityProviderCreateContractProperties": {
      "properties": {
        "clientId": {
          "type": "string",
          "description": "Client Id of the Application in the external Identity Provider. It is App ID for Facebook login, Client ID for Google login, App ID for Microsoft.",
          "minLength": 1
        },
        "clientSecret": {
          "x-ms-secret": true,
          "type": "string",
          "description": "Client secret of the Application in external Identity Provider, used to authenticate login request. For example, it is App Secret for Facebook login, API Key for Google login, Public Key for Microsoft. This property will not be filled on 'GET' operations! Use '/listSecrets' POST request to get the value.",
          "minLength": 1
        }
      },
      "allOf": [
        {
          "$ref": "#/definitions/IdentityProviderBaseParameters"
        }
      ],
      "required": [
        "clientId",
        "clientSecret"
      ],
      "description": "The external Identity Providers like Facebook, Google, Microsoft, Twitter or Azure Active Directory which can be used to enable access to the API Management service developer portal for all users."
    },
    "IdentityProviderContract": {
      "properties": {
        "properties": {
          "x-ms-client-flatten": true,
          "$ref": "#/definitions/IdentityProviderContractProperties",
          "description": "Identity Provider contract properties."
        }
      },
      "allOf": [
        {
          "$ref": "./../../../../../common-types/resource-management/v2/types.json#/definitions/Resource"
        }
      ],
      "description": "Identity Provider details."
    },
    "IdentityProviderContractProperties": {
      "properties": {
        "clientId": {
          "type": "string",
          "description": "Client Id of the Application in the external Identity Provider. It is App ID for Facebook login, Client ID for Google login, App ID for Microsoft.",
          "minLength": 1
        },
        "clientSecret": {
          "x-ms-secret": true,
          "type": "string",
          "description": "Client secret of the Application in external Identity Provider, used to authenticate login request. For example, it is App Secret for Facebook login, API Key for Google login, Public Key for Microsoft. This property will not be filled on 'GET' operations! Use '/listSecrets' POST request to get the value.",
          "minLength": 1
        }
      },
      "allOf": [
        {
          "$ref": "#/definitions/IdentityProviderBaseParameters"
        }
      ],
      "required": [
        "clientId"
      ],
      "description": "The external Identity Providers like Facebook, Google, Microsoft, Twitter or Azure Active Directory which can be used to enable access to the API Management service developer portal for all users."
    },
    "IdentityProviderList": {
      "properties": {
        "value": {
          "type": "array",
          "items": {
            "$ref": "#/definitions/IdentityProviderContract"
          },
          "description": "Identity Provider configuration values."
        },
        "count": {
          "type": "integer",
          "format": "int64",
          "description": "Total record count number across all pages."
        },
        "nextLink": {
          "type": "string",
          "description": "Next page link if any."
        }
      },
      "description": "List of all the Identity Providers configured on the service instance."
    },
    "IdentityProviderUpdateParameters": {
      "properties": {
        "properties": {
          "x-ms-client-flatten": true,
          "$ref": "#/definitions/IdentityProviderUpdateProperties",
          "description": "Identity Provider update properties."
        }
      },
      "description": "Parameters supplied to update Identity Provider"
    },
    "IdentityProviderUpdateProperties": {
      "properties": {
        "clientId": {
          "type": "string",
          "description": "Client Id of the Application in the external Identity Provider. It is App ID for Facebook login, Client ID for Google login, App ID for Microsoft.",
          "minLength": 1
        },
        "clientSecret": {
          "x-ms-secret": true,
          "type": "string",
          "description": "Client secret of the Application in external Identity Provider, used to authenticate login request. For example, it is App Secret for Facebook login, API Key for Google login, Public Key for Microsoft.",
          "minLength": 1
        }
      },
      "allOf": [
        {
          "$ref": "#/definitions/IdentityProviderBaseParameters"
        }
      ],
      "description": "Parameters supplied to the Update Identity Provider operation."
    },
    "IssueAttachmentCollection": {
      "properties": {
        "value": {
          "type": "array",
          "items": {
            "$ref": "#/definitions/IssueAttachmentContract"
          },
          "description": "Issue Attachment values.",
          "readOnly": true
        },
        "count": {
          "type": "integer",
          "format": "int64",
          "description": "Total record count number across all pages."
        },
        "nextLink": {
          "type": "string",
          "description": "Next page link if any.",
          "readOnly": true
        }
      },
      "description": "Paged Issue Attachment list representation."
    },
    "IssueAttachmentContract": {
      "properties": {
        "properties": {
          "x-ms-client-flatten": true,
          "$ref": "#/definitions/IssueAttachmentContractProperties",
          "description": "Properties of the Issue Attachment."
        }
      },
      "allOf": [
        {
          "$ref": "./../../../../../common-types/resource-management/v2/types.json#/definitions/Resource"
        }
      ],
      "description": "Issue Attachment Contract details."
    },
    "IssueAttachmentContractProperties": {
      "properties": {
        "title": {
          "type": "string",
          "description": "Filename by which the binary data will be saved."
        },
        "contentFormat": {
          "type": "string",
          "description": "Either 'link' if content is provided via an HTTP link or the MIME type of the Base64-encoded binary data provided in the 'content' property."
        },
        "content": {
          "type": "string",
          "description": "An HTTP link or Base64-encoded binary data."
        }
      },
      "required": [
        "title",
        "contentFormat",
        "content"
      ],
      "description": "Issue Attachment contract Properties."
    },
    "IssueCollection": {
      "properties": {
        "value": {
          "type": "array",
          "items": {
            "$ref": "#/definitions/IssueContract"
          },
          "description": "Issue values.",
          "readOnly": true
        },
        "count": {
          "type": "integer",
          "format": "int64",
          "description": "Total record count number across all pages."
        },
        "nextLink": {
          "type": "string",
          "description": "Next page link if any.",
          "readOnly": true
        }
      },
      "description": "Paged Issue list representation."
    },
    "IssueCommentCollection": {
      "properties": {
        "value": {
          "type": "array",
          "items": {
            "$ref": "#/definitions/IssueCommentContract"
          },
          "description": "Issue Comment values.",
          "readOnly": true
        },
        "count": {
          "type": "integer",
          "format": "int64",
          "description": "Total record count number across all pages."
        },
        "nextLink": {
          "type": "string",
          "description": "Next page link if any.",
          "readOnly": true
        }
      },
      "description": "Paged Issue Comment list representation."
    },
    "IssueCommentContract": {
      "properties": {
        "properties": {
          "x-ms-client-flatten": true,
          "$ref": "#/definitions/IssueCommentContractProperties",
          "description": "Properties of the Issue Comment."
        }
      },
      "allOf": [
        {
          "$ref": "./../../../../../common-types/resource-management/v2/types.json#/definitions/Resource"
        }
      ],
      "description": "Issue Comment Contract details."
    },
    "IssueCommentContractProperties": {
      "properties": {
        "text": {
          "type": "string",
          "description": "Comment text."
        },
        "createdDate": {
          "type": "string",
          "format": "date-time",
          "description": "Date and time when the comment was created."
        },
        "userId": {
          "type": "string",
          "description": "A resource identifier for the user who left the comment."
        }
      },
      "required": [
        "text",
        "userId"
      ],
      "description": "Issue Comment contract Properties."
    },
    "IssueContract": {
      "properties": {
        "properties": {
          "x-ms-client-flatten": true,
          "$ref": "#/definitions/IssueContractProperties",
          "description": "Properties of the Issue."
        }
      },
      "allOf": [
        {
          "$ref": "./../../../../../common-types/resource-management/v2/types.json#/definitions/Resource"
        }
      ],
      "description": "Issue Contract details."
    },
    "IssueContractBaseProperties": {
      "properties": {
        "createdDate": {
          "type": "string",
          "format": "date-time",
          "description": "Date and time when the issue was created."
        },
        "state": {
          "type": "string",
          "description": "Status of the issue.",
          "enum": [
            "proposed",
            "open",
            "removed",
            "resolved",
            "closed"
          ],
          "x-ms-enum": {
            "name": "State",
            "modelAsString": true,
            "values": [
              {
                "value": "proposed",
                "description": "The issue is proposed."
              },
              {
                "value": "open",
                "description": "The issue is opened."
              },
              {
                "value": "removed",
                "description": "The issue was removed."
              },
              {
                "value": "resolved",
                "description": "The issue is now resolved."
              },
              {
                "value": "closed",
                "description": "The issue was closed."
              }
            ]
          }
        },
        "apiId": {
          "type": "string",
          "description": "A resource identifier for the API the issue was created for."
        }
      },
      "description": "Issue contract Base Properties."
    },
    "IssueContractProperties": {
      "properties": {
        "title": {
          "type": "string",
          "description": "The issue title."
        },
        "description": {
          "type": "string",
          "description": "Text describing the issue."
        },
        "userId": {
          "type": "string",
          "description": "A resource identifier for the user created the issue."
        }
      },
      "required": [
        "title",
        "description",
        "userId"
      ],
      "allOf": [
        {
          "$ref": "#/definitions/IssueContractBaseProperties"
        }
      ],
      "description": "Issue contract Properties."
    },
    "IssueUpdateContract": {
      "properties": {
        "properties": {
          "x-ms-client-flatten": true,
          "$ref": "#/definitions/IssueUpdateContractProperties",
          "description": "Issue entity Update contract properties."
        }
      },
      "description": "Issue update Parameters."
    },
    "IssueUpdateContractProperties": {
      "properties": {
        "title": {
          "type": "string",
          "description": "The issue title."
        },
        "description": {
          "type": "string",
          "description": "Text describing the issue."
        },
        "userId": {
          "type": "string",
          "description": "A resource identifier for the user created the issue."
        }
      },
      "allOf": [
        {
          "$ref": "#/definitions/IssueContractBaseProperties"
        }
      ],
      "description": "Issue contract Update Properties."
    },
    "KeyVaultContractCreateProperties": {
      "properties": {
        "secretIdentifier": {
          "type": "string",
          "description": "Key vault secret identifier for fetching secret. Providing a versioned secret will prevent auto-refresh. This requires API Management service to be configured with aka.ms/apimmsi"
        },
        "identityClientId": {
          "type": "string",
          "description": "Null for SystemAssignedIdentity or Client Id for UserAssignedIdentity , which will be used to access key vault secret."
        }
      },
      "description": "Create keyVault contract details."
    },
    "KeyVaultContractProperties": {
      "properties": {
        "lastStatus": {
          "$ref": "#/definitions/KeyVaultLastAccessStatusContractProperties",
          "description": "Last time sync and refresh status of secret from key vault."
        }
      },
      "allOf": [
        {
          "$ref": "#/definitions/KeyVaultContractCreateProperties"
        }
      ],
      "description": "KeyVault contract details."
    },
    "KeyVaultLastAccessStatusContractProperties": {
      "properties": {
        "code": {
          "type": "string",
          "description": "Last status code for sync and refresh of secret from key vault."
        },
        "message": {
          "type": "string",
          "description": "Details of the error else empty."
        },
        "timeStampUtc": {
          "type": "string",
          "format": "date-time",
          "description": "Last time secret was accessed. The date conforms to the following format: `yyyy-MM-ddTHH:mm:ssZ` as specified by the ISO 8601 standard.\n"
        }
      },
      "description": "Issue contract Update Properties."
    },
    "LoggerCollection": {
      "properties": {
        "value": {
          "type": "array",
          "items": {
            "$ref": "#/definitions/LoggerContract"
          },
          "description": "Logger values."
        },
        "count": {
          "type": "integer",
          "format": "int64",
          "description": "Total record count number across all pages."
        },
        "nextLink": {
          "type": "string",
          "description": "Next page link if any."
        }
      },
      "description": "Paged Logger list representation."
    },
    "LoggerContract": {
      "properties": {
        "properties": {
          "x-ms-client-flatten": true,
          "$ref": "#/definitions/LoggerContractProperties",
          "description": "Logger entity contract properties."
        }
      },
      "allOf": [
        {
          "$ref": "./../../../../../common-types/resource-management/v2/types.json#/definitions/Resource"
        }
      ],
      "description": "Logger details."
    },
    "LoggerContractProperties": {
      "properties": {
        "loggerType": {
          "type": "string",
          "description": "Logger type.",
          "enum": [
            "azureEventHub",
            "applicationInsights",
            "azureMonitor"
          ],
          "x-ms-enum": {
            "name": "LoggerType",
            "modelAsString": true,
            "values": [
              {
                "value": "azureEventHub",
                "description": "Azure Event Hub as log destination."
              },
              {
                "value": "applicationInsights",
                "description": "Azure Application Insights as log destination."
              },
              {
                "value": "azureMonitor",
                "description": "Azure Monitor"
              }
            ]
          }
        },
        "description": {
          "type": "string",
          "description": "Logger description.",
          "maxLength": 256
        },
        "credentials": {
          "type": "object",
          "additionalProperties": {
            "type": "string"
          },
          "description": "The name and SendRule connection string of the event hub for azureEventHub logger.\nInstrumentation key for applicationInsights logger.",
          "example": {
            "name": "apim",
            "connectionString": "Endpoint=sb://contoso-ns.servicebus.windows.net/;SharedAccessKeyName=Sender;SharedAccessKey=..."
          }
        },
        "isBuffered": {
          "type": "boolean",
          "description": "Whether records are buffered in the logger before publishing. Default is assumed to be true."
        },
        "resourceId": {
          "type": "string",
          "description": "Azure Resource Id of a log target (either Azure Event Hub resource or Azure Application Insights resource)."
        }
      },
      "required": [
        "loggerType"
      ],
      "description": "The Logger entity in API Management represents an event sink that you can use to log API Management events. Currently the Logger entity supports logging API Management events to Azure Event Hubs."
    },
    "LoggerUpdateContract": {
      "properties": {
        "properties": {
          "x-ms-client-flatten": true,
          "$ref": "#/definitions/LoggerUpdateParameters",
          "description": "Logger entity update contract properties."
        }
      },
      "description": "Logger update contract."
    },
    "LoggerUpdateParameters": {
      "properties": {
        "loggerType": {
          "type": "string",
          "description": "Logger type.",
          "enum": [
            "azureEventHub",
            "applicationInsights",
            "azureMonitor"
          ],
          "x-ms-enum": {
            "name": "LoggerType",
            "modelAsString": true,
            "values": [
              {
                "value": "azureEventHub",
                "description": "Azure Event Hub as log destination."
              },
              {
                "value": "applicationInsights",
                "description": "Azure Application Insights as log destination."
              },
              {
                "value": "azureMonitor",
                "description": "Azure Monitor"
              }
            ]
          }
        },
        "description": {
          "type": "string",
          "description": "Logger description."
        },
        "credentials": {
          "type": "object",
          "additionalProperties": {
            "type": "string"
          },
          "description": "Logger credentials."
        },
        "isBuffered": {
          "type": "boolean",
          "description": "Whether records are buffered in the logger before publishing. Default is assumed to be true."
        }
      },
      "description": "Parameters supplied to the Update Logger operation."
    },
    "NotificationCollection": {
      "properties": {
        "value": {
          "type": "array",
          "items": {
            "$ref": "#/definitions/NotificationContract"
          },
          "description": "Page values."
        },
        "count": {
          "type": "integer",
          "format": "int64",
          "description": "Total record count number across all pages."
        },
        "nextLink": {
          "type": "string",
          "description": "Next page link if any."
        }
      },
      "description": "Paged Notification list representation."
    },
    "NotificationContract": {
      "properties": {
        "properties": {
          "x-ms-client-flatten": true,
          "$ref": "#/definitions/NotificationContractProperties",
          "description": "Notification entity contract properties."
        }
      },
      "allOf": [
        {
          "$ref": "./../../../../../common-types/resource-management/v2/types.json#/definitions/Resource"
        }
      ],
      "description": "Notification details."
    },
    "NotificationContractProperties": {
      "properties": {
        "title": {
          "type": "string",
          "description": "Title of the Notification.",
          "minLength": 1,
          "maxLength": 1000
        },
        "description": {
          "type": "string",
          "description": "Description of the Notification."
        },
        "recipients": {
          "$ref": "#/definitions/RecipientsContractProperties",
          "description": "Recipient Parameter values."
        }
      },
      "required": [
        "title"
      ],
      "description": "Notification Contract properties."
    },
    "OAuth2AuthenticationSettingsContract": {
      "properties": {
        "authorizationServerId": {
          "type": "string",
          "description": "OAuth authorization server identifier."
        },
        "scope": {
          "type": "string",
          "description": "operations scope."
        }
      },
      "description": "API OAuth2 Authentication settings details."
    },
    "OpenIdAuthenticationSettingsContract": {
      "properties": {
        "openidProviderId": {
          "type": "string",
          "description": "OAuth authorization server identifier."
        },
        "bearerTokenSendingMethods": {
          "description": "How to send token to the server.",
          "type": "array",
          "items": {
            "$ref": "#/definitions/BearerTokenSendingMethodsContract"
          }
        }
      },
      "description": "API OAuth2 Authentication settings details."
    },
    "OpenIdConnectProviderCollection": {
      "properties": {
        "value": {
          "type": "array",
          "items": {
            "$ref": "#/definitions/OpenidConnectProviderContract"
          },
          "description": "Page values."
        },
        "count": {
          "type": "integer",
          "format": "int64",
          "description": "Total record count number across all pages."
        },
        "nextLink": {
          "type": "string",
          "description": "Next page link if any."
        }
      },
      "description": "Paged OpenIdProviders list representation."
    },
    "OpenidConnectProviderContract": {
      "properties": {
        "properties": {
          "x-ms-client-flatten": true,
          "$ref": "#/definitions/OpenidConnectProviderContractProperties",
          "description": "OpenId Connect Provider contract properties."
        }
      },
      "allOf": [
        {
          "$ref": "./../../../../../common-types/resource-management/v2/types.json#/definitions/Resource"
        }
      ],
      "description": "OpenId Connect Provider details."
    },
    "OpenidConnectProviderContractProperties": {
      "properties": {
        "displayName": {
          "type": "string",
          "description": "User-friendly OpenID Connect Provider name.",
          "maxLength": 50
        },
        "description": {
          "type": "string",
          "description": "User-friendly description of OpenID Connect Provider."
        },
        "metadataEndpoint": {
          "type": "string",
          "description": "Metadata endpoint URI."
        },
        "clientId": {
          "type": "string",
          "description": "Client ID of developer console which is the client application."
        },
        "clientSecret": {
          "x-ms-secret": true,
          "type": "string",
          "description": "Client Secret of developer console which is the client application."
        }
      },
      "required": [
        "displayName",
        "metadataEndpoint",
        "clientId"
      ],
      "description": "OpenID Connect Providers Contract."
    },
    "OpenidConnectProviderUpdateContract": {
      "properties": {
        "properties": {
          "x-ms-client-flatten": true,
          "$ref": "#/definitions/OpenidConnectProviderUpdateContractProperties",
          "description": "OpenId Connect Provider Update contract properties."
        }
      },
      "description": "Parameters supplied to the Update OpenID Connect Provider operation."
    },
    "OpenidConnectProviderUpdateContractProperties": {
      "properties": {
        "displayName": {
          "type": "string",
          "description": "User-friendly OpenID Connect Provider name.",
          "maxLength": 50
        },
        "description": {
          "type": "string",
          "description": "User-friendly description of OpenID Connect Provider."
        },
        "metadataEndpoint": {
          "type": "string",
          "description": "Metadata endpoint URI."
        },
        "clientId": {
          "type": "string",
          "description": "Client ID of developer console which is the client application."
        },
        "clientSecret": {
          "x-ms-secret": true,
          "type": "string",
          "description": "Client Secret of developer console which is the client application."
        }
      },
      "description": "Parameters supplied to the Update OpenID Connect Provider operation."
    },
    "OperationCollection": {
      "properties": {
        "value": {
          "type": "array",
          "items": {
            "$ref": "#/definitions/OperationContract"
          },
          "description": "Page values.",
          "readOnly": true
        },
        "count": {
          "type": "integer",
          "format": "int64",
          "description": "Total record count number across all pages."
        },
        "nextLink": {
          "type": "string",
          "description": "Next page link if any.",
          "readOnly": true
        }
      },
      "description": "Paged Operation list representation."
    },
    "OperationContract": {
      "properties": {
        "properties": {
          "x-ms-client-flatten": true,
          "$ref": "#/definitions/OperationContractProperties",
          "description": "Properties of the Operation Contract."
        }
      },
      "allOf": [
        {
          "$ref": "./../../../../../common-types/resource-management/v2/types.json#/definitions/Resource"
        }
      ],
      "description": "API Operation details."
    },
    "OperationContractProperties": {
      "properties": {
        "displayName": {
          "type": "string",
          "description": "Operation Name.",
          "minLength": 1,
          "maxLength": 300
        },
        "method": {
          "type": "string",
          "description": "A Valid HTTP Operation Method. Typical Http Methods like GET, PUT, POST but not limited by only them.",
          "externalDocs": {
            "description": "As defined by RFC.",
            "url": "http://www.rfc-editor.org/rfc/rfc7230.txt"
          }
        },
        "urlTemplate": {
          "type": "string",
          "description": "Relative URL template identifying the target resource for this operation. May include parameters. Example: /customers/{cid}/orders/{oid}/?date={date}",
          "minLength": 1,
          "maxLength": 1000
        }
      },
      "allOf": [
        {
          "$ref": "#/definitions/OperationEntityBaseContract"
        }
      ],
      "required": [
        "displayName",
        "method",
        "urlTemplate"
      ],
      "description": "Operation Contract Properties"
    },
    "OperationEntityBaseContract": {
      "properties": {
        "templateParameters": {
          "type": "array",
          "items": {
            "$ref": "#/definitions/ParameterContract"
          },
          "description": "Collection of URL template parameters."
        },
        "description": {
          "type": "string",
          "description": "Description of the operation. May include HTML formatting tags.",
          "maxLength": 1000
        },
        "request": {
          "$ref": "#/definitions/RequestContract",
          "description": "An entity containing request details."
        },
        "responses": {
          "type": "array",
          "items": {
            "$ref": "#/definitions/ResponseContract"
          },
          "description": "Array of Operation responses."
        },
        "policies": {
          "type": "string",
          "description": "Operation Policies"
        }
      },
      "description": "API Operation Entity Base Contract details."
    },
    "OperationResultContract": {
      "properties": {
        "properties": {
          "x-ms-client-flatten": true,
          "$ref": "#/definitions/OperationResultContractProperties",
          "description": "Properties of the Operation Contract."
        }
      },
      "allOf": [
        {
          "$ref": "./../../../../../common-types/resource-management/v2/types.json#/definitions/Resource"
        }
      ],
      "description": "Long Running Git Operation Results."
    },
    "OperationResultContractProperties": {
      "properties": {
        "id": {
          "type": "string",
          "description": "Operation result identifier."
        },
        "status": {
          "type": "string",
          "description": "Status of an async operation.",
          "enum": [
            "Started",
            "InProgress",
            "Succeeded",
            "Failed"
          ],
          "x-ms-enum": {
            "name": "AsyncOperationStatus",
            "modelAsString": false
          }
        },
        "started": {
          "type": "string",
          "format": "date-time",
          "description": "Start time of an async operation. The date conforms to the following format: `yyyy-MM-ddTHH:mm:ssZ` as specified by the ISO 8601 standard.\n"
        },
        "updated": {
          "type": "string",
          "format": "date-time",
          "description": "Last update time of an async operation. The date conforms to the following format: `yyyy-MM-ddTHH:mm:ssZ` as specified by the ISO 8601 standard.\n"
        },
        "resultInfo": {
          "type": "string",
          "description": "Optional result info."
        },
        "error": {
          "$ref": "./apimanagement.json#/definitions/ErrorResponseBody",
          "description": "Error Body Contract"
        },
        "actionLog": {
          "type": "array",
          "items": {
            "$ref": "#/definitions/OperationResultLogItemContract"
          },
          "readOnly": true,
          "description": "This property if only provided as part of the TenantConfiguration_Validate operation. It contains the log the entities which will be updated/created/deleted as part of the TenantConfiguration_Deploy operation."
        }
      },
      "description": "Operation Result."
    },
    "OperationResultLogItemContract": {
      "properties": {
        "objectType": {
          "type": "string",
          "description": "The type of entity contract."
        },
        "action": {
          "type": "string",
          "description": "Action like create/update/delete."
        },
        "objectKey": {
          "type": "string",
          "description": "Identifier of the entity being created/updated/deleted."
        }
      },
      "description": "Log of the entity being created, updated or deleted."
    },
    "OperationTagResourceContractProperties": {
      "properties": {
        "id": {
          "type": "string",
          "description": "Identifier of the operation in form /operations/{operationId}."
        },
        "name": {
          "type": "string",
          "description": "Operation name.",
          "readOnly": true
        },
        "apiName": {
          "type": "string",
          "description": "API Name.",
          "readOnly": true
        },
        "apiRevision": {
          "type": "string",
          "description": "API Revision.",
          "readOnly": true
        },
        "apiVersion": {
          "type": "string",
          "description": "API Version.",
          "readOnly": true
        },
        "description": {
          "type": "string",
          "description": "Operation Description.",
          "readOnly": true
        },
        "method": {
          "type": "string",
          "description": "A Valid HTTP Operation Method. Typical Http Methods like GET, PUT, POST but not limited by only them.",
          "externalDocs": {
            "description": "As defined by RFC.",
            "url": "http://www.rfc-editor.org/rfc/rfc7230.txt"
          },
          "readOnly": true
        },
        "urlTemplate": {
          "type": "string",
          "description": "Relative URL template identifying the target resource for this operation. May include parameters. Example: /customers/{cid}/orders/{oid}/?date={date}",
          "readOnly": true
        }
      },
      "description": "Operation Entity contract Properties."
    },
    "OperationUpdateContract": {
      "properties": {
        "properties": {
          "x-ms-client-flatten": true,
          "$ref": "#/definitions/OperationUpdateContractProperties",
          "description": "Properties of the API Operation entity that can be updated."
        }
      },
      "description": "API Operation Update Contract details."
    },
    "OperationUpdateContractProperties": {
      "properties": {
        "displayName": {
          "type": "string",
          "description": "Operation Name.",
          "minLength": 1,
          "maxLength": 300
        },
        "method": {
          "type": "string",
          "description": "A Valid HTTP Operation Method. Typical Http Methods like GET, PUT, POST but not limited by only them.",
          "externalDocs": {
            "description": "As defined by RFC.",
            "url": "http://www.rfc-editor.org/rfc/rfc7230.txt"
          }
        },
        "urlTemplate": {
          "type": "string",
          "description": "Relative URL template identifying the target resource for this operation. May include parameters. Example: /customers/{cid}/orders/{oid}/?date={date}",
          "minLength": 1,
          "maxLength": 1000
        }
      },
      "allOf": [
        {
          "$ref": "#/definitions/OperationEntityBaseContract"
        }
      ],
      "description": "Operation Update Contract Properties."
    },
    "ParameterContract": {
      "properties": {
        "name": {
          "type": "string",
          "description": "Parameter name."
        },
        "description": {
          "type": "string",
          "description": "Parameter description."
        },
        "type": {
          "type": "string",
          "description": "Parameter type."
        },
        "defaultValue": {
          "type": "string",
          "description": "Default parameter value."
        },
        "required": {
          "type": "boolean",
          "description": "Specifies whether parameter is required or not."
        },
        "values": {
          "type": "array",
          "items": {
            "type": "string"
          },
          "description": "Parameter values."
        },
        "schemaId": {
          "type": "string",
          "description": "Schema identifier."
        },
        "typeName": {
          "type": "string",
          "description": "Type name defined by the schema."
        },
        "examples": {
          "$ref": "#/definitions/ParameterExamplesContract",
          "description": "Exampled defined for the parameter."
        }
      },
      "required": [
        "name",
        "type"
      ],
      "description": "Operation parameters details."
    },
    "ParameterExamplesContract": {
      "additionalProperties": {
        "$ref": "#/definitions/ParameterExampleContract",
        "description": "Parameter example."
      },
      "description": "Parameter examples."
    },
    "ParameterExampleContract": {
      "description": "Parameter example.",
      "properties": {
        "summary": {
          "type": "string",
          "description": "Short description for the example"
        },
        "description": {
          "type": "string",
          "description": "Long description for the example"
        },
        "value": {
          "description": "Example value. May be a primitive value, or an object."
        },
        "externalValue": {
          "type": "string",
          "description": "A URL that points to the literal example"
        }
      }
    },
    "PipelineDiagnosticSettings": {
      "properties": {
        "request": {
          "$ref": "#/definitions/HttpMessageDiagnostic",
          "description": "Diagnostic settings for request."
        },
        "response": {
          "$ref": "#/definitions/HttpMessageDiagnostic",
          "description": "Diagnostic settings for response."
        }
      },
      "description": "Diagnostic settings for incoming/outgoing HTTP messages to the Gateway."
    },
    "PolicyCollection": {
      "properties": {
        "value": {
          "type": "array",
          "items": {
            "$ref": "#/definitions/PolicyContract"
          },
          "description": "Policy Contract value."
        },
        "count": {
          "type": "integer",
          "format": "int64",
          "description": "Total record count number."
        },
        "nextLink": {
          "type": "string",
          "description": "Next page link if any."
        }
      },
      "description": "The response of the list policy operation."
    },
    "PolicyContract": {
      "properties": {
        "properties": {
          "x-ms-client-flatten": true,
          "$ref": "#/definitions/PolicyContractProperties",
          "description": "Properties of the Policy."
        }
      },
      "allOf": [
        {
          "$ref": "./../../../../../common-types/resource-management/v2/types.json#/definitions/Resource"
        }
      ],
      "description": "Policy Contract details."
    },
    "PolicyContractProperties": {
      "properties": {
        "value": {
          "type": "string",
          "description": "Contents of the Policy as defined by the format."
        },
        "format": {
          "type": "string",
          "description": "Format of the policyContent.",
          "enum": [
            "xml",
            "xml-link",
            "rawxml",
            "rawxml-link"
          ],
          "x-ms-enum": {
            "name": "PolicyContentFormat",
            "modelAsString": true,
            "values": [
              {
                "value": "xml",
                "description": "The contents are inline and Content type is an XML document."
              },
              {
                "value": "xml-link",
                "description": "The policy XML document is hosted on a http endpoint accessible from the API Management service."
              },
              {
                "value": "rawxml",
                "description": "The contents are inline and Content type is a non XML encoded policy document."
              },
              {
                "value": "rawxml-link",
                "description": "The policy document is not Xml encoded and is hosted on a http endpoint accessible from the API Management service."
              }
            ]
          },
          "default": "xml"
        }
      },
      "required": [
        "value"
      ],
      "description": "Policy contract Properties."
    },
    "PolicyDescriptionContract": {
      "properties": {
        "properties": {
          "x-ms-client-flatten": true,
          "$ref": "#/definitions/PolicyDescriptionContractProperties",
          "description": "Policy description contract properties."
        }
      },
      "allOf": [
        {
          "$ref": "./../../../../../common-types/resource-management/v2/types.json#/definitions/Resource"
        }
      ],
      "description": "Policy description details."
    },
    "PolicyDescriptionContractProperties": {
      "properties": {
        "description": {
          "type": "string",
          "description": "Policy description.",
          "readOnly": true
        },
        "scope": {
          "type": "integer",
          "format": "int64",
          "description": "Binary OR value of the Snippet scope.",
          "readOnly": true
        }
      },
      "description": "Policy description properties."
    },
    "PolicyDescriptionCollection": {
      "properties": {
        "value": {
          "type": "array",
          "items": {
            "$ref": "#/definitions/PolicyDescriptionContract"
          },
          "description": "Descriptions of APIM policies."
        },
        "count": {
          "type": "integer",
          "format": "int64",
          "description": "Total record count number."
        }
      },
      "description": "Descriptions of APIM policies."
    },
<<<<<<< HEAD
    "PortalConfigCollection": {
=======
    "PolicyFragmentCollection": {
>>>>>>> b3463835
      "properties": {
        "value": {
          "type": "array",
          "items": {
<<<<<<< HEAD
            "$ref": "#/definitions/PortalConfigContract"
          },
          "description": "The developer portal configurations."
=======
            "$ref": "#/definitions/PolicyFragmentContract"
          },
          "description": "Policy fragment contract value."
>>>>>>> b3463835
        },
        "count": {
          "type": "integer",
          "format": "int64",
<<<<<<< HEAD
          "description": "Total record count number across all pages."
        },
        "nextLink": {
          "type": "string",
          "description": "Next page link if any.",
          "readOnly": true
        }
      },
      "description": "The collection of the developer portal configurations."
    },
    "PortalConfigContract": {
      "properties": {
        "properties": {
          "x-ms-client-flatten": true,
          "$ref": "#/definitions/PortalConfigProperties",
          "description": "The developer portal configuration contract properties."
=======
          "description": "Total record count number."
        },
        "nextLink": {
          "type": "string",
          "description": "Next page link if any."
        }
      },
      "description": "The response of the get policy fragments operation."
    },
    "PolicyFragmentContract": {
      "properties": {
        "properties": {
          "x-ms-client-flatten": true,
          "$ref": "#/definitions/PolicyFragmentContractProperties",
          "description": "Properties of the Policy Fragment."
>>>>>>> b3463835
        }
      },
      "allOf": [
        {
          "$ref": "./../../../../../common-types/resource-management/v2/types.json#/definitions/Resource"
        }
      ],
<<<<<<< HEAD
      "description": "The developer portal configuration contract."
    },
    "PortalConfigProperties": {
      "type": "object",
      "properties": {
        "enableBasicAuth": {
          "type": "boolean",
          "description": "Enable or disable Basic authentication method."
        },
        "signin": {
          "type": "object",
          "properties": {
            "require": {
              "type": "boolean",
              "description": "Redirect anonymous users to the sign-in page."
            }
          }
        },
        "signup": {
          "type": "object",
          "properties": {
            "termsOfService": {
              "type": "object",
              "$ref": "#/definitions/PortalConfigTermsOfServiceProperties",
              "description": "Terms of service settings."
            }
          }
        },
        "delegation": {
          "type": "object",
          "$ref": "#/definitions/PortalConfigDelegationProperties",
          "description": "The developer portal delegation settings."
        },
        "cors": {
          "type": "object",
          "$ref": "#/definitions/PortalConfigCorsProperties",
          "description": "The developer portal Cross-Origin Resource Sharing (CORS) settings."
        },
        "csp": {
          "type": "object",
          "$ref": "#/definitions/PortalConfigCspProperties",
          "description": "The developer portal Content Security Policy (CSP) settings."
        }
      },
      "description": "The developer portal configuration contract properties."
    },
    "PortalConfigDelegationProperties": {
      "type": "object",
      "properties": {
        "delegateRegistration": {
          "type": "boolean",
          "description": "Enable or disable delegation for user registration."
        },
        "delegateSubscription": {
          "type": "boolean",
          "description": "Enable or disable delegation for product subscriptions."
        },
        "delegationUrl": {
          "type": "string",
          "description": "A delegation endpoint URL."
        },
        "validationKey": {
          "x-ms-secret": true,
          "type": "string",
          "description": "A base64-encoded validation key to ensure requests originate from Azure API Management service."
        }
      }
    },
    "PortalConfigTermsOfServiceProperties": {
      "type": "object",
      "properties": {
        "text": {
          "type": "string",
          "description": "A terms of service text."
        },
        "requireConsent": {
          "type": "boolean",
          "description": "Ask user for consent to the terms of service."
        }
      },
      "description": "Terms of service contract properties."
    },
    "PortalConfigCorsProperties": {
      "type": "object",
      "properties": {
        "allowedOrigins": {
          "type": "array",
          "items": {
            "type": "string"
          },
          "description": "Allowed origins, e.g. `https://trusted.com`."
        }
      },
      "description": "The developer portal Cross-Origin Resource Sharing (CORS) settings."
    },
    "PortalConfigCspProperties": {
      "type": "object",
      "properties": {
        "mode": {
          "type": "string",
          "description": "The mode of the developer portal Content Security Policy (CSP).",
          "enum": [
            "enabled",
            "disabled",
            "reportOnly"
          ],
          "x-ms-enum": {
            "modelAsString": true,
            "name": "PortalSettingsCspMode",
            "values": [
              {
                "value": "enabled",
                "description": "The browser will block requests not matching allowed origins."
              },
              {
                "value": "disabled",
                "description": "The browser will not apply the origin restrictions."
              },
              {
                "value": "reportOnly",
                "description": "The browser will report requests not matching allowed origins without blocking them."
              }
            ]
          }
        },
        "reportUri": {
          "type": "string",
          "description": "The URL used by the browser to report CSP violations."
        },
        "allowedSources": {
          "type": "array",
          "items": {
            "type": "string"
          },
          "description": "Allowed sources, e.g. `*.trusted.com`, `trusted.com`, `https://`."
        }
      },
      "description": "The developer portal Content Security Policy (CSP) settings."
=======
      "description": "Policy fragment contract details."
    },
    "PolicyFragmentContractProperties": {
      "properties": {
        "value": {
          "type": "string",
          "description": "Contents of the policy fragment."
        },
        "description": {
          "type": "string",
          "description": "Policy fragment description.",
          "minLength": 0,
          "maxLength": 1000
        },
        "format": {
          "type": "string",
          "description": "Format of the policy fragment content.",
          "enum": [
            "xml",
            "rawxml"
          ],
          "x-ms-enum": {
            "name": "PolicyFragmentContentFormat",
            "modelAsString": true,
            "values": [
              {
                "value": "xml",
                "description": "The contents are inline and Content type is an XML document."
              },
              {
                "value": "rawxml",
                "description": "The contents are inline and Content type is a non XML encoded policy document."
              }
            ]
          },
          "default": "xml"
        }
      },
      "required": [
        "value"
      ],
      "description": "Policy fragment contract properties."
    },
    "ResourceCollection": {
      "properties": {
        "value": {
          "type": "array",
          "items": {
            "allOf": [
              {
                "$ref": "./../../../../../common-types/resource-management/v2/types.json#/definitions/Resource"
              }
            ]
          },
          "description": "A collection of resources."
        },
        "count": {
          "type": "integer",
          "format": "int64",
          "description": "Total record count number."
        },
        "nextLink": {
          "type": "string",
          "description": "Next page link if any."
        }
      },
      "description": "A collection of resources."
>>>>>>> b3463835
    },
    "PortalDelegationSettings": {
      "properties": {
        "properties": {
          "x-ms-client-flatten": true,
          "$ref": "#/definitions/PortalDelegationSettingsProperties",
          "description": "Delegation settings contract properties."
        }
      },
      "allOf": [
        {
          "$ref": "./../../../../../common-types/resource-management/v2/types.json#/definitions/Resource"
        }
      ],
      "description": "Delegation settings for a developer portal."
    },
    "PortalDelegationSettingsProperties": {
      "properties": {
        "url": {
          "type": "string",
          "description": "A delegation Url."
        },
        "validationKey": {
          "x-ms-secret": true,
          "type": "string",
          "description": "A base64-encoded validation key to validate, that a request is coming from Azure API Management."
        },
        "subscriptions": {
          "$ref": "#/definitions/SubscriptionsDelegationSettingsProperties",
          "description": "Subscriptions delegation settings."
        },
        "userRegistration": {
          "$ref": "#/definitions/RegistrationDelegationSettingsProperties",
          "description": "User registration delegation settings."
        }
      },
      "description": "Delegation settings contract properties."
    },
    "PortalSettingsCollection": {
      "properties": {
        "value": {
          "type": "array",
          "items": {
            "$ref": "#/definitions/PortalSettingsContract"
          },
          "description": "Descriptions of APIM policies."
        },
        "count": {
          "type": "integer",
          "format": "int64",
          "description": "Total record count number."
        }
      },
      "description": "Descriptions of APIM policies."
    },
    "PortalSettingsContract": {
      "properties": {
        "properties": {
          "x-ms-client-flatten": true,
          "$ref": "#/definitions/PortalSettingsContractProperties",
          "description": "Portal Settings contract properties."
        }
      },
      "allOf": [
        {
          "$ref": "./../../../../../common-types/resource-management/v2/types.json#/definitions/Resource"
        }
      ],
      "description": "Portal Settings for the Developer Portal."
    },
    "PortalSettingsContractProperties": {
      "properties": {
        "url": {
          "type": "string",
          "description": "A delegation Url."
        },
        "validationKey": {
          "x-ms-secret": true,
          "type": "string",
          "description": "A base64-encoded validation key to validate, that a request is coming from Azure API Management."
        },
        "subscriptions": {
          "$ref": "#/definitions/SubscriptionsDelegationSettingsProperties",
          "description": "Subscriptions delegation settings."
        },
        "userRegistration": {
          "$ref": "#/definitions/RegistrationDelegationSettingsProperties",
          "description": "User registration delegation settings."
        },
        "enabled": {
          "type": "boolean",
          "description": "Redirect Anonymous users to the Sign-In page."
        },
        "termsOfService": {
          "type": "object",
          "$ref": "#/definitions/TermsOfServiceProperties",
          "description": "Terms of service contract properties."
        }
      },
      "description": "Sign-in settings contract properties."
    },
    "PortalSigninSettingProperties": {
      "properties": {
        "enabled": {
          "type": "boolean",
          "description": "Redirect Anonymous users to the Sign-In page."
        }
      },
      "description": "Sign-in settings contract properties."
    },
    "PortalSigninSettings": {
      "properties": {
        "properties": {
          "x-ms-client-flatten": true,
          "$ref": "#/definitions/PortalSigninSettingProperties",
          "description": "Sign-in settings contract properties."
        }
      },
      "allOf": [
        {
          "$ref": "./../../../../../common-types/resource-management/v2/types.json#/definitions/Resource"
        }
      ],
      "description": "Sign-In settings for the Developer Portal."
    },
    "PortalSignupSettings": {
      "properties": {
        "properties": {
          "x-ms-client-flatten": true,
          "$ref": "#/definitions/PortalSignupSettingsProperties",
          "description": "Sign-up settings contract properties."
        }
      },
      "allOf": [
        {
          "$ref": "./../../../../../common-types/resource-management/v2/types.json#/definitions/Resource"
        }
      ],
      "description": "Sign-Up settings for a developer portal."
    },
    "PortalSignupSettingsProperties": {
      "properties": {
        "enabled": {
          "type": "boolean",
          "description": "Allow users to sign up on a developer portal."
        },
        "termsOfService": {
          "type": "object",
          "$ref": "#/definitions/TermsOfServiceProperties",
          "description": "Terms of service contract properties."
        }
      },
      "description": "Sign-up settings contract properties."
    },
    "ProductCollection": {
      "properties": {
        "value": {
          "type": "array",
          "items": {
            "$ref": "#/definitions/ProductContract"
          },
          "description": "Page values."
        },
        "count": {
          "type": "integer",
          "format": "int64",
          "description": "Total record count number across all pages."
        },
        "nextLink": {
          "type": "string",
          "description": "Next page link if any."
        }
      },
      "description": "Paged Products list representation."
    },
    "ProductContract": {
      "properties": {
        "properties": {
          "x-ms-client-flatten": true,
          "$ref": "#/definitions/ProductContractProperties",
          "description": "Product entity contract properties."
        }
      },
      "allOf": [
        {
          "$ref": "./../../../../../common-types/resource-management/v2/types.json#/definitions/Resource"
        }
      ],
      "description": "Product details."
    },
    "ProductContractProperties": {
      "properties": {
        "displayName": {
          "type": "string",
          "description": "Product name.",
          "minLength": 1,
          "maxLength": 300
        }
      },
      "allOf": [
        {
          "$ref": "#/definitions/ProductEntityBaseParameters"
        }
      ],
      "required": [
        "displayName"
      ],
      "description": "Product profile."
    },
    "ProductEntityBaseParameters": {
      "properties": {
        "description": {
          "type": "string",
          "description": "Product description. May include HTML formatting tags.",
          "minLength": 0,
          "maxLength": 1000
        },
        "terms": {
          "type": "string",
          "description": "Product terms of use. Developers trying to subscribe to the product will be presented and required to accept these terms before they can complete the subscription process."
        },
        "subscriptionRequired": {
          "description": "Whether a product subscription is required for accessing APIs included in this product. If true, the product is referred to as \"protected\" and a valid subscription key is required for a request to an API included in the product to succeed. If false, the product is referred to as \"open\" and requests to an API included in the product can be made without a subscription key. If property is omitted when creating a new product it's value is assumed to be true.",
          "type": "boolean"
        },
        "approvalRequired": {
          "description": "whether subscription approval is required. If false, new subscriptions will be approved automatically enabling developers to call the product’s APIs immediately after subscribing. If true, administrators must manually approve the subscription before the developer can any of the product’s APIs. Can be present only if subscriptionRequired property is present and has a value of false.",
          "type": "boolean"
        },
        "subscriptionsLimit": {
          "type": "integer",
          "format": "int32",
          "description": "Whether the number of subscriptions a user can have to this product at the same time. Set to null or omit to allow unlimited per user subscriptions. Can be present only if subscriptionRequired property is present and has a value of false."
        },
        "state": {
          "type": "string",
          "description": "whether product is published or not. Published products are discoverable by users of developer portal. Non published products are visible only to administrators. Default state of Product is notPublished.",
          "enum": [
            "notPublished",
            "published"
          ],
          "x-ms-enum": {
            "name": "ProductState",
            "modelAsString": false
          }
        }
      },
      "description": "Product Entity Base Parameters"
    },
    "ProductTagResourceContractProperties": {
      "properties": {
        "id": {
          "type": "string",
          "description": "Identifier of the product in the form of /products/{productId}"
        },
        "name": {
          "type": "string",
          "description": "Product name.",
          "minLength": 1,
          "maxLength": 300
        }
      },
      "allOf": [
        {
          "$ref": "./definitions.json#/definitions/ProductEntityBaseParameters"
        }
      ],
      "required": [
        "name"
      ],
      "description": "Product profile."
    },
    "ProductUpdateParameters": {
      "properties": {
        "properties": {
          "x-ms-client-flatten": true,
          "$ref": "#/definitions/ProductUpdateProperties",
          "description": "Product entity Update contract properties."
        }
      },
      "description": "Product Update parameters."
    },
    "ProductUpdateProperties": {
      "properties": {
        "displayName": {
          "type": "string",
          "description": "Product name.",
          "maxLength": 300,
          "minLength": 1
        }
      },
      "allOf": [
        {
          "$ref": "#/definitions/ProductEntityBaseParameters"
        }
      ],
      "description": "Parameters supplied to the Update Product operation."
    },
    "NamedValueCollection": {
      "properties": {
        "value": {
          "type": "array",
          "items": {
            "$ref": "#/definitions/NamedValueContract"
          },
          "description": "Page values."
        },
        "count": {
          "type": "integer",
          "format": "int64",
          "description": "Total record count number across all pages."
        },
        "nextLink": {
          "type": "string",
          "description": "Next page link if any."
        }
      },
      "description": "Paged NamedValue list representation."
    },
    "NamedValueCreateContract": {
      "properties": {
        "properties": {
          "x-ms-client-flatten": true,
          "$ref": "#/definitions/NamedValueCreateContractProperties",
          "description": "NamedValue entity contract properties for PUT operation."
        }
      },
      "allOf": [
        {
          "$ref": "./../../../../../common-types/resource-management/v2/types.json#/definitions/Resource"
        }
      ],
      "description": "NamedValue details."
    },
    "NamedValueCreateContractProperties": {
      "properties": {
        "displayName": {
          "type": "string",
          "description": "Unique name of NamedValue. It may contain only letters, digits, period, dash, and underscore characters.",
          "minLength": 1,
          "maxLength": 256,
          "pattern": "^[A-Za-z0-9-._]+$"
        },
        "value": {
          "type": "string",
          "description": "Value of the NamedValue. Can contain policy expressions. It may not be empty or consist only of whitespace. This property will not be filled on 'GET' operations! Use '/listSecrets' POST request to get the value.",
          "maxLength": 4096
        },
        "keyVault": {
          "$ref": "#/definitions/KeyVaultContractCreateProperties",
          "description": "KeyVault location details of the namedValue."
        }
      },
      "allOf": [
        {
          "$ref": "#/definitions/NamedValueEntityBaseParameters"
        }
      ],
      "required": [
        "displayName"
      ],
      "description": "NamedValue Contract properties."
    },
    "NamedValueContract": {
      "properties": {
        "properties": {
          "x-ms-client-flatten": true,
          "$ref": "#/definitions/NamedValueContractProperties",
          "description": "NamedValue entity contract properties."
        }
      },
      "allOf": [
        {
          "$ref": "./../../../../../common-types/resource-management/v2/types.json#/definitions/Resource"
        }
      ],
      "description": "NamedValue details."
    },
    "NamedValueContractProperties": {
      "properties": {
        "displayName": {
          "type": "string",
          "description": "Unique name of NamedValue. It may contain only letters, digits, period, dash, and underscore characters.",
          "minLength": 1,
          "maxLength": 256,
          "pattern": "^[A-Za-z0-9-._]+$"
        },
        "value": {
          "type": "string",
          "description": "Value of the NamedValue. Can contain policy expressions. It may not be empty or consist only of whitespace. This property will not be filled on 'GET' operations! Use '/listSecrets' POST request to get the value.",
          "maxLength": 4096
        },
        "keyVault": {
          "$ref": "#/definitions/KeyVaultContractProperties",
          "description": "KeyVault location details of the namedValue."
        }
      },
      "allOf": [
        {
          "$ref": "#/definitions/NamedValueEntityBaseParameters"
        }
      ],
      "required": [
        "displayName"
      ],
      "description": "NamedValue Contract properties."
    },
    "NamedValueEntityBaseParameters": {
      "properties": {
        "tags": {
          "type": "array",
          "items": {
            "type": "string"
          },
          "maxItems": 32,
          "description": "Optional tags that when provided can be used to filter the NamedValue list."
        },
        "secret": {
          "description": "Determines whether the value is a secret and should be encrypted or not. Default value is false.",
          "type": "boolean"
        }
      },
      "description": "NamedValue Entity Base Parameters set."
    },
    "NamedValueUpdateParameterProperties": {
      "properties": {
        "displayName": {
          "type": "string",
          "description": "Unique name of NamedValue. It may contain only letters, digits, period, dash, and underscore characters.",
          "minLength": 1,
          "maxLength": 256,
          "pattern": "^[A-Za-z0-9-._]+$"
        },
        "value": {
          "type": "string",
          "description": "Value of the NamedValue. Can contain policy expressions. It may not be empty or consist only of whitespace.",
          "minLength": 1,
          "maxLength": 4096
        },
        "keyVault": {
          "$ref": "#/definitions/KeyVaultContractCreateProperties",
          "description": "KeyVault location details of the namedValue."
        }
      },
      "allOf": [
        {
          "$ref": "#/definitions/NamedValueEntityBaseParameters"
        }
      ],
      "description": "NamedValue Contract properties."
    },
    "NamedValueUpdateParameters": {
      "properties": {
        "properties": {
          "x-ms-client-flatten": true,
          "$ref": "#/definitions/NamedValueUpdateParameterProperties",
          "description": "NamedValue entity Update contract properties."
        }
      },
      "description": "NamedValue update Parameters."
    },
    "QuotaCounterCollection": {
      "properties": {
        "value": {
          "type": "array",
          "items": {
            "$ref": "#/definitions/QuotaCounterContract"
          },
          "description": "Quota counter values."
        },
        "count": {
          "type": "integer",
          "format": "int64",
          "description": "Total record count number across all pages."
        },
        "nextLink": {
          "type": "string",
          "description": "Next page link if any."
        }
      },
      "description": "Paged Quota Counter list representation."
    },
    "QuotaCounterContract": {
      "properties": {
        "counterKey": {
          "type": "string",
          "description": "The Key value of the Counter. Must not be empty.",
          "minLength": 1
        },
        "periodKey": {
          "type": "string",
          "description": "Identifier of the Period for which the counter was collected. Must not be empty.",
          "minLength": 1
        },
        "periodStartTime": {
          "type": "string",
          "format": "date-time",
          "description": "The date of the start of Counter Period. The date conforms to the following format: `yyyy-MM-ddTHH:mm:ssZ` as specified by the ISO 8601 standard.\n"
        },
        "periodEndTime": {
          "type": "string",
          "format": "date-time",
          "description": "The date of the end of Counter Period. The date conforms to the following format: `yyyy-MM-ddTHH:mm:ssZ` as specified by the ISO 8601 standard.\n"
        },
        "value": {
          "$ref": "#/definitions/QuotaCounterValueContractProperties",
          "description": "Quota Value Properties"
        }
      },
      "required": [
        "counterKey",
        "periodKey",
        "periodStartTime",
        "periodEndTime"
      ],
      "description": "Quota counter details."
    },
    "QuotaCounterValueContract": {
      "properties": {
        "value": {
          "x-ms-client-flatten": true,
          "$ref": "#/definitions/QuotaCounterValueContractProperties",
          "description": "Quota counter Value Properties."
        }
      },
      "description": "Quota counter value details."
    },
    "QuotaCounterValueContractProperties": {
      "properties": {
        "callsCount": {
          "type": "integer",
          "format": "int32",
          "description": "Number of times Counter was called."
        },
        "kbTransferred": {
          "type": "number",
          "format": "double",
          "description": "Data Transferred in KiloBytes."
        }
      },
      "description": "Quota counter value details."
    },
    "QuotaCounterValueUpdateContract": {
      "properties": {
        "properties": {
          "x-ms-client-flatten": true,
          "$ref": "#/definitions/QuotaCounterValueContractProperties",
          "description": "Quota counter value details."
        }
      },
      "description": "Quota counter value details."
    },
    "RecipientEmailCollection": {
      "properties": {
        "value": {
          "type": "array",
          "items": {
            "$ref": "#/definitions/RecipientEmailContract"
          },
          "description": "Page values."
        },
        "count": {
          "type": "integer",
          "format": "int64",
          "description": "Total record count number across all pages."
        },
        "nextLink": {
          "type": "string",
          "description": "Next page link if any."
        }
      },
      "description": "Paged Recipient User list representation."
    },
    "RecipientEmailContract": {
      "properties": {
        "properties": {
          "x-ms-client-flatten": true,
          "$ref": "#/definitions/RecipientEmailContractProperties",
          "description": "Recipient Email contract properties."
        }
      },
      "allOf": [
        {
          "$ref": "./../../../../../common-types/resource-management/v2/types.json#/definitions/Resource"
        }
      ],
      "description": "Recipient Email details."
    },
    "RecipientEmailContractProperties": {
      "properties": {
        "email": {
          "type": "string",
          "description": "User Email subscribed to notification."
        }
      },
      "description": "Recipient Email Contract Properties."
    },
    "RecipientsContractProperties": {
      "properties": {
        "emails": {
          "type": "array",
          "items": {
            "type": "string"
          },
          "description": "List of Emails subscribed for the notification."
        },
        "users": {
          "type": "array",
          "items": {
            "type": "string"
          },
          "description": "List of Users subscribed for the notification."
        }
      },
      "description": "Notification Parameter contract."
    },
    "RecipientUserCollection": {
      "properties": {
        "value": {
          "type": "array",
          "items": {
            "$ref": "#/definitions/RecipientUserContract"
          },
          "description": "Page values."
        },
        "count": {
          "type": "integer",
          "format": "int64",
          "description": "Total record count number across all pages."
        },
        "nextLink": {
          "type": "string",
          "description": "Next page link if any."
        }
      },
      "description": "Paged Recipient User list representation."
    },
    "RecipientUserContract": {
      "properties": {
        "properties": {
          "x-ms-client-flatten": true,
          "$ref": "#/definitions/RecipientUsersContractProperties",
          "description": "Recipient User entity contract properties."
        }
      },
      "allOf": [
        {
          "$ref": "./../../../../../common-types/resource-management/v2/types.json#/definitions/Resource"
        }
      ],
      "description": "Recipient User details."
    },
    "RecipientUsersContractProperties": {
      "properties": {
        "userId": {
          "type": "string",
          "description": "API Management UserId subscribed to notification."
        }
      },
      "description": "Recipient User Contract Properties."
    },
    "RegistrationDelegationSettingsProperties": {
      "properties": {
        "enabled": {
          "type": "boolean",
          "description": "Enable or disable delegation for user registration."
        }
      },
      "description": "User registration delegation settings properties."
    },
    "ReportCollection": {
      "properties": {
        "value": {
          "type": "array",
          "items": {
            "$ref": "#/definitions/ReportRecordContract"
          },
          "description": "Page values."
        },
        "count": {
          "type": "integer",
          "format": "int64",
          "description": "Total record count number across all pages."
        },
        "nextLink": {
          "type": "string",
          "description": "Next page link if any."
        }
      },
      "description": "Paged Report records list representation."
    },
    "ReportRecordContract": {
      "properties": {
        "name": {
          "type": "string",
          "description": "Name depending on report endpoint specifies product, API, operation or developer name."
        },
        "timestamp": {
          "type": "string",
          "format": "date-time",
          "description": "Start of aggregation period. The date conforms to the following format: `yyyy-MM-ddTHH:mm:ssZ` as specified by the ISO 8601 standard.\n"
        },
        "interval": {
          "type": "string",
          "description": "Length of aggregation period.  Interval must be multiple of 15 minutes and may not be zero. The value should be in ISO 8601 format (http://en.wikipedia.org/wiki/ISO_8601#Durations)."
        },
        "country": {
          "type": "string",
          "description": "Country to which this record data is related."
        },
        "region": {
          "type": "string",
          "description": "Country region to which this record data is related."
        },
        "zip": {
          "type": "string",
          "description": "Zip code to which this record data is related."
        },
        "userId": {
          "readOnly": true,
          "type": "string",
          "description": "User identifier path. /users/{userId}"
        },
        "productId": {
          "readOnly": true,
          "type": "string",
          "description": "Product identifier path. /products/{productId}"
        },
        "apiId": {
          "type": "string",
          "description": "API identifier path. /apis/{apiId}"
        },
        "operationId": {
          "type": "string",
          "description": "Operation identifier path. /apis/{apiId}/operations/{operationId}"
        },
        "apiRegion": {
          "type": "string",
          "description": "API region identifier."
        },
        "subscriptionId": {
          "type": "string",
          "description": "Subscription identifier path. /subscriptions/{subscriptionId}"
        },
        "callCountSuccess": {
          "type": "integer",
          "format": "int32",
          "description": "Number of successful calls. This includes calls returning HttpStatusCode <= 301 and HttpStatusCode.NotModified and HttpStatusCode.TemporaryRedirect"
        },
        "callCountBlocked": {
          "type": "integer",
          "format": "int32",
          "description": "Number of calls blocked due to invalid credentials. This includes calls returning HttpStatusCode.Unauthorized and HttpStatusCode.Forbidden and HttpStatusCode.TooManyRequests"
        },
        "callCountFailed": {
          "type": "integer",
          "format": "int32",
          "description": "Number of calls failed due to proxy or backend errors. This includes calls returning HttpStatusCode.BadRequest(400) and any Code between HttpStatusCode.InternalServerError (500) and 600"
        },
        "callCountOther": {
          "type": "integer",
          "format": "int32",
          "description": "Number of other calls."
        },
        "callCountTotal": {
          "type": "integer",
          "format": "int32",
          "description": "Total number of calls."
        },
        "bandwidth": {
          "type": "integer",
          "format": "int64",
          "description": "Bandwidth consumed."
        },
        "cacheHitCount": {
          "type": "integer",
          "format": "int32",
          "description": "Number of times when content was served from cache policy."
        },
        "cacheMissCount": {
          "type": "integer",
          "format": "int32",
          "description": "Number of times content was fetched from backend."
        },
        "apiTimeAvg": {
          "type": "number",
          "format": "double",
          "description": "Average time it took to process request."
        },
        "apiTimeMin": {
          "type": "number",
          "format": "double",
          "description": "Minimum time it took to process request."
        },
        "apiTimeMax": {
          "type": "number",
          "format": "double",
          "description": "Maximum time it took to process request."
        },
        "serviceTimeAvg": {
          "type": "number",
          "format": "double",
          "description": "Average time it took to process request on backend."
        },
        "serviceTimeMin": {
          "type": "number",
          "format": "double",
          "description": "Minimum time it took to process request on backend."
        },
        "serviceTimeMax": {
          "type": "number",
          "format": "double",
          "description": "Maximum time it took to process request on backend."
        }
      },
      "description": "Report data."
    },
    "RepresentationContract": {
      "properties": {
        "contentType": {
          "type": "string",
          "description": "Specifies a registered or custom content type for this representation, e.g. application/xml."
        },
        "schemaId": {
          "type": "string",
          "description": "Schema identifier. Applicable only if 'contentType' value is neither 'application/x-www-form-urlencoded' nor 'multipart/form-data'."
        },
        "typeName": {
          "type": "string",
          "description": "Type name defined by the schema. Applicable only if 'contentType' value is neither 'application/x-www-form-urlencoded' nor 'multipart/form-data'."
        },
        "formParameters": {
          "type": "array",
          "items": {
            "$ref": "#/definitions/ParameterContract"
          },
          "description": "Collection of form parameters. Required if 'contentType' value is either 'application/x-www-form-urlencoded' or 'multipart/form-data'.."
        },
        "examples": {
          "$ref": "#/definitions/ParameterExamplesContract",
          "description": "Exampled defined for the representation."
        }
      },
      "required": [
        "contentType"
      ],
      "description": "Operation request/response representation details."
    },
    "RequestContract": {
      "properties": {
        "description": {
          "type": "string",
          "description": "Operation request description."
        },
        "queryParameters": {
          "type": "array",
          "items": {
            "$ref": "#/definitions/ParameterContract"
          },
          "description": "Collection of operation request query parameters."
        },
        "headers": {
          "type": "array",
          "items": {
            "$ref": "#/definitions/ParameterContract"
          },
          "description": "Collection of operation request headers."
        },
        "representations": {
          "type": "array",
          "items": {
            "$ref": "#/definitions/RepresentationContract"
          },
          "description": "Collection of operation request representations."
        }
      },
      "description": "Operation request details."
    },
    "RequestReportCollection": {
      "properties": {
        "value": {
          "type": "array",
          "items": {
            "$ref": "#/definitions/RequestReportRecordContract"
          },
          "description": "Page values."
        },
        "count": {
          "type": "integer",
          "format": "int64",
          "description": "Total record count number across all pages."
        }
      },
      "description": "Paged Report records list representation."
    },
    "RequestReportRecordContract": {
      "properties": {
        "apiId": {
          "type": "string",
          "description": "API identifier path. /apis/{apiId}"
        },
        "operationId": {
          "type": "string",
          "description": "Operation identifier path. /apis/{apiId}/operations/{operationId}"
        },
        "productId": {
          "readOnly": true,
          "type": "string",
          "description": "Product identifier path. /products/{productId}"
        },
        "userId": {
          "readOnly": true,
          "type": "string",
          "description": "User identifier path. /users/{userId}"
        },
        "method": {
          "type": "string",
          "description": "The HTTP method associated with this request.."
        },
        "url": {
          "type": "string",
          "description": "The full URL associated with this request."
        },
        "ipAddress": {
          "type": "string",
          "description": "The client IP address associated with this request."
        },
        "backendResponseCode": {
          "type": "string",
          "description": "The HTTP status code received by the gateway as a result of forwarding this request to the backend."
        },
        "responseCode": {
          "type": "integer",
          "format": "int32",
          "description": "The HTTP status code returned by the gateway."
        },
        "responseSize": {
          "type": "integer",
          "format": "int32",
          "description": "The size of the response returned by the gateway."
        },
        "timestamp": {
          "type": "string",
          "format": "date-time",
          "description": "The date and time when this request was received by the gateway in ISO 8601 format."
        },
        "cache": {
          "type": "string",
          "description": "Specifies if response cache was involved in generating the response. If the value is none, the cache was not used. If the value is hit, cached response was returned. If the value is miss, the cache was used but lookup resulted in a miss and request was fulfilled by the backend."
        },
        "apiTime": {
          "type": "number",
          "format": "double",
          "description": "The total time it took to process this request."
        },
        "serviceTime": {
          "type": "number",
          "format": "double",
          "description": "he time it took to forward this request to the backend and get the response back."
        },
        "apiRegion": {
          "type": "string",
          "description": "Azure region where the gateway that processed this request is located."
        },
        "subscriptionId": {
          "type": "string",
          "description": "Subscription identifier path. /subscriptions/{subscriptionId}"
        },
        "requestId": {
          "type": "string",
          "description": "Request Identifier."
        },
        "requestSize": {
          "type": "integer",
          "format": "int32",
          "description": "The size of this request.."
        }
      },
      "description": "Request Report data."
    },
    "ResponseContract": {
      "properties": {
        "statusCode": {
          "type": "integer",
          "format": "int32",
          "description": "Operation response HTTP status code."
        },
        "description": {
          "type": "string",
          "description": "Operation response description."
        },
        "representations": {
          "type": "array",
          "items": {
            "$ref": "#/definitions/RepresentationContract"
          },
          "description": "Collection of operation response representations."
        },
        "headers": {
          "type": "array",
          "items": {
            "$ref": "#/definitions/ParameterContract"
          },
          "description": "Collection of operation response headers."
        }
      },
      "required": [
        "statusCode"
      ],
      "description": "Operation response details."
    },
    "SamplingSettings": {
      "properties": {
        "samplingType": {
          "type": "string",
          "description": "Sampling type.",
          "enum": [
            "fixed"
          ],
          "x-ms-enum": {
            "name": "SamplingType",
            "modelAsString": true,
            "values": [
              {
                "value": "fixed",
                "description": "Fixed-rate sampling."
              }
            ]
          }
        },
        "percentage": {
          "type": "number",
          "format": "double",
          "minimum": 0,
          "maximum": 100,
          "description": "Rate of sampling for fixed-rate sampling."
        }
      },
      "description": "Sampling settings for Diagnostic."
    },
    "SaveConfigurationParameter": {
      "properties": {
        "properties": {
          "x-ms-client-flatten": true,
          "$ref": "#/definitions/SaveConfigurationParameterProperties",
          "description": "Properties of the Save Configuration Parameters."
        }
      },
      "description": "Save Tenant Configuration Contract details."
    },
    "SaveConfigurationParameterProperties": {
      "properties": {
        "branch": {
          "type": "string",
          "description": "The name of the Git branch in which to commit the current configuration snapshot."
        },
        "force": {
          "type": "boolean",
          "description": "The value if true, the current configuration database is committed to the Git repository, even if the Git repository has newer changes that would be overwritten."
        }
      },
      "required": [
        "branch"
      ],
      "description": "Parameters supplied to the Save Tenant Configuration operation."
    },
    "SchemaCollection": {
      "properties": {
        "value": {
          "type": "array",
          "items": {
            "$ref": "#/definitions/SchemaContract"
          },
          "description": "API Schema Contract value.",
          "readOnly": true
        },
        "count": {
          "type": "integer",
          "format": "int64",
          "description": "Total record count number."
        },
        "nextLink": {
          "type": "string",
          "description": "Next page link if any.",
          "readOnly": true
        }
      },
      "description": "The response of the list schema operation."
    },
    "SchemaContract": {
      "properties": {
        "properties": {
          "x-ms-client-flatten": true,
          "$ref": "#/definitions/SchemaContractProperties",
          "description": "Properties of the Schema."
        }
      },
      "allOf": [
        {
          "$ref": "./../../../../../common-types/resource-management/v2/types.json#/definitions/Resource"
        }
      ],
      "description": "Schema Contract details."
    },
    "SchemaContractProperties": {
      "properties": {
        "contentType": {
          "type": "string",
          "description": "Must be a valid a media type used in a Content-Type header as defined in the RFC 2616. Media type of the schema document (e.g. application/json, application/xml). </br> - `Swagger` Schema use `application/vnd.ms-azure-apim.swagger.definitions+json` </br> - `WSDL` Schema use `application/vnd.ms-azure-apim.xsd+xml` </br> - `OpenApi` Schema use `application/vnd.oai.openapi.components+json` </br> - `WADL Schema` use `application/vnd.ms-azure-apim.wadl.grammars+xml`."
        },
        "document": {
          "x-ms-client-flatten": true,
          "$ref": "#/definitions/SchemaDocumentProperties",
          "description": "Create or update Properties of the Schema Document."
        }
      },
      "required": [
        "contentType"
      ],
      "description": "API Schema create or update contract Properties."
    },
    "SchemaDocumentProperties": {
      "properties": {
        "value": {
          "type": "string",
          "description": "Json escaped string defining the document representing the Schema. Used for schemas other than Swagger/OpenAPI."
        },
        "definitions": {
          "type": "object",
          "description": "Types definitions. Used for OpenAPI v2 (Swagger) schemas only, null otherwise."
        },
        "components": {
          "type": "object",
          "description": "Types definitions. Used for OpenAPI v3 schemas only, null otherwise."
        }
      },
      "description": "Schema Document Properties."
    },
    "SubscriptionCollection": {
      "properties": {
        "value": {
          "type": "array",
          "items": {
            "$ref": "#/definitions/SubscriptionContract"
          },
          "description": "Page values."
        },
        "count": {
          "type": "integer",
          "format": "int64",
          "description": "Total record count number across all pages."
        },
        "nextLink": {
          "type": "string",
          "description": "Next page link if any."
        }
      },
      "description": "Paged Subscriptions list representation."
    },
    "SubscriptionContract": {
      "properties": {
        "properties": {
          "x-ms-client-flatten": true,
          "$ref": "#/definitions/SubscriptionContractProperties",
          "description": "Subscription contract properties."
        }
      },
      "allOf": [
        {
          "$ref": "./../../../../../common-types/resource-management/v2/types.json#/definitions/Resource"
        }
      ],
      "description": "Subscription details."
    },
    "SubscriptionContractProperties": {
      "properties": {
        "ownerId": {
          "type": "string",
          "description": "The user resource identifier of the subscription owner. The value is a valid relative URL in the format of /users/{userId} where {userId} is a user identifier."
        },
        "scope": {
          "type": "string",
          "description": "Scope like /products/{productId} or /apis or /apis/{apiId}."
        },
        "displayName": {
          "type": "string",
          "description": "The name of the subscription, or null if the subscription has no name.",
          "minLength": 0,
          "maxLength": 100
        },
        "state": {
          "type": "string",
          "description": "Subscription state. Possible states are * active – the subscription is active, * suspended – the subscription is blocked, and the subscriber cannot call any APIs of the product, * submitted – the subscription request has been made by the developer, but has not yet been approved or rejected, * rejected – the subscription request has been denied by an administrator, * cancelled – the subscription has been cancelled by the developer or administrator, * expired – the subscription reached its expiration date and was deactivated.",
          "enum": [
            "suspended",
            "active",
            "expired",
            "submitted",
            "rejected",
            "cancelled"
          ],
          "x-ms-enum": {
            "name": "SubscriptionState",
            "modelAsString": false
          }
        },
        "createdDate": {
          "type": "string",
          "format": "date-time",
          "description": "Subscription creation date. The date conforms to the following format: `yyyy-MM-ddTHH:mm:ssZ` as specified by the ISO 8601 standard.\n",
          "readOnly": true
        },
        "startDate": {
          "type": "string",
          "format": "date-time",
          "description": "Subscription activation date. The setting is for audit purposes only and the subscription is not automatically activated. The subscription lifecycle can be managed by using the `state` property. The date conforms to the following format: `yyyy-MM-ddTHH:mm:ssZ` as specified by the ISO 8601 standard.\n"
        },
        "expirationDate": {
          "type": "string",
          "format": "date-time",
          "description": "Subscription expiration date. The setting is for audit purposes only and the subscription is not automatically expired. The subscription lifecycle can be managed by using the `state` property. The date conforms to the following format: `yyyy-MM-ddTHH:mm:ssZ` as specified by the ISO 8601 standard.\n"
        },
        "endDate": {
          "type": "string",
          "format": "date-time",
          "description": "Date when subscription was cancelled or expired. The setting is for audit purposes only and the subscription is not automatically cancelled. The subscription lifecycle can be managed by using the `state` property. The date conforms to the following format: `yyyy-MM-ddTHH:mm:ssZ` as specified by the ISO 8601 standard.\n"
        },
        "notificationDate": {
          "type": "string",
          "format": "date-time",
          "description": "Upcoming subscription expiration notification date. The date conforms to the following format: `yyyy-MM-ddTHH:mm:ssZ` as specified by the ISO 8601 standard.\n"
        },
        "primaryKey": {
          "x-ms-secret": true,
          "type": "string",
          "description": "Subscription primary key. This property will not be filled on 'GET' operations! Use '/listSecrets' POST request to get the value.",
          "minLength": 1,
          "maxLength": 256
        },
        "secondaryKey": {
          "x-ms-secret": true,
          "type": "string",
          "description": "Subscription secondary key. This property will not be filled on 'GET' operations! Use '/listSecrets' POST request to get the value.",
          "minLength": 1,
          "maxLength": 256
        },
        "stateComment": {
          "type": "string",
          "description": "Optional subscription comment added by an administrator when the state is changed to the 'rejected'."
        },
        "allowTracing": {
          "type": "boolean",
          "description": "Determines whether tracing is enabled",
          "x-apim-code-nillable": true
        }
      },
      "required": [
        "scope",
        "state"
      ],
      "description": "Subscription details."
    },
    "SubscriptionCreateParameterProperties": {
      "properties": {
        "ownerId": {
          "type": "string",
          "description": "User (user id path) for whom subscription is being created in form /users/{userId}"
        },
        "scope": {
          "type": "string",
          "description": "Scope like /products/{productId} or /apis or /apis/{apiId}."
        },
        "displayName": {
          "type": "string",
          "description": "Subscription name.",
          "minLength": 1,
          "maxLength": 100
        },
        "primaryKey": {
          "type": "string",
          "description": "Primary subscription key. If not specified during request key will be generated automatically.",
          "minLength": 1,
          "maxLength": 256
        },
        "secondaryKey": {
          "type": "string",
          "description": "Secondary subscription key. If not specified during request key will be generated automatically.",
          "minLength": 1,
          "maxLength": 256
        },
        "state": {
          "type": "string",
          "description": "Initial subscription state. If no value is specified, subscription is created with Submitted state. Possible states are * active – the subscription is active, * suspended – the subscription is blocked, and the subscriber cannot call any APIs of the product, * submitted – the subscription request has been made by the developer, but has not yet been approved or rejected, * rejected – the subscription request has been denied by an administrator, * cancelled – the subscription has been cancelled by the developer or administrator, * expired – the subscription reached its expiration date and was deactivated.",
          "enum": [
            "suspended",
            "active",
            "expired",
            "submitted",
            "rejected",
            "cancelled"
          ],
          "x-ms-enum": {
            "name": "SubscriptionState",
            "modelAsString": false
          }
        },
        "allowTracing": {
          "type": "boolean",
          "description": "Determines whether tracing can be enabled"
        }
      },
      "required": [
        "scope",
        "displayName"
      ],
      "description": "Parameters supplied to the Create subscription operation."
    },
    "SubscriptionCreateParameters": {
      "properties": {
        "properties": {
          "x-ms-client-flatten": true,
          "$ref": "#/definitions/SubscriptionCreateParameterProperties",
          "description": "Subscription contract properties."
        }
      },
      "description": "Subscription create details."
    },
    "SubscriptionKeyParameterNamesContract": {
      "properties": {
        "header": {
          "type": "string",
          "description": "Subscription key header name."
        },
        "query": {
          "type": "string",
          "description": "Subscription key query string parameter name."
        }
      },
      "description": "Subscription key parameter names details.",
      "example": {
        "subscriptionKeyParameterNames": {
          "query": "customQueryParameterName",
          "header": "customHeaderParameterName"
        }
      }
    },
    "SubscriptionsDelegationSettingsProperties": {
      "properties": {
        "enabled": {
          "type": "boolean",
          "description": "Enable or disable delegation for subscriptions."
        }
      },
      "description": "Subscriptions delegation settings properties."
    },
    "SubscriptionUpdateParameterProperties": {
      "properties": {
        "ownerId": {
          "type": "string",
          "description": "User identifier path: /users/{userId}"
        },
        "scope": {
          "type": "string",
          "description": "Scope like /products/{productId} or /apis or /apis/{apiId}"
        },
        "expirationDate": {
          "type": "string",
          "format": "date-time",
          "description": "Subscription expiration date. The setting is for audit purposes only and the subscription is not automatically expired. The subscription lifecycle can be managed by using the `state` property. The date conforms to the following format: `yyyy-MM-ddTHH:mm:ssZ` as specified by the ISO 8601 standard."
        },
        "displayName": {
          "type": "string",
          "description": "Subscription name."
        },
        "primaryKey": {
          "type": "string",
          "description": "Primary subscription key.",
          "minLength": 1,
          "maxLength": 256
        },
        "secondaryKey": {
          "type": "string",
          "description": "Secondary subscription key.",
          "minLength": 1,
          "maxLength": 256
        },
        "state": {
          "type": "string",
          "description": "Subscription state. Possible states are * active – the subscription is active, * suspended – the subscription is blocked, and the subscriber cannot call any APIs of the product, * submitted – the subscription request has been made by the developer, but has not yet been approved or rejected, * rejected – the subscription request has been denied by an administrator, * cancelled – the subscription has been cancelled by the developer or administrator, * expired – the subscription reached its expiration date and was deactivated.",
          "enum": [
            "suspended",
            "active",
            "expired",
            "submitted",
            "rejected",
            "cancelled"
          ],
          "x-ms-enum": {
            "name": "SubscriptionState",
            "modelAsString": false
          }
        },
        "stateComment": {
          "type": "string",
          "description": "Comments describing subscription state change by the administrator when the state is changed to the 'rejected'."
        },
        "allowTracing": {
          "type": "boolean",
          "description": "Determines whether tracing can be enabled"
        }
      },
      "description": "Parameters supplied to the Update subscription operation."
    },
    "SubscriptionUpdateParameters": {
      "properties": {
        "properties": {
          "x-ms-client-flatten": true,
          "$ref": "#/definitions/SubscriptionUpdateParameterProperties",
          "description": "Subscription Update contract properties."
        }
      },
      "description": "Subscription update details."
    },
    "TagCollection": {
      "properties": {
        "value": {
          "type": "array",
          "items": {
            "$ref": "#/definitions/TagContract"
          },
          "description": "Page values."
        },
        "count": {
          "type": "integer",
          "format": "int64",
          "description": "Total record count number across all pages."
        },
        "nextLink": {
          "type": "string",
          "description": "Next page link if any."
        }
      },
      "description": "Paged Tag list representation."
    },
    "TagContract": {
      "properties": {
        "properties": {
          "x-ms-client-flatten": true,
          "$ref": "#/definitions/TagContractProperties",
          "description": "Tag entity contract properties."
        }
      },
      "allOf": [
        {
          "$ref": "./../../../../../common-types/resource-management/v2/types.json#/definitions/Resource"
        }
      ],
      "description": "Tag Contract details."
    },
    "TagContractProperties": {
      "properties": {
        "displayName": {
          "type": "string",
          "description": "Tag name.",
          "maxLength": 160,
          "minLength": 1
        }
      },
      "required": [
        "displayName"
      ],
      "description": "Tag contract Properties."
    },
    "TagCreateUpdateParameters": {
      "properties": {
        "properties": {
          "x-ms-client-flatten": true,
          "$ref": "#/definitions/TagContractProperties",
          "description": "Properties supplied to Create Tag operation."
        }
      },
      "description": "Parameters supplied to Create/Update Tag operations."
    },
    "TagDescriptionBaseProperties": {
      "properties": {
        "description": {
          "type": "string",
          "description": "Description of the Tag."
        },
        "externalDocsUrl": {
          "type": "string",
          "description": "Absolute URL of external resources describing the tag.",
          "maxLength": 2000
        },
        "externalDocsDescription": {
          "type": "string",
          "description": "Description of the external resources describing the tag."
        }
      },
      "description": "Parameters supplied to the Create TagDescription operation."
    },
    "TagDescriptionCollection": {
      "properties": {
        "value": {
          "type": "array",
          "items": {
            "$ref": "#/definitions/TagDescriptionContract"
          },
          "description": "Page values."
        },
        "count": {
          "type": "integer",
          "format": "int64",
          "description": "Total record count number across all pages."
        },
        "nextLink": {
          "type": "string",
          "description": "Next page link if any."
        }
      },
      "description": "Paged TagDescription list representation."
    },
    "TagDescriptionContract": {
      "properties": {
        "properties": {
          "x-ms-client-flatten": true,
          "$ref": "#/definitions/TagDescriptionContractProperties",
          "description": "TagDescription entity contract properties."
        }
      },
      "allOf": [
        {
          "$ref": "./../../../../../common-types/resource-management/v2/types.json#/definitions/Resource"
        }
      ],
      "description": "Contract details."
    },
    "TagDescriptionContractProperties": {
      "properties": {
        "tagId": {
          "type": "string",
          "description": "Identifier of the tag in the form of /tags/{tagId}"
        },
        "displayName": {
          "type": "string",
          "description": "Tag name.",
          "maxLength": 160,
          "minLength": 1
        }
      },
      "allOf": [
        {
          "$ref": "#/definitions/TagDescriptionBaseProperties"
        }
      ],
      "description": "TagDescription contract Properties."
    },
    "TagDescriptionCreateParameters": {
      "properties": {
        "properties": {
          "x-ms-client-flatten": true,
          "$ref": "#/definitions/TagDescriptionBaseProperties",
          "description": "Properties supplied to Create TagDescription operation."
        }
      },
      "description": "Parameters supplied to the Create TagDescription operation."
    },
    "TagResourceCollection": {
      "properties": {
        "value": {
          "type": "array",
          "items": {
            "$ref": "#/definitions/TagResourceContract"
          },
          "description": "Page values."
        },
        "count": {
          "type": "integer",
          "format": "int64",
          "description": "Total record count number across all pages."
        },
        "nextLink": {
          "type": "string",
          "description": "Next page link if any."
        }
      },
      "description": "Paged Tag list representation."
    },
    "TagResourceContract": {
      "properties": {
        "tag": {
          "$ref": "#/definitions/TagTagResourceContractProperties",
          "description": "Tag associated with the resource."
        },
        "api": {
          "$ref": "#/definitions/ApiTagResourceContractProperties",
          "description": "API associated with the tag."
        },
        "operation": {
          "$ref": "#/definitions/OperationTagResourceContractProperties",
          "description": "Operation associated with the tag."
        },
        "product": {
          "$ref": "#/definitions/ProductTagResourceContractProperties",
          "description": "Product associated with the tag."
        }
      },
      "required": [
        "tag"
      ],
      "description": "TagResource contract properties."
    },
    "TagTagResourceContractProperties": {
      "properties": {
        "id": {
          "type": "string",
          "description": "Tag identifier"
        },
        "name": {
          "type": "string",
          "description": "Tag Name",
          "minLength": 1,
          "maxLength": 160
        }
      },
      "description": "Contract defining the Tag property in the Tag Resource Contract"
    },
    "TenantConfigurationSyncStateContract": {
      "properties": {
        "properties": {
          "x-ms-client-flatten": true,
          "$ref": "#/definitions/TenantConfigurationSyncStateContractProperties",
          "description": "Properties returned Tenant Configuration Sync State check."
        }
      },
      "allOf": [
        {
          "$ref": "./../../../../../common-types/resource-management/v2/types.json#/definitions/Resource"
        }
      ],
      "description": "Result of Tenant Configuration Sync State."
    },
    "TenantConfigurationSyncStateContractProperties": {
      "properties": {
        "branch": {
          "type": "string",
          "description": "The name of Git branch."
        },
        "commitId": {
          "type": "string",
          "description": "The latest commit Id."
        },
        "isExport": {
          "type": "boolean",
          "description": "value indicating if last sync was save (true) or deploy (false) operation."
        },
        "isSynced": {
          "type": "boolean",
          "description": "value indicating if last synchronization was later than the configuration change."
        },
        "isGitEnabled": {
          "type": "boolean",
          "description": "value indicating whether Git configuration access is enabled."
        },
        "syncDate": {
          "type": "string",
          "format": "date-time",
          "description": "The date of the latest synchronization. The date conforms to the following format: `yyyy-MM-ddTHH:mm:ssZ` as specified by the ISO 8601 standard.\n"
        },
        "configurationChangeDate": {
          "type": "string",
          "format": "date-time",
          "description": "The date of the latest configuration change. The date conforms to the following format: `yyyy-MM-ddTHH:mm:ssZ` as specified by the ISO 8601 standard.\n"
        },
        "lastOperationId": {
          "type": "string",
          "description": "Most recent tenant configuration operation identifier"
        }
      },
      "description": "Tenant Configuration Synchronization State."
    },
    "TermsOfServiceProperties": {
      "properties": {
        "text": {
          "type": "string",
          "description": "A terms of service text."
        },
        "enabled": {
          "type": "boolean",
          "description": "Display terms of service during a sign-up process."
        },
        "consentRequired": {
          "type": "boolean",
          "description": "Ask user for consent to the terms of service."
        }
      },
      "description": "Terms of service contract properties."
    },
    "TokenBodyParameterContract": {
      "properties": {
        "name": {
          "type": "string",
          "description": "body parameter name."
        },
        "value": {
          "type": "string",
          "description": "body parameter value."
        }
      },
      "required": [
        "name",
        "value"
      ],
      "description": "OAuth acquire token request body parameter (www-url-form-encoded)."
    },
    "UserCollection": {
      "properties": {
        "value": {
          "type": "array",
          "items": {
            "$ref": "#/definitions/UserContract"
          },
          "description": "Page values."
        },
        "count": {
          "type": "integer",
          "format": "int64",
          "description": "Total record count number across all pages."
        },
        "nextLink": {
          "type": "string",
          "description": "Next page link if any."
        }
      },
      "description": "Paged Users list representation."
    },
    "UserContract": {
      "properties": {
        "properties": {
          "x-ms-client-flatten": true,
          "$ref": "#/definitions/UserContractProperties",
          "description": "User entity contract properties."
        }
      },
      "allOf": [
        {
          "$ref": "./../../../../../common-types/resource-management/v2/types.json#/definitions/Resource"
        }
      ],
      "description": "User details."
    },
    "UserContractProperties": {
      "properties": {
        "firstName": {
          "type": "string",
          "description": "First name."
        },
        "lastName": {
          "type": "string",
          "description": "Last name."
        },
        "email": {
          "type": "string",
          "description": "Email address."
        },
        "registrationDate": {
          "type": "string",
          "format": "date-time",
          "description": "Date of user registration. The date conforms to the following format: `yyyy-MM-ddTHH:mm:ssZ` as specified by the ISO 8601 standard.\n"
        },
        "groups": {
          "readOnly": true,
          "type": "array",
          "items": {
            "$ref": "./definitions.json#/definitions/GroupContractProperties"
          },
          "description": "Collection of groups user is part of."
        }
      },
      "allOf": [
        {
          "$ref": "#/definitions/UserEntityBaseParameters"
        }
      ],
      "description": "User profile."
    },
    "UserCreateParameterProperties": {
      "properties": {
        "email": {
          "type": "string",
          "description": "Email address. Must not be empty and must be unique within the service instance.",
          "minLength": 1,
          "maxLength": 254
        },
        "firstName": {
          "type": "string",
          "description": "First name.",
          "minLength": 1,
          "maxLength": 100
        },
        "lastName": {
          "type": "string",
          "description": "Last name.",
          "minLength": 1,
          "maxLength": 100
        },
        "password": {
          "type": "string",
          "description": "User Password. If no value is provided, a default password is generated."
        },
        "appType": {
          "type": "string",
          "description": "Determines the type of application which send the create user request. Default is legacy portal.",
          "enum": [
            "portal",
            "developerPortal"
          ],
          "x-ms-enum": {
            "name": "AppType",
            "modelAsString": true,
            "values": [
              {
                "value": "portal",
                "description": "User create request was sent by legacy developer portal."
              },
              {
                "value": "developerPortal",
                "description": "User create request was sent by new developer portal."
              }
            ]
          }
        },
        "confirmation": {
          "type": "string",
          "description": "Determines the type of confirmation e-mail that will be sent to the newly created user.",
          "enum": [
            "signup",
            "invite"
          ],
          "x-ms-enum": {
            "name": "Confirmation",
            "modelAsString": true,
            "values": [
              {
                "value": "signup",
                "description": "Send an e-mail to the user confirming they have successfully signed up."
              },
              {
                "value": "invite",
                "description": "Send an e-mail inviting the user to sign-up and complete registration."
              }
            ]
          }
        }
      },
      "allOf": [
        {
          "$ref": "#/definitions/UserEntityBaseParameters"
        }
      ],
      "required": [
        "email",
        "firstName",
        "lastName"
      ],
      "description": "Parameters supplied to the Create User operation."
    },
    "UserCreateParameters": {
      "properties": {
        "properties": {
          "x-ms-client-flatten": true,
          "$ref": "#/definitions/UserCreateParameterProperties",
          "description": "User entity create contract properties."
        }
      },
      "description": "User create details."
    },
    "UserEntityBaseParameters": {
      "properties": {
        "state": {
          "type": "string",
          "description": "Account state. Specifies whether the user is active or not. Blocked users are unable to sign into the developer portal or call any APIs of subscribed products. Default state is Active.",
          "enum": [
            "active",
            "blocked",
            "pending",
            "deleted"
          ],
          "default": "active",
          "x-ms-enum": {
            "name": "UserState",
            "modelAsString": true,
            "values": [
              {
                "value": "active",
                "description": "User state is active."
              },
              {
                "value": "blocked",
                "description": "User is blocked. Blocked users cannot authenticate at developer portal or call API."
              },
              {
                "value": "pending",
                "description": "User account is pending. Requires identity confirmation before it can be made active."
              },
              {
                "value": "deleted",
                "description": "User account is closed. All identities and related entities are removed."
              }
            ]
          }
        },
        "note": {
          "type": "string",
          "description": "Optional note about a user set by the administrator."
        },
        "identities": {
          "type": "array",
          "items": {
            "$ref": "#/definitions/UserIdentityContract"
          },
          "description": "Collection of user identities."
        }
      },
      "description": "User Entity Base Parameters set."
    },
    "UserIdentityCollection": {
      "properties": {
        "value": {
          "type": "array",
          "items": {
            "$ref": "#/definitions/UserIdentityContract"
          },
          "description": "User Identity values."
        },
        "count": {
          "type": "integer",
          "format": "int64",
          "description": "Total record count number across all pages."
        },
        "nextLink": {
          "type": "string",
          "description": "Next page link if any."
        }
      },
      "description": "List of Users Identity list representation."
    },
    "UserIdentityContract": {
      "properties": {
        "provider": {
          "type": "string",
          "description": "Identity provider name."
        },
        "id": {
          "type": "string",
          "description": "Identifier value within provider."
        }
      },
      "description": "User identity details."
    },
    "UserTokenParameters": {
      "properties": {
        "properties": {
          "x-ms-client-flatten": true,
          "$ref": "#/definitions/UserTokenParameterProperties",
          "description": "User Token Parameter contract properties."
        }
      },
      "description": "Get User Token parameters."
    },
    "UserTokenParameterProperties": {
      "properties": {
        "keyType": {
          "type": "string",
          "description": "The Key to be used to generate token for user.",
          "enum": [
            "primary",
            "secondary"
          ],
          "default": "primary",
          "x-ms-enum": {
            "name": "KeyType",
            "modelAsString": false
          }
        },
        "expiry": {
          "type": "string",
          "format": "date-time",
          "description": "The Expiry time of the Token. Maximum token expiry time is set to 30 days. The date conforms to the following format: `yyyy-MM-ddTHH:mm:ssZ` as specified by the ISO 8601 standard.\n"
        }
      },
      "required": [
        "keyType",
        "expiry"
      ],
      "description": "Parameters supplied to the Get User Token operation."
    },
    "UserTokenResult": {
      "properties": {
        "value": {
          "type": "string",
          "description": "Shared Access Authorization token for the User."
        }
      },
      "description": "Get User Token response details."
    },
    "UserUpdateParameters": {
      "properties": {
        "properties": {
          "x-ms-client-flatten": true,
          "$ref": "#/definitions/UserUpdateParametersProperties",
          "description": "User entity update contract properties."
        }
      },
      "description": "User update parameters."
    },
    "UserUpdateParametersProperties": {
      "properties": {
        "email": {
          "type": "string",
          "description": "Email address. Must not be empty and must be unique within the service instance.",
          "minLength": 1,
          "maxLength": 254
        },
        "password": {
          "type": "string",
          "description": "User Password."
        },
        "firstName": {
          "type": "string",
          "description": "First name.",
          "minLength": 1,
          "maxLength": 100
        },
        "lastName": {
          "type": "string",
          "description": "Last name.",
          "minLength": 1,
          "maxLength": 100
        }
      },
      "allOf": [
        {
          "$ref": "#/definitions/UserEntityBaseParameters"
        }
      ],
      "description": "Parameters supplied to the Update User operation."
    },
    "X509CertificateName": {
      "properties": {
        "name": {
          "description": "Common Name of the Certificate.",
          "type": "string"
        },
        "issuerCertificateThumbprint": {
          "description": "Thumbprint for the Issuer of the Certificate.",
          "type": "string"
        }
      },
      "externalDocs": {
        "url": "https://docs.microsoft.com/en-us/azure/service-fabric/service-fabric-windows-cluster-x509-security"
      },
      "description": "Properties of server X509Names."
    },
    "ClientSecretContract": {
      "properties": {
        "clientSecret": {
          "type": "string",
          "description": "Client or app secret used in IdentityProviders, Aad, OpenID or OAuth."
        }
      },
      "description": "Client or app secret used in IdentityProviders, Aad, OpenID or OAuth."
    },
    "NamedValueSecretContract": {
      "properties": {
        "value": {
          "type": "string",
          "description": "This is secret value of the NamedValue entity."
        }
      },
      "description": "Client or app secret used in IdentityProviders, Aad, OpenID or OAuth."
    },
    "PortalSettingValidationKeyContract": {
      "properties": {
        "validationKey": {
          "type": "string",
          "description": "This is secret value of the validation key in portal settings."
        }
      },
      "description": "Client or app secret used in IdentityProviders, Aad, OpenID or OAuth."
    },
    "SubscriptionKeysContract": {
      "properties": {
        "primaryKey": {
          "type": "string",
          "description": "Subscription primary key.",
          "minLength": 1,
          "maxLength": 256
        },
        "secondaryKey": {
          "type": "string",
          "description": "Subscription secondary key.",
          "minLength": 1,
          "maxLength": 256
        }
      },
      "description": "Subscription keys."
    },
    "GatewayCollection": {
      "properties": {
        "value": {
          "type": "array",
          "items": {
            "$ref": "#/definitions/GatewayContract"
          },
          "description": "Page values.",
          "readOnly": true
        },
        "count": {
          "type": "integer",
          "format": "int64",
          "description": "Total record count number across all pages."
        },
        "nextLink": {
          "type": "string",
          "description": "Next page link if any.",
          "readOnly": true
        }
      },
      "description": "Paged Gateway list representation."
    },
    "GatewayContract": {
      "properties": {
        "properties": {
          "x-ms-client-flatten": true,
          "$ref": "#/definitions/GatewayContractProperties",
          "description": "Gateway details."
        }
      },
      "allOf": [
        {
          "$ref": "./../../../../../common-types/resource-management/v2/types.json#/definitions/Resource"
        }
      ],
      "description": "Gateway details."
    },
    "GatewayContractProperties": {
      "properties": {
        "locationData": {
          "$ref": "#/definitions/ResourceLocationDataContract",
          "description": "Gateway location."
        },
        "description": {
          "type": "string",
          "description": "Gateway description",
          "maxLength": 1000
        }
      },
      "description": "Properties of the Gateway contract."
    },
    "ResourceLocationDataContract": {
      "properties": {
        "name": {
          "type": "string",
          "description": "A canonical name for the geographic or physical location.",
          "maxLength": 256
        },
        "city": {
          "type": "string",
          "description": "The city or locality where the resource is located.",
          "maxLength": 256
        },
        "district": {
          "type": "string",
          "description": "The district, state, or province where the resource is located.",
          "maxLength": 256
        },
        "countryOrRegion": {
          "type": "string",
          "description": "The country or region where the resource is located.",
          "maxLength": 256
        }
      },
      "required": [
        "name"
      ],
      "description": "Resource location data properties."
    },
    "GatewayKeysContract": {
      "properties": {
        "primary": {
          "type": "string",
          "description": "Primary gateway key."
        },
        "secondary": {
          "type": "string",
          "description": "Secondary gateway key."
        }
      },
      "description": "Gateway authentication keys."
    },
    "GatewayTokenRequestContract": {
      "properties": {
        "keyType": {
          "type": "string",
          "description": "The Key to be used to generate gateway token.",
          "enum": [
            "primary",
            "secondary"
          ],
          "default": "primary",
          "x-ms-enum": {
            "name": "KeyType",
            "modelAsString": false
          }
        },
        "expiry": {
          "type": "string",
          "format": "date-time",
          "description": "The Expiry time of the Token. Maximum token expiry time is set to 30 days. The date conforms to the following format: `yyyy-MM-ddTHH:mm:ssZ` as specified by the ISO 8601 standard.\n"
        }
      },
      "required": [
        "keyType",
        "expiry"
      ],
      "description": "Gateway token request contract properties."
    },
    "GatewayTokenContract": {
      "properties": {
        "value": {
          "type": "string",
          "description": "Shared Access Authentication token value for the Gateway."
        }
      },
      "description": "Gateway access token."
    },
    "GatewayKeyRegenerationRequestContract": {
      "properties": {
        "keyType": {
          "type": "string",
          "description": "The Key being regenerated.",
          "enum": [
            "primary",
            "secondary"
          ],
          "x-ms-enum": {
            "name": "KeyType",
            "modelAsString": false
          }
        }
      },
      "required": [
        "keyType"
      ],
      "description": "Gateway key regeneration request contract properties."
    },
    "GatewayHostnameConfigurationCollection": {
      "properties": {
        "value": {
          "type": "array",
          "items": {
            "$ref": "#/definitions/GatewayHostnameConfigurationContract"
          },
          "description": "Page values.",
          "readOnly": true
        },
        "nextLink": {
          "type": "string",
          "description": "Next page link if any.",
          "readOnly": true
        }
      },
      "description": "Paged Gateway hostname configuration list representation."
    },
    "GatewayHostnameConfigurationContract": {
      "properties": {
        "properties": {
          "x-ms-client-flatten": true,
          "$ref": "#/definitions/GatewayHostnameConfigurationContractProperties",
          "description": "Gateway hostname configuration details."
        }
      },
      "allOf": [
        {
          "$ref": "./../../../../../common-types/resource-management/v2/types.json#/definitions/Resource"
        }
      ],
      "description": "Gateway hostname configuration details."
    },
    "GatewayHostnameConfigurationContractProperties": {
      "properties": {
        "hostname": {
          "type": "string",
          "description": "Hostname value. Supports valid domain name, partial or full wildcard"
        },
        "certificateId": {
          "type": "string",
          "description": "Identifier of Certificate entity that will be used for TLS connection establishment"
        },
        "negotiateClientCertificate": {
          "type": "boolean",
          "description": "Determines whether gateway requests client certificate"
        },
        "tls10Enabled": {
          "type": "boolean",
          "description": "Specifies if TLS 1.0 is supported"
        },
        "tls11Enabled": {
          "type": "boolean",
          "description": "Specifies if TLS 1.1 is supported"
        },
        "http2Enabled": {
          "type": "boolean",
          "description": "Specifies if HTTP/2.0 is supported"
        }
      },
      "description": "Gateway hostname configuration details."
    },
    "GatewayCertificateAuthorityCollection": {
      "properties": {
        "value": {
          "type": "array",
          "items": {
            "$ref": "#/definitions/GatewayCertificateAuthorityContract"
          },
          "description": "Page values.",
          "readOnly": true
        },
        "nextLink": {
          "type": "string",
          "description": "Next page link if any.",
          "readOnly": true
        }
      },
      "description": "Paged Gateway certificate authority list representation."
    },
    "GatewayCertificateAuthorityContract": {
      "properties": {
        "properties": {
          "x-ms-client-flatten": true,
          "$ref": "#/definitions/GatewayCertificateAuthorityContractProperties",
          "description": "Gateway certificate authority details."
        }
      },
      "allOf": [
        {
          "$ref": "./../../../../../common-types/resource-management/v2/types.json#/definitions/Resource"
        }
      ],
      "description": "Gateway certificate authority details."
    },
    "GatewayCertificateAuthorityContractProperties": {
      "properties": {
        "isTrusted": {
          "type": "boolean",
          "description": "Determines whether certificate authority is trusted."
        }
      },
      "description": "Gateway certificate authority details."
    },
    "AssociationContract": {
      "properties": {
        "properties": {
          "x-ms-client-flatten": true,
          "properties": {
            "provisioningState": {
              "type": "string",
              "description": "Provisioning state.",
              "enum": [
                "created"
              ],
              "x-ms-enum": {
                "name": "ProvisioningState",
                "modelAsString": false
              }
            }
          },
          "description": "Association entity contract properties."
        }
      },
      "allOf": [
        {
          "$ref": "./../../../../../common-types/resource-management/v2/types.json#/definitions/Resource"
        }
      ],
      "description": "Association entity details."
    },
    "ContentTypeCollection": {
      "properties": {
        "value": {
          "type": "array",
          "items": {
            "$ref": "#/definitions/ContentTypeContract"
          },
          "description": "Collection of content types.",
          "readOnly": true
        },
        "nextLink": {
          "type": "string",
          "description": "Next page link, if any.",
          "readOnly": true
        }
      },
      "description": "Paged list of content types."
    },
    "ContentTypeContract": {
      "properties": {
        "properties": {
          "x-ms-client-flatten": true,
          "$ref": "#/definitions/ContentTypeContractProperties",
          "description": "Properties of the content type."
        }
      },
      "allOf": [
        {
          "$ref": "./../../../../../common-types/resource-management/v2/types.json#/definitions/Resource"
        }
      ],
      "description": "Content type contract details."
    },
    "ContentTypeContractProperties": {
      "properties": {
        "id": {
          "type": "string",
          "description": "Content type identifier"
        },
        "name": {
          "type": "string",
          "description": "Content type name. Must be 1 to 250 characters long."
        },
        "description": {
          "type": "string",
          "description": "Content type description."
        },
        "schema": {
          "type": "object",
          "description": "Content type schema."
        },
        "version": {
          "type": "string",
          "description": "Content type version."
        }
      }
    },
    "ContentItemCollection": {
      "properties": {
        "value": {
          "type": "array",
          "items": {
            "$ref": "#/definitions/ContentItemContract"
          },
          "description": "Collection of content items.",
          "readOnly": true
        },
        "nextLink": {
          "type": "string",
          "description": "Next page link, if any.",
          "readOnly": true
        }
      },
      "description": "Paged list of content items."
    },
    "ContentItemContract": {
      "properties": {
        "properties": {
          "x-ms-client-flatten": true,
          "$ref": "#/definitions/ContentItemContractProperties",
          "description": "Properties of the content item."
        }
      },
      "allOf": [
        {
          "$ref": "./../../../../../common-types/resource-management/v2/types.json#/definitions/Resource"
        }
      ],
      "description": "Content type contract details."
    },
    "ContentItemContractProperties": {
      "properties": {},
      "additionalProperties": true
    },
    "DeletedServicesCollection": {
      "properties": {
        "value": {
          "type": "array",
          "items": {
            "$ref": "#/definitions/DeletedServiceContract"
          },
          "description": "Page values.",
          "readOnly": true
        },
        "nextLink": {
          "type": "string",
          "description": "Next page link if any.",
          "readOnly": true
        }
      },
      "description": "Paged deleted API Management Services List Representation."
    },
    "DeletedServiceContract": {
      "properties": {
        "properties": {
          "x-ms-client-flatten": true,
          "$ref": "#/definitions/DeletedServiceContractProperties",
          "description": "Deleted API Management Service details."
        },
        "location": {
          "readOnly": true,
          "type": "string",
          "description": "API Management Service Master Location."
        }
      },
      "allOf": [
        {
          "$ref": "./../../../../../common-types/resource-management/v2/types.json#/definitions/Resource"
        }
      ],
      "description": "Deleted API Management Service information."
    },
    "DeletedServiceContractProperties": {
      "properties": {
        "serviceId": {
          "type": "string",
          "description": "Fully-qualified API Management Service Resource ID"
        },
        "scheduledPurgeDate": {
          "type": "string",
          "format": "date-time",
          "description": "UTC Date and Time when the service will be automatically purged. The date conforms to the following format: yyyy-MM-ddTHH:mm:ssZ as specified by the ISO 8601 standard."
        },
        "deletionDate": {
          "type": "string",
          "format": "date-time",
          "description": "UTC Timestamp when the service was soft-deleted. The date conforms to the following format: yyyy-MM-ddTHH:mm:ssZ as specified by the ISO 8601 standard."
        }
      }
    },
    "PortalRevisionCollection": {
      "properties": {
        "value": {
          "type": "array",
          "items": {
            "$ref": "#/definitions/PortalRevisionContract"
          },
          "description": "Collection of portal revisions.",
          "readOnly": true
        },
        "nextLink": {
          "type": "string",
          "description": "Next page link, if any.",
          "readOnly": true
        }
      },
      "description": "Paged list of portal revisions."
    },
    "PortalRevisionContract": {
      "properties": {
        "properties": {
          "x-ms-client-flatten": true,
          "$ref": "#/definitions/PortalRevisionContractProperties",
          "description": "Properties of the portal revisions."
        }
      },
      "allOf": [
        {
          "$ref": "./../../../../../common-types/resource-management/v2/types.json#/definitions/Resource"
        }
      ],
      "description": "Portal Revision's contract details."
    },
    "PortalRevisionContractProperties": {
      "properties": {
        "description": {
          "type": "string",
          "description": "Portal revision description.",
          "maxLength": 2000
        },
        "statusDetails": {
          "type": "string",
          "description": "Portal revision publishing status details.",
          "maxLength": 2000,
          "readOnly": true
        },
        "status": {
          "type": "string",
          "description": "Status of the portal's revision.",
          "enum": [
            "pending",
            "publishing",
            "completed",
            "failed"
          ],
          "x-ms-enum": {
            "modelAsString": true,
            "name": "portalRevisionStatus",
            "values": [
              {
                "value": "pending",
                "description": "Portal's revision has been queued."
              },
              {
                "value": "publishing",
                "description": "Portal's revision is being published."
              },
              {
                "value": "completed",
                "description": "Portal's revision publishing completed."
              },
              {
                "value": "failed",
                "description": "Portal's revision publishing failed."
              }
            ]
          },
          "readOnly": true
        },
        "isCurrent": {
          "type": "boolean",
          "description": "Indicates if the portal's revision is public."
        },
        "createdDateTime": {
          "type": "string",
          "readOnly": true,
          "format": "date-time",
          "description": "Portal's revision creation date and time."
        },
        "updatedDateTime": {
          "type": "string",
          "readOnly": true,
          "format": "date-time",
          "description": "Last updated date and time."
        }
      }
    },
    "PrivateEndpointConnectionRequest": {
      "description": "A request to approve or reject a private endpoint connection",
      "type": "object",
      "properties": {
        "id": {
          "description": "Private Endpoint Connection Resource Id.",
          "type": "string"
        },
        "properties": {
          "type": "object",
          "description": "The connection state of the private endpoint connection.",
          "properties": {
            "privateLinkServiceConnectionState": {
              "$ref": "../../../../../common-types/resource-management/v2/privatelinks.json#/definitions/PrivateLinkServiceConnectionState",
              "description": "A collection of information about the state of the connection between service consumer and provider."
            }
          }
        }
      }
    },
    "RemotePrivateEndpointConnectionWrapper": {
      "description": "Remote Private Endpoint Connection resource.",
      "type": "object",
      "properties": {
        "id": {
          "description": "Private Endpoint connection resource id",
          "type": "string"
        },
        "name": {
          "description": "Private Endpoint Connection Name",
          "type": "string"
        },
        "type": {
          "description": "Private Endpoint Connection Resource Type",
          "type": "string"
        },
        "properties": {
          "$ref": "#/definitions/PrivateEndpointConnectionWrapperProperties",
          "x-ms-client-flatten": true,
          "description": "Resource properties."
        }
      }
    },
    "PrivateEndpointConnectionWrapperProperties": {
      "properties": {
        "privateEndpoint": {
          "$ref": "#/definitions/ArmIdWrapper",
          "description": "The resource of private end point."
        },
        "privateLinkServiceConnectionState": {
          "$ref": "../../../../../common-types/resource-management/v2/privatelinks.json#/definitions/PrivateLinkServiceConnectionState",
          "description": "A collection of information about the state of the connection between service consumer and provider."
        },
        "provisioningState": {
          "type": "string",
          "readOnly": true,
          "description": "The provisioning state of the private endpoint connection resource."
        },
        "groupIds": {
          "type": "array",
          "items": {
            "type": "string"
          },
          "readOnly": true,
          "description": "All the Group ids."
        }
      },
      "required": [
        "privateLinkServiceConnectionState"
      ],
      "description": "Properties of the PrivateEndpointConnectProperties.",
      "type": "object"
    },
    "ArmIdWrapper": {
      "description": "A wrapper for an ARM resource id",
      "type": "object",
      "properties": {
        "id": {
          "type": "string",
          "readOnly": true
        }
      }
    },
    "ConnectivityCheckRequest": {
      "description": "A request to perform the connectivity check operation on a API Management service.",
      "type": "object",
      "required": [
        "source",
        "destination"
      ],
      "properties": {
        "source": {
          "description": "Definitions about the connectivity check origin.",
          "type": "object",
          "required": [
            "region"
          ],
          "properties": {
            "region": {
              "description": "The API Management service region from where to start the connectivity check operation.",
              "type": "string",
              "example": "westus"
            },
            "instance": {
              "description": "The particular VMSS instance from which to fire the request.",
              "type": "integer",
              "format": "int64"
            }
          }
        },
        "destination": {
          "description": "The connectivity check operation destination.",
          "type": "object",
          "required": [
            "address",
            "port"
          ],
          "properties": {
            "address": {
              "description": "Destination address. Can either be an IP address or a FQDN.",
              "type": "string",
              "example": "microsoft.com"
            },
            "port": {
              "description": "Destination port.",
              "type": "integer",
              "format": "int64",
              "example": 80
            }
          }
        },
        "preferredIPVersion": {
          "description": "The IP version to be used. Only IPv4 is supported for now.",
          "type": "string",
          "enum": [
            "IPv4"
          ],
          "x-ms-enum": {
            "name": "PreferredIPVersion",
            "modelAsString": true
          }
        },
        "protocol": {
          "description": "The request's protocol. Specific protocol configuration can be available based on this selection. The specified destination address must be coherent with this value.",
          "type": "string",
          "enum": [
            "TCP",
            "HTTP",
            "HTTPS"
          ],
          "x-ms-enum": {
            "name": "ConnectivityCheckProtocol",
            "modelAsString": true
          }
        },
        "protocolConfiguration": {
          "description": "Protocol-specific configuration.",
          "type": "object",
          "properties": {
            "HTTPConfiguration": {
              "description": "Configuration for HTTP or HTTPS requests.",
              "type": "object",
              "properties": {
                "method": {
                  "description": "The HTTP method to be used.",
                  "type": "string",
                  "enum": [
                    "GET",
                    "POST"
                  ],
                  "x-ms-enum": {
                    "name": "Method",
                    "modelAsString": true
                  }
                },
                "validStatusCodes": {
                  "type": "array",
                  "description": "List of HTTP status codes considered valid for the request response.",
                  "items": {
                    "type": "integer",
                    "format": "int64"
                  }
                },
                "headers": {
                  "type": "array",
                  "description": "List of headers to be included in the request.",
                  "items": {
                    "$ref": "#/definitions/HTTPHeader"
                  }
                }
              }
            }
          }
        }
      }
    },
    "HTTPHeader": {
      "description": "HTTP header and it's value.",
      "type": "object",
      "required": [
        "name",
        "value"
      ],
      "properties": {
        "name": {
          "type": "string",
          "description": "Header name."
        },
        "value": {
          "type": "string",
          "description": "Header value."
        }
      }
    },
    "ConnectivityCheckResponse": {
      "description": "Information on the connectivity status.",
      "type": "object",
      "properties": {
        "hops": {
          "readOnly": true,
          "type": "array",
          "description": "List of hops between the source and the destination.",
          "items": {
            "$ref": "#/definitions/ConnectivityHop"
          }
        },
        "connectionStatus": {
          "readOnly": true,
          "type": "string",
          "enum": [
            "Unknown",
            "Connected",
            "Disconnected",
            "Degraded"
          ],
          "x-ms-enum": {
            "name": "ConnectionStatus",
            "modelAsString": true
          },
          "description": "The connection status."
        },
        "avgLatencyInMs": {
          "description": "Average latency in milliseconds.",
          "readOnly": true,
          "type": "integer",
          "format": "int64"
        },
        "minLatencyInMs": {
          "description": "Minimum latency in milliseconds.",
          "readOnly": true,
          "type": "integer",
          "format": "int64"
        },
        "maxLatencyInMs": {
          "description": "Maximum latency in milliseconds.",
          "readOnly": true,
          "type": "integer",
          "format": "int64"
        },
        "probesSent": {
          "description": "Total number of probes sent.",
          "readOnly": true,
          "type": "integer",
          "format": "int64"
        },
        "probesFailed": {
          "description": "Number of failed probes.",
          "readOnly": true,
          "type": "integer",
          "format": "int64"
        }
      }
    },
    "ConnectivityHop": {
      "description": "Information about a hop between the source and the destination.",
      "type": "object",
      "properties": {
        "type": {
          "description": "The type of the hop.",
          "readOnly": true,
          "type": "string"
        },
        "id": {
          "description": "The ID of the hop.",
          "readOnly": true,
          "type": "string"
        },
        "address": {
          "description": "The IP address of the hop.",
          "readOnly": true,
          "type": "string"
        },
        "resourceId": {
          "description": "The ID of the resource corresponding to this hop.",
          "readOnly": true,
          "type": "string"
        },
        "nextHopIds": {
          "readOnly": true,
          "type": "array",
          "description": "List of next hop identifiers.",
          "items": {
            "type": "string"
          }
        },
        "issues": {
          "readOnly": true,
          "type": "array",
          "description": "List of issues.",
          "items": {
            "$ref": "#/definitions/ConnectivityIssue"
          }
        }
      }
    },
    "ConnectivityIssue": {
      "description": "Information about an issue encountered in the process of checking for connectivity.",
      "type": "object",
      "properties": {
        "origin": {
          "readOnly": true,
          "type": "string",
          "enum": [
            "Local",
            "Inbound",
            "Outbound"
          ],
          "x-ms-enum": {
            "name": "Origin",
            "modelAsString": true
          },
          "description": "The origin of the issue."
        },
        "severity": {
          "readOnly": true,
          "type": "string",
          "enum": [
            "Error",
            "Warning"
          ],
          "x-ms-enum": {
            "name": "Severity",
            "modelAsString": true
          },
          "description": "The severity of the issue."
        },
        "type": {
          "readOnly": true,
          "type": "string",
          "enum": [
            "Unknown",
            "AgentStopped",
            "GuestFirewall",
            "DnsResolution",
            "SocketBind",
            "NetworkSecurityRule",
            "UserDefinedRoute",
            "PortThrottled",
            "Platform"
          ],
          "x-ms-enum": {
            "name": "IssueType",
            "modelAsString": true
          },
          "description": "The type of issue."
        },
        "context": {
          "readOnly": true,
          "type": "array",
          "description": "Provides additional context on the issue.",
          "items": {
            "$ref": "#/definitions/IssueContext"
          }
        }
      }
    },
    "IssueContext": {
      "description": "A key-value pair that provides additional context on the issue.",
      "type": "object",
      "additionalProperties": {
        "type": "string"
      }
    }
  },
  "parameters": {}
}<|MERGE_RESOLUTION|>--- conflicted
+++ resolved
@@ -3908,29 +3908,120 @@
       },
       "description": "Descriptions of APIM policies."
     },
-<<<<<<< HEAD
-    "PortalConfigCollection": {
-=======
     "PolicyFragmentCollection": {
->>>>>>> b3463835
       "properties": {
         "value": {
           "type": "array",
           "items": {
-<<<<<<< HEAD
-            "$ref": "#/definitions/PortalConfigContract"
-          },
-          "description": "The developer portal configurations."
-=======
             "$ref": "#/definitions/PolicyFragmentContract"
           },
           "description": "Policy fragment contract value."
->>>>>>> b3463835
         },
         "count": {
           "type": "integer",
           "format": "int64",
-<<<<<<< HEAD
+          "description": "Total record count number."
+        },
+        "nextLink": {
+          "type": "string",
+          "description": "Next page link if any."
+        }
+      },
+      "description": "The response of the get policy fragments operation."
+    },
+    "PolicyFragmentContract": {
+      "properties": {
+        "properties": {
+          "x-ms-client-flatten": true,
+          "$ref": "#/definitions/PolicyFragmentContractProperties",
+          "description": "Properties of the Policy Fragment."
+        }
+      },
+      "allOf": [
+        {
+          "$ref": "./../../../../../common-types/resource-management/v2/types.json#/definitions/Resource"
+        }
+      ],
+      "description": "Policy fragment contract details."
+    },
+    "PolicyFragmentContractProperties": {
+      "properties": {
+        "value": {
+          "type": "string",
+          "description": "Contents of the policy fragment."
+        },
+        "description": {
+          "type": "string",
+          "description": "Policy fragment description.",
+          "minLength": 0,
+          "maxLength": 1000
+        },
+        "format": {
+          "type": "string",
+          "description": "Format of the policy fragment content.",
+          "enum": [
+            "xml",
+            "rawxml"
+          ],
+          "x-ms-enum": {
+            "name": "PolicyFragmentContentFormat",
+            "modelAsString": true,
+            "values": [
+              {
+                "value": "xml",
+                "description": "The contents are inline and Content type is an XML document."
+              },
+              {
+                "value": "rawxml",
+                "description": "The contents are inline and Content type is a non XML encoded policy document."
+              }
+            ]
+          },
+          "default": "xml"
+        }
+      },
+      "required": [
+        "value"
+      ],
+      "description": "Policy fragment contract properties."
+    },
+    "ResourceCollection": {
+      "properties": {
+        "value": {
+          "type": "array",
+          "items": {
+            "allOf": [
+              {
+                "$ref": "./../../../../../common-types/resource-management/v2/types.json#/definitions/Resource"
+              }
+            ]
+          },
+          "description": "A collection of resources."
+        },
+        "count": {
+          "type": "integer",
+          "format": "int64",
+          "description": "Total record count number."
+        },
+        "nextLink": {
+          "type": "string",
+          "description": "Next page link if any."
+        }
+      },
+      "description": "A collection of resources."
+    },
+    "PortalConfigCollection": {
+      "properties": {
+        "value": {
+          "type": "array",
+          "items": {
+            "$ref": "#/definitions/PortalConfigContract"
+          },
+          "description": "The developer portal configurations."
+        },
+        "count": {
+          "type": "integer",
+          "format": "int64",
           "description": "Total record count number across all pages."
         },
         "nextLink": {
@@ -3947,23 +4038,6 @@
           "x-ms-client-flatten": true,
           "$ref": "#/definitions/PortalConfigProperties",
           "description": "The developer portal configuration contract properties."
-=======
-          "description": "Total record count number."
-        },
-        "nextLink": {
-          "type": "string",
-          "description": "Next page link if any."
-        }
-      },
-      "description": "The response of the get policy fragments operation."
-    },
-    "PolicyFragmentContract": {
-      "properties": {
-        "properties": {
-          "x-ms-client-flatten": true,
-          "$ref": "#/definitions/PolicyFragmentContractProperties",
-          "description": "Properties of the Policy Fragment."
->>>>>>> b3463835
         }
       },
       "allOf": [
@@ -3971,7 +4045,6 @@
           "$ref": "./../../../../../common-types/resource-management/v2/types.json#/definitions/Resource"
         }
       ],
-<<<<<<< HEAD
       "description": "The developer portal configuration contract."
     },
     "PortalConfigProperties": {
@@ -4110,75 +4183,6 @@
         }
       },
       "description": "The developer portal Content Security Policy (CSP) settings."
-=======
-      "description": "Policy fragment contract details."
-    },
-    "PolicyFragmentContractProperties": {
-      "properties": {
-        "value": {
-          "type": "string",
-          "description": "Contents of the policy fragment."
-        },
-        "description": {
-          "type": "string",
-          "description": "Policy fragment description.",
-          "minLength": 0,
-          "maxLength": 1000
-        },
-        "format": {
-          "type": "string",
-          "description": "Format of the policy fragment content.",
-          "enum": [
-            "xml",
-            "rawxml"
-          ],
-          "x-ms-enum": {
-            "name": "PolicyFragmentContentFormat",
-            "modelAsString": true,
-            "values": [
-              {
-                "value": "xml",
-                "description": "The contents are inline and Content type is an XML document."
-              },
-              {
-                "value": "rawxml",
-                "description": "The contents are inline and Content type is a non XML encoded policy document."
-              }
-            ]
-          },
-          "default": "xml"
-        }
-      },
-      "required": [
-        "value"
-      ],
-      "description": "Policy fragment contract properties."
-    },
-    "ResourceCollection": {
-      "properties": {
-        "value": {
-          "type": "array",
-          "items": {
-            "allOf": [
-              {
-                "$ref": "./../../../../../common-types/resource-management/v2/types.json#/definitions/Resource"
-              }
-            ]
-          },
-          "description": "A collection of resources."
-        },
-        "count": {
-          "type": "integer",
-          "format": "int64",
-          "description": "Total record count number."
-        },
-        "nextLink": {
-          "type": "string",
-          "description": "Next page link if any."
-        }
-      },
-      "description": "A collection of resources."
->>>>>>> b3463835
     },
     "PortalDelegationSettings": {
       "properties": {

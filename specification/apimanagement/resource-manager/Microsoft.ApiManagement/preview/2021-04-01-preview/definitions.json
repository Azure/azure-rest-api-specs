--- conflicted
+++ resolved
@@ -6493,7 +6493,6 @@
         }
       }
     },
-<<<<<<< HEAD
     "PrivateEndpointConnectionRequest": {
       "description": "A request to approve or reject a private endpoint connection",
       "type": "object",
@@ -6576,120 +6575,121 @@
           "readOnly": true
         }
       }
-=======
-    "ConnectivityCheckRequest": {
-      "description": "A request to perform the connectivity check operation on a API Management service.",
-      "type": "object",
-      "required": [
-        "source",
-        "destination"
-      ],
-      "properties": {
-        "source": {
-          "description": "Definitions about the connectivity check origin.",
-          "type": "object",
-          "required": [
-            "region"
-          ],
-          "properties": {
-            "region": {
-              "description": "The API Management service region from where to start the connectivity check operation.",
-              "type": "string",
-              "example": "westus"
-            },
-            "instance": {
-              "description": "The particular VMSS instance from which to fire the request.",
-              "type": "integer",
-              "format": "int64"
-            }
+    },
+  "ConnectivityCheckRequest": {
+    "description": "A request to perform the connectivity check operation on a API Management service.",
+    "type": "object",
+    "required": [
+      "source",
+      "destination"
+    ],
+    "properties": {
+      "source": {
+        "description": "Definitions about the connectivity check origin.",
+        "type": "object",
+        "required": [
+          "region"
+        ],
+        "properties": {
+          "region": {
+            "description": "The API Management service region from where to start the connectivity check operation.",
+            "type": "string",
+            "example": "westus"
+          },
+          "instance": {
+            "description": "The particular VMSS instance from which to fire the request.",
+            "type": "integer",
+            "format": "int64"
           }
-        },
-        "destination": {
-          "description": "The connectivity check operation destination.",
-          "type": "object",
-          "required": [
-            "address",
-            "port"
-          ],
-          "properties": {
-            "address": {
-              "description": "Destination address. Can either be an IP address or a FQDN.",
-              "type": "string",
-              "example": "microsoft.com"
-            },
-            "port": {
-              "description": "Destination port.",
-              "type": "integer",
-              "format": "int64",
-              "example": 80
-            }
+        }
+      },
+      "destination": {
+        "description": "The connectivity check operation destination.",
+        "type": "object",
+        "required": [
+          "address",
+          "port"
+        ],
+        "properties": {
+          "address": {
+            "description": "Destination address. Can either be an IP address or a FQDN.",
+            "type": "string",
+            "example": "microsoft.com"
+          },
+          "port": {
+            "description": "Destination port.",
+            "type": "integer",
+            "format": "int64",
+            "example": 80
           }
-        },
-        "preferredIPVersion": {
-          "description": "The IP version to be used. Only IPv4 is supported for now.",
-          "type": "string",
-          "enum": [
-            "IPv4"
-          ],
-          "x-ms-enum": {
-            "name": "PreferredIPVersion",
-            "modelAsString": true
-          }
-        },
-        "protocol": {
-          "description": "The request's protocol. Specific protocol configuration can be available based on this selection. The specified destination address must be coherent with this value.",
-          "type": "string",
-          "enum": [
-            "TCP",
-            "HTTP",
-            "HTTPS"
-          ],
-          "x-ms-enum": {
-            "name": "ConnectivityCheckProtocol",
-            "modelAsString": true
-          }
-        },
-        "protocolConfiguration": {
-          "description": "Protocol-specific configuration.",
-          "type": "object",
-          "properties": {
-            "HTTPConfiguration": {
-              "description": "Configuration for HTTP or HTTPS requests.",
-              "type": "object",
-              "properties": {
-                "method": {
-                  "description": "The HTTP method to be used.",
-                  "type": "string",
-                  "enum": [
-                    "GET",
-                    "POST"
-                  ],
-                  "x-ms-enum": {
-                    "name": "Method",
-                    "modelAsString": true
-                  }
-                },
-                "validStatusCodes": {
-                  "type": "array",
-                  "description": "List of HTTP status codes considered valid for the request response.",
-                  "items": {
-                    "type": "integer",
-                    "format": "int64"
-                  }
-                },
-                "headers": {
-                  "type": "array",
-                  "description": "List of headers to be included in the request.",
-                  "items": {
-                    "$ref": "#/definitions/HTTPHeader"
-                  }
+        }
+      },
+      "preferredIPVersion": {
+        "description": "The IP version to be used. Only IPv4 is supported for now.",
+        "type": "string",
+        "enum": [
+          "IPv4"
+        ],
+        "x-ms-enum": {
+          "name": "PreferredIPVersion",
+          "modelAsString": true
+        }
+      },
+      "protocol": {
+        "description": "The request's protocol. Specific protocol configuration can be available based on this selection. The specified destination address must be coherent with this value.",
+        "type": "string",
+        "enum": [
+          "TCP",
+          "HTTP",
+          "HTTPS"
+        ],
+        "x-ms-enum": {
+          "name": "ConnectivityCheckProtocol",
+          "modelAsString": true
+        }
+      },
+      "protocolConfiguration": {
+        "description": "Protocol-specific configuration.",
+        "type": "object",
+        "properties": {
+          "HTTPConfiguration": {
+            "description": "Configuration for HTTP or HTTPS requests.",
+            "type": "object",
+            "properties": {
+              "method": {
+                "description": "The HTTP method to be used.",
+                "type": "string",
+                "enum": [
+                  "GET",
+                  "POST"
+                ],
+                "x-ms-enum": {
+                  "name": "Method",
+                  "modelAsString": true
+                }
+              },
+              "validStatusCodes": {
+                "type": "array",
+                "description": "List of HTTP status codes considered valid for the request response.",
+                "items": {
+                  "type": "integer",
+                  "format": "int64"
+                }
+              },
+              "headers": {
+                "type": "array",
+                "description": "List of headers to be included in the request.",
+                "items": {
+                  "$ref": "#/definitions/HTTPHeader"
                 }
               }
             }
           }
         }
       }
-    },
+    }
+  },
+
     "HTTPHeader": {
       "description": "HTTP header and it's value.",
       "type": "object",
@@ -6876,7 +6876,6 @@
       "additionalProperties": {
         "type": "string"
       }
->>>>>>> e8680fdb
     }
   },
   "parameters": {}

--- conflicted
+++ resolved
@@ -114,7 +114,6 @@
             "minApiVersion": "2019-12-01"
           },
           "publicNetworkAccess": "Enabled",
-<<<<<<< HEAD
           "privateEndpointConnections": [
             {
               "id": "/subscriptions/subid/resourceGroups/rg1/providers/Microsoft.ApiManagement/service/apimService1/privateEndpointConnections/privateEndpointProxyName",
@@ -135,10 +134,8 @@
                 ]
               }
             }
-          ]
-=======
+          ],
           "platformVersion": "stv2"
->>>>>>> b9e497e0
         },
         "sku": {
           "name": "Premium",

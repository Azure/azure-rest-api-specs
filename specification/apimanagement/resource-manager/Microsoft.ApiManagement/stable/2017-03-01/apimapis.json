{
  "swagger": "2.0",
  "info": {
    "title": "ApiManagementClient",
    "description": "Use these REST APIs for performing operations on API entity and their Operations associated with your Azure API Management deployment.",
    "version": "2017-03-01"
  },
  "host": "management.azure.com",
  "schemes": [
    "https"
  ],
  "consumes": [
    "application/json"
  ],
  "produces": [
    "application/json"
  ],
  "security": [
    {
      "azure_auth": [
        "user_impersonation"
      ]
    }
  ],
  "securityDefinitions": {
    "azure_auth": {
      "type": "oauth2",
      "authorizationUrl": "https://login.microsoftonline.com/common/oauth2/authorize",
      "flow": "implicit",
      "description": "Azure Active Directory OAuth2 Flow.",
      "scopes": {
        "user_impersonation": "impersonate your user account"
      }
    }
  },
  "paths": {
    "/subscriptions/{subscriptionId}/resourceGroups/{resourceGroupName}/providers/Microsoft.ApiManagement/service/{serviceName}/apis": {
      "get": {
        "tags": [
          "Apis"
        ],
        "operationId": "Api_ListByService",
        "description": "Lists all APIs of the API Management service instance.",
        "externalDocs": {
          "url": "https://docs.microsoft.com/en-us/azure/api-management/api-management-howto-create-apis"
        },
        "x-ms-examples": {
          "ApiManagementListApis": {
            "$ref": "./examples/ApiManagementListApis.json"
          }
        },
        "parameters": [
          {
            "$ref": "./apimanagement.json#/parameters/ResourceGroupNameParameter"
          },
          {
            "$ref": "./apimanagement.json#/parameters/ServiceNameParameter"
          },
          {
            "name": "$filter",
            "in": "query",
            "required": false,
            "type": "string",
            "description": "| Field       | Supported operators    | Supported functions               |\n|-------------|------------------------|-----------------------------------|\n| id          | ge, le, eq, ne, gt, lt | substringof, startswith, endswith |\n| name        | ge, le, eq, ne, gt, lt | substringof, startswith, endswith |\n| description | ge, le, eq, ne, gt, lt | substringof, startswith, endswith |\n| serviceUrl  | ge, le, eq, ne, gt, lt | substringof, startswith, endswith |\n| path        | ge, le, eq, ne, gt, lt | substringof, startswith, endswith |"
          },
          {
            "$ref": "./apimanagement.json#/parameters/TopQueryParameter"
          },
          {
            "$ref": "./apimanagement.json#/parameters/SkipQueryParameter"
          },
          {
            "$ref": "./apimanagement.json#/parameters/ApiVersionParameter"
          },
          {
            "$ref": "./apimanagement.json#/parameters/SubscriptionIdParameter"
          },
          {
            "name": "expandApiVersionSet",
            "in": "query",
            "type": "boolean",
            "required": false,
            "default": false,
            "description": "Include full ApiVersionSet resource in response"
          }
        ],
        "responses": {
          "200": {
            "description": "Paged Result response of Apis.",
            "schema": {
              "$ref": "#/definitions/ApiCollection"
            }
          },
          "default": {
            "description": "Error response describing why the operation failed.",
            "schema": {
              "$ref": "./apimanagement.json#/definitions/ErrorResponse"
            }
          }
        },
        "x-ms-pageable": {
          "nextLinkName": "nextLink"
        },
        "x-ms-odata": "#/definitions/ApiContract"
      }
    },
    "/subscriptions/{subscriptionId}/resourceGroups/{resourceGroupName}/providers/Microsoft.ApiManagement/service/{serviceName}/apis/{apiId}": {      
      "head": {
        "tags": [
          "Apis"
        ],
        "operationId": "Api_GetEntityTag",
        "description": "Gets the entity state (Etag) version of the API specified by its identifier.",
        "x-ms-examples": {
          "ApiManagementHeadApi": {
            "$ref": "./examples/ApiManagementHeadApi.json"
          }
        },
        "parameters": [
          {
            "$ref": "./apimanagement.json#/parameters/ResourceGroupNameParameter"
          },
          {
            "$ref": "./apimanagement.json#/parameters/ServiceNameParameter"
          },
          {
            "$ref": "#/parameters/ApiIdParameter"
          },
          {
            "$ref": "./apimanagement.json#/parameters/ApiVersionParameter"
          },
          {
            "$ref": "./apimanagement.json#/parameters/SubscriptionIdParameter"
          }
        ],
        "responses": {
          "200": {
            "description": "Specified API entity exists and current entity state version is present in the ETag header.",
            "headers": {
               "ETag": {
                 "description": "Current entity state version. Should be treated as opaque and used to make conditional HTTP requests.",
                 "type": "string"
               }
            }
          },
          "default": {
            "description": "Error response describing why the operation failed.",
            "schema": {
              "$ref": "./apimanagement.json#/definitions/ErrorResponse"
            }
          }                    
        }
      },
	  "get": {
        "tags": [
          "Apis"
        ],
        "operationId": "Api_Get",
        "description": "Gets the details of the API specified by its identifier.",
        "x-ms-examples": {
          "ApiManagementGetApiContract": {
            "$ref": "./examples/ApiManagementGetApiContract.json"
          }
        },
        "parameters": [
          {
            "$ref": "./apimanagement.json#/parameters/ResourceGroupNameParameter"
          },
          {
            "$ref": "./apimanagement.json#/parameters/ServiceNameParameter"
          },
          {
            "$ref": "#/parameters/ApiIdRevParameter"
          },
          {
            "$ref": "./apimanagement.json#/parameters/ApiVersionParameter"
          },
          {
            "$ref": "./apimanagement.json#/parameters/SubscriptionIdParameter"
          }
        ],
        "responses": {
          "200": {
            "description": "The response body contains the specified API entity.",
            "schema": {
              "$ref": "#/definitions/ApiContract"
            },
            "headers": {
              "ETag": {
                "description": "Current entity state version. Should be treated as opaque and used to make conditional HTTP requests.",
                "type": "string"
              }
            }
          },
          "default": {
            "description": "Error response describing why the operation failed.",
            "schema": {
              "$ref": "./apimanagement.json#/definitions/ErrorResponse"
            }
          }
        }
      },
      "put": {
        "tags": [
          "Apis"
        ],
        "operationId": "Api_CreateOrUpdate",
        "description": "Creates new or updates existing specified API of the API Management service instance.",
        "x-ms-examples": {
          "ApiManagementCreateApiUsingSwaggerImport": {
            "$ref": "./examples/ApiManagementCreateApiUsingSwaggerImport.json"
          },
          "ApiManagementCreateApiUsingWadlImport": {
            "$ref": "./examples/ApiManagementCreateApiUsingWadlImport.json"
          },
          "ApiManagementCreateApiUsingWsdlImport": {
            "$ref": "./examples/ApiManagementCreateApiUsingWsdlImport.json"
          },
          "ApiManagementCreateApi": {
            "$ref": "./examples/ApiManagementCreateApi.json"
          }
        },
        "parameters": [
          {
            "$ref": "./apimanagement.json#/parameters/ResourceGroupNameParameter"
          },
          {
            "$ref": "./apimanagement.json#/parameters/ServiceNameParameter"
          },
          {
            "$ref": "#/parameters/ApiIdRevParameter"
          },
          {
            "name": "parameters",
            "in": "body",
            "required": true,
            "schema": {
              "$ref": "#/definitions/ApiCreateOrUpdateParameter"
            },
            "description": "Create or update parameters."
          },
          {
            "name": "If-Match",
            "in": "header",
            "required": false,
            "type": "string",
            "description": "ETag of the Api Entity. For Create Api Etag should not be specified. For Update Etag should match the existing Entity or it can be * for unconditional update."
          },
          {
            "$ref": "./apimanagement.json#/parameters/ApiVersionParameter"
          },
          {
            "$ref": "./apimanagement.json#/parameters/SubscriptionIdParameter"
          }
        ],
        "responses": {
          "201": {
            "description": "API was successfully created.",
            "schema": {
              "$ref": "#/definitions/ApiContract"
            },
            "headers": {
              "ETag": {
                "description": "Current entity state version. Should be treated as opaque and used to make conditional HTTP requests.",
                "type": "string"
              }
            }
          },
          "200": {
            "description": "API was successfully updated.",
            "schema": {
              "$ref": "#/definitions/ApiContract"
            },
            "headers": {
              "ETag": {
                "description": "Current entity state version. Should be treated as opaque and used to make conditional HTTP requests.",
                "type": "string"
              }
            }
          },
          "default": {
            "description": "Error response describing why the operation failed.",
            "schema": {
              "$ref": "./apimanagement.json#/definitions/ErrorResponse"
            }
          }
        }
      },
      "patch": {
        "tags": [
          "Apis"
        ],
        "operationId": "Api_Update",
        "description": "Updates the specified API of the API Management service instance.",
        "x-ms-examples": {
          "ApiManagementUpdateApi.json": {
            "$ref": "./examples/ApiManagementUpdateApi.json"
          }
        },
        "parameters": [
          {
            "$ref": "./apimanagement.json#/parameters/ResourceGroupNameParameter"
          },
          {
            "$ref": "./apimanagement.json#/parameters/ServiceNameParameter"
          },
          {
            "$ref": "#/parameters/ApiIdRevParameter"
          },
          {
            "name": "parameters",
            "in": "body",
            "required": true,
            "schema": {
              "$ref": "#/definitions/ApiUpdateContract"
            },
            "description": "API Update Contract parameters."
          },
          {
            "name": "If-Match",
            "in": "header",
            "required": true,
            "description": "ETag of the API entity. ETag should match the current entity state in the header response of the GET request or it should be * for unconditional update.",
            "type": "string"
          },
          {
            "$ref": "./apimanagement.json#/parameters/ApiVersionParameter"
          },
          {
            "$ref": "./apimanagement.json#/parameters/SubscriptionIdParameter"
          }
        ],
        "responses": {
          "204": {
            "description": "The API was successfully updated."
          },
          "default": {
            "description": "Error response describing why the operation failed.",
            "schema": {
              "$ref": "./apimanagement.json#/definitions/ErrorResponse"
            }
          }
        }
      },
      "delete": {
        "tags": [
          "Apis"
        ],
        "operationId": "Api_Delete",
        "description": "Deletes the specified API of the API Management service instance.",
        "x-ms-examples": {
          "ApiManagementDeleteApi.json": {
            "$ref": "./examples/ApiManagementDeleteApi.json"
          }
        },
        "parameters": [
          {
            "$ref": "./apimanagement.json#/parameters/ResourceGroupNameParameter"
          },
          {
            "$ref": "./apimanagement.json#/parameters/ServiceNameParameter"
          },
          {
            "$ref": "#/parameters/ApiIdRevParameter"
          },
          {
            "name": "If-Match",
            "in": "header",
            "required": true,
            "description": "ETag of the API Entity. ETag should match the current entity state from the header response of the GET request or it should be * for unconditional update.",
            "type": "string"
          },
          {
            "$ref": "./apimanagement.json#/parameters/ApiVersionParameter"
          },
          {
            "$ref": "./apimanagement.json#/parameters/SubscriptionIdParameter"
          }
        ],
        "responses": {
          "204": {
            "description": "The API was successfully deleted."
          },
          "default": {
            "description": "Error response describing why the operation failed.",
            "schema": {
              "$ref": "./apimanagement.json#/definitions/ErrorResponse"
            }
          }
        }
      }
    },
    "/subscriptions/{subscriptionId}/resourceGroups/{resourceGroupName}/providers/Microsoft.ApiManagement/service/{serviceName}/apis/{apiId}/revisions": {
      "parameters": [
        {
          "$ref": "./apimanagement.json#/parameters/ResourceGroupNameParameter"
        },
        {
          "$ref": "./apimanagement.json#/parameters/ServiceNameParameter"
        },
        {
          "$ref": "./apimanagement.json#/parameters/ApiVersionParameter"
        },
        {
          "$ref": "./apimanagement.json#/parameters/SubscriptionIdParameter"
        },
        {
          "$ref": "#/parameters/ApiIdParameter"
        }
      ],
      "get": {
        "tags": [
          "Revisions"
        ],
        "operationId": "ApiRevisions_List",
        "description": "Lists all revisions of an API.",
        "x-ms-examples": {
          "ApiManagementListApiRevisions": {
            "$ref": "./examples/ApiManagementListApiRevisions.json"
          }
        },
        "parameters": [
          {
            "$ref": "./apimanagement.json#/parameters/TopQueryParameter"
          },
          {
            "$ref": "./apimanagement.json#/parameters/SkipQueryParameter"
          }
        ],
        "responses": {
          "200": {
            "description": "The operation returns a list of revision details.",
            "schema": {
              "$ref": "#/definitions/ApiRevisionCollection"
            }
          },
          "default": {
            "description": "Error response describing why the operation failed.",
            "schema": {
              "$ref": "./apimanagement.json#/definitions/ErrorResponse"
            }
          }
        },
        "x-ms-pageable": {
          "nextLinkName": "nextLink"
        },
        "x-ms-odata": "#/definitions/ApiRevisionContract"
      }
    },
    "/subscriptions/{subscriptionId}/resourceGroups/{resourceGroupName}/providers/Microsoft.ApiManagement/service/{serviceName}/apis/{apiId}/releases": {
      "parameters": [
        {
          "$ref": "./apimanagement.json#/parameters/ResourceGroupNameParameter"
        },
        {
          "$ref": "./apimanagement.json#/parameters/ServiceNameParameter"
        },
        {
          "$ref": "#/parameters/ApiIdParameter"
        },
        {
          "$ref": "./apimanagement.json#/parameters/ApiVersionParameter"
        },
        {
          "$ref": "./apimanagement.json#/parameters/SubscriptionIdParameter"
        }
      ],
      "get": {
        "tags": [
          "Releases"
        ],
        "operationId": "ApiRelease_List",
        "description": "Lists all releases of an API. An API release is created when making an API Revision current. Releases are also used to rollback to previous revisions. Results will be paged and can be constrained by the $top and $skip parameters.",
        "x-ms-examples": {
          "ApiManagementListApiReleases": {
            "$ref": "./examples/ApiManagementListApiReleases.json"
          }
        },        
        "parameters": [
          {
            "name": "$filter",
            "in": "query",
            "required": false,
            "type": "string",
            "description": "| Field | Supported operators    | Supported functions                         |\n|-------|------------------------|---------------------------------------------|\n| name  | ge, le, eq, ne, gt, lt | substringof, contains, startswith, endswith |\n|notes|ge le eq ne gt lt|substringof contains startswith endswith|"
          },
          {
            "$ref": "./apimanagement.json#/parameters/TopQueryParameter"
          },
          {
            "$ref": "./apimanagement.json#/parameters/SkipQueryParameter"
          }
        ],
        "responses": {
          "200": {
            "description": "The operation returns a list of API Releases.",
            "schema": {
              "$ref": "#/definitions/ApiReleaseCollection"
            }
          },
          "default": {
            "description": "Error response describing why the operation failed.",
            "schema": {
              "$ref": "./apimanagement.json#/definitions/ErrorResponse"
            }
          }
        },
        "x-ms-pageable": {
          "nextLinkName": "nextLink"
        },
        "x-ms-odata": "#/definitions/ApiReleaseContract"
      }
    },
      "/subscriptions/{subscriptionId}/resourceGroups/{resourceGroupName}/providers/Microsoft.ApiManagement/service/{serviceName}/apis/{apiId}/releases/{releaseId}": {
        "parameters": [
          {
            "$ref": "./apimanagement.json#/parameters/ResourceGroupNameParameter"
          },
          {
            "$ref": "./apimanagement.json#/parameters/ServiceNameParameter"
          },
          {
            "$ref": "./apimanagement.json#/parameters/ApiVersionParameter"
          },
          {
            "$ref": "./apimanagement.json#/parameters/SubscriptionIdParameter"
          },
          {
            "$ref": "#/parameters/ApiIdParameter"
          },
          {
            "name": "releaseId",
            "in": "path",
            "required": true,
            "type": "string",
            "description": "Release identifier within an API. Must be unique in the current API Management service instance.",
            "minLength": 1,
            "maxLength": 256,
            "pattern": "^[^*#&+:<>?]+$"   
          }
        ],
        "get": {
        "tags": [
          "Releases"
        ],
        "operationId": "ApiRelease_Get",
        "description": "Returns the details of an API release.",
        "x-ms-examples": {
          "ApiManagementGetApiRelease": {
            "$ref": "./examples/ApiManagementGetApiRelease.json"
          }
        },
        "responses": {
          "200": {
            "description": "The operation returns the details of an API Release.",
            "schema": {
              "$ref": "#/definitions/ApiReleaseContract"
            }
          },
          "default": {
            "description": "Error response describing why the operation failed.",
            "schema": {
              "$ref": "./apimanagement.json#/definitions/ErrorResponse"
            }
          }
        },
        "x-ms-odata": "#/definitions/ApiReleaseContract"
      },
      "put": {
        "tags": [
          "Releases"
        ],
        "operationId": "ApiRelease_Create",
        "description": "Creates a new Release for the API.",
        "x-ms-examples": {
          "ApiManagementCreateApiRelease": {
            "$ref": "./examples/ApiManagementCreateApiRelease.json"
          }
        },
        "parameters": [
          {
            "name": "parameters",
            "in": "body",
            "required": true,
            "schema": {
              "$ref": "#/definitions/ApiReleaseContract"
            },
            "description": "Create parameters."
          }
        ],
        "responses": {
          "201": {
            "description": "Release was successfully created.",
            "schema": {
              "$ref": "#/definitions/ApiReleaseContract"
            }
          },
          "200": {
            "description": "Release was successfully updated.",
            "schema": {
              "$ref": "#/definitions/ApiReleaseContract"
            }
          },
          "default": {
            "description": "Error response describing why the release failed.",
            "schema": {
              "$ref": "./apimanagement.json#/definitions/ErrorResponse"
            }
          }
        }
      },
      "patch": {
        "tags": [
          "Releases"
        ],
        "operationId": "ApiRelease_Update",
        "description": "Updates the details of the release of the API specified by its identifier.",
        "x-ms-examples": {
          "ApiManagementUpdateApiRelease": {
            "$ref": "./examples/ApiManagementUpdateApiRelease.json"
          }
        },
        "parameters": [
          {
            "name": "parameters",
            "in": "body",
            "required": true,
            "schema": {
              "$ref": "#/definitions/ApiReleaseContract"
            },
            "description": "API Release Update parameters."
          },
          {
            "$ref": "#/parameters/IfMatch"
          }
        ],
        "responses": {
          "204": {
            "description": "The operation was successfully updated."
          },
          "default": {
            "description": "Error response describing why the operation failed.",
            "schema": {
              "$ref": "./apimanagement.json#/definitions/ErrorResponse"
            }
          }
        }
      },
      "delete": {
        "tags": [
          "Releases"
        ],
        "operationId": "ApiRelease_Delete",
        "description": "Deletes the specified release in the API.",
        "x-ms-examples": {
          "ApiManagementDeleteApiRelease": {
            "$ref": "./examples/ApiManagementDeleteApiRelease.json"
          }
        },
        "parameters": [
          {
            "$ref": "#/parameters/IfMatch"
          }
        ],
        "responses": {
          "204": {
            "description": "The release was successfully deleted."
          },
          "default": {
            "description": "Error response describing why the operation failed.",
            "schema": {
              "$ref": "./apimanagement.json#/definitions/ErrorResponse"
            }
          }
        }
      }
    },
    "/subscriptions/{subscriptionId}/resourceGroups/{resourceGroupName}/providers/Microsoft.ApiManagement/service/{serviceName}/apis/{apiId}/operations": {
      "get": {
        "tags": [
          "Operations"
        ],
        "operationId": "ApiOperation_ListByApi",
        "description": "Lists a collection of the operations for the specified API.",
        "x-ms-examples": {
          "ApiManagementListApiOperations": {
            "$ref": "./examples/ApiManagementListApiOperations.json"
          }
        },
        "parameters": [
          {
            "$ref": "./apimanagement.json#/parameters/ResourceGroupNameParameter"
          },
          {
            "$ref": "./apimanagement.json#/parameters/ServiceNameParameter"
          },
          {
            "$ref": "#/parameters/ApiIdRevParameter"
          },
          {
            "name": "$filter",
            "in": "query",
            "required": false,
            "type": "string",
            "description": "| Field       | Supported operators    | Supported functions               |\n|-------------|------------------------|-----------------------------------|\n| name        | ge, le, eq, ne, gt, lt | substringof, startswith, endswith |\n| method      | ge, le, eq, ne, gt, lt | substringof, startswith, endswith |\n| description | ge, le, eq, ne, gt, lt | substringof, startswith, endswith |\n| urlTemplate | ge, le, eq, ne, gt, lt | substringof, startswith, endswith |"
          },
          {
            "$ref": "./apimanagement.json#/parameters/TopQueryParameter"
          },
          {
            "$ref": "./apimanagement.json#/parameters/SkipQueryParameter"
          },
          {
            "$ref": "./apimanagement.json#/parameters/ApiVersionParameter"
          },
          {
            "$ref": "./apimanagement.json#/parameters/SubscriptionIdParameter"
          }
        ],
        "responses": {
          "200": {
            "description": "A collection of operation summary entities at the API level.",
            "schema": {
              "$ref": "#/definitions/OperationCollection"
            }
          },
          "default": {
            "description": "Error response describing why the operation failed.",
            "schema": {
              "$ref": "./apimanagement.json#/definitions/ErrorResponse"
            }
          }
        },
        "x-ms-pageable": {
          "nextLinkName": "nextLink"
        },
        "x-ms-odata": "#/definitions/OperationContract"
      }
    },
    "/subscriptions/{subscriptionId}/resourceGroups/{resourceGroupName}/providers/Microsoft.ApiManagement/service/{serviceName}/apis/{apiId}/operations/{operationId}": {
      "head": {
        "tags": [
          "Operations"
        ],
        "operationId": "ApiOperation_GetEntityTag",
        "description": "Gets the entity state (Etag) version of the API operation specified by its identifier.",
        "x-ms-examples": {
          "ApiManagementHeadApiOperation": {
            "$ref": "./examples/ApiManagementHeadApiOperation.json"
          }
        },
        "parameters": [
          {
            "$ref": "./apimanagement.json#/parameters/ResourceGroupNameParameter"
          },
          {
            "$ref": "./apimanagement.json#/parameters/ServiceNameParameter"
          },
          {
            "$ref": "#/parameters/ApiIdParameter"
          },
          {
            "$ref": "#/parameters/OperationIdParameter"
          },
          {
            "$ref": "./apimanagement.json#/parameters/ApiVersionParameter"
          },
          {
            "$ref": "./apimanagement.json#/parameters/SubscriptionIdParameter"
          }
        ],
        "responses": {
          "200": {
            "description": "Specified API operation entity exists and current entity state version is present in the ETag header.",
            "headers": {
               "ETag": {
                 "description": "Current entity state version. Should be treated as opaque and used to make conditional HTTP requests.",
                 "type": "string"
               }
            }
          },
          "default": {
            "description": "Error response describing why the operation failed.",
            "schema": {
              "$ref": "./apimanagement.json#/definitions/ErrorResponse"
            }
          }
        }
      },
	  "get": {
        "tags": [
          "Operations"
        ],
        "operationId": "ApiOperation_Get",
        "description": "Gets the details of the API Operation specified by its identifier.",
        "x-ms-examples": {
          "ApiManagementGetApiOperation": {
            "$ref": "./examples/ApiManagementGetApiOperation.json"
          }
        },
        "parameters": [
          {
            "$ref": "./apimanagement.json#/parameters/ResourceGroupNameParameter"
          },
          {
            "$ref": "./apimanagement.json#/parameters/ServiceNameParameter"
          },
          {
            "$ref": "#/parameters/ApiIdRevParameter"
          },
          {
            "$ref": "#/parameters/OperationIdParameter"
          },
          {
            "$ref": "./apimanagement.json#/parameters/ApiVersionParameter"
          },
          {
            "$ref": "./apimanagement.json#/parameters/SubscriptionIdParameter"
          }
        ],
        "responses": {
          "200": {
            "description": "The response body contains the specified Operation entity.",
            "schema": {
              "$ref": "#/definitions/OperationContract"
            },
            "headers": {
              "ETag": {
                "description": "Current entity state version. Should be treated as opaque and used to make conditional HTTP requests.",
                "type": "string"
              }
            }
          },
          "default": {
            "description": "Error response describing why the operation failed.",
            "schema": {
              "$ref": "./apimanagement.json#/definitions/ErrorResponse"
            }
          }
        }
      },
      "put": {
        "tags": [
          "Operations"
        ],
        "operationId": "ApiOperation_CreateOrUpdate",
        "description": "Creates a new operation in the API or updates an existing one.",
        "x-ms-examples": {
          "ApiManagementCreateApiOperation": {
            "$ref": "./examples/ApiManagementCreateApiOperation.json"
          }
        },
        "parameters": [
          {
            "$ref": "./apimanagement.json#/parameters/ResourceGroupNameParameter"
          },
          {
            "$ref": "./apimanagement.json#/parameters/ServiceNameParameter"
          },
          {
            "$ref": "#/parameters/ApiIdRevParameter"
          },
          {
            "$ref": "#/parameters/OperationIdParameter"
          },
          {
            "name": "parameters",
            "in": "body",
            "required": true,
            "schema": {
              "$ref": "#/definitions/OperationContract"
            },
            "description": "Create parameters."
          },
          {
            "$ref": "./apimanagement.json#/parameters/ApiVersionParameter"
          },
          {
            "$ref": "./apimanagement.json#/parameters/SubscriptionIdParameter"
          }
        ],
        "responses": {
          "201": {
            "description": "Operation was successfully created.",
            "schema": {
              "$ref": "#/definitions/OperationContract"
            }
          },
          "200": {
            "description": "Operation was successfully updated.",
            "schema": {
              "$ref": "#/definitions/OperationContract"
            }
          },
          "default": {
            "description": "Error response describing why the operation failed.",
            "schema": {
              "$ref": "./apimanagement.json#/definitions/ErrorResponse"
            }
          }
        }
      },
      "patch": {
        "tags": [
          "Operations"
        ],
        "operationId": "ApiOperation_Update",
        "description": "Updates the details of the operation in the API specified by its identifier.",
        "x-ms-examples": {
          "ApiManagementUpdateApiOperation": {
            "$ref": "./examples/ApiManagementUpdateApiOperation.json"
          }
        },
        "parameters": [
          {
            "$ref": "./apimanagement.json#/parameters/ResourceGroupNameParameter"
          },
          {
            "$ref": "./apimanagement.json#/parameters/ServiceNameParameter"
          },
          {
            "$ref": "#/parameters/ApiIdRevParameter"
          },
          {
            "$ref": "#/parameters/OperationIdParameter"
          },
          {
            "name": "parameters",
            "in": "body",
            "required": true,
            "schema": {
              "$ref": "#/definitions/OperationUpdateContract"
            },
            "description": "API Operation Update parameters."
          },
          {
            "name": "If-Match",
            "in": "header",
            "required": true,
            "description": "ETag of the API Operation Entity. ETag should match the current entity state from the header response of the GET request or it should be * for unconditional update.",
            "type": "string"
          },
          {
            "$ref": "./apimanagement.json#/parameters/ApiVersionParameter"
          },
          {
            "$ref": "./apimanagement.json#/parameters/SubscriptionIdParameter"
          }
        ],
        "responses": {
          "204": {
            "description": "The operation was successfully updated."
          },
          "default": {
            "description": "Error response describing why the operation failed.",
            "schema": {
              "$ref": "./apimanagement.json#/definitions/ErrorResponse"
            }
          }
        }
      },
      "delete": {
        "tags": [
          "Operations"
        ],
        "operationId": "ApiOperation_Delete",
        "description": "Deletes the specified operation in the API.",
        "x-ms-examples": {
          "ApiManagementDeleteApiOperation": {
            "$ref": "./examples/ApiManagementDeleteApiOperation.json"
          }
        },
        "parameters": [
          {
            "$ref": "./apimanagement.json#/parameters/ResourceGroupNameParameter"
          },
          {
            "$ref": "./apimanagement.json#/parameters/ServiceNameParameter"
          },
          {
            "$ref": "#/parameters/ApiIdRevParameter"
          },
          {
            "$ref": "#/parameters/OperationIdParameter"
          },
          {
            "name": "If-Match",
            "in": "header",
            "required": true,
            "description": "ETag of the API Operation Entity. ETag should match the current entity state from the header response of the GET request or it should be * for unconditional update.",
            "type": "string"
          },
          {
            "$ref": "./apimanagement.json#/parameters/ApiVersionParameter"
          },
          {
            "$ref": "./apimanagement.json#/parameters/SubscriptionIdParameter"
          }
        ],
        "responses": {
          "204": {
            "description": "The operation was successfully deleted."
          },
          "default": {
            "description": "Error response describing why the operation failed.",
            "schema": {
              "$ref": "./apimanagement.json#/definitions/ErrorResponse"
            }
          }
        }
      }
    },
    "/subscriptions/{subscriptionId}/resourceGroups/{resourceGroupName}/providers/Microsoft.ApiManagement/service/{serviceName}/apis/{apiId}/operations/{operationId}/policies": {
      "get": {
        "tags": [
          "ApiOperationPolicies"
        ],
        "operationId": "ApiOperationPolicy_ListByOperation",
        "description": "Get the list of policy configuration at the API Operation level.",
        "x-ms-examples": {
          "ApiManagementListApiOperationPolicies": {
            "$ref": "./examples/ApiManagementListApiOperationPolicies.json"
          }
        },
        "parameters": [
          {
            "$ref": "./apimanagement.json#/parameters/ResourceGroupNameParameter"
          },
          {
            "$ref": "./apimanagement.json#/parameters/ServiceNameParameter"
          },
          {
            "$ref": "#/parameters/ApiIdRevParameter"
          },
          {
            "$ref": "#/parameters/OperationIdParameter"
          },
          {
            "$ref": "./apimanagement.json#/parameters/ApiVersionParameter"
          },
          {
            "$ref": "./apimanagement.json#/parameters/SubscriptionIdParameter"
          }
        ],
        "responses": {
          "200": {
            "description": "Api Operations Policy Collection.",
            "schema": {
              "$ref": "./apimanagement.json#/definitions/PolicyCollection"
            }
          },
          "default": {
            "description": "Error response describing why the operation failed.",
            "schema": {
              "$ref": "./apimanagement.json#/definitions/ErrorResponse"
            }
          }
        }
      }
    },
    "/subscriptions/{subscriptionId}/resourceGroups/{resourceGroupName}/providers/Microsoft.ApiManagement/service/{serviceName}/apis/{apiId}/operations/{operationId}/policies/{policyId}": {
      "head": {
        "tags": [
          "ApiOperationPolicies"
        ],
        "operationId": "ApiOperationPolicy_GetEntityTag",
        "description": "Gets the entity state (Etag) version of the API operation policy specified by its identifier.",
        "x-ms-examples": {
          "ApiManagementHeadApiOperationPolicy": {
            "$ref": "./examples/ApiManagementHeadApiOperationPolicy.json"
          }
        },
        "parameters": [
          {
            "$ref": "./apimanagement.json#/parameters/ResourceGroupNameParameter"
          },
          {
            "$ref": "./apimanagement.json#/parameters/ServiceNameParameter"
          },
          {
            "$ref": "#/parameters/ApiIdParameter"
          },
          {
            "$ref": "#/parameters/OperationIdParameter"
          },
          {
            "$ref": "./apimanagement.json#/parameters/PolicyIdParameter"
          },
          {
            "$ref": "./apimanagement.json#/parameters/ApiVersionParameter"
          },
          {
            "$ref": "./apimanagement.json#/parameters/SubscriptionIdParameter"
          }
        ],
        "responses": {
          "200": {
            "description": "Specified API operation policy entity exists and current entity state version is present in the ETag header.",
            "headers": {
               "ETag": {
                 "description": "Current entity state version. Should be treated as opaque and used to make conditional HTTP requests.",
                 "type": "string"
               }
            }
          },
          "default": {
            "description": "Error response describing why the operation failed.",
            "schema": {
              "$ref": "./apimanagement.json#/definitions/ErrorResponse"
            }
          }
        }
      },
	  "get": {
        "tags": [
          "ApiOperationPolicies"
        ],
        "operationId": "ApiOperationPolicy_Get",
        "description": "Get the policy configuration at the API Operation level.",
        "x-ms-examples": {
          "ApiManagementGetApiOperationPolicy": {
            "$ref": "./examples/ApiManagementGetApiOperationPolicy.json"
          }
        },
        "parameters": [
          {
            "$ref": "./apimanagement.json#/parameters/ResourceGroupNameParameter"
          },
          {
            "$ref": "./apimanagement.json#/parameters/ServiceNameParameter"
          },
          {
            "$ref": "#/parameters/ApiIdRevParameter"
          },
          {
            "$ref": "#/parameters/OperationIdParameter"
          },
          {
            "$ref": "./apimanagement.json#/parameters/PolicyIdParameter"
          },
          {
            "$ref": "./apimanagement.json#/parameters/ApiVersionParameter"
          },
          {
            "$ref": "./apimanagement.json#/parameters/SubscriptionIdParameter"
          }
        ],
        "responses": {
          "200": {
            "description": "Api Operation Policy information.",
            "schema": {
              "$ref": "./apimanagement.json#/definitions/PolicyContract"
            },
            "headers": {
              "ETag": {
                "description": "Current entity state version. Should be treated as opaque and used to make conditional HTTP requests.",
                "type": "string"
              }
            }
          },
          "default": {
            "description": "Error response describing why the operation failed.",
            "schema": {
              "$ref": "./apimanagement.json#/definitions/ErrorResponse"
            }
          }
        }
      },
      "put": {
        "tags": [
          "ApiOperationPolicies"
        ],
        "operationId": "ApiOperationPolicy_CreateOrUpdate",
        "description": "Creates or updates policy configuration for the API Operation level.",
        "x-ms-examples": {
          "ApiManagementCreateApiOperationPolicy": {
            "$ref": "./examples/ApiManagementCreateApiOperationPolicy.json"
          }
        },
        "parameters": [
          {
            "$ref": "./apimanagement.json#/parameters/ResourceGroupNameParameter"
          },
          {
            "$ref": "./apimanagement.json#/parameters/ServiceNameParameter"
          },
          {
            "$ref": "#/parameters/ApiIdRevParameter"
          },
          {
            "$ref": "#/parameters/OperationIdParameter"
          },
          {
            "$ref": "./apimanagement.json#/parameters/PolicyIdParameter"
          },
          {
            "name": "parameters",
            "in": "body",
            "schema": {
              "$ref": "./apimanagement.json#/definitions/PolicyContract"
            },
            "required": true,
            "description": "The policy contents to apply."
          },
          {
            "name": "If-Match",
            "in": "header",
            "required": true,
            "description": "The entity state (Etag) version of the Api Operation policy to update. A value of \"*\" can be used for If-Match to unconditionally apply the operation.",
            "type": "string"
          },
          {
            "$ref": "./apimanagement.json#/parameters/ApiVersionParameter"
          },
          {
            "$ref": "./apimanagement.json#/parameters/SubscriptionIdParameter"
          }
        ],
        "responses": {
          "201": {
            "description": "Api Operation policy configuration was successfully created.",
            "schema": {
              "$ref": "./apimanagement.json#/definitions/PolicyContract"
            }
          },
          "200": {
            "description": "Api Operation policy configuration of the tenant was successfully updated.",
            "schema": {
              "$ref": "./apimanagement.json#/definitions/PolicyContract"
            }
          },
          "default": {
            "description": "Error response describing why the operation failed.",
            "schema": {
              "$ref": "./apimanagement.json#/definitions/ErrorResponse"
            }
          }
        }
      },
      "delete": {
        "tags": [
          "ApiOperationPolicies"
        ],
        "operationId": "ApiOperationPolicy_Delete",
        "description": "Deletes the policy configuration at the Api Operation.",
        "x-ms-examples": {
          "ApiManagementDeleteOperationPolicy": {
            "$ref": "./examples/ApiManagementDeleteOperationPolicy.json"
          }
        },
        "parameters": [
          {
            "$ref": "./apimanagement.json#/parameters/ResourceGroupNameParameter"
          },
          {
            "$ref": "./apimanagement.json#/parameters/ServiceNameParameter"
          },
          {
            "$ref": "#/parameters/ApiIdParameter"
          },
          {
            "$ref": "#/parameters/OperationIdParameter"
          },
          {
            "name": "If-Match",
            "in": "header",
            "required": true,
            "description": "The entity state (Etag) version of the Api Operation Policy to delete. A value of \"*\" can be used for If-Match to unconditionally apply the operation.",
            "type": "string"
          },
          {
            "$ref": "./apimanagement.json#/parameters/PolicyIdParameter"
          },
          {
            "$ref": "./apimanagement.json#/parameters/ApiVersionParameter"
          },
          {
            "$ref": "./apimanagement.json#/parameters/SubscriptionIdParameter"
          }
        ],
        "responses": {
          "204": {
            "description": "Successfully deleted the policy configuration at the API Operation level."
          },
          "default": {
            "description": "Error response describing why the operation failed.",
            "schema": {
              "$ref": "./apimanagement.json#/definitions/ErrorResponse"
            }
          }
        }
      }
    },
    "/subscriptions/{subscriptionId}/resourceGroups/{resourceGroupName}/providers/Microsoft.ApiManagement/service/{serviceName}/apis/{apiId}/operations/{operationId}/tags": {
      "get": {
        "tags": [
          "OperationTags"
        ],
        "operationId": "Tag_ListByOperation",
        "description": "Lists all Tags associated with the Operation.",
        "x-ms-examples": {
          "ApiManagementGetTagsForOperation": {
            "$ref": "./examples/ApiManagementGetTagsForOperation.json"
          }
        },
        "parameters": [
          {
            "$ref": "./apimanagement.json#/parameters/ResourceGroupNameParameter"
          },
          {
            "$ref": "./apimanagement.json#/parameters/ServiceNameParameter"
          },
          {
            "$ref": "#/parameters/ApiIdParameter"
          },
          {
            "$ref": "#/parameters/OperationIdParameter"
          },
          {
            "name": "$filter",
            "in": "query",
            "required": false,
            "type": "string",
            "description": "| Field       | Supported operators    | Supported functions                         |\n|-------------|------------------------|---------------------------------------------|\n| id          | ge, le, eq, ne, gt, lt | substringof, contains, startswith, endswith |\n| name        | ge, le, eq, ne, gt, lt | substringof, contains, startswith, endswith |\n| method     | ge, le, eq, ne, gt, lt | substringof, contains, startswith, endswith |\n| description | ge, le, eq, ne, gt, lt | substringof, contains, startswith, endswith |\n| urlTemplate | ge, le, eq, ne, gt, lt | substringof, contains, startswith, endswith |"
          },
          {
            "$ref": "./apimanagement.json#/parameters/TopQueryParameter"
          },
          {
            "$ref": "./apimanagement.json#/parameters/SkipQueryParameter"
          },
          {
            "$ref": "./apimanagement.json#/parameters/ApiVersionParameter"
          },
          {
            "$ref": "./apimanagement.json#/parameters/SubscriptionIdParameter"
          }
        ],
        "responses": {
          "200": {
            "description": "The operation returns a collection of tags associated with the Operation entity.",
            "schema": {
              "$ref": "./apimtags.json#/definitions/TagCollection"
            }
          },
          "default": {
            "description": "Error response describing why the operation failed.",
            "schema": {
              "$ref": "./apimanagement.json#/definitions/ErrorResponse"
            }
          }
        },
        "x-ms-pageable": {
          "nextLinkName": "nextLink"
        },
        "x-ms-odata": "./apimtags.json#/definitions/TagContract"
      }
    },
    "/subscriptions/{subscriptionId}/resourceGroups/{resourceGroupName}/providers/Microsoft.ApiManagement/service/{serviceName}/apis/{apiId}/operations/{operationId}/tags/{tagId}": {
      "head": {
        "tags": [
          "OperationTags"
        ],
        "operationId": "Tag_GetEntityStateByOperation",
        "description": "Gets the entity state version of the tag specified by its identifier.",
        "x-ms-examples": {
          "ApiManagementHeadOperationTag": {
            "$ref": "./examples/ApiManagementHeadOperationTag.json"
          }
        },
        "parameters": [
          {
            "$ref": "./apimanagement.json#/parameters/ResourceGroupNameParameter"
          },
          {
            "$ref": "./apimanagement.json#/parameters/ServiceNameParameter"
          },
          {
            "$ref": "#/parameters/ApiIdParameter"
          },
          {
            "$ref": "#/parameters/OperationIdParameter"
          },
          {
            "$ref": "./apimtags.json#/parameters/TagIdParameter"
          },
          {
            "$ref": "./apimanagement.json#/parameters/ApiVersionParameter"
          },
          {
            "$ref": "./apimanagement.json#/parameters/SubscriptionIdParameter"
          }
        ],
        "responses": {
          "200": {
            "description": "Empty response body, ETag header entity state version.",
            "headers": {
              "ETag": {
                "description": "Current entity state version. Should be treated as opaque and used to make conditional HTTP requests.",
                "type": "string"
              }
            }
          },
          "default": {
            "description": "Error response describing why the operation failed.",
            "schema": {
              "$ref": "./apimanagement.json#/definitions/ErrorResponse"
            }
          }
        }
      },
      "get": {
        "tags": [
          "OperationTags"
        ],
        "operationId": "Tag_GetByOperation",
        "description": "Get tag associated with the Operation.",
        "x-ms-examples": {
          "ApiManagementGetOperationTag": {
            "$ref": "./examples/ApiManagementGetOperationTag.json"
          }
        },
        "parameters": [
          {
            "$ref": "./apimanagement.json#/parameters/ResourceGroupNameParameter"
          },
          {
            "$ref": "./apimanagement.json#/parameters/ServiceNameParameter"
          },
          {
            "$ref": "#/parameters/ApiIdParameter"
          },
          {
            "$ref": "#/parameters/OperationIdParameter"
          },
          {
            "$ref": "./apimtags.json#/parameters/TagIdParameter"
          },
          {
            "$ref": "./apimanagement.json#/parameters/ApiVersionParameter"
          },
          {
            "$ref": "./apimanagement.json#/parameters/SubscriptionIdParameter"
          }
        ],
        "responses": {
          "200": {
            "description": "Gets the details of the tag specified by its identifier.",
            "schema": {
              "$ref": "./apimtags.json#/definitions/TagContract"
            },
            "headers": {
              "ETag": {
                "description": "Current entity state version. Should be treated as opaque and used to make conditional HTTP requests.",
                "type": "string"
              }
            }
          },
          "default": {
            "description": "Error response describing why the operation failed.",
            "schema": {
              "$ref": "./apimanagement.json#/definitions/ErrorResponse"
            }
          }
        }
      },
      "put": {
        "tags": [
          "OperationTags"
        ],
        "operationId": "Tag_AssignToOperation",
        "description": "Assign tag to the Operation.",
        "x-ms-examples": {
          "ApiManagementCreateOperationTag": {
            "$ref": "./examples/ApiManagementCreateOperationTag.json"
          }
        },
        "parameters": [
          {
            "$ref": "./apimanagement.json#/parameters/ResourceGroupNameParameter"
          },
          {
            "$ref": "./apimanagement.json#/parameters/ServiceNameParameter"
          },
          {
            "$ref": "#/parameters/ApiIdParameter"
          },
          {
            "$ref": "#/parameters/OperationIdParameter"
          },
          {
            "$ref": "./apimtags.json#/parameters/TagIdParameter"
          },
          {
            "name": "If-Match",
            "in": "header",
            "required": false,
            "description": "The entity state (Etag) version of the Tag to update. A value of \"*\" can be used for If-Match to unconditionally apply the operation.",
            "type": "string"
          },
          {
            "$ref": "./apimanagement.json#/parameters/ApiVersionParameter"
          },
          {
            "$ref": "./apimanagement.json#/parameters/SubscriptionIdParameter"
          }
        ],
        "responses": {
          "201": {
            "description": "Tag was assigned to the Operation.",
            "schema": {
              "$ref": "./apimtags.json#/definitions/TagContract"
            }
          },
          "200": {
            "description": "Tag is already assigned to the Operation.",
            "schema": {
              "$ref": "./apimtags.json#/definitions/TagContract"
            }
          },
          "default": {
            "description": "Error response describing why the operation failed.",
            "schema": {
              "$ref": "./apimanagement.json#/definitions/ErrorResponse"
            }
          }
        }
      },
      "delete": {
        "tags": [
          "OperationTags"
        ],
        "operationId": "Tag_DetachFromOperation",
        "description": "Detach the tag from the Operation.",
        "x-ms-examples": {
          "ApiManagementDeleteOperationTag": {
            "$ref": "./examples/ApiManagementDeleteOperationTag.json"
          }
        },
        "parameters": [
          {
            "$ref": "./apimanagement.json#/parameters/ResourceGroupNameParameter"
          },
          {
            "$ref": "./apimanagement.json#/parameters/ServiceNameParameter"
          },
          {
            "$ref": "#/parameters/ApiIdParameter"
          },
          {
            "$ref": "#/parameters/OperationIdParameter"
          },
          {
            "$ref": "./apimtags.json#/parameters/TagIdParameter"
          },
          {
            "name": "If-Match",
            "in": "header",
            "required": true,
            "description": "The entity state (Etag) version of the Api schema to update. A value of \"*\" can be used for If-Match to unconditionally apply the operation.",
            "type": "string"
          },
          {
            "$ref": "./apimanagement.json#/parameters/ApiVersionParameter"
          },
          {
            "$ref": "./apimanagement.json#/parameters/SubscriptionIdParameter"
          }
        ],
        "responses": {
          "204": {
            "description": "Successfully detached the tag from the Operation."
          },
          "default": {
            "description": "Error response describing why the operation failed.",
            "schema": {
              "$ref": "./apimanagement.json#/definitions/ErrorResponse"
            }
          }
        }
      }
    },
    "/subscriptions/{subscriptionId}/resourceGroups/{resourceGroupName}/providers/Microsoft.ApiManagement/service/{serviceName}/apis/{apiId}/operationsByTags": {
      "get": {
        "tags": [
          "OperationsByTags"
        ],
        "operationId": "Operation_ListByTags",
        "description": "Lists a collection of operations associated with tags.",
        "x-ms-examples": {
          "ApiManagementListOperationsByTags": {
            "$ref": "./examples/ApiManagementListOperationsByTags.json"
          }
        },
        "parameters": [
          {
            "$ref": "./apimanagement.json#/parameters/ResourceGroupNameParameter"
          },
          {
            "$ref": "./apimanagement.json#/parameters/ServiceNameParameter"
          },
          {
            "$ref": "#/parameters/ApiIdParameter"
          },
          {
            "name": "$filter",
            "in": "query",
            "required": false,
            "type": "string",
            "description": "| Field       | Supported operators    | Supported functions                         |\n|-------------|------------------------|---------------------------------------------|\n| id          | ge, le, eq, ne, gt, lt | substringof, contains, startswith, endswith |\n| name        | ge, le, eq, ne, gt, lt | substringof, contains, startswith, endswith |\n| apiName     | ge, le, eq, ne, gt, lt | substringof, contains, startswith, endswith |\n| description | ge, le, eq, ne, gt, lt | substringof, contains, startswith, endswith |\n| method      | ge, le, eq, ne, gt, lt | substringof, contains, startswith, endswith |\n| urlTemplate | ge, le, eq, ne, gt, lt | substringof, contains, startswith, endswith |"
          },
          {
            "$ref": "./apimanagement.json#/parameters/TopQueryParameter"
          },
          {
            "$ref": "./apimanagement.json#/parameters/SkipQueryParameter"
          },
          {
            "$ref": "./apimanagement.json#/parameters/ApiVersionParameter"
          },
          {
            "$ref": "./apimanagement.json#/parameters/SubscriptionIdParameter"
          }
        ],
        "responses": {
          "200": {
            "description": "Lists a collection of TagResource entities.",
            "schema": {
              "$ref": "./apimtagresources.json#/definitions/TagResourceCollection"
            }
          }
        },
        "x-ms-pageable": {
          "nextLinkName": "nextLink"
        },
        "x-ms-odata": "./apimtagresources.json#/definitions/TagResourceContract"
      }
    },

    "/subscriptions/{subscriptionId}/resourceGroups/{resourceGroupName}/providers/Microsoft.ApiManagement/service/{serviceName}/apis/{apiId}/products": {
      "get": {
        "tags": [
          "ApiProduct"
        ],
        "operationId": "ApiProduct_ListByApis",
        "description": "Lists all Products, which the API is part of.",
        "x-ms-examples": {
          "ApiManagementGetProductsForApi": {
            "$ref": "./examples/ApiManagementGetProductsForApi.json"
          }
        },
        "parameters": [
          {
            "$ref": "./apimanagement.json#/parameters/ResourceGroupNameParameter"
          },
          {
            "$ref": "./apimanagement.json#/parameters/ServiceNameParameter"
          },
          {
            "$ref": "#/parameters/ApiIdParameter"
          },
          {
            "name": "$filter",
            "in": "query",
            "required": false,
            "type": "string",
            "description": "| Field | Supported operators    | Supported functions                         |\n|-------|------------------------|---------------------------------------------|\n| name  | ge, le, eq, ne, gt, lt | substringof, contains, startswith, endswith |"
          },
          {
            "$ref": "./apimanagement.json#/parameters/TopQueryParameter"
          },
          {
            "$ref": "./apimanagement.json#/parameters/SkipQueryParameter"
          },
          {
            "$ref": "./apimanagement.json#/parameters/ApiVersionParameter"
          },
          {
            "$ref": "./apimanagement.json#/parameters/SubscriptionIdParameter"
          }
        ],
        "responses": {
          "200": {
            "description": "The operation returns a collection of products which have the Api entity.",
            "schema": {
              "$ref": "./apimproducts.json#/definitions/ProductCollection"
            }
          },
          "default": {
            "description": "Error response describing why the operation failed.",
            "schema": {
              "$ref": "./apimanagement.json#/definitions/ErrorResponse"
            }
          }
        },
        "x-ms-pageable": {
          "nextLinkName": "nextLink"
        },
        "x-ms-odata": "./apimproducts.json#/definitions/ProductContract"
      }
    },
    "/subscriptions/{subscriptionId}/resourceGroups/{resourceGroupName}/providers/Microsoft.ApiManagement/service/{serviceName}/apis/{apiId}/policies": {
      "get": {
        "tags": [
          "ApiPolicy"
        ],
        "operationId": "ApiPolicy_ListByApi",
        "description": "Get the policy configuration at the API level.",
        "x-ms-examples": {
          "ApiManagementListApiPolicies": {
            "$ref": "./examples/ApiManagementListApiPolicies.json"
          }
        },
        "parameters": [
          {
            "$ref": "./apimanagement.json#/parameters/ResourceGroupNameParameter"
          },
          {
            "$ref": "./apimanagement.json#/parameters/ServiceNameParameter"
          },
          {
            "$ref": "#/parameters/ApiIdParameter"
          },
          {
            "$ref": "./apimanagement.json#/parameters/ApiVersionParameter"
          },
          {
            "$ref": "./apimanagement.json#/parameters/SubscriptionIdParameter"
          }
        ],
        "responses": {
          "200": {
            "description": "Apis Policy Collection.",
            "schema": {
              "$ref": "./apimanagement.json#/definitions/PolicyCollection"
            },
            "headers": {
              "ETag": {
                "description": "Current entity state version. Should be treated as opaque and used to make conditional HTTP requests.",
                "type": "string"
              }
            }
          },
          "default": {
            "description": "Error response describing why the operation failed.",
            "schema": {
              "$ref": "./apimanagement.json#/definitions/ErrorResponse"
            }
          }
        }
      }
    },
    "/subscriptions/{subscriptionId}/resourceGroups/{resourceGroupName}/providers/Microsoft.ApiManagement/service/{serviceName}/apis/{apiId}/policies/{policyId}": {
      "get": {
        "tags": [
          "ApiPolicy"
        ],
        "operationId": "ApiPolicy_Get",
        "description": "Get the policy configuration at the API level.",
        "x-ms-examples": {
          "ApiManagementGetApiPolicy": {
            "$ref": "./examples/ApiManagementGetApiPolicy.json"
          }
        },
        "parameters": [
          {
            "$ref": "./apimanagement.json#/parameters/ResourceGroupNameParameter"
          },
          {
            "$ref": "./apimanagement.json#/parameters/ServiceNameParameter"
          },
          {
            "$ref": "#/parameters/ApiIdParameter"
          },
          {
            "$ref": "./apimanagement.json#/parameters/PolicyIdParameter"
          },
          {
            "$ref": "./apimanagement.json#/parameters/ApiVersionParameter"
          },
          {
            "$ref": "./apimanagement.json#/parameters/SubscriptionIdParameter"
          }
        ],
        "responses": {
          "200": {
            "description": "Api Policy information.",
            "schema": {
              "$ref": "./apimanagement.json#/definitions/PolicyContract"
            },
            "headers": {
              "ETag": {
                "description": "Current entity state version. Should be treated as opaque and used to make conditional HTTP requests.",
                "type": "string"
              }
            }
          },
          "default": {
            "description": "Error response describing why the operation failed.",
            "schema": {
              "$ref": "./apimanagement.json#/definitions/ErrorResponse"
            }
          }
        }
      },
      "put": {
        "tags": [
          "ApiPolicy"
        ],
        "operationId": "ApiPolicy_CreateOrUpdate",
        "description": "Creates or updates policy configuration for the API.",
        "x-ms-examples": {
          "ApiManagementCreateApiPolicy": {
            "$ref": "./examples/ApiManagementCreateApiPolicy.json"
          }
        },
        "parameters": [
          {
            "$ref": "./apimanagement.json#/parameters/ResourceGroupNameParameter"
          },
          {
            "$ref": "./apimanagement.json#/parameters/ServiceNameParameter"
          },
          {
            "$ref": "#/parameters/ApiIdParameter"
          },
          {
            "$ref": "./apimanagement.json#/parameters/PolicyIdParameter"
          },
          {
            "name": "parameters",
            "in": "body",
            "schema": {
              "$ref": "./apimanagement.json#/definitions/PolicyContract"
            },
            "required": true,
            "description": "The policy contents to apply."
          },
          {
            "name": "If-Match",
            "in": "header",
            "required": true,
            "description": "The entity state (Etag) version of the Api Policy to update. A value of \"*\" can be used for If-Match to unconditionally apply the operation.",
            "type": "string"
          },
          {
            "$ref": "./apimanagement.json#/parameters/ApiVersionParameter"
          },
          {
            "$ref": "./apimanagement.json#/parameters/SubscriptionIdParameter"
          }
        ],
        "responses": {
          "201": {
            "description": "Api policy configuration was successfully created.",
            "schema": {
              "$ref": "./apimanagement.json#/definitions/PolicyContract"
            }
          },
          "200": {
            "description": "Api policy configuration of the tenant was successfully updated.",
            "schema": {
              "$ref": "./apimanagement.json#/definitions/PolicyContract"
            }
          },
          "default": {
            "description": "Error response describing why the operation failed.",
            "schema": {
              "$ref": "./apimanagement.json#/definitions/ErrorResponse"
            }
          }
        }
      },
      "delete": {
        "tags": [
          "ApiPolicy"
        ],
        "operationId": "ApiPolicy_Delete",
        "description": "Deletes the policy configuration at the Api.",
        "x-ms-examples": {
          "ApiManagementDeleteApiPolicy": {
            "$ref": "./examples/ApiManagementDeleteApiPolicy.json"
          }
        },
        "parameters": [
          {
            "$ref": "./apimanagement.json#/parameters/ResourceGroupNameParameter"
          },
          {
            "$ref": "./apimanagement.json#/parameters/ServiceNameParameter"
          },
          {
            "$ref": "#/parameters/ApiIdParameter"
          },
          {
            "$ref": "./apimanagement.json#/parameters/PolicyIdParameter"
          },
          {
            "name": "If-Match",
            "in": "header",
            "required": true,
            "description": "The entity state (Etag) version of the Api policy to update. A value of \"*\" can be used for If-Match to unconditionally apply the operation.",
            "type": "string"
          },
          {
            "$ref": "./apimanagement.json#/parameters/ApiVersionParameter"
          },
          {
            "$ref": "./apimanagement.json#/parameters/SubscriptionIdParameter"
          }
        ],
        "responses": {
          "204": {
            "description": "Successfully deleted the policy configuration at the API level."
          },
          "default": {
            "description": "Error response describing why the operation failed.",
            "schema": {
              "$ref": "./apimanagement.json#/definitions/ErrorResponse"
            }
          }
        }
      }
    },
    "/subscriptions/{subscriptionId}/resourceGroups/{resourceGroupName}/providers/Microsoft.ApiManagement/service/{serviceName}/apis/{apiId}/schemas": {
      "get": {
        "tags": [
          "ApiSchema"
        ],
        "operationId": "ApiSchema_ListByApi",
        "description": "Get the schema configuration at the API level.",
        "x-ms-examples": {
          "ApiManagementListApiSchemas": {
            "$ref": "./examples/ApiManagementListApiSchemas.json"
          }
        },
        "parameters": [
          {
            "$ref": "./apimanagement.json#/parameters/ResourceGroupNameParameter"
          },
          {
            "$ref": "./apimanagement.json#/parameters/ServiceNameParameter"
          },
          {
            "$ref": "#/parameters/ApiIdParameter"
          },
          {
            "$ref": "./apimanagement.json#/parameters/ApiVersionParameter"
          },
          {
            "$ref": "./apimanagement.json#/parameters/SubscriptionIdParameter"
          }
        ],
        "responses": {
          "200": {
            "description": "Apis Schema Collection.",
            "schema": {
              "$ref": "#/definitions/SchemaCollection"
            },
            "headers": {
              "ETag": {
                "description": "Current entity state version. Should be treated as opaque and used to make conditional HTTP requests.",
                "type": "string"
              }
            }
          },
          "default": {
            "description": "Error response describing why the operation failed.",
            "schema": {
              "$ref": "./apimanagement.json#/definitions/ErrorResponse"
            }
          }
        },
        "x-ms-pageable": {
          "nextLinkName": "nextLink"
        }
      }
    },
    "/subscriptions/{subscriptionId}/resourceGroups/{resourceGroupName}/providers/Microsoft.ApiManagement/service/{serviceName}/apis/{apiId}/schemas/{schemaId}": {
      "get": {
        "tags": [
          "ApiSchema"
        ],
        "operationId": "ApiSchema_Get",
        "description": "Get the schema configuration at the API level.",
        "x-ms-examples": {
          "ApiManagementGetApiSchema": {
            "$ref": "./examples/ApiManagementGetApiSchema.json"
          }
        },
        "parameters": [
          {
            "$ref": "./apimanagement.json#/parameters/ResourceGroupNameParameter"
          },
          {
            "$ref": "./apimanagement.json#/parameters/ServiceNameParameter"
          },
          {
            "$ref": "#/parameters/ApiIdParameter"
          },
          {
            "$ref": "#/parameters/SchemaIdParameter"
          },
          {
            "$ref": "./apimanagement.json#/parameters/ApiVersionParameter"
          },
          {
            "$ref": "./apimanagement.json#/parameters/SubscriptionIdParameter"
          }
        ],
        "responses": {
          "200": {
            "description": "Api Schema information.",
            "schema": {
              "$ref": "#/definitions/SchemaContract"
            },
            "headers": {
              "ETag": {
                "description": "Current entity state version. Should be treated as opaque and used to make conditional HTTP requests.",
                "type": "string"
              }
            }
          },
          "default": {
            "description": "Error response describing why the operation failed.",
            "schema": {
              "$ref": "./apimanagement.json#/definitions/ErrorResponse"
            }
          }
        }
      },
      "put": {
        "tags": [
          "ApiSchema"
        ],
        "operationId": "ApiSchema_CreateOrUpdate",
        "description": "Creates or updates schema configuration for the API.",
        "x-ms-examples": {
          "ApiManagementCreateApiSchema": {
            "$ref": "./examples/ApiManagementCreateApiSchema.json"
          }
        },
        "parameters": [
          {
            "$ref": "./apimanagement.json#/parameters/ResourceGroupNameParameter"
          },
          {
            "$ref": "./apimanagement.json#/parameters/ServiceNameParameter"
          },
          {
            "$ref": "#/parameters/ApiIdParameter"
          },
          {
            "$ref": "#/parameters/SchemaIdParameter"
          },
          {
            "name": "parameters",
            "in": "body",
            "schema": {
              "$ref": "#/definitions/SchemaContract"
            },
            "required": true,
            "description": "The schema contents to apply."
          },
          {
            "name": "If-Match",
            "in": "header",
            "required": false,
            "description": "The entity state (Etag) version of the Api Schema to update. A value of \"*\" can be used for If-Match to unconditionally apply the operation.",
            "type": "string"
          },
          {
            "$ref": "./apimanagement.json#/parameters/ApiVersionParameter"
          },
          {
            "$ref": "./apimanagement.json#/parameters/SubscriptionIdParameter"
          }
        ],
        "responses": {
          "201": {
            "description": "Api schema configuration was successfully created.",
            "schema": {
              "$ref": "#/definitions/SchemaContract"
            }
          },
          "200": {
            "description": "Api schema configuration of the tenant was successfully updated.",
            "schema": {
              "$ref": "#/definitions/SchemaContract"
            }
          },
          "default": {
            "description": "Error response describing why the operation failed.",
            "schema": {
              "$ref": "./apimanagement.json#/definitions/ErrorResponse"
            }
          }
        }
      },
      "delete": {
        "tags": [
          "ApiSchema"
        ],
        "operationId": "ApiSchema_Delete",
        "description": "Deletes the schema configuration at the Api.",
        "x-ms-examples": {
          "ApiManagementDeleteApiSchema": {
            "$ref": "./examples/ApiManagementDeleteApiSchema.json"
          }
        },
        "parameters": [
          {
            "$ref": "./apimanagement.json#/parameters/ResourceGroupNameParameter"
          },
          {
            "$ref": "./apimanagement.json#/parameters/ServiceNameParameter"
          },
          {
            "$ref": "#/parameters/ApiIdParameter"
          },
          {
            "$ref": "#/parameters/SchemaIdParameter"
          },
          {
            "name": "If-Match",
            "in": "header",
            "required": true,
            "description": "The entity state (Etag) version of the Api schema to update. A value of \"*\" can be used for If-Match to unconditionally apply the operation.",
            "type": "string"
          },
          {
            "$ref": "./apimanagement.json#/parameters/ApiVersionParameter"
          },
          {
            "$ref": "./apimanagement.json#/parameters/SubscriptionIdParameter"
          }
        ],
        "responses": {
          "204": {
            "description": "Successfully deleted the schema configuration at the API level."
          },
          "default": {
            "description": "Error response describing why the operation failed.",
            "schema": {
              "$ref": "./apimanagement.json#/definitions/ErrorResponse"
            }
          }
        }
      }
    },
    "/subscriptions/{subscriptionId}/resourceGroups/{resourceGroupName}/providers/Microsoft.ApiManagement/service/{serviceName}/apis/{apiId}/tags": {
      "get": {
        "tags": [
          "ApiTags"
        ],
        "operationId": "Tag_ListByApi",
        "description": "Lists all Tags associated with the API.",
        "x-ms-examples": {
          "ApiManagementGetTagsForApi": {
            "$ref": "./examples/ApiManagementGetTagsForApi.json"
          }
        },
        "parameters": [
          {
            "$ref": "./apimanagement.json#/parameters/ResourceGroupNameParameter"
          },
          {
            "$ref": "./apimanagement.json#/parameters/ServiceNameParameter"
          },
          {
            "$ref": "#/parameters/ApiIdParameter"
          },
          {
            "name": "$filter",
            "in": "query",
            "required": false,
            "type": "string",
            "description": "| Field       | Supported operators    | Supported functions                         |\n|-------------|------------------------|---------------------------------------------|\n| id          | ge, le, eq, ne, gt, lt | substringof, contains, startswith, endswith |\n| name        | ge, le, eq, ne, gt, lt | substringof, contains, startswith, endswith |"
          },
          {
            "$ref": "./apimanagement.json#/parameters/TopQueryParameter"
          },
          {
            "$ref": "./apimanagement.json#/parameters/SkipQueryParameter"
          },
          {
            "$ref": "./apimanagement.json#/parameters/ApiVersionParameter"
          },
          {
            "$ref": "./apimanagement.json#/parameters/SubscriptionIdParameter"
          }
        ],
        "responses": {
          "200": {
            "description": "The operation returns a collection of tags associated with the Api entity.",
            "schema": {
              "$ref": "./apimtags.json#/definitions/TagCollection"
            }
          },
          "default": {
            "description": "Error response describing why the operation failed.",
            "schema": {
              "$ref": "./apimanagement.json#/definitions/ErrorResponse"
            }
          }
        },
        "x-ms-pageable": {
          "nextLinkName": "nextLink"
        },
        "x-ms-odata": "./apimtags.json#/definitions/TagContract"
      }
    },
    "/subscriptions/{subscriptionId}/resourceGroups/{resourceGroupName}/providers/Microsoft.ApiManagement/service/{serviceName}/apis/{apiId}/tags/{tagId}": {
      "head": {
        "tags": [
          "ApiTags"
        ],
        "operationId": "Tag_GetEntityStateByApi",
        "description": "Gets the entity state version of the tag specified by its identifier.",
        "x-ms-examples": {
          "ApiManagementHeadApiTag": {
            "$ref": "./examples/ApiManagementHeadApiTag.json"
          }
        },
        "parameters": [
          {
            "$ref": "./apimanagement.json#/parameters/ResourceGroupNameParameter"
          },
          {
            "$ref": "./apimanagement.json#/parameters/ServiceNameParameter"
          },
          {
            "$ref": "#/parameters/ApiIdParameter"
          },
          {
            "$ref": "./apimtags.json#/parameters/TagIdParameter"
          },
          {
            "$ref": "./apimanagement.json#/parameters/ApiVersionParameter"
          },
          {
            "$ref": "./apimanagement.json#/parameters/SubscriptionIdParameter"
          }
        ],
        "responses": {
          "200": {
            "description": "Empty response body, ETag header entity state version.",
            "headers": {
              "ETag": {
                "description": "Current entity state version. Should be treated as opaque and used to make conditional HTTP requests.",
                "type": "string"
              }
            }
          },
          "default": {
            "description": "Error response describing why the operation failed.",
            "schema": {
              "$ref": "./apimanagement.json#/definitions/ErrorResponse"
            }
          }
        }
<<<<<<< HEAD
      },
      "get": {
=======
      }
    },
    "/subscriptions/{subscriptionId}/resourceGroups/{resourceGroupName}/providers/Microsoft.ApiManagement/service/{serviceName}/apis/{apiId}/policies/{policyId}": {
      "head": {
        "tags": [
          "ApiPolicy"
        ],
        "operationId": "ApiPolicy_GetEntityTag",
        "description": "Gets the entity state (Etag) version of the API policy specified by its identifier.",
        "x-ms-examples": {
          "ApiManagementHeadApiPolicy": {
            "$ref": "./examples/ApiManagementHeadApiPolicy.json"
          }
        },
        "parameters": [
          {
            "$ref": "./apimanagement.json#/parameters/ResourceGroupNameParameter"
          },
          {
            "$ref": "./apimanagement.json#/parameters/ServiceNameParameter"
          },
          {
            "$ref": "#/parameters/ApiIdParameter"
          },
          {
            "$ref": "./apimanagement.json#/parameters/PolicyIdParameter"
          },
          {
            "$ref": "./apimanagement.json#/parameters/ApiVersionParameter"
          },
          {
            "$ref": "./apimanagement.json#/parameters/SubscriptionIdParameter"
          }
        ],
        "responses": {
          "200": {
            "description": "Specified API Policy entity exists and current entity state version is present in the ETag header.",
            "headers": {
               "ETag": {
                 "description": "Current entity state version. Should be treated as opaque and used to make conditional HTTP requests.",
                 "type": "string"
               }
            }
          },
          "default": {
            "description": "Error response describing why the operation failed.",
            "schema": {
              "$ref": "./apimanagement.json#/definitions/ErrorResponse"
            }
          }
        }
      },
	  "get": {
>>>>>>> fd0ec030
        "tags": [
          "ApiTags"
        ],
        "operationId": "Tag_GetByApi",
        "description": "Get tag associated with the API.",
        "x-ms-examples": {
          "ApiManagementGetApiTag": {
            "$ref": "./examples/ApiManagementGetApiTag.json"
          }
        },
        "parameters": [
          {
            "$ref": "./apimanagement.json#/parameters/ResourceGroupNameParameter"
          },
          {
            "$ref": "./apimanagement.json#/parameters/ServiceNameParameter"
          },
          {
            "$ref": "#/parameters/ApiIdRevParameter"
          },
          {
            "$ref": "./apimtags.json#/parameters/TagIdParameter"
          },
          {
            "$ref": "./apimanagement.json#/parameters/ApiVersionParameter"
          },
          {
            "$ref": "./apimanagement.json#/parameters/SubscriptionIdParameter"
          }
        ],
        "responses": {
          "200": {
            "description": "Gets the details of the tag specified by its identifier.",
            "schema": {
              "$ref": "./apimtags.json#/definitions/TagContract"
            },
            "headers": {
              "ETag": {
                "description": "Current entity state version. Should be treated as opaque and used to make conditional HTTP requests.",
                "type": "string"
              }
            }
          },
          "default": {
            "description": "Error response describing why the operation failed.",
            "schema": {
              "$ref": "./apimanagement.json#/definitions/ErrorResponse"
            }
          }
        }
      },
      "put": {
        "tags": [
          "ApiTags"
        ],
        "operationId": "Tag_AssignToApi",
        "description": "Assign tag to the Api.",
        "x-ms-examples": {
          "ApiManagementCreateApiTag": {
            "$ref": "./examples/ApiManagementCreateApiTag.json"
          }
        },
        "parameters": [
          {
            "$ref": "./apimanagement.json#/parameters/ResourceGroupNameParameter"
          },
          {
            "$ref": "./apimanagement.json#/parameters/ServiceNameParameter"
          },
          {
            "$ref": "#/parameters/ApiIdRevParameter"
          },
          {
            "$ref": "./apimtags.json#/parameters/TagIdParameter"
          },
          {
            "name": "If-Match",
            "in": "header",
            "required": false,
            "description": "The entity state (Etag) version of the Tag to update. A value of \"*\" can be used for If-Match to unconditionally apply the operation.",
            "type": "string"
          },
          {
            "$ref": "./apimanagement.json#/parameters/ApiVersionParameter"
          },
          {
            "$ref": "./apimanagement.json#/parameters/SubscriptionIdParameter"
          }
        ],
        "responses": {
          "201": {
            "description": "Tag was assigned to the Api.",
            "schema": {
              "$ref": "./apimtags.json#/definitions/TagContract"
            }
          },
          "200": {
            "description": "Tag is already assigned to the Api.",
            "schema": {
              "$ref": "./apimtags.json#/definitions/TagContract"
            }
          },
          "default": {
            "description": "Error response describing why the operation failed.",
            "schema": {
              "$ref": "./apimanagement.json#/definitions/ErrorResponse"
            }
          }
        }
      },
      "delete": {
        "tags": [
          "ApiTags"
        ],
        "operationId": "Tag_DetachFromApi",
        "description": "Detach the tag from the Api.",
        "x-ms-examples": {
          "ApiManagementDeleteApiTag": {
            "$ref": "./examples/ApiManagementDeleteApiTag.json"
          }
        },
        "parameters": [
          {
            "$ref": "./apimanagement.json#/parameters/ResourceGroupNameParameter"
          },
          {
            "$ref": "./apimanagement.json#/parameters/ServiceNameParameter"
          },
          {
            "$ref": "#/parameters/ApiIdRevParameter"
          },
          {
            "$ref": "./apimtags.json#/parameters/TagIdParameter"
          },
          {
            "name": "If-Match",
            "in": "header",
            "required": true,
            "description": "The entity state (Etag) version of the Api schema to update. A value of \"*\" can be used for If-Match to unconditionally apply the operation.",
            "type": "string"
          },
          {
            "$ref": "./apimanagement.json#/parameters/ApiVersionParameter"
          },
          {
            "$ref": "./apimanagement.json#/parameters/SubscriptionIdParameter"
          }
        ],
        "responses": {
          "204": {
            "description": "Successfully detached the tag from the Api."
          },
          "default": {
            "description": "Error response describing why the operation failed.",
            "schema": {
              "$ref": "./apimanagement.json#/definitions/ErrorResponse"
            }
          }
        }
      }
    },
    "/subscriptions/{subscriptionId}/resourceGroups/{resourceGroupName}/providers/Microsoft.ApiManagement/service/{serviceName}/apis/{apiId}/tagDescriptions": {
      "get": {
        "tags": [
          "ApiTagDescriptions"
        ],
        "operationId": "TagDescription_ListByApi",
        "description": "Lists all Tags descriptions in scope of API. Model similar to swagger - tagDescription is defined on API level but tag may be assigned to the Operations",
        "x-ms-examples": {
          "ApiManagementGetTagDescriptionsForApi": {
            "$ref": "./examples/ApiManagementGetTagDescriptionsForApi.json"
          }
        },
        "parameters": [
          {
            "$ref": "./apimanagement.json#/parameters/ResourceGroupNameParameter"
          },
          {
            "$ref": "./apimanagement.json#/parameters/ServiceNameParameter"
          },
          {
            "$ref": "#/parameters/ApiIdParameter"
          },
          {
            "name": "$filter",
            "in": "query",
            "required": false,
            "type": "string",
            "description": "| Field       | Supported operators    | Supported functions                         |\n|-------------|------------------------|---------------------------------------------|\n| id          | ge, le, eq, ne, gt, lt | substringof, contains, startswith, endswith |\n| name        | ge, le, eq, ne, gt, lt | substringof, contains, startswith, endswith |"
          },
          {
            "$ref": "./apimanagement.json#/parameters/TopQueryParameter"
          },
          {
            "$ref": "./apimanagement.json#/parameters/SkipQueryParameter"
          },
          {
            "$ref": "./apimanagement.json#/parameters/ApiVersionParameter"
          },
          {
            "$ref": "./apimanagement.json#/parameters/SubscriptionIdParameter"
          }
        ],
        "responses": {
          "200": {
            "description": "The operation returns a collection of tagDescriptions associated with the Api entity.",
            "schema": {
              "$ref": "./apimtags.json#/definitions/TagDescriptionCollection"
            }
          },
          "default": {
            "description": "Error response describing why the operation failed.",
            "schema": {
              "$ref": "./apimanagement.json#/definitions/ErrorResponse"
            }
          }
        },
        "x-ms-pageable": {
          "nextLinkName": "nextLink"
        },
        "x-ms-odata": "./apimtags.json#/definitions/TagDescriptionContract"
      }
    },
    "/subscriptions/{subscriptionId}/resourceGroups/{resourceGroupName}/providers/Microsoft.ApiManagement/service/{serviceName}/apis/{apiId}/tagDescriptions/{tagId}": {
      "head": {
        "tags": [
          "ApiTagDescriptions"
        ],
        "operationId": "TagDescription_GetEntityState",
        "description": "Gets the entity state version of the tag specified by its identifier.",
        "x-ms-examples": {
          "ApiManagementHeadApiTagDescription": {
            "$ref": "./examples/ApiManagementHeadApiTagDescription.json"
          }
        },
        "parameters": [
          {
            "$ref": "./apimanagement.json#/parameters/ResourceGroupNameParameter"
          },
          {
            "$ref": "./apimanagement.json#/parameters/ServiceNameParameter"
          },
          {
            "$ref": "#/parameters/ApiIdParameter"
          },
          {
            "$ref": "./apimtags.json#/parameters/TagIdParameter"
          },
          {
            "$ref": "./apimanagement.json#/parameters/ApiVersionParameter"
          },
          {
            "$ref": "./apimanagement.json#/parameters/SubscriptionIdParameter"
          }
        ],
        "responses": {
          "200": {
            "description": "Empty response body, ETag header entity state version.",
            "headers": {
              "ETag": {
                "description": "Current entity state version. Should be treated as opaque and used to make conditional HTTP requests.",
                "type": "string"
              }
            }
          },
          "default": {
            "description": "Error response describing why the operation failed.",
            "schema": {
              "$ref": "./apimanagement.json#/definitions/ErrorResponse"
            }
          }
        }
<<<<<<< HEAD
      },
      "get": {
=======
      }
    },
    "/subscriptions/{subscriptionId}/resourceGroups/{resourceGroupName}/providers/Microsoft.ApiManagement/service/{serviceName}/apis/{apiId}/schemas/{schemaId}": {
      "head": {
        "tags": [
          "ApiSchema"
        ],
        "operationId": "ApiSchema_GetEntityTag",
        "description": "Gets the entity state (Etag) version of the schema specified by its identifier.",
        "x-ms-examples": {
          "ApiManagementHeadApiSchema": {
            "$ref": "./examples/ApiManagementHeadApiSchema.json"
          }
        },
        "parameters": [
          {
            "$ref": "./apimanagement.json#/parameters/ResourceGroupNameParameter"
          },
          {
            "$ref": "./apimanagement.json#/parameters/ServiceNameParameter"
          },
          {
            "$ref": "#/parameters/ApiIdParameter"
          },
          {
            "$ref": "#/parameters/SchemaIdParameter"
          },
          {
            "$ref": "./apimanagement.json#/parameters/ApiVersionParameter"
          },
          {
            "$ref": "./apimanagement.json#/parameters/SubscriptionIdParameter"
          }
        ],
        "responses": {
          "200": {
            "description": "Specified schema entity exists and current entity state version is present in the ETag header.",
            "headers": {
               "ETag": {
                 "description": "Current entity state version. Should be treated as opaque and used to make conditional HTTP requests.",
                 "type": "string"
               }
            }
          },
          "default": {
            "description": "Error response describing why the operation failed.",
            "schema": {
              "$ref": "./apimanagement.json#/definitions/ErrorResponse"
            }
          }
        }
      },
	  "get": {
>>>>>>> fd0ec030
        "tags": [
          "ApiTagDescriptions"
        ],
        "operationId": "TagDescription_Get",
        "description": "Get tag associated with the API.",
        "x-ms-examples": {
          "ApiManagementGetApiTagDescription": {
            "$ref": "./examples/ApiManagementGetApiTagDescription.json"
          }
        },
        "parameters": [
          {
            "$ref": "./apimanagement.json#/parameters/ResourceGroupNameParameter"
          },
          {
            "$ref": "./apimanagement.json#/parameters/ServiceNameParameter"
          },
          {
            "$ref": "#/parameters/ApiIdParameter"
          },
          {
            "$ref": "./apimtags.json#/parameters/TagIdParameter"
          },
          {
            "$ref": "./apimanagement.json#/parameters/ApiVersionParameter"
          },
          {
            "$ref": "./apimanagement.json#/parameters/SubscriptionIdParameter"
          }
        ],
        "responses": {
          "200": {
            "description": "Gets the description of the tag specified by its identifier in scope if the Api.",
            "schema": {
              "$ref": "./apimtags.json#/definitions/TagDescriptionContract"
            },
            "headers": {
              "ETag": {
                "description": "Current entity state version. Should be treated as opaque and used to make conditional HTTP requests.",
                "type": "string"
              }
            }
          },
          "default": {
            "description": "Error response describing why the operation failed.",
            "schema": {
              "$ref": "./apimanagement.json#/definitions/ErrorResponse"
            }
          }
        }
      },
      "put": {
        "tags": [
          "ApiTagDescriptions"
        ],
        "operationId": "TagDescription_CreateOrUpdate",
        "description": "Create/Update tag fescription in scope of the Api.",
        "x-ms-examples": {
          "ApiManagementCreateApiTagDescription": {
            "$ref": "./examples/ApiManagementCreateApiTagDescription.json"
          }
        },
        "parameters": [
          {
            "$ref": "./apimanagement.json#/parameters/ResourceGroupNameParameter"
          },
          {
            "$ref": "./apimanagement.json#/parameters/ServiceNameParameter"
          },
          {
            "$ref": "#/parameters/ApiIdParameter"
          },
          {
            "$ref": "./apimtags.json#/parameters/TagIdParameter"
          },
          {
            "name": "parameters",
            "in": "body",
            "required": true,
            "schema": {
              "$ref": "./apimtags.json#/definitions/TagDescriptionCreateParameters"
            },
            "description": "Create parameters."
          },
          {
            "name": "If-Match",
            "in": "header",
            "required": false,
            "description": "The entity state (Etag) version of the Tag to update. A value of \"*\" can be used for If-Match to unconditionally apply the operation.",
            "type": "string"
          },
          {
            "$ref": "./apimanagement.json#/parameters/ApiVersionParameter"
          },
          {
            "$ref": "./apimanagement.json#/parameters/SubscriptionIdParameter"
          }
        ],
        "responses": {
          "201": {
            "description": "Tag Description was created for the Api.",
            "schema": {
              "$ref": "./apimtags.json#/definitions/TagDescriptionContract"
            }
          },
          "200": {
            "description": "Tag Description was updated for the Api.",
            "schema": {
              "$ref": "./apimtags.json#/definitions/TagDescriptionContract"
            }
          },
          "default": {
            "description": "Error response describing why the operation failed.",
            "schema": {
              "$ref": "./apimanagement.json#/definitions/ErrorResponse"
            }
          }
        }
      },
      "delete": {
        "tags": [
          "ApiTagDescriptions"
        ],
        "operationId": "TagDescription_Delete",
        "description": "Delete tag description for the Api.",
        "x-ms-examples": {
          "ApiManagementDeleteApiTagDescription": {
            "$ref": "./examples/ApiManagementDeleteApiTagDescription.json"
          }
        },
        "parameters": [
          {
            "$ref": "./apimanagement.json#/parameters/ResourceGroupNameParameter"
          },
          {
            "$ref": "./apimanagement.json#/parameters/ServiceNameParameter"
          },
          {
            "$ref": "#/parameters/ApiIdParameter"
          },
          {
            "$ref": "./apimtags.json#/parameters/TagIdParameter"
          },
          {
            "name": "If-Match",
            "in": "header",
            "required": true,
            "description": "The entity state (Etag) version of the Api schema to update. A value of \"*\" can be used for If-Match to unconditionally apply the operation.",
            "type": "string"
          },
          {
            "$ref": "./apimanagement.json#/parameters/ApiVersionParameter"
          },
          {
            "$ref": "./apimanagement.json#/parameters/SubscriptionIdParameter"
          }
        ],
        "responses": {
          "204": {
            "description": "Successfully deleted tag description for the Api."
          },
          "default": {
            "description": "Error response describing why the operation failed.",
            "schema": {
              "$ref": "./apimanagement.json#/definitions/ErrorResponse"
            }
          }
        }
      }
    }
  },
  "x-ms-paths": {
    "/subscriptions/{subscriptionId}/resourceGroups/{resourceGroupName}/providers/Microsoft.ApiManagement/service/{serviceName}/apis/{apiId}?export=true": {
      "get": {
        "tags": [
          "Apis"
        ],
        "operationId": "ApiExport_Get",
        "description": "Gets the details of the API specified by its identifier in the format specified to the Storage Blob with SAS Key valid for 5 minutes.",
        "x-ms-examples": {
          "ApiManagementGetApiExportInOpenApi2dot0": {
            "$ref": "./examples/ApiManagementGetApiExportInOpenApi2dot0.json"
          }
        },
        "parameters": [
          {
            "$ref": "./apimanagement.json#/parameters/ResourceGroupNameParameter"
          },
          {
            "$ref": "./apimanagement.json#/parameters/ServiceNameParameter"
          },
          {
            "$ref": "#/parameters/ApiIdParameter"
          },
          {
            "name": "Accept",
            "in": "header",
            "required": true,
            "type": "string",
            "enum": [
              "application/vnd.swagger.link+json",
              "application/vnd.sun.wadl.link+json",
              "application/vnd.ms.wsdl.link+xml"
            ],
            "x-ms-enum": {
              "name": "ExportFormat",
              "modelAsString": true,
              "values": [
                {
                  "value": "application/vnd.swagger.link+json",
                  "description": "Export the Api Definition in OpenApi Specification 2.0 format to the Storage Blob.",
                  "name": "OpenApi2"
                },
                {
                  "value": "application/vnd.ms.wsdl.link+xml",
                  "description": "Export the Api Definition in WSDL Schema to Storage Blob.",
                  "name": "Wsdl"
                },
                {
                  "value": "application/vnd.sun.wadl.link+json",
                  "description": "Export the Api Definition in WADL Schema to Storage Blob.",
                  "name": "Wadl"
                }
              ]
            },
            "description": "Format in which to export the Api Details to the Storage Blob with Sas Key valid for 5 minutes."
          },
          {
            "name": "export",
            "in": "query",
            "required": true,
            "type": "string",
            "enum": [
              "true"
            ],
            "x-ms-enum": {
              "modelAsString": true,
              "name": "ExportApi"
            },
            "description": "Query parameter required to export the API details."
          },
          {
            "$ref": "./apimanagement.json#/parameters/ApiVersionParameter"
          },
          {
            "$ref": "./apimanagement.json#/parameters/SubscriptionIdParameter"
          }
        ],
        "responses": {
          "200": {
            "description": "The response contains a stream with a full set of API metadata and includes API entity with an embedded array of operation entities.",
            "schema": {
              "$ref": "#/definitions/ApiExportResult"
            }
          },
          "default": {
            "description": "Error response describing why the operation failed.",
            "schema": {
              "$ref": "./apimanagement.json#/definitions/ErrorResponse"
            }
          }
        }
      }
    }
  },
  "definitions": {
    "ApiExportResult": {
      "properties": {
        "link": {
          "type": "string",
          "description": "Link to the Storage Blob containing the result of the export operation. The Blob Uri is only valid for 5 minutes."
        }
      },
      "description": "API Export result Blob Uri."
    },
    "ApiCollection": {
      "properties": {
        "value": {
          "type": "array",
          "items": {
            "$ref": "#/definitions/ApiContract"
          },
          "description": "Page values."
        },
        "nextLink": {
          "type": "string",
          "description": "Next page link if any."
        }
      },
      "description": "Paged Api list representation."
    },
    "ApiContract": {
      "properties": {
        "properties": {
          "x-ms-client-flatten": true,
          "$ref": "#/definitions/ApiContractProperties",
          "description": "Api entity contract properties."
        }
      },
      "allOf": [
        {
          "$ref": "./apimanagement.json#/definitions/Resource"
        }
      ],
      "description": "API details."
    },
    "ApiCreateOrUpdateParameter": {
      "properties": {
        "properties": {
          "x-ms-client-flatten": true,
          "$ref": "#/definitions/ApiCreateOrUpdateProperties",
          "description": "Api entity create of update properties."
        }
      },
      "description": "API Create or Update Parameters."
    },
    "ApiCreateOrUpdateProperties": {
      "properties": {
        "contentValue": {
          "type": "string",
          "description": "Content value when Importing an API."
        },
        "contentFormat": {
          "type": "string",
          "description": "Format of the Content in which the API is getting imported.",
          "enum": [
            "wadl-xml",
            "wadl-link-json",
            "swagger-json",
            "swagger-link-json",
            "wsdl",
            "wsdl-link"
          ],
          "x-ms-enum": {
            "name": "ContentFormat",
            "modelAsString": true,
            "values": [
              {
                "value": "wadl-xml",
                "description": "The contents are inline and Content type is a WADL document."
              },
              {
                "value": "wadl-link-json",
                "description": "The WADL document is hosted on a publicly accessible internet address."
              },
              {
                "value": "swagger-json",
                "description": "The contents are inline and Content Type is a OpenApi 2.0 Document."
              },
              {
                "value": "swagger-link-json",
                "description": "The Open Api 2.0 document is hosted on a publicly accessible internet address."
              },
              {
                "value": "wsdl",
                "description": "The contents are inline and the document is a WSDL/Soap document."
              },
              {
                "value": "wsdl-link",
                "description": "The WSDL document is hosted on a publicly accessible internet address."
              }
            ]
          }
        },
        "wsdlSelector": {
          "description": "Criteria to limit import of WSDL to a subset of the document.",
          "properties": {
            "wsdlServiceName": {
              "type": "string",
              "description": "Name of service to import from WSDL"
            },
            "wsdlEndpointName": {
              "type": "string",
              "description": "Name of endpoint(port) to import from WSDL"
            }
          }
        }
      },
      "allOf": [
        {
          "$ref": "#/definitions/ApiContractProperties"
        }
      ],
      "description": "Api Create or Update Properties."
    },
    "ApiContractProperties": {
      "properties": {
        "displayName": {
          "type": "string",
          "description": "API name.",
          "minLength": 1,
          "maxLength": 300
        },
        "serviceUrl": {
          "type": "string",
          "description": "Absolute URL of the backend service implementing this API.",
          "minLength": 1,
          "maxLength": 2000
        },
        "path": {
          "type": "string",
          "description": "Relative URL uniquely identifying this API and all of its resource paths within the API Management service instance. It is appended to the API endpoint base URL specified during the service instance creation to form a public URL for this API.",
          "minLength": 0,
          "maxLength": 400
        },
        "protocols": {
          "type": "array",
          "items": {
            "type": "string",
            "enum": [
              "http",
              "https"
            ],
            "x-ms-enum": {
              "name": "Protocol",
              "modelAsString": false
            }
          },
          "description": "Describes on which protocols the operations in this API can be invoked."
        },
        "apiVersionSet" : {
          "$ref" : "#/definitions/ApiVersionSetContract"
        }
      },
      "allOf": [
        {
          "$ref": "#/definitions/ApiEntityBaseContract"
        }
      ],
      "required": [
        "path"
      ],
      "description": "Api Entity Properties"
    },
    "ApiUpdateContract": {
      "properties": {
        "properties": {
          "x-ms-client-flatten": true,
          "$ref": "#/definitions/ApiContractUpdateProperties",
          "description": "Properties of the API entity that can be updated."
        }
      },
      "description": "API update contract details."
    },
    "ApiContractUpdateProperties": {
      "properties": {
        "displayName": {
          "type": "string",
          "description": "API name.",
          "minLength": 1,
          "maxLength": 300
        },
        "serviceUrl": {
          "type": "string",
          "description": "Absolute URL of the backend service implementing this API.",
          "minLength": 1,
          "maxLength": 2000
        },
        "path": {
          "type": "string",
          "description": "Relative URL uniquely identifying this API and all of its resource paths within the API Management service instance. It is appended to the API endpoint base URL specified during the service instance creation to form a public URL for this API.",
          "minLength": 0,
          "maxLength": 400
        },
        "protocols": {
          "type": "array",
          "items": {
            "type": "string",
            "enum": [
              "http",
              "https"
            ],
            "x-ms-enum": {
              "name": "Protocol",
              "modelAsString": false
            }
          },
          "description": "Describes on which protocols the operations in this API can be invoked."
        }
      },
      "allOf": [
        {
          "$ref": "#/definitions/ApiEntityBaseContract"
        }
      ],
      "description": "API update contract properties."
    },
    "ApiEntityBaseContract": {
      "properties": {
        "description": {
          "type": "string",
          "description": "Description of the API. May include HTML formatting tags."
        },
        "authenticationSettings": {
          "$ref": "#/definitions/AuthenticationSettingsContract",
          "description": "Collection of authentication settings included into this API."
        },
        "subscriptionKeyParameterNames": {
          "$ref": "#/definitions/SubscriptionKeyParameterNamesContract",
          "description": "Protocols over which API is made available."
        },
        "type": {
          "type": "string",
          "description": "Type of API.",
          "enum": [
            "http",
            "soap"
          ],
          "x-ms-client-name": "ApiType",
          "x-ms-enum": {
            "name": "ApiType",
            "modelAsString": true
          }
        },
        "apiRevision": {
          "type": "string",
          "description": "Describes the Revision of the Api. If no value is provided, default revision 1 is created",
          "minLength": 1,
          "maxLength": 100
        },
        "apiVersion": {
          "type": "string",
          "description": "Indicates the Version identifier of the API if the API is versioned",
          "maxLength": 100
        },
        "isCurrent": {
          "type": "boolean",
          "description": "Indicates if API revision is current api revision.",
          "readOnly": true
        },
        "isOnline": {
          "type": "boolean",
          "description": "Indicates if API revision is accessible via the gateway.",
          "readOnly": true
        },
        "apiVersionSetId": {
          "type": "string",
          "description": "A resource identifier for the related ApiVersionSet."
        }
      },
      "description": "API base contract details."
    },
    "ApiRevisionCollection": {
      "properties": {
        "value": {
          "type": "array",
          "items": {
            "$ref": "#/definitions/ApiRevisionContract"
          },
          "description": "Page values."
        },
        "nextLink": {
          "type": "string",
          "description": "Next page link if any."
        }
      },
      "description": "Paged Api Revision list representation."
    },
    "ApiRevisionContract": {
      "properties": {
        "apiId": {
          "type":"string",
          "readOnly": true,
          "description": "Identifier of the API Revision."
        },
        "apiRevision": {
          "type":"string",
          "minLength": 1,
          "maxLength": 100,          
          "readOnly": true,
          "description": "Revision number of API."
        },
        "createdDateTime": {
          "type":"string",
          "readOnly": true,
          "format": "date-time",
          "description": "The time the API Revision was created. The date conforms to the following format: yyyy-MM-ddTHH:mm:ssZ as specified by the ISO 8601 standard."
        },
        "updatedDateTime": {
          "type":"string",
          "readOnly": true,
          "format": "date-time",
          "description": "The time the API Revision were updated. The date conforms to the following format: yyyy-MM-ddTHH:mm:ssZ as specified by the ISO 8601 standard."
        },
        "description": {
          "type": "string",
          "readOnly": true,
          "maxLength": 256,
          "description": "Description of the API Revision."
        },
        "privateUrl": {
          "type": "string",
          "readOnly": true,
          "description": "Gateway URL for accessing the non-current API Revision."
        },
        "isOnline": {
          "type": "boolean",
          "readOnly": true,
          "description": "Indicates if API revision is the current api revision."
        },
        "isCurrent": {
          "type": "boolean",
          "readOnly": true,
          "description": "Indicates if API revision is accessible via the gateway."
        }
      },
      "description": "Summary of revision metadata."
    },
    "ApiRevisionInfoContract" : {
        "description": "Object used to create an API Revision or Version based on an existing API Revision",
        "properties": {
          "sourceApiId": {
            "type": "string",
            "description": "Resource identifier of API to be used to create the revision from."
          },
          "apiVersionName": {
            "type": "string",
            "maxLength": 100,
            "description": "Version identifier for the new API Version."
          },
          "apiRevisionDescription": {
            "type": "string",
            "maxLength": 256,
            "description": "Description of new API Revision."
          },
          "apiVersionSet" : {
            "$ref" : "#/definitions/ApiVersionSetContract"
          }
        }
    },
    "ApiVersionSetContract" : {
      "description": "An API Version Set contains the common configuration for a set of API Versions relating ",
      "properties": {
        "id" : {
          "type": "string",
          "description": "Identifier for existing API Version Set. Omit this value to create a new Version Set."
        },
        "description": {
          "type": "string",
          "description": "Description of API Version Set."
        },
        "versioningScheme": {
          "type": "string",
          "description": "An value that determines where the API Version identifer will be located in a HTTP request.",
          "enum": [
            "Segment", "Query", "Header"
          ]
        },
        "versionQueryName": {
          "type": "string",
          "description": "Name of query parameter that indicates the API Version if versioningScheme is set to `query`."
        },
        "versionHeaderName": {
          "type": "string",
          "description": "Name of HTTP header parameter that indicates the API Version if versioningScheme is set to `header`."
        }
      }
    },
    "ApiReleaseCollection": {
      "properties": {
        "value": {
          "type": "array",
          "items": {
            "$ref": "#/definitions/ApiReleaseContract"
          },
          "description": "Page values."
        },
        "nextLink": {
          "type": "string",
          "description": "Next page link if any."
        }
      },
      "description": "Paged Api Revision list representation."
    },
    "ApiReleaseContract": {
      "properties": {
        "properties": {
          "x-ms-client-flatten": true,
          "$ref": "#/definitions/ApiReleaseContractProperties",
          "description": "Properties of the Api Release Contract."
        }
      },
      "allOf": [
        {
          "$ref": "./apimanagement.json#/definitions/Resource"
        }
      ],
      "description": "Api Release details."
    },
    "ApiReleaseContractProperties": {
      "description": "API Release details",
      "properties": {
        "apiId": {
          "type": "string",
          "description": "Identifier of the API the release belongs to."
        },
        "createdDate": {
          "type":"string",
          "readOnly": true,
          "format": "date-time",
          "description": "The time the API was released. The date conforms to the following format: yyyy-MM-ddTHH:mm:ssZ as specified by the ISO 8601 standard."        
        },
        "updatedDate": {
          "type":"string",
          "readOnly": true,
          "format": "date-time",
          "description": "The time the API release was updated."
        },
        "notes": {
          "type": "string",
          "description": "Release Notes"
        }
      }
    },
    "AuthenticationSettingsContract": {
      "properties": {
        "oAuth2": {
          "$ref": "#/definitions/OAuth2AuthenticationSettingsContract",
          "description": "OAuth2 Authentication settings"
        }
      },
      "description": "API Authentication Settings."
    },
    "OAuth2AuthenticationSettingsContract": {
      "properties": {
        "authorizationServerId": {
          "type": "string",
          "description": "OAuth authorization server identifier."
        },
        "scope": {
          "type": "string",
          "description": "operations scope."
        }
      },
      "description": "API OAuth2 Authentication settings details."
    },
    "OperationCollection": {
      "properties": {
        "value": {
          "type": "array",
          "items": {
            "$ref": "#/definitions/OperationContract"
          },
          "description": "Page values."
        },
        "nextLink": {
          "type": "string",
          "description": "Next page link if any."
        }
      },
      "description": "Paged Operation list representation."
    },
    "OperationContract": {
      "properties": {
        "properties": {
          "x-ms-client-flatten": true,
          "$ref": "#/definitions/OperationContractProperties",
          "description": "Properties of the Operation Contract."
        }
      },
      "allOf": [
        {
          "$ref": "./apimanagement.json#/definitions/Resource"
        }
      ],
      "description": "Api Operation details."
    },
    "OperationContractProperties": {
      "properties": {
        "displayName": {
          "type": "string",
          "description": "Operation Name.",
          "minLength": 1,
          "maxLength": 300
        },
        "method": {
          "type": "string",
          "description": "A Valid HTTP Operation Method. Typical Http Methods like GET, PUT, POST but not limited by only them.",
          "externalDocs": {
            "description": "As defined by RFC.",
            "url": "http://www.rfc-editor.org/rfc/rfc7230.txt"
          }
        },
        "urlTemplate": {
          "type": "string",
          "description": "Relative URL template identifying the target resource for this operation. May include parameters. Example: /customers/{cid}/orders/{oid}/?date={date}",
          "minLength": 1,
          "maxLength": 1000
        }
      },
      "allOf": [
        {
          "$ref": "#/definitions/OperationEntityBaseContract"
        }
      ],
      "required": [
        "displayName",
        "method",
        "urlTemplate"
      ],
      "description": "Operation Contract Properties"
    },
    "OperationUpdateContractProperties": {
      "properties": {
        "displayName": {
          "type": "string",
          "description": "Operation Name.",
          "minLength": 1,
          "maxLength": 300
        },
        "method": {
          "type": "string",
          "description": "A Valid HTTP Operation Method. Typical Http Methods like GET, PUT, POST but not limited by only them.",
          "externalDocs": {
            "description": "As defined by RFC.",
            "url": "http://www.rfc-editor.org/rfc/rfc7230.txt"
          }
        },
        "urlTemplate": {
          "type": "string",
          "description": "Relative URL template identifying the target resource for this operation. May include parameters. Example: /customers/{cid}/orders/{oid}/?date={date}",
          "minLength": 1,
          "maxLength": 1000
        }
      },
      "allOf": [
        {
          "$ref": "#/definitions/OperationEntityBaseContract"
        }
      ],
      "description": "Operation Update Contract Properties."
    },
    "OperationEntityBaseContract": {
      "properties": {
        "templateParameters": {
          "type": "array",
          "items": {
            "$ref": "#/definitions/ParameterContract"
          },
          "description": "Collection of URL template parameters."
        },
        "description": {
          "type": "string",
          "description": "Description of the operation. May include HTML formatting tags.",
          "maxLength": 1000
        },
        "request": {
          "$ref": "#/definitions/RequestContract",
          "description": "An entity containing request details."
        },
        "responses": {
          "type": "array",
          "items": {
            "$ref": "#/definitions/ResponseContract"
          },
          "description": "Array of Operation responses."
        },
        "policies": {
          "type": "string",
          "description": "Operation Policies"
        }
      },
      "description": "Api Operation Entity Base Contract details."
    },
    "OperationUpdateContract": {
      "properties": {
        "properties": {
          "x-ms-client-flatten": true,
          "$ref": "#/definitions/OperationUpdateContractProperties",
          "description": "Properties of the API Operation entity that can be updated."
        }
      },
      "description": "Api Operation Update Contract details."
    },
    "ParameterContract": {
      "properties": {
        "name": {
          "type": "string",
          "description": "Parameter name."
        },
        "description": {
          "type": "string",
          "description": "Parameter description."
        },
        "type": {
          "type": "string",
          "description": "Parameter type."
        },
        "defaultValue": {
          "type": "string",
          "description": "Default parameter value."
        },
        "required": {
          "type": "boolean",
          "description": "whether parameter is required or not."
        },
        "values": {
          "type": "array",
          "items": {
            "type": "string"
          },
          "description": "Parameter values."
        }
      },
      "required": [
        "name",
        "type"
      ],
      "description": "Operation parameters details."
    },
    "RepresentationContract": {
      "properties": {
        "contentType": {
          "type": "string",
          "description": "Specifies a registered or custom content type for this representation, e.g. application/xml."
        },
        "sample": {
          "type": "string",
          "description": "An example of the representation."
        },
        "schemaId": {
          "type": "string",
          "description": "Schema identifier. Applicable only if 'contentType' value is neither 'application/x-www-form-urlencoded' nor 'multipart/form-data'."
        },
        "typeName": {
          "type": "string",
          "description": "Type name defined by the schema. Applicable only if 'contentType' value is neither 'application/x-www-form-urlencoded' nor 'multipart/form-data'."
        },
        "formParameters": {
          "type": "array",
          "items": {
            "$ref": "#/definitions/ParameterContract"
          },
          "description": "Collection of form parameters. Required if 'contentType' value is either 'application/x-www-form-urlencoded' or 'multipart/form-data'.."
        }
      },
      "required": [
        "contentType"
      ],
      "description": "Operation request/response representation details."
    },
    "RequestContract": {
      "properties": {
        "description": {
          "type": "string",
          "description": "Operation request description."
        },
        "queryParameters": {
          "type": "array",
          "items": {
            "$ref": "#/definitions/ParameterContract"
          },
          "description": "Collection of operation request query parameters."
        },
        "headers": {
          "type": "array",
          "items": {
            "$ref": "#/definitions/ParameterContract"
          },
          "description": "Collection of operation request headers."
        },
        "representations": {
          "type": "array",
          "items": {
            "$ref": "#/definitions/RepresentationContract"
          },
          "description": "Collection of operation request representations."
        }
      },
      "description": "Operation request details."
    },
    "ResponseContract": {
      "properties": {
        "statusCode": {
          "type": "integer",
          "format": "int32",
          "description": "Operation response HTTP status code."
        },
        "description": {
          "type": "string",
          "description": "Operation response description."
        },
        "representations": {
          "type": "array",
          "items": {
            "$ref": "#/definitions/RepresentationContract"
          },
          "description": "Collection of operation response representations."
        },
        "headers": {
          "type": "array",
          "items": {
            "$ref": "#/definitions/ParameterContract"
          },
          "description": "Collection of operation response headers."
        }
      },
      "required": [
        "statusCode"
      ],
      "description": "Operation response details."
    },
    "SubscriptionKeyParameterNamesContract": {
      "properties": {
        "header": {
          "type": "string",
          "description": "Subscription key header name."
        },
        "query": {
          "type": "string",
          "description": "Subscription key query string parameter name."
        }
      },
      "description": "Subscription key parameter names details.",
      "example": {
        "subscriptionKeyParameterNames": {
          "query": "customQueryParameterName",
          "header": "customHeaderParameterName"
        }
      }
    },
    "SchemaCollection": {
      "properties": {
        "value": {
          "type": "array",
          "items": {
            "$ref": "#/definitions/SchemaContract"
          },
          "description": "Api Schema Contract value."
        },
        "nextLink": {
          "type": "string",
          "description": "Next page link if any."
        }
      },
      "description": "The response of the list schema operation."
    },
    "SchemaContract": {
      "properties": {
        "properties": {
          "x-ms-client-flatten": true,
          "$ref": "#/definitions/SchemaContractProperties",
          "description": "Properties of the Schema."
        }
      },
      "allOf": [
        {
          "$ref": "#/definitions/Resource"
        }
      ],
      "description": "Schema Contract details."
    },
    "SchemaContractProperties": {
      "properties": {
        "contentType": {
          "type": "string",
          "description": "Must be a valid a media type used in a Content-Type header as defined in the RFC 2616. Media type of the schema document (e.g. application/json, application/xml)."
        },
        "document": {
          "x-ms-client-flatten": true,
          "$ref": "#/definitions/SchemaDocumentProperties",
          "description": "Properties of the Schema Document."
        }
      },
      "required": [
        "contentType"
      ],
      "description": "Schema contract Properties."
    },
    "SchemaDocumentProperties": {
      "properties": {
        "value": {
          "type": "string",
          "description": "Json escaped string defining the document representing the Schema."
        }
      },
      "description": "Schema Document Properties."
    }
  },
  "parameters": {
    "ApiIdParameter": {
      "name": "apiId",
      "in": "path",
      "required": true,
      "type": "string",
      "description": "API identifier. Must be unique in the current API Management service instance.",
      "minLength": 1,
      "maxLength": 256,
      "pattern": "^[^*#&+:<>?]+$",
      "x-ms-parameter-location": "method"
    },
    "ApiIdRevParameter": {
      "name": "apiId",
      "in": "path",
      "required": true,
      "type": "string",
      "description": "API revision identifier. Must be unique in the current API Management service instance. Non-current revision has ;rev=n as a suffix where n is the revision number.",
      "minLength": 1,
      "maxLength": 256,
      "pattern": "^[^*#&+:<>?]+$",
      "x-ms-parameter-location": "method"
    },
    "OperationIdParameter": {
      "name": "operationId",
      "in": "path",
      "required": true,
      "type": "string",
      "description": "Operation identifier within an API. Must be unique in the current API Management service instance.",
      "minLength": 1,
      "maxLength": 256,
      "pattern": "^[^*#&+:<>?]+$",
      "x-ms-parameter-location": "method"
    },
    "IfMatch": {
      "name": "If-Match",
      "in": "header",
      "required": true,
      "description": "ETag of the Entity. ETag should match the current entity state from the header response of the GET request or it should be * for unconditional update.",
      "type": "string"
    },
    "SchemaIdParameter": {
      "name": "schemaId",
      "in": "path",
      "required": true,
      "type": "string",
      "description": "Schema identifier within an API. Must be unique in the current API Management service instance.",
      "minLength": 1,
      "maxLength": 256,
      "pattern": "^[^*#&+:<>?]+$",
      "x-ms-parameter-location": "method"
    }
  }
}<|MERGE_RESOLUTION|>--- conflicted
+++ resolved
@@ -104,7 +104,7 @@
         "x-ms-odata": "#/definitions/ApiContract"
       }
     },
-    "/subscriptions/{subscriptionId}/resourceGroups/{resourceGroupName}/providers/Microsoft.ApiManagement/service/{serviceName}/apis/{apiId}": {      
+    "/subscriptions/{subscriptionId}/resourceGroups/{resourceGroupName}/providers/Microsoft.ApiManagement/service/{serviceName}/apis/{apiId}": {
       "head": {
         "tags": [
           "Apis"
@@ -137,21 +137,21 @@
           "200": {
             "description": "Specified API entity exists and current entity state version is present in the ETag header.",
             "headers": {
-               "ETag": {
-                 "description": "Current entity state version. Should be treated as opaque and used to make conditional HTTP requests.",
-                 "type": "string"
-               }
-            }
-          },
-          "default": {
-            "description": "Error response describing why the operation failed.",
-            "schema": {
-              "$ref": "./apimanagement.json#/definitions/ErrorResponse"
-            }
-          }                    
-        }
-      },
-	  "get": {
+              "ETag": {
+                "description": "Current entity state version. Should be treated as opaque and used to make conditional HTTP requests.",
+                "type": "string"
+              }
+            }
+          },
+          "default": {
+            "description": "Error response describing why the operation failed.",
+            "schema": {
+              "$ref": "./apimanagement.json#/definitions/ErrorResponse"
+            }
+          }
+        }
+      },
+      "get": {
         "tags": [
           "Apis"
         ],
@@ -475,7 +475,7 @@
           "ApiManagementListApiReleases": {
             "$ref": "./examples/ApiManagementListApiReleases.json"
           }
-        },        
+        },
         "parameters": [
           {
             "name": "$filter",
@@ -511,35 +511,35 @@
         "x-ms-odata": "#/definitions/ApiReleaseContract"
       }
     },
-      "/subscriptions/{subscriptionId}/resourceGroups/{resourceGroupName}/providers/Microsoft.ApiManagement/service/{serviceName}/apis/{apiId}/releases/{releaseId}": {
-        "parameters": [
-          {
-            "$ref": "./apimanagement.json#/parameters/ResourceGroupNameParameter"
-          },
-          {
-            "$ref": "./apimanagement.json#/parameters/ServiceNameParameter"
-          },
-          {
-            "$ref": "./apimanagement.json#/parameters/ApiVersionParameter"
-          },
-          {
-            "$ref": "./apimanagement.json#/parameters/SubscriptionIdParameter"
-          },
-          {
-            "$ref": "#/parameters/ApiIdParameter"
-          },
-          {
-            "name": "releaseId",
-            "in": "path",
-            "required": true,
-            "type": "string",
-            "description": "Release identifier within an API. Must be unique in the current API Management service instance.",
-            "minLength": 1,
-            "maxLength": 256,
-            "pattern": "^[^*#&+:<>?]+$"   
-          }
-        ],
-        "get": {
+    "/subscriptions/{subscriptionId}/resourceGroups/{resourceGroupName}/providers/Microsoft.ApiManagement/service/{serviceName}/apis/{apiId}/releases/{releaseId}": {
+      "parameters": [
+        {
+          "$ref": "./apimanagement.json#/parameters/ResourceGroupNameParameter"
+        },
+        {
+          "$ref": "./apimanagement.json#/parameters/ServiceNameParameter"
+        },
+        {
+          "$ref": "./apimanagement.json#/parameters/ApiVersionParameter"
+        },
+        {
+          "$ref": "./apimanagement.json#/parameters/SubscriptionIdParameter"
+        },
+        {
+          "$ref": "#/parameters/ApiIdParameter"
+        },
+        {
+          "name": "releaseId",
+          "in": "path",
+          "required": true,
+          "type": "string",
+          "description": "Release identifier within an API. Must be unique in the current API Management service instance.",
+          "minLength": 1,
+          "maxLength": 256,
+          "pattern": "^[^*#&+:<>?]+$"
+        }
+      ],
+      "get": {
         "tags": [
           "Releases"
         ],
@@ -773,21 +773,21 @@
           "200": {
             "description": "Specified API operation entity exists and current entity state version is present in the ETag header.",
             "headers": {
-               "ETag": {
-                 "description": "Current entity state version. Should be treated as opaque and used to make conditional HTTP requests.",
-                 "type": "string"
-               }
-            }
-          },
-          "default": {
-            "description": "Error response describing why the operation failed.",
-            "schema": {
-              "$ref": "./apimanagement.json#/definitions/ErrorResponse"
-            }
-          }
-        }
-      },
-	  "get": {
+              "ETag": {
+                "description": "Current entity state version. Should be treated as opaque and used to make conditional HTTP requests.",
+                "type": "string"
+              }
+            }
+          },
+          "default": {
+            "description": "Error response describing why the operation failed.",
+            "schema": {
+              "$ref": "./apimanagement.json#/definitions/ErrorResponse"
+            }
+          }
+        }
+      },
+      "get": {
         "tags": [
           "Operations"
         ],
@@ -1097,21 +1097,21 @@
           "200": {
             "description": "Specified API operation policy entity exists and current entity state version is present in the ETag header.",
             "headers": {
-               "ETag": {
-                 "description": "Current entity state version. Should be treated as opaque and used to make conditional HTTP requests.",
-                 "type": "string"
-               }
-            }
-          },
-          "default": {
-            "description": "Error response describing why the operation failed.",
-            "schema": {
-              "$ref": "./apimanagement.json#/definitions/ErrorResponse"
-            }
-          }
-        }
-      },
-	  "get": {
+              "ETag": {
+                "description": "Current entity state version. Should be treated as opaque and used to make conditional HTTP requests.",
+                "type": "string"
+              }
+            }
+          },
+          "default": {
+            "description": "Error response describing why the operation failed.",
+            "schema": {
+              "$ref": "./apimanagement.json#/definitions/ErrorResponse"
+            }
+          }
+        }
+      },
+      "get": {
         "tags": [
           "ApiOperationPolicies"
         ],
@@ -1636,7 +1636,6 @@
         "x-ms-odata": "./apimtagresources.json#/definitions/TagResourceContract"
       }
     },
-
     "/subscriptions/{subscriptionId}/resourceGroups/{resourceGroupName}/providers/Microsoft.ApiManagement/service/{serviceName}/apis/{apiId}/products": {
       "get": {
         "tags": [
@@ -1751,6 +1750,55 @@
       }
     },
     "/subscriptions/{subscriptionId}/resourceGroups/{resourceGroupName}/providers/Microsoft.ApiManagement/service/{serviceName}/apis/{apiId}/policies/{policyId}": {
+      "head": {
+        "tags": [
+          "ApiPolicy"
+        ],
+        "operationId": "ApiPolicy_GetEntityTag",
+        "description": "Gets the entity state (Etag) version of the API policy specified by its identifier.",
+        "x-ms-examples": {
+          "ApiManagementHeadApiPolicy": {
+            "$ref": "./examples/ApiManagementHeadApiPolicy.json"
+          }
+        },
+        "parameters": [
+          {
+            "$ref": "./apimanagement.json#/parameters/ResourceGroupNameParameter"
+          },
+          {
+            "$ref": "./apimanagement.json#/parameters/ServiceNameParameter"
+          },
+          {
+            "$ref": "#/parameters/ApiIdParameter"
+          },
+          {
+            "$ref": "./apimanagement.json#/parameters/PolicyIdParameter"
+          },
+          {
+            "$ref": "./apimanagement.json#/parameters/ApiVersionParameter"
+          },
+          {
+            "$ref": "./apimanagement.json#/parameters/SubscriptionIdParameter"
+          }
+        ],
+        "responses": {
+          "200": {
+            "description": "Specified API Policy entity exists and current entity state version is present in the ETag header.",
+            "headers": {
+              "ETag": {
+                "description": "Current entity state version. Should be treated as opaque and used to make conditional HTTP requests.",
+                "type": "string"
+              }
+            }
+          },
+          "default": {
+            "description": "Error response describing why the operation failed.",
+            "schema": {
+              "$ref": "./apimanagement.json#/definitions/ErrorResponse"
+            }
+          }
+        }
+      },
       "get": {
         "tags": [
           "ApiPolicy"
@@ -1770,7 +1818,7 @@
             "$ref": "./apimanagement.json#/parameters/ServiceNameParameter"
           },
           {
-            "$ref": "#/parameters/ApiIdParameter"
+            "$ref": "#/parameters/ApiIdRevParameter"
           },
           {
             "$ref": "./apimanagement.json#/parameters/PolicyIdParameter"
@@ -1822,7 +1870,7 @@
             "$ref": "./apimanagement.json#/parameters/ServiceNameParameter"
           },
           {
-            "$ref": "#/parameters/ApiIdParameter"
+            "$ref": "#/parameters/ApiIdRevParameter"
           },
           {
             "$ref": "./apimanagement.json#/parameters/PolicyIdParameter"
@@ -1890,7 +1938,7 @@
             "$ref": "./apimanagement.json#/parameters/ServiceNameParameter"
           },
           {
-            "$ref": "#/parameters/ApiIdParameter"
+            "$ref": "#/parameters/ApiIdRevParameter"
           },
           {
             "$ref": "./apimanagement.json#/parameters/PolicyIdParameter"
@@ -1977,6 +2025,55 @@
       }
     },
     "/subscriptions/{subscriptionId}/resourceGroups/{resourceGroupName}/providers/Microsoft.ApiManagement/service/{serviceName}/apis/{apiId}/schemas/{schemaId}": {
+      "head": {
+        "tags": [
+          "ApiSchema"
+        ],
+        "operationId": "ApiSchema_GetEntityTag",
+        "description": "Gets the entity state (Etag) version of the schema specified by its identifier.",
+        "x-ms-examples": {
+          "ApiManagementHeadApiSchema": {
+            "$ref": "./examples/ApiManagementHeadApiSchema.json"
+          }
+        },
+        "parameters": [
+          {
+            "$ref": "./apimanagement.json#/parameters/ResourceGroupNameParameter"
+          },
+          {
+            "$ref": "./apimanagement.json#/parameters/ServiceNameParameter"
+          },
+          {
+            "$ref": "#/parameters/ApiIdParameter"
+          },
+          {
+            "$ref": "#/parameters/SchemaIdParameter"
+          },
+          {
+            "$ref": "./apimanagement.json#/parameters/ApiVersionParameter"
+          },
+          {
+            "$ref": "./apimanagement.json#/parameters/SubscriptionIdParameter"
+          }
+        ],
+        "responses": {
+          "200": {
+            "description": "Specified schema entity exists and current entity state version is present in the ETag header.",
+            "headers": {
+              "ETag": {
+                "description": "Current entity state version. Should be treated as opaque and used to make conditional HTTP requests.",
+                "type": "string"
+              }
+            }
+          },
+          "default": {
+            "description": "Error response describing why the operation failed.",
+            "schema": {
+              "$ref": "./apimanagement.json#/definitions/ErrorResponse"
+            }
+          }
+        }
+      },
       "get": {
         "tags": [
           "ApiSchema"
@@ -2259,64 +2356,8 @@
             }
           }
         }
-<<<<<<< HEAD
       },
       "get": {
-=======
-      }
-    },
-    "/subscriptions/{subscriptionId}/resourceGroups/{resourceGroupName}/providers/Microsoft.ApiManagement/service/{serviceName}/apis/{apiId}/policies/{policyId}": {
-      "head": {
-        "tags": [
-          "ApiPolicy"
-        ],
-        "operationId": "ApiPolicy_GetEntityTag",
-        "description": "Gets the entity state (Etag) version of the API policy specified by its identifier.",
-        "x-ms-examples": {
-          "ApiManagementHeadApiPolicy": {
-            "$ref": "./examples/ApiManagementHeadApiPolicy.json"
-          }
-        },
-        "parameters": [
-          {
-            "$ref": "./apimanagement.json#/parameters/ResourceGroupNameParameter"
-          },
-          {
-            "$ref": "./apimanagement.json#/parameters/ServiceNameParameter"
-          },
-          {
-            "$ref": "#/parameters/ApiIdParameter"
-          },
-          {
-            "$ref": "./apimanagement.json#/parameters/PolicyIdParameter"
-          },
-          {
-            "$ref": "./apimanagement.json#/parameters/ApiVersionParameter"
-          },
-          {
-            "$ref": "./apimanagement.json#/parameters/SubscriptionIdParameter"
-          }
-        ],
-        "responses": {
-          "200": {
-            "description": "Specified API Policy entity exists and current entity state version is present in the ETag header.",
-            "headers": {
-               "ETag": {
-                 "description": "Current entity state version. Should be treated as opaque and used to make conditional HTTP requests.",
-                 "type": "string"
-               }
-            }
-          },
-          "default": {
-            "description": "Error response describing why the operation failed.",
-            "schema": {
-              "$ref": "./apimanagement.json#/definitions/ErrorResponse"
-            }
-          }
-        }
-      },
-	  "get": {
->>>>>>> fd0ec030
         "tags": [
           "ApiTags"
         ],
@@ -2335,7 +2376,7 @@
             "$ref": "./apimanagement.json#/parameters/ServiceNameParameter"
           },
           {
-            "$ref": "#/parameters/ApiIdRevParameter"
+            "$ref": "#/parameters/ApiIdParameter"
           },
           {
             "$ref": "./apimtags.json#/parameters/TagIdParameter"
@@ -2387,7 +2428,7 @@
             "$ref": "./apimanagement.json#/parameters/ServiceNameParameter"
           },
           {
-            "$ref": "#/parameters/ApiIdRevParameter"
+            "$ref": "#/parameters/ApiIdParameter"
           },
           {
             "$ref": "./apimtags.json#/parameters/TagIdParameter"
@@ -2446,7 +2487,7 @@
             "$ref": "./apimanagement.json#/parameters/ServiceNameParameter"
           },
           {
-            "$ref": "#/parameters/ApiIdRevParameter"
+            "$ref": "#/parameters/ApiIdParameter"
           },
           {
             "$ref": "./apimtags.json#/parameters/TagIdParameter"
@@ -2589,64 +2630,8 @@
             }
           }
         }
-<<<<<<< HEAD
       },
       "get": {
-=======
-      }
-    },
-    "/subscriptions/{subscriptionId}/resourceGroups/{resourceGroupName}/providers/Microsoft.ApiManagement/service/{serviceName}/apis/{apiId}/schemas/{schemaId}": {
-      "head": {
-        "tags": [
-          "ApiSchema"
-        ],
-        "operationId": "ApiSchema_GetEntityTag",
-        "description": "Gets the entity state (Etag) version of the schema specified by its identifier.",
-        "x-ms-examples": {
-          "ApiManagementHeadApiSchema": {
-            "$ref": "./examples/ApiManagementHeadApiSchema.json"
-          }
-        },
-        "parameters": [
-          {
-            "$ref": "./apimanagement.json#/parameters/ResourceGroupNameParameter"
-          },
-          {
-            "$ref": "./apimanagement.json#/parameters/ServiceNameParameter"
-          },
-          {
-            "$ref": "#/parameters/ApiIdParameter"
-          },
-          {
-            "$ref": "#/parameters/SchemaIdParameter"
-          },
-          {
-            "$ref": "./apimanagement.json#/parameters/ApiVersionParameter"
-          },
-          {
-            "$ref": "./apimanagement.json#/parameters/SubscriptionIdParameter"
-          }
-        ],
-        "responses": {
-          "200": {
-            "description": "Specified schema entity exists and current entity state version is present in the ETag header.",
-            "headers": {
-               "ETag": {
-                 "description": "Current entity state version. Should be treated as opaque and used to make conditional HTTP requests.",
-                 "type": "string"
-               }
-            }
-          },
-          "default": {
-            "description": "Error response describing why the operation failed.",
-            "schema": {
-              "$ref": "./apimanagement.json#/definitions/ErrorResponse"
-            }
-          }
-        }
-      },
-	  "get": {
->>>>>>> fd0ec030
         "tags": [
           "ApiTagDescriptions"
         ],

--- conflicted
+++ resolved
@@ -2423,12 +2423,8 @@
             "description": "Description of new API Revision."
           },
           "apiVersionSet" : {
-<<<<<<< HEAD
+            "description": "Version set details",
             "$ref" : "./apimversionsets.json#/definitions/ApiVersionSetContractProperties"
-=======
-            "description": "Version set details",
-            "$ref" : "#/definitions/ApiVersionSetContract"
->>>>>>> f372f9dd
           }
         }
     },

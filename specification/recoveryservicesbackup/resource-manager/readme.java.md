--- conflicted
+++ resolved
@@ -17,10 +17,7 @@
 
 ``` yaml $(java) && $(multiapi)
 batch:
-<<<<<<< HEAD
-=======
   - tag: package-2021-01
->>>>>>> aa19725f
   - tag: package-2020-12
   - tag: package-2016-08
   - tag: package-2020-02
@@ -29,8 +26,6 @@
       from: Operations_List
       to: Operation_List
 ```
-<<<<<<< HEAD
-=======
 ### Tag: package-2021-01 and java
 
 These settings apply only when `--tag=package-2021-01 --java` is specified on the command line.
@@ -44,7 +39,6 @@
 generate-interface: true
 ```
 
->>>>>>> aa19725f
 ### Tag: package-2020-12 and java
 
 These settings apply only when `--tag=package-2020-12 --java` is specified on the command line.

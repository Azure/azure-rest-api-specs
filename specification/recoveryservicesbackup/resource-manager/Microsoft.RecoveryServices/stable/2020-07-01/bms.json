{
  "swagger": "2.0",
  "info": {
    "version": "2020-07-01",
    "title": "RecoveryServicesBackupClient",
    "x-ms-code-generation-settings": {
      "internalConstructors": false
    }
  },
  "host": "management.azure.com",
  "schemes": [
    "https"
  ],
  "consumes": [
    "application/json"
  ],
  "produces": [
    "application/json"
  ],
  "paths": {
    "/subscriptions/{subscriptionId}/resourceGroups/{resourceGroupName}/providers/Microsoft.RecoveryServices/vaults/{vaultName}/backupstorageconfig/vaultstorageconfig/operationStatus/{operationId}": {
      "get": {
        "tags": [
          "DataMove"
        ],
        "description": "Fetches operation status for data move operation on vault",
        "operationId": "GetOperationStatus",
        "produces": [
          "application/json"
        ],
        "parameters": [
          {
            "$ref": "#/parameters/ApiVersion"
          },
          {
            "$ref": "#/parameters/VaultName"
          },
          {
            "$ref": "#/parameters/ResourceGroupName"
          },
          {
            "$ref": "#/parameters/SubscriptionId"
          },
          {
            "name": "operationId",
            "in": "path",
            "required": true,
            "type": "string"
          }
        ],
        "responses": {
          "200": {
            "description": "OK",
            "schema": {
              "$ref": "../2020-02-02/bms.json#/definitions/OperationStatus"
            }
          },
          "default": {
            "description": "Error response describing why the operation failed.",
            "schema": {
              "$ref": "../../../../../common-types/resource-management/v1/types.json#/definitions/ErrorResponse"
            }
          }
        },
        "x-ms-examples": {
          "Get OperationStatus": {
            "$ref": "./examples/BackupDataMove/BackupDataMoveOperationStatus_Get.json"
          }
        }
      }
    },
    "/subscriptions/{subscriptionId}/resourceGroups/{resourceGroupName}/providers/Microsoft.RecoveryServices/vaults/{vaultName}/backupstorageconfig/vaultstorageconfig/prepareDataMove": {
      "post": {
        "tags": [
          "DataMove"
        ],
        "description": "Prepares source vault for Data Move operation",
        "operationId": "BMSPrepareDataMove",
        "produces": [
          "application/json"
        ],
        "parameters": [
          {
            "$ref": "#/parameters/ApiVersion"
          },
          {
            "$ref": "#/parameters/VaultName"
          },
          {
            "$ref": "#/parameters/ResourceGroupName"
          },
          {
            "$ref": "#/parameters/SubscriptionId"
          },
          {
            "name": "parameters",
            "in": "body",
            "description": "Prepare data move request",
            "required": true,
            "schema": {
              "$ref": "#/definitions/PrepareDataMoveRequest"
            }
          }
        ],
        "responses": {
          "200": {
            "description": "OK"
          },
          "202": {
            "description": "Accepted"
          },
          "default": {
            "description": "Error response describing why the operation failed.",
            "schema": {
              "$ref": "../../../../../common-types/resource-management/v1/types.json#/definitions/ErrorResponse"
            }
          }
        },
        "x-ms-long-running-operation": true,
        "x-ms-examples": {
          "Prepare Data Move": {
            "$ref": "./examples/BackupDataMove/PrepareDataMove_Post.json"
          }
        }
      }
    },
    "/subscriptions/{subscriptionId}/resourceGroups/{resourceGroupName}/providers/Microsoft.RecoveryServices/vaults/{vaultName}/backupstorageconfig/vaultstorageconfig/operationResults/{operationId}": {
      "get": {
        "tags": [
          "BMSPrepareDataMoveOperationResult"
        ],
        "description": "Fetches Operation Result for Prepare Data Move",
        "operationId": "BMSPrepareDataMoveOperationResult_Get",
        "produces": [
          "application/json"
        ],
        "parameters": [
          {
            "$ref": "#/parameters/ApiVersion"
          },
          {
            "$ref": "#/parameters/VaultName"
          },
          {
            "$ref": "#/parameters/ResourceGroupName"
          },
          {
            "$ref": "#/parameters/SubscriptionId"
          },
          {
            "name": "operationId",
            "in": "path",
            "required": true,
            "type": "string"
          }
        ],
        "responses": {
          "200": {
            "description": "OK",
            "schema": {
              "$ref": "#/definitions/VaultStorageConfigOperationResultResponse"
            }
          },
          "202": {
            "description": "Accepted"
          },
          "default": {
            "description": "Error response describing why the operation failed. ",
            "schema": {
              "$ref": "../../../../../common-types/resource-management/v1/types.json#/definitions/ErrorResponse"
            }
          }
        },
        "x-ms-long-running-operation": true,
        "x-ms-examples": {
          "Get operation result for PrepareDataMove": {
            "$ref": "./examples/BackupDataMove/PrepareDataMoveOperationResult_Get.json"
          }
        }
      }
    },
    "/subscriptions/{subscriptionId}/resourceGroups/{resourceGroupName}/providers/Microsoft.RecoveryServices/vaults/{vaultName}/backupstorageconfig/vaultstorageconfig/triggerDataMove": {
      "post": {
        "tags": [
          "DataMove"
        ],
        "description": "Triggers Data Move Operation on target vault",
        "operationId": "BMSTriggerDataMove",
        "produces": [
          "application/json"
        ],
        "parameters": [
          {
            "$ref": "#/parameters/ApiVersion"
          },
          {
            "$ref": "#/parameters/VaultName"
          },
          {
            "$ref": "#/parameters/ResourceGroupName"
          },
          {
            "$ref": "#/parameters/SubscriptionId"
          },
          {
            "name": "parameters",
            "in": "body",
            "description": "Trigger data move request",
            "required": true,
            "schema": {
              "$ref": "#/definitions/TriggerDataMoveRequest"
            }
          }
        ],
        "responses": {
          "200": {
            "description": "OK"
          },
          "202": {
            "description": "Accepted"
          },
          "default": {
            "description": "Error response describing why the operation failed.",
            "schema": {
              "$ref": "../../../../../common-types/resource-management/v1/types.json#/definitions/ErrorResponse"
            }
          }
        },
        "x-ms-long-running-operation": true,
        "x-ms-examples": {
          "Trigger Data Move": {
            "$ref": "./examples/BackupDataMove/TriggerDataMove_Post.json"
          }
        }
      }
    },
    "/Subscriptions/{subscriptionId}/resourceGroups/{resourceGroupName}/providers/Microsoft.RecoveryServices/vaults/{vaultName}/backupconfig/vaultconfig": {
      "get": {
        "tags": [
          "BackupResourceVaultConfigs"
        ],
        "description": "Fetches resource vault config.",
        "operationId": "BackupResourceVaultConfigs_Get",
        "produces": [
          "application/json"
        ],
        "parameters": [
          {
            "$ref": "#/parameters/ApiVersion"
          },
          {
            "$ref": "#/parameters/VaultName"
          },
          {
            "$ref": "#/parameters/ResourceGroupName"
          },
          {
            "$ref": "#/parameters/SubscriptionId"
          }
        ],
        "responses": {
          "200": {
            "description": "OK",
            "schema": {
              "$ref": "#/definitions/BackupResourceVaultConfigResource"
            }
          }
        },
        "x-ms-examples": {
          "Get Vault Security Config": {
            "$ref": "./examples/Common/BackupResourceVaultConfigs_Get.json"
          }
        }
      },
      "patch": {
        "tags": [
          "BackupResourceVaultConfigs"
        ],
        "description": "Updates vault security config.",
        "operationId": "BackupResourceVaultConfigs_Update",
        "produces": [
          "application/json"
        ],
        "parameters": [
          {
            "$ref": "#/parameters/ApiVersion"
          },
          {
            "$ref": "#/parameters/VaultName"
          },
          {
            "$ref": "#/parameters/ResourceGroupName"
          },
          {
            "$ref": "#/parameters/SubscriptionId"
          },
          {
            "name": "parameters",
            "in": "body",
            "description": "resource config request",
            "required": true,
            "schema": {
              "$ref": "#/definitions/BackupResourceVaultConfigResource"
            }
          }
        ],
        "responses": {
          "200": {
            "description": "OK",
            "schema": {
              "$ref": "#/definitions/BackupResourceVaultConfigResource"
            }
          }
        },
        "x-ms-examples": {
          "Update Vault Security Config": {
            "$ref": "./examples/Common/BackupResourceVaultConfigs_Patch.json"
          }
        }
      },
      "put": {
        "tags": [
          "BackupResourceVaultConfigs"
        ],
        "description": "Updates vault security config.",
        "operationId": "BackupResourceVaultConfigs_Put",
        "produces": [
          "application/json"
        ],
        "parameters": [
          {
            "$ref": "#/parameters/ApiVersion"
          },
          {
            "$ref": "#/parameters/VaultName"
          },
          {
            "$ref": "#/parameters/ResourceGroupName"
          },
          {
            "$ref": "#/parameters/SubscriptionId"
          },
          {
            "name": "parameters",
            "in": "body",
            "description": "resource config request",
            "required": true,
            "schema": {
              "$ref": "#/definitions/BackupResourceVaultConfigResource"
            }
          }
        ],
        "responses": {
          "200": {
            "description": "OK",
            "schema": {
              "$ref": "#/definitions/BackupResourceVaultConfigResource"
            }
          },
          "default": {
            "description": "Error response describing why the operation failed.",
            "schema": {
              "$ref": "../../../../../common-types/resource-management/v1/types.json#/definitions/ErrorResponse"
            }
          }
        },
        "x-ms-examples": {
          "Update Vault Security Config": {
            "$ref": "./examples/Common/BackupResourceVaultConfigs_Put.json"
          }
        }
      }
    },
    "/Subscriptions/{subscriptionId}/resourceGroups/{resourceGroupName}/providers/Microsoft.RecoveryServices/vaults/{vaultName}/backupFabrics/{fabricName}/protectionContainers/{containerName}/protectedItems/{protectedItemName}": {
      "get": {
        "tags": [
          "ProtectedItems"
        ],
        "description": "Provides the details of the backed up item. This is an asynchronous operation. To know the status of the operation,\r\ncall the GetItemOperationResult API.",
        "operationId": "ProtectedItems_Get",
        "produces": [
          "application/json"
        ],
        "parameters": [
          {
            "$ref": "#/parameters/ApiVersion"
          },
          {
            "$ref": "#/parameters/VaultName"
          },
          {
            "$ref": "#/parameters/ResourceGroupName"
          },
          {
            "$ref": "#/parameters/SubscriptionId"
          },
          {
            "name": "fabricName",
            "in": "path",
            "description": "Fabric name associated with the backed up item.",
            "required": true,
            "type": "string"
          },
          {
            "name": "containerName",
            "in": "path",
            "description": "Container name associated with the backed up item.",
            "required": true,
            "type": "string"
          },
          {
            "name": "protectedItemName",
            "in": "path",
            "description": "Backed up item name whose details are to be fetched.",
            "required": true,
            "type": "string"
          },
          {
            "name": "$filter",
            "in": "query",
            "description": "OData filter options.",
            "required": false,
            "type": "string"
          }
        ],
        "responses": {
          "200": {
            "description": "OK",
            "schema": {
              "$ref": "#/definitions/ProtectedItemResource"
            }
          }
        },
        "x-ms-odata": "#/definitions/GetProtectedItemQueryObject",
        "x-ms-examples": {
          "Get Protected Classic Virtual Machine Details": {
            "$ref": "./examples/AzureIaasVm/ClassicCompute_ProtectedItem_Get.json"
          },
          "Get Protected Virtual Machine Details": {
            "$ref": "./examples/AzureIaasVm/Compute_ProtectedItem_Get.json"
          }
        }
      },
      "put": {
        "tags": [
          "ProtectedItems"
        ],
        "description": "Enables backup of an item or to modifies the backup policy information of an already backed up item. This is an\r\nasynchronous operation. To know the status of the operation, call the GetItemOperationResult API.",
        "operationId": "ProtectedItems_CreateOrUpdate",
        "produces": [
          "application/json"
        ],
        "parameters": [
          {
            "$ref": "#/parameters/ApiVersion"
          },
          {
            "$ref": "#/parameters/VaultName"
          },
          {
            "$ref": "#/parameters/ResourceGroupName"
          },
          {
            "$ref": "#/parameters/SubscriptionId"
          },
          {
            "name": "fabricName",
            "in": "path",
            "description": "Fabric name associated with the backup item.",
            "required": true,
            "type": "string"
          },
          {
            "name": "containerName",
            "in": "path",
            "description": "Container name associated with the backup item.",
            "required": true,
            "type": "string"
          },
          {
            "name": "protectedItemName",
            "in": "path",
            "description": "Item name to be backed up.",
            "required": true,
            "type": "string"
          },
          {
            "name": "parameters",
            "in": "body",
            "description": "resource backed up item",
            "required": true,
            "schema": {
              "$ref": "#/definitions/ProtectedItemResource"
            }
          }
        ],
        "responses": {
          "200": {
            "description": "OK",
            "schema": {
              "$ref": "#/definitions/ProtectedItemResource"
            }
          },
          "202": {
            "description": "Accepted"
          }
        },
        "x-ms-examples": {
          "Enable Protection on Azure IaasVm": {
            "$ref": "./examples/AzureIaasVm/ConfigureProtection.json"
          },
          "Stop Protection with retain data on Azure IaasVm": {
            "$ref": "./examples/AzureIaasVm/StopProtection.json"
          }
        }
      },
      "delete": {
        "tags": [
          "ProtectedItems"
        ],
        "description": "Used to disable backup of an item within a container. This is an asynchronous operation. To know the status of the\r\nrequest, call the GetItemOperationResult API.",
        "operationId": "ProtectedItems_Delete",
        "produces": [
          "application/json"
        ],
        "parameters": [
          {
            "$ref": "#/parameters/ApiVersion"
          },
          {
            "$ref": "#/parameters/VaultName"
          },
          {
            "$ref": "#/parameters/ResourceGroupName"
          },
          {
            "$ref": "#/parameters/SubscriptionId"
          },
          {
            "name": "fabricName",
            "in": "path",
            "description": "Fabric name associated with the backed up item.",
            "required": true,
            "type": "string"
          },
          {
            "name": "containerName",
            "in": "path",
            "description": "Container name associated with the backed up item.",
            "required": true,
            "type": "string"
          },
          {
            "name": "protectedItemName",
            "in": "path",
            "description": "Backed up item to be deleted.",
            "required": true,
            "type": "string"
          }
        ],
        "responses": {
          "202": {
            "description": "Accepted"
          },
          "204": {
            "description": "NoContent"
          }
        },
        "x-ms-examples": {
          "Delete Protection from Azure Virtual Machine": {
            "$ref": "./examples/Common/ProtectedItem_Delete.json"
          }
        }
      }
    },
    "/Subscriptions/{subscriptionId}/resourceGroups/{resourceGroupName}/providers/Microsoft.RecoveryServices/vaults/{vaultName}/backupFabrics/{fabricName}/protectionContainers/{containerName}/protectedItems/{protectedItemName}/operationResults/{operationId}": {
      "get": {
        "tags": [
          "ProtectedItemOperationResults"
        ],
        "description": "Fetches the result of any operation on the backup item.",
        "operationId": "ProtectedItemOperationResults_Get",
        "produces": [
          "application/json"
        ],
        "parameters": [
          {
            "$ref": "#/parameters/ApiVersion"
          },
          {
            "$ref": "#/parameters/VaultName"
          },
          {
            "$ref": "#/parameters/ResourceGroupName"
          },
          {
            "$ref": "#/parameters/SubscriptionId"
          },
          {
            "name": "fabricName",
            "in": "path",
            "description": "Fabric name associated with the backup item.",
            "required": true,
            "type": "string"
          },
          {
            "name": "containerName",
            "in": "path",
            "description": "Container name associated with the backup item.",
            "required": true,
            "type": "string"
          },
          {
            "name": "protectedItemName",
            "in": "path",
            "description": "Backup item name whose details are to be fetched.",
            "required": true,
            "type": "string"
          },
          {
            "name": "operationId",
            "in": "path",
            "description": "OperationID which represents the operation whose result needs to be fetched.",
            "required": true,
            "type": "string"
          }
        ],
        "responses": {
          "200": {
            "description": "OK",
            "schema": {
              "$ref": "#/definitions/ProtectedItemResource"
            }
          },
          "202": {
            "description": "Accepted"
          },
          "204": {
            "description": "NoContent"
          }
        },
        "x-ms-examples": {
          "Get Operation Results of Protected Vm": {
            "$ref": "./examples/AzureIaasVm/ProtectedItemOperationResults.json"
          }
        }
      }
    },
    "/Subscriptions/{subscriptionId}/resourceGroups/{resourceGroupName}/providers/Microsoft.RecoveryServices/vaults/{vaultName}/backupFabrics/{fabricName}/protectionContainers/{containerName}/protectedItems/{protectedItemName}/recoveryPoints": {
      "get": {
        "tags": [
          "RecoveryPoints"
        ],
        "description": "Lists the backup copies for the backed up item.",
        "operationId": "RecoveryPoints_List",
        "produces": [
          "application/json"
        ],
        "parameters": [
          {
            "$ref": "#/parameters/ApiVersion"
          },
          {
            "$ref": "#/parameters/VaultName"
          },
          {
            "$ref": "#/parameters/ResourceGroupName"
          },
          {
            "$ref": "#/parameters/SubscriptionId"
          },
          {
            "name": "fabricName",
            "in": "path",
            "description": "Fabric name associated with the backed up item.",
            "required": true,
            "type": "string"
          },
          {
            "name": "containerName",
            "in": "path",
            "description": "Container name associated with the backed up item.",
            "required": true,
            "type": "string"
          },
          {
            "name": "protectedItemName",
            "in": "path",
            "description": "Backed up item whose backup copies are to be fetched.",
            "required": true,
            "type": "string"
          },
          {
            "name": "$filter",
            "in": "query",
            "description": "OData filter options.",
            "required": false,
            "type": "string"
          }
        ],
        "responses": {
          "200": {
            "description": "OK",
            "schema": {
              "$ref": "#/definitions/RecoveryPointResourceList"
            }
          }
        },
        "x-ms-odata": "#/definitions/BMSRPQueryObject",
        "x-ms-pageable": {
          "nextLinkName": "nextLink"
        },
        "x-ms-examples": {
          "Get Protected Azure Vm Recovery Points": {
            "$ref": "./examples/AzureIaasVm/RecoveryPoints_List.json"
          }
        }
      }
    },
    "/Subscriptions/{subscriptionId}/resourceGroups/{resourceGroupName}/providers/Microsoft.RecoveryServices/vaults/{vaultName}/backupFabrics/{fabricName}/protectionContainers/{containerName}/protectedItems/{protectedItemName}/recoveryPoints/{recoveryPointId}": {
      "get": {
        "tags": [
          "RecoveryPoints"
        ],
        "description": "Provides the information of the backed up data identified using RecoveryPointID. This is an asynchronous operation.\r\nTo know the status of the operation, call the GetProtectedItemOperationResult API.",
        "operationId": "RecoveryPoints_Get",
        "produces": [
          "application/json"
        ],
        "parameters": [
          {
            "$ref": "#/parameters/ApiVersion"
          },
          {
            "$ref": "#/parameters/VaultName"
          },
          {
            "$ref": "#/parameters/ResourceGroupName"
          },
          {
            "$ref": "#/parameters/SubscriptionId"
          },
          {
            "name": "fabricName",
            "in": "path",
            "description": "Fabric name associated with backed up item.",
            "required": true,
            "type": "string"
          },
          {
            "name": "containerName",
            "in": "path",
            "description": "Container name associated with backed up item.",
            "required": true,
            "type": "string"
          },
          {
            "name": "protectedItemName",
            "in": "path",
            "description": "Backed up item name whose backup data needs to be fetched.",
            "required": true,
            "type": "string"
          },
          {
            "name": "recoveryPointId",
            "in": "path",
            "description": "RecoveryPointID represents the backed up data to be fetched.",
            "required": true,
            "type": "string"
          }
        ],
        "responses": {
          "200": {
            "description": "OK",
            "schema": {
              "$ref": "#/definitions/RecoveryPointResource"
            }
          }
        },
        "x-ms-examples": {
          "Get Azure Vm Recovery Point Details": {
            "$ref": "./examples/AzureIaasVm/RecoveryPoints_Get.json"
          }
        }
      }
    },
    "/Subscriptions/{subscriptionId}/resourceGroups/{resourceGroupName}/providers/Microsoft.RecoveryServices/vaults/{vaultName}/backupFabrics/{fabricName}/protectionContainers/{containerName}/protectedItems/{protectedItemName}/recoveryPoints/{recoveryPointId}/restore": {
      "post": {
        "tags": [
          "Restores"
        ],
        "description": "Restores the specified backed up data. This is an asynchronous operation. To know the status of this API call, use\r\nGetProtectedItemOperationResult API.",
        "operationId": "Restores_Trigger",
        "produces": [
          "application/json"
        ],
        "parameters": [
          {
            "$ref": "#/parameters/ApiVersion"
          },
          {
            "$ref": "#/parameters/VaultName"
          },
          {
            "$ref": "#/parameters/ResourceGroupName"
          },
          {
            "$ref": "#/parameters/SubscriptionId"
          },
          {
            "name": "fabricName",
            "in": "path",
            "description": "Fabric name associated with the backed up items.",
            "required": true,
            "type": "string"
          },
          {
            "name": "containerName",
            "in": "path",
            "description": "Container name associated with the backed up items.",
            "required": true,
            "type": "string"
          },
          {
            "name": "protectedItemName",
            "in": "path",
            "description": "Backed up item to be restored.",
            "required": true,
            "type": "string"
          },
          {
            "name": "recoveryPointId",
            "in": "path",
            "description": "Recovery point ID which represents the backed up data to be restored.",
            "required": true,
            "type": "string"
          },
          {
            "name": "parameters",
            "in": "body",
            "description": "resource restore request",
            "required": true,
            "schema": {
              "$ref": "#/definitions/RestoreRequestResource"
            }
          }
        ],
        "responses": {
          "202": {
            "description": "Accepted"
          }
        },
        "x-ms-examples": {
          "Restore to New Azure IaasVm": {
            "$ref": "./examples/AzureIaasVm/TriggerRestore_ALR.json"
          },
          "Restore Disks": {
            "$ref": "./examples/AzureIaasVm/TriggerRestore_RestoreDisks.json"
          }
        }
      }
    },
    "/Subscriptions/{subscriptionId}/resourceGroups/{resourceGroupName}/providers/Microsoft.RecoveryServices/vaults/{vaultName}/backupPolicies": {
      "get": {
        "tags": [
          "BackupPolicies"
        ],
        "description": "Lists of backup policies associated with Recovery Services Vault. API provides pagination parameters to fetch\r\nscoped results.",
        "operationId": "BackupPolicies_List",
        "produces": [
          "application/json"
        ],
        "parameters": [
          {
            "$ref": "#/parameters/ApiVersion"
          },
          {
            "$ref": "#/parameters/VaultName"
          },
          {
            "$ref": "#/parameters/ResourceGroupName"
          },
          {
            "$ref": "#/parameters/SubscriptionId"
          },
          {
            "name": "$filter",
            "in": "query",
            "description": "OData filter options.",
            "required": false,
            "type": "string"
          }
        ],
        "responses": {
          "200": {
            "description": "OK",
            "schema": {
              "$ref": "#/definitions/ProtectionPolicyResourceList"
            }
          }
        },
        "x-ms-odata": "#/definitions/ProtectionPolicyQueryObject",
        "x-ms-pageable": {
          "nextLinkName": "nextLink"
        },
        "x-ms-examples": {
          "List protection policies with backupManagementType filter as AzureIaasVm": {
            "$ref": "./examples/AzureIaasVm/BackupPolicies_List.json"
          },
          "List protection policies with backupManagementType filter as AzureWorkload": {
            "$ref": "./examples/AzureWorkload/BackupPolicies_List.json"
          }
        }
      }
    },
    "/Subscriptions/{subscriptionId}/resourceGroups/{resourceGroupName}/providers/Microsoft.RecoveryServices/vaults/{vaultName}/backupPolicies/{policyName}": {
      "get": {
        "tags": [
          "ProtectionPolicies"
        ],
        "description": "Provides the details of the backup policies associated to Recovery Services Vault. This is an asynchronous\r\noperation. Status of the operation can be fetched using GetPolicyOperationResult API.",
        "operationId": "ProtectionPolicies_Get",
        "produces": [
          "application/json"
        ],
        "parameters": [
          {
            "$ref": "#/parameters/ApiVersion"
          },
          {
            "$ref": "#/parameters/VaultName"
          },
          {
            "$ref": "#/parameters/ResourceGroupName"
          },
          {
            "$ref": "#/parameters/SubscriptionId"
          },
          {
            "name": "policyName",
            "in": "path",
            "description": "Backup policy information to be fetched.",
            "required": true,
            "type": "string"
          }
        ],
        "responses": {
          "200": {
            "description": "OK",
            "schema": {
              "$ref": "#/definitions/ProtectionPolicyResource"
            }
          }
        },
        "x-ms-examples": {
          "Get Azure IaasVm Protection Policy Details": {
            "$ref": "./examples/AzureIaasVm/ProtectionPolicies_Get.json"
          }
        }
      },
      "put": {
        "tags": [
          "ProtectionPolicies"
        ],
        "description": "Creates or modifies a backup policy. This is an asynchronous operation. Status of the operation can be fetched\r\nusing GetPolicyOperationResult API.",
        "operationId": "ProtectionPolicies_CreateOrUpdate",
        "produces": [
          "application/json"
        ],
        "parameters": [
          {
            "$ref": "#/parameters/ApiVersion"
          },
          {
            "$ref": "#/parameters/VaultName"
          },
          {
            "$ref": "#/parameters/ResourceGroupName"
          },
          {
            "$ref": "#/parameters/SubscriptionId"
          },
          {
            "name": "policyName",
            "in": "path",
            "description": "Backup policy to be created.",
            "required": true,
            "type": "string"
          },
          {
            "name": "parameters",
            "in": "body",
            "description": "resource backup policy",
            "required": true,
            "schema": {
              "$ref": "#/definitions/ProtectionPolicyResource"
            }
          }
        ],
        "responses": {
          "200": {
            "description": "OK",
            "schema": {
              "$ref": "#/definitions/ProtectionPolicyResource"
            }
          },
          "202": {
            "description": "Accepted"
          }
        },
        "x-ms-examples": {
          "Create or Update Simple Azure Vm Protection Policy": {
            "$ref": "./examples/AzureIaasVm/ProtectionPolicies_CreateOrUpdate_Simple.json"
          },
          "Create or Update Full Azure Vm Protection Policy": {
            "$ref": "./examples/AzureIaasVm/ProtectionPolicies_CreateOrUpdate_Complex.json"
          },
          "Create or Update Full Azure Workload Protection Policy": {
            "$ref": "./examples/AzureWorkload/ProtectionPolicies_CreateOrUpdate_Complex.json"
          }
        }
      }
    },
    "/Subscriptions/{subscriptionId}/resourceGroups/{resourceGroupName}/providers/Microsoft.RecoveryServices/vaults/{vaultName}/backupPolicies/{policyName}/operationResults/{operationId}": {
      "get": {
        "tags": [
          "ProtectionPolicyOperationResults"
        ],
        "description": "Provides the result of an operation.",
        "operationId": "ProtectionPolicyOperationResults_Get",
        "produces": [
          "application/json"
        ],
        "parameters": [
          {
            "$ref": "#/parameters/ApiVersion"
          },
          {
            "$ref": "#/parameters/VaultName"
          },
          {
            "$ref": "#/parameters/ResourceGroupName"
          },
          {
            "$ref": "#/parameters/SubscriptionId"
          },
          {
            "name": "policyName",
            "in": "path",
            "description": "Backup policy name whose operation's result needs to be fetched.",
            "required": true,
            "type": "string"
          },
          {
            "name": "operationId",
            "in": "path",
            "description": "Operation ID which represents the operation whose result needs to be fetched.",
            "required": true,
            "type": "string"
          }
        ],
        "responses": {
          "200": {
            "description": "OK",
            "schema": {
              "$ref": "#/definitions/ProtectionPolicyResource"
            }
          }
        },
        "x-ms-examples": {
          "Get Protection Policy Operation Results": {
            "$ref": "./examples/AzureIaasVm/ProtectionPolicyOperationResults_Get.json"
          }
        }
      }
    },
    "/Subscriptions/{subscriptionId}/resourceGroups/{resourceGroupName}/providers/Microsoft.RecoveryServices/vaults/{vaultName}/backupJobs": {
      "get": {
        "tags": [
          "BackupJobs"
        ],
        "description": "Provides a pageable list of jobs.",
        "operationId": "BackupJobs_List",
        "produces": [
          "application/json"
        ],
        "parameters": [
          {
            "$ref": "#/parameters/ApiVersion"
          },
          {
            "$ref": "#/parameters/VaultName"
          },
          {
            "$ref": "#/parameters/ResourceGroupName"
          },
          {
            "$ref": "#/parameters/SubscriptionId"
          },
          {
            "name": "$filter",
            "in": "query",
            "description": "OData filter options.",
            "required": false,
            "type": "string"
          },
          {
            "name": "$skipToken",
            "in": "query",
            "description": "skipToken Filter.",
            "required": false,
            "type": "string"
          }
        ],
        "responses": {
          "200": {
            "description": "OK",
            "schema": {
              "$ref": "#/definitions/JobResourceList"
            }
          }
        },
        "x-ms-odata": "#/definitions/JobQueryObject",
        "x-ms-pageable": {
          "nextLinkName": "nextLink"
        },
        "x-ms-examples": {
          "List All Jobs": {
            "$ref": "./examples/Common/ListJobs.json"
          },
          "List Jobs With Filters": {
            "$ref": "./examples/Common/ListJobsWithAllSupportedFilters.json"
          },
          "List Jobs With Time Filter": {
            "$ref": "./examples/Common/ListJobsWithStartTimeAndEndTimeFilters.json"
          }
        }
      }
    },
    "/Subscriptions/{subscriptionId}/resourceGroups/{resourceGroupName}/providers/Microsoft.RecoveryServices/vaults/{vaultName}/backupJobs/{jobName}": {
      "get": {
        "tags": [
          "JobDetails"
        ],
        "description": "Gets extended information associated with the job.",
        "operationId": "JobDetails_Get",
        "produces": [
          "application/json"
        ],
        "parameters": [
          {
            "$ref": "#/parameters/ApiVersion"
          },
          {
            "$ref": "#/parameters/VaultName"
          },
          {
            "$ref": "#/parameters/ResourceGroupName"
          },
          {
            "$ref": "#/parameters/SubscriptionId"
          },
          {
            "name": "jobName",
            "in": "path",
            "description": "Name of the job whose details are to be fetched.",
            "required": true,
            "type": "string"
          }
        ],
        "responses": {
          "200": {
            "description": "OK",
            "schema": {
              "$ref": "#/definitions/JobResource"
            }
          }
        },
        "x-ms-examples": {
          "Get Job Details": {
            "$ref": "./examples/Common/GetJobDetails.json"
          }
        }
      }
    },
    "/Subscriptions/{subscriptionId}/resourceGroups/{resourceGroupName}/providers/Microsoft.RecoveryServices/vaults/{vaultName}/backupJobs/{jobName}/cancel": {
      "post": {
        "tags": [
          "JobCancellations"
        ],
        "description": "Cancels a job. This is an asynchronous operation. To know the status of the cancellation, call\r\nGetCancelOperationResult API.",
        "operationId": "JobCancellations_Trigger",
        "produces": [
          "application/json"
        ],
        "parameters": [
          {
            "$ref": "#/parameters/ApiVersion"
          },
          {
            "$ref": "#/parameters/VaultName"
          },
          {
            "$ref": "#/parameters/ResourceGroupName"
          },
          {
            "$ref": "#/parameters/SubscriptionId"
          },
          {
            "name": "jobName",
            "in": "path",
            "description": "Name of the job to cancel.",
            "required": true,
            "type": "string"
          }
        ],
        "responses": {
          "202": {
            "description": "Accepted"
          }
        },
        "x-ms-examples": {
          "Cancel Job": {
            "$ref": "./examples/Common/TriggerCancelJob.json"
          }
        }
      }
    },
    "/Subscriptions/{subscriptionId}/resourceGroups/{resourceGroupName}/providers/Microsoft.RecoveryServices/vaults/{vaultName}/backupJobs/{jobName}/operationResults/{operationId}": {
      "get": {
        "tags": [
          "JobOperationResults"
        ],
        "description": "Fetches the result of any operation.",
        "operationId": "JobOperationResults_Get",
        "produces": [
          "application/json"
        ],
        "parameters": [
          {
            "$ref": "#/parameters/ApiVersion"
          },
          {
            "$ref": "#/parameters/VaultName"
          },
          {
            "$ref": "#/parameters/ResourceGroupName"
          },
          {
            "$ref": "#/parameters/SubscriptionId"
          },
          {
            "name": "jobName",
            "in": "path",
            "description": "Job name whose operation result has to be fetched.",
            "required": true,
            "type": "string"
          },
          {
            "name": "operationId",
            "in": "path",
            "description": "OperationID which represents the operation whose result has to be fetched.",
            "required": true,
            "type": "string"
          }
        ],
        "responses": {
          "200": {
            "description": "OK"
          },
          "202": {
            "description": "Accepted"
          },
          "204": {
            "description": "NoContent"
          }
        },
        "x-ms-examples": {
          "Cancel Job Operation Result": {
            "$ref": "./examples/Common/CancelJobOperationResult.json"
          }
        }
      }
    },
    "/Subscriptions/{subscriptionId}/resourceGroups/{resourceGroupName}/providers/Microsoft.RecoveryServices/vaults/{vaultName}/backupJobs/operationResults/{operationId}": {
      "get": {
        "tags": [
          "ExportJobsOperationResults"
        ],
        "description": "Gets the operation result of operation triggered by Export Jobs API. If the operation is successful, then it also\r\ncontains URL of a Blob and a SAS key to access the same. The blob contains exported jobs in JSON serialized format.",
        "operationId": "ExportJobsOperationResults_Get",
        "produces": [
          "application/json"
        ],
        "parameters": [
          {
            "$ref": "#/parameters/ApiVersion"
          },
          {
            "$ref": "#/parameters/VaultName"
          },
          {
            "$ref": "#/parameters/ResourceGroupName"
          },
          {
            "$ref": "#/parameters/SubscriptionId"
          },
          {
            "name": "operationId",
            "in": "path",
            "description": "OperationID which represents the export job.",
            "required": true,
            "type": "string"
          }
        ],
        "responses": {
          "200": {
            "description": "OK",
            "schema": {
              "$ref": "#/definitions/OperationResultInfoBaseResource"
            }
          },
          "202": {
            "description": "Accepted",
            "schema": {
              "$ref": "#/definitions/OperationResultInfoBaseResource"
            }
          }
        },
        "x-ms-examples": {
          "Export Jobs Operation Results": {
            "$ref": "./examples/Common/ExportJobsOperationResult.json"
          }
        }
      }
    },
    "/Subscriptions/{subscriptionId}/resourceGroups/{resourceGroupName}/providers/Microsoft.RecoveryServices/vaults/{vaultName}/backupJobsExport": {
      "post": {
        "tags": [
          "Jobs"
        ],
        "description": "Triggers export of jobs specified by filters and returns an OperationID to track.",
        "operationId": "Jobs_Export",
        "produces": [
          "application/json"
        ],
        "parameters": [
          {
            "$ref": "#/parameters/ApiVersion"
          },
          {
            "$ref": "#/parameters/VaultName"
          },
          {
            "$ref": "#/parameters/ResourceGroupName"
          },
          {
            "$ref": "#/parameters/SubscriptionId"
          },
          {
            "name": "$filter",
            "in": "query",
            "description": "OData filter options.",
            "required": false,
            "type": "string"
          }
        ],
        "responses": {
          "202": {
            "description": "Accepted"
          }
        },
        "x-ms-odata": "#/definitions/JobQueryObject",
        "x-ms-examples": {
          "Export Jobs": {
            "$ref": "./examples/Common/TriggerExportJobs.json"
          }
        }
      }
    },
    "/Subscriptions/{subscriptionId}/resourceGroups/{resourceGroupName}/providers/Microsoft.RecoveryServices/vaults/{vaultName}/backupProtectedItems": {
      "get": {
        "tags": [
          "BackupProtectedItems"
        ],
        "description": "Provides a pageable list of all items that are backed up within a vault.",
        "operationId": "BackupProtectedItems_List",
        "produces": [
          "application/json"
        ],
        "parameters": [
          {
            "$ref": "#/parameters/ApiVersion"
          },
          {
            "$ref": "#/parameters/VaultName"
          },
          {
            "$ref": "#/parameters/ResourceGroupName"
          },
          {
            "$ref": "#/parameters/SubscriptionId"
          },
          {
            "name": "$filter",
            "in": "query",
            "description": "OData filter options.",
            "required": false,
            "type": "string"
          },
          {
            "name": "$skipToken",
            "in": "query",
            "description": "skipToken Filter.",
            "required": false,
            "type": "string"
          }
        ],
        "responses": {
          "200": {
            "description": "OK",
            "schema": {
              "$ref": "#/definitions/ProtectedItemResourceList"
            }
          }
        },
        "x-ms-odata": "#/definitions/ProtectedItemQueryObject",
        "x-ms-pageable": {
          "nextLinkName": "nextLink"
        },
        "x-ms-examples": {
          "List protected items with backupManagementType filter as AzureIaasVm": {
            "$ref": "./examples/AzureIaasVm/BackupProtectedItems_List.json"
          }
        }
      }
    },
    "/Subscriptions/{subscriptionId}/resourceGroups/{resourceGroupName}/providers/Microsoft.RecoveryServices/vaults/{vaultName}/backupValidateOperation": {
      "post": {
        "tags": [
          "Operation"
        ],
        "description": "Validate operation for specified backed up item. This is a synchronous operation.",
        "operationId": "Operation_Validate",
        "produces": [
          "application/json"
        ],
        "parameters": [
          {
            "$ref": "#/parameters/ApiVersion"
          },
          {
            "$ref": "#/parameters/VaultName"
          },
          {
            "$ref": "#/parameters/ResourceGroupName"
          },
          {
            "$ref": "#/parameters/SubscriptionId"
          },
          {
            "name": "parameters",
            "in": "body",
            "description": "resource validate operation request",
            "required": true,
            "schema": {
              "$ref": "#/definitions/ValidateOperationRequest"
            }
          }
        ],
        "responses": {
          "200": {
            "description": "OK",
            "schema": {
              "$ref": "#/definitions/ValidateOperationsResponse"
            }
          }
        },
        "x-ms-examples": {
          "Validate Operation": {
            "$ref": "./examples/AzureIaasVm/ValidateOperation_RestoreDisk.json"
          }
        }
      }
    }
  },
  "definitions": {
    "AzureFileshareProtectedItem": {
      "description": "Azure File Share workload-specific backup item.",
      "type": "object",
      "allOf": [
        {
          "$ref": "#/definitions/ProtectedItem"
        }
      ],
      "properties": {
        "friendlyName": {
          "description": "Friendly name of the fileshare represented by this backup item.",
          "type": "string"
        },
        "protectionStatus": {
          "description": "Backup status of this backup item.",
          "type": "string"
        },
        "protectionState": {
          "description": "Backup state of this backup item.",
          "enum": [
            "Invalid",
            "IRPending",
            "Protected",
            "ProtectionError",
            "ProtectionStopped",
            "ProtectionPaused"
          ],
          "type": "string",
          "x-ms-enum": {
            "name": "ProtectionState",
            "modelAsString": true
          }
        },
        "lastBackupStatus": {
          "description": "Last backup operation status. Possible values: Healthy, Unhealthy.",
          "type": "string"
        },
        "lastBackupTime": {
          "format": "date-time",
          "description": "Timestamp of the last backup operation on this backup item.",
          "type": "string"
        },
        "kpisHealths": {
          "description": "Health details of different KPIs",
          "type": "object",
          "additionalProperties": {
            "$ref": "#/definitions/KPIResourceHealthDetails"
          }
        },
        "extendedInfo": {
          "$ref": "#/definitions/AzureFileshareProtectedItemExtendedInfo",
          "description": "Additional information with this backup item."
        }
      },
      "x-ms-discriminator-value": "AzureFileShareProtectedItem"
    },
    "AzureFileshareProtectedItemExtendedInfo": {
      "description": "Additional information about Azure File Share backup item.",
      "type": "object",
      "properties": {
        "oldestRecoveryPoint": {
          "format": "date-time",
          "description": "The oldest backup copy available for this item in the service.",
          "type": "string"
        },
        "recoveryPointCount": {
          "format": "int32",
          "description": "Number of available backup copies associated with this backup item.",
          "type": "integer"
        },
        "policyState": {
          "description": "Indicates consistency of policy object and policy applied to this backup item.",
          "type": "string"
        },
        "resourceState": {
          "description": "Indicates the state of this resource. Possible values are from enum ResourceState {Invalid, Active, SoftDeleted, Deleted}",
          "type": "string",
          "readOnly": true
        },
        "resourceStateSyncTime": {
          "format": "date-time",
          "description": "The resource state sync time for this backup item.",
          "type": "string",
          "readOnly": true
        }
      }
    },
    "AzureFileShareRecoveryPoint": {
      "description": "Azure File Share workload specific backup copy.",
      "type": "object",
      "allOf": [
        {
          "$ref": "#/definitions/RecoveryPoint"
        }
      ],
      "properties": {
        "recoveryPointType": {
          "description": "Type of the backup copy. Specifies whether it is a crash consistent backup or app consistent.",
          "type": "string",
          "readOnly": true
        },
        "recoveryPointTime": {
          "format": "date-time",
          "description": "Time at which this backup copy was created.",
          "type": "string",
          "readOnly": true
        },
        "fileShareSnapshotUri": {
          "description": "Contains Url to the snapshot of fileshare, if applicable",
          "type": "string",
          "readOnly": true
        },
        "recoveryPointSizeInGB": {
          "format": "int32",
          "description": "Contains recovery point size",
          "type": "integer",
          "readOnly": true
        }
      },
      "x-ms-discriminator-value": "AzureFileShareRecoveryPoint"
    },
    "AzureFileShareRestoreRequest": {
      "description": "AzureFileShare Restore Request",
      "type": "object",
      "allOf": [
        {
          "$ref": "#/definitions/RestoreRequest"
        }
      ],
      "properties": {
        "recoveryType": {
          "description": "Type of this recovery.",
          "enum": [
            "Invalid",
            "OriginalLocation",
            "AlternateLocation",
            "RestoreDisks",
            "Offline"
          ],
          "type": "string",
          "x-ms-enum": {
            "name": "RecoveryType",
            "modelAsString": true
          }
        },
        "sourceResourceId": {
          "description": "Source storage account ARM Id",
          "type": "string"
        },
        "copyOptions": {
          "description": "Options to resolve copy conflicts.",
          "enum": [
            "Invalid",
            "CreateCopy",
            "Skip",
            "Overwrite",
            "FailOnConflict"
          ],
          "type": "string",
          "x-ms-enum": {
            "name": "CopyOptions",
            "modelAsString": true
          }
        },
        "restoreRequestType": {
          "description": "Restore Type (FullShareRestore or ItemLevelRestore)",
          "enum": [
            "Invalid",
            "FullShareRestore",
            "ItemLevelRestore"
          ],
          "type": "string",
          "x-ms-enum": {
            "name": "RestoreRequestType",
            "modelAsString": true
          }
        },
        "restoreFileSpecs": {
          "description": "List of Source Files/Folders(which need to recover) and TargetFolderPath details",
          "type": "array",
          "items": {
            "$ref": "#/definitions/RestoreFileSpecs"
          }
        },
        "targetDetails": {
          "$ref": "#/definitions/TargetAFSRestoreInfo",
          "description": "Target File Share Details"
        }
      },
      "x-ms-discriminator-value": "AzureFileShareRestoreRequest"
    },
    "AzureVmWorkloadProtectionPolicy": {
      "description": "Azure VM (Mercury) workload-specific backup policy.",
      "type": "object",
      "allOf": [
        {
          "$ref": "#/definitions/ProtectionPolicy"
        }
      ],
      "properties": {
        "workLoadType": {
          "description": "Type of workload for the backup management",
          "enum": [
            "Invalid",
            "VM",
            "FileFolder",
            "AzureSqlDb",
            "SQLDB",
            "Exchange",
            "Sharepoint",
            "VMwareVM",
            "SystemState",
            "Client",
            "GenericDataSource",
            "SQLDataBase",
            "AzureFileShare",
            "SAPHanaDatabase",
            "SAPAseDatabase"
          ],
          "type": "string",
          "x-ms-enum": {
            "name": "WorkloadType",
            "modelAsString": true
          }
        },
        "settings": {
          "$ref": "#/definitions/Settings",
          "description": "Common settings for the backup management"
        },
        "subProtectionPolicy": {
          "description": "List of sub-protection policies which includes schedule and retention",
          "type": "array",
          "items": {
            "$ref": "#/definitions/SubProtectionPolicy"
          }
        },
        "makePolicyConsistent": {
          "description": "Fix the policy inconsistency",
          "type": "boolean"
        }
      },
      "x-ms-discriminator-value": "AzureWorkload"
    },
    "AzureFileShareProtectionPolicy": {
      "description": "AzureStorage backup policy.",
      "type": "object",
      "allOf": [
        {
          "$ref": "#/definitions/ProtectionPolicy"
        }
      ],
      "properties": {
        "workLoadType": {
          "description": "Type of workload for the backup management",
          "enum": [
            "Invalid",
            "VM",
            "FileFolder",
            "AzureSqlDb",
            "SQLDB",
            "Exchange",
            "Sharepoint",
            "VMwareVM",
            "SystemState",
            "Client",
            "GenericDataSource",
            "SQLDataBase",
            "AzureFileShare",
            "SAPHanaDatabase",
            "SAPAseDatabase"
          ],
          "type": "string",
          "x-ms-enum": {
            "name": "WorkloadType",
            "modelAsString": true
          }
        },
        "schedulePolicy": {
          "$ref": "#/definitions/SchedulePolicy",
          "description": "Backup schedule specified as part of backup policy."
        },
        "retentionPolicy": {
          "$ref": "#/definitions/RetentionPolicy",
          "description": "Retention policy with the details on backup copy retention ranges."
        },
        "timeZone": {
          "description": "TimeZone optional input as string. For example: TimeZone = \"Pacific Standard Time\".",
          "type": "string"
        }
      },
      "x-ms-discriminator-value": "AzureStorage"
    },
    "AzureIaaSClassicComputeVMProtectedItem": {
      "description": "IaaS VM workload-specific backup item representing the Classic Compute VM.",
      "type": "object",
      "allOf": [
        {
          "$ref": "#/definitions/AzureIaaSVMProtectedItem"
        }
      ],
      "x-ms-discriminator-value": "Microsoft.ClassicCompute/virtualMachines"
    },
    "AzureIaaSComputeVMProtectedItem": {
      "description": "IaaS VM workload-specific backup item representing the Azure Resource Manager VM.",
      "type": "object",
      "allOf": [
        {
          "$ref": "#/definitions/AzureIaaSVMProtectedItem"
        }
      ],
      "x-ms-discriminator-value": "Microsoft.Compute/virtualMachines"
    },
    "AzureIaaSVMErrorInfo": {
      "description": "Azure IaaS VM workload-specific error information.",
      "type": "object",
      "properties": {
        "errorCode": {
          "format": "int32",
          "description": "Error code.",
          "type": "integer",
          "readOnly": true
        },
        "errorTitle": {
          "description": "Title: Typically, the entity that the error pertains to.",
          "type": "string",
          "readOnly": true
        },
        "errorString": {
          "description": "Localized error string.",
          "type": "string",
          "readOnly": true
        },
        "recommendations": {
          "description": "List of localized recommendations for above error code.",
          "type": "array",
          "items": {
            "type": "string"
          },
          "readOnly": true
        }
      }
    },
    "ResourceHealthDetails": {
      "description": "Health Details for backup items.",
      "type": "object",
      "properties": {
        "code": {
          "format": "int32",
          "description": "Health Code",
          "type": "integer",
          "readOnly": true
        },
        "title": {
          "description": "Health Title",
          "type": "string",
          "readOnly": true
        },
        "message": {
          "description": "Health Message",
          "type": "string",
          "readOnly": true
        },
        "recommendations": {
          "description": "Health Recommended Actions",
          "type": "array",
          "items": {
            "type": "string"
          },
          "readOnly": true
        }
      }
    },
    "AzureIaaSVMHealthDetails": {
      "description": "Azure IaaS VM workload-specific Health Details.",
      "type": "object",
      "allOf": [
        {
          "$ref": "#/definitions/ResourceHealthDetails"
        }
      ]
    },
    "AzureIaaSVMJob": {
      "description": "Azure IaaS VM workload-specific job object.",
      "type": "object",
      "allOf": [
        {
          "$ref": "#/definitions/Job"
        }
      ],
      "properties": {
        "duration": {
          "format": "duration",
          "description": "Time elapsed during the execution of this job.",
          "type": "string"
        },
        "actionsInfo": {
          "description": "Gets or sets the state/actions applicable on this job like cancel/retry.",
          "type": "array",
          "items": {
            "enum": [
              "Invalid",
              "Cancellable",
              "Retriable"
            ],
            "type": "string",
            "x-ms-enum": {
              "name": "JobSupportedAction",
              "modelAsString": false
            }
          }
        },
        "errorDetails": {
          "description": "Error details on execution of this job.",
          "type": "array",
          "items": {
            "$ref": "#/definitions/AzureIaaSVMErrorInfo"
          }
        },
        "virtualMachineVersion": {
          "description": "Specifies whether the backup item is a Classic or an Azure Resource Manager VM.",
          "type": "string"
        },
        "extendedInfo": {
          "$ref": "#/definitions/AzureIaaSVMJobExtendedInfo",
          "description": "Additional information for this job."
        }
      },
      "x-ms-discriminator-value": "AzureIaaSVMJob"
    },
    "AzureIaaSVMJobExtendedInfo": {
      "description": "Azure IaaS VM workload-specific additional information for job.",
      "type": "object",
      "properties": {
        "tasksList": {
          "description": "List of tasks associated with this job.",
          "type": "array",
          "items": {
            "$ref": "#/definitions/AzureIaaSVMJobTaskDetails"
          }
        },
        "propertyBag": {
          "description": "Job properties.",
          "type": "object",
          "additionalProperties": {
            "type": "string"
          }
        },
        "internalPropertyBag": {
          "description": "Job internal properties.",
          "type": "object",
          "additionalProperties": {
            "type": "string"
          }
        },
        "progressPercentage": {
          "format": "double",
          "description": "Indicates progress of the job. Null if it has not started or completed.",
          "type": "number"
        },
        "estimatedRemainingDuration": {
          "description": "Time remaining for execution of this job.",
          "type": "string"
        },
        "dynamicErrorMessage": {
          "description": "Non localized error message on job execution.",
          "type": "string"
        }
      }
    },
    "AzureIaaSVMJobTaskDetails": {
      "description": "Azure IaaS VM workload-specific job task details.",
      "type": "object",
      "properties": {
        "taskId": {
          "description": "The task display name.",
          "type": "string"
        },
        "startTime": {
          "format": "date-time",
          "description": "The start time.",
          "type": "string"
        },
        "endTime": {
          "format": "date-time",
          "description": "The end time.",
          "type": "string"
        },
        "instanceId": {
          "description": "The instanceId.",
          "type": "string"
        },
        "duration": {
          "format": "duration",
          "description": "Time elapsed for task.",
          "type": "string"
        },
        "status": {
          "description": "The status.",
          "type": "string"
        },
        "progressPercentage": {
          "format": "double",
          "description": "Progress of the task.",
          "type": "number"
        },
        "taskExecutionDetails": {
          "description": "Details about execution of the task.\r\neg: number of bytes transferred etc",
          "type": "string"
        }
      }
    },
    "AzureIaaSVMProtectedItem": {
      "description": "IaaS VM workload-specific backup item.",
      "type": "object",
      "allOf": [
        {
          "$ref": "#/definitions/ProtectedItem"
        }
      ],
      "properties": {
        "friendlyName": {
          "description": "Friendly name of the VM represented by this backup item.",
          "type": "string"
        },
        "virtualMachineId": {
          "description": "Fully qualified ARM ID of the virtual machine represented by this item.",
          "type": "string"
        },
        "protectionStatus": {
          "description": "Backup status of this backup item.",
          "type": "string"
        },
        "protectionState": {
          "description": "Backup state of this backup item.",
          "enum": [
            "Invalid",
            "IRPending",
            "Protected",
            "ProtectionError",
            "ProtectionStopped",
            "ProtectionPaused"
          ],
          "type": "string",
          "x-ms-enum": {
            "name": "ProtectionState",
            "modelAsString": true
          }
        },
        "healthStatus": {
          "description": "Health status of protected item.",
          "enum": [
            "Passed",
            "ActionRequired",
            "ActionSuggested",
            "Invalid"
          ],
          "type": "string",
          "x-ms-enum": {
            "name": "HealthStatus",
            "modelAsString": true
          }
        },
        "healthDetails": {
          "description": "Health details on this backup item.",
          "type": "array",
          "items": {
            "$ref": "#/definitions/AzureIaaSVMHealthDetails"
          }
        },
        "kpisHealths": {
          "description": "Health details of different KPIs",
          "type": "object",
          "additionalProperties": {
            "$ref": "#/definitions/KPIResourceHealthDetails"
          }
        },
        "lastBackupStatus": {
          "description": "Last backup operation status.",
          "type": "string"
        },
        "lastBackupTime": {
          "format": "date-time",
          "description": "Timestamp of the last backup operation on this backup item.",
          "type": "string"
        },
        "protectedItemDataId": {
          "description": "Data ID of the protected item.",
          "type": "string"
        },
        "extendedInfo": {
          "$ref": "#/definitions/AzureIaaSVMProtectedItemExtendedInfo",
          "description": "Additional information for this backup item."
        },
        "extendedProperties": {
          "$ref": "#/definitions/ExtendedProperties"
        }
      },
      "x-ms-discriminator-value": "AzureIaaSVMProtectedItem"
    },
    "AzureIaaSVMProtectedItemExtendedInfo": {
      "description": "Additional information on Azure IaaS VM specific backup item.",
      "type": "object",
      "properties": {
        "oldestRecoveryPoint": {
          "format": "date-time",
          "description": "The oldest backup copy available for this backup item.",
          "type": "string"
        },
        "recoveryPointCount": {
          "format": "int32",
          "description": "Number of backup copies available for this backup item.",
          "type": "integer"
        },
        "policyInconsistent": {
          "description": "Specifies if backup policy associated with the backup item is inconsistent.",
          "type": "boolean"
        }
      }
    },
    "AzureIaaSVMProtectionPolicy": {
      "description": "IaaS VM workload-specific backup policy.",
      "type": "object",
      "allOf": [
        {
          "$ref": "#/definitions/ProtectionPolicy"
        }
      ],
      "properties": {
        "instantRPDetails": {
          "$ref": "#/definitions/InstantRPAdditionalDetails"
        },
        "schedulePolicy": {
          "$ref": "#/definitions/SchedulePolicy",
          "description": "Backup schedule specified as part of backup policy."
        },
        "retentionPolicy": {
          "$ref": "#/definitions/RetentionPolicy",
          "description": "Retention policy with the details on backup copy retention ranges."
        },
        "instantRpRetentionRangeInDays": {
          "format": "int32",
          "description": "Instant RP retention policy range in days",
          "type": "integer"
        },
        "timeZone": {
          "description": "TimeZone optional input as string. For example: TimeZone = \"Pacific Standard Time\".",
          "type": "string"
        }
      },
      "x-ms-discriminator-value": "AzureIaasVM"
    },
    "AzureSqlProtectedItem": {
      "description": "Azure SQL workload-specific backup item.",
      "type": "object",
      "allOf": [
        {
          "$ref": "#/definitions/ProtectedItem"
        }
      ],
      "properties": {
        "protectedItemDataId": {
          "description": "Internal ID of a backup item. Used by Azure SQL Backup engine to contact Recovery Services.",
          "type": "string"
        },
        "protectionState": {
          "description": "Backup state of the backed up item.",
          "enum": [
            "Invalid",
            "IRPending",
            "Protected",
            "ProtectionError",
            "ProtectionStopped",
            "ProtectionPaused"
          ],
          "type": "string",
          "x-ms-enum": {
            "name": "ProtectedItemState",
            "modelAsString": true
          }
        },
        "extendedInfo": {
          "$ref": "#/definitions/AzureSqlProtectedItemExtendedInfo",
          "description": "Additional information for this backup item."
        }
      },
      "x-ms-discriminator-value": "Microsoft.Sql/servers/databases"
    },
    "AzureSqlProtectedItemExtendedInfo": {
      "description": "Additional information on Azure Sql specific protected item.",
      "type": "object",
      "properties": {
        "oldestRecoveryPoint": {
          "format": "date-time",
          "description": "The oldest backup copy available for this item in the service.",
          "type": "string"
        },
        "recoveryPointCount": {
          "format": "int32",
          "description": "Number of available backup copies associated with this backup item.",
          "type": "integer"
        },
        "policyState": {
          "description": "State of the backup policy associated with this backup item.",
          "type": "string"
        }
      }
    },
    "AzureStorageErrorInfo": {
      "description": "Azure storage specific error information",
      "type": "object",
      "properties": {
        "errorCode": {
          "format": "int32",
          "description": "Error code.",
          "type": "integer"
        },
        "errorString": {
          "description": "Localized error string.",
          "type": "string"
        },
        "recommendations": {
          "description": "List of localized recommendations for above error code.",
          "type": "array",
          "items": {
            "type": "string"
          }
        }
      }
    },
    "AzureSqlProtectionPolicy": {
      "description": "Azure SQL workload-specific backup policy.",
      "type": "object",
      "allOf": [
        {
          "$ref": "#/definitions/ProtectionPolicy"
        }
      ],
      "properties": {
        "retentionPolicy": {
          "$ref": "#/definitions/RetentionPolicy",
          "description": "Retention policy details."
        }
      },
      "x-ms-discriminator-value": "AzureSql"
    },
    "AzureStorageJob": {
      "description": "Azure storage specific job.",
      "type": "object",
      "allOf": [
        {
          "$ref": "#/definitions/Job"
        }
      ],
      "properties": {
        "duration": {
          "format": "duration",
          "description": "Time elapsed during the execution of this job.",
          "type": "string"
        },
        "actionsInfo": {
          "description": "Gets or sets the state/actions applicable on this job like cancel/retry.",
          "type": "array",
          "items": {
            "enum": [
              "Invalid",
              "Cancellable",
              "Retriable"
            ],
            "type": "string",
            "x-ms-enum": {
              "name": "JobSupportedAction",
              "modelAsString": false
            }
          }
        },
        "errorDetails": {
          "description": "Error details on execution of this job.",
          "type": "array",
          "items": {
            "$ref": "#/definitions/AzureStorageErrorInfo"
          }
        },
        "storageAccountName": {
          "description": "Specifies friendly name of the storage account.",
          "type": "string"
        },
        "storageAccountVersion": {
          "description": "Specifies whether the Storage account is a Classic or an Azure Resource Manager Storage account.",
          "type": "string"
        },
        "extendedInfo": {
          "$ref": "#/definitions/AzureStorageJobExtendedInfo",
          "description": "Additional information about the job."
        }
      },
      "x-ms-discriminator-value": "AzureStorageJob"
    },
    "AzureStorageJobExtendedInfo": {
      "description": "Azure Storage workload-specific additional information for job.",
      "type": "object",
      "properties": {
        "tasksList": {
          "description": "List of tasks for this job",
          "type": "array",
          "items": {
            "$ref": "#/definitions/AzureStorageJobTaskDetails"
          }
        },
        "propertyBag": {
          "description": "Job properties.",
          "type": "object",
          "additionalProperties": {
            "type": "string"
          }
        },
        "dynamicErrorMessage": {
          "description": "Non localized error message on job execution.",
          "type": "string"
        }
      }
    },
    "AzureStorageJobTaskDetails": {
      "description": "Azure storage workload specific job task details.",
      "type": "object",
      "properties": {
        "taskId": {
          "description": "The task display name.",
          "type": "string"
        },
        "status": {
          "description": "The status.",
          "type": "string"
        }
      }
    },
    "AzureVmWorkloadProtectedItem": {
      "description": "Azure VM workload-specific protected item.",
      "type": "object",
      "allOf": [
        {
          "$ref": "#/definitions/ProtectedItem"
        }
      ],
      "properties": {
        "friendlyName": {
          "description": "Friendly name of the DB represented by this backup item.",
          "type": "string"
        },
        "serverName": {
          "description": "Host/Cluster Name for instance or AG",
          "type": "string"
        },
        "parentName": {
          "description": "Parent name of the DB such as Instance or Availability Group.",
          "type": "string"
        },
        "parentType": {
          "description": "Parent type of protected item, example: for a DB, standalone server or distributed",
          "type": "string"
        },
        "protectionStatus": {
          "description": "Backup status of this backup item.",
          "type": "string"
        },
        "protectionState": {
          "description": "Backup state of this backup item.",
          "enum": [
            "Invalid",
            "IRPending",
            "Protected",
            "ProtectionError",
            "ProtectionStopped",
            "ProtectionPaused"
          ],
          "type": "string",
          "x-ms-enum": {
            "name": "ProtectionState",
            "modelAsString": true
          }
        },
        "lastBackupStatus": {
          "description": "Last backup operation status. Possible values: Healthy, Unhealthy.",
          "enum": [
            "Invalid",
            "Healthy",
            "Unhealthy",
            "IRPending"
          ],
          "type": "string",
          "x-ms-enum": {
            "name": "LastBackupStatus",
            "modelAsString": true
          }
        },
        "lastBackupTime": {
          "format": "date-time",
          "description": "Timestamp of the last backup operation on this backup item.",
          "type": "string"
        },
        "lastBackupErrorDetail": {
          "$ref": "#/definitions/ErrorDetail",
          "description": "Error details in last backup"
        },
        "protectedItemDataSourceId": {
          "description": "Data ID of the protected item.",
          "type": "string"
        },
        "protectedItemHealthStatus": {
          "description": "Health status of the backup item, evaluated based on last heartbeat received",
          "enum": [
            "Invalid",
            "Healthy",
            "Unhealthy",
            "NotReachable",
            "IRPending"
          ],
          "type": "string",
          "x-ms-enum": {
            "name": "ProtectedItemHealthStatus",
            "modelAsString": true
          }
        },
        "extendedInfo": {
          "$ref": "#/definitions/AzureVmWorkloadProtectedItemExtendedInfo",
          "description": "Additional information for this backup item."
        },
        "kpisHealths": {
          "description": "Health details of different KPIs",
          "type": "object",
          "additionalProperties": {
            "$ref": "#/definitions/KPIResourceHealthDetails"
          }
        }
      },
      "x-ms-discriminator-value": "AzureVmWorkloadProtectedItem"
    },
    "AzureVmWorkloadProtectedItemExtendedInfo": {
      "description": "Additional information on Azure Workload for SQL specific backup item.",
      "type": "object",
      "properties": {
        "oldestRecoveryPoint": {
          "format": "date-time",
          "description": "The oldest backup copy available for this backup item.",
          "type": "string"
        },
        "recoveryPointCount": {
          "format": "int32",
          "description": "Number of backup copies available for this backup item.",
          "type": "integer"
        },
        "policyState": {
          "description": "Indicates consistency of policy object and policy applied to this backup item.",
          "type": "string"
        }
      }
    },
    "AzureVmWorkloadSAPAseDatabaseProtectedItem": {
      "description": "Azure VM workload-specific protected item representing SAP ASE Database.",
      "type": "object",
      "allOf": [
        {
          "$ref": "#/definitions/AzureVmWorkloadProtectedItem"
        }
      ],
      "x-ms-discriminator-value": "AzureVmWorkloadSAPAseDatabase"
    },
    "AzureVmWorkloadSAPHanaDatabaseProtectedItem": {
      "description": "Azure VM workload-specific protected item representing SAP HANA Database.",
      "type": "object",
      "allOf": [
        {
          "$ref": "#/definitions/AzureVmWorkloadProtectedItem"
        }
      ],
      "x-ms-discriminator-value": "AzureVmWorkloadSAPHanaDatabase"
    },
    "AzureVmWorkloadSQLDatabaseProtectedItem": {
      "description": "Azure VM workload-specific protected item representing SQL Database.",
      "type": "object",
      "allOf": [
        {
          "$ref": "#/definitions/AzureVmWorkloadProtectedItem"
        }
      ],
      "x-ms-discriminator-value": "AzureVmWorkloadSQLDatabase"
    },
    "AzureWorkloadErrorInfo": {
      "description": "Azure storage specific error information",
      "type": "object",
      "properties": {
        "errorCode": {
          "format": "int32",
          "description": "Error code.",
          "type": "integer"
        },
        "errorString": {
          "description": "Localized error string.",
          "type": "string"
        },
        "errorTitle": {
          "description": "Title: Typically, the entity that the error pertains to.",
          "type": "string"
        },
        "recommendations": {
          "description": "List of localized recommendations for above error code.",
          "type": "array",
          "items": {
            "type": "string"
          }
        },
        "additionalDetails": {
          "description": "Additional details for above error code.",
          "type": "string"
        }
      }
    },
    "AzureWorkloadJob": {
      "description": "Azure storage specific job.",
      "type": "object",
      "allOf": [
        {
          "$ref": "#/definitions/Job"
        }
      ],
      "properties": {
        "workloadType": {
          "description": "Workload type of the job",
          "type": "string"
        },
        "duration": {
          "format": "duration",
          "description": "Time elapsed during the execution of this job.",
          "type": "string"
        },
        "actionsInfo": {
          "description": "Gets or sets the state/actions applicable on this job like cancel/retry.",
          "type": "array",
          "items": {
            "enum": [
              "Invalid",
              "Cancellable",
              "Retriable"
            ],
            "type": "string",
            "x-ms-enum": {
              "name": "JobSupportedAction",
              "modelAsString": false
            }
          }
        },
        "errorDetails": {
          "description": "Error details on execution of this job.",
          "type": "array",
          "items": {
            "$ref": "#/definitions/AzureWorkloadErrorInfo"
          }
        },
        "extendedInfo": {
          "$ref": "#/definitions/AzureWorkloadJobExtendedInfo",
          "description": "Additional information about the job."
        }
      },
      "x-ms-discriminator-value": "AzureWorkloadJob"
    },
    "AzureWorkloadJobExtendedInfo": {
      "description": "Azure VM workload-specific additional information for job.",
      "type": "object",
      "properties": {
        "tasksList": {
          "description": "List of tasks for this job",
          "type": "array",
          "items": {
            "$ref": "#/definitions/AzureWorkloadJobTaskDetails"
          }
        },
        "propertyBag": {
          "description": "Job properties.",
          "type": "object",
          "additionalProperties": {
            "type": "string"
          }
        },
        "dynamicErrorMessage": {
          "description": "Non localized error message on job execution.",
          "type": "string"
        }
      }
    },
    "AzureWorkloadJobTaskDetails": {
      "description": "Azure VM workload specific job task details.",
      "type": "object",
      "properties": {
        "taskId": {
          "description": "The task display name.",
          "type": "string"
        },
        "status": {
          "description": "The status.",
          "type": "string"
        }
      }
    },
    "AzureWorkloadPointInTimeRecoveryPoint": {
      "description": "Recovery point specific to PointInTime",
      "type": "object",
      "allOf": [
        {
          "$ref": "#/definitions/AzureWorkloadRecoveryPoint"
        }
      ],
      "properties": {
        "timeRanges": {
          "description": "List of log ranges",
          "type": "array",
          "items": {
            "$ref": "#/definitions/PointInTimeRange"
          }
        }
      },
      "x-ms-discriminator-value": "AzureWorkloadPointInTimeRecoveryPoint"
    },
    "AzureWorkloadPointInTimeRestoreRequest": {
      "description": "AzureWorkload SAP Hana -specific restore. Specifically for PointInTime/Log restore",
      "type": "object",
      "allOf": [
        {
          "$ref": "#/definitions/AzureWorkloadRestoreRequest"
        }
      ],
      "properties": {
        "pointInTime": {
          "format": "date-time",
          "description": "PointInTime value",
          "type": "string"
        }
      },
      "x-ms-discriminator-value": "AzureWorkloadPointInTimeRestoreRequest"
    },
    "AzureWorkloadRecoveryPoint": {
      "description": "Workload specific recovery point, specifically encapsulates full/diff recovery point",
      "type": "object",
      "allOf": [
        {
          "$ref": "#/definitions/RecoveryPoint"
        }
      ],
      "properties": {
        "recoveryPointTimeInUTC": {
          "format": "date-time",
          "description": "UTC time at which recovery point was created",
          "type": "string",
          "readOnly": true
        },
        "type": {
          "description": "Type of restore point",
          "enum": [
            "Invalid",
            "Full",
            "Log",
            "Differential",
            "Incremental"
          ],
          "type": "string",
          "x-ms-enum": {
            "name": "RestorePointType",
            "modelAsString": true
          },
          "readOnly": true
        }
      },
      "x-ms-discriminator-value": "AzureWorkloadRecoveryPoint"
    },
    "AzureWorkloadRestoreRequest": {
      "description": "AzureWorkload-specific restore.",
      "type": "object",
      "allOf": [
        {
          "$ref": "#/definitions/RestoreRequest"
        }
      ],
      "properties": {
        "recoveryType": {
          "description": "Type of this recovery.",
          "enum": [
            "Invalid",
            "OriginalLocation",
            "AlternateLocation",
            "RestoreDisks",
            "Offline"
          ],
          "type": "string",
          "x-ms-enum": {
            "name": "RecoveryType",
            "modelAsString": true
          }
        },
        "sourceResourceId": {
          "description": "Fully qualified ARM ID of the VM on which workload that was running is being recovered.",
          "type": "string"
        },
        "propertyBag": {
          "description": "Workload specific property bag.",
          "type": "object",
          "additionalProperties": {
            "type": "string"
          }
        },
        "targetInfo": {
          "$ref": "#/definitions/TargetRestoreInfo",
          "description": "Details of target database"
        },
        "recoveryMode": {
          "description": "Defines whether the current recovery mode is file restore or database restore",
          "enum": [
            "Invalid",
            "FileRecovery",
            "WorkloadRecovery"
          ],
          "type": "string",
          "x-ms-enum": {
            "name": "RecoveryMode",
            "modelAsString": true
          }
        }
      },
      "x-ms-discriminator-value": "AzureWorkloadRestoreRequest"
    },
    "AzureWorkloadSAPHanaPointInTimeRecoveryPoint": {
      "description": "Recovery point specific to PointInTime in SAPHana",
      "type": "object",
      "allOf": [
        {
          "$ref": "#/definitions/AzureWorkloadPointInTimeRecoveryPoint"
        }
      ],
      "x-ms-discriminator-value": "AzureWorkloadSAPHanaPointInTimeRecoveryPoint"
    },
    "AzureWorkloadSAPHanaPointInTimeRestoreRequest": {
      "description": "AzureWorkload SAP Hana -specific restore. Specifically for PointInTime/Log restore",
      "type": "object",
      "allOf": [
        {
          "$ref": "#/definitions/AzureWorkloadSAPHanaRestoreRequest"
        }
      ],
      "properties": {
        "pointInTime": {
          "format": "date-time",
          "description": "PointInTime value",
          "type": "string"
        }
      },
      "x-ms-discriminator-value": "AzureWorkloadSAPHanaPointInTimeRestoreRequest"
    },
    "AzureWorkloadSAPHanaRecoveryPoint": {
      "description": "SAPHana specific recoverypoint, specifically encapsulates full/diff recoverypoints",
      "type": "object",
      "allOf": [
        {
          "$ref": "#/definitions/AzureWorkloadRecoveryPoint"
        }
      ],
      "x-ms-discriminator-value": "AzureWorkloadSAPHanaRecoveryPoint"
    },
    "AzureWorkloadSAPHanaRestoreRequest": {
      "description": "AzureWorkload SAP Hana-specific restore.",
      "type": "object",
      "allOf": [
        {
          "$ref": "#/definitions/AzureWorkloadRestoreRequest"
        }
      ],
      "x-ms-discriminator-value": "AzureWorkloadSAPHanaRestoreRequest"
    },
    "AzureWorkloadSQLPointInTimeRecoveryPoint": {
      "description": "Recovery point specific to PointInTime",
      "type": "object",
      "allOf": [
        {
          "$ref": "#/definitions/AzureWorkloadSQLRecoveryPoint"
        }
      ],
      "properties": {
        "timeRanges": {
          "description": "List of log ranges",
          "type": "array",
          "items": {
            "$ref": "#/definitions/PointInTimeRange"
          }
        }
      },
      "x-ms-discriminator-value": "AzureWorkloadSQLPointInTimeRecoveryPoint"
    },
    "AzureWorkloadSQLPointInTimeRestoreRequest": {
      "description": "AzureWorkload SQL -specific restore. Specifically for PointInTime/Log restore",
      "type": "object",
      "allOf": [
        {
          "$ref": "#/definitions/AzureWorkloadSQLRestoreRequest"
        }
      ],
      "properties": {
        "pointInTime": {
          "format": "date-time",
          "description": "PointInTime value",
          "type": "string"
        }
      },
      "x-ms-discriminator-value": "AzureWorkloadSQLPointInTimeRestoreRequest"
    },
    "AzureWorkloadSQLRecoveryPoint": {
      "description": "SQL specific recoverypoint, specifically encapsulates full/diff recoverypoint along with extended info",
      "type": "object",
      "allOf": [
        {
          "$ref": "#/definitions/AzureWorkloadRecoveryPoint"
        }
      ],
      "properties": {
        "extendedInfo": {
          "$ref": "#/definitions/AzureWorkloadSQLRecoveryPointExtendedInfo",
          "description": "Extended Info that provides data directory details. Will be populated in two cases:\r\nWhen a specific recovery point is accessed using GetRecoveryPoint\r\nOr when ListRecoveryPoints is called for Log RP only with ExtendedInfo query filter"
        }
      },
      "x-ms-discriminator-value": "AzureWorkloadSQLRecoveryPoint"
    },
    "AzureWorkloadSQLRecoveryPointExtendedInfo": {
      "description": "Extended info class details",
      "type": "object",
      "properties": {
        "dataDirectoryTimeInUTC": {
          "format": "date-time",
          "description": "UTC time at which data directory info was captured",
          "type": "string",
          "readOnly": true
        },
        "dataDirectoryPaths": {
          "description": "List of data directory paths during restore operation.",
          "type": "array",
          "items": {
            "$ref": "#/definitions/SQLDataDirectory"
          },
          "readOnly": true
        }
      }
    },
    "AzureWorkloadSQLRestoreRequest": {
      "description": "AzureWorkload SQL -specific restore. Specifically for full/diff restore",
      "type": "object",
      "allOf": [
        {
          "$ref": "#/definitions/AzureWorkloadRestoreRequest"
        }
      ],
      "properties": {
        "shouldUseAlternateTargetLocation": {
          "description": "Default option set to true. If this is set to false, alternate data directory must be provided",
          "type": "boolean"
        },
        "isNonRecoverable": {
          "description": "SQL specific property where user can chose to set no-recovery when restore operation is tried",
          "type": "boolean"
        },
        "alternateDirectoryPaths": {
          "description": "Data directory details",
          "type": "array",
          "items": {
            "$ref": "#/definitions/SQLDataDirectoryMapping"
          }
        }
      },
      "x-ms-discriminator-value": "AzureWorkloadSQLRestoreRequest"
    },
    "BackupResourceVaultConfig": {
      "description": "Backup resource vault config details.",
      "type": "object",
      "properties": {
        "storageModelType": {
          "description": "Storage type.",
          "enum": [
            "Invalid",
            "GeoRedundant",
            "LocallyRedundant",
            "ZoneRedundant",
            "ReadAccessGeoZoneRedundant"
          ],
          "type": "string",
          "x-ms-enum": {
            "name": "StorageType",
            "modelAsString": true
          }
        },
        "storageType": {
          "description": "Storage type.",
          "enum": [
            "Invalid",
            "GeoRedundant",
            "LocallyRedundant",
            "ZoneRedundant",
            "ReadAccessGeoZoneRedundant"
          ],
          "type": "string",
          "x-ms-enum": {
            "name": "StorageType",
            "modelAsString": true
          }
        },
        "storageTypeState": {
          "description": "Locked or Unlocked. Once a machine is registered against a resource, the storageTypeState is always Locked.",
          "enum": [
            "Invalid",
            "Locked",
            "Unlocked"
          ],
          "type": "string",
          "x-ms-enum": {
            "name": "StorageTypeState",
            "modelAsString": true
          }
        },
        "enhancedSecurityState": {
          "description": "Enabled or Disabled.",
          "enum": [
            "Invalid",
            "Enabled",
            "Disabled"
          ],
          "type": "string",
          "x-ms-enum": {
            "name": "EnhancedSecurityState",
            "modelAsString": true
          }
        },
        "softDeleteFeatureState": {
          "description": "Soft Delete feature state",
          "enum": [
            "Invalid",
            "Enabled",
            "Disabled"
          ],
          "type": "string",
          "x-ms-enum": {
            "name": "SoftDeleteFeatureState",
            "modelAsString": true
          }
        }
      }
    },
    "BackupResourceVaultConfigResource": {
      "description": "Backup resource vault config details.",
      "allOf": [
        {
          "$ref": "#/definitions/Resource"
        }
      ],
      "properties": {
        "properties": {
          "$ref": "#/definitions/BackupResourceVaultConfig",
          "description": "BackupResourceVaultConfigResource properties"
        }
      }
    },
    "BEKDetails": {
      "description": "BEK is bitlocker encryption key.",
      "type": "object",
      "properties": {
        "secretUrl": {
          "description": "Secret is BEK.",
          "type": "string"
        },
        "secretVaultId": {
          "description": "ID of the Key Vault where this Secret is stored.",
          "type": "string"
        },
        "secretData": {
          "description": "BEK data.",
          "type": "string"
        }
      }
    },
    "BMSRPQueryObject": {
      "description": "Filters to list backup copies.",
      "type": "object",
      "properties": {
        "startDate": {
          "format": "date-time",
          "description": "Backup copies created after this time.",
          "type": "string"
        },
        "endDate": {
          "format": "date-time",
          "description": "Backup copies created before this time.",
          "type": "string"
        },
        "restorePointQueryType": {
          "description": "RestorePoint type",
          "enum": [
            "Invalid",
            "Full",
            "Log",
            "Differential",
            "FullAndDifferential",
            "All",
            "Incremental"
          ],
          "type": "string",
          "x-ms-enum": {
            "name": "RestorePointQueryType",
            "modelAsString": true
          }
        },
        "extendedInfo": {
          "description": "In Get Recovery Point, it tells whether extended information about recovery point is asked.",
          "type": "boolean"
        }
      }
    },
    "DiskExclusionProperties": {
      "type": "object",
      "properties": {
        "diskLunList": {
          "description": "List of Disks' Logical Unit Numbers (LUN) to be used for VM Protection.",
          "type": "array",
          "items": {
            "format": "int32",
            "type": "integer"
          }
        },
        "isInclusionList": {
          "description": "Flag to indicate whether DiskLunList is to be included/ excluded from backup.",
          "type": "boolean"
        }
      }
    },
    "DiskInformation": {
      "description": "Disk information",
      "type": "object",
      "properties": {
        "lun": {
          "format": "int32",
          "type": "integer"
        },
        "name": {
          "type": "string"
        }
      }
    },
    "DailyRetentionFormat": {
      "description": "Daily retention format.",
      "type": "object",
      "properties": {
        "daysOfTheMonth": {
          "description": "List of days of the month.",
          "type": "array",
          "items": {
            "$ref": "#/definitions/Day"
          }
        }
      }
    },
    "DailyRetentionSchedule": {
      "description": "Daily retention schedule.",
      "type": "object",
      "properties": {
        "retentionTimes": {
          "description": "Retention times of retention policy.",
          "type": "array",
          "items": {
            "format": "date-time",
            "type": "string"
          }
        },
        "retentionDuration": {
          "$ref": "#/definitions/RetentionDuration",
          "description": "Retention duration of retention Policy."
        }
      }
    },
    "Day": {
      "description": "Day of the week.",
      "type": "object",
      "properties": {
        "date": {
          "format": "int32",
          "description": "Date of the month",
          "type": "integer"
        },
        "isLast": {
          "description": "Whether Date is last date of month",
          "type": "boolean"
        }
      }
    },
    "DpmErrorInfo": {
      "description": "DPM workload-specific error information.",
      "type": "object",
      "properties": {
        "errorString": {
          "description": "Localized error string.",
          "type": "string"
        },
        "recommendations": {
          "description": "List of localized recommendations for above error code.",
          "type": "array",
          "items": {
            "type": "string"
          }
        }
      }
    },
    "DpmJob": {
      "description": "DPM workload-specific job object.",
      "type": "object",
      "allOf": [
        {
          "$ref": "#/definitions/Job"
        }
      ],
      "properties": {
        "duration": {
          "format": "duration",
          "description": "Time elapsed for job.",
          "type": "string"
        },
        "dpmServerName": {
          "description": "DPM server name managing the backup item or backup job.",
          "type": "string"
        },
        "containerName": {
          "description": "Name of cluster/server protecting current backup item, if any.",
          "type": "string"
        },
        "containerType": {
          "description": "Type of container.",
          "type": "string"
        },
        "workloadType": {
          "description": "Type of backup item.",
          "type": "string"
        },
        "actionsInfo": {
          "description": "The state/actions applicable on this job like cancel/retry.",
          "type": "array",
          "items": {
            "enum": [
              "Invalid",
              "Cancellable",
              "Retriable"
            ],
            "type": "string",
            "x-ms-enum": {
              "name": "JobSupportedAction",
              "modelAsString": false
            }
          }
        },
        "errorDetails": {
          "description": "The errors.",
          "type": "array",
          "items": {
            "$ref": "#/definitions/DpmErrorInfo"
          }
        },
        "extendedInfo": {
          "$ref": "#/definitions/DpmJobExtendedInfo",
          "description": "Additional information for this job."
        }
      },
      "x-ms-discriminator-value": "DpmJob"
    },
    "DpmJobExtendedInfo": {
      "description": "Additional information on the DPM workload-specific job.",
      "type": "object",
      "properties": {
        "tasksList": {
          "description": "List of tasks associated with this job.",
          "type": "array",
          "items": {
            "$ref": "#/definitions/DpmJobTaskDetails"
          }
        },
        "propertyBag": {
          "description": "The job properties.",
          "type": "object",
          "additionalProperties": {
            "type": "string"
          }
        },
        "dynamicErrorMessage": {
          "description": "Non localized error message on job execution.",
          "type": "string"
        }
      }
    },
    "DpmJobTaskDetails": {
      "description": "DPM workload-specific job task details.",
      "type": "object",
      "properties": {
        "taskId": {
          "description": "The task display name.",
          "type": "string"
        },
        "startTime": {
          "format": "date-time",
          "description": "The start time.",
          "type": "string"
        },
        "endTime": {
          "format": "date-time",
          "description": "The end time.",
          "type": "string"
        },
        "duration": {
          "format": "duration",
          "description": "Time elapsed for task.",
          "type": "string"
        },
        "status": {
          "description": "The status.",
          "type": "string"
        }
      }
    },
    "DPMProtectedItem": {
      "description": "Additional information on Backup engine specific backup item.",
      "type": "object",
      "allOf": [
        {
          "$ref": "#/definitions/ProtectedItem"
        }
      ],
      "properties": {
        "friendlyName": {
          "description": "Friendly name of the managed item",
          "type": "string"
        },
        "backupEngineName": {
          "description": "Backup Management server protecting this backup item",
          "type": "string"
        },
        "protectionState": {
          "description": "Protection state of the backup engine",
          "enum": [
            "Invalid",
            "IRPending",
            "Protected",
            "ProtectionError",
            "ProtectionStopped",
            "ProtectionPaused"
          ],
          "type": "string",
          "x-ms-enum": {
            "name": "ProtectedItemState",
            "modelAsString": true
          }
        },
        "extendedInfo": {
          "$ref": "#/definitions/DPMProtectedItemExtendedInfo",
          "description": "Extended info of the backup item."
        }
      },
      "x-ms-discriminator-value": "DPMProtectedItem"
    },
    "DPMProtectedItemExtendedInfo": {
      "description": "Additional information of DPM Protected item.",
      "type": "object",
      "properties": {
        "protectableObjectLoadPath": {
          "description": "Attribute to provide information on various DBs.",
          "type": "object",
          "additionalProperties": {
            "type": "string"
          }
        },
        "protected": {
          "description": "To check if backup item is disk protected.",
          "type": "boolean"
        },
        "isPresentOnCloud": {
          "description": "To check if backup item is cloud protected.",
          "type": "boolean"
        },
        "lastBackupStatus": {
          "description": "Last backup status information on backup item.",
          "type": "string"
        },
        "lastRefreshedAt": {
          "format": "date-time",
          "description": "Last refresh time on backup item.",
          "type": "string"
        },
        "oldestRecoveryPoint": {
          "format": "date-time",
          "description": "Oldest cloud recovery point time.",
          "type": "string"
        },
        "recoveryPointCount": {
          "format": "int32",
          "description": "cloud recovery point count.",
          "type": "integer"
        },
        "onPremiseOldestRecoveryPoint": {
          "format": "date-time",
          "description": "Oldest disk recovery point time.",
          "type": "string"
        },
        "onPremiseLatestRecoveryPoint": {
          "format": "date-time",
          "description": "latest disk recovery point time.",
          "type": "string"
        },
        "onPremiseRecoveryPointCount": {
          "format": "int32",
          "description": "disk recovery point count.",
          "type": "integer"
        },
        "isCollocated": {
          "description": "To check if backup item is collocated.",
          "type": "boolean"
        },
        "protectionGroupName": {
          "description": "Protection group name of the backup item.",
          "type": "string"
        },
        "diskStorageUsedInBytes": {
          "description": "Used Disk storage in bytes.",
          "type": "string"
        },
        "totalDiskStorageSizeInBytes": {
          "description": "total Disk storage in bytes.",
          "type": "string"
        }
      }
    },
    "EncryptionDetails": {
      "description": "Details needed if the VM was encrypted at the time of backup.",
      "type": "object",
      "properties": {
        "encryptionEnabled": {
          "description": "Identifies whether this backup copy represents an encrypted VM at the time of backup.",
          "type": "boolean"
        },
        "kekUrl": {
          "description": "Key Url.",
          "type": "string"
        },
        "secretKeyUrl": {
          "description": "Secret Url.",
          "type": "string"
        },
        "kekVaultId": {
          "description": "ID of Key Vault where KEK is stored.",
          "type": "string"
        },
        "secretKeyVaultId": {
          "description": "ID of Key Vault where Secret is stored.",
          "type": "string"
        }
      }
    },
    "ErrorDetail": {
      "description": "Error Detail class which encapsulates Code, Message and Recommendations.",
      "type": "object",
      "properties": {
        "code": {
          "description": "Error code.",
          "type": "string",
          "readOnly": true
        },
        "message": {
          "description": "Error Message related to the Code.",
          "type": "string",
          "readOnly": true
        },
        "recommendations": {
          "description": "List of recommendation strings.",
          "type": "array",
          "items": {
            "type": "string"
          },
          "readOnly": true
        }
      }
    },
    "ExportJobsOperationResultInfo": {
      "description": "This class is used to send blob details after exporting jobs.",
      "type": "object",
      "allOf": [
        {
          "$ref": "#/definitions/OperationResultInfoBase"
        }
      ],
      "properties": {
        "blobUrl": {
          "description": "URL of the blob into which the serialized string of list of jobs is exported.",
          "type": "string"
        },
        "blobSasKey": {
          "description": "SAS key to access the blob. It expires in 15 mins.",
          "type": "string"
        },
        "excelFileBlobUrl": {
          "description": "URL of the blob into which the ExcelFile is uploaded.",
          "type": "string"
        },
        "excelFileBlobSasKey": {
          "description": "SAS key to access the blob. It expires in 15 mins.",
          "type": "string"
        }
      },
      "x-ms-discriminator-value": "ExportJobsOperationResultInfo"
    },
    "ExtendedProperties": {
      "description": "Extended Properties for Azure IaasVM Backup.",
      "type": "object",
      "properties": {
        "diskExclusionProperties": {
          "$ref": "#/definitions/DiskExclusionProperties",
          "description": "Extended Properties for Disk Exclusion."
        }
      }
    },
    "GenericProtectionPolicy": {
      "description": "Azure VM (Mercury) workload-specific backup policy.",
      "type": "object",
      "allOf": [
        {
          "$ref": "#/definitions/ProtectionPolicy"
        }
      ],
      "properties": {
        "subProtectionPolicy": {
          "description": "List of sub-protection policies which includes schedule and retention",
          "type": "array",
          "items": {
            "$ref": "#/definitions/SubProtectionPolicy"
          }
        },
        "timeZone": {
          "description": "TimeZone optional input as string. For example: TimeZone = \"Pacific Standard Time\".",
          "type": "string"
        },
        "fabricName": {
          "description": "Name of this policy's fabric.",
          "type": "string"
        }
      },
      "x-ms-discriminator-value": "GenericProtectionPolicy"
    },
    "InstantRPAdditionalDetails": {
      "type": "object",
      "properties": {
        "azureBackupRGNamePrefix": {
          "type": "string"
        },
        "azureBackupRGNameSuffix": {
          "type": "string"
        }
      }
    },
    "GenericProtectedItem": {
      "description": "Base class for backup items.",
      "type": "object",
      "allOf": [
        {
          "$ref": "#/definitions/ProtectedItem"
        }
      ],
      "properties": {
        "friendlyName": {
          "description": "Friendly name of the container.",
          "type": "string"
        },
        "policyState": {
          "description": "Indicates consistency of policy object and policy applied to this backup item.",
          "type": "string"
        },
        "protectionState": {
          "description": "Backup state of this backup item.",
          "enum": [
            "Invalid",
            "IRPending",
            "Protected",
            "ProtectionError",
            "ProtectionStopped",
            "ProtectionPaused"
          ],
          "type": "string",
          "x-ms-enum": {
            "name": "ProtectionState",
            "modelAsString": true
          }
        },
        "protectedItemId": {
          "format": "int64",
          "description": "Data Plane Service ID of the protected item.",
          "type": "integer"
        },
        "sourceAssociations": {
          "description": "Loosely coupled (type, value) associations (example - parent of a protected item)",
          "type": "object",
          "additionalProperties": {
            "type": "string"
          }
        },
        "fabricName": {
          "description": "Name of this backup item's fabric.",
          "type": "string"
        }
      },
      "x-ms-discriminator-value": "GenericProtectedItem"
    },
    "GenericRecoveryPoint": {
      "description": "Generic backup copy.",
      "type": "object",
      "allOf": [
        {
          "$ref": "#/definitions/RecoveryPoint"
        }
      ],
      "properties": {
        "friendlyName": {
          "description": "Friendly name of the backup copy.",
          "type": "string"
        },
        "recoveryPointType": {
          "description": "Type of the backup copy.",
          "type": "string"
        },
        "recoveryPointTime": {
          "format": "date-time",
          "description": "Time at which this backup copy was created.",
          "type": "string"
        },
        "recoveryPointAdditionalInfo": {
          "description": "Additional information associated with this backup copy.",
          "type": "string"
        }
      },
      "x-ms-discriminator-value": "GenericRecoveryPoint"
    },
    "GetProtectedItemQueryObject": {
      "description": "Filters to list backup items.",
      "type": "object",
      "properties": {
        "expand": {
          "description": "Specifies if the additional information should be provided for this item.",
          "type": "string"
        }
      }
    },
    "IaasVMRecoveryPoint": {
      "description": "IaaS VM workload specific backup copy.",
      "type": "object",
      "allOf": [
        {
          "$ref": "#/definitions/RecoveryPoint"
        }
      ],
      "properties": {
        "recoveryPointType": {
          "description": "Type of the backup copy.",
          "type": "string",
          "readOnly": true
        },
        "recoveryPointTime": {
          "format": "date-time",
          "description": "Time at which this backup copy was created.",
          "type": "string",
          "readOnly": true
        },
        "recoveryPointAdditionalInfo": {
          "description": "Additional information associated with this backup copy.",
          "type": "string",
          "readOnly": true
        },
        "sourceVMStorageType": {
          "description": "Storage type of the VM whose backup copy is created.",
          "type": "string",
          "readOnly": true
        },
        "isSourceVMEncrypted": {
          "description": "Identifies whether the VM was encrypted when the backup copy is created.",
          "type": "boolean",
          "readOnly": true
        },
        "keyAndSecret": {
          "$ref": "#/definitions/KeyAndSecretDetails",
          "description": "Required details for recovering an encrypted VM. Applicable only when IsSourceVMEncrypted is true."
        },
        "isInstantIlrSessionActive": {
          "description": "Is the session to recover items from this backup copy still active.",
          "type": "boolean"
        },
        "recoveryPointTierDetails": {
          "description": "Recovery point tier information.",
          "type": "array",
          "items": {
            "$ref": "#/definitions/RecoveryPointTierInformation"
          }
        },
        "isManagedVirtualMachine": {
          "description": "Whether VM is with Managed Disks",
          "type": "boolean"
        },
        "virtualMachineSize": {
          "description": "Virtual Machine Size",
          "type": "string"
        },
        "originalStorageAccountOption": {
          "description": "Original Storage Account Option",
          "type": "boolean"
        },
        "osType": {
          "description": "OS type",
          "type": "string"
        },
        "recoveryPointDiskConfiguration": {
          "$ref": "#/definitions/RecoveryPointDiskConfiguration",
          "description": "Disk configuration"
        }
      },
      "x-ms-discriminator-value": "IaasVMRecoveryPoint"
    },
    "IaasVMRestoreRequest": {
      "description": "IaaS VM workload-specific restore.",
      "type": "object",
      "allOf": [
        {
          "$ref": "#/definitions/RestoreRequest"
        }
      ],
      "properties": {
        "recoveryPointId": {
          "description": "ID of the backup copy to be recovered.",
          "type": "string"
        },
        "recoveryType": {
          "description": "Type of this recovery.",
          "enum": [
            "Invalid",
            "OriginalLocation",
            "AlternateLocation",
            "RestoreDisks",
            "Offline"
          ],
          "type": "string",
          "x-ms-enum": {
            "name": "RecoveryType",
            "modelAsString": true
          }
        },
        "sourceResourceId": {
          "description": "Fully qualified ARM ID of the VM which is being recovered.",
          "type": "string"
        },
        "targetVirtualMachineId": {
          "description": "This is the complete ARM Id of the VM that will be created.\r\nFor e.g. /subscriptions/{subId}/resourcegroups/{rg}/provider/Microsoft.Compute/virtualmachines/{vm}",
          "type": "string"
        },
        "targetResourceGroupId": {
          "description": "This is the ARM Id of the resource group that you want to create for this Virtual machine and other artifacts.\r\nFor e.g. /subscriptions/{subId}/resourcegroups/{rg}",
          "type": "string"
        },
        "storageAccountId": {
          "description": "Fully qualified ARM ID of the storage account to which the VM has to be restored.",
          "type": "string"
        },
        "virtualNetworkId": {
          "description": "This is the virtual network Id of the vnet that will be attached to the virtual machine.\r\nUser will be validated for join action permissions in the linked access.",
          "type": "string"
        },
        "subnetId": {
          "description": "Subnet ID, is the subnet ID associated with the to be restored VM. For Classic VMs it would be\r\n{VnetID}/Subnet/{SubnetName} and, for the Azure Resource Manager VMs it would be ARM resource ID used to represent\r\nthe subnet.",
          "type": "string"
        },
        "targetDomainNameId": {
          "description": "Fully qualified ARM ID of the domain name to be associated to the VM being restored. This applies only to Classic\r\nVirtual Machines.",
          "type": "string"
        },
        "region": {
          "description": "Region in which the virtual machine is restored.",
          "type": "string"
        },
        "affinityGroup": {
          "description": "Affinity group associated to VM to be restored. Used only for Classic Compute Virtual Machines.",
          "type": "string"
        },
        "createNewCloudService": {
          "description": "Should a new cloud service be created while restoring the VM. If this is false, VM will be restored to the same\r\ncloud service as it was at the time of backup.",
          "type": "boolean"
        },
        "originalStorageAccountOption": {
          "description": "Original Storage Account Option",
          "type": "boolean"
        },
        "encryptionDetails": {
          "$ref": "#/definitions/EncryptionDetails",
          "description": "Details needed if the VM was encrypted at the time of backup."
        },
        "restoreDiskLunList": {
          "description": "List of Disk LUNs for partial restore",
          "type": "array",
          "items": {
            "format": "int32",
            "type": "integer"
          }
        }
      },
      "x-ms-discriminator-value": "IaasVMRestoreRequest"
    },
    "Job": {
      "description": "Defines workload agnostic properties for a job.",
      "required": [
        "jobType"
      ],
      "type": "object",
      "properties": {
        "entityFriendlyName": {
          "description": "Friendly name of the entity on which the current job is executing.",
          "type": "string"
        },
        "backupManagementType": {
          "description": "Backup management type to execute the current job.",
          "enum": [
            "Invalid",
            "AzureIaasVM",
            "MAB",
            "DPM",
            "AzureBackupServer",
            "AzureSql",
            "AzureStorage",
            "AzureWorkload",
            "DefaultBackup"
          ],
          "type": "string",
          "x-ms-enum": {
            "name": "BackupManagementType",
            "modelAsString": true
          }
        },
        "operation": {
          "description": "The operation name.",
          "type": "string"
        },
        "status": {
          "description": "Job status.",
          "type": "string"
        },
        "startTime": {
          "format": "date-time",
          "description": "The start time.",
          "type": "string"
        },
        "endTime": {
          "format": "date-time",
          "description": "The end time.",
          "type": "string"
        },
        "activityId": {
          "description": "ActivityId of job.",
          "type": "string"
        },
        "jobType": {
          "description": "This property will be used as the discriminator for deciding the specific types in the polymorphic chain of types.",
          "type": "string"
        }
      },
      "discriminator": "jobType"
    },
    "JobQueryObject": {
      "description": "Filters to list the jobs.",
      "type": "object",
      "properties": {
        "status": {
          "description": "Status of the job.",
          "enum": [
            "Invalid",
            "InProgress",
            "Completed",
            "Failed",
            "CompletedWithWarnings",
            "Cancelled",
            "Cancelling"
          ],
          "type": "string",
          "x-ms-enum": {
            "name": "JobStatus",
            "modelAsString": true
          }
        },
        "backupManagementType": {
          "description": "Type of backup management for the job.",
          "enum": [
            "Invalid",
            "AzureIaasVM",
            "MAB",
            "DPM",
            "AzureBackupServer",
            "AzureSql",
            "AzureStorage",
            "AzureWorkload",
            "DefaultBackup"
          ],
          "type": "string",
          "x-ms-enum": {
            "name": "BackupManagementType",
            "modelAsString": true
          }
        },
        "operation": {
          "description": "Type of operation.",
          "enum": [
            "Invalid",
            "Register",
            "UnRegister",
            "ConfigureBackup",
            "Backup",
            "Restore",
            "DisableBackup",
            "DeleteBackupData",
            "CrossRegionRestore",
            "Undelete"
          ],
          "type": "string",
          "x-ms-enum": {
            "name": "JobOperationType",
            "modelAsString": true
          }
        },
        "jobId": {
          "description": "JobID represents the job uniquely.",
          "type": "string"
        },
        "startTime": {
          "format": "date-time",
          "description": "Job has started at this time. Value is in UTC.",
          "type": "string"
        },
        "endTime": {
          "format": "date-time",
          "description": "Job has ended at this time. Value is in UTC.",
          "type": "string"
        }
      }
    },
    "JobResource": {
      "description": "Defines workload agnostic properties for a job.",
      "allOf": [
        {
          "$ref": "#/definitions/Resource"
        }
      ],
      "properties": {
        "properties": {
          "$ref": "#/definitions/Job",
          "description": "JobResource properties"
        }
      }
    },
    "JobResourceList": {
      "description": "List of Job resources",
      "type": "object",
      "allOf": [
        {
          "$ref": "#/definitions/ResourceList"
        }
      ],
      "properties": {
        "value": {
          "description": "List of resources.",
          "type": "array",
          "items": {
            "$ref": "#/definitions/JobResource"
          }
        }
      }
    },
    "KEKDetails": {
      "description": "KEK is encryption key for BEK.",
      "type": "object",
      "properties": {
        "keyUrl": {
          "description": "Key is KEK.",
          "type": "string"
        },
        "keyVaultId": {
          "description": "Key Vault ID where this Key is stored.",
          "type": "string"
        },
        "keyBackupData": {
          "description": "KEK data.",
          "type": "string"
        }
      }
    },
    "KeyAndSecretDetails": {
      "description": "BEK is bitlocker key.\r\nKEK is encryption key for BEK\r\nIf the VM was encrypted then we will store following details :\r\n1. Secret(BEK) - Url + Backup Data + vaultId.\r\n2. Key(KEK) - Url + Backup Data + vaultId.\r\n3. EncryptionMechanism\r\nBEK and KEK can potentially have different vault ids.",
      "type": "object",
      "properties": {
        "kekDetails": {
          "$ref": "#/definitions/KEKDetails",
          "description": "KEK is encryption key for BEK."
        },
        "bekDetails": {
          "$ref": "#/definitions/BEKDetails",
          "description": "BEK is bitlocker encryption key."
        },
        "encryptionMechanism": {
          "description": "Encryption mechanism: None/ SinglePass/ DoublePass",
          "type": "string"
        }
      }
    },
    "LogSchedulePolicy": {
      "description": "Log policy schedule.",
      "type": "object",
      "allOf": [
        {
          "$ref": "#/definitions/SchedulePolicy"
        }
      ],
      "properties": {
        "scheduleFrequencyInMins": {
          "format": "int32",
          "description": "Frequency of the log schedule operation of this policy in minutes.",
          "type": "integer"
        }
      },
      "x-ms-discriminator-value": "LogSchedulePolicy"
    },
    "LongTermRetentionPolicy": {
      "description": "Long term retention policy.",
      "type": "object",
      "allOf": [
        {
          "$ref": "#/definitions/RetentionPolicy"
        }
      ],
      "properties": {
        "dailySchedule": {
          "$ref": "#/definitions/DailyRetentionSchedule",
          "description": "Daily retention schedule of the protection policy."
        },
        "weeklySchedule": {
          "$ref": "#/definitions/WeeklyRetentionSchedule",
          "description": "Weekly retention schedule of the protection policy."
        },
        "monthlySchedule": {
          "$ref": "#/definitions/MonthlyRetentionSchedule",
          "description": "Monthly retention schedule of the protection policy."
        },
        "yearlySchedule": {
          "$ref": "#/definitions/YearlyRetentionSchedule",
          "description": "Yearly retention schedule of the protection policy."
        }
      },
      "x-ms-discriminator-value": "LongTermRetentionPolicy"
    },
    "LongTermSchedulePolicy": {
      "description": "Long term policy schedule.",
      "type": "object",
      "allOf": [
        {
          "$ref": "#/definitions/SchedulePolicy"
        }
      ],
      "x-ms-discriminator-value": "LongTermSchedulePolicy"
    },
    "MabErrorInfo": {
      "description": "MAB workload-specific error information.",
      "type": "object",
      "properties": {
        "errorString": {
          "description": "Localized error string.",
          "type": "string",
          "readOnly": true
        },
        "recommendations": {
          "description": "List of localized recommendations.",
          "type": "array",
          "items": {
            "type": "string"
          },
          "readOnly": true
        }
      }
    },
    "MabFileFolderProtectedItem": {
      "description": "MAB workload-specific backup item.",
      "type": "object",
      "allOf": [
        {
          "$ref": "#/definitions/ProtectedItem"
        }
      ],
      "properties": {
        "friendlyName": {
          "description": "Friendly name of this backup item.",
          "type": "string"
        },
        "computerName": {
          "description": "Name of the computer associated with this backup item.",
          "type": "string"
        },
        "lastBackupStatus": {
          "description": "Status of last backup operation.",
          "type": "string"
        },
        "lastBackupTime": {
          "format": "date-time",
          "description": "Timestamp of the last backup operation on this backup item.",
          "type": "string"
        },
        "protectionState": {
          "description": "Protected, ProtectionStopped, IRPending or ProtectionError",
          "type": "string"
        },
        "deferredDeleteSyncTimeInUTC": {
          "format": "int64",
          "description": "Sync time for deferred deletion in UTC",
          "type": "integer"
        },
        "extendedInfo": {
          "$ref": "#/definitions/MabFileFolderProtectedItemExtendedInfo",
          "description": "Additional information with this backup item."
        }
      },
      "x-ms-discriminator-value": "MabFileFolderProtectedItem"
    },
    "MabFileFolderProtectedItemExtendedInfo": {
      "description": "Additional information on the backed up item.",
      "type": "object",
      "properties": {
        "lastRefreshedAt": {
          "format": "date-time",
          "description": "Last time when the agent data synced to service.",
          "type": "string"
        },
        "oldestRecoveryPoint": {
          "format": "date-time",
          "description": "The oldest backup copy available.",
          "type": "string"
        },
        "recoveryPointCount": {
          "format": "int32",
          "description": "Number of backup copies associated with the backup item.",
          "type": "integer"
        }
      }
    },
    "MabJob": {
      "description": "MAB workload-specific job.",
      "type": "object",
      "allOf": [
        {
          "$ref": "#/definitions/Job"
        }
      ],
      "properties": {
        "duration": {
          "format": "duration",
          "description": "Time taken by job to run.",
          "type": "string"
        },
        "actionsInfo": {
          "description": "The state/actions applicable on jobs like cancel/retry.",
          "type": "array",
          "items": {
            "enum": [
              "Invalid",
              "Cancellable",
              "Retriable"
            ],
            "type": "string",
            "x-ms-enum": {
              "name": "JobSupportedAction",
              "modelAsString": false
            }
          }
        },
        "mabServerName": {
          "description": "Name of server protecting the DS.",
          "type": "string"
        },
        "mabServerType": {
          "description": "Server type of MAB container.",
          "enum": [
            "Invalid",
            "Unknown",
            "IaasVMContainer",
            "IaasVMServiceContainer",
            "DPMContainer",
            "AzureBackupServerContainer",
            "MABContainer",
            "Cluster",
            "AzureSqlContainer",
            "Windows",
            "VCenter",
            "VMAppContainer",
            "SQLAGWorkLoadContainer",
            "StorageContainer",
            "GenericContainer"
          ],
          "type": "string",
          "x-ms-enum": {
            "name": "MabServerType",
            "modelAsString": true
          }
        },
        "workloadType": {
          "description": "Workload type of backup item.",
          "enum": [
            "Invalid",
            "VM",
            "FileFolder",
            "AzureSqlDb",
            "SQLDB",
            "Exchange",
            "Sharepoint",
            "VMwareVM",
            "SystemState",
            "Client",
            "GenericDataSource",
            "SQLDataBase",
            "AzureFileShare",
            "SAPHanaDatabase",
            "SAPAseDatabase"
          ],
          "type": "string",
          "x-ms-enum": {
            "name": "WorkloadType",
            "modelAsString": true
          }
        },
        "errorDetails": {
          "description": "The errors.",
          "type": "array",
          "items": {
            "$ref": "#/definitions/MabErrorInfo"
          }
        },
        "extendedInfo": {
          "$ref": "#/definitions/MabJobExtendedInfo",
          "description": "Additional information on the job."
        }
      },
      "x-ms-discriminator-value": "MabJob"
    },
    "MabJobExtendedInfo": {
      "description": "Additional information for the MAB workload-specific job.",
      "type": "object",
      "properties": {
        "tasksList": {
          "description": "List of tasks for this job.",
          "type": "array",
          "items": {
            "$ref": "#/definitions/MabJobTaskDetails"
          }
        },
        "propertyBag": {
          "description": "The job properties.",
          "type": "object",
          "additionalProperties": {
            "type": "string"
          }
        },
        "dynamicErrorMessage": {
          "description": "Non localized error message specific to this job.",
          "type": "string"
        }
      }
    },
    "MabJobTaskDetails": {
      "description": "MAB workload-specific job task details.",
      "type": "object",
      "properties": {
        "taskId": {
          "description": "The task display name.",
          "type": "string"
        },
        "startTime": {
          "format": "date-time",
          "description": "The start time.",
          "type": "string"
        },
        "endTime": {
          "format": "date-time",
          "description": "The end time.",
          "type": "string"
        },
        "duration": {
          "format": "duration",
          "description": "Time elapsed for task.",
          "type": "string"
        },
        "status": {
          "description": "The status.",
          "type": "string"
        }
      }
    },
    "MabProtectionPolicy": {
      "description": "Mab container-specific backup policy.",
      "type": "object",
      "allOf": [
        {
          "$ref": "#/definitions/ProtectionPolicy"
        }
      ],
      "properties": {
        "schedulePolicy": {
          "$ref": "#/definitions/SchedulePolicy",
          "description": "Backup schedule of backup policy."
        },
        "retentionPolicy": {
          "$ref": "#/definitions/RetentionPolicy",
          "description": "Retention policy details."
        }
      },
      "x-ms-discriminator-value": "MAB"
    },
    "MonthlyRetentionSchedule": {
      "description": "Monthly retention schedule.",
      "type": "object",
      "properties": {
        "retentionScheduleFormatType": {
          "description": "Retention schedule format type for monthly retention policy.",
          "enum": [
            "Invalid",
            "Daily",
            "Weekly"
          ],
          "type": "string",
          "x-ms-enum": {
            "name": "RetentionScheduleFormat",
            "modelAsString": true
          }
        },
        "retentionScheduleDaily": {
          "$ref": "#/definitions/DailyRetentionFormat",
          "description": "Daily retention format for monthly retention policy."
        },
        "retentionScheduleWeekly": {
          "$ref": "#/definitions/WeeklyRetentionFormat",
          "description": "Weekly retention format for monthly retention policy."
        },
        "retentionTimes": {
          "description": "Retention times of retention policy.",
          "type": "array",
          "items": {
            "format": "date-time",
            "type": "string"
          }
        },
        "retentionDuration": {
          "$ref": "#/definitions/RetentionDuration",
          "description": "Retention duration of retention Policy."
        }
      }
    },
    "OperationResultInfo": {
      "description": "Operation result info.",
      "type": "object",
      "allOf": [
        {
          "$ref": "#/definitions/OperationResultInfoBase"
        }
      ],
      "properties": {
        "jobList": {
          "description": "List of jobs created by this operation.",
          "type": "array",
          "items": {
            "type": "string"
          }
        }
      },
      "x-ms-discriminator-value": "OperationResultInfo"
    },
    "OperationResultInfoBase": {
      "description": "Base class for operation result info.",
      "required": [
        "objectType"
      ],
      "type": "object",
      "properties": {
        "objectType": {
          "description": "This property will be used as the discriminator for deciding the specific types in the polymorphic chain of types.",
          "type": "string"
        }
      },
      "discriminator": "objectType"
    },
    "KPIResourceHealthDetails": {
      "description": "KPI Resource Health Details",
      "type": "object",
      "properties": {
        "resourceHealthStatus": {
          "description": "Resource Health Status",
          "enum": [
            "Healthy",
            "TransientDegraded",
            "PersistentDegraded",
            "TransientUnhealthy",
            "PersistentUnhealthy",
            "Invalid"
          ],
          "type": "string",
          "x-ms-enum": {
            "name": "ResourceHealthStatus",
            "modelAsString": true
          }
        },
        "resourceHealthDetails": {
          "description": "Resource Health Status",
          "type": "array",
          "items": {
            "$ref": "#/definitions/ResourceHealthDetails"
          }
        }
      }
    },
    "PrepareDataMoveRequest": {
      "description": "Prepare DataMove Request",
      "required": [
        "targetResourceId",
        "targetRegion",
        "dataMoveLevel"
      ],
      "type": "object",
      "properties": {
        "targetResourceId": {
          "description": "ARM Id of target vault",
          "type": "string"
        },
        "targetRegion": {
          "description": "Target Region",
          "type": "string"
        },
        "dataMoveLevel": {
          "description": "DataMove Level",
          "enum": [
            "Invalid",
            "Vault",
            "Container"
          ],
          "type": "string",
          "x-ms-enum": {
            "name": "DataMoveLevel",
            "modelAsString": true
          }
        },
        "sourceContainerArmIds": {
          "description": "Source Container ArmIds\r\nThis needs to be populated only if DataMoveLevel is set to container",
          "type": "array",
          "items": {
            "type": "string"
          }
        },
        "ignoreMoved": {
          "description": "Ignore the artifacts which are already moved.",
          "type": "boolean"
        }
      }
    },
    "PrepareDataMoveResponse": {
      "description": "Prepare DataMove Response",
      "type": "object",
      "allOf": [
        {
          "$ref": "#/definitions/VaultStorageConfigOperationResultResponse"
        }
      ],
      "properties": {
        "correlationId": {
          "description": "Co-relationId for move operation",
          "type": "string"
        },
        "sourceVaultProperties": {
          "description": "Source Vault Properties",
          "type": "object",
          "additionalProperties": {
            "type": "string"
          }
        }
      },
      "x-ms-discriminator-value": "PrepareDataMoveResponse"
    },
    "VaultStorageConfigOperationResultResponse": {
      "description": "Operation result response for Vault Storage Config",
      "required": [
        "objectType"
      ],
      "type": "object",
      "properties": {
        "objectType": {
          "description": "This property will be used as the discriminator for deciding the specific types in the polymorphic chain of types.",
          "type": "string"
        }
      },
      "discriminator": "objectType"
    },
    "TriggerDataMoveRequest": {
      "description": "Trigger DataMove Request",
      "required": [
        "sourceResourceId",
        "sourceRegion",
        "dataMoveLevel",
        "correlationId"
      ],
      "type": "object",
      "properties": {
        "sourceResourceId": {
          "description": "ARM Id of source vault",
          "type": "string"
        },
        "sourceRegion": {
          "description": "Source Region",
          "type": "string"
        },
        "dataMoveLevel": {
          "description": "DataMove Level",
          "enum": [
            "Invalid",
            "Vault",
            "Container"
          ],
          "type": "string",
          "x-ms-enum": {
            "name": "DataMoveLevel",
            "modelAsString": true
          }
        },
        "correlationId": {
          "description": "Correlation Id",
          "type": "string"
        },
        "sourceContainerArmIds": {
          "description": "Source Container ArmIds",
          "type": "array",
          "items": {
            "type": "string"
          }
        },
        "pauseGC": {
          "description": "Pause GC",
          "type": "boolean"
        }
      }
    },
    "OperationResultInfoBaseResource": {
      "description": "Base class for operation result info.",
      "allOf": [
        {
          "$ref": "#/definitions/OperationWorkerResponse"
        }
      ],
      "properties": {
        "operation": {
          "$ref": "#/definitions/OperationResultInfoBase",
          "description": "OperationResultInfoBaseResource operation"
        }
      }
    },
    "OperationWorkerResponse": {
      "description": "This is the base class for operation result responses.",
      "type": "object",
      "properties": {
        "statusCode": {
          "description": "HTTP Status Code of the operation.",
          "enum": [
            "Continue",
            "SwitchingProtocols",
            "OK",
            "Created",
            "Accepted",
            "NonAuthoritativeInformation",
            "NoContent",
            "ResetContent",
            "PartialContent",
            "MultipleChoices",
            "Ambiguous",
            "MovedPermanently",
            "Moved",
            "Found",
            "Redirect",
            "SeeOther",
            "RedirectMethod",
            "NotModified",
            "UseProxy",
            "Unused",
            "TemporaryRedirect",
            "RedirectKeepVerb",
            "BadRequest",
            "Unauthorized",
            "PaymentRequired",
            "Forbidden",
            "NotFound",
            "MethodNotAllowed",
            "NotAcceptable",
            "ProxyAuthenticationRequired",
            "RequestTimeout",
            "Conflict",
            "Gone",
            "LengthRequired",
            "PreconditionFailed",
            "RequestEntityTooLarge",
            "RequestUriTooLong",
            "UnsupportedMediaType",
            "RequestedRangeNotSatisfiable",
            "ExpectationFailed",
            "UpgradeRequired",
            "InternalServerError",
            "NotImplemented",
            "BadGateway",
            "ServiceUnavailable",
            "GatewayTimeout",
            "HttpVersionNotSupported"
          ],
          "type": "string",
          "x-ms-enum": {
            "name": "HttpStatusCode",
            "modelAsString": false
          }
        },
        "headers": {
          "description": "HTTP headers associated with this operation.",
          "type": "object",
          "additionalProperties": {
            "type": "array",
            "items": {
              "type": "string"
            }
          }
        }
      }
    },
    "PointInTimeRange": {
      "description": "Provides details for log ranges",
      "type": "object",
      "properties": {
        "startTime": {
          "format": "date-time",
          "description": "Start time of the time range for log recovery.",
          "type": "string"
        },
        "endTime": {
          "format": "date-time",
          "description": "End time of the time range for log recovery.",
          "type": "string"
        }
      }
    },
    "ProtectedItem": {
      "description": "Base class for backup items.",
      "required": [
        "protectedItemType"
      ],
      "type": "object",
      "properties": {
        "protectedItemType": {
          "description": "backup item type.",
          "type": "string"
        },
        "backupManagementType": {
          "description": "Type of backup management for the backed up item.",
          "enum": [
            "Invalid",
            "AzureIaasVM",
            "MAB",
            "DPM",
            "AzureBackupServer",
            "AzureSql",
            "AzureStorage",
            "AzureWorkload",
            "DefaultBackup"
          ],
          "type": "string",
          "x-ms-enum": {
            "name": "BackupManagementType",
            "modelAsString": true
          }
        },
        "workloadType": {
          "description": "Type of workload this item represents.",
          "enum": [
            "Invalid",
            "VM",
            "FileFolder",
            "AzureSqlDb",
            "SQLDB",
            "Exchange",
            "Sharepoint",
            "VMwareVM",
            "SystemState",
            "Client",
            "GenericDataSource",
            "SQLDataBase",
            "AzureFileShare",
            "SAPHanaDatabase",
            "SAPAseDatabase"
          ],
          "type": "string",
          "x-ms-enum": {
            "name": "DataSourceType",
            "modelAsString": true
          }
        },
        "containerName": {
          "description": "Unique name of container",
          "type": "string"
        },
        "sourceResourceId": {
          "description": "ARM ID of the resource to be backed up.",
          "type": "string"
        },
        "policyId": {
          "description": "ID of the backup policy with which this item is backed up.",
          "type": "string"
        },
        "lastRecoveryPoint": {
          "format": "date-time",
          "description": "Timestamp when the last (latest) backup copy was created for this backup item.",
          "type": "string"
        },
        "backupSetName": {
          "description": "Name of the backup set the backup item belongs to",
          "type": "string"
        },
        "createMode": {
          "description": "Create mode to indicate recovery of existing soft deleted data source or creation of new data source.",
          "enum": [
            "Invalid",
            "Default",
            "Recover"
          ],
          "type": "string",
          "x-ms-enum": {
            "name": "CreateMode",
            "modelAsString": true
          }
        },
        "deferredDeleteTimeInUTC": {
          "format": "date-time",
          "description": "Time for deferred deletion in UTC",
          "type": "string"
        },
        "isScheduledForDeferredDelete": {
          "description": "Flag to identify whether the DS is scheduled for deferred delete",
          "type": "boolean"
        },
        "deferredDeleteTimeRemaining": {
          "description": "Time remaining before the DS marked for deferred delete is permanently deleted",
          "type": "string"
        },
        "isDeferredDeleteScheduleUpcoming": {
          "description": "Flag to identify whether the deferred deleted DS is to be purged soon",
          "type": "boolean"
        },
        "isRehydrate": {
          "description": "Flag to identify that deferred deleted DS is to be moved into Pause state",
          "type": "boolean"
        }
      },
      "discriminator": "protectedItemType"
    },
    "ProtectedItemQueryObject": {
      "description": "Filters to list backup items.",
      "type": "object",
      "properties": {
        "healthState": {
          "description": "Health State for the backed up item.",
          "enum": [
            "Passed",
            "ActionRequired",
            "ActionSuggested",
            "Invalid"
          ],
          "type": "string",
          "x-ms-enum": {
            "name": "HealthState",
            "modelAsString": true
          }
        },
        "backupManagementType": {
          "description": "Backup management type for the backed up item.",
          "enum": [
            "Invalid",
            "AzureIaasVM",
            "MAB",
            "DPM",
            "AzureBackupServer",
            "AzureSql",
            "AzureStorage",
            "AzureWorkload",
            "DefaultBackup"
          ],
          "type": "string",
          "x-ms-enum": {
            "name": "BackupManagementType",
            "modelAsString": true
          }
        },
        "itemType": {
          "description": "Type of workload this item represents.",
          "enum": [
            "Invalid",
            "VM",
            "FileFolder",
            "AzureSqlDb",
            "SQLDB",
            "Exchange",
            "Sharepoint",
            "VMwareVM",
            "SystemState",
            "Client",
            "GenericDataSource",
            "SQLDataBase",
            "AzureFileShare",
            "SAPHanaDatabase",
            "SAPAseDatabase"
          ],
          "type": "string",
          "x-ms-enum": {
            "name": "DataSourceType",
            "modelAsString": true
          }
        },
        "policyName": {
          "description": "Backup policy name associated with the backup item.",
          "type": "string"
        },
        "containerName": {
          "description": "Name of the container.",
          "type": "string"
        },
        "backupEngineName": {
          "description": "Backup Engine name",
          "type": "string"
        },
        "friendlyName": {
          "description": "Friendly name of protected item",
          "type": "string"
        },
        "fabricName": {
          "description": "Name of the fabric.",
          "type": "string"
        },
        "backupSetName": {
          "description": "Name of the backup set.",
          "type": "string"
        }
      }
    },
    "ProtectedItemResource": {
      "description": "Base class for backup items.",
      "allOf": [
        {
          "$ref": "#/definitions/Resource"
        }
      ],
      "properties": {
        "properties": {
          "$ref": "#/definitions/ProtectedItem",
          "description": "ProtectedItemResource properties"
        }
      }
    },
    "ProtectedItemResourceList": {
      "description": "List of ProtectedItem resources",
      "type": "object",
      "allOf": [
        {
          "$ref": "#/definitions/ResourceList"
        }
      ],
      "properties": {
        "value": {
          "description": "List of resources.",
          "type": "array",
          "items": {
            "$ref": "#/definitions/ProtectedItemResource"
          }
        }
      }
    },
    "ProtectionPolicy": {
      "description": "Base class for backup policy. Workload-specific backup policies are derived from this class.",
      "required": [
        "backupManagementType"
      ],
      "type": "object",
      "properties": {
        "protectedItemsCount": {
          "format": "int32",
          "description": "Number of items associated with this policy.",
          "type": "integer"
        },
        "backupManagementType": {
          "description": "This property will be used as the discriminator for deciding the specific types in the polymorphic chain of types.",
          "type": "string"
        }
      },
      "discriminator": "backupManagementType"
    },
    "ProtectionPolicyQueryObject": {
      "description": "Filters the list backup policies API.",
      "type": "object",
      "properties": {
        "backupManagementType": {
          "description": "Backup management type for the backup policy.",
          "enum": [
            "Invalid",
            "AzureIaasVM",
            "MAB",
            "DPM",
            "AzureBackupServer",
            "AzureSql",
            "AzureStorage",
            "AzureWorkload",
            "DefaultBackup"
          ],
          "type": "string",
          "x-ms-enum": {
            "name": "BackupManagementType",
            "modelAsString": true
          }
        },
        "fabricName": {
          "description": "Fabric name for filter",
          "type": "string"
        },
        "workloadType": {
          "description": "Workload type for the backup policy.",
          "enum": [
            "Invalid",
            "VM",
            "FileFolder",
            "AzureSqlDb",
            "SQLDB",
            "Exchange",
            "Sharepoint",
            "VMwareVM",
            "SystemState",
            "Client",
            "GenericDataSource",
            "SQLDataBase",
            "AzureFileShare",
            "SAPHanaDatabase",
            "SAPAseDatabase"
          ],
          "type": "string",
          "x-ms-enum": {
            "name": "WorkloadType",
            "modelAsString": true
          }
        }
      }
    },
    "ProtectionPolicyResource": {
      "description": "Base class for backup policy. Workload-specific backup policies are derived from this class.",
      "allOf": [
        {
          "$ref": "#/definitions/Resource"
        }
      ],
      "properties": {
        "properties": {
          "$ref": "#/definitions/ProtectionPolicy",
          "description": "ProtectionPolicyResource properties"
        }
      }
    },
    "ProtectionPolicyResourceList": {
      "description": "List of ProtectionPolicy resources",
      "type": "object",
      "allOf": [
        {
          "$ref": "#/definitions/ResourceList"
        }
      ],
      "properties": {
        "value": {
          "description": "List of resources.",
          "type": "array",
          "items": {
            "$ref": "#/definitions/ProtectionPolicyResource"
          }
        }
      }
    },
    "RecoveryPoint": {
      "description": "Base class for backup copies. Workload-specific backup copies are derived from this class.",
      "required": [
        "objectType"
      ],
      "type": "object",
      "properties": {
        "objectType": {
          "description": "This property will be used as the discriminator for deciding the specific types in the polymorphic chain of types.",
          "type": "string"
        }
      },
      "discriminator": "objectType"
    },
    "RecoveryPointDiskConfiguration": {
      "description": "Disk configuration",
      "type": "object",
      "properties": {
        "numberOfDisksIncludedInBackup": {
          "format": "int32",
          "description": "Number of disks included in backup",
          "type": "integer"
        },
        "numberOfDisksAttachedToVm": {
          "format": "int32",
          "description": "Number of disks attached to the VM",
          "type": "integer"
        },
        "includedDiskList": {
          "description": "Information of disks included in backup",
          "type": "array",
          "items": {
            "$ref": "#/definitions/DiskInformation"
          }
        },
        "excludedDiskList": {
          "description": "Information of disks excluded from backup",
          "type": "array",
          "items": {
            "$ref": "#/definitions/DiskInformation"
          }
        }
      }
    },
    "RecoveryPointResource": {
      "description": "Base class for backup copies. Workload-specific backup copies are derived from this class.",
      "allOf": [
        {
          "$ref": "#/definitions/Resource"
        }
      ],
      "properties": {
        "properties": {
          "$ref": "#/definitions/RecoveryPoint",
          "description": "RecoveryPointResource properties"
        }
      }
    },
    "RecoveryPointResourceList": {
      "description": "List of RecoveryPoint resources",
      "type": "object",
      "allOf": [
        {
          "$ref": "#/definitions/ResourceList"
        }
      ],
      "properties": {
        "value": {
          "description": "List of resources.",
          "type": "array",
          "items": {
            "$ref": "#/definitions/RecoveryPointResource"
          }
        }
      }
    },
    "RecoveryPointTierInformation": {
      "description": "Recovery point tier information.",
      "type": "object",
      "properties": {
        "type": {
          "description": "Recovery point tier type.",
          "enum": [
            "Invalid",
            "InstantRP",
            "HardenedRP"
          ],
          "type": "string",
          "x-ms-enum": {
            "name": "RecoveryPointTierType",
            "modelAsString": false
          }
        },
        "status": {
          "description": "Recovery point tier status.",
          "enum": [
            "Invalid",
            "Valid",
            "Disabled",
            "Deleted"
          ],
          "type": "string",
          "x-ms-enum": {
            "name": "RecoveryPointTierStatus",
            "modelAsString": false
          }
        }
      }
    },
    "Resource": {
      "description": "ARM Resource.",
      "type": "object",
      "properties": {
        "id": {
          "description": "Resource Id represents the complete path to the resource.",
          "type": "string",
          "readOnly": true
        },
        "name": {
          "description": "Resource name associated with the resource.",
          "type": "string",
          "readOnly": true
        },
        "type": {
          "description": "Resource type represents the complete path of the form Namespace/ResourceType/ResourceType/...",
          "type": "string",
          "readOnly": true
        },
        "location": {
          "description": "Resource location.",
          "type": "string"
        },
        "tags": {
          "description": "Resource tags.",
          "type": "object",
          "additionalProperties": {
            "type": "string"
          }
        },
        "eTag": {
          "description": "Optional ETag.",
          "type": "string"
        }
      },
      "x-ms-azure-resource": true
    },
    "ResourceList": {
      "description": "Base for all lists of resources.",
      "type": "object",
      "properties": {
        "nextLink": {
          "description": "The uri to fetch the next page of resources. Call ListNext() fetches next page of resources.",
          "type": "string"
        }
      }
    },
<<<<<<< HEAD
    "RestoreFileSpecs": {
      "description": "Restore file specs like file path, type and target folder path info.",
      "type": "object",
      "properties": {
        "path": {
          "description": "Source File/Folder path",
          "type": "string"
        },
        "fileSpecType": {
          "description": "Indicates what the Path variable stands for",
          "type": "string"
        },
        "targetFolderPath": {
          "description": "Destination folder path in target FileShare",
          "type": "string"
        }
      }
    },
    "RestoreRequest": {
      "description": "Base class for restore request. Workload-specific restore requests are derived from this class.",
=======
    "VaultStorageConfigOperationResultResponse": {
      "description": "Operation result response for Vault Storage Config",
>>>>>>> 94ec975d
      "required": [
        "objectType"
      ],
      "type": "object",
      "properties": {
        "objectType": {
          "description": "This property will be used as the discriminator for deciding the specific types in the polymorphic chain of types.",
          "type": "string"
        }
      },
      "discriminator": "objectType"
<<<<<<< HEAD
    },
    "RestoreRequestResource": {
      "description": "Base class for restore request. Workload-specific restore requests are derived from this class.",
      "allOf": [
        {
          "$ref": "#/definitions/Resource"
        }
      ],
      "properties": {
        "properties": {
          "$ref": "#/definitions/RestoreRequest",
          "description": "RestoreRequestResource properties"
        }
      }
    },
    "RetentionDuration": {
      "description": "Retention duration.",
      "type": "object",
      "properties": {
        "count": {
          "format": "int32",
          "description": "Count of duration types. Retention duration is obtained by the counting the duration type Count times.\r\nFor example, when Count = 3 and DurationType = Weeks, retention duration will be three weeks.",
          "type": "integer"
        },
        "durationType": {
          "description": "Retention duration type of retention policy.",
          "enum": [
            "Invalid",
            "Days",
            "Weeks",
            "Months",
            "Years"
          ],
          "type": "string",
          "x-ms-enum": {
            "name": "RetentionDurationType",
            "modelAsString": true
          }
        }
      }
    },
    "RetentionPolicy": {
      "description": "Base class for retention policy.",
      "required": [
        "retentionPolicyType"
      ],
      "type": "object",
      "properties": {
        "retentionPolicyType": {
          "description": "This property will be used as the discriminator for deciding the specific types in the polymorphic chain of types.",
          "type": "string"
        }
      },
      "discriminator": "retentionPolicyType"
=======
>>>>>>> 94ec975d
    },
    "SchedulePolicy": {
      "description": "Base class for backup schedule.",
      "required": [
        "schedulePolicyType"
      ],
      "type": "object",
      "properties": {
        "schedulePolicyType": {
          "description": "This property will be used as the discriminator for deciding the specific types in the polymorphic chain of types.",
          "type": "string"
        }
      },
      "discriminator": "schedulePolicyType"
    },
    "Settings": {
      "description": "Common settings field for backup management",
      "type": "object",
      "properties": {
        "timeZone": {
          "description": "TimeZone optional input as string. For example: TimeZone = \"Pacific Standard Time\".",
          "type": "string"
        },
        "issqlcompression": {
          "description": "SQL compression flag",
          "type": "boolean"
        },
        "isCompression": {
          "description": "Workload compression flag. This has been added so that 'isSqlCompression'\r\nwill be deprecated once clients upgrade to consider this flag.",
          "type": "boolean"
        }
      }
    },
    "SimpleRetentionPolicy": {
      "description": "Simple policy retention.",
      "type": "object",
      "allOf": [
        {
          "$ref": "#/definitions/RetentionPolicy"
        }
      ],
      "properties": {
        "retentionDuration": {
          "$ref": "#/definitions/RetentionDuration",
          "description": "Retention duration of the protection policy."
        }
      },
      "x-ms-discriminator-value": "SimpleRetentionPolicy"
    },
    "SimpleSchedulePolicy": {
      "description": "Simple policy schedule.",
      "type": "object",
      "allOf": [
        {
          "$ref": "#/definitions/SchedulePolicy"
        }
      ],
      "properties": {
        "scheduleRunFrequency": {
          "description": "Frequency of the schedule operation of this policy.",
          "enum": [
            "Invalid",
            "Daily",
            "Weekly"
          ],
          "type": "string",
          "x-ms-enum": {
            "name": "ScheduleRunType",
            "modelAsString": true
          }
        },
        "scheduleRunDays": {
          "description": "List of days of week this schedule has to be run.",
          "type": "array",
          "items": {
            "enum": [
              "Sunday",
              "Monday",
              "Tuesday",
              "Wednesday",
              "Thursday",
              "Friday",
              "Saturday"
            ],
            "type": "string",
            "x-ms-enum": {
              "name": "DayOfWeek",
              "modelAsString": false
            }
          }
        },
        "scheduleRunTimes": {
          "description": "List of times of day this schedule has to be run.",
          "type": "array",
          "items": {
            "format": "date-time",
            "type": "string"
          }
        },
        "scheduleWeeklyFrequency": {
          "format": "int32",
          "description": "At every number weeks this schedule has to be run.",
          "type": "integer"
        }
      },
      "x-ms-discriminator-value": "SimpleSchedulePolicy"
    },
    "SubProtectionPolicy": {
      "description": "Sub-protection policy which includes schedule and retention",
      "type": "object",
      "properties": {
        "policyType": {
          "description": "Type of backup policy type",
          "enum": [
            "Invalid",
            "Full",
            "Differential",
            "Log",
            "CopyOnlyFull",
            "Incremental"
          ],
          "type": "string",
          "x-ms-enum": {
            "name": "PolicyType",
            "modelAsString": true
          }
        },
        "schedulePolicy": {
          "$ref": "#/definitions/SchedulePolicy",
          "description": "Backup schedule specified as part of backup policy."
        },
        "retentionPolicy": {
          "$ref": "#/definitions/RetentionPolicy",
          "description": "Retention policy with the details on backup copy retention ranges."
        }
      }
    },
    "SQLDataDirectory": {
      "description": "SQLDataDirectory info",
      "type": "object",
      "allOf": [
        {
          "$ref": "#/definitions/VaultStorageConfigOperationResultResponse"
        }
      ],
      "properties": {
        "type": {
          "description": "Type of data directory mapping",
          "enum": [
            "Invalid",
            "Data",
            "Log"
          ],
          "type": "string",
          "x-ms-enum": {
            "name": "SQLDataDirectoryType",
            "modelAsString": true
          }
        },
        "path": {
          "description": "File path",
          "type": "string"
        },
        "logicalName": {
          "description": "Logical name of the file",
          "type": "string"
        }
      }
    },
    "SQLDataDirectoryMapping": {
      "description": "Encapsulates information regarding data directory",
      "type": "object",
      "properties": {
        "mappingType": {
          "description": "Type of data directory mapping",
          "enum": [
            "Invalid",
            "Data",
            "Log"
          ],
          "type": "string",
          "x-ms-enum": {
            "name": "SQLDataDirectoryType",
            "modelAsString": true
          }
        },
        "sourceLogicalName": {
          "description": "Restore source logical name path",
          "type": "string"
        },
        "sourcePath": {
          "description": "Restore source path",
          "type": "string"
        },
        "targetPath": {
          "description": "Target path",
          "type": "string"
        }
      },
      "x-ms-discriminator-value": "PrepareDataMoveResponse"
    },
    "TargetAFSRestoreInfo": {
      "description": "Target Azure File Share Info.",
      "type": "object",
      "properties": {
        "name": {
          "description": "File share name",
          "type": "string"
        },
        "targetResourceId": {
          "description": "Target file share resource ARM ID",
          "type": "string"
        }
      }
    },
    "TargetRestoreInfo": {
      "description": "Details about target workload during restore operation.",
      "type": "object",
      "properties": {
        "overwriteOption": {
          "description": "Can Overwrite if Target DataBase already exists",
          "enum": [
            "Invalid",
            "FailOnConflict",
            "Overwrite"
          ],
          "type": "string",
          "x-ms-enum": {
            "name": "OverwriteOptions",
            "modelAsString": true
          }
        },
        "containerId": {
          "description": "Resource Id name of the container in which Target DataBase resides",
          "type": "string"
        },
        "databaseName": {
          "description": "Database name InstanceName/DataBaseName for SQL or System/DbName for SAP Hana",
          "type": "string"
        },
        "targetDirectoryForFileRestore": {
          "description": "Target directory location for restore as files.",
          "type": "string"
        }
      }
    },
    "ValidateIaasVMRestoreOperationRequest": {
      "description": "AzureRestoreValidation request.",
      "type": "object",
      "allOf": [
        {
          "$ref": "#/definitions/ValidateRestoreOperationRequest"
        }
      ],
      "x-ms-discriminator-value": "ValidateIaasVMRestoreOperationRequest"
    },
    "ValidateOperationRequest": {
      "description": "Base class for validate operation request.",
      "required": [
        "objectType"
      ],
      "type": "object",
      "properties": {
        "objectType": {
          "description": "This property will be used as the discriminator for deciding the specific types in the polymorphic chain of types.",
          "type": "string"
        }
      },
      "discriminator": "objectType"
    },
    "ValidateOperationResponse": {
      "description": "Base class for validate operation response.",
      "type": "object",
      "properties": {
        "validationResults": {
          "description": "Gets the validation result",
          "type": "array",
          "items": {
            "$ref": "#/definitions/ErrorDetail"
          }
        }
      }
    },
    "ValidateOperationsResponse": {
      "type": "object",
      "properties": {
        "validateOperationResponse": {
          "$ref": "#/definitions/ValidateOperationResponse"
        }
      }
    },
    "ValidateRestoreOperationRequest": {
      "description": "AzureRestoreValidation request.",
      "type": "object",
      "allOf": [
        {
          "$ref": "#/definitions/ValidateOperationRequest"
        }
      ],
      "properties": {
        "restoreRequest": {
          "$ref": "#/definitions/RestoreRequest",
          "description": "Sets restore request to be validated"
        }
      },
      "x-ms-discriminator-value": "ValidateRestoreOperationRequest"
    },
    "WeeklyRetentionFormat": {
      "description": "Weekly retention format.",
      "type": "object",
      "properties": {
        "daysOfTheWeek": {
          "description": "List of days of the week.",
          "type": "array",
          "items": {
            "enum": [
              "Sunday",
              "Monday",
              "Tuesday",
              "Wednesday",
              "Thursday",
              "Friday",
              "Saturday"
            ],
            "type": "string",
            "x-ms-enum": {
              "name": "DayOfWeek",
              "modelAsString": false
            }
          }
        },
        "weeksOfTheMonth": {
          "description": "List of weeks of month.",
          "type": "array",
          "items": {
            "enum": [
              "First",
              "Second",
              "Third",
              "Fourth",
              "Last",
              "Invalid"
            ],
            "type": "string",
            "x-ms-enum": {
              "name": "WeekOfMonth",
              "modelAsString": false
            }
          }
        }
      }
    },
    "WeeklyRetentionSchedule": {
      "description": "Weekly retention schedule.",
      "type": "object",
      "properties": {
        "daysOfTheWeek": {
          "description": "List of days of week for weekly retention policy.",
          "type": "array",
          "items": {
            "enum": [
              "Sunday",
              "Monday",
              "Tuesday",
              "Wednesday",
              "Thursday",
              "Friday",
              "Saturday"
            ],
            "type": "string",
            "x-ms-enum": {
              "name": "DayOfWeek",
              "modelAsString": false
            }
          }
        },
        "retentionTimes": {
          "description": "Retention times of retention policy.",
          "type": "array",
          "items": {
            "format": "date-time",
            "type": "string"
          }
        },
        "retentionDuration": {
          "$ref": "#/definitions/RetentionDuration",
          "description": "Retention duration of retention Policy."
        }
      }
    },
    "YearlyRetentionSchedule": {
      "description": "Yearly retention schedule.",
      "type": "object",
      "properties": {
        "retentionScheduleFormatType": {
          "description": "Retention schedule format for yearly retention policy.",
          "enum": [
            "Invalid",
            "Daily",
            "Weekly"
          ],
          "type": "string",
          "x-ms-enum": {
            "name": "RetentionScheduleFormat",
            "modelAsString": true
          }
        },
        "monthsOfYear": {
          "description": "List of months of year of yearly retention policy.",
          "type": "array",
          "items": {
            "enum": [
              "Invalid",
              "January",
              "February",
              "March",
              "April",
              "May",
              "June",
              "July",
              "August",
              "September",
              "October",
              "November",
              "December"
            ],
            "type": "string",
            "x-ms-enum": {
              "name": "MonthOfYear",
              "modelAsString": false
            }
          }
        },
        "retentionScheduleDaily": {
          "$ref": "#/definitions/DailyRetentionFormat",
          "description": "Daily retention format for yearly retention policy."
        },
        "retentionScheduleWeekly": {
          "$ref": "#/definitions/WeeklyRetentionFormat",
          "description": "Weekly retention format for yearly retention policy."
        },
        "retentionTimes": {
          "description": "Retention times of retention policy.",
          "type": "array",
          "items": {
            "format": "date-time",
            "type": "string"
          }
        },
        "retentionDuration": {
          "$ref": "#/definitions/RetentionDuration",
          "description": "Retention duration of retention Policy."
        }
      }
    }
  },
  "parameters": {
    "SubscriptionId": {
      "name": "subscriptionId",
      "in": "path",
      "description": "The subscription Id.",
      "required": true,
      "type": "string"
    },
    "ResourceGroupName": {
      "name": "resourceGroupName",
      "in": "path",
      "description": "The name of the resource group where the recovery services vault is present.",
      "required": true,
      "type": "string",
      "x-ms-parameter-location": "method"
    },
    "VaultName": {
      "name": "vaultName",
      "in": "path",
      "description": "The name of the recovery services vault.",
      "required": true,
      "type": "string",
      "x-ms-parameter-location": "method"
    },
    "ApiVersion": {
      "name": "api-version",
      "in": "query",
      "description": "Client Api Version.",
      "required": true,
      "type": "string"
    }
  },
  "securityDefinitions": {
    "azure_auth": {
      "type": "oauth2",
      "description": "Azure Active Directory OAuth2 Flow",
      "flow": "implicit",
      "authorizationUrl": "https://login.microsoftonline.com/common/oauth2/authorize",
      "scopes": {
        "user_impersonation": "impersonate your user account."
      }
    }
  },
  "security": [
    {
      "azure_auth": [
        "user_impersonation"
      ]
    }
  ]
}<|MERGE_RESOLUTION|>--- conflicted
+++ resolved
@@ -5033,7 +5033,6 @@
         }
       }
     },
-<<<<<<< HEAD
     "RestoreFileSpecs": {
       "description": "Restore file specs like file path, type and target folder path info.",
       "type": "object",
@@ -5054,10 +5053,6 @@
     },
     "RestoreRequest": {
       "description": "Base class for restore request. Workload-specific restore requests are derived from this class.",
-=======
-    "VaultStorageConfigOperationResultResponse": {
-      "description": "Operation result response for Vault Storage Config",
->>>>>>> 94ec975d
       "required": [
         "objectType"
       ],
@@ -5069,567 +5064,559 @@
         }
       },
       "discriminator": "objectType"
-<<<<<<< HEAD
-    },
-    "RestoreRequestResource": {
-      "description": "Base class for restore request. Workload-specific restore requests are derived from this class.",
-      "allOf": [
-        {
-          "$ref": "#/definitions/Resource"
-        }
-      ],
-      "properties": {
+    },
+     "RestoreRequestResource": {
+        "description": "Base class for restore request. Workload-specific restore requests are derived from this class.",
+        "allOf": [
+          {
+            "$ref": "#/definitions/Resource"
+          }
+        ],
         "properties": {
-          "$ref": "#/definitions/RestoreRequest",
-          "description": "RestoreRequestResource properties"
-        }
-      }
-    },
-    "RetentionDuration": {
-      "description": "Retention duration.",
-      "type": "object",
-      "properties": {
-        "count": {
-          "format": "int32",
-          "description": "Count of duration types. Retention duration is obtained by the counting the duration type Count times.\r\nFor example, when Count = 3 and DurationType = Weeks, retention duration will be three weeks.",
-          "type": "integer"
-        },
-        "durationType": {
-          "description": "Retention duration type of retention policy.",
-          "enum": [
-            "Invalid",
-            "Days",
-            "Weeks",
-            "Months",
-            "Years"
-          ],
-          "type": "string",
-          "x-ms-enum": {
-            "name": "RetentionDurationType",
-            "modelAsString": true
-          }
-        }
-      }
-    },
-    "RetentionPolicy": {
-      "description": "Base class for retention policy.",
-      "required": [
-        "retentionPolicyType"
-      ],
-      "type": "object",
-      "properties": {
-        "retentionPolicyType": {
-          "description": "This property will be used as the discriminator for deciding the specific types in the polymorphic chain of types.",
-          "type": "string"
-        }
-      },
-      "discriminator": "retentionPolicyType"
-=======
->>>>>>> 94ec975d
-    },
-    "SchedulePolicy": {
-      "description": "Base class for backup schedule.",
-      "required": [
-        "schedulePolicyType"
-      ],
-      "type": "object",
-      "properties": {
-        "schedulePolicyType": {
-          "description": "This property will be used as the discriminator for deciding the specific types in the polymorphic chain of types.",
-          "type": "string"
-        }
-      },
-      "discriminator": "schedulePolicyType"
-    },
-    "Settings": {
-      "description": "Common settings field for backup management",
-      "type": "object",
-      "properties": {
-        "timeZone": {
-          "description": "TimeZone optional input as string. For example: TimeZone = \"Pacific Standard Time\".",
-          "type": "string"
-        },
-        "issqlcompression": {
-          "description": "SQL compression flag",
-          "type": "boolean"
-        },
-        "isCompression": {
-          "description": "Workload compression flag. This has been added so that 'isSqlCompression'\r\nwill be deprecated once clients upgrade to consider this flag.",
-          "type": "boolean"
-        }
-      }
-    },
-    "SimpleRetentionPolicy": {
-      "description": "Simple policy retention.",
-      "type": "object",
-      "allOf": [
-        {
-          "$ref": "#/definitions/RetentionPolicy"
-        }
-      ],
-      "properties": {
-        "retentionDuration": {
-          "$ref": "#/definitions/RetentionDuration",
-          "description": "Retention duration of the protection policy."
-        }
-      },
-      "x-ms-discriminator-value": "SimpleRetentionPolicy"
-    },
-    "SimpleSchedulePolicy": {
-      "description": "Simple policy schedule.",
-      "type": "object",
-      "allOf": [
-        {
-          "$ref": "#/definitions/SchedulePolicy"
-        }
-      ],
-      "properties": {
-        "scheduleRunFrequency": {
-          "description": "Frequency of the schedule operation of this policy.",
-          "enum": [
-            "Invalid",
-            "Daily",
-            "Weekly"
-          ],
-          "type": "string",
-          "x-ms-enum": {
-            "name": "ScheduleRunType",
-            "modelAsString": true
-          }
-        },
-        "scheduleRunDays": {
-          "description": "List of days of week this schedule has to be run.",
-          "type": "array",
-          "items": {
+          "properties": {
+            "$ref": "#/definitions/RestoreRequest",
+            "description": "RestoreRequestResource properties"
+          }
+        }
+      },
+      "RetentionDuration": {
+        "description": "Retention duration.",
+        "type": "object",
+        "properties": {
+          "count": {
+            "format": "int32",
+            "description": "Count of duration types. Retention duration is obtained by the counting the duration type Count times.\r\nFor example, when Count = 3 and DurationType = Weeks, retention duration will be three weeks.",
+            "type": "integer"
+          },
+          "durationType": {
+            "description": "Retention duration type of retention policy.",
             "enum": [
-              "Sunday",
-              "Monday",
-              "Tuesday",
-              "Wednesday",
-              "Thursday",
-              "Friday",
-              "Saturday"
+              "Invalid",
+              "Days",
+              "Weeks",
+              "Months",
+              "Years"
             ],
             "type": "string",
             "x-ms-enum": {
-              "name": "DayOfWeek",
-              "modelAsString": false
+              "name": "RetentionDurationType",
+              "modelAsString": true
             }
           }
-        },
-        "scheduleRunTimes": {
-          "description": "List of times of day this schedule has to be run.",
-          "type": "array",
-          "items": {
-            "format": "date-time",
-            "type": "string"
-          }
-        },
-        "scheduleWeeklyFrequency": {
-          "format": "int32",
-          "description": "At every number weeks this schedule has to be run.",
-          "type": "integer"
-        }
-      },
-      "x-ms-discriminator-value": "SimpleSchedulePolicy"
-    },
-    "SubProtectionPolicy": {
-      "description": "Sub-protection policy which includes schedule and retention",
-      "type": "object",
-      "properties": {
-        "policyType": {
-          "description": "Type of backup policy type",
-          "enum": [
-            "Invalid",
-            "Full",
-            "Differential",
-            "Log",
-            "CopyOnlyFull",
-            "Incremental"
-          ],
-          "type": "string",
-          "x-ms-enum": {
-            "name": "PolicyType",
-            "modelAsString": true
-          }
-        },
-        "schedulePolicy": {
-          "$ref": "#/definitions/SchedulePolicy",
-          "description": "Backup schedule specified as part of backup policy."
-        },
-        "retentionPolicy": {
-          "$ref": "#/definitions/RetentionPolicy",
-          "description": "Retention policy with the details on backup copy retention ranges."
-        }
-      }
-    },
-    "SQLDataDirectory": {
-      "description": "SQLDataDirectory info",
-      "type": "object",
-      "allOf": [
-        {
-          "$ref": "#/definitions/VaultStorageConfigOperationResultResponse"
-        }
-      ],
-      "properties": {
-        "type": {
-          "description": "Type of data directory mapping",
-          "enum": [
-            "Invalid",
-            "Data",
-            "Log"
-          ],
-          "type": "string",
-          "x-ms-enum": {
-            "name": "SQLDataDirectoryType",
-            "modelAsString": true
-          }
-        },
-        "path": {
-          "description": "File path",
-          "type": "string"
-        },
-        "logicalName": {
-          "description": "Logical name of the file",
-          "type": "string"
-        }
-      }
-    },
-    "SQLDataDirectoryMapping": {
-      "description": "Encapsulates information regarding data directory",
-      "type": "object",
-      "properties": {
-        "mappingType": {
-          "description": "Type of data directory mapping",
-          "enum": [
-            "Invalid",
-            "Data",
-            "Log"
-          ],
-          "type": "string",
-          "x-ms-enum": {
-            "name": "SQLDataDirectoryType",
-            "modelAsString": true
-          }
-        },
-        "sourceLogicalName": {
-          "description": "Restore source logical name path",
-          "type": "string"
-        },
-        "sourcePath": {
-          "description": "Restore source path",
-          "type": "string"
-        },
-        "targetPath": {
-          "description": "Target path",
-          "type": "string"
-        }
-      },
-      "x-ms-discriminator-value": "PrepareDataMoveResponse"
-    },
-    "TargetAFSRestoreInfo": {
-      "description": "Target Azure File Share Info.",
-      "type": "object",
-      "properties": {
-        "name": {
-          "description": "File share name",
-          "type": "string"
-        },
-        "targetResourceId": {
-          "description": "Target file share resource ARM ID",
-          "type": "string"
-        }
-      }
-    },
-    "TargetRestoreInfo": {
-      "description": "Details about target workload during restore operation.",
-      "type": "object",
-      "properties": {
-        "overwriteOption": {
-          "description": "Can Overwrite if Target DataBase already exists",
-          "enum": [
-            "Invalid",
-            "FailOnConflict",
-            "Overwrite"
-          ],
-          "type": "string",
-          "x-ms-enum": {
-            "name": "OverwriteOptions",
-            "modelAsString": true
-          }
-        },
-        "containerId": {
-          "description": "Resource Id name of the container in which Target DataBase resides",
-          "type": "string"
-        },
-        "databaseName": {
-          "description": "Database name InstanceName/DataBaseName for SQL or System/DbName for SAP Hana",
-          "type": "string"
-        },
-        "targetDirectoryForFileRestore": {
-          "description": "Target directory location for restore as files.",
-          "type": "string"
-        }
-      }
-    },
-    "ValidateIaasVMRestoreOperationRequest": {
-      "description": "AzureRestoreValidation request.",
-      "type": "object",
-      "allOf": [
-        {
-          "$ref": "#/definitions/ValidateRestoreOperationRequest"
-        }
-      ],
-      "x-ms-discriminator-value": "ValidateIaasVMRestoreOperationRequest"
-    },
-    "ValidateOperationRequest": {
-      "description": "Base class for validate operation request.",
-      "required": [
-        "objectType"
-      ],
-      "type": "object",
-      "properties": {
-        "objectType": {
-          "description": "This property will be used as the discriminator for deciding the specific types in the polymorphic chain of types.",
-          "type": "string"
-        }
-      },
-      "discriminator": "objectType"
-    },
-    "ValidateOperationResponse": {
-      "description": "Base class for validate operation response.",
-      "type": "object",
-      "properties": {
-        "validationResults": {
-          "description": "Gets the validation result",
-          "type": "array",
-          "items": {
-            "$ref": "#/definitions/ErrorDetail"
-          }
-        }
-      }
-    },
-    "ValidateOperationsResponse": {
-      "type": "object",
-      "properties": {
-        "validateOperationResponse": {
-          "$ref": "#/definitions/ValidateOperationResponse"
-        }
-      }
-    },
-    "ValidateRestoreOperationRequest": {
-      "description": "AzureRestoreValidation request.",
-      "type": "object",
-      "allOf": [
-        {
-          "$ref": "#/definitions/ValidateOperationRequest"
-        }
-      ],
-      "properties": {
-        "restoreRequest": {
-          "$ref": "#/definitions/RestoreRequest",
-          "description": "Sets restore request to be validated"
-        }
-      },
-      "x-ms-discriminator-value": "ValidateRestoreOperationRequest"
-    },
-    "WeeklyRetentionFormat": {
-      "description": "Weekly retention format.",
-      "type": "object",
-      "properties": {
-        "daysOfTheWeek": {
-          "description": "List of days of the week.",
-          "type": "array",
-          "items": {
+        }
+      },
+      "RetentionPolicy": {
+        "description": "Base class for retention policy.",
+        "required": [
+          "retentionPolicyType"
+        ],
+        "type": "object",
+        "properties": {
+          "retentionPolicyType": {
+            "description": "This property will be used as the discriminator for deciding the specific types in the polymorphic chain of types.",
+            "type": "string"
+          }
+        },
+        "discriminator": "retentionPolicyType"
+      },
+      "SchedulePolicy": {
+        "description": "Base class for backup schedule.",
+        "required": [
+          "schedulePolicyType"
+        ],
+        "type": "object",
+        "properties": {
+          "schedulePolicyType": {
+            "description": "This property will be used as the discriminator for deciding the specific types in the polymorphic chain of types.",
+            "type": "string"
+          }
+        },
+        "discriminator": "schedulePolicyType"
+      },
+      "Settings": {
+        "description": "Common settings field for backup management",
+        "type": "object",
+        "properties": {
+          "timeZone": {
+            "description": "TimeZone optional input as string. For example: TimeZone = \"Pacific Standard Time\".",
+            "type": "string"
+          },
+          "issqlcompression": {
+            "description": "SQL compression flag",
+            "type": "boolean"
+          },
+          "isCompression": {
+            "description": "Workload compression flag. This has been added so that 'isSqlCompression'\r\nwill be deprecated once clients upgrade to consider this flag.",
+            "type": "boolean"
+          }
+        }
+      },
+      "SimpleRetentionPolicy": {
+        "description": "Simple policy retention.",
+        "type": "object",
+        "allOf": [
+          {
+            "$ref": "#/definitions/RetentionPolicy"
+          }
+        ],
+        "properties": {
+          "retentionDuration": {
+            "$ref": "#/definitions/RetentionDuration",
+            "description": "Retention duration of the protection policy."
+          }
+        },
+        "x-ms-discriminator-value": "SimpleRetentionPolicy"
+      },
+      "SimpleSchedulePolicy": {
+        "description": "Simple policy schedule.",
+        "type": "object",
+        "allOf": [
+          {
+            "$ref": "#/definitions/SchedulePolicy"
+          }
+        ],
+        "properties": {
+          "scheduleRunFrequency": {
+            "description": "Frequency of the schedule operation of this policy.",
             "enum": [
-              "Sunday",
-              "Monday",
-              "Tuesday",
-              "Wednesday",
-              "Thursday",
-              "Friday",
-              "Saturday"
+              "Invalid",
+              "Daily",
+              "Weekly"
             ],
             "type": "string",
             "x-ms-enum": {
-              "name": "DayOfWeek",
-              "modelAsString": false
+              "name": "ScheduleRunType",
+              "modelAsString": true
             }
-          }
-        },
-        "weeksOfTheMonth": {
-          "description": "List of weeks of month.",
-          "type": "array",
-          "items": {
+          },
+          "scheduleRunDays": {
+            "description": "List of days of week this schedule has to be run.",
+            "type": "array",
+            "items": {
+              "enum": [
+                "Sunday",
+                "Monday",
+                "Tuesday",
+                "Wednesday",
+                "Thursday",
+                "Friday",
+                "Saturday"
+              ],
+              "type": "string",
+              "x-ms-enum": {
+                "name": "DayOfWeek",
+                "modelAsString": false
+              }
+            }
+          },
+          "scheduleRunTimes": {
+            "description": "List of times of day this schedule has to be run.",
+            "type": "array",
+            "items": {
+              "format": "date-time",
+              "type": "string"
+            }
+          },
+          "scheduleWeeklyFrequency": {
+            "format": "int32",
+            "description": "At every number weeks this schedule has to be run.",
+            "type": "integer"
+          }
+        },
+        "x-ms-discriminator-value": "SimpleSchedulePolicy"
+      },
+      "SubProtectionPolicy": {
+        "description": "Sub-protection policy which includes schedule and retention",
+        "type": "object",
+        "properties": {
+          "policyType": {
+            "description": "Type of backup policy type",
             "enum": [
-              "First",
-              "Second",
-              "Third",
-              "Fourth",
-              "Last",
-              "Invalid"
+              "Invalid",
+              "Full",
+              "Differential",
+              "Log",
+              "CopyOnlyFull",
+              "Incremental"
             ],
             "type": "string",
             "x-ms-enum": {
-              "name": "WeekOfMonth",
-              "modelAsString": false
+              "name": "PolicyType",
+              "modelAsString": true
             }
-          }
-        }
-      }
-    },
-    "WeeklyRetentionSchedule": {
-      "description": "Weekly retention schedule.",
-      "type": "object",
-      "properties": {
-        "daysOfTheWeek": {
-          "description": "List of days of week for weekly retention policy.",
-          "type": "array",
-          "items": {
+          },
+          "schedulePolicy": {
+            "$ref": "#/definitions/SchedulePolicy",
+            "description": "Backup schedule specified as part of backup policy."
+          },
+          "retentionPolicy": {
+            "$ref": "#/definitions/RetentionPolicy",
+            "description": "Retention policy with the details on backup copy retention ranges."
+          }
+        }
+      },
+      "SQLDataDirectory": {
+        "description": "SQLDataDirectory info",
+        "type": "object",
+        "properties": {
+          "type": {
+            "description": "Type of data directory mapping",
             "enum": [
-              "Sunday",
-              "Monday",
-              "Tuesday",
-              "Wednesday",
-              "Thursday",
-              "Friday",
-              "Saturday"
+              "Invalid",
+              "Data",
+              "Log"
             ],
             "type": "string",
             "x-ms-enum": {
-              "name": "DayOfWeek",
-              "modelAsString": false
+              "name": "SQLDataDirectoryType",
+              "modelAsString": true
             }
-          }
-        },
-        "retentionTimes": {
-          "description": "Retention times of retention policy.",
-          "type": "array",
-          "items": {
-            "format": "date-time",
-            "type": "string"
-          }
-        },
-        "retentionDuration": {
-          "$ref": "#/definitions/RetentionDuration",
-          "description": "Retention duration of retention Policy."
-        }
-      }
-    },
-    "YearlyRetentionSchedule": {
-      "description": "Yearly retention schedule.",
-      "type": "object",
-      "properties": {
-        "retentionScheduleFormatType": {
-          "description": "Retention schedule format for yearly retention policy.",
-          "enum": [
-            "Invalid",
-            "Daily",
-            "Weekly"
-          ],
-          "type": "string",
-          "x-ms-enum": {
-            "name": "RetentionScheduleFormat",
-            "modelAsString": true
-          }
-        },
-        "monthsOfYear": {
-          "description": "List of months of year of yearly retention policy.",
-          "type": "array",
-          "items": {
+          },
+          "path": {
+            "description": "File path",
+            "type": "string"
+          },
+          "logicalName": {
+            "description": "Logical name of the file",
+            "type": "string"
+          }
+        }
+      },
+      "SQLDataDirectoryMapping": {
+        "description": "Encapsulates information regarding data directory",
+        "type": "object",
+        "properties": {
+          "mappingType": {
+            "description": "Type of data directory mapping",
             "enum": [
               "Invalid",
-              "January",
-              "February",
-              "March",
-              "April",
-              "May",
-              "June",
-              "July",
-              "August",
-              "September",
-              "October",
-              "November",
-              "December"
+              "Data",
+              "Log"
             ],
             "type": "string",
             "x-ms-enum": {
-              "name": "MonthOfYear",
-              "modelAsString": false
+              "name": "SQLDataDirectoryType",
+              "modelAsString": true
             }
-          }
-        },
-        "retentionScheduleDaily": {
-          "$ref": "#/definitions/DailyRetentionFormat",
-          "description": "Daily retention format for yearly retention policy."
-        },
-        "retentionScheduleWeekly": {
-          "$ref": "#/definitions/WeeklyRetentionFormat",
-          "description": "Weekly retention format for yearly retention policy."
-        },
-        "retentionTimes": {
-          "description": "Retention times of retention policy.",
-          "type": "array",
-          "items": {
-            "format": "date-time",
-            "type": "string"
-          }
-        },
-        "retentionDuration": {
-          "$ref": "#/definitions/RetentionDuration",
-          "description": "Retention duration of retention Policy."
-        }
-      }
-    }
-  },
-  "parameters": {
-    "SubscriptionId": {
-      "name": "subscriptionId",
-      "in": "path",
-      "description": "The subscription Id.",
-      "required": true,
-      "type": "string"
-    },
-    "ResourceGroupName": {
-      "name": "resourceGroupName",
-      "in": "path",
-      "description": "The name of the resource group where the recovery services vault is present.",
-      "required": true,
-      "type": "string",
-      "x-ms-parameter-location": "method"
-    },
-    "VaultName": {
-      "name": "vaultName",
-      "in": "path",
-      "description": "The name of the recovery services vault.",
-      "required": true,
-      "type": "string",
-      "x-ms-parameter-location": "method"
-    },
-    "ApiVersion": {
-      "name": "api-version",
-      "in": "query",
-      "description": "Client Api Version.",
-      "required": true,
-      "type": "string"
-    }
-  },
-  "securityDefinitions": {
-    "azure_auth": {
-      "type": "oauth2",
-      "description": "Azure Active Directory OAuth2 Flow",
-      "flow": "implicit",
-      "authorizationUrl": "https://login.microsoftonline.com/common/oauth2/authorize",
-      "scopes": {
-        "user_impersonation": "impersonate your user account."
-      }
-    }
-  },
-  "security": [
-    {
-      "azure_auth": [
-        "user_impersonation"
-      ]
-    }
-  ]
-}+          },
+          "sourceLogicalName": {
+            "description": "Restore source logical name path",
+            "type": "string"
+          },
+          "sourcePath": {
+            "description": "Restore source path",
+            "type": "string"
+          },
+          "targetPath": {
+            "description": "Target path",
+            "type": "string"
+          }
+        },
+        "x-ms-discriminator-value": "PrepareDataMoveResponse"
+      },
+      "TargetAFSRestoreInfo": {
+        "description": "Target Azure File Share Info.",
+        "type": "object",
+        "properties": {
+          "name": {
+            "description": "File share name",
+            "type": "string"
+          },
+          "targetResourceId": {
+            "description": "Target file share resource ARM ID",
+            "type": "string"
+          }
+        }
+      },
+      "TargetRestoreInfo": {
+        "description": "Details about target workload during restore operation.",
+        "type": "object",
+        "properties": {
+          "overwriteOption": {
+            "description": "Can Overwrite if Target DataBase already exists",
+            "enum": [
+              "Invalid",
+              "FailOnConflict",
+              "Overwrite"
+            ],
+            "type": "string",
+            "x-ms-enum": {
+              "name": "OverwriteOptions",
+              "modelAsString": true
+            }
+          },
+          "containerId": {
+            "description": "Resource Id name of the container in which Target DataBase resides",
+            "type": "string"
+          },
+          "databaseName": {
+            "description": "Database name InstanceName/DataBaseName for SQL or System/DbName for SAP Hana",
+            "type": "string"
+          },
+          "targetDirectoryForFileRestore": {
+            "description": "Target directory location for restore as files.",
+            "type": "string"
+          }
+        }
+      },
+      "ValidateIaasVMRestoreOperationRequest": {
+        "description": "AzureRestoreValidation request.",
+        "type": "object",
+        "allOf": [
+          {
+            "$ref": "#/definitions/ValidateRestoreOperationRequest"
+          }
+        ],
+        "x-ms-discriminator-value": "ValidateIaasVMRestoreOperationRequest"
+      },
+      "ValidateOperationRequest": {
+        "description": "Base class for validate operation request.",
+        "required": [
+          "objectType"
+        ],
+        "type": "object",
+        "properties": {
+          "objectType": {
+            "description": "This property will be used as the discriminator for deciding the specific types in the polymorphic chain of types.",
+            "type": "string"
+          }
+        },
+        "discriminator": "objectType"
+      },
+      "ValidateOperationResponse": {
+        "description": "Base class for validate operation response.",
+        "type": "object",
+        "properties": {
+          "validationResults": {
+            "description": "Gets the validation result",
+            "type": "array",
+            "items": {
+              "$ref": "#/definitions/ErrorDetail"
+            }
+          }
+        }
+      },
+      "ValidateOperationsResponse": {
+        "type": "object",
+        "properties": {
+          "validateOperationResponse": {
+            "$ref": "#/definitions/ValidateOperationResponse"
+          }
+        }
+      },
+      "ValidateRestoreOperationRequest": {
+        "description": "AzureRestoreValidation request.",
+        "type": "object",
+        "allOf": [
+          {
+            "$ref": "#/definitions/ValidateOperationRequest"
+          }
+        ],
+        "properties": {
+          "restoreRequest": {
+            "$ref": "#/definitions/RestoreRequest",
+            "description": "Sets restore request to be validated"
+          }
+        },
+        "x-ms-discriminator-value": "ValidateRestoreOperationRequest"
+      },
+      "WeeklyRetentionFormat": {
+        "description": "Weekly retention format.",
+        "type": "object",
+        "properties": {
+          "daysOfTheWeek": {
+            "description": "List of days of the week.",
+            "type": "array",
+            "items": {
+              "enum": [
+                "Sunday",
+                "Monday",
+                "Tuesday",
+                "Wednesday",
+                "Thursday",
+                "Friday",
+                "Saturday"
+              ],
+              "type": "string",
+              "x-ms-enum": {
+                "name": "DayOfWeek",
+                "modelAsString": false
+              }
+            }
+          },
+          "weeksOfTheMonth": {
+            "description": "List of weeks of month.",
+            "type": "array",
+            "items": {
+              "enum": [
+                "First",
+                "Second",
+                "Third",
+                "Fourth",
+                "Last",
+                "Invalid"
+              ],
+              "type": "string",
+              "x-ms-enum": {
+                "name": "WeekOfMonth",
+                "modelAsString": false
+              }
+            }
+          }
+        }
+      },
+      "WeeklyRetentionSchedule": {
+        "description": "Weekly retention schedule.",
+        "type": "object",
+        "properties": {
+          "daysOfTheWeek": {
+            "description": "List of days of week for weekly retention policy.",
+            "type": "array",
+            "items": {
+              "enum": [
+                "Sunday",
+                "Monday",
+                "Tuesday",
+                "Wednesday",
+                "Thursday",
+                "Friday",
+                "Saturday"
+              ],
+              "type": "string",
+              "x-ms-enum": {
+                "name": "DayOfWeek",
+                "modelAsString": false
+              }
+            }
+          },
+          "retentionTimes": {
+            "description": "Retention times of retention policy.",
+            "type": "array",
+            "items": {
+              "format": "date-time",
+              "type": "string"
+            }
+          },
+          "retentionDuration": {
+            "$ref": "#/definitions/RetentionDuration",
+            "description": "Retention duration of retention Policy."
+          }
+        }
+      },
+      "YearlyRetentionSchedule": {
+        "description": "Yearly retention schedule.",
+        "type": "object",
+        "properties": {
+          "retentionScheduleFormatType": {
+            "description": "Retention schedule format for yearly retention policy.",
+            "enum": [
+              "Invalid",
+              "Daily",
+              "Weekly"
+            ],
+            "type": "string",
+            "x-ms-enum": {
+              "name": "RetentionScheduleFormat",
+              "modelAsString": true
+            }
+          },
+          "monthsOfYear": {
+            "description": "List of months of year of yearly retention policy.",
+            "type": "array",
+            "items": {
+              "enum": [
+                "Invalid",
+                "January",
+                "February",
+                "March",
+                "April",
+                "May",
+                "June",
+                "July",
+                "August",
+                "September",
+                "October",
+                "November",
+                "December"
+              ],
+              "type": "string",
+              "x-ms-enum": {
+                "name": "MonthOfYear",
+                "modelAsString": false
+              }
+            }
+          },
+          "retentionScheduleDaily": {
+            "$ref": "#/definitions/DailyRetentionFormat",
+            "description": "Daily retention format for yearly retention policy."
+          },
+          "retentionScheduleWeekly": {
+            "$ref": "#/definitions/WeeklyRetentionFormat",
+            "description": "Weekly retention format for yearly retention policy."
+          },
+          "retentionTimes": {
+            "description": "Retention times of retention policy.",
+            "type": "array",
+            "items": {
+              "format": "date-time",
+              "type": "string"
+            }
+          },
+          "retentionDuration": {
+            "$ref": "#/definitions/RetentionDuration",
+            "description": "Retention duration of retention Policy."
+          }
+        }
+      }
+    },
+    "parameters": {
+      "SubscriptionId": {
+        "name": "subscriptionId",
+        "in": "path",
+        "description": "The subscription Id.",
+        "required": true,
+        "type": "string"
+      },
+      "ResourceGroupName": {
+        "name": "resourceGroupName",
+        "in": "path",
+        "description": "The name of the resource group where the recovery services vault is present.",
+        "required": true,
+        "type": "string",
+        "x-ms-parameter-location": "method"
+      },
+      "VaultName": {
+        "name": "vaultName",
+        "in": "path",
+        "description": "The name of the recovery services vault.",
+        "required": true,
+        "type": "string",
+        "x-ms-parameter-location": "method"
+      },
+      "ApiVersion": {
+        "name": "api-version",
+        "in": "query",
+        "description": "Client Api Version.",
+        "required": true,
+        "type": "string"
+      }
+    },
+    "securityDefinitions": {
+      "azure_auth": {
+        "type": "oauth2",
+        "description": "Azure Active Directory OAuth2 Flow",
+        "flow": "implicit",
+        "authorizationUrl": "https://login.microsoftonline.com/common/oauth2/authorize",
+        "scopes": {
+          "user_impersonation": "impersonate your user account."
+        }
+      }
+    },
+    "security": [
+      {
+        "azure_auth": [
+          "user_impersonation"
+        ]
+      }
+    ]
+  }
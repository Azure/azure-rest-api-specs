--- conflicted
+++ resolved
@@ -2879,8 +2879,6 @@
           "items": {
             "type": "string"
           }
-<<<<<<< HEAD
-=======
         },
         "recoveryPointMoveReadinessInfo": {
           "description": "Eligibility of RP to be moved to another tier",
@@ -2888,7 +2886,6 @@
           "additionalProperties": {
             "$ref": "#/definitions/RecoveryPointMoveReadinessInfo"
           }
->>>>>>> aa19725f
         }
       },
       "x-ms-discriminator-value": "IaasVMRecoveryPoint"

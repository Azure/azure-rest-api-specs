## Ruby

These settings apply only when `--ruby` is specified on the command line.

``` yaml
package-name: azure_mgmt_recovery_services_backup
package-version: "0.16.0"
azure-arm: true
```

### Ruby multi-api

``` yaml $(ruby) && $(multiapi)
batch:
<<<<<<< HEAD
=======
  - tag: package-2021-01
>>>>>>> aa19725f
  - tag: package-2020-12
  - tag: package-2016-06
  - tag: package-2016-08
  - tag: package-2016-12
  - tag: package-2017-07-only
```

<<<<<<< HEAD
=======
### Tag: package-2021-01 and ruby

These settings apply only when `--tag=package-2021-01 --ruby` is specified on the command line.
Please also specify `--ruby-sdks-folder=<path to the root directory of your azure-sdk-for-ruby clone>`.

``` yaml $(tag) == 'package-2021-01' && $(ruby)
namespace: "Azure::RecoveryServicesBackup::Mgmt::V2021_01_01"
output-folder: $(ruby-sdks-folder)/management/azure_mgmt_recovery_services_backup/lib
```

>>>>>>> aa19725f
### Tag: package-2020-12 and ruby

These settings apply only when `--tag=package-2020-12 --ruby` is specified on the command line.
Please also specify `--ruby-sdks-folder=<path to the root directory of your azure-sdk-for-ruby clone>`.

``` yaml $(tag) == 'package-2020-12' && $(ruby)
namespace: "Azure::RecoveryServicesBackup::Mgmt::V2020_12_01"
output-folder: $(ruby-sdks-folder)/management/azure_mgmt_recovery_services_backup/lib
```

### Tag: package-2016-06 and ruby

These settings apply only when `--tag=package-2016-06 --ruby` is specified on the command line.
Please also specify `--ruby-sdks-folder=<path to the root directory of your azure-sdk-for-ruby clone>`.

``` yaml $(tag) == 'package-2016-06' && $(ruby)
namespace: "Azure::RecoveryServicesBackup::Mgmt::V2016_06_01"
output-folder: $(ruby-sdks-folder)/management/azure_mgmt_recovery_services_backup/lib
```

### Tag: package-2016-08 and ruby

These settings apply only when `--tag=package-2016-08 --ruby` is specified on the command line.
Please also specify `--ruby-sdks-folder=<path to the root directory of your azure-sdk-for-ruby clone>`.

``` yaml $(tag) == 'package-2016-08' && $(ruby)
namespace: "Azure::RecoveryServicesBackup::Mgmt::V2016_08_10"
output-folder: $(ruby-sdks-folder)/management/azure_mgmt_recovery_services_backup/lib
```

### Tag: package-2016-12 and ruby

These settings apply only when `--tag=package-2016-12 --ruby` is specified on the command line.
Please also specify `--ruby-sdks-folder=<path to the root directory of your azure-sdk-for-ruby clone>`.

``` yaml $(tag) == 'package-2016-12' && $(ruby)
namespace: "Azure::RecoveryServicesBackup::Mgmt::V2016_12_01"
output-folder: $(ruby-sdks-folder)/management/azure_mgmt_recovery_services_backup/lib
```

### Tag: package-2017-07-only and ruby

These settings apply only when `--tag=package-2017-07-only --ruby` is specified on the command line.
Please also specify `--ruby-sdks-folder=<path to the root directory of your azure-sdk-for-ruby clone>`.

``` yaml $(tag) == 'package-2017-07-only' && $(ruby)
namespace: "Azure::RecoveryServicesBackup::Mgmt::V2017_07_01"
output-folder: $(ruby-sdks-folder)/management/azure_mgmt_recovery_services_backup/lib
```<|MERGE_RESOLUTION|>--- conflicted
+++ resolved
@@ -12,10 +12,7 @@
 
 ``` yaml $(ruby) && $(multiapi)
 batch:
-<<<<<<< HEAD
-=======
   - tag: package-2021-01
->>>>>>> aa19725f
   - tag: package-2020-12
   - tag: package-2016-06
   - tag: package-2016-08
@@ -23,8 +20,6 @@
   - tag: package-2017-07-only
 ```
 
-<<<<<<< HEAD
-=======
 ### Tag: package-2021-01 and ruby
 
 These settings apply only when `--tag=package-2021-01 --ruby` is specified on the command line.
@@ -35,7 +30,6 @@
 output-folder: $(ruby-sdks-folder)/management/azure_mgmt_recovery_services_backup/lib
 ```
 
->>>>>>> aa19725f
 ### Tag: package-2020-12 and ruby
 
 These settings apply only when `--tag=package-2020-12 --ruby` is specified on the command line.

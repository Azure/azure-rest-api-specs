--- conflicted
+++ resolved
@@ -28,7 +28,7 @@
 title: Recovery Services Backup Client
 description: Open API 2.0 Specs for Azure RecoveryServices Backup service
 openapi-type: arm
-tag: package-2022-04
+tag: package-preview-2022-09
 csharp-sdks-folder: ./Generated/CSharp
 python-sdks-folder: ./Generated/Python
 go-sdk-folder: ./Generated/Golang
@@ -40,11 +40,7 @@
 ```
 
 ``` yaml $(package-activestamp)
-<<<<<<< HEAD
-tag: package-2022-04
-=======
 tag: package-preview-2022-09
->>>>>>> dad644cc
 ```
 
 ### Validations
@@ -58,8 +54,23 @@
 message-format: json
 ```
 
-
-<<<<<<< HEAD
+### Tag: package-preview-2022-09
+
+These settings apply only when `--tag=package-preview-2022-09` is specified on the command line.
+
+```yaml $(tag) == 'package-preview-2022-09'
+input-file:
+  - Microsoft.RecoveryServices/preview/2022-09-01-preview/bms.json
+```
+
+### Tag: package-2022-06-01-preview
+
+These settings apply only when `--tag=package-2022-06-01-preview` is specified on the command line.
+
+``` yaml $(tag) == 'package-2022-06-01-preview'
+input-file:
+  - Microsoft.RecoveryServices/preview/2022-06-01-preview/bms.json
+```
 ### Tag: package-2022-04
 
 These settings apply only when `--tag=package-2022-04` is specified on the command line.
@@ -67,23 +78,6 @@
 ```yaml $(tag) == 'package-2022-04'
 input-file:
   - Microsoft.RecoveryServices/stable/2022-04-01/bms.json
-=======
-### Tag: package-preview-2022-09
-
-These settings apply only when `--tag=package-preview-2022-09` is specified on the command line.
-
-```yaml $(tag) == 'package-preview-2022-09'
-input-file:
-  - Microsoft.RecoveryServices/preview/2022-09-01-preview/bms.json
->>>>>>> dad644cc
-```
-### Tag: package-2022-06-01-preview
-
-These settings apply only when `--tag=package-2022-06-01-preview` is specified on the command line.
-
-``` yaml $(tag) == 'package-2022-06-01-preview'
-input-file:
-  - Microsoft.RecoveryServices/preview/2022-06-01-preview/bms.json
 ```
 
 ### Tag: package-2022-03

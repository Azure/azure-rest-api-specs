# RecoveryServices.Backup

> see https://aka.ms/autorest

This is the AutoRest configuration file for RecoveryServicesBackup.

---

## Getting Started

To build the SDK for RecoveryServicesBackup, simply [Install AutoRest](https://aka.ms/autorest/install) and in this folder, run:

> `autorest`

To see additional help and options, run:

> `autorest --help`

---

## Configuration

### Basic Information

These are the global settings for the RecoveryServicesBackup API.

``` yaml
title: Recovery Services Backup Client
description: Open API 2.0 Specs for Azure RecoveryServices Backup service
openapi-type: arm
tag: package-2021-08
csharp-sdks-folder: ./Generated/CSharp
python-sdks-folder: ./Generated/Python
go-sdk-folder: ./Generated/Golang
license-header: MICROSOFT_MIT
```

```yaml $(package-passivestamp)
tag: package-passivestamp-2018-12-20
```

```yaml $(package-activestamp)
tag: package-2021-10-01
```

### Validations

Run validations when `--validate` is specified on command line

``` yaml $(validate)
azure-validator: true
model-validator: true
semantic-validator: true
message-format: json
```

<<<<<<< HEAD
=======
### Tag: package-passivestamp-2018-12-20
These settings apply only when `--tag=package-passivestamp-2018-12-20` is specified on the command line.

``` yaml $(tag) == 'package-passivestamp-2018-12-20'
input-file:
-  Microsoft.RecoveryServices/stable/2018-12-20/bms.json
```

### Tag: package-2021-10

These settings apply only when `--tag=package-2021-10` is specified on the command line.

```yaml $(tag) == 'package-2021-10'
input-file:
  - Microsoft.RecoveryServices/stable/2021-10-01/bms.json
```
>>>>>>> 1d5f5252

### Tag: package-2021-08

These settings apply only when `--tag=package-2021-08` is specified on the command line.

```yaml $(tag) == 'package-2021-08'
input-file:
  - Microsoft.RecoveryServices/stable/2021-08-01/bms.json
<<<<<<< HEAD
  - Microsoft.RecoveryServices/stable/2018-12-20/bms.json
=======
>>>>>>> 1d5f5252
```
### Tag: package-2021-07

These settings apply only when `--tag=package-2021-07` is specified on the command line.

``` yaml $(tag) == 'package-2021-07'
input-file:
  - Microsoft.RecoveryServices/stable/2021-07-01/bms.json
```

### Tag: package-2021-06

These settings apply only when `--tag=package-2021-06` is specified on the command line.

``` yaml $(tag) == 'package-2021-06'
input-file:
  - Microsoft.RecoveryServices/stable/2021-06-01/bms.json
```

### Tag: package-2021-04

These settings apply only when `--tag=package-2021-04` is specified on the command line.

``` yaml $(tag) == 'package-2021-04'
input-file:
- Microsoft.RecoveryServices/stable/2021-04-01/bms.json
```

### Tag: package-2021-03

These settings apply only when `--tag=package-2021-03` is specified on the command line.

``` yaml $(tag) == 'package-2021-03'
input-file:
- Microsoft.RecoveryServices/stable/2021-03-01/bms.json
```

### Tag: package-2021-02-10

These settings apply only when `--tag=package-2021-02-10` is specified on the command line.

``` yaml $(tag) == 'package-2021-02-10'
input-file:
- Microsoft.RecoveryServices/stable/2021-02-10/bms.json
```

### Tag: package-2021-02-preview

These settings apply only when `--tag=package-2021-02-preview` is specified on the command line.

``` yaml $(tag) == 'package-2021-02-preview'
input-file:
- Microsoft.RecoveryServices/preview/2021-02-01-preview/bms.json
```

### Tag: package-2021-02

These settings apply only when `--tag=package-2021-02` is specified on the command line.

``` yaml $(tag) == 'package-2021-02'
input-file:
- Microsoft.RecoveryServices/stable/2021-02-01/bms.json
```

### Tag: package-2021-01

These settings apply only when `--tag=package-2021-01` is specified on the command line.

``` yaml $(tag) == 'package-2021-01'
input-file:
- Microsoft.RecoveryServices/stable/2021-01-01/bms.json
```

### Tag: package-2020-12

These settings apply only when `--tag=package-2020-12` is specified on the command line.

``` yaml $(tag) == 'package-2020-12'
input-file:
- Microsoft.RecoveryServices/stable/2020-12-01/bms.json
```

### Tag: package-2020-10

These settings apply only when `--tag=package-2020-10` is specified on the command line.

``` yaml $(tag) == 'package-2020-10'
input-file:
- Microsoft.RecoveryServices/stable/2020-10-01/bms.json
```

### Tag: package-2020-07

These settings apply only when `--tag=package-2020-07` is specified on the command line.

``` yaml $(tag) == 'package-2020-07'
input-file:
- Microsoft.RecoveryServices/stable/2020-07-01/bms.json
```

### Tag: package-2020-02

These settings apply only when `--tag=package-2020-02` is specified on the command line.

``` yaml $(tag) == 'package-2020-02'
input-file:
- Microsoft.RecoveryServices/stable/2020-02-02/bms.json
```

### Tag: package-2019-06

These settings apply only when `--tag=package-2019-06` is specified on the command line.

``` yaml $(tag) == 'package-2019-06'
input-file:
- Microsoft.RecoveryServices/stable/2019-06-15/bms.json
```

### Tag: package-2019-05

These settings apply only when `--tag=package-2019-05` is specified on the command line.

``` yaml $(tag) == 'package-2019-05'
input-file:
- Microsoft.RecoveryServices/stable/2019-05-13/bms.json
```

### Tag: package-2017-07

These settings apply only when `--tag=package-2017-07` is specified on the command line.

``` yaml $(tag) == 'package-2017-07'
input-file:
- Microsoft.RecoveryServices/stable/2017-07-01/bms.json
```

### Tag: package-2016-06

These settings apply only when `--tag=package-2016-06` is specified on the command line.

``` yaml $(tag) == 'package-2016-06'
input-file:
- Microsoft.RecoveryServices/stable/2016-06-01/recoveryservicesbackup.json
- Microsoft.RecoveryServices/stable/2016-06-01/registeredIdentities.json
```

### Tag: package-2016-08

These settings apply only when `--tag=package-2016-08` is specified on the command line.

``` yaml $(tag) == 'package-2016-08'
input-file:
- Microsoft.RecoveryServices/stable/2016-08-10/operations.json
```

### Tag: package-2016-12

These settings apply only when `--tag=package-2016-12` is specified on the command line.

``` yaml $(tag) == 'package-2016-12'
input-file:
- Microsoft.RecoveryServices/stable/2016-12-01/bms.json
```

### Tag: package-2017-07-only

These settings apply only when `--tag=package-2017-07` is specified on the command line.

``` yaml $(tag) == 'package-2017-07-only'
input-file:
- Microsoft.RecoveryServices/stable/2017-07-01/bms.json
```

---

# Code Generation

## Swagger to SDK

This section describes what SDK should be generated by the automatic system.
This is not used by Autorest itself.

``` yaml $(swagger-to-sdk)
swagger-to-sdk:
  - repo: azure-sdk-for-net
  - repo: azure-sdk-for-python
  - repo: azure-sdk-for-python-track2
  - repo: azure-sdk-for-java
  - repo: azure-sdk-for-go
  - repo: azure-sdk-for-js
  - repo: azure-sdk-for-node
  - repo: azure-sdk-for-ruby
    after_scripts:
      - bundle install && rake arm:regen_all_profiles['azure_mgmt_recovery_services_backup']
  - repo: azure-resource-manager-schemas
```

## C#

These settings apply only when `--csharp` is specified on the command line.
Please also specify `--csharp-sdks-folder=<path to "SDKs" directory of your azure-sdk-for-net clone>`.

``` yaml $(csharp)
csharp:
  azure-arm: true
  payload-flattening-threshold: 1
  license-header: MICROSOFT_MIT_NO_VERSION
  namespace: Microsoft.Azure.Management.RecoveryServices.Backup
  output-folder: $(csharp-sdks-folder)/recoveryservices-backup/Microsoft.Azure.Management.RecoveryServices.Backup/src/Generated
  clear-output-folder: true
```

## Go

See configuration in [readme.go.md](./readme.go.md)

## Java

See configuration in [readme.java.md](./readme.java.md)

## Suppression

``` yaml $(directive)
directive:
  - suppress: ImplementPrivateEndpointAPIs
    from: Microsoft.RecoveryServices/stable/2018-12-20/bms.json
    reason: Existing API version. Private Endpoint are not supposed to be implemented for this API version dedicated for CRR, that uses API version based routing.
  - suppress: ImplementPrivateEndpointAPIs
    from: Microsoft.RecoveryServices/stable/2021-06-01/bms.json
    reason: Addition of new API version is specific to MSI support for our service, to ensure sign off we commit we will take a fix for Private endpoint in Ni.
```<|MERGE_RESOLUTION|>--- conflicted
+++ resolved
@@ -54,8 +54,6 @@
 message-format: json
 ```
 
-<<<<<<< HEAD
-=======
 ### Tag: package-passivestamp-2018-12-20
 These settings apply only when `--tag=package-passivestamp-2018-12-20` is specified on the command line.
 
@@ -72,7 +70,6 @@
 input-file:
   - Microsoft.RecoveryServices/stable/2021-10-01/bms.json
 ```
->>>>>>> 1d5f5252
 
 ### Tag: package-2021-08
 
@@ -81,10 +78,6 @@
 ```yaml $(tag) == 'package-2021-08'
 input-file:
   - Microsoft.RecoveryServices/stable/2021-08-01/bms.json
-<<<<<<< HEAD
-  - Microsoft.RecoveryServices/stable/2018-12-20/bms.json
-=======
->>>>>>> 1d5f5252
 ```
 ### Tag: package-2021-07
 

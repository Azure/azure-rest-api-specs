--- conflicted
+++ resolved
@@ -28,14 +28,11 @@
 title: Recovery Services Backup Client
 description: Open API 2.0 Specs for Azure RecoveryServices Backup service
 openapi-type: arm
-<<<<<<< HEAD
-tag: package-preview-2022-09
+tag: package-2022-09-preview
 csharp-sdks-folder: ./Generated/CSharp
 python-sdks-folder: ./Generated/Python
 go-sdk-folder: ./Generated/Golang
-=======
-tag: package-2022-09-preview
->>>>>>> 6e200951
+
 license-header: MICROSOFT_MIT
 ```
 
@@ -58,12 +55,8 @@
 message-format: json
 ```
 
-<<<<<<< HEAD
-### Tag: package-preview-2022-09
-=======
 
 ### Tag: package-2022-09-preview
->>>>>>> 6e200951
 
 These settings apply only when `--tag=package-2022-09-preview` is specified on the command line.
 

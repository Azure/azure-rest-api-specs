# RecoveryServices.Backup

> see https://aka.ms/autorest

This is the AutoRest configuration file for RecoveryServicesBackup.

---

## Getting Started

To build the SDK for RecoveryServicesBackup, simply [Install AutoRest](https://aka.ms/autorest/install) and in this folder, run:

> `autorest`

To see additional help and options, run:

> `autorest --help`

---

## Configuration

### Basic Information

These are the global settings for the RecoveryServicesBackup API.

``` yaml
title: Recovery Services Backup Client
description: Open API 2.0 Specs for Azure RecoveryServices Backup service
openapi-type: arm
tag: package-2023-02
csharp-sdks-folder: ./Generated/CSharp
python-sdks-folder: ./Generated/Python
go-sdk-folder: ./Generated/Golang

license-header: MICROSOFT_MIT
```

``` yaml $(package-passivestamp)
tag: package-passivestamp-2023-01-15
```

``` yaml $(package-activestamp)
tag: package-2023-02
```

### Validations

Run validations when `--validate` is specified on command line

``` yaml $(validate)
azure-validator: true
model-validator: true
semantic-validator: true
message-format: json
```


<<<<<<< HEAD
### Tag: package-passivestamp-2023-01-15

These settings apply only when `--tag=package-passivestamp-2023-01-15` is specified on the command line.

```yaml $(tag) == 'package-passivestamp-2023-01-15'
input-file:
  - Microsoft.RecoveryServices/stable/2023-01-15/bms.json
=======
### Tag: package-2023-02

These settings apply only when `--tag=package-2023-02` is specified on the command line.

```yaml $(tag) == 'package-2023-02'
input-file:
  - Microsoft.RecoveryServices/stable/2023-02-01/bms.json
>>>>>>> 72484575
```
### Tag: package-2023-01

These settings apply only when `--tag=package-2023-01` is specified on the command line.

``` yaml $(tag) == 'package-2023-01'
input-file:
  - Microsoft.RecoveryServices/stable/2023-01-01/bms.json
```

### Tag: package-2022-10

These settings apply only when `--tag=package-2022-10` is specified on the command line.

``` yaml $(tag) == 'package-2022-10'
input-file:
  - Microsoft.RecoveryServices/stable/2022-10-01/bms.json
```

### Tag: package-preview-2022-09

These settings apply only when `--tag=package-preview-2022-09` is specified on the command line.

```yaml $(tag) == 'package-preview-2022-09'
input-file:
  - Microsoft.RecoveryServices/preview/2022-09-30-preview/bms.json
```

### Tag: package-2022-09-preview

These settings apply only when `--tag=package-2022-09-preview` is specified on the command line.

``` yaml $(tag) == 'package-2022-09-preview'
input-file:
  - Microsoft.RecoveryServices/preview/2022-09-01-preview/bms.json
```

### Tag: package-2022-06-01-preview

These settings apply only when `--tag=package-2022-06-01-preview` is specified on the command line.

``` yaml $(tag) == 'package-2022-06-01-preview'
input-file:
  - Microsoft.RecoveryServices/preview/2022-06-01-preview/bms.json
```

### Tag: package-2022-04

These settings apply only when `--tag=package-2022-04` is specified on the command line.

``` yaml $(tag) == 'package-2022-04'
input-file:
  - Microsoft.RecoveryServices/stable/2022-04-01/bms.json
```

### Tag: package-2022-03

These settings apply only when `--tag=package-2022-03` is specified on the command line.

``` yaml $(tag) == 'package-2022-03'
input-file:
  - Microsoft.RecoveryServices/stable/2022-03-01/bms.json
```

### Tag: package-2022-02

These settings apply only when `--tag=package-2022-02` is specified on the command line.

``` yaml $(tag) == 'package-2022-02'
input-file:
  - Microsoft.RecoveryServices/stable/2022-02-01/bms.json
```

### Tag: package-2022-01

These settings apply only when `--tag=package-2022-01` is specified on the command line.

``` yaml $(tag) == 'package-2022-01'
input-file:
  - Microsoft.RecoveryServices/stable/2022-01-01/bms.json
```

### Tag: package-2021-12

These settings apply only when `--tag=package-2021-12` is specified on the command line.

``` yaml $(tag) == 'package-2021-12'
input-file:
  - Microsoft.RecoveryServices/stable/2021-12-01/bms.json
```

### Tag: package-passivestamp-2021-11-15

These settings apply only when `--tag=package-passivestamp-2021-11-15` is specified on the command line.

``` yaml $(tag) == 'package-passivestamp-2021-11-15'
input-file:
-  Microsoft.RecoveryServices/stable/2021-11-15/bms.json
```

### Tag: package-passivestamp-2018-12-20

These settings apply only when `--tag=package-passivestamp-2018-12-20` is specified on the command line.

``` yaml $(tag) == 'package-passivestamp-2018-12-20'
input-file:
-  Microsoft.RecoveryServices/stable/2018-12-20/bms.json
```

### Tag: package-2021-10

These settings apply only when `--tag=package-2021-10` is specified on the command line.

``` yaml $(tag) == 'package-2021-10'
input-file:
  - Microsoft.RecoveryServices/stable/2021-10-01/bms.json
```

### Tag: package-2021-08

These settings apply only when `--tag=package-2021-08` is specified on the command line.

``` yaml $(tag) == 'package-2021-08'
input-file:
  - Microsoft.RecoveryServices/stable/2021-08-01/bms.json
```

### Tag: package-2021-07

These settings apply only when `--tag=package-2021-07` is specified on the command line.

``` yaml $(tag) == 'package-2021-07'
input-file:
  - Microsoft.RecoveryServices/stable/2021-07-01/bms.json
```

### Tag: package-2021-06

These settings apply only when `--tag=package-2021-06` is specified on the command line.

``` yaml $(tag) == 'package-2021-06'
input-file:
  - Microsoft.RecoveryServices/stable/2021-06-01/bms.json
```

### Tag: package-2021-04

These settings apply only when `--tag=package-2021-04` is specified on the command line.

``` yaml $(tag) == 'package-2021-04'
input-file:
- Microsoft.RecoveryServices/stable/2021-04-01/bms.json
```

### Tag: package-2021-03

These settings apply only when `--tag=package-2021-03` is specified on the command line.

``` yaml $(tag) == 'package-2021-03'
input-file:
- Microsoft.RecoveryServices/stable/2021-03-01/bms.json
```

### Tag: package-2021-02-10

These settings apply only when `--tag=package-2021-02-10` is specified on the command line.

``` yaml $(tag) == 'package-2021-02-10'
input-file:
- Microsoft.RecoveryServices/stable/2021-02-10/bms.json
```

### Tag: package-2021-02-preview

These settings apply only when `--tag=package-2021-02-preview` is specified on the command line.

``` yaml $(tag) == 'package-2021-02-preview'
input-file:
- Microsoft.RecoveryServices/preview/2021-02-01-preview/bms.json
```

### Tag: package-2021-02

These settings apply only when `--tag=package-2021-02` is specified on the command line.

``` yaml $(tag) == 'package-2021-02'
input-file:
- Microsoft.RecoveryServices/stable/2021-02-01/bms.json
```

### Tag: package-2021-01

These settings apply only when `--tag=package-2021-01` is specified on the command line.

``` yaml $(tag) == 'package-2021-01'
input-file:
- Microsoft.RecoveryServices/stable/2021-01-01/bms.json
```

### Tag: package-2020-12

These settings apply only when `--tag=package-2020-12` is specified on the command line.

``` yaml $(tag) == 'package-2020-12'
input-file:
- Microsoft.RecoveryServices/stable/2020-12-01/bms.json
```

### Tag: package-2020-10

These settings apply only when `--tag=package-2020-10` is specified on the command line.

``` yaml $(tag) == 'package-2020-10'
input-file:
- Microsoft.RecoveryServices/stable/2020-10-01/bms.json
```

### Tag: package-2020-07

These settings apply only when `--tag=package-2020-07` is specified on the command line.

``` yaml $(tag) == 'package-2020-07'
input-file:
- Microsoft.RecoveryServices/stable/2020-07-01/bms.json
```

### Tag: package-2020-02

These settings apply only when `--tag=package-2020-02` is specified on the command line.

``` yaml $(tag) == 'package-2020-02'
input-file:
- Microsoft.RecoveryServices/stable/2020-02-02/bms.json
```

### Tag: package-2019-06

These settings apply only when `--tag=package-2019-06` is specified on the command line.

``` yaml $(tag) == 'package-2019-06'
input-file:
- Microsoft.RecoveryServices/stable/2019-06-15/bms.json
```

### Tag: package-2019-05

These settings apply only when `--tag=package-2019-05` is specified on the command line.

``` yaml $(tag) == 'package-2019-05'
input-file:
- Microsoft.RecoveryServices/stable/2019-05-13/bms.json
```

### Tag: package-2017-07

These settings apply only when `--tag=package-2017-07` is specified on the command line.

``` yaml $(tag) == 'package-2017-07'
input-file:
- Microsoft.RecoveryServices/stable/2017-07-01/bms.json
```

### Tag: package-2016-06

These settings apply only when `--tag=package-2016-06` is specified on the command line.

``` yaml $(tag) == 'package-2016-06'
input-file:
- Microsoft.RecoveryServices/stable/2016-06-01/recoveryservicesbackup.json
- Microsoft.RecoveryServices/stable/2016-06-01/registeredIdentities.json
```

### Tag: package-2016-08

These settings apply only when `--tag=package-2016-08` is specified on the command line.

``` yaml $(tag) == 'package-2016-08'
input-file:
- Microsoft.RecoveryServices/stable/2016-08-10/operations.json
```

### Tag: package-2016-12

These settings apply only when `--tag=package-2016-12` is specified on the command line.

``` yaml $(tag) == 'package-2016-12'
input-file:
- Microsoft.RecoveryServices/stable/2016-12-01/bms.json
```

### Tag: package-2017-07-only

These settings apply only when `--tag=package-2017-07` is specified on the command line.

``` yaml $(tag) == 'package-2017-07-only'
input-file:
- Microsoft.RecoveryServices/stable/2017-07-01/bms.json
```

---

# Code Generation

## Swagger to SDK

This section describes what SDK should be generated by the automatic system.
This is not used by Autorest itself.

``` yaml $(swagger-to-sdk)
swagger-to-sdk:
  - repo: azure-sdk-for-net-track2
  - repo: azure-sdk-for-python-track2
  - repo: azure-sdk-for-java
  - repo: azure-sdk-for-go
  - repo: azure-sdk-for-js
  - repo: azure-sdk-for-node
  - repo: azure-sdk-for-ruby
    after_scripts:
      - bundle install && rake arm:regen_all_profiles['azure_mgmt_recovery_services_backup']
  - repo: azure-resource-manager-schemas
  - repo: azure-powershell
```

## C#

These settings apply only when `--csharp` is specified on the command line.
Please also specify `--csharp-sdks-folder=<path to "SDKs" directory of your azure-sdk-for-net clone>`.

``` yaml $(csharp)
csharp:
  azure-arm: true
  payload-flattening-threshold: 1
  license-header: MICROSOFT_MIT_NO_VERSION
  namespace: Microsoft.Azure.Management.RecoveryServices.Backup
  output-folder: $(csharp-sdks-folder)/recoveryservices-backup/Microsoft.Azure.Management.RecoveryServices.Backup/src/recoveryservicesbackup/Generated
  clear-output-folder: true
```

## Go

See configuration in [readme.go.md](./readme.go.md)

## Python

See configuration in [readme.python.md](./readme.python.md)

## Java

See configuration in [readme.java.md](./readme.java.md)

## Suppression

``` yaml $(directive)
directive:
  - suppress: ImplementPrivateEndpointAPIs
    from: Microsoft.RecoveryServices/stable/2018-12-20/bms.json
    reason: Existing API version. Private Endpoint are not supposed to be implemented for this API version dedicated for CRR, that uses API version based routing.
  - suppress: ImplementPrivateEndpointAPIs
    from: Microsoft.RecoveryServices/stable/2021-06-01/bms.json
    reason: Addition of new API version is specific to MSI support for our service, to ensure sign off we commit we will take a fix for Private endpoint in Ni.
```<|MERGE_RESOLUTION|>--- conflicted
+++ resolved
@@ -56,24 +56,23 @@
 ```
 
 
-<<<<<<< HEAD
+### Tag: package-2023-02
+
+These settings apply only when `--tag=package-2023-02` is specified on the command line.
+
+```yaml $(tag) == 'package-2023-02'
+input-file:
+  - Microsoft.RecoveryServices/stable/2023-02-01/bms.json
+```
 ### Tag: package-passivestamp-2023-01-15
 
 These settings apply only when `--tag=package-passivestamp-2023-01-15` is specified on the command line.
 
-```yaml $(tag) == 'package-passivestamp-2023-01-15'
+``` yaml $(tag) == 'package-passivestamp-2023-01-15'
 input-file:
   - Microsoft.RecoveryServices/stable/2023-01-15/bms.json
-=======
-### Tag: package-2023-02
-
-These settings apply only when `--tag=package-2023-02` is specified on the command line.
-
-```yaml $(tag) == 'package-2023-02'
-input-file:
-  - Microsoft.RecoveryServices/stable/2023-02-01/bms.json
->>>>>>> 72484575
-```
+```
+
 ### Tag: package-2023-01
 
 These settings apply only when `--tag=package-2023-01` is specified on the command line.

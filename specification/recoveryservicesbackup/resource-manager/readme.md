# RecoveryServices.Backup

> see https://aka.ms/autorest

This is the AutoRest configuration file for RecoveryServicesBackup.



---
## Getting Started
To build the SDK for RecoveryServicesBackup, simply [Install AutoRest](https://aka.ms/autorest/install) and in this folder, run:

> `autorest`

To see additional help and options, run:

> `autorest --help`
---

## Configuration



### Basic Information
These are the global settings for the RecoveryServicesBackup API.

``` yaml
title: Recovery Services Backup Client
description: Open API 2.0 Specs for Azure RecoveryServices Backup service
openapi-type: arm
<<<<<<< HEAD
tag: package-2020-12
=======
tag: package-2021-01
>>>>>>> aa19725f
csharp-sdks-folder: ./Generated/CSharp
python-sdks-folder: ./Generated/Python
go-sdk-folder: ./Generated/Golang

license-header: MICROSOFT_MIT
```

### Validations
Run validations when `--validate` is specified on command line

``` yaml $(validate)
azure-validator: true
model-validator: true
semantic-validator: true
message-format: json
```
<<<<<<< HEAD
=======

### Tag: package-2021-01

These settings apply only when `--tag=package-2021-01` is specified on the command line.

``` yaml $(tag) == 'package-2021-01'
input-file:
- Microsoft.RecoveryServices/stable/2021-01-01/bms.json
- Microsoft.RecoveryServices/stable/2018-12-20/bms.json
- Microsoft.RecoveryServices/stable/2017-07-01/bms.json
- Microsoft.RecoveryServices/stable/2016-08-10/operations.json
```

>>>>>>> aa19725f
### Tag: package-2020-12

These settings apply only when `--tag=package-2020-12` is specified on the command line.

``` yaml $(tag) == 'package-2020-12'
input-file:
- Microsoft.RecoveryServices/stable/2020-12-01/bms.json
- Microsoft.RecoveryServices/stable/2018-12-20/bms.json
- Microsoft.RecoveryServices/stable/2017-07-01/bms.json
- Microsoft.RecoveryServices/stable/2016-08-10/operations.json
```

### Tag: package-2020-10

These settings apply only when `--tag=package-2020-10` is specified on the command line.

``` yaml $(tag) == 'package-2020-10'
input-file:
- Microsoft.RecoveryServices/stable/2020-10-01/bms.json
- Microsoft.RecoveryServices/stable/2018-12-20/bms.json
- Microsoft.RecoveryServices/stable/2017-07-01/bms.json
- Microsoft.RecoveryServices/stable/2016-08-10/operations.json
```

### Tag: package-2020-07

These settings apply only when `--tag=package-2020-07` is specified on the command line.

``` yaml $(tag) == 'package-2020-07'
input-file:
- Microsoft.RecoveryServices/stable/2020-07-01/bms.json
- Microsoft.RecoveryServices/stable/2018-12-20/bms.json
- Microsoft.RecoveryServices/stable/2017-07-01/bms.json
- Microsoft.RecoveryServices/stable/2016-08-10/operations.json
```

### Tag: package-2020-02

These settings apply only when `--tag=package-2020-02` is specified on the command line.

``` yaml $(tag) == 'package-2020-02'
input-file:
- Microsoft.RecoveryServices/stable/2020-02-02/bms.json
- Microsoft.RecoveryServices/stable/2019-06-15/bms.json
- Microsoft.RecoveryServices/stable/2017-07-01/bms.json
- Microsoft.RecoveryServices/stable/2016-12-01/bms.json
- Microsoft.RecoveryServices/stable/2016-08-10/operations.json
```


### Tag: package-2019-06

These settings apply only when `--tag=package-2019-06` is specified on the command line.

``` yaml $(tag) == 'package-2019-06'
input-file:
- Microsoft.RecoveryServices/stable/2019-06-15/bms.json
- Microsoft.RecoveryServices/stable/2017-07-01/bms.json
- Microsoft.RecoveryServices/stable/2016-12-01/bms.json
- Microsoft.RecoveryServices/stable/2016-08-10/operations.json
```

### Tag: package-2019-05

These settings apply only when `--tag=package-2019-05` is specified on the command line.

``` yaml $(tag) == 'package-2019-05'
input-file:
- Microsoft.RecoveryServices/stable/2019-05-13/bms.json
- Microsoft.RecoveryServices/stable/2017-07-01/bms.json
- Microsoft.RecoveryServices/stable/2016-12-01/bms.json
- Microsoft.RecoveryServices/stable/2016-08-10/operations.json
```

### Tag: package-2017-07

These settings apply only when `--tag=package-2017-07` is specified on the command line.

``` yaml $(tag) == 'package-2017-07'
input-file:
- Microsoft.RecoveryServices/stable/2017-07-01/bms.json
- Microsoft.RecoveryServices/stable/2016-12-01/bms.json
- Microsoft.RecoveryServices/stable/2016-08-10/operations.json
```

### Tag: package-2016-06

These settings apply only when `--tag=package-2016-06` is specified on the command line.

``` yaml $(tag) == 'package-2016-06'
input-file:
- Microsoft.RecoveryServices/stable/2016-06-01/recoveryservicesbackup.json
- Microsoft.RecoveryServices/stable/2016-06-01/registeredIdentities.json
```

### Tag: package-2016-08

These settings apply only when `--tag=package-2016-08` is specified on the command line.

``` yaml $(tag) == 'package-2016-08'
input-file:
- Microsoft.RecoveryServices/stable/2016-08-10/operations.json
```

### Tag: package-2016-12

These settings apply only when `--tag=package-2016-12` is specified on the command line.

``` yaml $(tag) == 'package-2016-12'
input-file:
- Microsoft.RecoveryServices/stable/2016-12-01/bms.json
```

### Tag: package-2017-07-only

These settings apply only when `--tag=package-2017-07` is specified on the command line.

``` yaml $(tag) == 'package-2017-07-only'
input-file:
- Microsoft.RecoveryServices/stable/2017-07-01/bms.json
```

---
# Code Generation


## Swagger to SDK

This section describes what SDK should be generated by the automatic system.
This is not used by Autorest itself.

``` yaml $(swagger-to-sdk)
swagger-to-sdk:
  - repo: azure-sdk-for-net
  - repo: azure-sdk-for-python
  - repo: azure-sdk-for-java
  - repo: azure-sdk-for-go
  - repo: azure-sdk-for-js
  - repo: azure-sdk-for-node
  - repo: azure-sdk-for-ruby
    after_scripts:
      - bundle install && rake arm:regen_all_profiles['azure_mgmt_recovery_services_backup']
  - repo: azure-resource-manager-schemas
    after_scripts:
      - node sdkauto_afterscript.js recoveryservicesbackup/resource-manager
```


## C#

These settings apply only when `--csharp` is specified on the command line.
Please also specify `--csharp-sdks-folder=<path to "SDKs" directory of your azure-sdk-for-net clone>`.

```yaml $(csharp)
csharp:
  azure-arm: true
  payload-flattening-threshold: 1
  license-header: MICROSOFT_MIT_NO_VERSION
  namespace: Microsoft.Azure.Management.RecoveryServices.Backup
  output-folder: $(csharp-sdks-folder)/recoveryservices-backup/Microsoft.Azure.Management.RecoveryServices.Backup/src/Generated
  clear-output-folder: true
```

## Go

See configuration in [readme.go.md](./readme.go.md)

## Java

See configuration in [readme.java.md](./readme.java.md)

## AzureResourceSchema

See configuration in [readme.azureresourceschema.md](./readme.azureresourceschema.md)
<|MERGE_RESOLUTION|>--- conflicted
+++ resolved
@@ -28,11 +28,7 @@
 title: Recovery Services Backup Client
 description: Open API 2.0 Specs for Azure RecoveryServices Backup service
 openapi-type: arm
-<<<<<<< HEAD
-tag: package-2020-12
-=======
 tag: package-2021-01
->>>>>>> aa19725f
 csharp-sdks-folder: ./Generated/CSharp
 python-sdks-folder: ./Generated/Python
 go-sdk-folder: ./Generated/Golang
@@ -49,8 +45,6 @@
 semantic-validator: true
 message-format: json
 ```
-<<<<<<< HEAD
-=======
 
 ### Tag: package-2021-01
 
@@ -64,7 +58,6 @@
 - Microsoft.RecoveryServices/stable/2016-08-10/operations.json
 ```
 
->>>>>>> aa19725f
 ### Tag: package-2020-12
 
 These settings apply only when `--tag=package-2020-12` is specified on the command line.

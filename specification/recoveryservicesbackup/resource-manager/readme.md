# RecoveryServices.Backup

> see https://aka.ms/autorest

This is the AutoRest configuration file for RecoveryServicesBackup.

---

## Getting Started

To build the SDK for RecoveryServicesBackup, simply [Install AutoRest](https://aka.ms/autorest/install) and in this folder, run:

> `autorest`

To see additional help and options, run:

> `autorest --help`

---

## Configuration

### Basic Information

These are the global settings for the RecoveryServicesBackup API.

``` yaml
title: Recovery Services Backup Client
description: Open API 2.0 Specs for Azure RecoveryServices Backup service
openapi-type: arm
tag: package-2024-01
csharp-sdks-folder: ./Generated/CSharp
python-sdks-folder: ./Generated/Python
go-sdk-folder: ./Generated/Golang

license-header: MICROSOFT_MIT
```

``` yaml $(package-passivestamp)
tag: package-passivestamp-2023-12-15
```

``` yaml $(package-activestamp)
tag: package-2024-01
```

### Validations

Run validations when `--validate` is specified on command line

``` yaml $(validate)
azure-validator: true
model-validator: true
semantic-validator: true
message-format: json
```


<<<<<<< HEAD
### Tag: package-passivestamp-2023-12-15

These settings apply only when `--tag=package-passivestamp-2023-12-15` is specified on the command line.

```yaml $(tag) == 'package-passivestamp-2023-12-15'
input-file:
  - Microsoft.RecoveryServices/stable/2023-12-15/bms.json
=======
### Tag: package-2024-01

These settings apply only when `--tag=package-2024-01` is specified on the command line.

```yaml $(tag) == 'package-2024-01'
input-file:
  - Microsoft.RecoveryServices/stable/2024-01-01/bms.json
>>>>>>> e4dd3e7e
```
### Tag: package-2023-08

These settings apply only when `--tag=package-2023-08` is specified on the command line.

``` yaml $(tag) == 'package-2023-08'
input-file:
  - Microsoft.RecoveryServices/stable/2023-08-01/bms.json
```

### Tag: package-2023-06

These settings apply only when `--tag=package-2023-06` is specified on the command line.

``` yaml $(tag) == 'package-2023-06'
input-file:
  - Microsoft.RecoveryServices/stable/2023-06-01/bms.json
```

### Tag: package-2023-04

These settings apply only when `--tag=package-2023-04` is specified on the command line.

``` yaml $(tag) == 'package-2023-04'
input-file:
  - Microsoft.RecoveryServices/stable/2023-04-01/bms.json
```

### Tag: package-2023-02

These settings apply only when `--tag=package-2023-02` is specified on the command line.

``` yaml $(tag) == 'package-2023-02'
input-file:
  - Microsoft.RecoveryServices/stable/2023-02-01/bms.json
```

### Tag: package-passivestamp-2023-01-15

These settings apply only when `--tag=package-passivestamp-2023-01-15` is specified on the command line.

``` yaml $(tag) == 'package-passivestamp-2023-01-15'
input-file:
  - Microsoft.RecoveryServices/stable/2023-01-15/bms.json
```

### Tag: package-2023-01

These settings apply only when `--tag=package-2023-01` is specified on the command line.

``` yaml $(tag) == 'package-2023-01'
input-file:
  - Microsoft.RecoveryServices/stable/2023-01-01/bms.json
```

### Tag: package-2022-10

These settings apply only when `--tag=package-2022-10` is specified on the command line.

``` yaml $(tag) == 'package-2022-10'
input-file:
  - Microsoft.RecoveryServices/stable/2022-10-01/bms.json
```

### Tag: package-preview-2022-09

These settings apply only when `--tag=package-preview-2022-09` is specified on the command line.

``` yaml $(tag) == 'package-preview-2022-09'
input-file:
  - Microsoft.RecoveryServices/preview/2022-09-30-preview/bms.json
```

### Tag: package-2022-09-preview

These settings apply only when `--tag=package-2022-09-preview` is specified on the command line.

``` yaml $(tag) == 'package-2022-09-preview'
input-file:
  - Microsoft.RecoveryServices/preview/2022-09-01-preview/bms.json
```

### Tag: package-2022-06-01-preview

These settings apply only when `--tag=package-2022-06-01-preview` is specified on the command line.

``` yaml $(tag) == 'package-2022-06-01-preview'
input-file:
  - Microsoft.RecoveryServices/preview/2022-06-01-preview/bms.json
```

### Tag: package-2022-04

These settings apply only when `--tag=package-2022-04` is specified on the command line.

``` yaml $(tag) == 'package-2022-04'
input-file:
  - Microsoft.RecoveryServices/stable/2022-04-01/bms.json
```

### Tag: package-2022-03

These settings apply only when `--tag=package-2022-03` is specified on the command line.

``` yaml $(tag) == 'package-2022-03'
input-file:
  - Microsoft.RecoveryServices/stable/2022-03-01/bms.json
```

### Tag: package-2022-02

These settings apply only when `--tag=package-2022-02` is specified on the command line.

``` yaml $(tag) == 'package-2022-02'
input-file:
  - Microsoft.RecoveryServices/stable/2022-02-01/bms.json
```

### Tag: package-2022-01

These settings apply only when `--tag=package-2022-01` is specified on the command line.

``` yaml $(tag) == 'package-2022-01'
input-file:
  - Microsoft.RecoveryServices/stable/2022-01-01/bms.json
```

### Tag: package-2021-12

These settings apply only when `--tag=package-2021-12` is specified on the command line.

``` yaml $(tag) == 'package-2021-12'
input-file:
  - Microsoft.RecoveryServices/stable/2021-12-01/bms.json
```

### Tag: package-passivestamp-2021-11-15

These settings apply only when `--tag=package-passivestamp-2021-11-15` is specified on the command line.

``` yaml $(tag) == 'package-passivestamp-2021-11-15'
input-file:
-  Microsoft.RecoveryServices/stable/2021-11-15/bms.json
```

### Tag: package-passivestamp-2018-12-20

These settings apply only when `--tag=package-passivestamp-2018-12-20` is specified on the command line.

``` yaml $(tag) == 'package-passivestamp-2018-12-20'
input-file:
-  Microsoft.RecoveryServices/stable/2018-12-20/bms.json
```

### Tag: package-2021-10

These settings apply only when `--tag=package-2021-10` is specified on the command line.

``` yaml $(tag) == 'package-2021-10'
input-file:
  - Microsoft.RecoveryServices/stable/2021-10-01/bms.json
```

### Tag: package-2021-08

These settings apply only when `--tag=package-2021-08` is specified on the command line.

``` yaml $(tag) == 'package-2021-08'
input-file:
  - Microsoft.RecoveryServices/stable/2021-08-01/bms.json
```

### Tag: package-2021-07

These settings apply only when `--tag=package-2021-07` is specified on the command line.

``` yaml $(tag) == 'package-2021-07'
input-file:
  - Microsoft.RecoveryServices/stable/2021-07-01/bms.json
```

### Tag: package-2021-06

These settings apply only when `--tag=package-2021-06` is specified on the command line.

``` yaml $(tag) == 'package-2021-06'
input-file:
  - Microsoft.RecoveryServices/stable/2021-06-01/bms.json
```

### Tag: package-2021-04

These settings apply only when `--tag=package-2021-04` is specified on the command line.

``` yaml $(tag) == 'package-2021-04'
input-file:
- Microsoft.RecoveryServices/stable/2021-04-01/bms.json
```

### Tag: package-2021-03

These settings apply only when `--tag=package-2021-03` is specified on the command line.

``` yaml $(tag) == 'package-2021-03'
input-file:
- Microsoft.RecoveryServices/stable/2021-03-01/bms.json
```

### Tag: package-2021-02-10

These settings apply only when `--tag=package-2021-02-10` is specified on the command line.

``` yaml $(tag) == 'package-2021-02-10'
input-file:
- Microsoft.RecoveryServices/stable/2021-02-10/bms.json
```

### Tag: package-2021-02-preview

These settings apply only when `--tag=package-2021-02-preview` is specified on the command line.

``` yaml $(tag) == 'package-2021-02-preview'
input-file:
- Microsoft.RecoveryServices/preview/2021-02-01-preview/bms.json
```

### Tag: package-2021-02

These settings apply only when `--tag=package-2021-02` is specified on the command line.

``` yaml $(tag) == 'package-2021-02'
input-file:
- Microsoft.RecoveryServices/stable/2021-02-01/bms.json
```

### Tag: package-2021-01

These settings apply only when `--tag=package-2021-01` is specified on the command line.

``` yaml $(tag) == 'package-2021-01'
input-file:
- Microsoft.RecoveryServices/stable/2021-01-01/bms.json
```

### Tag: package-2020-12

These settings apply only when `--tag=package-2020-12` is specified on the command line.

``` yaml $(tag) == 'package-2020-12'
input-file:
- Microsoft.RecoveryServices/stable/2020-12-01/bms.json
```

### Tag: package-2020-10

These settings apply only when `--tag=package-2020-10` is specified on the command line.

``` yaml $(tag) == 'package-2020-10'
input-file:
- Microsoft.RecoveryServices/stable/2020-10-01/bms.json
```

### Tag: package-2020-07

These settings apply only when `--tag=package-2020-07` is specified on the command line.

``` yaml $(tag) == 'package-2020-07'
input-file:
- Microsoft.RecoveryServices/stable/2020-07-01/bms.json
```

### Tag: package-2020-02

These settings apply only when `--tag=package-2020-02` is specified on the command line.

``` yaml $(tag) == 'package-2020-02'
input-file:
- Microsoft.RecoveryServices/stable/2020-02-02/bms.json
```

### Tag: package-2019-06

These settings apply only when `--tag=package-2019-06` is specified on the command line.

``` yaml $(tag) == 'package-2019-06'
input-file:
- Microsoft.RecoveryServices/stable/2019-06-15/bms.json
```

### Tag: package-2019-05

These settings apply only when `--tag=package-2019-05` is specified on the command line.

``` yaml $(tag) == 'package-2019-05'
input-file:
- Microsoft.RecoveryServices/stable/2019-05-13/bms.json
```

### Tag: package-2017-07

These settings apply only when `--tag=package-2017-07` is specified on the command line.

``` yaml $(tag) == 'package-2017-07'
input-file:
- Microsoft.RecoveryServices/stable/2017-07-01/bms.json
```

### Tag: package-2016-06

These settings apply only when `--tag=package-2016-06` is specified on the command line.

``` yaml $(tag) == 'package-2016-06'
input-file:
- Microsoft.RecoveryServices/stable/2016-06-01/recoveryservicesbackup.json
- Microsoft.RecoveryServices/stable/2016-06-01/registeredIdentities.json
```

### Tag: package-2016-08

These settings apply only when `--tag=package-2016-08` is specified on the command line.

``` yaml $(tag) == 'package-2016-08'
input-file:
- Microsoft.RecoveryServices/stable/2016-08-10/operations.json
```

### Tag: package-2016-12

These settings apply only when `--tag=package-2016-12` is specified on the command line.

``` yaml $(tag) == 'package-2016-12'
input-file:
- Microsoft.RecoveryServices/stable/2016-12-01/bms.json
```

### Tag: package-2017-07-only

These settings apply only when `--tag=package-2017-07` is specified on the command line.

``` yaml $(tag) == 'package-2017-07-only'
input-file:
- Microsoft.RecoveryServices/stable/2017-07-01/bms.json
```

---

# Code Generation

## Swagger to SDK

This section describes what SDK should be generated by the automatic system.
This is not used by Autorest itself.

``` yaml $(swagger-to-sdk)
swagger-to-sdk:
  - repo: azure-sdk-for-net-track2
  - repo: azure-sdk-for-python-track2
  - repo: azure-sdk-for-java
  - repo: azure-sdk-for-go
  - repo: azure-sdk-for-js
  - repo: azure-sdk-for-node
  - repo: azure-sdk-for-ruby
    after_scripts:
      - bundle install && rake arm:regen_all_profiles['azure_mgmt_recovery_services_backup']
  - repo: azure-resource-manager-schemas
  - repo: azure-powershell
```

## C#

These settings apply only when `--csharp` is specified on the command line.
Please also specify `--csharp-sdks-folder=<path to "SDKs" directory of your azure-sdk-for-net clone>`.

``` yaml $(csharp)
csharp:
  azure-arm: true
  payload-flattening-threshold: 1
  license-header: MICROSOFT_MIT_NO_VERSION
  namespace: Microsoft.Azure.Management.RecoveryServices.Backup
  output-folder: $(csharp-sdks-folder)/recoveryservices-backup/Microsoft.Azure.Management.RecoveryServices.Backup/src/recoveryservicesbackup/Generated
  clear-output-folder: true
```

## Go

See configuration in [readme.go.md](./readme.go.md)

## Python

See configuration in [readme.python.md](./readme.python.md)

## Java

See configuration in [readme.java.md](./readme.java.md)

## Suppression

``` yaml $(directive)
directive:
  - suppress: ImplementPrivateEndpointAPIs
    from: Microsoft.RecoveryServices/stable/2018-12-20/bms.json
    reason: Existing API version. Private Endpoint are not supposed to be implemented for this API version dedicated for CRR, that uses API version based routing.
  - suppress: ImplementPrivateEndpointAPIs
    from: Microsoft.RecoveryServices/stable/2021-06-01/bms.json
    reason: Addition of new API version is specific to MSI support for our service, to ensure sign off we commit we will take a fix for Private endpoint in Ni.
  - suppress: TrackedResourceBeyondsThirdLevel
    from: bms.json
    where: $.definitions.RecoveryPointResource
    reason: This is an existing resource in our service and is present across API version. Suppressing for API versions 2021-11-15, 2023-01-15 for fixing completeness for CRR Get recoverypoints API.
  - suppress: LroErrorContent  
    from: bms.json
    reason: The azure backup service's API infra handles the conversation from execptions to custom error CloudError. Changing this would be breaking change for our service.
  
```<|MERGE_RESOLUTION|>--- conflicted
+++ resolved
@@ -55,8 +55,15 @@
 message-format: json
 ```
 
-
-<<<<<<< HEAD
+### Tag: package-2024-01
+
+These settings apply only when `--tag=package-2024-01` is specified on the command line.
+
+```yaml $(tag) == 'package-2024-01'
+input-file:
+  - Microsoft.RecoveryServices/stable/2024-01-01/bms.json
+```
+
 ### Tag: package-passivestamp-2023-12-15
 
 These settings apply only when `--tag=package-passivestamp-2023-12-15` is specified on the command line.
@@ -64,16 +71,8 @@
 ```yaml $(tag) == 'package-passivestamp-2023-12-15'
 input-file:
   - Microsoft.RecoveryServices/stable/2023-12-15/bms.json
-=======
-### Tag: package-2024-01
-
-These settings apply only when `--tag=package-2024-01` is specified on the command line.
-
-```yaml $(tag) == 'package-2024-01'
-input-file:
-  - Microsoft.RecoveryServices/stable/2024-01-01/bms.json
->>>>>>> e4dd3e7e
-```
+```
+
 ### Tag: package-2023-08
 
 These settings apply only when `--tag=package-2023-08` is specified on the command line.

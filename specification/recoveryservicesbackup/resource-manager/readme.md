--- conflicted
+++ resolved
@@ -28,11 +28,7 @@
 title: Recovery Services Backup Client
 description: Open API 2.0 Specs for Azure RecoveryServices Backup service
 openapi-type: arm
-<<<<<<< HEAD
 tag: package-2025-01-01
-=======
-tag: package-preview-2024-11
->>>>>>> 45924e49
 csharp-sdks-folder: ./Generated/CSharp
 python-sdks-folder: ./Generated/Python
 go-sdk-folder: ./Generated/Golang
@@ -41,19 +37,11 @@
 ```
 
 ```yaml $(package-passivestamp)
-<<<<<<< HEAD
 tag: package-2025-01-01
 ```
 
 ```yaml $(package-activestamp)
 tag: package-2025-01-01
-=======
-tag: package-preview-2024-11
-```
-
-```yaml $(package-activestamp)
-tag: package-preview-2024-11
->>>>>>> 45924e49
 ```
 
 ### Validations
@@ -67,7 +55,6 @@
 message-format: json
 ```
 
-<<<<<<< HEAD
 ### Tag: package-2025-01-01
 
 These settings apply only when `--tag=package-2025-01-01` is specified on the command line.
@@ -75,7 +62,8 @@
 ```yaml $(tag) == 'package-2025-01-01'
 input-file:
   - Microsoft.RecoveryServices/stable/2025-01-01/bms.json
-=======
+```
+
 ### Tag: package-preview-2024-11
 
 These settings apply only when `--tag=package-preview-2024-11` is specified on the command line.
@@ -83,7 +71,6 @@
 ```yaml $(tag) == 'package-preview-2024-11'
 input-file:
   - Microsoft.RecoveryServices/preview/2024-11-01-preview/bms.json
->>>>>>> 45924e49
 ```
 
 ### Tag: package-2024-10

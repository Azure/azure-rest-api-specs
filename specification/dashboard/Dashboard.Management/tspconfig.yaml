parameters:
  "service-dir":
    default: "sdk/dashboard"
emit:
  - "@azure-tools/typespec-autorest"
options:
  "@azure-tools/typespec-autorest":
    omit-unreachable-types: true
    emitter-output-dir: "{project-root}/.."
    azure-resource-provider-folder: "resource-manager"
    output-file: "{azure-resource-provider-folder}/{service-name}/{version-status}/{version}/grafana.json"
    examples-dir: "{project-root}/examples"
  "@azure-tools/typespec-csharp":
    flavor: azure
    clear-output-folder: true
    model-namespace: true
    namespace: "Azure.ResourceManager.Grafana"
    emitter-output-dir: "{output-dir}/{service-dir}/{namespace}"
  "@azure-tools/typespec-python":
    package-dir: "azure-mgmt-dashboard"
    namespace: "azure.mgmt.dashboard"
    generate-test: true
    generate-sample: true
    flavor: "azure"
  "@azure-tools/typespec-java":
    emitter-output-dir: "{output-dir}/{service-dir}/azure-resourcemanager-dashboard"
    namespace: "com.azure.resourcemanager.dashboard"
    service-name: "Dashboard" # human-readable service name, whitespace allowed
    flavor: azure
  "@azure-tools/typespec-ts":
    service-dir: sdk/dashboard
    package-dir: "arm-dashboard"
    is-modular-library: true
    flavor: "azure"
    experimental-extensible-enums: true
    package-details:
      name: "@azure/arm-dashboard"
  "@azure-tools/typespec-go":
    service-dir: "sdk/resourcemanager/dashboard"
<<<<<<< HEAD
    package-dir: "armdashboard"
    module: "github.com/Azure/azure-sdk-for-go/{service-dir}/{package-dir}/v2"
=======
    emitter-output-dir: "{output-dir}/{service-dir}/armdashboard"
    module: "github.com/Azure/azure-sdk-for-go/{service-dir}/armdashboard"
>>>>>>> febf0766
    fix-const-stuttering: true
    flavor: "azure"
    generate-samples: true
    generate-fakes: true
    head-as-boolean: true
    inject-spans: true
linter:
  extends:
    - "@azure-tools/typespec-azure-rulesets/resource-manager"<|MERGE_RESOLUTION|>--- conflicted
+++ resolved
@@ -37,13 +37,8 @@
       name: "@azure/arm-dashboard"
   "@azure-tools/typespec-go":
     service-dir: "sdk/resourcemanager/dashboard"
-<<<<<<< HEAD
-    package-dir: "armdashboard"
-    module: "github.com/Azure/azure-sdk-for-go/{service-dir}/{package-dir}/v2"
-=======
     emitter-output-dir: "{output-dir}/{service-dir}/armdashboard"
-    module: "github.com/Azure/azure-sdk-for-go/{service-dir}/armdashboard"
->>>>>>> febf0766
+    module: "github.com/Azure/azure-sdk-for-go/{service-dir}/armdashboard/v2"
     fix-const-stuttering: true
     flavor: "azure"
     generate-samples: true

--- conflicted
+++ resolved
@@ -1687,6 +1687,13 @@
         "related": {
           "$ref": "#/definitions/JobRelationshipProperties",
           "description": "the recurring job relationship information properties."
+        },
+        "tags": {
+          "type": "object",
+          "additionalProperties": {
+            "type": "string"
+          },
+          "description": "the key-value pairs used to add additional metadata to the job information. (Only for use internally with Scope job type.)"
         }
       },
       "required": [
@@ -1721,20 +1728,6 @@
         "properties": {
           "$ref": "#/definitions/JobProperties",
           "description": "the job specific properties."
-<<<<<<< HEAD
-        },
-        "related": {
-          "$ref": "#/definitions/JobRelationshipProperties",
-          "description": "the recurring job relationship information properties."
-        },
-        "tags": {
-          "type": "object",
-          "additionalProperties": {
-            "type": "string"
-          },
-          "description": "the key-value pairs used to add additional metadata to the job information. (Only for use internally with Scope job type.)"
-=======
->>>>>>> ed72432c
         }
       },
       "required": [

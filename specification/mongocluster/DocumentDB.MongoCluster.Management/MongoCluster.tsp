--- conflicted
+++ resolved
@@ -252,13 +252,8 @@
 /** The connection strings for the given mongo cluster. */
 model ListConnectionStringsResult {
   /** An array that contains the connection strings for a mongo cluster. */
-<<<<<<< HEAD
-  @visibility(Lifecycle.Read)
-  @extension("x-ms-identifiers", #[])
-=======
-  @visibility("read")
+  @visibility(Lifecycle.Read)
   @identifiers(#[])
->>>>>>> 6f339983
   connectionStrings?: ConnectionString[];
 }
 

--- conflicted
+++ resolved
@@ -1,12 +1,4 @@
 import "@azure-tools/typespec-client-generator-core";
-<<<<<<< HEAD
-import "@typespec/openapi";
-import "@typespec/rest";
-import "@typespec/versioning";
-import "./common.tsp";
-import "./service.tsp";
-=======
->>>>>>> 92a02c97
 
 using TypeSpec.Http;
 using TypeSpec.OpenAPI;
@@ -65,16 +57,12 @@
   @visibility("create")
   restoreParameters?: MongoClusterRestoreParameters;
 
-<<<<<<< HEAD
   @doc("The parameters to create a replica mongo cluster.")
   @visibility("create")
   @added(Microsoft.DocumentDB.Versions.v2024_06_01_preview)
   replicaParameters?: MongoClusterReplicaParameters;
 
-  @doc("The administrator's login for the mongo cluster.")
-=======
   /** The administrator's login for the mongo cluster. */
->>>>>>> 92a02c97
   @visibility("read", "create", "update")
   administratorLogin?: string;
 

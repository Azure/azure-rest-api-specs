--- conflicted
+++ resolved
@@ -180,18 +180,6 @@
 
   /** Create a mongo cluster from a restore point-in-time. */
   "PointInTimeRestore",
-<<<<<<< HEAD
-
-  /** Create a replica cluster in distinct geographic region from the source cluster. */
-  @added(Microsoft.DocumentDB.Versions.v2024_06_01_preview)
-  "GeoReplica",
-
-  /** Create a replica cluster in the same geographic region as the source cluster. */
-  @added(Microsoft.DocumentDB.Versions.v2024_06_01_preview)
-  "Replica",
-}
-=======
->>>>>>> 5a42b414
 
   /** Create a replica cluster in distinct geographic region from the source cluster. */
   @added(Microsoft.DocumentDB.Versions.v2024_06_01_preview)
@@ -421,8 +409,6 @@
 
   /** Replication link is re-configuring due to a promotion event. */
   "Reconfiguring",
-<<<<<<< HEAD
-=======
 }
 
 /** Specification for a node group. */
@@ -476,5 +462,4 @@
   @visibility("create", "update")
   @secret
   password?: string;
->>>>>>> 5a42b414
 }
parameters:
  "service-dir":
    default: "sdk/mongocluster"
emit:
  - "@azure-tools/typespec-autorest"
options:
  "@azure-tools/typespec-autorest":
    use-read-only-status-schema: true
    emitter-output-dir: "{project-root}/.."
    azure-resource-provider-folder: "resource-manager"
    output-file: "{azure-resource-provider-folder}/{service-name}/{version-status}/{version}/mongoCluster.json"
  "@azure-tools/typespec-python":
    package-dir: "azure-mgmt-mongocluster"
    package-name: "{package-dir}"
    flavor: "azure"
    generate-test: true
    generate-sample: true
<<<<<<< HEAD
=======
    examples-dir: "{project-root}/examples"
>>>>>>> 8c04a1d3
  "@azure-tools/typespec-java":
    package-dir: "azure-resourcemanager-mongocluster"
    flavor: "azure"
    namespace: "com.azure.resourcemanager.mongocluster"
    service-name: "Mongo Cluster"
  "@azure-tools/typespec-go":
    service-dir: "sdk/resourcemanager/mongocluster"
    package-dir: "armmongocluster"
    module: "github.com/Azure/azure-sdk-for-go/{service-dir}/{package-dir}"
    fix-const-stuttering: true
    flavor: "azure"
    generate-examples: true
    generate-fakes: true
    head-as-boolean: true
    inject-spans: true
    remove-unreferenced-types: true
  "@azure-tools/typespec-csharp":
    package-dir: "Azure.ResourceManager.MongoCluster"
    flavor: azure
    clear-output-folder: true
    namespace: "{package-dir}"
linter:
  extends:
    - "@azure-tools/typespec-azure-rulesets/resource-manager"<|MERGE_RESOLUTION|>--- conflicted
+++ resolved
@@ -15,10 +15,7 @@
     flavor: "azure"
     generate-test: true
     generate-sample: true
-<<<<<<< HEAD
-=======
     examples-dir: "{project-root}/examples"
->>>>>>> 8c04a1d3
   "@azure-tools/typespec-java":
     package-dir: "azure-resourcemanager-mongocluster"
     flavor: "azure"

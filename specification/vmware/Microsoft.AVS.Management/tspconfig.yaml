parameters:
  "service-dir":
    default: "sdk/avs"
  "service-directory-name":
    default: "vmware"
emit: ["@azure-tools/typespec-autorest"]
linter:
  extends:
    - "@azure-tools/typespec-azure-rulesets/resource-manager"
options:
  "@azure-tools/typespec-autorest":
    azure-resource-provider-folder: "resource-manager"
    emit-common-types-schema: "never"
    # `arm-resource-flattening` is only used for back-compat for specs existed on July 2024. All new service spec should NOT use this flag
    arm-resource-flattening: true
    emitter-output-dir: "{project-root}/.."
    output-file: "{azure-resource-provider-folder}/{service-name}/{version-status}/{version}/vmware.json"
    omit-unreachable-types: true
    use-read-only-status-schema: true
<<<<<<< HEAD
  "@azure-tools/typespec-python":
    service-dir: "sdk/compute"
    package-dir: "azure-mgmt-avs"
    package-name: "{package-dir}"
    flavor: azure
    generate-test: true
  "@azure-tools/typespec-java":
    package-dir: "azure-resourcemanager-avs"
    flavor: azure
    namespace: "com.azure.resourcemanager.avs"
    service-name: "Avs"
    examples-directory: "{project-root}/examples"
=======
  "@azure-tools/typespec-ts":
    azureSdkForJs: true
    isModularLibrary: true
    generateMetadata: true
    hierarchyClient: false
    experimentalExtensibleEnums: true
    enableOperationGroup: true
    clear-output-folder: true
    package-dir: "arm-avs"
    flavor: "azure"
    packageDetails:
      name: "@azure/arm-avs"
  "@azure-tools/typespec-python":
    package-dir: "azure-mgmt-avs"
    package-name: "{package-dir}"
    flavor: "azure"
    generate-test: true
    generate-sample: true
>>>>>>> 1cb540f9
<|MERGE_RESOLUTION|>--- conflicted
+++ resolved
@@ -17,20 +17,6 @@
     output-file: "{azure-resource-provider-folder}/{service-name}/{version-status}/{version}/vmware.json"
     omit-unreachable-types: true
     use-read-only-status-schema: true
-<<<<<<< HEAD
-  "@azure-tools/typespec-python":
-    service-dir: "sdk/compute"
-    package-dir: "azure-mgmt-avs"
-    package-name: "{package-dir}"
-    flavor: azure
-    generate-test: true
-  "@azure-tools/typespec-java":
-    package-dir: "azure-resourcemanager-avs"
-    flavor: azure
-    namespace: "com.azure.resourcemanager.avs"
-    service-name: "Avs"
-    examples-directory: "{project-root}/examples"
-=======
   "@azure-tools/typespec-ts":
     azureSdkForJs: true
     isModularLibrary: true
@@ -49,4 +35,9 @@
     flavor: "azure"
     generate-test: true
     generate-sample: true
->>>>>>> 1cb540f9
+  "@azure-tools/typespec-java":
+    package-dir: "azure-resourcemanager-avs"
+    flavor: azure
+    namespace: "com.azure.resourcemanager.avs"
+    service-name: "Avs"
+  
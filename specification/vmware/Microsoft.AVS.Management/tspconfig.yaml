parameters:
  "service-dir":
    default: "sdk/avs"
  "service-directory-name":
    default: "vmware"
emit: ["@azure-tools/typespec-autorest"]
linter:
  extends:
    - "@azure-tools/typespec-azure-rulesets/resource-manager"
options:
  "@azure-tools/typespec-autorest":
    azure-resource-provider-folder: "resource-manager"
    emit-common-types-schema: "never"
    # `arm-resource-flattening` is only used for back-compat for specs existed on July 2024. All new service spec should NOT use this flag
    arm-resource-flattening: true
    emitter-output-dir: "{project-root}/.."
    output-file: "{azure-resource-provider-folder}/{service-name}/{version-status}/{version}/vmware.json"
    omit-unreachable-types: true
    use-read-only-status-schema: true
  "@azure-tools/typespec-ts":
<<<<<<< HEAD
    isModularLibrary: true
    experimentalExtensibleEnums: true
=======
    azureSdkForJs: true
    is-modular-library: true
    generate-metadata: true
    experimental-extensible-enums: true
>>>>>>> 6ea706e8
    package-dir: "arm-avs"
    flavor: "azure"
    package-details:
      name: "@azure/arm-avs"
  "@azure-tools/typespec-python":
    package-dir: "azure-mgmt-avs"
    namespace: "azure.mgmt.avs"
    flavor: "azure"
    generate-test: true
    generate-sample: true<|MERGE_RESOLUTION|>--- conflicted
+++ resolved
@@ -18,15 +18,8 @@
     omit-unreachable-types: true
     use-read-only-status-schema: true
   "@azure-tools/typespec-ts":
-<<<<<<< HEAD
-    isModularLibrary: true
-    experimentalExtensibleEnums: true
-=======
-    azureSdkForJs: true
     is-modular-library: true
-    generate-metadata: true
     experimental-extensible-enums: true
->>>>>>> 6ea706e8
     package-dir: "arm-avs"
     flavor: "azure"
     package-details:

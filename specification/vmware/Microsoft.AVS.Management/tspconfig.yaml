parameters:
  "service-dir":
    default: "sdk/avs"
  "service-directory-name":
    default: "vmware"
emit: ["@azure-tools/typespec-autorest"]
linter:
  extends:
    - "@azure-tools/typespec-azure-rulesets/resource-manager"
options:
  "@azure-tools/typespec-autorest":
    azure-resource-provider-folder: "resource-manager"
    emit-common-types-schema: "never"
    # `arm-resource-flattening` is only used for back-compat for specs existed on July 2024. All new service spec should NOT use this flag
    arm-resource-flattening: true
    emitter-output-dir: "{project-root}/.."
    output-file: "{azure-resource-provider-folder}/{service-name}/{version-status}/{version}/vmware.json"
    omit-unreachable-types: true
    use-read-only-status-schema: true
<<<<<<< HEAD
  "@azure-tools/typespec-ts":
    experimental-extensible-enums: true
    package-dir: "arm-avs"
    flavor: azure
    package-details:
      name: "@azure/arm-avs"
  "@azure-tools/typespec-python":
    package-dir: "azure-mgmt-avs"
    namespace: "azure.mgmt.avs"
    flavor: "azure"
    generate-test: true
    generate-sample: true
=======

  # "@azure-tools/typespec-csharp":
  #   flavor: azure
  #   package-dir: "Azure.ResourceManager.Avs"
  #   clear-output-folder: true
  #   model-namespace: true
  #   namespace: "{package-dir}"

  # "@azure-tools/typespec-go":
  #   service-dir: "sdk/resourcemanager/avs"
  #   package-dir: "armavs"
  #   module: "github.com/Azure/azure-sdk-for-go/{service-dir}/{package-dir}"
  #   fix-const-stuttering: true
  #   flavor: "azure"
  #   generate-samples: true
  #   generate-fakes: true
  #   head-as-boolean: true
  #   inject-spans: true

  # "@azure-tools/typespec-java":
  #   package-dir: "azure-resourcemanager-avs"
  #   namespace: "com.azure.resourcemanager.avs"
  #   service-name: "avs"
  #   flavor: azure

  # "@azure-tools/typespec-python":
  #   package-dir: "azure-mgmt-avs"
  #   namespace: "azure.mgmt.avs"
  #   flavor: "azure"
  #   generate-test: true
  #   generate-sample: true

  # "@azure-tools/typespec-ts":
  #   is-modular-library: true
  #   experimental-extensible-enums: true
  #   package-dir: "arm-avs"
  #   flavor: "azure"
  #   package-details:
  #     name: "@azure/arm-avs"
>>>>>>> c269b7b7
<|MERGE_RESOLUTION|>--- conflicted
+++ resolved
@@ -17,20 +17,6 @@
     output-file: "{azure-resource-provider-folder}/{service-name}/{version-status}/{version}/vmware.json"
     omit-unreachable-types: true
     use-read-only-status-schema: true
-<<<<<<< HEAD
-  "@azure-tools/typespec-ts":
-    experimental-extensible-enums: true
-    package-dir: "arm-avs"
-    flavor: azure
-    package-details:
-      name: "@azure/arm-avs"
-  "@azure-tools/typespec-python":
-    package-dir: "azure-mgmt-avs"
-    namespace: "azure.mgmt.avs"
-    flavor: "azure"
-    generate-test: true
-    generate-sample: true
-=======
 
   # "@azure-tools/typespec-csharp":
   #   flavor: azure
@@ -64,10 +50,8 @@
   #   generate-sample: true
 
   # "@azure-tools/typespec-ts":
-  #   is-modular-library: true
   #   experimental-extensible-enums: true
   #   package-dir: "arm-avs"
-  #   flavor: "azure"
+  #   flavor: azure
   #   package-details:
-  #     name: "@azure/arm-avs"
->>>>>>> c269b7b7
+  #     name: "@azure/arm-avs"
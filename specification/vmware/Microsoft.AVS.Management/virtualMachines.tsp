--- conflicted
+++ resolved
@@ -71,13 +71,8 @@
   @visibility(Lifecycle.Read)
   displayName?: string;
 
-<<<<<<< HEAD
   @doc("vCenter managed object reference ID of the virtual machine")
-  @visibility("read")
-=======
-  @doc("Virtual machine managed object reference id")
   @visibility(Lifecycle.Read)
->>>>>>> 51ef3f86
   moRefId?: string;
 
   @doc("Path to virtual machine's folder starting from datacenter virtual machine folder")

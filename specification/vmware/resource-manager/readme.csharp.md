## C#

These settings apply only when `--csharp` is specified on the command line.
Please also specify `--csharp-sdks-folder=<path to "SDKs" directory of your azure-sdk-for-net clone>`.

```yaml $(csharp)
csharp:
<<<<<<< HEAD
=======
  package-version: 0.1.0
>>>>>>> 4314c1c9
  azure-arm: true
  license-header: MICROSOFT_MIT_NO_VERSION
  clear-output-folder: true
  namespace: Microsoft.Azure.Management.Avs
  override-client-name: AvsClient
  output-folder: $(csharp-sdks-folder)/avs/Microsoft.Azure.Management.Avs/src/Generated
```<|MERGE_RESOLUTION|>--- conflicted
+++ resolved
@@ -5,10 +5,6 @@
 
 ```yaml $(csharp)
 csharp:
-<<<<<<< HEAD
-=======
-  package-version: 0.1.0
->>>>>>> 4314c1c9
   azure-arm: true
   license-header: MICROSOFT_MIT_NO_VERSION
   clear-output-folder: true

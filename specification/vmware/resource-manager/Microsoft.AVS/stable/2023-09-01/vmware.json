{
  "swagger": "2.0",
  "info": {
    "title": "Azure VMware Solution API",
    "version": "2023-09-01",
    "description": "Azure VMware Solution API",
    "x-typespec-generated": [
      {
        "emitter": "@azure-tools/typespec-autorest"
      }
    ]
  },
  "schemes": [
    "https"
  ],
  "host": "management.azure.com",
  "produces": [
    "application/json"
  ],
  "consumes": [
    "application/json"
  ],
  "security": [
    {
      "azure_auth": [
        "user_impersonation"
      ]
    }
  ],
  "securityDefinitions": {
    "azure_auth": {
      "type": "oauth2",
      "description": "Azure Active Directory OAuth2 Flow.",
      "flow": "implicit",
      "authorizationUrl": "https://login.microsoftonline.com/common/oauth2/authorize",
      "scopes": {
        "user_impersonation": "impersonate your user account"
      }
    }
  },
  "tags": [
    {
      "name": "Operations"
    },
    {
      "name": "Locations"
    },
    {
      "name": "PrivateClouds"
    },
    {
      "name": "Clusters"
    },
    {
      "name": "Datastores"
    },
    {
      "name": "HcxEnterpriseSites"
    },
    {
      "name": "Authorizations"
    },
    {
      "name": "GlobalReachConnections"
    },
    {
      "name": "WorkloadNetworks"
    },
    {
      "name": "WorkloadNetworkSegments"
    },
    {
      "name": "WorkloadNetworkGateways"
    },
    {
      "name": "WorkloadNetworkVirtualMachines"
    },
    {
      "name": "CloudLinks"
    },
    {
      "name": "Addons"
    },
    {
      "name": "VirtualMachines"
    },
    {
      "name": "PlacementPolicies"
    },
    {
      "name": "ScriptPackages"
    },
    {
      "name": "ScriptCmdlets"
    },
    {
      "name": "ScriptExecutions"
    },
    {
      "name": "IscsiPaths"
    }
  ],
  "paths": {
    "/providers/Microsoft.AVS/operations": {
      "get": {
        "operationId": "Operations_List",
        "tags": [
          "Operations"
        ],
        "description": "List the operations for the provider",
        "parameters": [
          {
            "$ref": "../../../../../common-types/resource-management/v5/types.json#/parameters/ApiVersionParameter"
          }
        ],
        "responses": {
          "200": {
            "description": "Azure operation completed successfully.",
            "schema": {
              "$ref": "../../../../../common-types/resource-management/v5/types.json#/definitions/OperationListResult"
            }
          },
          "default": {
            "description": "An unexpected error response.",
            "schema": {
              "$ref": "../../../../../common-types/resource-management/v5/types.json#/definitions/ErrorResponse"
            }
          }
        },
        "x-ms-examples": {
          "Operations_List": {
            "$ref": "./examples/Operations_List.json"
          }
        },
        "x-ms-pageable": {
          "nextLinkName": "nextLink"
        }
      }
    },
    "/subscriptions/{subscriptionId}/providers/Microsoft.AVS/locations/{location}/checkQuotaAvailability": {
      "post": {
        "operationId": "Locations_CheckQuotaAvailability",
        "tags": [
          "Locations"
        ],
        "description": "Return quota for subscription by region",
        "parameters": [
          {
            "$ref": "../../../../../common-types/resource-management/v5/types.json#/parameters/ApiVersionParameter"
          },
          {
            "$ref": "../../../../../common-types/resource-management/v5/types.json#/parameters/SubscriptionIdParameter"
          },
          {
            "$ref": "../../../../../common-types/resource-management/v5/types.json#/parameters/LocationParameter"
          }
        ],
        "responses": {
          "200": {
            "description": "Azure operation completed successfully.",
            "schema": {
              "$ref": "#/definitions/Quota"
            }
          },
          "default": {
            "description": "An unexpected error response.",
            "schema": {
              "$ref": "../../../../../common-types/resource-management/v5/types.json#/definitions/ErrorResponse"
            }
          }
        },
        "x-ms-examples": {
          "Locations_CheckQuotaAvailability": {
            "$ref": "./examples/Locations_CheckQuotaAvailability.json"
          }
        }
      }
    },
    "/subscriptions/{subscriptionId}/providers/Microsoft.AVS/locations/{location}/checkTrialAvailability": {
      "post": {
        "operationId": "Locations_CheckTrialAvailability",
        "tags": [
          "Locations"
        ],
        "description": "Return trial status for subscription by region",
        "parameters": [
          {
            "$ref": "../../../../../common-types/resource-management/v5/types.json#/parameters/ApiVersionParameter"
          },
          {
            "$ref": "../../../../../common-types/resource-management/v5/types.json#/parameters/SubscriptionIdParameter"
          },
          {
            "$ref": "../../../../../common-types/resource-management/v5/types.json#/parameters/LocationParameter"
          },
          {
            "name": "sku",
            "in": "body",
            "description": "Optionally, check for a specific SKU",
            "required": false,
            "schema": {
              "$ref": "../../../../../common-types/resource-management/v5/types.json#/definitions/Sku"
            }
          }
        ],
        "responses": {
          "200": {
            "description": "Azure operation completed successfully.",
            "schema": {
              "$ref": "#/definitions/Trial"
            }
          },
          "default": {
            "description": "An unexpected error response.",
            "schema": {
              "$ref": "../../../../../common-types/resource-management/v5/types.json#/definitions/ErrorResponse"
            }
          }
        },
        "x-ms-examples": {
          "Locations_CheckTrialAvailability": {
            "$ref": "./examples/Locations_CheckTrialAvailability.json"
          },
          "Locations_CheckTrialAvailabilityWithSku": {
            "$ref": "./examples/Locations_CheckTrialAvailabilityWithSku.json"
          }
        }
      }
    },
    "/subscriptions/{subscriptionId}/providers/Microsoft.AVS/privateClouds": {
      "get": {
        "operationId": "PrivateClouds_ListInSubscription",
        "tags": [
          "PrivateClouds"
        ],
        "description": "List PrivateCloud resources by subscription ID",
        "parameters": [
          {
            "$ref": "../../../../../common-types/resource-management/v5/types.json#/parameters/ApiVersionParameter"
          },
          {
            "$ref": "../../../../../common-types/resource-management/v5/types.json#/parameters/SubscriptionIdParameter"
          }
        ],
        "responses": {
          "200": {
            "description": "Azure operation completed successfully.",
            "schema": {
              "$ref": "#/definitions/PrivateCloudList"
            }
          },
          "default": {
            "description": "An unexpected error response.",
            "schema": {
              "$ref": "../../../../../common-types/resource-management/v5/types.json#/definitions/ErrorResponse"
            }
          }
        },
        "x-ms-examples": {
          "PrivateClouds_ListInSubscription": {
            "$ref": "./examples/PrivateClouds_ListInSubscription.json"
          },
          "PrivateClouds_ListInSubscription_Stretched": {
            "$ref": "./examples/PrivateClouds_ListInSubscription_Stretched.json"
          }
        },
        "x-ms-pageable": {
          "nextLinkName": "nextLink"
        }
      }
    },
    "/subscriptions/{subscriptionId}/resourceGroups/{resourceGroupName}/providers/Microsoft.AVS/privateClouds": {
      "get": {
        "operationId": "PrivateClouds_List",
        "tags": [
          "PrivateClouds"
        ],
        "description": "List PrivateCloud resources by resource group",
        "parameters": [
          {
            "$ref": "../../../../../common-types/resource-management/v5/types.json#/parameters/ApiVersionParameter"
          },
          {
            "$ref": "../../../../../common-types/resource-management/v5/types.json#/parameters/SubscriptionIdParameter"
          },
          {
            "$ref": "../../../../../common-types/resource-management/v5/types.json#/parameters/ResourceGroupNameParameter"
          }
        ],
        "responses": {
          "200": {
            "description": "Azure operation completed successfully.",
            "schema": {
              "$ref": "#/definitions/PrivateCloudList"
            }
          },
          "default": {
            "description": "An unexpected error response.",
            "schema": {
              "$ref": "../../../../../common-types/resource-management/v5/types.json#/definitions/ErrorResponse"
            }
          }
        },
        "x-ms-examples": {
          "PrivateClouds_List": {
            "$ref": "./examples/PrivateClouds_List.json"
          },
          "PrivateClouds_List_Stretched": {
            "$ref": "./examples/PrivateClouds_List_Stretched.json"
          }
        },
        "x-ms-pageable": {
          "nextLinkName": "nextLink"
        }
      }
    },
    "/subscriptions/{subscriptionId}/resourceGroups/{resourceGroupName}/providers/Microsoft.AVS/privateClouds/{privateCloudName}": {
      "get": {
        "operationId": "PrivateClouds_Get",
        "tags": [
          "PrivateClouds"
        ],
        "description": "Get a PrivateCloud",
        "parameters": [
          {
            "$ref": "../../../../../common-types/resource-management/v5/types.json#/parameters/ApiVersionParameter"
          },
          {
            "$ref": "../../../../../common-types/resource-management/v5/types.json#/parameters/SubscriptionIdParameter"
          },
          {
            "$ref": "../../../../../common-types/resource-management/v5/types.json#/parameters/ResourceGroupNameParameter"
          },
          {
            "name": "privateCloudName",
            "in": "path",
            "description": "Name of the private cloud",
            "required": true,
            "type": "string",
            "pattern": "^[-\\w\\._]+$"
          }
        ],
        "responses": {
          "200": {
            "description": "Azure operation completed successfully.",
            "schema": {
              "$ref": "#/definitions/PrivateCloud"
            }
          },
          "default": {
            "description": "An unexpected error response.",
            "schema": {
              "$ref": "../../../../../common-types/resource-management/v5/types.json#/definitions/ErrorResponse"
            }
          }
        },
        "x-ms-examples": {
          "PrivateClouds_Get": {
            "$ref": "./examples/PrivateClouds_Get.json"
          },
          "PrivateClouds_Get_Stretched": {
            "$ref": "./examples/PrivateClouds_Get_Stretched.json"
          }
        }
      },
      "put": {
        "operationId": "PrivateClouds_CreateOrUpdate",
        "tags": [
          "PrivateClouds"
        ],
        "description": "Create a PrivateCloud",
        "parameters": [
          {
            "$ref": "../../../../../common-types/resource-management/v5/types.json#/parameters/ApiVersionParameter"
          },
          {
            "$ref": "../../../../../common-types/resource-management/v5/types.json#/parameters/SubscriptionIdParameter"
          },
          {
            "$ref": "../../../../../common-types/resource-management/v5/types.json#/parameters/ResourceGroupNameParameter"
          },
          {
            "name": "privateCloudName",
            "in": "path",
            "description": "Name of the private cloud",
            "required": true,
            "type": "string",
            "pattern": "^[-\\w\\._]+$"
          },
          {
            "name": "privateCloud",
            "in": "body",
            "description": "Resource create parameters.",
            "required": true,
            "schema": {
              "$ref": "#/definitions/PrivateCloud"
            },
            "x-ms-client-name": "privateCloud"
          }
        ],
        "responses": {
          "200": {
            "description": "Resource 'PrivateCloud' update operation succeeded",
            "schema": {
              "$ref": "#/definitions/PrivateCloud"
            }
          },
          "201": {
            "description": "Resource 'PrivateCloud' create operation succeeded",
            "schema": {
              "$ref": "#/definitions/PrivateCloud"
            },
            "headers": {
              "Retry-After": {
                "type": "integer",
                "format": "int32",
                "description": "The Retry-After header can indicate how long the client should wait before polling the operation status."
              }
            }
          },
          "default": {
            "description": "An unexpected error response.",
            "schema": {
              "$ref": "../../../../../common-types/resource-management/v5/types.json#/definitions/ErrorResponse"
            }
          }
        },
        "x-ms-examples": {
          "PrivateClouds_CreateOrUpdate": {
            "$ref": "./examples/PrivateClouds_CreateOrUpdate.json"
          },
          "PrivateClouds_CreateOrUpdate_Stretched": {
            "$ref": "./examples/PrivateClouds_CreateOrUpdate_Stretched.json"
          }
        },
        "x-ms-long-running-operation-options": {
          "final-state-via": "azure-async-operation"
        },
        "x-ms-long-running-operation": true
      },
      "patch": {
        "operationId": "PrivateClouds_Update",
        "tags": [
          "PrivateClouds"
        ],
        "description": "Update a PrivateCloud",
        "parameters": [
          {
            "$ref": "../../../../../common-types/resource-management/v5/types.json#/parameters/ApiVersionParameter"
          },
          {
            "$ref": "../../../../../common-types/resource-management/v5/types.json#/parameters/SubscriptionIdParameter"
          },
          {
            "$ref": "../../../../../common-types/resource-management/v5/types.json#/parameters/ResourceGroupNameParameter"
          },
          {
            "name": "privateCloudName",
            "in": "path",
            "description": "Name of the private cloud",
            "required": true,
            "type": "string",
            "pattern": "^[-\\w\\._]+$"
          },
          {
            "name": "privateCloudUpdate",
            "in": "body",
            "description": "The private cloud properties to be updated.",
            "required": true,
            "schema": {
              "$ref": "#/definitions/PrivateCloudUpdate"
            }
          }
        ],
        "responses": {
          "200": {
            "description": "Azure operation completed successfully.",
            "schema": {
              "$ref": "#/definitions/PrivateCloud"
            }
          },
          "201": {
            "description": "The request has succeeded and a new resource has been created as a result.",
            "schema": {
              "$ref": "#/definitions/PrivateCloud"
            },
            "headers": {
              "Location": {
                "type": "string",
                "description": "The Location header contains the URL where the status of the long running operation can be checked."
              },
              "Retry-After": {
                "type": "integer",
                "format": "int32",
                "description": "The Retry-After header can indicate how long the client should wait before polling the operation status."
              }
            }
          },
          "default": {
            "description": "An unexpected error response.",
            "schema": {
              "$ref": "../../../../../common-types/resource-management/v5/types.json#/definitions/ErrorResponse"
            }
          }
        },
        "x-ms-examples": {
          "PrivateClouds_Update": {
            "$ref": "./examples/PrivateClouds_Update.json"
          },
          "PrivateClouds_Update_Stretched": {
            "$ref": "./examples/PrivateClouds_Update_Stretched.json"
          }
        },
        "x-ms-long-running-operation-options": {
          "final-state-via": "location"
        },
        "x-ms-long-running-operation": true
      },
      "delete": {
        "operationId": "PrivateClouds_Delete",
        "tags": [
          "PrivateClouds"
        ],
        "description": "Delete a PrivateCloud",
        "parameters": [
          {
            "$ref": "../../../../../common-types/resource-management/v5/types.json#/parameters/ApiVersionParameter"
          },
          {
            "$ref": "../../../../../common-types/resource-management/v5/types.json#/parameters/SubscriptionIdParameter"
          },
          {
            "$ref": "../../../../../common-types/resource-management/v5/types.json#/parameters/ResourceGroupNameParameter"
          },
          {
            "name": "privateCloudName",
            "in": "path",
            "description": "Name of the private cloud",
            "required": true,
            "type": "string",
            "pattern": "^[-\\w\\._]+$"
          }
        ],
        "responses": {
          "200": {
            "description": "Resource deleted successfully."
          },
          "202": {
            "description": "Resource deletion accepted.",
            "headers": {
              "Location": {
                "type": "string",
                "description": "The Location header contains the URL where the status of the long running operation can be checked."
              },
              "Retry-After": {
                "type": "integer",
                "format": "int32",
                "description": "The Retry-After header can indicate how long the client should wait before polling the operation status."
              }
            }
          },
          "204": {
            "description": "Resource does not exist."
          },
          "default": {
            "description": "An unexpected error response.",
            "schema": {
              "$ref": "../../../../../common-types/resource-management/v5/types.json#/definitions/ErrorResponse"
            }
          }
        },
        "x-ms-examples": {
          "PrivateClouds_Delete": {
            "$ref": "./examples/PrivateClouds_Delete.json"
          }
        },
        "x-ms-long-running-operation-options": {
          "final-state-via": "location"
        },
        "x-ms-long-running-operation": true
      }
    },
    "/subscriptions/{subscriptionId}/resourceGroups/{resourceGroupName}/providers/Microsoft.AVS/privateClouds/{privateCloudName}/addons": {
      "get": {
        "operationId": "Addons_List",
        "tags": [
          "Addons"
        ],
        "description": "List Addon resources by PrivateCloud",
        "parameters": [
          {
            "$ref": "../../../../../common-types/resource-management/v5/types.json#/parameters/ApiVersionParameter"
          },
          {
            "$ref": "../../../../../common-types/resource-management/v5/types.json#/parameters/SubscriptionIdParameter"
          },
          {
            "$ref": "../../../../../common-types/resource-management/v5/types.json#/parameters/ResourceGroupNameParameter"
          },
          {
            "name": "privateCloudName",
            "in": "path",
            "description": "Name of the private cloud",
            "required": true,
            "type": "string",
            "pattern": "^[-\\w\\._]+$"
          }
        ],
        "responses": {
          "200": {
            "description": "Azure operation completed successfully.",
            "schema": {
              "$ref": "#/definitions/AddonList"
            }
          },
          "default": {
            "description": "An unexpected error response.",
            "schema": {
              "$ref": "../../../../../common-types/resource-management/v5/types.json#/definitions/ErrorResponse"
            }
          }
        },
        "x-ms-examples": {
          "Addons_List": {
            "$ref": "./examples/Addons_List.json"
          }
        },
        "x-ms-pageable": {
          "nextLinkName": "nextLink"
        }
      }
    },
    "/subscriptions/{subscriptionId}/resourceGroups/{resourceGroupName}/providers/Microsoft.AVS/privateClouds/{privateCloudName}/addons/{addonName}": {
      "get": {
        "operationId": "Addons_Get",
        "tags": [
          "Addons"
        ],
        "description": "Get a Addon",
        "parameters": [
          {
            "$ref": "../../../../../common-types/resource-management/v5/types.json#/parameters/ApiVersionParameter"
          },
          {
            "$ref": "../../../../../common-types/resource-management/v5/types.json#/parameters/SubscriptionIdParameter"
          },
          {
            "$ref": "../../../../../common-types/resource-management/v5/types.json#/parameters/ResourceGroupNameParameter"
          },
          {
            "name": "privateCloudName",
            "in": "path",
            "description": "Name of the private cloud",
            "required": true,
            "type": "string",
            "pattern": "^[-\\w\\._]+$"
          },
          {
            "name": "addonName",
            "in": "path",
            "description": "Name of the addon.",
            "required": true,
            "type": "string",
            "pattern": "^[-\\w\\._]+$"
          }
        ],
        "responses": {
          "200": {
            "description": "Azure operation completed successfully.",
            "schema": {
              "$ref": "#/definitions/Addon"
            }
          },
          "default": {
            "description": "An unexpected error response.",
            "schema": {
              "$ref": "../../../../../common-types/resource-management/v5/types.json#/definitions/ErrorResponse"
            }
          }
        },
        "x-ms-examples": {
          "Addons_Get_ArcReg": {
            "$ref": "./examples/Addons_Get_ArcReg.json"
          },
          "Addons_Get_HCX": {
            "$ref": "./examples/Addons_Get_HCX.json"
          },
          "Addons_Get_SRM": {
            "$ref": "./examples/Addons_Get_SRM.json"
          },
          "Addons_Get_VR": {
            "$ref": "./examples/Addons_Get_VR.json"
          }
        }
      },
      "put": {
        "operationId": "Addons_CreateOrUpdate",
        "tags": [
          "Addons"
        ],
        "description": "Create a Addon",
        "parameters": [
          {
            "$ref": "../../../../../common-types/resource-management/v5/types.json#/parameters/ApiVersionParameter"
          },
          {
            "$ref": "../../../../../common-types/resource-management/v5/types.json#/parameters/SubscriptionIdParameter"
          },
          {
            "$ref": "../../../../../common-types/resource-management/v5/types.json#/parameters/ResourceGroupNameParameter"
          },
          {
            "name": "privateCloudName",
            "in": "path",
            "description": "Name of the private cloud",
            "required": true,
            "type": "string",
            "pattern": "^[-\\w\\._]+$"
          },
          {
            "name": "addonName",
            "in": "path",
            "description": "Name of the addon.",
            "required": true,
            "type": "string",
            "pattern": "^[-\\w\\._]+$"
          },
          {
            "name": "addon",
            "in": "body",
            "description": "Resource create parameters.",
            "required": true,
            "schema": {
              "$ref": "#/definitions/Addon"
            },
            "x-ms-client-name": "addon"
          }
        ],
        "responses": {
          "200": {
            "description": "Resource 'Addon' update operation succeeded",
            "schema": {
              "$ref": "#/definitions/Addon"
            }
          },
          "201": {
            "description": "Resource 'Addon' create operation succeeded",
            "schema": {
              "$ref": "#/definitions/Addon"
            },
            "headers": {
              "Retry-After": {
                "type": "integer",
                "format": "int32",
                "description": "The Retry-After header can indicate how long the client should wait before polling the operation status."
              }
            }
          },
          "default": {
            "description": "An unexpected error response.",
            "schema": {
              "$ref": "../../../../../common-types/resource-management/v5/types.json#/definitions/ErrorResponse"
            }
          }
        },
        "x-ms-examples": {
          "Addons_CreateOrUpdate_ArcReg": {
            "$ref": "./examples/Addons_CreateOrUpdate_ArcReg.json"
          },
          "Addons_CreateOrUpdate_HCX": {
            "$ref": "./examples/Addons_CreateOrUpdate_HCX.json"
          },
          "Addons_CreateOrUpdate_SRM": {
            "$ref": "./examples/Addons_CreateOrUpdate_SRM.json"
          },
          "Addons_CreateOrUpdate_VR": {
            "$ref": "./examples/Addons_CreateOrUpdate_VR.json"
          }
        },
        "x-ms-long-running-operation-options": {
          "final-state-via": "azure-async-operation"
        },
        "x-ms-long-running-operation": true
      },
      "delete": {
        "operationId": "Addons_Delete",
        "tags": [
          "Addons"
        ],
        "description": "Delete a Addon",
        "parameters": [
          {
            "$ref": "../../../../../common-types/resource-management/v5/types.json#/parameters/ApiVersionParameter"
          },
          {
            "$ref": "../../../../../common-types/resource-management/v5/types.json#/parameters/SubscriptionIdParameter"
          },
          {
            "$ref": "../../../../../common-types/resource-management/v5/types.json#/parameters/ResourceGroupNameParameter"
          },
          {
            "name": "privateCloudName",
            "in": "path",
            "description": "Name of the private cloud",
            "required": true,
            "type": "string",
            "pattern": "^[-\\w\\._]+$"
          },
          {
            "name": "addonName",
            "in": "path",
            "description": "Name of the addon.",
            "required": true,
            "type": "string",
            "pattern": "^[-\\w\\._]+$"
          }
        ],
        "responses": {
          "200": {
            "description": "Resource deleted successfully."
          },
          "202": {
            "description": "Resource deletion accepted.",
            "headers": {
              "Location": {
                "type": "string",
                "description": "The Location header contains the URL where the status of the long running operation can be checked."
              },
              "Retry-After": {
                "type": "integer",
                "format": "int32",
                "description": "The Retry-After header can indicate how long the client should wait before polling the operation status."
              }
            }
          },
          "204": {
            "description": "Resource does not exist."
          },
          "default": {
            "description": "An unexpected error response.",
            "schema": {
              "$ref": "../../../../../common-types/resource-management/v5/types.json#/definitions/ErrorResponse"
            }
          }
        },
        "x-ms-examples": {
          "Addons_Delete": {
            "$ref": "./examples/Addons_Delete.json"
          }
        },
        "x-ms-long-running-operation-options": {
          "final-state-via": "location"
        },
        "x-ms-long-running-operation": true
      }
    },
    "/subscriptions/{subscriptionId}/resourceGroups/{resourceGroupName}/providers/Microsoft.AVS/privateClouds/{privateCloudName}/authorizations": {
      "get": {
        "operationId": "Authorizations_List",
        "tags": [
          "Authorizations"
        ],
        "description": "List ExpressRouteAuthorization resources by PrivateCloud",
        "parameters": [
          {
            "$ref": "../../../../../common-types/resource-management/v5/types.json#/parameters/ApiVersionParameter"
          },
          {
            "$ref": "../../../../../common-types/resource-management/v5/types.json#/parameters/SubscriptionIdParameter"
          },
          {
            "$ref": "../../../../../common-types/resource-management/v5/types.json#/parameters/ResourceGroupNameParameter"
          },
          {
            "name": "privateCloudName",
            "in": "path",
            "description": "Name of the private cloud",
            "required": true,
            "type": "string",
            "pattern": "^[-\\w\\._]+$"
          }
        ],
        "responses": {
          "200": {
            "description": "Azure operation completed successfully.",
            "schema": {
              "$ref": "#/definitions/ExpressRouteAuthorizationList"
            }
          },
          "default": {
            "description": "An unexpected error response.",
            "schema": {
              "$ref": "../../../../../common-types/resource-management/v5/types.json#/definitions/ErrorResponse"
            }
          }
        },
        "x-ms-examples": {
          "Authorizations_List": {
            "$ref": "./examples/Authorizations_List.json"
          }
        },
        "x-ms-pageable": {
          "nextLinkName": "nextLink"
        }
      }
    },
    "/subscriptions/{subscriptionId}/resourceGroups/{resourceGroupName}/providers/Microsoft.AVS/privateClouds/{privateCloudName}/authorizations/{authorizationName}": {
      "get": {
        "operationId": "Authorizations_Get",
        "tags": [
          "Authorizations"
        ],
        "description": "Get a ExpressRouteAuthorization",
        "parameters": [
          {
            "$ref": "../../../../../common-types/resource-management/v5/types.json#/parameters/ApiVersionParameter"
          },
          {
            "$ref": "../../../../../common-types/resource-management/v5/types.json#/parameters/SubscriptionIdParameter"
          },
          {
            "$ref": "../../../../../common-types/resource-management/v5/types.json#/parameters/ResourceGroupNameParameter"
          },
          {
            "name": "privateCloudName",
            "in": "path",
            "description": "Name of the private cloud",
            "required": true,
            "type": "string",
            "pattern": "^[-\\w\\._]+$"
          },
          {
            "name": "authorizationName",
            "in": "path",
            "description": "Name of the ExpressRoute Circuit Authorization",
            "required": true,
            "type": "string",
            "pattern": "^[-\\w\\._]+$"
          }
        ],
        "responses": {
          "200": {
            "description": "Azure operation completed successfully.",
            "schema": {
              "$ref": "#/definitions/ExpressRouteAuthorization"
            }
          },
          "default": {
            "description": "An unexpected error response.",
            "schema": {
              "$ref": "../../../../../common-types/resource-management/v5/types.json#/definitions/ErrorResponse"
            }
          }
        },
        "x-ms-examples": {
          "Authorizations_Get": {
            "$ref": "./examples/Authorizations_Get.json"
          }
        }
      },
      "put": {
        "operationId": "Authorizations_CreateOrUpdate",
        "tags": [
          "Authorizations"
        ],
        "description": "Create a ExpressRouteAuthorization",
        "parameters": [
          {
            "$ref": "../../../../../common-types/resource-management/v5/types.json#/parameters/ApiVersionParameter"
          },
          {
            "$ref": "../../../../../common-types/resource-management/v5/types.json#/parameters/SubscriptionIdParameter"
          },
          {
            "$ref": "../../../../../common-types/resource-management/v5/types.json#/parameters/ResourceGroupNameParameter"
          },
          {
            "name": "privateCloudName",
            "in": "path",
            "description": "Name of the private cloud",
            "required": true,
            "type": "string",
            "pattern": "^[-\\w\\._]+$"
          },
          {
            "name": "authorizationName",
            "in": "path",
            "description": "Name of the ExpressRoute Circuit Authorization",
            "required": true,
            "type": "string",
            "pattern": "^[-\\w\\._]+$"
          },
          {
            "name": "authorization",
            "in": "body",
            "description": "Resource create parameters.",
            "required": true,
            "schema": {
              "$ref": "#/definitions/ExpressRouteAuthorization"
            },
            "x-ms-client-name": "authorization"
          }
        ],
        "responses": {
          "200": {
            "description": "Resource 'ExpressRouteAuthorization' update operation succeeded",
            "schema": {
              "$ref": "#/definitions/ExpressRouteAuthorization"
            }
          },
          "201": {
            "description": "Resource 'ExpressRouteAuthorization' create operation succeeded",
            "schema": {
              "$ref": "#/definitions/ExpressRouteAuthorization"
            },
            "headers": {
              "Retry-After": {
                "type": "integer",
                "format": "int32",
                "description": "The Retry-After header can indicate how long the client should wait before polling the operation status."
              }
            }
          },
          "default": {
            "description": "An unexpected error response.",
            "schema": {
              "$ref": "../../../../../common-types/resource-management/v5/types.json#/definitions/ErrorResponse"
            }
          }
        },
        "x-ms-examples": {
          "Authorizations_CreateOrUpdate": {
            "$ref": "./examples/Authorizations_CreateOrUpdate.json"
          }
        },
        "x-ms-long-running-operation-options": {
          "final-state-via": "azure-async-operation"
        },
        "x-ms-long-running-operation": true
      },
      "delete": {
        "operationId": "Authorizations_Delete",
        "tags": [
          "Authorizations"
        ],
        "description": "Delete a ExpressRouteAuthorization",
        "parameters": [
          {
            "$ref": "../../../../../common-types/resource-management/v5/types.json#/parameters/ApiVersionParameter"
          },
          {
            "$ref": "../../../../../common-types/resource-management/v5/types.json#/parameters/SubscriptionIdParameter"
          },
          {
            "$ref": "../../../../../common-types/resource-management/v5/types.json#/parameters/ResourceGroupNameParameter"
          },
          {
            "name": "privateCloudName",
            "in": "path",
            "description": "Name of the private cloud",
            "required": true,
            "type": "string",
            "pattern": "^[-\\w\\._]+$"
          },
          {
            "name": "authorizationName",
            "in": "path",
            "description": "Name of the ExpressRoute Circuit Authorization",
            "required": true,
            "type": "string",
            "pattern": "^[-\\w\\._]+$"
          }
        ],
        "responses": {
          "200": {
            "description": "Resource deleted successfully."
          },
          "202": {
            "description": "Resource deletion accepted.",
            "headers": {
              "Location": {
                "type": "string",
                "description": "The Location header contains the URL where the status of the long running operation can be checked."
              },
              "Retry-After": {
                "type": "integer",
                "format": "int32",
                "description": "The Retry-After header can indicate how long the client should wait before polling the operation status."
              }
            }
          },
          "204": {
            "description": "Resource does not exist."
          },
          "default": {
            "description": "An unexpected error response.",
            "schema": {
              "$ref": "../../../../../common-types/resource-management/v5/types.json#/definitions/ErrorResponse"
            }
          }
        },
        "x-ms-examples": {
          "Authorizations_Delete": {
            "$ref": "./examples/Authorizations_Delete.json"
          }
        },
        "x-ms-long-running-operation-options": {
          "final-state-via": "location"
        },
        "x-ms-long-running-operation": true
      }
    },
    "/subscriptions/{subscriptionId}/resourceGroups/{resourceGroupName}/providers/Microsoft.AVS/privateClouds/{privateCloudName}/cloudLinks": {
      "get": {
        "operationId": "CloudLinks_List",
        "tags": [
          "CloudLinks"
        ],
        "description": "List CloudLink resources by PrivateCloud",
        "parameters": [
          {
            "$ref": "../../../../../common-types/resource-management/v5/types.json#/parameters/ApiVersionParameter"
          },
          {
            "$ref": "../../../../../common-types/resource-management/v5/types.json#/parameters/SubscriptionIdParameter"
          },
          {
            "$ref": "../../../../../common-types/resource-management/v5/types.json#/parameters/ResourceGroupNameParameter"
          },
          {
            "name": "privateCloudName",
            "in": "path",
            "description": "Name of the private cloud",
            "required": true,
            "type": "string",
            "pattern": "^[-\\w\\._]+$"
          }
        ],
        "responses": {
          "200": {
            "description": "Azure operation completed successfully.",
            "schema": {
              "$ref": "#/definitions/CloudLinkList"
            }
          },
          "default": {
            "description": "An unexpected error response.",
            "schema": {
              "$ref": "../../../../../common-types/resource-management/v5/types.json#/definitions/ErrorResponse"
            }
          }
        },
        "x-ms-examples": {
          "CloudLinks_List": {
            "$ref": "./examples/CloudLinks_List.json"
          }
        },
        "x-ms-pageable": {
          "nextLinkName": "nextLink"
        }
      }
    },
    "/subscriptions/{subscriptionId}/resourceGroups/{resourceGroupName}/providers/Microsoft.AVS/privateClouds/{privateCloudName}/cloudLinks/{cloudLinkName}": {
      "get": {
        "operationId": "CloudLinks_Get",
        "tags": [
          "CloudLinks"
        ],
        "description": "Get a CloudLink",
        "parameters": [
          {
            "$ref": "../../../../../common-types/resource-management/v5/types.json#/parameters/ApiVersionParameter"
          },
          {
            "$ref": "../../../../../common-types/resource-management/v5/types.json#/parameters/SubscriptionIdParameter"
          },
          {
            "$ref": "../../../../../common-types/resource-management/v5/types.json#/parameters/ResourceGroupNameParameter"
          },
          {
            "name": "privateCloudName",
            "in": "path",
            "description": "Name of the private cloud",
            "required": true,
            "type": "string",
            "pattern": "^[-\\w\\._]+$"
          },
          {
            "name": "cloudLinkName",
            "in": "path",
            "description": "Name of the cloud link.",
            "required": true,
            "type": "string",
            "pattern": "^[-\\w\\._]+$"
          }
        ],
        "responses": {
          "200": {
            "description": "Azure operation completed successfully.",
            "schema": {
              "$ref": "#/definitions/CloudLink"
            }
          },
          "default": {
            "description": "An unexpected error response.",
            "schema": {
              "$ref": "../../../../../common-types/resource-management/v5/types.json#/definitions/ErrorResponse"
            }
          }
        },
        "x-ms-examples": {
          "CloudLinks_Get": {
            "$ref": "./examples/CloudLinks_Get.json"
          }
        }
      },
      "put": {
        "operationId": "CloudLinks_CreateOrUpdate",
        "tags": [
          "CloudLinks"
        ],
        "description": "Create a CloudLink",
        "parameters": [
          {
            "$ref": "../../../../../common-types/resource-management/v5/types.json#/parameters/ApiVersionParameter"
          },
          {
            "$ref": "../../../../../common-types/resource-management/v5/types.json#/parameters/SubscriptionIdParameter"
          },
          {
            "$ref": "../../../../../common-types/resource-management/v5/types.json#/parameters/ResourceGroupNameParameter"
          },
          {
            "name": "privateCloudName",
            "in": "path",
            "description": "Name of the private cloud",
            "required": true,
            "type": "string",
            "pattern": "^[-\\w\\._]+$"
          },
          {
            "name": "cloudLinkName",
            "in": "path",
            "description": "Name of the cloud link.",
            "required": true,
            "type": "string",
            "pattern": "^[-\\w\\._]+$"
          },
          {
            "name": "cloudLink",
            "in": "body",
            "description": "Resource create parameters.",
            "required": true,
            "schema": {
              "$ref": "#/definitions/CloudLink"
            },
            "x-ms-client-name": "cloudLink"
          }
        ],
        "responses": {
          "200": {
            "description": "Resource 'CloudLink' update operation succeeded",
            "schema": {
              "$ref": "#/definitions/CloudLink"
            }
          },
          "201": {
            "description": "Resource 'CloudLink' create operation succeeded",
            "schema": {
              "$ref": "#/definitions/CloudLink"
            },
            "headers": {
              "Retry-After": {
                "type": "integer",
                "format": "int32",
                "description": "The Retry-After header can indicate how long the client should wait before polling the operation status."
              }
            }
          },
          "default": {
            "description": "An unexpected error response.",
            "schema": {
              "$ref": "../../../../../common-types/resource-management/v5/types.json#/definitions/ErrorResponse"
            }
          }
        },
        "x-ms-examples": {
          "CloudLinks_CreateOrUpdate": {
            "$ref": "./examples/CloudLinks_CreateOrUpdate.json"
          }
        },
        "x-ms-long-running-operation-options": {
          "final-state-via": "azure-async-operation"
        },
        "x-ms-long-running-operation": true
      },
      "delete": {
        "operationId": "CloudLinks_Delete",
        "tags": [
          "CloudLinks"
        ],
        "description": "Delete a CloudLink",
        "parameters": [
          {
            "$ref": "../../../../../common-types/resource-management/v5/types.json#/parameters/ApiVersionParameter"
          },
          {
            "$ref": "../../../../../common-types/resource-management/v5/types.json#/parameters/SubscriptionIdParameter"
          },
          {
            "$ref": "../../../../../common-types/resource-management/v5/types.json#/parameters/ResourceGroupNameParameter"
          },
          {
            "name": "privateCloudName",
            "in": "path",
            "description": "Name of the private cloud",
            "required": true,
            "type": "string",
            "pattern": "^[-\\w\\._]+$"
          },
          {
            "name": "cloudLinkName",
            "in": "path",
            "description": "Name of the cloud link.",
            "required": true,
            "type": "string",
            "pattern": "^[-\\w\\._]+$"
          }
        ],
        "responses": {
          "200": {
            "description": "Resource deleted successfully."
          },
          "202": {
            "description": "Resource deletion accepted.",
            "headers": {
              "Location": {
                "type": "string",
                "description": "The Location header contains the URL where the status of the long running operation can be checked."
              },
              "Retry-After": {
                "type": "integer",
                "format": "int32",
                "description": "The Retry-After header can indicate how long the client should wait before polling the operation status."
              }
            }
          },
          "204": {
            "description": "Resource does not exist."
          },
          "default": {
            "description": "An unexpected error response.",
            "schema": {
              "$ref": "../../../../../common-types/resource-management/v5/types.json#/definitions/ErrorResponse"
            }
          }
        },
        "x-ms-examples": {
          "CloudLinks_Delete": {
            "$ref": "./examples/CloudLinks_Delete.json"
          }
        },
        "x-ms-long-running-operation-options": {
          "final-state-via": "location"
        },
        "x-ms-long-running-operation": true
      }
    },
    "/subscriptions/{subscriptionId}/resourceGroups/{resourceGroupName}/providers/Microsoft.AVS/privateClouds/{privateCloudName}/clusters": {
      "get": {
        "operationId": "Clusters_List",
        "tags": [
          "Clusters"
        ],
        "description": "List Cluster resources by PrivateCloud",
        "parameters": [
          {
            "$ref": "../../../../../common-types/resource-management/v5/types.json#/parameters/ApiVersionParameter"
          },
          {
            "$ref": "../../../../../common-types/resource-management/v5/types.json#/parameters/SubscriptionIdParameter"
          },
          {
            "$ref": "../../../../../common-types/resource-management/v5/types.json#/parameters/ResourceGroupNameParameter"
          },
          {
            "name": "privateCloudName",
            "in": "path",
            "description": "Name of the private cloud",
            "required": true,
            "type": "string",
            "pattern": "^[-\\w\\._]+$"
          }
        ],
        "responses": {
          "200": {
            "description": "Azure operation completed successfully.",
            "schema": {
              "$ref": "#/definitions/ClusterList"
            }
          },
          "default": {
            "description": "An unexpected error response.",
            "schema": {
              "$ref": "../../../../../common-types/resource-management/v5/types.json#/definitions/ErrorResponse"
            }
          }
        },
        "x-ms-examples": {
          "Clusters_List": {
            "$ref": "./examples/Clusters_List.json"
          }
        },
        "x-ms-pageable": {
          "nextLinkName": "nextLink"
        }
      }
    },
    "/subscriptions/{subscriptionId}/resourceGroups/{resourceGroupName}/providers/Microsoft.AVS/privateClouds/{privateCloudName}/clusters/{clusterName}": {
      "get": {
        "operationId": "Clusters_Get",
        "tags": [
          "Clusters"
        ],
        "description": "Get a Cluster",
        "parameters": [
          {
            "$ref": "../../../../../common-types/resource-management/v5/types.json#/parameters/ApiVersionParameter"
          },
          {
            "$ref": "../../../../../common-types/resource-management/v5/types.json#/parameters/SubscriptionIdParameter"
          },
          {
            "$ref": "../../../../../common-types/resource-management/v5/types.json#/parameters/ResourceGroupNameParameter"
          },
          {
            "name": "privateCloudName",
            "in": "path",
            "description": "Name of the private cloud",
            "required": true,
            "type": "string",
            "pattern": "^[-\\w\\._]+$"
          },
          {
            "name": "clusterName",
            "in": "path",
            "description": "Name of the cluster",
            "required": true,
            "type": "string",
            "pattern": "^[-\\w\\._]+$"
          }
        ],
        "responses": {
          "200": {
            "description": "Azure operation completed successfully.",
            "schema": {
              "$ref": "#/definitions/Cluster"
            }
          },
          "default": {
            "description": "An unexpected error response.",
            "schema": {
              "$ref": "../../../../../common-types/resource-management/v5/types.json#/definitions/ErrorResponse"
            }
          }
        },
        "x-ms-examples": {
          "Clusters_Get": {
            "$ref": "./examples/Clusters_Get.json"
          }
        }
      },
      "put": {
        "operationId": "Clusters_CreateOrUpdate",
        "tags": [
          "Clusters"
        ],
        "description": "Create a Cluster",
        "parameters": [
          {
            "$ref": "../../../../../common-types/resource-management/v5/types.json#/parameters/ApiVersionParameter"
          },
          {
            "$ref": "../../../../../common-types/resource-management/v5/types.json#/parameters/SubscriptionIdParameter"
          },
          {
            "$ref": "../../../../../common-types/resource-management/v5/types.json#/parameters/ResourceGroupNameParameter"
          },
          {
            "name": "privateCloudName",
            "in": "path",
            "description": "Name of the private cloud",
            "required": true,
            "type": "string",
            "pattern": "^[-\\w\\._]+$"
          },
          {
            "name": "clusterName",
            "in": "path",
            "description": "Name of the cluster",
            "required": true,
            "type": "string",
            "pattern": "^[-\\w\\._]+$"
          },
          {
            "name": "cluster",
            "in": "body",
            "description": "Resource create parameters.",
            "required": true,
            "schema": {
              "$ref": "#/definitions/Cluster"
            },
            "x-ms-client-name": "cluster"
          }
        ],
        "responses": {
          "200": {
            "description": "Resource 'Cluster' update operation succeeded",
            "schema": {
              "$ref": "#/definitions/Cluster"
            }
          },
          "201": {
            "description": "Resource 'Cluster' create operation succeeded",
            "schema": {
              "$ref": "#/definitions/Cluster"
            },
            "headers": {
              "Retry-After": {
                "type": "integer",
                "format": "int32",
                "description": "The Retry-After header can indicate how long the client should wait before polling the operation status."
              }
            }
          },
          "default": {
            "description": "An unexpected error response.",
            "schema": {
              "$ref": "../../../../../common-types/resource-management/v5/types.json#/definitions/ErrorResponse"
            }
          }
        },
        "x-ms-examples": {
          "Clusters_CreateOrUpdate": {
            "$ref": "./examples/Clusters_CreateOrUpdate.json"
          }
        },
        "x-ms-long-running-operation-options": {
          "final-state-via": "azure-async-operation"
        },
        "x-ms-long-running-operation": true
      },
      "patch": {
        "operationId": "Clusters_Update",
        "tags": [
          "Clusters"
        ],
        "description": "Update a Cluster",
        "parameters": [
          {
            "$ref": "../../../../../common-types/resource-management/v5/types.json#/parameters/ApiVersionParameter"
          },
          {
            "$ref": "../../../../../common-types/resource-management/v5/types.json#/parameters/SubscriptionIdParameter"
          },
          {
            "$ref": "../../../../../common-types/resource-management/v5/types.json#/parameters/ResourceGroupNameParameter"
          },
          {
            "name": "privateCloudName",
            "in": "path",
            "description": "Name of the private cloud",
            "required": true,
            "type": "string",
            "pattern": "^[-\\w\\._]+$"
          },
          {
            "name": "clusterName",
            "in": "path",
            "description": "Name of the cluster",
            "required": true,
            "type": "string",
            "pattern": "^[-\\w\\._]+$"
          },
          {
            "name": "clusterUpdate",
            "in": "body",
            "description": "The cluster properties to be updated.",
            "required": true,
            "schema": {
              "$ref": "#/definitions/ClusterUpdate"
            }
          }
        ],
        "responses": {
          "200": {
            "description": "Azure operation completed successfully.",
            "schema": {
              "$ref": "#/definitions/Cluster"
            }
          },
          "201": {
            "description": "The request has succeeded and a new resource has been created as a result.",
            "schema": {
              "$ref": "#/definitions/Cluster"
            },
            "headers": {
              "Location": {
                "type": "string",
                "description": "The Location header contains the URL where the status of the long running operation can be checked."
              },
              "Retry-After": {
                "type": "integer",
                "format": "int32",
                "description": "The Retry-After header can indicate how long the client should wait before polling the operation status."
              }
            }
          },
          "default": {
            "description": "An unexpected error response.",
            "schema": {
              "$ref": "../../../../../common-types/resource-management/v5/types.json#/definitions/ErrorResponse"
            }
          }
        },
        "x-ms-examples": {
          "Clusters_Update": {
            "$ref": "./examples/Clusters_Update.json"
          }
        },
        "x-ms-long-running-operation-options": {
          "final-state-via": "location"
        },
        "x-ms-long-running-operation": true
      },
      "delete": {
        "operationId": "Clusters_Delete",
        "tags": [
          "Clusters"
        ],
        "description": "Delete a Cluster",
        "parameters": [
          {
            "$ref": "../../../../../common-types/resource-management/v5/types.json#/parameters/ApiVersionParameter"
          },
          {
            "$ref": "../../../../../common-types/resource-management/v5/types.json#/parameters/SubscriptionIdParameter"
          },
          {
            "$ref": "../../../../../common-types/resource-management/v5/types.json#/parameters/ResourceGroupNameParameter"
          },
          {
            "name": "privateCloudName",
            "in": "path",
            "description": "Name of the private cloud",
            "required": true,
            "type": "string",
            "pattern": "^[-\\w\\._]+$"
          },
          {
            "name": "clusterName",
            "in": "path",
            "description": "Name of the cluster",
            "required": true,
            "type": "string",
            "pattern": "^[-\\w\\._]+$"
          }
        ],
        "responses": {
          "200": {
            "description": "Resource deleted successfully."
          },
          "202": {
            "description": "Resource deletion accepted.",
            "headers": {
              "Location": {
                "type": "string",
                "description": "The Location header contains the URL where the status of the long running operation can be checked."
              },
              "Retry-After": {
                "type": "integer",
                "format": "int32",
                "description": "The Retry-After header can indicate how long the client should wait before polling the operation status."
              }
            }
          },
          "204": {
            "description": "Resource does not exist."
          },
          "default": {
            "description": "An unexpected error response.",
            "schema": {
              "$ref": "../../../../../common-types/resource-management/v5/types.json#/definitions/ErrorResponse"
            }
          }
        },
        "x-ms-examples": {
          "Clusters_Delete": {
            "$ref": "./examples/Clusters_Delete.json"
          }
        },
        "x-ms-long-running-operation-options": {
          "final-state-via": "location"
        },
        "x-ms-long-running-operation": true
      }
    },
    "/subscriptions/{subscriptionId}/resourceGroups/{resourceGroupName}/providers/Microsoft.AVS/privateClouds/{privateCloudName}/clusters/{clusterName}/datastores": {
      "get": {
        "operationId": "Datastores_List",
        "tags": [
          "Datastores"
        ],
        "description": "List Datastore resources by Cluster",
        "parameters": [
          {
            "$ref": "../../../../../common-types/resource-management/v5/types.json#/parameters/ApiVersionParameter"
          },
          {
            "$ref": "../../../../../common-types/resource-management/v5/types.json#/parameters/SubscriptionIdParameter"
          },
          {
            "$ref": "../../../../../common-types/resource-management/v5/types.json#/parameters/ResourceGroupNameParameter"
          },
          {
            "name": "privateCloudName",
            "in": "path",
            "description": "Name of the private cloud",
            "required": true,
            "type": "string",
            "pattern": "^[-\\w\\._]+$"
          },
          {
            "name": "clusterName",
            "in": "path",
            "description": "Name of the cluster",
            "required": true,
            "type": "string",
            "pattern": "^[-\\w\\._]+$"
          }
        ],
        "responses": {
          "200": {
            "description": "Azure operation completed successfully.",
            "schema": {
              "$ref": "#/definitions/DatastoreList"
            }
          },
          "default": {
            "description": "An unexpected error response.",
            "schema": {
              "$ref": "../../../../../common-types/resource-management/v5/types.json#/definitions/ErrorResponse"
            }
          }
        },
        "x-ms-examples": {
          "Datastores_List": {
            "$ref": "./examples/Datastores_List.json"
          }
        },
        "x-ms-pageable": {
          "nextLinkName": "nextLink"
        }
      }
    },
    "/subscriptions/{subscriptionId}/resourceGroups/{resourceGroupName}/providers/Microsoft.AVS/privateClouds/{privateCloudName}/clusters/{clusterName}/datastores/{datastoreName}": {
      "get": {
        "operationId": "Datastores_Get",
        "tags": [
          "Datastores"
        ],
        "description": "Get a Datastore",
        "parameters": [
          {
            "$ref": "../../../../../common-types/resource-management/v5/types.json#/parameters/ApiVersionParameter"
          },
          {
            "$ref": "../../../../../common-types/resource-management/v5/types.json#/parameters/SubscriptionIdParameter"
          },
          {
            "$ref": "../../../../../common-types/resource-management/v5/types.json#/parameters/ResourceGroupNameParameter"
          },
          {
            "name": "privateCloudName",
            "in": "path",
            "description": "Name of the private cloud",
            "required": true,
            "type": "string",
            "pattern": "^[-\\w\\._]+$"
          },
          {
            "name": "clusterName",
            "in": "path",
            "description": "Name of the cluster",
            "required": true,
            "type": "string",
            "pattern": "^[-\\w\\._]+$"
          },
          {
            "name": "datastoreName",
            "in": "path",
            "description": "Name of the datastore",
            "required": true,
            "type": "string",
            "pattern": "^[-\\w\\._]+$"
          }
        ],
        "responses": {
          "200": {
            "description": "Azure operation completed successfully.",
            "schema": {
              "$ref": "#/definitions/Datastore"
            }
          },
          "default": {
            "description": "An unexpected error response.",
            "schema": {
              "$ref": "../../../../../common-types/resource-management/v5/types.json#/definitions/ErrorResponse"
            }
          }
        },
        "x-ms-examples": {
          "Datastores_Get": {
            "$ref": "./examples/Datastores_Get.json"
          }
        }
      },
      "put": {
        "operationId": "Datastores_CreateOrUpdate",
        "tags": [
          "Datastores"
        ],
        "description": "Create a Datastore",
        "parameters": [
          {
            "$ref": "../../../../../common-types/resource-management/v5/types.json#/parameters/ApiVersionParameter"
          },
          {
            "$ref": "../../../../../common-types/resource-management/v5/types.json#/parameters/SubscriptionIdParameter"
          },
          {
            "$ref": "../../../../../common-types/resource-management/v5/types.json#/parameters/ResourceGroupNameParameter"
          },
          {
            "name": "privateCloudName",
            "in": "path",
            "description": "Name of the private cloud",
            "required": true,
            "type": "string",
            "pattern": "^[-\\w\\._]+$"
          },
          {
            "name": "clusterName",
            "in": "path",
            "description": "Name of the cluster",
            "required": true,
            "type": "string",
            "pattern": "^[-\\w\\._]+$"
          },
          {
            "name": "datastoreName",
            "in": "path",
            "description": "Name of the datastore",
            "required": true,
            "type": "string",
            "pattern": "^[-\\w\\._]+$"
          },
          {
            "name": "datastore",
            "in": "body",
            "description": "Resource create parameters.",
            "required": true,
            "schema": {
              "$ref": "#/definitions/Datastore"
            },
            "x-ms-client-name": "datastore"
          }
        ],
        "responses": {
          "200": {
            "description": "Resource 'Datastore' update operation succeeded",
            "schema": {
              "$ref": "#/definitions/Datastore"
            }
          },
          "201": {
            "description": "Resource 'Datastore' create operation succeeded",
            "schema": {
              "$ref": "#/definitions/Datastore"
            },
            "headers": {
              "Retry-After": {
                "type": "integer",
                "format": "int32",
                "description": "The Retry-After header can indicate how long the client should wait before polling the operation status."
              }
            }
          },
          "default": {
            "description": "An unexpected error response.",
            "schema": {
              "$ref": "../../../../../common-types/resource-management/v5/types.json#/definitions/ErrorResponse"
            }
          }
        },
        "x-ms-examples": {
          "Datastores_CreateOrUpdate": {
            "$ref": "./examples/Datastores_CreateOrUpdate.json"
          }
        },
        "x-ms-long-running-operation-options": {
          "final-state-via": "azure-async-operation"
        },
        "x-ms-long-running-operation": true
      },
      "delete": {
        "operationId": "Datastores_Delete",
        "tags": [
          "Datastores"
        ],
        "description": "Delete a Datastore",
        "parameters": [
          {
            "$ref": "../../../../../common-types/resource-management/v5/types.json#/parameters/ApiVersionParameter"
          },
          {
            "$ref": "../../../../../common-types/resource-management/v5/types.json#/parameters/SubscriptionIdParameter"
          },
          {
            "$ref": "../../../../../common-types/resource-management/v5/types.json#/parameters/ResourceGroupNameParameter"
          },
          {
            "name": "privateCloudName",
            "in": "path",
            "description": "Name of the private cloud",
            "required": true,
            "type": "string",
            "pattern": "^[-\\w\\._]+$"
          },
          {
            "name": "clusterName",
            "in": "path",
            "description": "Name of the cluster",
            "required": true,
            "type": "string",
            "pattern": "^[-\\w\\._]+$"
          },
          {
            "name": "datastoreName",
            "in": "path",
            "description": "Name of the datastore",
            "required": true,
            "type": "string",
            "pattern": "^[-\\w\\._]+$"
          }
        ],
        "responses": {
          "200": {
            "description": "Resource deleted successfully."
          },
          "202": {
            "description": "Resource deletion accepted.",
            "headers": {
              "Location": {
                "type": "string",
                "description": "The Location header contains the URL where the status of the long running operation can be checked."
              },
              "Retry-After": {
                "type": "integer",
                "format": "int32",
                "description": "The Retry-After header can indicate how long the client should wait before polling the operation status."
              }
            }
          },
          "204": {
            "description": "Resource does not exist."
          },
          "default": {
            "description": "An unexpected error response.",
            "schema": {
              "$ref": "../../../../../common-types/resource-management/v5/types.json#/definitions/ErrorResponse"
            }
          }
        },
        "x-ms-examples": {
          "Datastores_Delete": {
            "$ref": "./examples/Datastores_Delete.json"
          }
        },
        "x-ms-long-running-operation-options": {
          "final-state-via": "location"
        },
        "x-ms-long-running-operation": true
      }
    },
    "/subscriptions/{subscriptionId}/resourceGroups/{resourceGroupName}/providers/Microsoft.AVS/privateClouds/{privateCloudName}/clusters/{clusterName}/listZones": {
      "post": {
        "operationId": "Clusters_ListZones",
        "tags": [
          "Clusters"
        ],
        "description": "List hosts by zone in a cluster",
        "parameters": [
          {
            "$ref": "../../../../../common-types/resource-management/v5/types.json#/parameters/ApiVersionParameter"
          },
          {
            "$ref": "../../../../../common-types/resource-management/v5/types.json#/parameters/SubscriptionIdParameter"
          },
          {
            "$ref": "../../../../../common-types/resource-management/v5/types.json#/parameters/ResourceGroupNameParameter"
          },
          {
            "name": "privateCloudName",
            "in": "path",
            "description": "Name of the private cloud",
            "required": true,
            "type": "string",
            "pattern": "^[-\\w\\._]+$"
          },
          {
            "name": "clusterName",
            "in": "path",
            "description": "Name of the cluster",
            "required": true,
            "type": "string",
            "pattern": "^[-\\w\\._]+$"
          }
        ],
        "responses": {
          "200": {
            "description": "Azure operation completed successfully.",
            "schema": {
              "$ref": "#/definitions/ClusterZoneList"
            }
          },
          "default": {
            "description": "An unexpected error response.",
            "schema": {
              "$ref": "../../../../../common-types/resource-management/v5/types.json#/definitions/ErrorResponse"
            }
          }
        },
        "x-ms-examples": {
          "Clusters_ListZones": {
            "$ref": "./examples/Clusters_ListZones.json"
          },
          "Clusters_ListZones_Stretched": {
            "$ref": "./examples/Clusters_ListZones_Stretched.json"
          }
        }
      }
    },
    "/subscriptions/{subscriptionId}/resourceGroups/{resourceGroupName}/providers/Microsoft.AVS/privateClouds/{privateCloudName}/clusters/{clusterName}/placementPolicies": {
      "get": {
        "operationId": "PlacementPolicies_List",
        "tags": [
          "PlacementPolicies"
        ],
        "description": "List PlacementPolicy resources by Cluster",
        "parameters": [
          {
            "$ref": "../../../../../common-types/resource-management/v5/types.json#/parameters/ApiVersionParameter"
          },
          {
            "$ref": "../../../../../common-types/resource-management/v5/types.json#/parameters/SubscriptionIdParameter"
          },
          {
            "$ref": "../../../../../common-types/resource-management/v5/types.json#/parameters/ResourceGroupNameParameter"
          },
          {
            "name": "privateCloudName",
            "in": "path",
            "description": "Name of the private cloud",
            "required": true,
            "type": "string",
            "pattern": "^[-\\w\\._]+$"
          },
          {
            "name": "clusterName",
            "in": "path",
            "description": "Name of the cluster",
            "required": true,
            "type": "string",
            "pattern": "^[-\\w\\._]+$"
          }
        ],
        "responses": {
          "200": {
            "description": "Azure operation completed successfully.",
            "schema": {
              "$ref": "#/definitions/PlacementPoliciesList"
            }
          },
          "default": {
            "description": "An unexpected error response.",
            "schema": {
              "$ref": "../../../../../common-types/resource-management/v5/types.json#/definitions/ErrorResponse"
            }
          }
        },
        "x-ms-examples": {
          "PlacementPolicies_List": {
            "$ref": "./examples/PlacementPolicies_List.json"
          }
        },
        "x-ms-pageable": {
          "nextLinkName": "nextLink"
        }
      }
    },
    "/subscriptions/{subscriptionId}/resourceGroups/{resourceGroupName}/providers/Microsoft.AVS/privateClouds/{privateCloudName}/clusters/{clusterName}/placementPolicies/{placementPolicyName}": {
      "get": {
        "operationId": "PlacementPolicies_Get",
        "tags": [
          "PlacementPolicies"
        ],
        "description": "Get a PlacementPolicy",
        "parameters": [
          {
            "$ref": "../../../../../common-types/resource-management/v5/types.json#/parameters/ApiVersionParameter"
          },
          {
            "$ref": "../../../../../common-types/resource-management/v5/types.json#/parameters/SubscriptionIdParameter"
          },
          {
            "$ref": "../../../../../common-types/resource-management/v5/types.json#/parameters/ResourceGroupNameParameter"
          },
          {
            "name": "privateCloudName",
            "in": "path",
            "description": "Name of the private cloud",
            "required": true,
            "type": "string",
            "pattern": "^[-\\w\\._]+$"
          },
          {
            "name": "clusterName",
            "in": "path",
            "description": "Name of the cluster",
            "required": true,
            "type": "string",
            "pattern": "^[-\\w\\._]+$"
          },
          {
            "name": "placementPolicyName",
            "in": "path",
            "description": "Name of the placement policy.",
            "required": true,
            "type": "string",
            "pattern": "^[-\\w\\._]+$"
          }
        ],
        "responses": {
          "200": {
            "description": "Azure operation completed successfully.",
            "schema": {
              "$ref": "#/definitions/PlacementPolicy"
            }
          },
          "default": {
            "description": "An unexpected error response.",
            "schema": {
              "$ref": "../../../../../common-types/resource-management/v5/types.json#/definitions/ErrorResponse"
            }
          }
        },
        "x-ms-examples": {
          "PlacementPolicies_Get": {
            "$ref": "./examples/PlacementPolicies_Get.json"
          }
        }
      },
      "put": {
        "operationId": "PlacementPolicies_CreateOrUpdate",
        "tags": [
          "PlacementPolicies"
        ],
        "description": "Create a PlacementPolicy",
        "parameters": [
          {
            "$ref": "../../../../../common-types/resource-management/v5/types.json#/parameters/ApiVersionParameter"
          },
          {
            "$ref": "../../../../../common-types/resource-management/v5/types.json#/parameters/SubscriptionIdParameter"
          },
          {
            "$ref": "../../../../../common-types/resource-management/v5/types.json#/parameters/ResourceGroupNameParameter"
          },
          {
            "name": "privateCloudName",
            "in": "path",
            "description": "Name of the private cloud",
            "required": true,
            "type": "string",
            "pattern": "^[-\\w\\._]+$"
          },
          {
            "name": "clusterName",
            "in": "path",
            "description": "Name of the cluster",
            "required": true,
            "type": "string",
            "pattern": "^[-\\w\\._]+$"
          },
          {
            "name": "placementPolicyName",
            "in": "path",
            "description": "Name of the placement policy.",
            "required": true,
            "type": "string",
            "pattern": "^[-\\w\\._]+$"
          },
          {
            "name": "placementPolicy",
            "in": "body",
            "description": "Resource create parameters.",
            "required": true,
            "schema": {
              "$ref": "#/definitions/PlacementPolicy"
            },
            "x-ms-client-name": "placementPolicy"
          }
        ],
        "responses": {
          "200": {
            "description": "Resource 'PlacementPolicy' update operation succeeded",
            "schema": {
              "$ref": "#/definitions/PlacementPolicy"
            }
          },
          "201": {
            "description": "Resource 'PlacementPolicy' create operation succeeded",
            "schema": {
              "$ref": "#/definitions/PlacementPolicy"
            },
            "headers": {
              "Retry-After": {
                "type": "integer",
                "format": "int32",
                "description": "The Retry-After header can indicate how long the client should wait before polling the operation status."
              }
            }
          },
          "default": {
            "description": "An unexpected error response.",
            "schema": {
              "$ref": "../../../../../common-types/resource-management/v5/types.json#/definitions/ErrorResponse"
            }
          }
        },
        "x-ms-examples": {
          "PlacementPolicies_CreateOrUpdate": {
            "$ref": "./examples/PlacementPolicies_CreateOrUpdate.json"
          }
        },
        "x-ms-long-running-operation-options": {
          "final-state-via": "azure-async-operation"
        },
        "x-ms-long-running-operation": true
      },
      "patch": {
        "operationId": "PlacementPolicies_Update",
        "tags": [
          "PlacementPolicies"
        ],
        "description": "Update a PlacementPolicy",
        "parameters": [
          {
            "$ref": "../../../../../common-types/resource-management/v5/types.json#/parameters/ApiVersionParameter"
          },
          {
            "$ref": "../../../../../common-types/resource-management/v5/types.json#/parameters/SubscriptionIdParameter"
          },
          {
            "$ref": "../../../../../common-types/resource-management/v5/types.json#/parameters/ResourceGroupNameParameter"
          },
          {
            "name": "privateCloudName",
            "in": "path",
            "description": "Name of the private cloud",
            "required": true,
            "type": "string",
            "pattern": "^[-\\w\\._]+$"
          },
          {
            "name": "clusterName",
            "in": "path",
            "description": "Name of the cluster",
            "required": true,
            "type": "string",
            "pattern": "^[-\\w\\._]+$"
          },
          {
            "name": "placementPolicyName",
            "in": "path",
            "description": "Name of the placement policy.",
            "required": true,
            "type": "string",
            "pattern": "^[-\\w\\._]+$"
          },
          {
            "name": "placementPolicyUpdate",
            "in": "body",
            "description": "The placement policy properties to be updated.",
            "required": true,
            "schema": {
              "$ref": "#/definitions/PlacementPolicyUpdate"
            }
          }
        ],
        "responses": {
          "200": {
            "description": "Azure operation completed successfully.",
            "schema": {
              "$ref": "#/definitions/PlacementPolicy"
            }
          },
          "202": {
            "description": "The request has been accepted for processing, but processing has not yet completed.",
            "schema": {
              "$ref": "#/definitions/PlacementPolicy"
            },
            "headers": {
              "Location": {
                "type": "string",
                "description": "The Location header contains the URL where the status of the long running operation can be checked."
              },
              "Retry-After": {
                "type": "integer",
                "format": "int32",
                "description": "The Retry-After header can indicate how long the client should wait before polling the operation status."
              }
            }
          },
          "default": {
            "description": "An unexpected error response.",
            "schema": {
              "$ref": "../../../../../common-types/resource-management/v5/types.json#/definitions/ErrorResponse"
            }
          }
        },
        "x-ms-examples": {
          "PlacementPolicies_Update": {
            "$ref": "./examples/PlacementPolicies_Update.json"
          }
        },
        "x-ms-long-running-operation-options": {
          "final-state-via": "location"
        },
        "x-ms-long-running-operation": true
      },
      "delete": {
        "operationId": "PlacementPolicies_Delete",
        "tags": [
          "PlacementPolicies"
        ],
        "description": "Delete a PlacementPolicy",
        "parameters": [
          {
            "$ref": "../../../../../common-types/resource-management/v5/types.json#/parameters/ApiVersionParameter"
          },
          {
            "$ref": "../../../../../common-types/resource-management/v5/types.json#/parameters/SubscriptionIdParameter"
          },
          {
            "$ref": "../../../../../common-types/resource-management/v5/types.json#/parameters/ResourceGroupNameParameter"
          },
          {
            "name": "privateCloudName",
            "in": "path",
            "description": "Name of the private cloud",
            "required": true,
            "type": "string",
            "pattern": "^[-\\w\\._]+$"
          },
          {
            "name": "clusterName",
            "in": "path",
            "description": "Name of the cluster",
            "required": true,
            "type": "string",
            "pattern": "^[-\\w\\._]+$"
          },
          {
            "name": "placementPolicyName",
            "in": "path",
            "description": "Name of the placement policy.",
            "required": true,
            "type": "string",
            "pattern": "^[-\\w\\._]+$"
          }
        ],
        "responses": {
          "200": {
            "description": "Resource deleted successfully."
          },
          "202": {
            "description": "Resource deletion accepted.",
            "headers": {
              "Location": {
                "type": "string",
                "description": "The Location header contains the URL where the status of the long running operation can be checked."
              },
              "Retry-After": {
                "type": "integer",
                "format": "int32",
                "description": "The Retry-After header can indicate how long the client should wait before polling the operation status."
              }
            }
          },
          "204": {
            "description": "Resource does not exist."
          },
          "default": {
            "description": "An unexpected error response.",
            "schema": {
              "$ref": "../../../../../common-types/resource-management/v5/types.json#/definitions/ErrorResponse"
            }
          }
        },
        "x-ms-examples": {
          "PlacementPolicies_Delete": {
            "$ref": "./examples/PlacementPolicies_Delete.json"
          }
        },
        "x-ms-long-running-operation-options": {
          "final-state-via": "location"
        },
        "x-ms-long-running-operation": true
      }
    },
    "/subscriptions/{subscriptionId}/resourceGroups/{resourceGroupName}/providers/Microsoft.AVS/privateClouds/{privateCloudName}/clusters/{clusterName}/virtualMachines": {
      "get": {
        "operationId": "VirtualMachines_List",
        "tags": [
          "VirtualMachines"
        ],
        "description": "List VirtualMachine resources by Cluster",
        "parameters": [
          {
            "$ref": "../../../../../common-types/resource-management/v5/types.json#/parameters/ApiVersionParameter"
          },
          {
            "$ref": "../../../../../common-types/resource-management/v5/types.json#/parameters/SubscriptionIdParameter"
          },
          {
            "$ref": "../../../../../common-types/resource-management/v5/types.json#/parameters/ResourceGroupNameParameter"
          },
          {
            "name": "privateCloudName",
            "in": "path",
            "description": "Name of the private cloud",
            "required": true,
            "type": "string",
            "pattern": "^[-\\w\\._]+$"
          },
          {
            "name": "clusterName",
            "in": "path",
            "description": "Name of the cluster",
            "required": true,
            "type": "string",
            "pattern": "^[-\\w\\._]+$"
          }
        ],
        "responses": {
          "200": {
            "description": "Azure operation completed successfully.",
            "schema": {
              "$ref": "#/definitions/VirtualMachinesList"
            }
          },
          "default": {
            "description": "An unexpected error response.",
            "schema": {
              "$ref": "../../../../../common-types/resource-management/v5/types.json#/definitions/ErrorResponse"
            }
          }
        },
        "x-ms-examples": {
          "VirtualMachines_List": {
            "$ref": "./examples/VirtualMachines_List.json"
          }
        },
        "x-ms-pageable": {
          "nextLinkName": "nextLink"
        }
      }
    },
    "/subscriptions/{subscriptionId}/resourceGroups/{resourceGroupName}/providers/Microsoft.AVS/privateClouds/{privateCloudName}/clusters/{clusterName}/virtualMachines/{virtualMachineId}": {
      "get": {
        "operationId": "VirtualMachines_Get",
        "tags": [
          "VirtualMachines"
        ],
        "description": "Get a VirtualMachine",
        "parameters": [
          {
            "$ref": "../../../../../common-types/resource-management/v5/types.json#/parameters/ApiVersionParameter"
          },
          {
            "$ref": "../../../../../common-types/resource-management/v5/types.json#/parameters/SubscriptionIdParameter"
          },
          {
            "$ref": "../../../../../common-types/resource-management/v5/types.json#/parameters/ResourceGroupNameParameter"
          },
          {
            "name": "privateCloudName",
            "in": "path",
            "description": "Name of the private cloud",
            "required": true,
            "type": "string",
            "pattern": "^[-\\w\\._]+$"
          },
          {
            "name": "clusterName",
            "in": "path",
            "description": "Name of the cluster",
            "required": true,
            "type": "string",
            "pattern": "^[-\\w\\._]+$"
          },
          {
            "name": "virtualMachineId",
            "in": "path",
            "description": "ID of the virtual machine.",
            "required": true,
            "type": "string",
            "pattern": "^[-\\w\\._]+$"
          }
        ],
        "responses": {
          "200": {
            "description": "Azure operation completed successfully.",
            "schema": {
              "$ref": "#/definitions/VirtualMachine"
            }
          },
          "default": {
            "description": "An unexpected error response.",
            "schema": {
              "$ref": "../../../../../common-types/resource-management/v5/types.json#/definitions/ErrorResponse"
            }
          }
        },
        "x-ms-examples": {
          "VirtualMachines_Get": {
            "$ref": "./examples/VirtualMachines_Get.json"
          }
        }
      }
    },
    "/subscriptions/{subscriptionId}/resourceGroups/{resourceGroupName}/providers/Microsoft.AVS/privateClouds/{privateCloudName}/clusters/{clusterName}/virtualMachines/{virtualMachineId}/restrictMovement": {
      "post": {
        "operationId": "VirtualMachines_RestrictMovement",
        "tags": [
          "VirtualMachines"
        ],
        "description": "Enable or disable DRS-driven VM movement restriction",
        "parameters": [
          {
            "$ref": "../../../../../common-types/resource-management/v5/types.json#/parameters/ApiVersionParameter"
          },
          {
            "$ref": "../../../../../common-types/resource-management/v5/types.json#/parameters/SubscriptionIdParameter"
          },
          {
            "$ref": "../../../../../common-types/resource-management/v5/types.json#/parameters/ResourceGroupNameParameter"
          },
          {
            "name": "privateCloudName",
            "in": "path",
            "description": "Name of the private cloud",
            "required": true,
            "type": "string",
            "pattern": "^[-\\w\\._]+$"
          },
          {
            "name": "clusterName",
            "in": "path",
            "description": "Name of the cluster",
            "required": true,
            "type": "string",
            "pattern": "^[-\\w\\._]+$"
          },
          {
            "name": "virtualMachineId",
            "in": "path",
            "description": "ID of the virtual machine.",
            "required": true,
            "type": "string",
            "pattern": "^[-\\w\\._]+$"
          },
          {
            "name": "restrictMovement",
            "in": "body",
            "description": "The body type of the operation request.",
            "required": true,
            "schema": {
              "$ref": "#/definitions/VirtualMachineRestrictMovement"
            }
          }
        ],
        "responses": {
          "202": {
            "description": "Resource operation accepted.",
            "headers": {
              "Location": {
                "type": "string",
                "description": "The Location header contains the URL where the status of the long running operation can be checked."
              },
              "Retry-After": {
                "type": "integer",
                "format": "int32",
                "description": "The Retry-After header can indicate how long the client should wait before polling the operation status."
              }
            }
          },
          "default": {
            "description": "An unexpected error response.",
            "schema": {
              "$ref": "../../../../../common-types/resource-management/v5/types.json#/definitions/ErrorResponse"
            }
          }
        },
        "x-ms-examples": {
          "VirtualMachines_RestrictMovement": {
            "$ref": "./examples/VirtualMachines_RestrictMovement.json"
          }
        },
        "x-ms-long-running-operation": true
      }
    },
    "/subscriptions/{subscriptionId}/resourceGroups/{resourceGroupName}/providers/Microsoft.AVS/privateClouds/{privateCloudName}/globalReachConnections": {
      "get": {
        "operationId": "GlobalReachConnections_List",
        "tags": [
          "GlobalReachConnections"
        ],
        "description": "List GlobalReachConnection resources by PrivateCloud",
        "parameters": [
          {
            "$ref": "../../../../../common-types/resource-management/v5/types.json#/parameters/ApiVersionParameter"
          },
          {
            "$ref": "../../../../../common-types/resource-management/v5/types.json#/parameters/SubscriptionIdParameter"
          },
          {
            "$ref": "../../../../../common-types/resource-management/v5/types.json#/parameters/ResourceGroupNameParameter"
          },
          {
            "name": "privateCloudName",
            "in": "path",
            "description": "Name of the private cloud",
            "required": true,
            "type": "string",
            "pattern": "^[-\\w\\._]+$"
          }
        ],
        "responses": {
          "200": {
            "description": "Azure operation completed successfully.",
            "schema": {
              "$ref": "#/definitions/GlobalReachConnectionList"
            }
          },
          "default": {
            "description": "An unexpected error response.",
            "schema": {
              "$ref": "../../../../../common-types/resource-management/v5/types.json#/definitions/ErrorResponse"
            }
          }
        },
        "x-ms-examples": {
          "GlobalReachConnections_List": {
            "$ref": "./examples/GlobalReachConnections_List.json"
          }
        },
        "x-ms-pageable": {
          "nextLinkName": "nextLink"
        }
      }
    },
    "/subscriptions/{subscriptionId}/resourceGroups/{resourceGroupName}/providers/Microsoft.AVS/privateClouds/{privateCloudName}/globalReachConnections/{globalReachConnectionName}": {
      "get": {
        "operationId": "GlobalReachConnections_Get",
        "tags": [
          "GlobalReachConnections"
        ],
        "description": "Get a GlobalReachConnection",
        "parameters": [
          {
            "$ref": "../../../../../common-types/resource-management/v5/types.json#/parameters/ApiVersionParameter"
          },
          {
            "$ref": "../../../../../common-types/resource-management/v5/types.json#/parameters/SubscriptionIdParameter"
          },
          {
            "$ref": "../../../../../common-types/resource-management/v5/types.json#/parameters/ResourceGroupNameParameter"
          },
          {
            "name": "privateCloudName",
            "in": "path",
            "description": "Name of the private cloud",
            "required": true,
            "type": "string",
            "pattern": "^[-\\w\\._]+$"
          },
          {
            "name": "globalReachConnectionName",
            "in": "path",
            "description": "Name of the global reach connection",
            "required": true,
            "type": "string",
            "pattern": "^[-\\w\\._]+$"
          }
        ],
        "responses": {
          "200": {
            "description": "Azure operation completed successfully.",
            "schema": {
              "$ref": "#/definitions/GlobalReachConnection"
            }
          },
          "default": {
            "description": "An unexpected error response.",
            "schema": {
              "$ref": "../../../../../common-types/resource-management/v5/types.json#/definitions/ErrorResponse"
            }
          }
        },
        "x-ms-examples": {
          "GlobalReachConnections_Get": {
            "$ref": "./examples/GlobalReachConnections_Get.json"
          }
        }
      },
      "put": {
        "operationId": "GlobalReachConnections_CreateOrUpdate",
        "tags": [
          "GlobalReachConnections"
        ],
        "description": "Create a GlobalReachConnection",
        "parameters": [
          {
            "$ref": "../../../../../common-types/resource-management/v5/types.json#/parameters/ApiVersionParameter"
          },
          {
            "$ref": "../../../../../common-types/resource-management/v5/types.json#/parameters/SubscriptionIdParameter"
          },
          {
            "$ref": "../../../../../common-types/resource-management/v5/types.json#/parameters/ResourceGroupNameParameter"
          },
          {
            "name": "privateCloudName",
            "in": "path",
            "description": "Name of the private cloud",
            "required": true,
            "type": "string",
            "pattern": "^[-\\w\\._]+$"
          },
          {
            "name": "globalReachConnectionName",
            "in": "path",
            "description": "Name of the global reach connection",
            "required": true,
            "type": "string",
            "pattern": "^[-\\w\\._]+$"
          },
          {
            "name": "globalReachConnection",
            "in": "body",
            "description": "Resource create parameters.",
            "required": true,
            "schema": {
              "$ref": "#/definitions/GlobalReachConnection"
            },
            "x-ms-client-name": "globalReachConnection"
          }
        ],
        "responses": {
          "200": {
            "description": "Resource 'GlobalReachConnection' update operation succeeded",
            "schema": {
              "$ref": "#/definitions/GlobalReachConnection"
            }
          },
          "201": {
            "description": "Resource 'GlobalReachConnection' create operation succeeded",
            "schema": {
              "$ref": "#/definitions/GlobalReachConnection"
            },
            "headers": {
              "Retry-After": {
                "type": "integer",
                "format": "int32",
                "description": "The Retry-After header can indicate how long the client should wait before polling the operation status."
              }
            }
          },
          "default": {
            "description": "An unexpected error response.",
            "schema": {
              "$ref": "../../../../../common-types/resource-management/v5/types.json#/definitions/ErrorResponse"
            }
          }
        },
        "x-ms-examples": {
          "GlobalReachConnections_CreateOrUpdate": {
            "$ref": "./examples/GlobalReachConnections_CreateOrUpdate.json"
          }
        },
        "x-ms-long-running-operation-options": {
          "final-state-via": "azure-async-operation"
        },
        "x-ms-long-running-operation": true
      },
      "delete": {
        "operationId": "GlobalReachConnections_Delete",
        "tags": [
          "GlobalReachConnections"
        ],
        "description": "Delete a GlobalReachConnection",
        "parameters": [
          {
            "$ref": "../../../../../common-types/resource-management/v5/types.json#/parameters/ApiVersionParameter"
          },
          {
            "$ref": "../../../../../common-types/resource-management/v5/types.json#/parameters/SubscriptionIdParameter"
          },
          {
            "$ref": "../../../../../common-types/resource-management/v5/types.json#/parameters/ResourceGroupNameParameter"
          },
          {
            "name": "privateCloudName",
            "in": "path",
            "description": "Name of the private cloud",
            "required": true,
            "type": "string",
            "pattern": "^[-\\w\\._]+$"
          },
          {
            "name": "globalReachConnectionName",
            "in": "path",
            "description": "Name of the global reach connection",
            "required": true,
            "type": "string",
            "pattern": "^[-\\w\\._]+$"
          }
        ],
        "responses": {
          "200": {
            "description": "Resource deleted successfully."
          },
          "202": {
            "description": "Resource deletion accepted.",
            "headers": {
              "Location": {
                "type": "string",
                "description": "The Location header contains the URL where the status of the long running operation can be checked."
              },
              "Retry-After": {
                "type": "integer",
                "format": "int32",
                "description": "The Retry-After header can indicate how long the client should wait before polling the operation status."
              }
            }
          },
          "204": {
            "description": "Resource does not exist."
          },
          "default": {
            "description": "An unexpected error response.",
            "schema": {
              "$ref": "../../../../../common-types/resource-management/v5/types.json#/definitions/ErrorResponse"
            }
          }
        },
        "x-ms-examples": {
          "GlobalReachConnections_Delete": {
            "$ref": "./examples/GlobalReachConnections_Delete.json"
          }
        },
        "x-ms-long-running-operation-options": {
          "final-state-via": "location"
        },
        "x-ms-long-running-operation": true
      }
    },
    "/subscriptions/{subscriptionId}/resourceGroups/{resourceGroupName}/providers/Microsoft.AVS/privateClouds/{privateCloudName}/hcxEnterpriseSites": {
      "get": {
        "operationId": "HcxEnterpriseSites_List",
        "tags": [
          "HcxEnterpriseSites"
        ],
        "description": "List HcxEnterpriseSite resources by PrivateCloud",
        "parameters": [
          {
            "$ref": "../../../../../common-types/resource-management/v5/types.json#/parameters/ApiVersionParameter"
          },
          {
            "$ref": "../../../../../common-types/resource-management/v5/types.json#/parameters/SubscriptionIdParameter"
          },
          {
            "$ref": "../../../../../common-types/resource-management/v5/types.json#/parameters/ResourceGroupNameParameter"
          },
          {
            "name": "privateCloudName",
            "in": "path",
            "description": "Name of the private cloud",
            "required": true,
            "type": "string",
            "pattern": "^[-\\w\\._]+$"
          }
        ],
        "responses": {
          "200": {
            "description": "Azure operation completed successfully.",
            "schema": {
              "$ref": "#/definitions/HcxEnterpriseSiteList"
            }
          },
          "default": {
            "description": "An unexpected error response.",
            "schema": {
              "$ref": "../../../../../common-types/resource-management/v5/types.json#/definitions/ErrorResponse"
            }
          }
        },
        "x-ms-examples": {
          "HcxEnterpriseSites_List": {
            "$ref": "./examples/HcxEnterpriseSites_List.json"
          }
        },
        "x-ms-pageable": {
          "nextLinkName": "nextLink"
        }
      }
    },
    "/subscriptions/{subscriptionId}/resourceGroups/{resourceGroupName}/providers/Microsoft.AVS/privateClouds/{privateCloudName}/hcxEnterpriseSites/{hcxEnterpriseSiteName}": {
      "get": {
        "operationId": "HcxEnterpriseSites_Get",
        "tags": [
          "HcxEnterpriseSites"
        ],
        "description": "Get a HcxEnterpriseSite",
        "parameters": [
          {
            "$ref": "../../../../../common-types/resource-management/v5/types.json#/parameters/ApiVersionParameter"
          },
          {
            "$ref": "../../../../../common-types/resource-management/v5/types.json#/parameters/SubscriptionIdParameter"
          },
          {
            "$ref": "../../../../../common-types/resource-management/v5/types.json#/parameters/ResourceGroupNameParameter"
          },
          {
            "name": "privateCloudName",
            "in": "path",
            "description": "Name of the private cloud",
            "required": true,
            "type": "string",
            "pattern": "^[-\\w\\._]+$"
          },
          {
            "name": "hcxEnterpriseSiteName",
            "in": "path",
            "description": "Name of the HCX Enterprise Site",
            "required": true,
            "type": "string",
            "pattern": "^[-\\w\\._]+$"
          }
        ],
        "responses": {
          "200": {
            "description": "Azure operation completed successfully.",
            "schema": {
              "$ref": "#/definitions/HcxEnterpriseSite"
            }
          },
          "default": {
            "description": "An unexpected error response.",
            "schema": {
              "$ref": "../../../../../common-types/resource-management/v5/types.json#/definitions/ErrorResponse"
            }
          }
        },
        "x-ms-examples": {
          "HcxEnterpriseSites_Get": {
            "$ref": "./examples/HcxEnterpriseSites_Get.json"
          }
        }
      },
      "put": {
        "operationId": "HcxEnterpriseSites_CreateOrUpdate",
        "tags": [
          "HcxEnterpriseSites"
        ],
        "description": "Create a HcxEnterpriseSite",
        "parameters": [
          {
            "$ref": "../../../../../common-types/resource-management/v5/types.json#/parameters/ApiVersionParameter"
          },
          {
            "$ref": "../../../../../common-types/resource-management/v5/types.json#/parameters/SubscriptionIdParameter"
          },
          {
            "$ref": "../../../../../common-types/resource-management/v5/types.json#/parameters/ResourceGroupNameParameter"
          },
          {
            "name": "privateCloudName",
            "in": "path",
            "description": "Name of the private cloud",
            "required": true,
            "type": "string",
            "pattern": "^[-\\w\\._]+$"
          },
          {
            "name": "hcxEnterpriseSiteName",
            "in": "path",
            "description": "Name of the HCX Enterprise Site",
            "required": true,
            "type": "string",
            "pattern": "^[-\\w\\._]+$"
          },
          {
            "name": "hcxEnterpriseSite",
            "in": "body",
            "description": "Resource create parameters.",
            "required": true,
            "schema": {
              "$ref": "#/definitions/HcxEnterpriseSite"
            },
            "x-ms-client-name": "hcxEnterpriseSite"
          }
        ],
        "responses": {
          "200": {
            "description": "Resource 'HcxEnterpriseSite' update operation succeeded",
            "schema": {
              "$ref": "#/definitions/HcxEnterpriseSite"
            }
          },
          "201": {
            "description": "Resource 'HcxEnterpriseSite' create operation succeeded",
            "schema": {
              "$ref": "#/definitions/HcxEnterpriseSite"
            }
          },
          "default": {
            "description": "An unexpected error response.",
            "schema": {
              "$ref": "../../../../../common-types/resource-management/v5/types.json#/definitions/ErrorResponse"
            }
          }
        },
        "x-ms-examples": {
          "HcxEnterpriseSites_CreateOrUpdate": {
            "$ref": "./examples/HcxEnterpriseSites_CreateOrUpdate.json"
          }
        }
      },
      "delete": {
        "operationId": "HcxEnterpriseSites_Delete",
        "tags": [
          "HcxEnterpriseSites"
        ],
        "description": "Delete a HcxEnterpriseSite",
        "parameters": [
          {
            "$ref": "../../../../../common-types/resource-management/v5/types.json#/parameters/ApiVersionParameter"
          },
          {
            "$ref": "../../../../../common-types/resource-management/v5/types.json#/parameters/SubscriptionIdParameter"
          },
          {
            "$ref": "../../../../../common-types/resource-management/v5/types.json#/parameters/ResourceGroupNameParameter"
          },
          {
            "name": "privateCloudName",
            "in": "path",
            "description": "Name of the private cloud",
            "required": true,
            "type": "string",
            "pattern": "^[-\\w\\._]+$"
          },
          {
            "name": "hcxEnterpriseSiteName",
            "in": "path",
            "description": "Name of the HCX Enterprise Site",
            "required": true,
            "type": "string",
            "pattern": "^[-\\w\\._]+$"
          }
        ],
        "responses": {
          "200": {
            "description": "Resource deleted successfully."
          },
          "204": {
            "description": "Resource does not exist."
          },
          "default": {
            "description": "An unexpected error response.",
            "schema": {
              "$ref": "../../../../../common-types/resource-management/v5/types.json#/definitions/ErrorResponse"
            }
          }
        },
        "x-ms-examples": {
          "HcxEnterpriseSites_Delete": {
            "$ref": "./examples/HcxEnterpriseSites_Delete.json"
          }
        }
      }
    },
    "/subscriptions/{subscriptionId}/resourceGroups/{resourceGroupName}/providers/Microsoft.AVS/privateClouds/{privateCloudName}/iscsiPaths": {
      "get": {
        "operationId": "IscsiPaths_ListByPrivateCloud",
        "tags": [
          "IscsiPaths"
        ],
        "description": "List IscsiPath resources by PrivateCloud",
        "parameters": [
          {
            "$ref": "../../../../../common-types/resource-management/v5/types.json#/parameters/ApiVersionParameter"
          },
          {
            "$ref": "../../../../../common-types/resource-management/v5/types.json#/parameters/SubscriptionIdParameter"
          },
          {
            "$ref": "../../../../../common-types/resource-management/v5/types.json#/parameters/ResourceGroupNameParameter"
          },
          {
            "name": "privateCloudName",
            "in": "path",
            "description": "Name of the private cloud",
            "required": true,
            "type": "string",
            "pattern": "^[-\\w\\._]+$"
          }
        ],
        "responses": {
          "200": {
            "description": "Azure operation completed successfully.",
            "schema": {
              "$ref": "#/definitions/IscsiPathListResult"
            }
          },
          "default": {
            "description": "An unexpected error response.",
            "schema": {
              "$ref": "../../../../../common-types/resource-management/v5/types.json#/definitions/ErrorResponse"
            }
          }
        },
        "x-ms-examples": {
          "IscsiPaths_ListByPrivateCloud": {
            "$ref": "./examples/IscsiPaths_List.json"
          }
        },
        "x-ms-pageable": {
          "nextLinkName": "nextLink"
        }
      }
    },
    "/subscriptions/{subscriptionId}/resourceGroups/{resourceGroupName}/providers/Microsoft.AVS/privateClouds/{privateCloudName}/iscsiPaths/default": {
      "get": {
        "operationId": "IscsiPaths_Get",
        "tags": [
          "IscsiPaths"
        ],
        "description": "Get a IscsiPath",
        "parameters": [
          {
            "$ref": "../../../../../common-types/resource-management/v5/types.json#/parameters/ApiVersionParameter"
          },
          {
            "$ref": "../../../../../common-types/resource-management/v5/types.json#/parameters/SubscriptionIdParameter"
          },
          {
            "$ref": "../../../../../common-types/resource-management/v5/types.json#/parameters/ResourceGroupNameParameter"
          },
          {
            "name": "privateCloudName",
            "in": "path",
            "description": "Name of the private cloud",
            "required": true,
            "type": "string",
            "pattern": "^[-\\w\\._]+$"
          }
        ],
        "responses": {
          "200": {
            "description": "Azure operation completed successfully.",
            "schema": {
              "$ref": "#/definitions/IscsiPath"
            }
          },
          "default": {
            "description": "An unexpected error response.",
            "schema": {
              "$ref": "../../../../../common-types/resource-management/v5/types.json#/definitions/ErrorResponse"
            }
          }
        },
        "x-ms-examples": {
          "IscsiPaths_Get": {
            "$ref": "./examples/IscsiPaths_Get.json"
          }
        }
      },
      "put": {
        "operationId": "IscsiPaths_CreateOrUpdate",
        "tags": [
          "IscsiPaths"
        ],
        "description": "Create a IscsiPath",
        "parameters": [
          {
            "$ref": "../../../../../common-types/resource-management/v5/types.json#/parameters/ApiVersionParameter"
          },
          {
            "$ref": "../../../../../common-types/resource-management/v5/types.json#/parameters/SubscriptionIdParameter"
          },
          {
            "$ref": "../../../../../common-types/resource-management/v5/types.json#/parameters/ResourceGroupNameParameter"
          },
          {
            "name": "privateCloudName",
            "in": "path",
            "description": "Name of the private cloud",
            "required": true,
            "type": "string",
            "pattern": "^[-\\w\\._]+$"
          },
          {
            "name": "resource",
            "in": "body",
            "description": "Resource create parameters.",
            "required": true,
            "schema": {
              "$ref": "#/definitions/IscsiPath"
            }
          }
        ],
        "responses": {
          "200": {
            "description": "Resource 'IscsiPath' update operation succeeded",
            "schema": {
              "$ref": "#/definitions/IscsiPath"
            }
          },
          "201": {
            "description": "Resource 'IscsiPath' create operation succeeded",
            "schema": {
              "$ref": "#/definitions/IscsiPath"
            },
            "headers": {
              "Retry-After": {
                "type": "integer",
                "format": "int32",
                "description": "The Retry-After header can indicate how long the client should wait before polling the operation status."
              }
            }
          },
          "default": {
            "description": "An unexpected error response.",
            "schema": {
              "$ref": "../../../../../common-types/resource-management/v5/types.json#/definitions/ErrorResponse"
            }
          }
        },
        "x-ms-examples": {
          "IscsiPaths_CreateOrUpdate": {
            "$ref": "./examples/IscsiPaths_CreateOrUpdate.json"
          }
        },
        "x-ms-long-running-operation-options": {
          "final-state-via": "azure-async-operation"
        },
        "x-ms-long-running-operation": true
      },
      "delete": {
        "operationId": "IscsiPaths_Delete",
        "tags": [
          "IscsiPaths"
        ],
        "description": "Delete a IscsiPath",
        "parameters": [
          {
            "$ref": "../../../../../common-types/resource-management/v5/types.json#/parameters/ApiVersionParameter"
          },
          {
            "$ref": "../../../../../common-types/resource-management/v5/types.json#/parameters/SubscriptionIdParameter"
          },
          {
            "$ref": "../../../../../common-types/resource-management/v5/types.json#/parameters/ResourceGroupNameParameter"
          },
          {
            "name": "privateCloudName",
            "in": "path",
            "description": "Name of the private cloud",
            "required": true,
            "type": "string",
            "pattern": "^[-\\w\\._]+$"
          }
        ],
        "responses": {
          "200": {
            "description": "Resource deleted successfully."
          },
          "202": {
            "description": "Resource deletion accepted.",
            "headers": {
              "Location": {
                "type": "string",
                "description": "The Location header contains the URL where the status of the long running operation can be checked."
              },
              "Retry-After": {
                "type": "integer",
                "format": "int32",
                "description": "The Retry-After header can indicate how long the client should wait before polling the operation status."
              }
            }
          },
          "204": {
            "description": "Resource does not exist."
          },
          "default": {
            "description": "An unexpected error response.",
            "schema": {
              "$ref": "../../../../../common-types/resource-management/v5/types.json#/definitions/ErrorResponse"
            }
          }
        },
        "x-ms-examples": {
          "IscsiPaths_Delete": {
            "$ref": "./examples/IscsiPaths_Delete.json"
          }
        },
        "x-ms-long-running-operation-options": {
          "final-state-via": "location"
        },
        "x-ms-long-running-operation": true
      }
    },
    "/subscriptions/{subscriptionId}/resourceGroups/{resourceGroupName}/providers/Microsoft.AVS/privateClouds/{privateCloudName}/listAdminCredentials": {
      "post": {
        "operationId": "PrivateClouds_ListAdminCredentials",
        "tags": [
          "PrivateClouds"
        ],
        "description": "List the admin credentials for the private cloud",
        "parameters": [
          {
            "$ref": "../../../../../common-types/resource-management/v5/types.json#/parameters/ApiVersionParameter"
          },
          {
            "$ref": "../../../../../common-types/resource-management/v5/types.json#/parameters/SubscriptionIdParameter"
          },
          {
            "$ref": "../../../../../common-types/resource-management/v5/types.json#/parameters/ResourceGroupNameParameter"
          },
          {
            "name": "privateCloudName",
            "in": "path",
            "description": "Name of the private cloud",
            "required": true,
            "type": "string",
            "pattern": "^[-\\w\\._]+$"
          }
        ],
        "responses": {
          "200": {
            "description": "Azure operation completed successfully.",
            "schema": {
              "$ref": "#/definitions/AdminCredentials"
            }
          },
          "default": {
            "description": "An unexpected error response.",
            "schema": {
              "$ref": "../../../../../common-types/resource-management/v5/types.json#/definitions/ErrorResponse"
            }
          }
        },
        "x-ms-examples": {
          "PrivateClouds_ListAdminCredentials": {
            "$ref": "./examples/PrivateClouds_ListAdminCredentials.json"
          }
        }
      }
    },
    "/subscriptions/{subscriptionId}/resourceGroups/{resourceGroupName}/providers/Microsoft.AVS/privateClouds/{privateCloudName}/rotateNsxtPassword": {
      "post": {
        "operationId": "PrivateClouds_RotateNsxtPassword",
        "tags": [
          "PrivateClouds"
        ],
        "description": "Rotate the NSX-T Manager password",
        "parameters": [
          {
            "$ref": "../../../../../common-types/resource-management/v5/types.json#/parameters/ApiVersionParameter"
          },
          {
            "$ref": "../../../../../common-types/resource-management/v5/types.json#/parameters/SubscriptionIdParameter"
          },
          {
            "$ref": "../../../../../common-types/resource-management/v5/types.json#/parameters/ResourceGroupNameParameter"
          },
          {
            "name": "privateCloudName",
            "in": "path",
            "description": "Name of the private cloud",
            "required": true,
            "type": "string",
            "pattern": "^[-\\w\\._]+$"
          }
        ],
        "responses": {
          "202": {
            "description": "Resource operation accepted.",
            "headers": {
              "Location": {
                "type": "string",
                "description": "The Location header contains the URL where the status of the long running operation can be checked."
              },
              "Retry-After": {
                "type": "integer",
                "format": "int32",
                "description": "The Retry-After header can indicate how long the client should wait before polling the operation status."
              }
            }
          },
          "204": {
            "description": "Action completed successfully."
          },
          "default": {
            "description": "An unexpected error response.",
            "schema": {
              "$ref": "../../../../../common-types/resource-management/v5/types.json#/definitions/ErrorResponse"
            }
          }
        },
        "x-ms-examples": {
          "PrivateClouds_RotateNsxtPassword": {
            "$ref": "./examples/PrivateClouds_RotateNsxtPassword.json"
          }
        },
        "x-ms-long-running-operation-options": {
          "final-state-via": "location"
        },
        "x-ms-long-running-operation": true
      }
    },
    "/subscriptions/{subscriptionId}/resourceGroups/{resourceGroupName}/providers/Microsoft.AVS/privateClouds/{privateCloudName}/rotateVcenterPassword": {
      "post": {
        "operationId": "PrivateClouds_RotateVcenterPassword",
        "tags": [
          "PrivateClouds"
        ],
        "description": "Rotate the vCenter password",
        "parameters": [
          {
            "$ref": "../../../../../common-types/resource-management/v5/types.json#/parameters/ApiVersionParameter"
          },
          {
            "$ref": "../../../../../common-types/resource-management/v5/types.json#/parameters/SubscriptionIdParameter"
          },
          {
            "$ref": "../../../../../common-types/resource-management/v5/types.json#/parameters/ResourceGroupNameParameter"
          },
          {
            "name": "privateCloudName",
            "in": "path",
            "description": "Name of the private cloud",
            "required": true,
            "type": "string",
            "pattern": "^[-\\w\\._]+$"
          }
        ],
        "responses": {
          "202": {
            "description": "Resource operation accepted.",
            "headers": {
              "Location": {
                "type": "string",
                "description": "The Location header contains the URL where the status of the long running operation can be checked."
              },
              "Retry-After": {
                "type": "integer",
                "format": "int32",
                "description": "The Retry-After header can indicate how long the client should wait before polling the operation status."
              }
            }
          },
          "204": {
            "description": "Action completed successfully."
          },
          "default": {
            "description": "An unexpected error response.",
            "schema": {
              "$ref": "../../../../../common-types/resource-management/v5/types.json#/definitions/ErrorResponse"
            }
          }
        },
        "x-ms-examples": {
          "PrivateClouds_RotateVcenterPassword": {
            "$ref": "./examples/PrivateClouds_RotateVcenterPassword.json"
          }
        },
        "x-ms-long-running-operation-options": {
          "final-state-via": "location"
        },
        "x-ms-long-running-operation": true
      }
    },
    "/subscriptions/{subscriptionId}/resourceGroups/{resourceGroupName}/providers/Microsoft.AVS/privateClouds/{privateCloudName}/scriptExecutions": {
      "get": {
        "operationId": "ScriptExecutions_List",
        "tags": [
          "ScriptExecutions"
        ],
        "description": "List ScriptExecution resources by PrivateCloud",
        "parameters": [
          {
            "$ref": "../../../../../common-types/resource-management/v5/types.json#/parameters/ApiVersionParameter"
          },
          {
            "$ref": "../../../../../common-types/resource-management/v5/types.json#/parameters/SubscriptionIdParameter"
          },
          {
            "$ref": "../../../../../common-types/resource-management/v5/types.json#/parameters/ResourceGroupNameParameter"
          },
          {
            "name": "privateCloudName",
            "in": "path",
            "description": "Name of the private cloud",
            "required": true,
            "type": "string",
            "pattern": "^[-\\w\\._]+$"
          }
        ],
        "responses": {
          "200": {
            "description": "Azure operation completed successfully.",
            "schema": {
              "$ref": "#/definitions/ScriptExecutionsList"
            }
          },
          "default": {
            "description": "An unexpected error response.",
            "schema": {
              "$ref": "../../../../../common-types/resource-management/v5/types.json#/definitions/ErrorResponse"
            }
          }
        },
        "x-ms-examples": {
          "ScriptExecutions_List": {
            "$ref": "./examples/ScriptExecutions_List.json"
          }
        },
        "x-ms-pageable": {
          "nextLinkName": "nextLink"
        }
      }
    },
    "/subscriptions/{subscriptionId}/resourceGroups/{resourceGroupName}/providers/Microsoft.AVS/privateClouds/{privateCloudName}/scriptExecutions/{scriptExecutionName}": {
      "get": {
        "operationId": "ScriptExecutions_Get",
        "tags": [
          "ScriptExecutions"
        ],
        "description": "Get a ScriptExecution",
        "parameters": [
          {
            "$ref": "../../../../../common-types/resource-management/v5/types.json#/parameters/ApiVersionParameter"
          },
          {
            "$ref": "../../../../../common-types/resource-management/v5/types.json#/parameters/SubscriptionIdParameter"
          },
          {
            "$ref": "../../../../../common-types/resource-management/v5/types.json#/parameters/ResourceGroupNameParameter"
          },
          {
            "name": "privateCloudName",
            "in": "path",
            "description": "Name of the private cloud",
            "required": true,
            "type": "string",
            "pattern": "^[-\\w\\._]+$"
          },
          {
            "name": "scriptExecutionName",
            "in": "path",
            "description": "Name of the script cmdlet.",
            "required": true,
            "type": "string",
            "pattern": "^[-\\w\\._]+$"
          }
        ],
        "responses": {
          "200": {
            "description": "Azure operation completed successfully.",
            "schema": {
              "$ref": "#/definitions/ScriptExecution"
            }
          },
          "default": {
            "description": "An unexpected error response.",
            "schema": {
              "$ref": "../../../../../common-types/resource-management/v5/types.json#/definitions/ErrorResponse"
            }
          }
        },
        "x-ms-examples": {
          "ScriptExecutions_Get": {
            "$ref": "./examples/ScriptExecutions_Get.json"
          }
        }
      },
      "put": {
        "operationId": "ScriptExecutions_CreateOrUpdate",
        "tags": [
          "ScriptExecutions"
        ],
        "description": "Create a ScriptExecution",
        "parameters": [
          {
            "$ref": "../../../../../common-types/resource-management/v5/types.json#/parameters/ApiVersionParameter"
          },
          {
            "$ref": "../../../../../common-types/resource-management/v5/types.json#/parameters/SubscriptionIdParameter"
          },
          {
            "$ref": "../../../../../common-types/resource-management/v5/types.json#/parameters/ResourceGroupNameParameter"
          },
          {
            "name": "privateCloudName",
            "in": "path",
            "description": "Name of the private cloud",
            "required": true,
            "type": "string",
            "pattern": "^[-\\w\\._]+$"
          },
          {
            "name": "scriptExecutionName",
            "in": "path",
            "description": "Name of the script cmdlet.",
            "required": true,
            "type": "string",
            "pattern": "^[-\\w\\._]+$"
          },
          {
            "name": "scriptExecution",
            "in": "body",
            "description": "Resource create parameters.",
            "required": true,
            "schema": {
              "$ref": "#/definitions/ScriptExecution"
            },
            "x-ms-client-name": "scriptExecution"
          }
        ],
        "responses": {
          "200": {
            "description": "Resource 'ScriptExecution' update operation succeeded",
            "schema": {
              "$ref": "#/definitions/ScriptExecution"
            }
          },
          "201": {
            "description": "Resource 'ScriptExecution' create operation succeeded",
            "schema": {
              "$ref": "#/definitions/ScriptExecution"
            },
            "headers": {
              "Retry-After": {
                "type": "integer",
                "format": "int32",
                "description": "The Retry-After header can indicate how long the client should wait before polling the operation status."
              }
            }
          },
          "default": {
            "description": "An unexpected error response.",
            "schema": {
              "$ref": "../../../../../common-types/resource-management/v5/types.json#/definitions/ErrorResponse"
            }
          }
        },
        "x-ms-examples": {
          "ScriptExecutions_CreateOrUpdate": {
            "$ref": "./examples/ScriptExecutions_CreateOrUpdate.json"
          }
        },
        "x-ms-long-running-operation-options": {
          "final-state-via": "azure-async-operation"
        },
        "x-ms-long-running-operation": true
      },
      "delete": {
        "operationId": "ScriptExecutions_Delete",
        "tags": [
          "ScriptExecutions"
        ],
        "description": "Delete a ScriptExecution",
        "parameters": [
          {
            "$ref": "../../../../../common-types/resource-management/v5/types.json#/parameters/ApiVersionParameter"
          },
          {
            "$ref": "../../../../../common-types/resource-management/v5/types.json#/parameters/SubscriptionIdParameter"
          },
          {
            "$ref": "../../../../../common-types/resource-management/v5/types.json#/parameters/ResourceGroupNameParameter"
          },
          {
            "name": "privateCloudName",
            "in": "path",
            "description": "Name of the private cloud",
            "required": true,
            "type": "string",
            "pattern": "^[-\\w\\._]+$"
          },
          {
            "name": "scriptExecutionName",
            "in": "path",
            "description": "Name of the script cmdlet.",
            "required": true,
            "type": "string",
            "pattern": "^[-\\w\\._]+$"
          }
        ],
        "responses": {
          "200": {
            "description": "Resource deleted successfully."
          },
          "202": {
            "description": "Resource deletion accepted.",
            "headers": {
              "Location": {
                "type": "string",
                "description": "The Location header contains the URL where the status of the long running operation can be checked."
              },
              "Retry-After": {
                "type": "integer",
                "format": "int32",
                "description": "The Retry-After header can indicate how long the client should wait before polling the operation status."
              }
            }
          },
          "204": {
            "description": "Resource does not exist."
          },
          "default": {
            "description": "An unexpected error response.",
            "schema": {
              "$ref": "../../../../../common-types/resource-management/v5/types.json#/definitions/ErrorResponse"
            }
          }
        },
        "x-ms-examples": {
          "ScriptExecutions_Delete": {
            "$ref": "./examples/ScriptExecutions_Delete.json"
          }
        },
        "x-ms-long-running-operation-options": {
          "final-state-via": "location"
        },
        "x-ms-long-running-operation": true
      }
    },
    "/subscriptions/{subscriptionId}/resourceGroups/{resourceGroupName}/providers/Microsoft.AVS/privateClouds/{privateCloudName}/scriptExecutions/{scriptExecutionName}/getExecutionLogs": {
      "post": {
        "operationId": "ScriptExecutions_GetExecutionLogs",
        "tags": [
          "ScriptExecutions"
        ],
        "description": "Return the logs for a script execution resource",
        "parameters": [
          {
            "$ref": "../../../../../common-types/resource-management/v5/types.json#/parameters/ApiVersionParameter"
          },
          {
            "$ref": "../../../../../common-types/resource-management/v5/types.json#/parameters/SubscriptionIdParameter"
          },
          {
            "$ref": "../../../../../common-types/resource-management/v5/types.json#/parameters/ResourceGroupNameParameter"
          },
          {
            "name": "privateCloudName",
            "in": "path",
            "description": "Name of the private cloud",
            "required": true,
            "type": "string",
            "pattern": "^[-\\w\\._]+$"
          },
          {
            "name": "scriptExecutionName",
            "in": "path",
            "description": "Name of the script cmdlet.",
            "required": true,
            "type": "string",
            "pattern": "^[-\\w\\._]+$"
          },
          {
            "name": "scriptOutputStreamType",
            "in": "body",
            "description": "Name of the desired output stream to return. If not provided, will return all. An empty array will return nothing.",
            "required": false,
            "schema": {
              "type": "array",
              "items": {
                "$ref": "#/definitions/ScriptOutputStreamType"
              }
            }
          }
        ],
        "responses": {
          "200": {
            "description": "Azure operation completed successfully.",
            "schema": {
              "$ref": "#/definitions/ScriptExecution"
            }
          },
          "default": {
            "description": "An unexpected error response.",
            "schema": {
              "$ref": "../../../../../common-types/resource-management/v5/types.json#/definitions/ErrorResponse"
            }
          }
        },
        "x-ms-examples": {
          "ScriptExecutions_GetExecutionLogs": {
            "$ref": "./examples/ScriptExecutions_GetExecutionLogs.json"
          }
        }
      }
    },
    "/subscriptions/{subscriptionId}/resourceGroups/{resourceGroupName}/providers/Microsoft.AVS/privateClouds/{privateCloudName}/scriptPackages": {
      "get": {
        "operationId": "ScriptPackages_List",
        "tags": [
          "ScriptPackages"
        ],
        "description": "List ScriptPackage resources by PrivateCloud",
        "parameters": [
          {
            "$ref": "../../../../../common-types/resource-management/v5/types.json#/parameters/ApiVersionParameter"
          },
          {
            "$ref": "../../../../../common-types/resource-management/v5/types.json#/parameters/SubscriptionIdParameter"
          },
          {
            "$ref": "../../../../../common-types/resource-management/v5/types.json#/parameters/ResourceGroupNameParameter"
          },
          {
            "name": "privateCloudName",
            "in": "path",
            "description": "Name of the private cloud",
            "required": true,
            "type": "string",
            "pattern": "^[-\\w\\._]+$"
          }
        ],
        "responses": {
          "200": {
            "description": "Azure operation completed successfully.",
            "schema": {
              "$ref": "#/definitions/ScriptPackagesList"
            }
          },
          "default": {
            "description": "An unexpected error response.",
            "schema": {
              "$ref": "../../../../../common-types/resource-management/v5/types.json#/definitions/ErrorResponse"
            }
          }
        },
        "x-ms-examples": {
          "ScriptPackages_List": {
            "$ref": "./examples/ScriptPackages_List.json"
          }
        },
        "x-ms-pageable": {
          "nextLinkName": "nextLink"
        }
      }
    },
    "/subscriptions/{subscriptionId}/resourceGroups/{resourceGroupName}/providers/Microsoft.AVS/privateClouds/{privateCloudName}/scriptPackages/{scriptPackageName}": {
      "get": {
        "operationId": "ScriptPackages_Get",
        "tags": [
          "ScriptPackages"
        ],
        "description": "Get a ScriptPackage",
        "parameters": [
          {
            "$ref": "../../../../../common-types/resource-management/v5/types.json#/parameters/ApiVersionParameter"
          },
          {
            "$ref": "../../../../../common-types/resource-management/v5/types.json#/parameters/SubscriptionIdParameter"
          },
          {
            "$ref": "../../../../../common-types/resource-management/v5/types.json#/parameters/ResourceGroupNameParameter"
          },
          {
            "name": "privateCloudName",
            "in": "path",
            "description": "Name of the private cloud",
            "required": true,
            "type": "string",
            "pattern": "^[-\\w\\._]+$"
          },
          {
            "name": "scriptPackageName",
            "in": "path",
            "description": "Name of the script package.",
            "required": true,
            "type": "string",
            "pattern": "^[-\\w\\._@]+$"
          }
        ],
        "responses": {
          "200": {
            "description": "Azure operation completed successfully.",
            "schema": {
              "$ref": "#/definitions/ScriptPackage"
            }
          },
          "default": {
            "description": "An unexpected error response.",
            "schema": {
              "$ref": "../../../../../common-types/resource-management/v5/types.json#/definitions/ErrorResponse"
            }
          }
        },
        "x-ms-examples": {
          "ScriptPackages_Get": {
            "$ref": "./examples/ScriptPackages_Get.json"
          }
        }
      }
    },
    "/subscriptions/{subscriptionId}/resourceGroups/{resourceGroupName}/providers/Microsoft.AVS/privateClouds/{privateCloudName}/scriptPackages/{scriptPackageName}/scriptCmdlets": {
      "get": {
        "operationId": "ScriptCmdlets_List",
        "tags": [
          "ScriptCmdlets"
        ],
        "description": "List ScriptCmdlet resources by ScriptPackage",
        "parameters": [
          {
            "$ref": "../../../../../common-types/resource-management/v5/types.json#/parameters/ApiVersionParameter"
          },
          {
            "$ref": "../../../../../common-types/resource-management/v5/types.json#/parameters/SubscriptionIdParameter"
          },
          {
            "$ref": "../../../../../common-types/resource-management/v5/types.json#/parameters/ResourceGroupNameParameter"
          },
          {
            "name": "privateCloudName",
            "in": "path",
            "description": "Name of the private cloud",
            "required": true,
            "type": "string",
            "pattern": "^[-\\w\\._]+$"
          },
          {
            "name": "scriptPackageName",
            "in": "path",
            "description": "Name of the script package.",
            "required": true,
            "type": "string",
            "pattern": "^[-\\w\\._@]+$"
          }
        ],
        "responses": {
          "200": {
            "description": "Azure operation completed successfully.",
            "schema": {
              "$ref": "#/definitions/ScriptCmdletsList"
            }
          },
          "default": {
            "description": "An unexpected error response.",
            "schema": {
              "$ref": "../../../../../common-types/resource-management/v5/types.json#/definitions/ErrorResponse"
            }
          }
        },
        "x-ms-examples": {
          "ScriptCmdlets_List": {
            "$ref": "./examples/ScriptCmdlets_List.json"
          }
        },
        "x-ms-pageable": {
          "nextLinkName": "nextLink"
        }
      }
    },
    "/subscriptions/{subscriptionId}/resourceGroups/{resourceGroupName}/providers/Microsoft.AVS/privateClouds/{privateCloudName}/scriptPackages/{scriptPackageName}/scriptCmdlets/{scriptCmdletName}": {
      "get": {
        "operationId": "ScriptCmdlets_Get",
        "tags": [
          "ScriptCmdlets"
        ],
        "description": "Get a ScriptCmdlet",
        "parameters": [
          {
            "$ref": "../../../../../common-types/resource-management/v5/types.json#/parameters/ApiVersionParameter"
          },
          {
            "$ref": "../../../../../common-types/resource-management/v5/types.json#/parameters/SubscriptionIdParameter"
          },
          {
            "$ref": "../../../../../common-types/resource-management/v5/types.json#/parameters/ResourceGroupNameParameter"
          },
          {
            "name": "privateCloudName",
            "in": "path",
            "description": "Name of the private cloud",
            "required": true,
            "type": "string",
            "pattern": "^[-\\w\\._]+$"
          },
          {
            "name": "scriptPackageName",
            "in": "path",
            "description": "Name of the script package.",
            "required": true,
            "type": "string",
            "pattern": "^[-\\w\\._@]+$"
          },
          {
            "name": "scriptCmdletName",
            "in": "path",
            "description": "Name of the script cmdlet.",
            "required": true,
            "type": "string",
            "pattern": "^[-\\w\\._]+$"
          }
        ],
        "responses": {
          "200": {
            "description": "Azure operation completed successfully.",
            "schema": {
              "$ref": "#/definitions/ScriptCmdlet"
            }
          },
          "default": {
            "description": "An unexpected error response.",
            "schema": {
              "$ref": "../../../../../common-types/resource-management/v5/types.json#/definitions/ErrorResponse"
            }
          }
        },
        "x-ms-examples": {
          "ScriptCmdlets_Get": {
            "$ref": "./examples/ScriptCmdlets_Get.json"
          }
        }
      }
    },
    "/subscriptions/{subscriptionId}/resourceGroups/{resourceGroupName}/providers/Microsoft.AVS/privateClouds/{privateCloudName}/workloadNetworks": {
      "get": {
        "operationId": "WorkloadNetworks_List",
        "tags": [
          "WorkloadNetworks"
        ],
        "description": "List WorkloadNetwork resources by PrivateCloud",
        "parameters": [
          {
            "$ref": "../../../../../common-types/resource-management/v5/types.json#/parameters/ApiVersionParameter"
          },
          {
            "$ref": "../../../../../common-types/resource-management/v5/types.json#/parameters/SubscriptionIdParameter"
          },
          {
            "$ref": "../../../../../common-types/resource-management/v5/types.json#/parameters/ResourceGroupNameParameter"
          },
          {
            "name": "privateCloudName",
            "in": "path",
            "description": "Name of the private cloud",
            "required": true,
            "type": "string",
            "pattern": "^[-\\w\\._]+$"
          }
        ],
        "responses": {
          "200": {
            "description": "Azure operation completed successfully.",
            "schema": {
              "$ref": "#/definitions/WorkloadNetworkList"
            }
          },
          "default": {
            "description": "An unexpected error response.",
            "schema": {
              "$ref": "../../../../../common-types/resource-management/v5/types.json#/definitions/ErrorResponse"
            }
          }
        },
        "x-ms-examples": {
          "WorkloadNetworks_List": {
            "$ref": "./examples/WorkloadNetworks_List.json"
          }
        },
        "x-ms-pageable": {
          "nextLinkName": "nextLink"
        }
      }
    },
    "/subscriptions/{subscriptionId}/resourceGroups/{resourceGroupName}/providers/Microsoft.AVS/privateClouds/{privateCloudName}/workloadNetworks/default": {
      "get": {
        "operationId": "WorkloadNetworks_Get",
        "tags": [
          "WorkloadNetworks"
        ],
        "description": "Get a WorkloadNetwork",
        "parameters": [
          {
            "$ref": "../../../../../common-types/resource-management/v5/types.json#/parameters/ApiVersionParameter"
          },
          {
            "$ref": "../../../../../common-types/resource-management/v5/types.json#/parameters/SubscriptionIdParameter"
          },
          {
            "$ref": "../../../../../common-types/resource-management/v5/types.json#/parameters/ResourceGroupNameParameter"
          },
          {
            "name": "privateCloudName",
            "in": "path",
            "description": "Name of the private cloud",
            "required": true,
            "type": "string",
            "pattern": "^[-\\w\\._]+$"
          }
        ],
        "responses": {
          "200": {
            "description": "Azure operation completed successfully.",
            "schema": {
              "$ref": "#/definitions/WorkloadNetwork"
            }
          },
          "default": {
            "description": "An unexpected error response.",
            "schema": {
              "$ref": "../../../../../common-types/resource-management/v5/types.json#/definitions/ErrorResponse"
            }
          }
        },
        "x-ms-examples": {
          "WorkloadNetworks_Get": {
            "$ref": "./examples/WorkloadNetworks_Get.json"
          }
        }
      }
    },
    "/subscriptions/{subscriptionId}/resourceGroups/{resourceGroupName}/providers/Microsoft.AVS/privateClouds/{privateCloudName}/workloadNetworks/default/dhcpConfigurations": {
      "get": {
        "operationId": "WorkloadNetworks_ListDhcp",
        "description": "List WorkloadNetworkDhcp resources by WorkloadNetwork",
        "parameters": [
          {
            "$ref": "../../../../../common-types/resource-management/v5/types.json#/parameters/ApiVersionParameter"
          },
          {
            "$ref": "../../../../../common-types/resource-management/v5/types.json#/parameters/SubscriptionIdParameter"
          },
          {
            "$ref": "../../../../../common-types/resource-management/v5/types.json#/parameters/ResourceGroupNameParameter"
          },
          {
            "name": "privateCloudName",
            "in": "path",
            "description": "Name of the private cloud",
            "required": true,
            "type": "string",
            "pattern": "^[-\\w\\._]+$"
          }
        ],
        "responses": {
          "200": {
            "description": "Azure operation completed successfully.",
            "schema": {
              "$ref": "#/definitions/WorkloadNetworkDhcpList"
            }
          },
          "default": {
            "description": "An unexpected error response.",
            "schema": {
              "$ref": "../../../../../common-types/resource-management/v5/types.json#/definitions/ErrorResponse"
            }
          }
        },
        "x-ms-examples": {
          "WorkloadNetworks_ListDhcp": {
            "$ref": "./examples/WorkloadNetworks_ListDhcp.json"
          }
        },
        "x-ms-pageable": {
          "nextLinkName": "nextLink"
        }
      }
    },
    "/subscriptions/{subscriptionId}/resourceGroups/{resourceGroupName}/providers/Microsoft.AVS/privateClouds/{privateCloudName}/workloadNetworks/default/dhcpConfigurations/{dhcpId}": {
      "get": {
        "operationId": "WorkloadNetworks_GetDhcp",
        "description": "Get a WorkloadNetworkDhcp",
        "parameters": [
          {
            "$ref": "../../../../../common-types/resource-management/v5/types.json#/parameters/ApiVersionParameter"
          },
          {
            "$ref": "../../../../../common-types/resource-management/v5/types.json#/parameters/SubscriptionIdParameter"
          },
          {
            "$ref": "../../../../../common-types/resource-management/v5/types.json#/parameters/ResourceGroupNameParameter"
          },
          {
            "$ref": "#/parameters/DhcpIdParameter"
          },
          {
            "$ref": "#/parameters/PrivateCloudNameParameter"
          }
        ],
        "responses": {
          "200": {
            "description": "Azure operation completed successfully.",
            "schema": {
              "$ref": "#/definitions/WorkloadNetworkDhcp"
            }
          },
          "default": {
            "description": "An unexpected error response.",
            "schema": {
              "$ref": "../../../../../common-types/resource-management/v5/types.json#/definitions/ErrorResponse"
            }
          }
        },
        "x-ms-examples": {
          "WorkloadNetworks_GetDhcp": {
            "$ref": "./examples/WorkloadNetworks_GetDhcp.json"
          }
        }
      },
      "put": {
        "operationId": "WorkloadNetworks_CreateDhcp",
        "description": "Create a WorkloadNetworkDhcp",
        "parameters": [
          {
            "$ref": "../../../../../common-types/resource-management/v5/types.json#/parameters/ApiVersionParameter"
          },
          {
            "$ref": "../../../../../common-types/resource-management/v5/types.json#/parameters/SubscriptionIdParameter"
          },
          {
            "$ref": "../../../../../common-types/resource-management/v5/types.json#/parameters/ResourceGroupNameParameter"
          },
          {
            "name": "privateCloudName",
            "in": "path",
            "description": "Name of the private cloud",
            "required": true,
            "type": "string",
            "pattern": "^[-\\w\\._]+$"
          },
          {
            "name": "dhcpId",
            "in": "path",
            "description": "The ID of the DHCP configuration",
            "required": true,
            "type": "string",
            "pattern": "^[-\\w\\._]+$"
          },
          {
            "name": "workloadNetworkDhcp",
            "in": "body",
            "description": "Resource create parameters.",
            "required": true,
            "schema": {
              "$ref": "#/definitions/WorkloadNetworkDhcp"
            },
            "x-ms-client-name": "workloadNetworkDhcp"
          }
        ],
        "responses": {
          "200": {
            "description": "Resource 'WorkloadNetworkDhcp' update operation succeeded",
            "schema": {
              "$ref": "#/definitions/WorkloadNetworkDhcp"
            }
          },
          "201": {
            "description": "Resource 'WorkloadNetworkDhcp' create operation succeeded",
            "schema": {
              "$ref": "#/definitions/WorkloadNetworkDhcp"
            },
            "headers": {
              "Retry-After": {
                "type": "integer",
                "format": "int32",
                "description": "The Retry-After header can indicate how long the client should wait before polling the operation status."
              }
            }
          },
          "default": {
            "description": "An unexpected error response.",
            "schema": {
              "$ref": "../../../../../common-types/resource-management/v5/types.json#/definitions/ErrorResponse"
            }
          }
        },
        "x-ms-examples": {
          "WorkloadNetworks_CreateDhcp": {
            "$ref": "./examples/WorkloadNetworks_CreateDhcp.json"
          }
        },
        "x-ms-long-running-operation-options": {
          "final-state-via": "azure-async-operation"
        },
        "x-ms-long-running-operation": true
      },
      "patch": {
        "operationId": "WorkloadNetworks_UpdateDhcp",
        "description": "Update a WorkloadNetworkDhcp",
        "parameters": [
          {
            "$ref": "../../../../../common-types/resource-management/v5/types.json#/parameters/ApiVersionParameter"
          },
          {
            "$ref": "../../../../../common-types/resource-management/v5/types.json#/parameters/SubscriptionIdParameter"
          },
          {
            "$ref": "../../../../../common-types/resource-management/v5/types.json#/parameters/ResourceGroupNameParameter"
          },
          {
            "name": "privateCloudName",
            "in": "path",
            "description": "Name of the private cloud",
            "required": true,
            "type": "string",
            "pattern": "^[-\\w\\._]+$"
          },
          {
            "name": "dhcpId",
            "in": "path",
            "description": "The ID of the DHCP configuration",
            "required": true,
            "type": "string",
            "pattern": "^[-\\w\\._]+$"
          },
          {
            "name": "workloadNetworkDhcp",
            "in": "body",
            "description": "The resource properties to be updated.",
            "required": true,
            "schema": {
              "$ref": "#/definitions/WorkloadNetworkDhcp"
            },
            "x-ms-client-name": "workloadNetworkDhcp"
          }
        ],
        "responses": {
          "200": {
            "description": "Azure operation completed successfully.",
            "schema": {
              "$ref": "#/definitions/WorkloadNetworkDhcp"
            }
          },
          "202": {
            "description": "Resource update request accepted.",
            "headers": {
              "Location": {
                "type": "string",
                "description": "The Location header contains the URL where the status of the long running operation can be checked."
              },
              "Retry-After": {
                "type": "integer",
                "format": "int32",
                "description": "The Retry-After header can indicate how long the client should wait before polling the operation status."
              }
            }
          },
          "default": {
            "description": "An unexpected error response.",
            "schema": {
              "$ref": "../../../../../common-types/resource-management/v5/types.json#/definitions/ErrorResponse"
            }
          }
        },
        "x-ms-examples": {
          "WorkloadNetworks_UpdateDhcp": {
            "$ref": "./examples/WorkloadNetworks_UpdateDhcp.json"
          }
        },
        "x-ms-long-running-operation-options": {
          "final-state-via": "location"
        },
        "x-ms-long-running-operation": true
      },
      "delete": {
        "operationId": "WorkloadNetworks_DeleteDhcp",
        "description": "Delete a WorkloadNetworkDhcp",
        "parameters": [
          {
            "$ref": "../../../../../common-types/resource-management/v5/types.json#/parameters/ApiVersionParameter"
          },
          {
            "$ref": "../../../../../common-types/resource-management/v5/types.json#/parameters/SubscriptionIdParameter"
          },
          {
            "$ref": "../../../../../common-types/resource-management/v5/types.json#/parameters/ResourceGroupNameParameter"
          },
          {
            "name": "privateCloudName",
            "in": "path",
            "description": "Name of the private cloud",
            "required": true,
            "type": "string",
            "pattern": "^[-\\w\\._]+$"
          },
          {
            "name": "dhcpId",
            "in": "path",
            "description": "The ID of the DHCP configuration",
            "required": true,
            "type": "string",
            "pattern": "^[-\\w\\._]+$"
          }
        ],
        "responses": {
          "200": {
            "description": "Resource deleted successfully."
          },
          "202": {
            "description": "Resource deletion accepted.",
            "headers": {
              "Location": {
                "type": "string",
                "description": "The Location header contains the URL where the status of the long running operation can be checked."
              },
              "Retry-After": {
                "type": "integer",
                "format": "int32",
                "description": "The Retry-After header can indicate how long the client should wait before polling the operation status."
              }
            }
          },
          "204": {
            "description": "Resource does not exist."
          },
          "default": {
            "description": "An unexpected error response.",
            "schema": {
              "$ref": "../../../../../common-types/resource-management/v5/types.json#/definitions/ErrorResponse"
            }
          }
        },
        "x-ms-examples": {
          "WorkloadNetworks_DeleteDhcp": {
            "$ref": "./examples/WorkloadNetworks_DeleteDhcp.json"
          }
        },
        "x-ms-long-running-operation-options": {
          "final-state-via": "location"
        },
        "x-ms-long-running-operation": true
      }
    },
    "/subscriptions/{subscriptionId}/resourceGroups/{resourceGroupName}/providers/Microsoft.AVS/privateClouds/{privateCloudName}/workloadNetworks/default/dnsServices": {
      "get": {
        "operationId": "WorkloadNetworks_ListDnsServices",
        "description": "List WorkloadNetworkDnsService resources by WorkloadNetwork",
        "parameters": [
          {
            "$ref": "../../../../../common-types/resource-management/v5/types.json#/parameters/ApiVersionParameter"
          },
          {
            "$ref": "../../../../../common-types/resource-management/v5/types.json#/parameters/SubscriptionIdParameter"
          },
          {
            "$ref": "../../../../../common-types/resource-management/v5/types.json#/parameters/ResourceGroupNameParameter"
          },
          {
            "name": "privateCloudName",
            "in": "path",
            "description": "Name of the private cloud",
            "required": true,
            "type": "string",
            "pattern": "^[-\\w\\._]+$"
          }
        ],
        "responses": {
          "200": {
            "description": "Azure operation completed successfully.",
            "schema": {
              "$ref": "#/definitions/WorkloadNetworkDnsServicesList"
            }
          },
          "default": {
            "description": "An unexpected error response.",
            "schema": {
              "$ref": "../../../../../common-types/resource-management/v5/types.json#/definitions/ErrorResponse"
            }
          }
        },
        "x-ms-examples": {
          "WorkloadNetworks_ListDnsServices": {
            "$ref": "./examples/WorkloadNetworks_ListDnsServices.json"
          }
        },
        "x-ms-pageable": {
          "nextLinkName": "nextLink"
        }
      }
    },
    "/subscriptions/{subscriptionId}/resourceGroups/{resourceGroupName}/providers/Microsoft.AVS/privateClouds/{privateCloudName}/workloadNetworks/default/dnsServices/{dnsServiceId}": {
      "get": {
        "operationId": "WorkloadNetworks_GetDnsService",
        "description": "Get a WorkloadNetworkDnsService",
        "parameters": [
          {
            "$ref": "../../../../../common-types/resource-management/v5/types.json#/parameters/ApiVersionParameter"
          },
          {
            "$ref": "../../../../../common-types/resource-management/v5/types.json#/parameters/SubscriptionIdParameter"
          },
          {
            "$ref": "../../../../../common-types/resource-management/v5/types.json#/parameters/ResourceGroupNameParameter"
          },
          {
            "name": "privateCloudName",
            "in": "path",
            "description": "Name of the private cloud",
            "required": true,
            "type": "string",
            "pattern": "^[-\\w\\._]+$"
          },
          {
            "name": "dnsServiceId",
            "in": "path",
            "description": "ID of the DNS service.",
            "required": true,
            "type": "string",
            "pattern": "^[-\\w\\._]+$"
          }
        ],
        "responses": {
          "200": {
            "description": "Azure operation completed successfully.",
            "schema": {
              "$ref": "#/definitions/WorkloadNetworkDnsService"
            }
          },
          "default": {
            "description": "An unexpected error response.",
            "schema": {
              "$ref": "../../../../../common-types/resource-management/v5/types.json#/definitions/ErrorResponse"
            }
          }
        },
        "x-ms-examples": {
          "WorkloadNetworks_GetDnsService": {
            "$ref": "./examples/WorkloadNetworks_GetDnsService.json"
          }
        }
      },
      "put": {
        "operationId": "WorkloadNetworks_CreateDnsService",
        "description": "Create a WorkloadNetworkDnsService",
        "parameters": [
          {
            "$ref": "../../../../../common-types/resource-management/v5/types.json#/parameters/ApiVersionParameter"
          },
          {
            "$ref": "../../../../../common-types/resource-management/v5/types.json#/parameters/SubscriptionIdParameter"
          },
          {
            "$ref": "../../../../../common-types/resource-management/v5/types.json#/parameters/ResourceGroupNameParameter"
          },
          {
            "name": "privateCloudName",
            "in": "path",
            "description": "Name of the private cloud",
            "required": true,
            "type": "string",
            "pattern": "^[-\\w\\._]+$"
          },
          {
            "name": "dnsServiceId",
            "in": "path",
            "description": "ID of the DNS service.",
            "required": true,
            "type": "string",
            "pattern": "^[-\\w\\._]+$"
          },
          {
            "name": "workloadNetworkDnsService",
            "in": "body",
            "description": "Resource create parameters.",
            "required": true,
            "schema": {
              "$ref": "#/definitions/WorkloadNetworkDnsService"
            },
            "x-ms-client-name": "workloadNetworkDnsService"
          }
        ],
        "responses": {
          "200": {
            "description": "Resource 'WorkloadNetworkDnsService' update operation succeeded",
            "schema": {
              "$ref": "#/definitions/WorkloadNetworkDnsService"
            }
          },
          "201": {
            "description": "Resource 'WorkloadNetworkDnsService' create operation succeeded",
            "schema": {
              "$ref": "#/definitions/WorkloadNetworkDnsService"
            },
            "headers": {
              "Retry-After": {
                "type": "integer",
                "format": "int32",
                "description": "The Retry-After header can indicate how long the client should wait before polling the operation status."
              }
            }
          },
          "default": {
            "description": "An unexpected error response.",
            "schema": {
              "$ref": "../../../../../common-types/resource-management/v5/types.json#/definitions/ErrorResponse"
            }
          }
        },
        "x-ms-examples": {
          "WorkloadNetworks_CreateDnsService": {
            "$ref": "./examples/WorkloadNetworks_CreateDnsService.json"
          }
        },
        "x-ms-long-running-operation-options": {
          "final-state-via": "azure-async-operation"
        },
        "x-ms-long-running-operation": true
      },
      "patch": {
        "operationId": "WorkloadNetworks_UpdateDnsService",
        "description": "Update a WorkloadNetworkDnsService",
        "parameters": [
          {
            "$ref": "../../../../../common-types/resource-management/v5/types.json#/parameters/ApiVersionParameter"
          },
          {
            "$ref": "../../../../../common-types/resource-management/v5/types.json#/parameters/SubscriptionIdParameter"
          },
          {
            "$ref": "../../../../../common-types/resource-management/v5/types.json#/parameters/ResourceGroupNameParameter"
          },
          {
            "name": "privateCloudName",
            "in": "path",
            "description": "Name of the private cloud",
            "required": true,
            "type": "string",
            "pattern": "^[-\\w\\._]+$"
          },
          {
            "name": "dnsServiceId",
            "in": "path",
            "description": "ID of the DNS service.",
            "required": true,
            "type": "string",
            "pattern": "^[-\\w\\._]+$"
          },
          {
            "name": "workloadNetworkDnsService",
            "in": "body",
            "description": "The resource properties to be updated.",
            "required": true,
            "schema": {
              "$ref": "#/definitions/WorkloadNetworkDnsService"
            },
            "x-ms-client-name": "workloadNetworkDnsService"
          }
        ],
        "responses": {
          "200": {
            "description": "Azure operation completed successfully.",
            "schema": {
              "$ref": "#/definitions/WorkloadNetworkDnsService"
            }
          },
          "202": {
            "description": "Resource update request accepted.",
            "headers": {
              "Location": {
                "type": "string",
                "description": "The Location header contains the URL where the status of the long running operation can be checked."
              },
              "Retry-After": {
                "type": "integer",
                "format": "int32",
                "description": "The Retry-After header can indicate how long the client should wait before polling the operation status."
              }
            }
          },
          "default": {
            "description": "An unexpected error response.",
            "schema": {
              "$ref": "../../../../../common-types/resource-management/v5/types.json#/definitions/ErrorResponse"
            }
          }
        },
        "x-ms-examples": {
          "WorkloadNetworks_UpdateDnsService": {
            "$ref": "./examples/WorkloadNetworks_UpdateDnsService.json"
          }
        },
        "x-ms-long-running-operation-options": {
          "final-state-via": "location"
        },
        "x-ms-long-running-operation": true
      },
      "delete": {
        "operationId": "WorkloadNetworks_DeleteDnsService",
        "description": "Delete a WorkloadNetworkDnsService",
        "parameters": [
          {
            "$ref": "../../../../../common-types/resource-management/v5/types.json#/parameters/ApiVersionParameter"
          },
          {
            "$ref": "../../../../../common-types/resource-management/v5/types.json#/parameters/SubscriptionIdParameter"
          },
          {
            "$ref": "../../../../../common-types/resource-management/v5/types.json#/parameters/ResourceGroupNameParameter"
          },
          {
            "$ref": "#/parameters/DnsServiceIdParameter"
          },
          {
            "$ref": "#/parameters/PrivateCloudNameParameter"
          }
        ],
        "responses": {
          "200": {
            "description": "Resource deleted successfully."
          },
          "202": {
            "description": "Resource deletion accepted.",
            "headers": {
              "Location": {
                "type": "string",
                "description": "The Location header contains the URL where the status of the long running operation can be checked."
              },
              "Retry-After": {
                "type": "integer",
                "format": "int32",
                "description": "The Retry-After header can indicate how long the client should wait before polling the operation status."
              }
            }
          },
          "204": {
            "description": "Resource does not exist."
          },
          "default": {
            "description": "An unexpected error response.",
            "schema": {
              "$ref": "../../../../../common-types/resource-management/v5/types.json#/definitions/ErrorResponse"
            }
          }
        },
        "x-ms-examples": {
          "WorkloadNetworks_DeleteDnsService": {
            "$ref": "./examples/WorkloadNetworks_DeleteDnsService.json"
          }
        },
        "x-ms-long-running-operation-options": {
          "final-state-via": "location"
        },
        "x-ms-long-running-operation": true
      }
    },
    "/subscriptions/{subscriptionId}/resourceGroups/{resourceGroupName}/providers/Microsoft.AVS/privateClouds/{privateCloudName}/workloadNetworks/default/dnsZones": {
      "get": {
        "operationId": "WorkloadNetworks_ListDnsZones",
        "description": "List WorkloadNetworkDnsZone resources by WorkloadNetwork",
        "parameters": [
          {
            "$ref": "../../../../../common-types/resource-management/v5/types.json#/parameters/ApiVersionParameter"
          },
          {
            "$ref": "../../../../../common-types/resource-management/v5/types.json#/parameters/SubscriptionIdParameter"
          },
          {
            "$ref": "../../../../../common-types/resource-management/v5/types.json#/parameters/ResourceGroupNameParameter"
          },
          {
            "name": "privateCloudName",
            "in": "path",
            "description": "Name of the private cloud",
            "required": true,
            "type": "string",
            "pattern": "^[-\\w\\._]+$"
          }
        ],
        "responses": {
          "200": {
            "description": "Azure operation completed successfully.",
            "schema": {
              "$ref": "#/definitions/WorkloadNetworkDnsZonesList"
            }
          },
          "default": {
            "description": "An unexpected error response.",
            "schema": {
              "$ref": "../../../../../common-types/resource-management/v5/types.json#/definitions/ErrorResponse"
            }
          }
        },
        "x-ms-examples": {
          "WorkloadNetworks_ListDnsZones": {
            "$ref": "./examples/WorkloadNetworks_ListDnsZones.json"
          }
        },
        "x-ms-pageable": {
          "nextLinkName": "nextLink"
        }
      }
    },
    "/subscriptions/{subscriptionId}/resourceGroups/{resourceGroupName}/providers/Microsoft.AVS/privateClouds/{privateCloudName}/workloadNetworks/default/dnsZones/{dnsZoneId}": {
      "get": {
        "operationId": "WorkloadNetworks_GetDnsZone",
        "description": "Get a WorkloadNetworkDnsZone",
        "parameters": [
          {
            "$ref": "../../../../../common-types/resource-management/v5/types.json#/parameters/ApiVersionParameter"
          },
          {
            "$ref": "../../../../../common-types/resource-management/v5/types.json#/parameters/SubscriptionIdParameter"
          },
          {
            "$ref": "../../../../../common-types/resource-management/v5/types.json#/parameters/ResourceGroupNameParameter"
          },
          {
            "name": "privateCloudName",
            "in": "path",
            "description": "Name of the private cloud",
            "required": true,
            "type": "string",
            "pattern": "^[-\\w\\._]+$"
          },
          {
            "name": "dnsZoneId",
            "in": "path",
            "description": "ID of the DNS zone.",
            "required": true,
            "type": "string",
            "pattern": "^[-\\w\\._]+$"
          }
        ],
        "responses": {
          "200": {
            "description": "Azure operation completed successfully.",
            "schema": {
              "$ref": "#/definitions/WorkloadNetworkDnsZone"
            }
          },
          "default": {
            "description": "An unexpected error response.",
            "schema": {
              "$ref": "../../../../../common-types/resource-management/v5/types.json#/definitions/ErrorResponse"
            }
          }
        },
        "x-ms-examples": {
          "WorkloadNetworks_GetDnsZone": {
            "$ref": "./examples/WorkloadNetworks_GetDnsZone.json"
          }
        }
      },
      "put": {
        "operationId": "WorkloadNetworks_CreateDnsZone",
        "description": "Create a WorkloadNetworkDnsZone",
        "parameters": [
          {
            "$ref": "../../../../../common-types/resource-management/v5/types.json#/parameters/ApiVersionParameter"
          },
          {
            "$ref": "../../../../../common-types/resource-management/v5/types.json#/parameters/SubscriptionIdParameter"
          },
          {
            "$ref": "../../../../../common-types/resource-management/v5/types.json#/parameters/ResourceGroupNameParameter"
          },
          {
            "name": "privateCloudName",
            "in": "path",
            "description": "Name of the private cloud",
            "required": true,
            "type": "string",
            "pattern": "^[-\\w\\._]+$"
          },
          {
            "name": "dnsZoneId",
            "in": "path",
            "description": "ID of the DNS zone.",
            "required": true,
            "type": "string",
            "pattern": "^[-\\w\\._]+$"
          },
          {
            "name": "workloadNetworkDnsZone",
            "in": "body",
            "description": "Resource create parameters.",
            "required": true,
            "schema": {
              "$ref": "#/definitions/WorkloadNetworkDnsZone"
            },
            "x-ms-client-name": "workloadNetworkDnsZone"
          }
        ],
        "responses": {
          "200": {
            "description": "Resource 'WorkloadNetworkDnsZone' update operation succeeded",
            "schema": {
              "$ref": "#/definitions/WorkloadNetworkDnsZone"
            }
          },
          "201": {
            "description": "Resource 'WorkloadNetworkDnsZone' create operation succeeded",
            "schema": {
              "$ref": "#/definitions/WorkloadNetworkDnsZone"
            },
            "headers": {
              "Retry-After": {
                "type": "integer",
                "format": "int32",
                "description": "The Retry-After header can indicate how long the client should wait before polling the operation status."
              }
            }
          },
          "default": {
            "description": "An unexpected error response.",
            "schema": {
              "$ref": "../../../../../common-types/resource-management/v5/types.json#/definitions/ErrorResponse"
            }
          }
        },
        "x-ms-examples": {
          "WorkloadNetworks_CreateDnsZone": {
            "$ref": "./examples/WorkloadNetworks_CreateDnsZone.json"
          }
        },
        "x-ms-long-running-operation-options": {
          "final-state-via": "azure-async-operation"
        },
        "x-ms-long-running-operation": true
      },
      "patch": {
        "operationId": "WorkloadNetworks_UpdateDnsZone",
        "description": "Update a WorkloadNetworkDnsZone",
        "parameters": [
          {
            "$ref": "../../../../../common-types/resource-management/v5/types.json#/parameters/ApiVersionParameter"
          },
          {
            "$ref": "../../../../../common-types/resource-management/v5/types.json#/parameters/SubscriptionIdParameter"
          },
          {
            "$ref": "../../../../../common-types/resource-management/v5/types.json#/parameters/ResourceGroupNameParameter"
          },
          {
            "name": "privateCloudName",
            "in": "path",
            "description": "Name of the private cloud",
            "required": true,
            "type": "string",
            "pattern": "^[-\\w\\._]+$"
          },
          {
            "name": "dnsZoneId",
            "in": "path",
            "description": "ID of the DNS zone.",
            "required": true,
            "type": "string",
            "pattern": "^[-\\w\\._]+$"
          },
          {
            "name": "workloadNetworkDnsZone",
            "in": "body",
            "description": "The resource properties to be updated.",
            "required": true,
            "schema": {
              "$ref": "#/definitions/WorkloadNetworkDnsZone"
            },
            "x-ms-client-name": "workloadNetworkDnsZone"
          }
        ],
        "responses": {
          "200": {
            "description": "Azure operation completed successfully.",
            "schema": {
              "$ref": "#/definitions/WorkloadNetworkDnsZone"
            }
          },
          "202": {
            "description": "Resource update request accepted.",
            "headers": {
              "Location": {
                "type": "string",
                "description": "The Location header contains the URL where the status of the long running operation can be checked."
              },
              "Retry-After": {
                "type": "integer",
                "format": "int32",
                "description": "The Retry-After header can indicate how long the client should wait before polling the operation status."
              }
            }
          },
          "default": {
            "description": "An unexpected error response.",
            "schema": {
              "$ref": "../../../../../common-types/resource-management/v5/types.json#/definitions/ErrorResponse"
            }
          }
        },
        "x-ms-examples": {
          "WorkloadNetworks_UpdateDnsZone": {
            "$ref": "./examples/WorkloadNetworks_UpdateDnsZone.json"
          }
        },
        "x-ms-long-running-operation-options": {
          "final-state-via": "location"
        },
        "x-ms-long-running-operation": true
      },
      "delete": {
        "operationId": "WorkloadNetworks_DeleteDnsZone",
        "description": "Delete a WorkloadNetworkDnsZone",
        "parameters": [
          {
            "$ref": "../../../../../common-types/resource-management/v5/types.json#/parameters/ApiVersionParameter"
          },
          {
            "$ref": "../../../../../common-types/resource-management/v5/types.json#/parameters/SubscriptionIdParameter"
          },
          {
            "$ref": "../../../../../common-types/resource-management/v5/types.json#/parameters/ResourceGroupNameParameter"
          },
          {
            "$ref": "#/parameters/DnsZoneIdParameter"
          },
          {
            "$ref": "#/parameters/PrivateCloudNameParameter"
          }
        ],
        "responses": {
          "200": {
            "description": "Resource deleted successfully."
          },
          "202": {
            "description": "Resource deletion accepted.",
            "headers": {
              "Location": {
                "type": "string",
                "description": "The Location header contains the URL where the status of the long running operation can be checked."
              },
              "Retry-After": {
                "type": "integer",
                "format": "int32",
                "description": "The Retry-After header can indicate how long the client should wait before polling the operation status."
              }
            }
          },
          "204": {
            "description": "Resource does not exist."
          },
          "default": {
            "description": "An unexpected error response.",
            "schema": {
              "$ref": "../../../../../common-types/resource-management/v5/types.json#/definitions/ErrorResponse"
            }
          }
        },
        "x-ms-examples": {
          "WorkloadNetworks_DeleteDnsZone": {
            "$ref": "./examples/WorkloadNetworks_DeleteDnsZone.json"
          }
        },
        "x-ms-long-running-operation-options": {
          "final-state-via": "location"
        },
        "x-ms-long-running-operation": true
      }
    },
    "/subscriptions/{subscriptionId}/resourceGroups/{resourceGroupName}/providers/Microsoft.AVS/privateClouds/{privateCloudName}/workloadNetworks/default/gateways": {
      "get": {
        "operationId": "WorkloadNetworks_ListGateways",
        "tags": [
          "WorkloadNetworkGateways"
        ],
        "description": "List WorkloadNetworkGateway resources by WorkloadNetwork",
        "parameters": [
          {
            "$ref": "../../../../../common-types/resource-management/v5/types.json#/parameters/ApiVersionParameter"
          },
          {
            "$ref": "../../../../../common-types/resource-management/v5/types.json#/parameters/SubscriptionIdParameter"
          },
          {
            "$ref": "../../../../../common-types/resource-management/v5/types.json#/parameters/ResourceGroupNameParameter"
          },
          {
            "name": "privateCloudName",
            "in": "path",
            "description": "Name of the private cloud",
            "required": true,
            "type": "string",
            "pattern": "^[-\\w\\._]+$"
          }
        ],
        "responses": {
          "200": {
            "description": "Azure operation completed successfully.",
            "schema": {
              "$ref": "#/definitions/WorkloadNetworkGatewayList"
            }
          },
          "default": {
            "description": "An unexpected error response.",
            "schema": {
              "$ref": "../../../../../common-types/resource-management/v5/types.json#/definitions/ErrorResponse"
            }
          }
        },
        "x-ms-examples": {
          "WorkloadNetworks_ListGateways": {
            "$ref": "./examples/WorkloadNetworks_ListGateways.json"
          }
        },
        "x-ms-pageable": {
          "nextLinkName": "nextLink"
        }
      }
    },
    "/subscriptions/{subscriptionId}/resourceGroups/{resourceGroupName}/providers/Microsoft.AVS/privateClouds/{privateCloudName}/workloadNetworks/default/gateways/{gatewayId}": {
      "get": {
        "operationId": "WorkloadNetworks_GetGateway",
        "tags": [
          "WorkloadNetworkGateways"
        ],
        "description": "Get a WorkloadNetworkGateway",
        "parameters": [
          {
            "$ref": "../../../../../common-types/resource-management/v5/types.json#/parameters/ApiVersionParameter"
          },
          {
            "$ref": "../../../../../common-types/resource-management/v5/types.json#/parameters/SubscriptionIdParameter"
          },
          {
            "$ref": "../../../../../common-types/resource-management/v5/types.json#/parameters/ResourceGroupNameParameter"
          },
          {
            "name": "privateCloudName",
            "in": "path",
            "description": "Name of the private cloud",
            "required": true,
            "type": "string",
            "pattern": "^[-\\w\\._]+$"
          },
          {
            "name": "gatewayId",
            "in": "path",
            "description": "The ID of the NSX Gateway",
            "required": true,
            "type": "string",
            "pattern": "^[-\\w\\._]+$"
          }
        ],
        "responses": {
          "200": {
            "description": "Azure operation completed successfully.",
            "schema": {
              "$ref": "#/definitions/WorkloadNetworkGateway"
            }
          },
          "default": {
            "description": "An unexpected error response.",
            "schema": {
              "$ref": "../../../../../common-types/resource-management/v5/types.json#/definitions/ErrorResponse"
            }
          }
        },
        "x-ms-examples": {
          "WorkloadNetworks_GetGateway": {
            "$ref": "./examples/WorkloadNetworks_GetGateway.json"
          }
        }
      }
    },
    "/subscriptions/{subscriptionId}/resourceGroups/{resourceGroupName}/providers/Microsoft.AVS/privateClouds/{privateCloudName}/workloadNetworks/default/portMirroringProfiles": {
      "get": {
        "operationId": "WorkloadNetworks_ListPortMirroring",
        "description": "List WorkloadNetworkPortMirroring resources by WorkloadNetwork",
        "parameters": [
          {
            "$ref": "../../../../../common-types/resource-management/v5/types.json#/parameters/ApiVersionParameter"
          },
          {
            "$ref": "../../../../../common-types/resource-management/v5/types.json#/parameters/SubscriptionIdParameter"
          },
          {
            "$ref": "../../../../../common-types/resource-management/v5/types.json#/parameters/ResourceGroupNameParameter"
          },
          {
            "name": "privateCloudName",
            "in": "path",
            "description": "Name of the private cloud",
            "required": true,
            "type": "string",
            "pattern": "^[-\\w\\._]+$"
          }
        ],
        "responses": {
          "200": {
            "description": "Azure operation completed successfully.",
            "schema": {
              "$ref": "#/definitions/WorkloadNetworkPortMirroringList"
            }
          },
          "default": {
            "description": "An unexpected error response.",
            "schema": {
              "$ref": "../../../../../common-types/resource-management/v5/types.json#/definitions/ErrorResponse"
            }
          }
        },
        "x-ms-examples": {
          "WorkloadNetworks_ListPortMirroring": {
            "$ref": "./examples/WorkloadNetworks_ListPortMirroring.json"
          }
        },
        "x-ms-pageable": {
          "nextLinkName": "nextLink"
        }
      }
    },
    "/subscriptions/{subscriptionId}/resourceGroups/{resourceGroupName}/providers/Microsoft.AVS/privateClouds/{privateCloudName}/workloadNetworks/default/portMirroringProfiles/{portMirroringId}": {
      "get": {
        "operationId": "WorkloadNetworks_GetPortMirroring",
        "description": "Get a WorkloadNetworkPortMirroring",
        "parameters": [
          {
            "$ref": "../../../../../common-types/resource-management/v5/types.json#/parameters/ApiVersionParameter"
          },
          {
            "$ref": "../../../../../common-types/resource-management/v5/types.json#/parameters/SubscriptionIdParameter"
          },
          {
            "$ref": "../../../../../common-types/resource-management/v5/types.json#/parameters/ResourceGroupNameParameter"
          },
          {
            "name": "privateCloudName",
            "in": "path",
            "description": "Name of the private cloud",
            "required": true,
            "type": "string",
            "pattern": "^[-\\w\\._]+$"
          },
          {
            "name": "portMirroringId",
            "in": "path",
            "description": "ID of the NSX port mirroring profile.",
            "required": true,
            "type": "string",
            "pattern": "^[-\\w\\._]+$"
          }
        ],
        "responses": {
          "200": {
            "description": "Azure operation completed successfully.",
            "schema": {
              "$ref": "#/definitions/WorkloadNetworkPortMirroring"
            }
          },
          "default": {
            "description": "An unexpected error response.",
            "schema": {
              "$ref": "../../../../../common-types/resource-management/v5/types.json#/definitions/ErrorResponse"
            }
          }
        },
        "x-ms-examples": {
          "WorkloadNetworks_GetPortMirroring": {
            "$ref": "./examples/WorkloadNetworks_GetPortMirroring.json"
          }
        }
      },
      "put": {
        "operationId": "WorkloadNetworks_CreatePortMirroring",
        "description": "Create a WorkloadNetworkPortMirroring",
        "parameters": [
          {
            "$ref": "../../../../../common-types/resource-management/v5/types.json#/parameters/ApiVersionParameter"
          },
          {
            "$ref": "../../../../../common-types/resource-management/v5/types.json#/parameters/SubscriptionIdParameter"
          },
          {
            "$ref": "../../../../../common-types/resource-management/v5/types.json#/parameters/ResourceGroupNameParameter"
          },
          {
            "name": "privateCloudName",
            "in": "path",
            "description": "Name of the private cloud",
            "required": true,
            "type": "string",
            "pattern": "^[-\\w\\._]+$"
          },
          {
            "name": "portMirroringId",
            "in": "path",
            "description": "ID of the NSX port mirroring profile.",
            "required": true,
            "type": "string",
            "pattern": "^[-\\w\\._]+$"
          },
          {
            "name": "workloadNetworkPortMirroring",
            "in": "body",
            "description": "Resource create parameters.",
            "required": true,
            "schema": {
              "$ref": "#/definitions/WorkloadNetworkPortMirroring"
            },
            "x-ms-client-name": "workloadNetworkPortMirroring"
          }
        ],
        "responses": {
          "200": {
            "description": "Resource 'WorkloadNetworkPortMirroring' update operation succeeded",
            "schema": {
              "$ref": "#/definitions/WorkloadNetworkPortMirroring"
            }
          },
          "201": {
            "description": "Resource 'WorkloadNetworkPortMirroring' create operation succeeded",
            "schema": {
              "$ref": "#/definitions/WorkloadNetworkPortMirroring"
            },
            "headers": {
              "Retry-After": {
                "type": "integer",
                "format": "int32",
                "description": "The Retry-After header can indicate how long the client should wait before polling the operation status."
              }
            }
          },
          "default": {
            "description": "An unexpected error response.",
            "schema": {
              "$ref": "../../../../../common-types/resource-management/v5/types.json#/definitions/ErrorResponse"
            }
          }
        },
        "x-ms-examples": {
          "WorkloadNetworks_CreatePortMirroring": {
            "$ref": "./examples/WorkloadNetworks_CreatePortMirroring.json"
          }
        },
        "x-ms-long-running-operation-options": {
          "final-state-via": "azure-async-operation"
        },
        "x-ms-long-running-operation": true
      },
      "patch": {
        "operationId": "WorkloadNetworks_UpdatePortMirroring",
        "description": "Update a WorkloadNetworkPortMirroring",
        "parameters": [
          {
            "$ref": "../../../../../common-types/resource-management/v5/types.json#/parameters/ApiVersionParameter"
          },
          {
            "$ref": "../../../../../common-types/resource-management/v5/types.json#/parameters/SubscriptionIdParameter"
          },
          {
            "$ref": "../../../../../common-types/resource-management/v5/types.json#/parameters/ResourceGroupNameParameter"
          },
          {
            "name": "privateCloudName",
            "in": "path",
            "description": "Name of the private cloud",
            "required": true,
            "type": "string",
            "pattern": "^[-\\w\\._]+$"
          },
          {
            "name": "portMirroringId",
            "in": "path",
            "description": "ID of the NSX port mirroring profile.",
            "required": true,
            "type": "string",
            "pattern": "^[-\\w\\._]+$"
          },
          {
            "name": "workloadNetworkPortMirroring",
            "in": "body",
            "description": "The resource properties to be updated.",
            "required": true,
            "schema": {
              "$ref": "#/definitions/WorkloadNetworkPortMirroring"
            },
            "x-ms-client-name": "workloadNetworkPortMirroring"
          }
        ],
        "responses": {
          "200": {
            "description": "Azure operation completed successfully.",
            "schema": {
              "$ref": "#/definitions/WorkloadNetworkPortMirroring"
            }
          },
          "202": {
            "description": "Resource update request accepted.",
            "headers": {
              "Location": {
                "type": "string",
                "description": "The Location header contains the URL where the status of the long running operation can be checked."
              },
              "Retry-After": {
                "type": "integer",
                "format": "int32",
                "description": "The Retry-After header can indicate how long the client should wait before polling the operation status."
              }
            }
          },
          "default": {
            "description": "An unexpected error response.",
            "schema": {
              "$ref": "../../../../../common-types/resource-management/v5/types.json#/definitions/ErrorResponse"
            }
          }
        },
        "x-ms-examples": {
          "WorkloadNetworks_UpdatePortMirroring": {
            "$ref": "./examples/WorkloadNetworks_UpdatePortMirroring.json"
          }
        },
        "x-ms-long-running-operation-options": {
          "final-state-via": "location"
        },
        "x-ms-long-running-operation": true
      },
      "delete": {
        "operationId": "WorkloadNetworks_DeletePortMirroring",
        "description": "Delete a WorkloadNetworkPortMirroring",
        "parameters": [
          {
            "$ref": "../../../../../common-types/resource-management/v5/types.json#/parameters/ApiVersionParameter"
          },
          {
            "$ref": "../../../../../common-types/resource-management/v5/types.json#/parameters/SubscriptionIdParameter"
          },
          {
            "$ref": "../../../../../common-types/resource-management/v5/types.json#/parameters/ResourceGroupNameParameter"
          },
          {
            "$ref": "#/parameters/PortMirroringProfileParameter"
          },
          {
            "$ref": "#/parameters/PrivateCloudNameParameter"
          }
        ],
        "responses": {
          "200": {
            "description": "Resource deleted successfully."
          },
          "202": {
            "description": "Resource deletion accepted.",
            "headers": {
              "Location": {
                "type": "string",
                "description": "The Location header contains the URL where the status of the long running operation can be checked."
              },
              "Retry-After": {
                "type": "integer",
                "format": "int32",
                "description": "The Retry-After header can indicate how long the client should wait before polling the operation status."
              }
            }
          },
          "204": {
            "description": "Resource does not exist."
          },
          "default": {
            "description": "An unexpected error response.",
            "schema": {
              "$ref": "../../../../../common-types/resource-management/v5/types.json#/definitions/ErrorResponse"
            }
          }
        },
        "x-ms-examples": {
          "WorkloadNetworks_DeletePortMirroring": {
            "$ref": "./examples/WorkloadNetworks_DeletePortMirroring.json"
          }
        },
        "x-ms-long-running-operation-options": {
          "final-state-via": "location"
        },
        "x-ms-long-running-operation": true
      }
    },
    "/subscriptions/{subscriptionId}/resourceGroups/{resourceGroupName}/providers/Microsoft.AVS/privateClouds/{privateCloudName}/workloadNetworks/default/publicIPs": {
      "get": {
        "operationId": "WorkloadNetworks_ListPublicIPs",
        "description": "List WorkloadNetworkPublicIP resources by WorkloadNetwork",
        "parameters": [
          {
            "$ref": "../../../../../common-types/resource-management/v5/types.json#/parameters/ApiVersionParameter"
          },
          {
            "$ref": "../../../../../common-types/resource-management/v5/types.json#/parameters/SubscriptionIdParameter"
          },
          {
            "$ref": "../../../../../common-types/resource-management/v5/types.json#/parameters/ResourceGroupNameParameter"
          },
          {
            "name": "privateCloudName",
            "in": "path",
            "description": "Name of the private cloud",
            "required": true,
            "type": "string",
            "pattern": "^[-\\w\\._]+$"
          }
        ],
        "responses": {
          "200": {
            "description": "Azure operation completed successfully.",
            "schema": {
              "$ref": "#/definitions/WorkloadNetworkPublicIPsList"
            }
          },
          "default": {
            "description": "An unexpected error response.",
            "schema": {
              "$ref": "../../../../../common-types/resource-management/v5/types.json#/definitions/ErrorResponse"
            }
          }
        },
        "x-ms-examples": {
          "WorkloadNetworks_ListPublicIPs": {
            "$ref": "./examples/WorkloadNetworks_ListPublicIPs.json"
          }
        },
        "x-ms-pageable": {
          "nextLinkName": "nextLink"
        }
      }
    },
    "/subscriptions/{subscriptionId}/resourceGroups/{resourceGroupName}/providers/Microsoft.AVS/privateClouds/{privateCloudName}/workloadNetworks/default/publicIPs/{publicIPId}": {
      "get": {
        "operationId": "WorkloadNetworks_GetPublicIP",
        "description": "Get a WorkloadNetworkPublicIP",
        "parameters": [
          {
            "$ref": "../../../../../common-types/resource-management/v5/types.json#/parameters/ApiVersionParameter"
          },
          {
            "$ref": "../../../../../common-types/resource-management/v5/types.json#/parameters/SubscriptionIdParameter"
          },
          {
            "$ref": "../../../../../common-types/resource-management/v5/types.json#/parameters/ResourceGroupNameParameter"
          },
          {
            "name": "privateCloudName",
            "in": "path",
            "description": "Name of the private cloud",
            "required": true,
            "type": "string",
            "pattern": "^[-\\w\\._]+$"
          },
          {
            "name": "publicIPId",
            "in": "path",
            "description": "ID of the DNS zone.",
            "required": true,
            "type": "string",
            "pattern": "^[-\\w\\._]+$"
          }
        ],
        "responses": {
          "200": {
            "description": "Azure operation completed successfully.",
            "schema": {
              "$ref": "#/definitions/WorkloadNetworkPublicIP"
            }
          },
          "default": {
            "description": "An unexpected error response.",
            "schema": {
              "$ref": "../../../../../common-types/resource-management/v5/types.json#/definitions/ErrorResponse"
            }
          }
        },
        "x-ms-examples": {
          "WorkloadNetworks_GetPublicIP": {
            "$ref": "./examples/WorkloadNetworks_GetPublicIP.json"
          }
        }
      },
      "put": {
        "operationId": "WorkloadNetworks_CreatePublicIP",
        "description": "Create a WorkloadNetworkPublicIP",
        "parameters": [
          {
            "$ref": "../../../../../common-types/resource-management/v5/types.json#/parameters/ApiVersionParameter"
          },
          {
            "$ref": "../../../../../common-types/resource-management/v5/types.json#/parameters/SubscriptionIdParameter"
          },
          {
            "$ref": "../../../../../common-types/resource-management/v5/types.json#/parameters/ResourceGroupNameParameter"
          },
          {
            "name": "privateCloudName",
            "in": "path",
            "description": "Name of the private cloud",
            "required": true,
            "type": "string",
            "pattern": "^[-\\w\\._]+$"
          },
          {
            "name": "publicIPId",
            "in": "path",
            "description": "ID of the DNS zone.",
            "required": true,
            "type": "string",
            "pattern": "^[-\\w\\._]+$"
          },
          {
            "name": "workloadNetworkPublicIP",
            "in": "body",
            "description": "Resource create parameters.",
            "required": true,
            "schema": {
              "$ref": "#/definitions/WorkloadNetworkPublicIP"
            },
            "x-ms-client-name": "workloadNetworkPublicIP"
          }
        ],
        "responses": {
          "200": {
            "description": "Resource 'WorkloadNetworkPublicIP' update operation succeeded",
            "schema": {
              "$ref": "#/definitions/WorkloadNetworkPublicIP"
            }
          },
          "201": {
            "description": "Resource 'WorkloadNetworkPublicIP' create operation succeeded",
            "schema": {
              "$ref": "#/definitions/WorkloadNetworkPublicIP"
            },
            "headers": {
              "Retry-After": {
                "type": "integer",
                "format": "int32",
                "description": "The Retry-After header can indicate how long the client should wait before polling the operation status."
              }
            }
          },
          "default": {
            "description": "An unexpected error response.",
            "schema": {
              "$ref": "../../../../../common-types/resource-management/v5/types.json#/definitions/ErrorResponse"
            }
          }
        },
        "x-ms-examples": {
          "WorkloadNetworks_CreatePublicIP": {
            "$ref": "./examples/WorkloadNetworks_CreatePublicIP.json"
          }
        },
        "x-ms-long-running-operation-options": {
          "final-state-via": "azure-async-operation"
        },
        "x-ms-long-running-operation": true
      },
      "delete": {
        "operationId": "WorkloadNetworks_DeletePublicIP",
        "description": "Delete a WorkloadNetworkPublicIP",
        "parameters": [
          {
            "$ref": "../../../../../common-types/resource-management/v5/types.json#/parameters/ApiVersionParameter"
          },
          {
            "$ref": "../../../../../common-types/resource-management/v5/types.json#/parameters/SubscriptionIdParameter"
          },
          {
            "$ref": "../../../../../common-types/resource-management/v5/types.json#/parameters/ResourceGroupNameParameter"
          },
          {
            "$ref": "#/parameters/PublicIPIdParameter"
          },
          {
            "$ref": "#/parameters/PrivateCloudNameParameter"
          }
        ],
        "responses": {
          "200": {
            "description": "Resource deleted successfully."
          },
          "202": {
            "description": "Resource deletion accepted.",
            "headers": {
              "Location": {
                "type": "string",
                "description": "The Location header contains the URL where the status of the long running operation can be checked."
              },
              "Retry-After": {
                "type": "integer",
                "format": "int32",
                "description": "The Retry-After header can indicate how long the client should wait before polling the operation status."
              }
            }
          },
          "204": {
            "description": "Resource does not exist."
          },
          "default": {
            "description": "An unexpected error response.",
            "schema": {
              "$ref": "../../../../../common-types/resource-management/v5/types.json#/definitions/ErrorResponse"
            }
          }
        },
        "x-ms-examples": {
          "WorkloadNetworks_DeletePublicIP": {
            "$ref": "./examples/WorkloadNetworks_DeletePublicIP.json"
          }
        },
        "x-ms-long-running-operation-options": {
          "final-state-via": "location"
        },
        "x-ms-long-running-operation": true
      }
    },
    "/subscriptions/{subscriptionId}/resourceGroups/{resourceGroupName}/providers/Microsoft.AVS/privateClouds/{privateCloudName}/workloadNetworks/default/segments": {
      "get": {
        "operationId": "WorkloadNetworks_ListSegments",
        "tags": [
          "WorkloadNetworkSegments"
        ],
        "description": "List WorkloadNetworkSegment resources by WorkloadNetwork",
        "parameters": [
          {
            "$ref": "../../../../../common-types/resource-management/v5/types.json#/parameters/ApiVersionParameter"
          },
          {
            "$ref": "../../../../../common-types/resource-management/v5/types.json#/parameters/SubscriptionIdParameter"
          },
          {
            "$ref": "../../../../../common-types/resource-management/v5/types.json#/parameters/ResourceGroupNameParameter"
          },
          {
            "name": "privateCloudName",
            "in": "path",
            "description": "Name of the private cloud",
            "required": true,
            "type": "string",
            "pattern": "^[-\\w\\._]+$"
          }
        ],
        "responses": {
          "200": {
            "description": "Azure operation completed successfully.",
            "schema": {
              "$ref": "#/definitions/WorkloadNetworkSegmentsList"
            }
          },
          "default": {
            "description": "An unexpected error response.",
            "schema": {
              "$ref": "../../../../../common-types/resource-management/v5/types.json#/definitions/ErrorResponse"
            }
          }
        },
        "x-ms-examples": {
          "WorkloadNetworks_ListSegments": {
            "$ref": "./examples/WorkloadNetworks_ListSegments.json"
          }
        },
        "x-ms-pageable": {
          "nextLinkName": "nextLink"
        }
      }
    },
    "/subscriptions/{subscriptionId}/resourceGroups/{resourceGroupName}/providers/Microsoft.AVS/privateClouds/{privateCloudName}/workloadNetworks/default/segments/{segmentId}": {
      "get": {
        "operationId": "WorkloadNetworks_GetSegment",
        "tags": [
          "WorkloadNetworkSegments"
        ],
        "description": "Get a WorkloadNetworkSegment",
        "parameters": [
          {
            "$ref": "../../../../../common-types/resource-management/v5/types.json#/parameters/ApiVersionParameter"
          },
          {
            "$ref": "../../../../../common-types/resource-management/v5/types.json#/parameters/SubscriptionIdParameter"
          },
          {
            "$ref": "../../../../../common-types/resource-management/v5/types.json#/parameters/ResourceGroupNameParameter"
          },
          {
            "name": "privateCloudName",
            "in": "path",
            "description": "Name of the private cloud",
            "required": true,
            "type": "string",
            "pattern": "^[-\\w\\._]+$"
          },
          {
            "name": "segmentId",
            "in": "path",
            "description": "The ID of the NSX Segment",
            "required": true,
            "type": "string",
            "pattern": "^[-\\w\\._]+$"
          }
        ],
        "responses": {
          "200": {
            "description": "Azure operation completed successfully.",
            "schema": {
              "$ref": "#/definitions/WorkloadNetworkSegment"
            }
          },
          "default": {
            "description": "An unexpected error response.",
            "schema": {
              "$ref": "../../../../../common-types/resource-management/v5/types.json#/definitions/ErrorResponse"
            }
          }
        },
        "x-ms-examples": {
          "WorkloadNetworks_GetSegment": {
            "$ref": "./examples/WorkloadNetworks_GetSegment.json"
          }
        }
      },
      "put": {
        "operationId": "WorkloadNetworks_CreateSegments",
        "tags": [
          "WorkloadNetworkSegments"
        ],
        "description": "Create a WorkloadNetworkSegment",
        "parameters": [
          {
            "$ref": "../../../../../common-types/resource-management/v5/types.json#/parameters/ApiVersionParameter"
          },
          {
            "$ref": "../../../../../common-types/resource-management/v5/types.json#/parameters/SubscriptionIdParameter"
          },
          {
            "$ref": "../../../../../common-types/resource-management/v5/types.json#/parameters/ResourceGroupNameParameter"
          },
          {
            "name": "privateCloudName",
            "in": "path",
            "description": "Name of the private cloud",
            "required": true,
            "type": "string",
            "pattern": "^[-\\w\\._]+$"
          },
          {
            "name": "segmentId",
            "in": "path",
            "description": "The ID of the NSX Segment",
            "required": true,
            "type": "string",
            "pattern": "^[-\\w\\._]+$"
          },
          {
            "name": "workloadNetworkSegment",
            "in": "body",
            "description": "Resource create parameters.",
            "required": true,
            "schema": {
              "$ref": "#/definitions/WorkloadNetworkSegment"
            },
            "x-ms-client-name": "workloadNetworkSegment"
          }
        ],
        "responses": {
          "200": {
            "description": "Resource 'WorkloadNetworkSegment' update operation succeeded",
            "schema": {
              "$ref": "#/definitions/WorkloadNetworkSegment"
            }
          },
          "201": {
            "description": "Resource 'WorkloadNetworkSegment' create operation succeeded",
            "schema": {
              "$ref": "#/definitions/WorkloadNetworkSegment"
            },
            "headers": {
              "Retry-After": {
                "type": "integer",
                "format": "int32",
                "description": "The Retry-After header can indicate how long the client should wait before polling the operation status."
              }
            }
          },
          "default": {
            "description": "An unexpected error response.",
            "schema": {
              "$ref": "../../../../../common-types/resource-management/v5/types.json#/definitions/ErrorResponse"
            }
          }
        },
        "x-ms-examples": {
          "WorkloadNetworks_CreateSegments": {
            "$ref": "./examples/WorkloadNetworks_CreateSegments.json"
          }
        },
        "x-ms-long-running-operation-options": {
          "final-state-via": "azure-async-operation"
        },
        "x-ms-long-running-operation": true
      },
      "patch": {
        "operationId": "WorkloadNetworks_UpdateSegments",
        "tags": [
          "WorkloadNetworkSegments"
        ],
        "description": "Update a WorkloadNetworkSegment",
        "parameters": [
          {
            "$ref": "../../../../../common-types/resource-management/v5/types.json#/parameters/ApiVersionParameter"
          },
          {
            "$ref": "../../../../../common-types/resource-management/v5/types.json#/parameters/SubscriptionIdParameter"
          },
          {
            "$ref": "../../../../../common-types/resource-management/v5/types.json#/parameters/ResourceGroupNameParameter"
          },
          {
            "name": "privateCloudName",
            "in": "path",
            "description": "Name of the private cloud",
            "required": true,
            "type": "string",
            "pattern": "^[-\\w\\._]+$"
          },
          {
            "name": "segmentId",
            "in": "path",
            "description": "The ID of the NSX Segment",
            "required": true,
            "type": "string",
            "pattern": "^[-\\w\\._]+$"
          },
          {
            "name": "workloadNetworkSegment",
            "in": "body",
            "description": "The resource properties to be updated.",
            "required": true,
            "schema": {
              "$ref": "#/definitions/WorkloadNetworkSegment"
            },
            "x-ms-client-name": "workloadNetworkSegment"
          }
        ],
        "responses": {
          "200": {
            "description": "Azure operation completed successfully.",
            "schema": {
              "$ref": "#/definitions/WorkloadNetworkSegment"
            }
          },
          "202": {
            "description": "Resource update request accepted.",
            "headers": {
              "Location": {
                "type": "string",
                "description": "The Location header contains the URL where the status of the long running operation can be checked."
              },
              "Retry-After": {
                "type": "integer",
                "format": "int32",
                "description": "The Retry-After header can indicate how long the client should wait before polling the operation status."
              }
            }
          },
          "default": {
            "description": "An unexpected error response.",
            "schema": {
              "$ref": "../../../../../common-types/resource-management/v5/types.json#/definitions/ErrorResponse"
            }
          }
        },
        "x-ms-examples": {
          "WorkloadNetworks_UpdateSegments": {
            "$ref": "./examples/WorkloadNetworks_UpdateSegments.json"
          }
        },
        "x-ms-long-running-operation-options": {
          "final-state-via": "location"
        },
        "x-ms-long-running-operation": true
      },
      "delete": {
        "operationId": "WorkloadNetworks_DeleteSegment",
        "tags": [
          "WorkloadNetworkSegments"
        ],
        "description": "Delete a WorkloadNetworkSegment",
        "parameters": [
          {
            "$ref": "../../../../../common-types/resource-management/v5/types.json#/parameters/ApiVersionParameter"
          },
          {
            "$ref": "../../../../../common-types/resource-management/v5/types.json#/parameters/SubscriptionIdParameter"
          },
          {
            "$ref": "../../../../../common-types/resource-management/v5/types.json#/parameters/ResourceGroupNameParameter"
          },
          {
            "name": "privateCloudName",
            "in": "path",
            "description": "Name of the private cloud",
            "required": true,
            "type": "string",
            "pattern": "^[-\\w\\._]+$"
          },
          {
            "name": "segmentId",
            "in": "path",
            "description": "The ID of the NSX Segment",
            "required": true,
            "type": "string",
            "pattern": "^[-\\w\\._]+$"
          }
        ],
        "responses": {
          "200": {
            "description": "Resource deleted successfully."
          },
          "202": {
            "description": "Resource deletion accepted.",
            "headers": {
              "Location": {
                "type": "string",
                "description": "The Location header contains the URL where the status of the long running operation can be checked."
              },
              "Retry-After": {
                "type": "integer",
                "format": "int32",
                "description": "The Retry-After header can indicate how long the client should wait before polling the operation status."
              }
            }
          },
          "204": {
            "description": "Resource does not exist."
          },
          "default": {
            "description": "An unexpected error response.",
            "schema": {
              "$ref": "../../../../../common-types/resource-management/v5/types.json#/definitions/ErrorResponse"
            }
          }
        },
        "x-ms-examples": {
          "WorkloadNetworks_DeleteSegment": {
            "$ref": "./examples/WorkloadNetworks_DeleteSegment.json"
          }
        },
        "x-ms-long-running-operation-options": {
          "final-state-via": "location"
        },
        "x-ms-long-running-operation": true
      }
    },
    "/subscriptions/{subscriptionId}/resourceGroups/{resourceGroupName}/providers/Microsoft.AVS/privateClouds/{privateCloudName}/workloadNetworks/default/virtualMachines": {
      "get": {
        "operationId": "WorkloadNetworks_ListVirtualMachines",
        "tags": [
          "WorkloadNetworkVirtualMachines"
        ],
        "description": "List WorkloadNetworkVirtualMachine resources by WorkloadNetwork",
        "parameters": [
          {
            "$ref": "../../../../../common-types/resource-management/v5/types.json#/parameters/ApiVersionParameter"
          },
          {
            "$ref": "../../../../../common-types/resource-management/v5/types.json#/parameters/SubscriptionIdParameter"
          },
          {
            "$ref": "../../../../../common-types/resource-management/v5/types.json#/parameters/ResourceGroupNameParameter"
          },
          {
            "name": "privateCloudName",
            "in": "path",
            "description": "Name of the private cloud",
            "required": true,
            "type": "string",
            "pattern": "^[-\\w\\._]+$"
          }
        ],
        "responses": {
          "200": {
            "description": "Azure operation completed successfully.",
            "schema": {
              "$ref": "#/definitions/WorkloadNetworkVirtualMachinesList"
            }
          },
          "default": {
            "description": "An unexpected error response.",
            "schema": {
              "$ref": "../../../../../common-types/resource-management/v5/types.json#/definitions/ErrorResponse"
            }
          }
        },
        "x-ms-examples": {
          "WorkloadNetworks_ListVirtualMachines": {
            "$ref": "./examples/WorkloadNetworks_ListVirtualMachines.json"
          }
        },
        "x-ms-pageable": {
          "nextLinkName": "nextLink"
        }
      }
    },
    "/subscriptions/{subscriptionId}/resourceGroups/{resourceGroupName}/providers/Microsoft.AVS/privateClouds/{privateCloudName}/workloadNetworks/default/virtualMachines/{virtualMachineId}": {
      "get": {
        "operationId": "WorkloadNetworks_GetVirtualMachine",
        "tags": [
          "WorkloadNetworkVirtualMachines"
        ],
        "description": "Get a WorkloadNetworkVirtualMachine",
        "parameters": [
          {
            "$ref": "../../../../../common-types/resource-management/v5/types.json#/parameters/ApiVersionParameter"
          },
          {
            "$ref": "../../../../../common-types/resource-management/v5/types.json#/parameters/SubscriptionIdParameter"
          },
          {
            "$ref": "../../../../../common-types/resource-management/v5/types.json#/parameters/ResourceGroupNameParameter"
          },
          {
            "name": "privateCloudName",
            "in": "path",
            "description": "Name of the private cloud",
            "required": true,
            "type": "string",
            "pattern": "^[-\\w\\._]+$"
          },
          {
            "name": "virtualMachineId",
            "in": "path",
            "description": "ID of the virtual machine.",
            "required": true,
            "type": "string",
            "pattern": "^[-\\w\\._]+$"
          }
        ],
        "responses": {
          "200": {
            "description": "Azure operation completed successfully.",
            "schema": {
              "$ref": "#/definitions/WorkloadNetworkVirtualMachine"
            }
          },
          "default": {
            "description": "An unexpected error response.",
            "schema": {
              "$ref": "../../../../../common-types/resource-management/v5/types.json#/definitions/ErrorResponse"
            }
          }
        },
        "x-ms-examples": {
          "WorkloadNetworks_GetVirtualMachine": {
            "$ref": "./examples/WorkloadNetworks_GetVirtualMachine.json"
          }
        }
      }
    },
    "/subscriptions/{subscriptionId}/resourceGroups/{resourceGroupName}/providers/Microsoft.AVS/privateClouds/{privateCloudName}/workloadNetworks/default/vmGroups": {
      "get": {
        "operationId": "WorkloadNetworks_ListVMGroups",
        "description": "List WorkloadNetworkVMGroup resources by WorkloadNetwork",
        "parameters": [
          {
            "$ref": "../../../../../common-types/resource-management/v5/types.json#/parameters/ApiVersionParameter"
          },
          {
            "$ref": "../../../../../common-types/resource-management/v5/types.json#/parameters/SubscriptionIdParameter"
          },
          {
            "$ref": "../../../../../common-types/resource-management/v5/types.json#/parameters/ResourceGroupNameParameter"
          },
          {
            "name": "privateCloudName",
            "in": "path",
            "description": "Name of the private cloud",
            "required": true,
            "type": "string",
            "pattern": "^[-\\w\\._]+$"
          }
        ],
        "responses": {
          "200": {
            "description": "Azure operation completed successfully.",
            "schema": {
              "$ref": "#/definitions/WorkloadNetworkVMGroupsList"
            }
          },
          "default": {
            "description": "An unexpected error response.",
            "schema": {
              "$ref": "../../../../../common-types/resource-management/v5/types.json#/definitions/ErrorResponse"
            }
          }
        },
        "x-ms-examples": {
          "WorkloadNetworks_ListVMGroups": {
            "$ref": "./examples/WorkloadNetworks_ListVMGroups.json"
          }
        },
        "x-ms-pageable": {
          "nextLinkName": "nextLink"
        }
      }
    },
    "/subscriptions/{subscriptionId}/resourceGroups/{resourceGroupName}/providers/Microsoft.AVS/privateClouds/{privateCloudName}/workloadNetworks/default/vmGroups/{vmGroupId}": {
      "get": {
        "operationId": "WorkloadNetworks_GetVMGroup",
        "description": "Get a WorkloadNetworkVMGroup",
        "parameters": [
          {
            "$ref": "../../../../../common-types/resource-management/v5/types.json#/parameters/ApiVersionParameter"
          },
          {
            "$ref": "../../../../../common-types/resource-management/v5/types.json#/parameters/SubscriptionIdParameter"
          },
          {
            "$ref": "../../../../../common-types/resource-management/v5/types.json#/parameters/ResourceGroupNameParameter"
          },
          {
            "name": "privateCloudName",
            "in": "path",
            "description": "Name of the private cloud",
            "required": true,
            "type": "string",
            "pattern": "^[-\\w\\._]+$"
          },
          {
            "name": "vmGroupId",
            "in": "path",
            "description": "ID of the VM group.",
            "required": true,
            "type": "string",
            "pattern": "^[-\\w\\._]+$"
          }
        ],
        "responses": {
          "200": {
            "description": "Azure operation completed successfully.",
            "schema": {
              "$ref": "#/definitions/WorkloadNetworkVMGroup"
            }
          },
          "default": {
            "description": "An unexpected error response.",
            "schema": {
              "$ref": "../../../../../common-types/resource-management/v5/types.json#/definitions/ErrorResponse"
            }
          }
        },
        "x-ms-examples": {
          "WorkloadNetworks_GetVMGroup": {
            "$ref": "./examples/WorkloadNetworks_GetVMGroup.json"
          }
        }
      },
      "put": {
        "operationId": "WorkloadNetworks_CreateVMGroup",
        "description": "Create a WorkloadNetworkVMGroup",
        "parameters": [
          {
            "$ref": "../../../../../common-types/resource-management/v5/types.json#/parameters/ApiVersionParameter"
          },
          {
            "$ref": "../../../../../common-types/resource-management/v5/types.json#/parameters/SubscriptionIdParameter"
          },
          {
            "$ref": "../../../../../common-types/resource-management/v5/types.json#/parameters/ResourceGroupNameParameter"
          },
          {
            "name": "privateCloudName",
            "in": "path",
            "description": "Name of the private cloud",
            "required": true,
            "type": "string",
            "pattern": "^[-\\w\\._]+$"
          },
          {
            "name": "vmGroupId",
            "in": "path",
            "description": "ID of the VM group.",
            "required": true,
            "type": "string",
            "pattern": "^[-\\w\\._]+$"
          },
          {
            "name": "workloadNetworkVMGroup",
            "in": "body",
            "description": "Resource create parameters.",
            "required": true,
            "schema": {
              "$ref": "#/definitions/WorkloadNetworkVMGroup"
            },
            "x-ms-client-name": "workloadNetworkVMGroup"
          }
        ],
        "responses": {
          "200": {
            "description": "Resource 'WorkloadNetworkVMGroup' update operation succeeded",
            "schema": {
              "$ref": "#/definitions/WorkloadNetworkVMGroup"
            }
          },
          "201": {
            "description": "Resource 'WorkloadNetworkVMGroup' create operation succeeded",
            "schema": {
              "$ref": "#/definitions/WorkloadNetworkVMGroup"
            },
            "headers": {
              "Retry-After": {
                "type": "integer",
                "format": "int32",
                "description": "The Retry-After header can indicate how long the client should wait before polling the operation status."
              }
            }
          },
          "default": {
            "description": "An unexpected error response.",
            "schema": {
              "$ref": "../../../../../common-types/resource-management/v5/types.json#/definitions/ErrorResponse"
            }
          }
        },
        "x-ms-examples": {
          "WorkloadNetworks_CreateVMGroup": {
            "$ref": "./examples/WorkloadNetworks_CreateVMGroup.json"
          }
        },
        "x-ms-long-running-operation-options": {
          "final-state-via": "azure-async-operation"
        },
        "x-ms-long-running-operation": true
      },
      "patch": {
        "operationId": "WorkloadNetworks_UpdateVMGroup",
        "description": "Update a WorkloadNetworkVMGroup",
        "parameters": [
          {
            "$ref": "../../../../../common-types/resource-management/v5/types.json#/parameters/ApiVersionParameter"
          },
          {
            "$ref": "../../../../../common-types/resource-management/v5/types.json#/parameters/SubscriptionIdParameter"
          },
          {
            "$ref": "../../../../../common-types/resource-management/v5/types.json#/parameters/ResourceGroupNameParameter"
          },
          {
            "name": "privateCloudName",
            "in": "path",
            "description": "Name of the private cloud",
            "required": true,
            "type": "string",
            "pattern": "^[-\\w\\._]+$"
          },
          {
            "name": "vmGroupId",
            "in": "path",
            "description": "ID of the VM group.",
            "required": true,
            "type": "string",
            "pattern": "^[-\\w\\._]+$"
          },
          {
            "name": "workloadNetworkVMGroup",
            "in": "body",
            "description": "The resource properties to be updated.",
            "required": true,
            "schema": {
              "$ref": "#/definitions/WorkloadNetworkVMGroup"
            },
            "x-ms-client-name": "workloadNetworkVMGroup"
          }
        ],
        "responses": {
          "200": {
            "description": "Azure operation completed successfully.",
            "schema": {
              "$ref": "#/definitions/WorkloadNetworkVMGroup"
            }
          },
          "202": {
            "description": "Resource update request accepted.",
            "headers": {
              "Location": {
                "type": "string",
                "description": "The Location header contains the URL where the status of the long running operation can be checked."
              },
              "Retry-After": {
                "type": "integer",
                "format": "int32",
                "description": "The Retry-After header can indicate how long the client should wait before polling the operation status."
              }
            }
          },
          "default": {
            "description": "An unexpected error response.",
            "schema": {
              "$ref": "../../../../../common-types/resource-management/v5/types.json#/definitions/ErrorResponse"
            }
          }
        },
        "x-ms-examples": {
          "WorkloadNetworks_UpdateVMGroup": {
            "$ref": "./examples/WorkloadNetworks_UpdateVMGroup.json"
          }
        },
        "x-ms-long-running-operation-options": {
          "final-state-via": "location"
        },
        "x-ms-long-running-operation": true
      },
      "delete": {
        "operationId": "WorkloadNetworks_DeleteVMGroup",
        "description": "Delete a WorkloadNetworkVMGroup",
        "parameters": [
          {
            "$ref": "../../../../../common-types/resource-management/v5/types.json#/parameters/ApiVersionParameter"
          },
          {
            "$ref": "../../../../../common-types/resource-management/v5/types.json#/parameters/SubscriptionIdParameter"
          },
          {
            "$ref": "../../../../../common-types/resource-management/v5/types.json#/parameters/ResourceGroupNameParameter"
          },
          {
            "$ref": "#/parameters/VmGroupIdParameter"
          },
          {
            "$ref": "#/parameters/PrivateCloudNameParameter"
          }
        ],
        "responses": {
          "200": {
            "description": "Resource deleted successfully."
          },
          "202": {
            "description": "Resource deletion accepted.",
            "headers": {
              "Location": {
                "type": "string",
                "description": "The Location header contains the URL where the status of the long running operation can be checked."
              },
              "Retry-After": {
                "type": "integer",
                "format": "int32",
                "description": "The Retry-After header can indicate how long the client should wait before polling the operation status."
              }
            }
          },
          "204": {
            "description": "Resource does not exist."
          },
          "default": {
            "description": "An unexpected error response.",
            "schema": {
              "$ref": "../../../../../common-types/resource-management/v5/types.json#/definitions/ErrorResponse"
            }
          }
        },
        "x-ms-examples": {
          "WorkloadNetworks_DeleteVMGroup": {
            "$ref": "./examples/WorkloadNetworks_DeleteVMGroup.json"
          }
        },
        "x-ms-long-running-operation-options": {
          "final-state-via": "location"
        },
        "x-ms-long-running-operation": true
      }
    }
  },
  "definitions": {
    "Addon": {
      "type": "object",
      "description": "An addon resource",
      "properties": {
        "properties": {
          "$ref": "#/definitions/AddonProperties",
          "description": "The resource-specific properties for this resource.",
          "x-ms-client-flatten": true,
          "x-ms-mutability": [
            "read",
            "create"
          ]
        }
      },
      "allOf": [
        {
          "$ref": "../../../../../common-types/resource-management/v5/types.json#/definitions/ProxyResource"
        }
      ]
    },
    "AddonArcProperties": {
      "type": "object",
      "description": "The properties of an Arc addon",
      "properties": {
        "vCenter": {
          "type": "string",
          "description": "The VMware vCenter resource ID"
        }
      },
      "allOf": [
        {
          "$ref": "#/definitions/AddonProperties"
        }
      ],
      "x-ms-discriminator-value": "Arc"
    },
    "AddonHcxProperties": {
      "type": "object",
      "description": "The properties of an HCX addon",
      "properties": {
        "offer": {
          "type": "string",
          "description": "The HCX offer, example VMware MaaS Cloud Provider (Enterprise)"
        }
      },
      "required": [
        "offer"
      ],
      "allOf": [
        {
          "$ref": "#/definitions/AddonProperties"
        }
      ],
      "x-ms-discriminator-value": "HCX"
    },
    "AddonList": {
      "type": "object",
      "description": "The response of a Addon list operation.",
      "properties": {
        "value": {
          "type": "array",
          "description": "The Addon items on this page",
          "items": {
            "$ref": "#/definitions/Addon"
          }
        },
        "nextLink": {
          "type": "string",
          "format": "uri",
          "description": "The link to the next page of items"
        }
      },
      "required": [
        "value"
      ]
    },
    "AddonProperties": {
      "type": "object",
      "description": "The properties of an addon",
      "properties": {
        "addonType": {
          "$ref": "#/definitions/AddonType",
          "description": "Addon type"
        },
        "provisioningState": {
          "$ref": "#/definitions/AddonProvisioningState",
          "description": "The state of the addon provisioning",
          "readOnly": true
        }
      },
      "discriminator": "addonType",
      "required": [
        "addonType"
      ]
    },
    "AddonProvisioningState": {
      "type": "string",
      "description": "Addon provisioning state",
      "enum": [
        "Succeeded",
        "Failed",
        "Canceled",
        "Cancelled",
        "Building",
        "Deleting",
        "Updating"
      ],
      "x-ms-enum": {
        "name": "AddonProvisioningState",
        "modelAsString": true,
        "values": [
          {
            "name": "Succeeded",
            "value": "Succeeded",
            "description": "Resource has been created."
          },
          {
            "name": "Failed",
            "value": "Failed",
            "description": "Resource creation failed."
          },
          {
            "name": "Canceled",
            "value": "Canceled",
            "description": "Resource creation was canceled."
          },
          {
            "name": "Cancelled",
            "value": "Cancelled",
            "description": "is cancelled"
          },
          {
            "name": "Building",
            "value": "Building",
            "description": "is building"
          },
          {
            "name": "Deleting",
            "value": "Deleting",
            "description": "is deleting"
          },
          {
            "name": "Updating",
            "value": "Updating",
            "description": "is updating"
          }
        ]
      },
      "readOnly": true
    },
    "AddonSrmProperties": {
      "type": "object",
      "description": "The properties of a Site Recovery Manager (SRM) addon",
      "properties": {
        "licenseKey": {
          "type": "string",
          "description": "The Site Recovery Manager (SRM) license"
        }
      },
      "allOf": [
        {
          "$ref": "#/definitions/AddonProperties"
        }
      ],
      "x-ms-discriminator-value": "SRM"
    },
    "AddonType": {
      "type": "string",
      "description": "Addon type",
      "enum": [
        "SRM",
        "VR",
        "HCX",
        "Arc"
      ],
      "x-ms-enum": {
        "name": "AddonType",
        "modelAsString": true,
        "values": [
          {
            "name": "SRM",
            "value": "SRM"
          },
          {
            "name": "VR",
            "value": "VR"
          },
          {
            "name": "HCX",
            "value": "HCX"
          },
          {
            "name": "Arc",
            "value": "Arc"
          }
        ]
      }
    },
    "AddonVrProperties": {
      "type": "object",
      "description": "The properties of a vSphere Replication (VR) addon",
      "properties": {
        "vrsCount": {
          "type": "integer",
          "format": "int32",
          "description": "The vSphere Replication Server (VRS) count"
        }
      },
      "required": [
        "vrsCount"
      ],
      "allOf": [
        {
          "$ref": "#/definitions/AddonProperties"
        }
      ],
      "x-ms-discriminator-value": "VR"
    },
    "AdminCredentials": {
      "type": "object",
      "description": "Administrative credentials for accessing vCenter and NSX-T",
      "properties": {
        "nsxtUsername": {
          "type": "string",
          "description": "NSX-T Manager username",
          "readOnly": true
        },
        "nsxtPassword": {
          "type": "string",
          "format": "password",
          "description": "NSX-T Manager password",
          "readOnly": true,
          "x-ms-secret": true
        },
        "vcenterUsername": {
          "type": "string",
          "description": "vCenter admin username",
          "readOnly": true
        },
        "vcenterPassword": {
          "type": "string",
          "format": "password",
          "description": "vCenter admin password",
          "readOnly": true,
          "x-ms-secret": true
        }
      }
    },
    "AffinityStrength": {
      "type": "string",
      "description": "Affinity Strength",
      "enum": [
        "Should",
        "Must"
      ],
      "x-ms-enum": {
        "name": "AffinityStrength",
        "modelAsString": true,
        "values": [
          {
            "name": "Should",
            "value": "Should",
            "description": "is should"
          },
          {
            "name": "Must",
            "value": "Must",
            "description": "is must"
          }
        ]
      }
    },
    "AffinityType": {
      "type": "string",
      "description": "Affinity type",
      "enum": [
        "Affinity",
        "AntiAffinity"
      ],
      "x-ms-enum": {
        "name": "AffinityType",
        "modelAsString": true,
        "values": [
          {
            "name": "Affinity",
            "value": "Affinity",
            "description": "is affinity"
          },
          {
            "name": "AntiAffinity",
            "value": "AntiAffinity",
            "description": "is anti-affinity"
          }
        ]
      }
    },
    "AvailabilityProperties": {
      "type": "object",
      "description": "The properties describing private cloud availability zone distribution",
      "properties": {
        "strategy": {
          "$ref": "#/definitions/AvailabilityStrategy",
          "description": "The availability strategy for the private cloud"
        },
        "zone": {
          "type": "integer",
          "format": "int32",
          "description": "The primary availability zone for the private cloud"
        },
        "secondaryZone": {
          "type": "integer",
          "format": "int32",
          "description": "The secondary availability zone for the private cloud"
        }
      }
    },
    "AvailabilityStrategy": {
      "type": "string",
      "description": "Whether the private clouds is available in a single zone or two zones",
      "enum": [
        "SingleZone",
        "DualZone"
      ],
      "x-ms-enum": {
        "name": "AvailabilityStrategy",
        "modelAsString": true,
        "values": [
          {
            "name": "SingleZone",
            "value": "SingleZone",
            "description": "in single zone"
          },
          {
            "name": "DualZone",
            "value": "DualZone",
            "description": "in two zones"
          }
        ]
      }
    },
    "AzureHybridBenefitType": {
      "type": "string",
      "description": "Azure Hybrid Benefit type",
      "enum": [
        "SqlHost",
        "None"
      ],
      "x-ms-enum": {
        "name": "AzureHybridBenefitType",
        "modelAsString": true,
        "values": [
          {
            "name": "SqlHost",
            "value": "SqlHost",
            "description": "is SqlHost"
          },
          {
            "name": "None",
            "value": "None",
            "description": "is None"
          }
        ]
      }
    },
    "Circuit": {
      "type": "object",
      "description": "An ExpressRoute Circuit",
      "properties": {
        "primarySubnet": {
          "type": "string",
          "description": "CIDR of primary subnet",
          "readOnly": true
        },
        "secondarySubnet": {
          "type": "string",
          "description": "CIDR of secondary subnet",
          "readOnly": true
        },
        "expressRouteID": {
          "type": "string",
          "description": "Identifier of the ExpressRoute Circuit (Microsoft Colo only)",
          "readOnly": true
        },
        "expressRoutePrivatePeeringID": {
          "type": "string",
          "description": "ExpressRoute Circuit private peering identifier",
          "readOnly": true
        }
      }
    },
    "CloudLink": {
      "type": "object",
      "description": "A cloud link resource",
      "properties": {
        "properties": {
          "$ref": "#/definitions/CloudLinkProperties",
          "description": "The resource-specific properties for this resource.",
          "x-ms-client-flatten": true,
          "x-ms-mutability": [
            "read",
            "create"
          ]
        }
      },
      "allOf": [
        {
          "$ref": "../../../../../common-types/resource-management/v5/types.json#/definitions/ProxyResource"
        }
      ]
    },
    "CloudLinkList": {
      "type": "object",
      "description": "The response of a CloudLink list operation.",
      "properties": {
        "value": {
          "type": "array",
          "description": "The CloudLink items on this page",
          "items": {
            "$ref": "#/definitions/CloudLink"
          }
        },
        "nextLink": {
          "type": "string",
          "format": "uri",
          "description": "The link to the next page of items"
        }
      },
      "required": [
        "value"
      ]
    },
    "CloudLinkProperties": {
      "type": "object",
      "description": "The properties of a cloud link.",
      "properties": {
        "provisioningState": {
          "$ref": "#/definitions/CloudLinkProvisioningState",
          "description": "The provisioning state of the resource.",
          "readOnly": true
        },
        "status": {
          "$ref": "#/definitions/CloudLinkStatus",
          "description": "The state of the cloud link.",
          "readOnly": true
        },
        "linkedCloud": {
          "type": "string",
          "description": "Identifier of the other private cloud participating in the link."
        }
      }
    },
    "CloudLinkProvisioningState": {
      "type": "string",
      "description": "cloud link provisioning state",
      "enum": [
        "Succeeded",
        "Failed",
        "Canceled"
      ],
      "x-ms-enum": {
        "name": "CloudLinkProvisioningState",
        "modelAsString": true,
        "values": [
          {
            "name": "Succeeded",
            "value": "Succeeded",
            "description": "Resource has been created."
          },
          {
            "name": "Failed",
            "value": "Failed",
            "description": "Resource creation failed."
          },
          {
            "name": "Canceled",
            "value": "Canceled",
            "description": "Resource creation was canceled."
          }
        ]
      },
      "readOnly": true
    },
    "CloudLinkStatus": {
      "type": "string",
      "description": "Cloud Link status",
      "enum": [
        "Active",
        "Building",
        "Deleting",
        "Failed",
        "Disconnected"
      ],
      "x-ms-enum": {
        "name": "CloudLinkStatus",
        "modelAsString": true,
        "values": [
          {
            "name": "Active",
            "value": "Active",
            "description": "is active"
          },
          {
            "name": "Building",
            "value": "Building",
            "description": "is building"
          },
          {
            "name": "Deleting",
            "value": "Deleting",
            "description": "is deleting"
          },
          {
            "name": "Failed",
            "value": "Failed",
            "description": "is failed"
          },
          {
            "name": "Disconnected",
            "value": "Disconnected",
            "description": "is disconnected"
          }
        ]
      }
    },
    "Cluster": {
      "type": "object",
      "description": "A cluster resource",
      "properties": {
        "properties": {
          "$ref": "#/definitions/ClusterProperties",
          "description": "The resource-specific properties for this resource.",
          "x-ms-client-flatten": true,
          "x-ms-mutability": [
            "read",
            "create"
          ]
        },
        "sku": {
          "$ref": "../../../../../common-types/resource-management/v5/types.json#/definitions/Sku",
          "description": "The SKU (Stock Keeping Unit) assigned to this resource."
        }
      },
      "required": [
        "sku"
      ],
      "allOf": [
        {
          "$ref": "../../../../../common-types/resource-management/v5/types.json#/definitions/ProxyResource"
        }
      ]
    },
    "ClusterList": {
      "type": "object",
      "description": "The response of a Cluster list operation.",
      "properties": {
        "value": {
          "type": "array",
          "description": "The Cluster items on this page",
          "items": {
            "$ref": "#/definitions/Cluster"
          }
        },
        "nextLink": {
          "type": "string",
          "format": "uri",
          "description": "The link to the next page of items"
        }
      },
      "required": [
        "value"
      ]
    },
    "ClusterProperties": {
      "type": "object",
      "description": "The properties of a cluster",
      "properties": {
        "clusterSize": {
          "type": "integer",
          "format": "int32",
          "description": "The cluster size"
        },
        "provisioningState": {
          "$ref": "#/definitions/ClusterProvisioningState",
          "description": "The state of the cluster provisioning",
          "readOnly": true
        },
        "clusterId": {
          "type": "integer",
          "format": "int32",
          "description": "The identity",
          "readOnly": true
        },
        "hosts": {
          "type": "array",
          "description": "The hosts",
          "items": {
            "type": "string"
          }
        },
        "vsanDatastoreName": {
          "type": "string",
          "description": "Name of the vsan datastore associated with the cluster"
        }
      }
    },
    "ClusterProvisioningState": {
      "type": "string",
      "description": "Cluster provisioning state",
      "enum": [
        "Succeeded",
        "Failed",
        "Canceled",
        "Cancelled",
        "Deleting",
        "Updating"
      ],
      "x-ms-enum": {
        "name": "ClusterProvisioningState",
        "modelAsString": true,
        "values": [
          {
            "name": "Succeeded",
            "value": "Succeeded",
            "description": "Resource has been created."
          },
          {
            "name": "Failed",
            "value": "Failed",
            "description": "Resource creation failed."
          },
          {
            "name": "Canceled",
            "value": "Canceled",
            "description": "Resource creation was canceled."
          },
          {
            "name": "Cancelled",
            "value": "Cancelled",
            "description": "is cancelled"
          },
          {
            "name": "Deleting",
            "value": "Deleting",
            "description": "is deleting"
          },
          {
            "name": "Updating",
            "value": "Updating",
            "description": "is updating"
          }
        ]
      },
      "readOnly": true
    },
    "ClusterUpdate": {
      "type": "object",
      "description": "An update of a cluster resource",
      "properties": {
        "sku": {
          "$ref": "../../../../../common-types/resource-management/v5/types.json#/definitions/Sku",
          "description": "The SKU (Stock Keeping Unit) assigned to this resource."
        },
        "properties": {
          "$ref": "#/definitions/ClusterUpdateProperties",
          "description": "The properties of a cluster resource that may be updated",
          "x-ms-client-flatten": true
        }
      }
    },
    "ClusterUpdateProperties": {
      "type": "object",
      "description": "The properties of a cluster that may be updated",
      "properties": {
        "clusterSize": {
          "type": "integer",
          "format": "int32",
          "description": "The cluster size"
        },
        "hosts": {
          "type": "array",
          "description": "The hosts",
          "items": {
            "type": "string"
          }
        }
      }
    },
    "ClusterZone": {
      "type": "object",
      "description": "Zone and associated hosts info",
      "properties": {
        "hosts": {
          "type": "array",
          "description": "List of hosts belonging to the availability zone in a cluster",
          "items": {
            "type": "string"
          },
          "readOnly": true
        },
        "zone": {
          "type": "string",
          "description": "Availability zone identifier",
          "readOnly": true
        }
      }
    },
    "ClusterZoneList": {
      "type": "object",
      "description": "List of all zones and associated hosts for a cluster",
      "properties": {
        "zones": {
          "type": "array",
          "description": "Zone and associated hosts info",
          "items": {
            "$ref": "#/definitions/ClusterZone"
          },
          "x-ms-identifiers": []
        }
      }
    },
    "Datastore": {
      "type": "object",
      "description": "A datastore resource",
      "properties": {
        "properties": {
          "$ref": "#/definitions/DatastoreProperties",
          "description": "The resource-specific properties for this resource.",
          "x-ms-client-flatten": true,
          "x-ms-mutability": [
            "read",
            "create"
          ]
        }
      },
      "allOf": [
        {
          "$ref": "../../../../../common-types/resource-management/v5/types.json#/definitions/ProxyResource"
        }
      ]
    },
    "DatastoreList": {
      "type": "object",
      "description": "The response of a Datastore list operation.",
      "properties": {
        "value": {
          "type": "array",
          "description": "The Datastore items on this page",
          "items": {
            "$ref": "#/definitions/Datastore"
          }
        },
        "nextLink": {
          "type": "string",
          "format": "uri",
          "description": "The link to the next page of items"
        }
      },
      "required": [
        "value"
      ]
    },
    "DatastoreProperties": {
      "type": "object",
      "description": "The properties of a datastore",
      "properties": {
        "provisioningState": {
          "$ref": "#/definitions/DatastoreProvisioningState",
          "description": "The state of the datastore provisioning",
          "readOnly": true
        },
        "netAppVolume": {
          "$ref": "#/definitions/NetAppVolume",
          "description": "An Azure NetApp Files volume"
        },
        "diskPoolVolume": {
          "$ref": "#/definitions/DiskPoolVolume",
          "description": "An iSCSI volume"
        },
        "elasticSanVolume": {
          "$ref": "#/definitions/ElasticSanVolume",
          "description": "An Elastic SAN volume"
        },
        "status": {
          "$ref": "#/definitions/DatastoreStatus",
          "description": "The operational status of the datastore",
          "readOnly": true
        }
      }
    },
    "DatastoreProvisioningState": {
      "type": "string",
      "description": "datastore provisioning state",
      "enum": [
        "Succeeded",
        "Failed",
        "Canceled",
        "Cancelled",
        "Pending",
        "Creating",
        "Updating",
        "Deleting"
      ],
      "x-ms-enum": {
        "name": "DatastoreProvisioningState",
        "modelAsString": true,
        "values": [
          {
            "name": "Succeeded",
            "value": "Succeeded",
            "description": "Resource has been created."
          },
          {
            "name": "Failed",
            "value": "Failed",
            "description": "Resource creation failed."
          },
          {
            "name": "Canceled",
            "value": "Canceled",
            "description": "Resource creation was canceled."
          },
          {
            "name": "Cancelled",
            "value": "Cancelled",
            "description": "is cancelled"
          },
          {
            "name": "Pending",
            "value": "Pending",
            "description": "is pending"
          },
          {
            "name": "Creating",
            "value": "Creating",
            "description": "is creating"
          },
          {
            "name": "Updating",
            "value": "Updating",
            "description": "is updating"
          },
          {
            "name": "Deleting",
            "value": "Deleting",
            "description": "is deleting"
          }
        ]
      },
      "readOnly": true
    },
    "DatastoreStatus": {
      "type": "string",
      "description": "datastore status",
      "enum": [
        "Unknown",
        "Accessible",
        "Inaccessible",
        "Attached",
        "Detached",
        "LostCommunication",
        "DeadOrError"
      ],
      "x-ms-enum": {
        "name": "DatastoreStatus",
        "modelAsString": true,
        "values": [
          {
            "name": "Unknown",
            "value": "Unknown",
            "description": "is unknown"
          },
          {
            "name": "Accessible",
            "value": "Accessible",
            "description": "is accessible"
          },
          {
            "name": "Inaccessible",
            "value": "Inaccessible",
            "description": "is inaccessible"
          },
          {
            "name": "Attached",
            "value": "Attached",
            "description": "is attached"
          },
          {
            "name": "Detached",
            "value": "Detached",
            "description": "is detached"
          },
          {
            "name": "LostCommunication",
            "value": "LostCommunication",
            "description": "is lost communication"
          },
          {
            "name": "DeadOrError",
            "value": "DeadOrError",
            "description": "is dead or error"
          }
        ]
      }
    },
    "DhcpTypeEnum": {
      "type": "string",
      "description": "Type of DHCP: SERVER or RELAY.",
      "enum": [
        "SERVER",
        "RELAY"
      ],
      "x-ms-enum": {
        "name": "DhcpTypeEnum",
        "modelAsString": true,
        "values": [
          {
            "name": "SERVER",
            "value": "SERVER"
          },
          {
            "name": "RELAY",
            "value": "RELAY"
          }
        ]
      }
    },
    "DiskPoolVolume": {
      "type": "object",
      "description": "An iSCSI volume from Microsoft.StoragePool provider",
      "properties": {
        "targetId": {
          "type": "string",
          "description": "Azure resource ID of the iSCSI target"
        },
        "lunName": {
          "type": "string",
          "description": "Name of the LUN to be used for datastore"
        },
        "mountOption": {
          "type": "string",
          "description": "Mode that describes whether the LUN has to be mounted as a datastore or\nattached as a LUN",
          "default": "MOUNT",
          "enum": [
            "MOUNT",
            "ATTACH"
          ],
          "x-ms-enum": {
            "name": "MountOptionEnum",
            "modelAsString": true,
            "values": [
              {
                "name": "MOUNT",
                "value": "MOUNT",
                "description": "is mount"
              },
              {
                "name": "ATTACH",
                "value": "ATTACH",
                "description": "is attach"
              }
            ]
          }
        },
        "path": {
          "type": "string",
          "description": "Device path",
          "readOnly": true
        }
      },
      "required": [
        "targetId",
        "lunName"
      ]
    },
    "DnsServiceLogLevelEnum": {
      "type": "string",
      "description": "DNS service log level",
      "enum": [
        "DEBUG",
        "INFO",
        "WARNING",
        "ERROR",
        "FATAL"
      ],
      "x-ms-enum": {
        "name": "DnsServiceLogLevelEnum",
        "modelAsString": true,
        "values": [
          {
            "name": "DEBUG",
            "value": "DEBUG",
            "description": "is debug"
          },
          {
            "name": "INFO",
            "value": "INFO",
            "description": "is info"
          },
          {
            "name": "WARNING",
            "value": "WARNING",
            "description": "is warning"
          },
          {
            "name": "ERROR",
            "value": "ERROR",
            "description": "is error"
          },
          {
            "name": "FATAL",
            "value": "FATAL",
            "description": "is fatal"
          }
        ]
      }
    },
    "DnsServiceStatusEnum": {
      "type": "string",
      "description": "DNS service status",
      "enum": [
        "SUCCESS",
        "FAILURE"
      ],
      "x-ms-enum": {
        "name": "DnsServiceStatusEnum",
        "modelAsString": true,
        "values": [
          {
            "name": "SUCCESS",
            "value": "SUCCESS",
            "description": "is success"
          },
          {
            "name": "FAILURE",
            "value": "FAILURE",
            "description": "is failure"
          }
        ]
      }
    },
    "DnsZoneType": {
      "type": "string",
      "description": "The type of DNS zone.",
      "enum": [
        "Public",
        "Private"
      ],
      "x-ms-enum": {
        "name": "DnsZoneType",
        "modelAsString": true,
        "values": [
          {
            "name": "Public",
            "value": "Public",
            "description": "Primary DNS zone."
          },
          {
            "name": "Private",
            "value": "Private",
            "description": "Private DNS zone."
          }
        ]
      }
    },
    "ElasticSanVolume": {
      "type": "object",
      "description": "An Elastic SAN volume from Microsoft.ElasticSan provider",
      "properties": {
        "targetId": {
          "type": "string",
          "format": "arm-id",
          "description": "Azure resource ID of the Elastic SAN Volume",
          "x-ms-arm-id-details": {
            "allowedResources": [
              {
                "type": "Microsoft.ElasticSan/elasticSans/volumeGroups/volumes"
              }
            ]
          }
        }
      },
      "required": [
        "targetId"
      ]
    },
    "Encryption": {
      "type": "object",
      "description": "The properties of customer managed encryption key",
      "properties": {
        "status": {
          "$ref": "#/definitions/EncryptionState",
          "description": "Status of customer managed encryption key"
        },
        "keyVaultProperties": {
          "$ref": "#/definitions/EncryptionKeyVaultProperties",
          "description": "The key vault where the encryption key is stored"
        }
      }
    },
    "EncryptionKeyStatus": {
      "type": "string",
      "description": "Whether the the encryption key is connected or access denied",
      "enum": [
        "Connected",
        "AccessDenied"
      ],
      "x-ms-enum": {
        "name": "EncryptionKeyStatus",
        "modelAsString": true,
        "values": [
          {
            "name": "Connected",
            "value": "Connected",
            "description": "is connected"
          },
          {
            "name": "AccessDenied",
            "value": "AccessDenied",
            "description": "is access denied"
          }
        ]
      }
    },
    "EncryptionKeyVaultProperties": {
      "type": "object",
      "description": "An Encryption Key",
      "properties": {
        "keyName": {
          "type": "string",
          "description": "The name of the key."
        },
        "keyVersion": {
          "type": "string",
          "description": "The version of the key."
        },
        "autoDetectedKeyVersion": {
          "type": "string",
          "description": "The auto-detected version of the key if versionType is auto-detected.",
          "readOnly": true
        },
        "keyVaultUrl": {
          "type": "string",
          "description": "The URL of the vault."
        },
        "keyState": {
          "$ref": "#/definitions/EncryptionKeyStatus",
          "description": "The state of key provided",
          "readOnly": true
        },
        "versionType": {
          "$ref": "#/definitions/EncryptionVersionType",
          "description": "Property of the key if user provided or auto detected",
          "readOnly": true
        }
      }
    },
    "EncryptionState": {
      "type": "string",
      "description": "Whether encryption is enabled or disabled",
      "enum": [
        "Enabled",
        "Disabled"
      ],
      "x-ms-enum": {
        "name": "EncryptionState",
        "modelAsString": true,
        "values": [
          {
            "name": "Enabled",
            "value": "Enabled",
            "description": "is enabled"
          },
          {
            "name": "Disabled",
            "value": "Disabled",
            "description": "is disabled"
          }
        ]
      }
    },
    "EncryptionVersionType": {
      "type": "string",
      "description": "Whether the encryption version is fixed or auto-detected",
      "enum": [
        "Fixed",
        "AutoDetected"
      ],
      "x-ms-enum": {
        "name": "EncryptionVersionType",
        "modelAsString": true,
        "values": [
          {
            "name": "Fixed",
            "value": "Fixed",
            "description": "is fixed"
          },
          {
            "name": "AutoDetected",
            "value": "AutoDetected",
            "description": "is auto-detected"
          }
        ]
      }
    },
    "Endpoints": {
      "type": "object",
      "description": "Endpoint addresses",
      "properties": {
        "nsxtManager": {
          "type": "string",
          "description": "Endpoint FQDN for the NSX-T Data Center manager",
          "readOnly": true
        },
        "vcsa": {
          "type": "string",
          "description": "Endpoint FQDN for Virtual Center Server Appliance",
          "readOnly": true
        },
        "hcxCloudManager": {
          "type": "string",
          "description": "Endpoint FQDN for the HCX Cloud Manager",
          "readOnly": true
        },
        "nsxtManagerIp": {
          "type": "string",
          "description": "Endpoint IP for the NSX-T Data Center manager",
          "readOnly": true
        },
        "vcenterIp": {
          "type": "string",
          "description": "Endpoint IP for Virtual Center Server Appliance",
          "readOnly": true
        },
        "hcxCloudManagerIp": {
          "type": "string",
          "description": "Endpoint IP for the HCX Cloud Manager",
          "readOnly": true
        }
      }
    },
    "ExpressRouteAuthorization": {
      "type": "object",
      "description": "ExpressRoute Circuit Authorization",
      "properties": {
        "properties": {
          "$ref": "#/definitions/ExpressRouteAuthorizationProperties",
          "description": "The resource-specific properties for this resource.",
          "x-ms-client-flatten": true,
          "x-ms-mutability": [
            "read",
            "create"
          ]
        }
      },
      "allOf": [
        {
          "$ref": "../../../../../common-types/resource-management/v5/types.json#/definitions/ProxyResource"
        }
      ]
    },
    "ExpressRouteAuthorizationList": {
      "type": "object",
      "description": "The response of a ExpressRouteAuthorization list operation.",
      "properties": {
        "value": {
          "type": "array",
          "description": "The ExpressRouteAuthorization items on this page",
          "items": {
            "$ref": "#/definitions/ExpressRouteAuthorization"
          }
        },
        "nextLink": {
          "type": "string",
          "format": "uri",
          "description": "The link to the next page of items"
        }
      },
      "required": [
        "value"
      ]
    },
    "ExpressRouteAuthorizationProperties": {
      "type": "object",
      "description": "The properties of an ExpressRoute Circuit Authorization resource",
      "properties": {
        "provisioningState": {
          "$ref": "#/definitions/ExpressRouteAuthorizationProvisioningState",
          "description": "The state of the ExpressRoute Circuit Authorization provisioning",
          "readOnly": true
        },
        "expressRouteAuthorizationId": {
          "type": "string",
          "description": "The ID of the ExpressRoute Circuit Authorization",
          "readOnly": true
        },
        "expressRouteAuthorizationKey": {
          "type": "string",
          "description": "The key of the ExpressRoute Circuit Authorization",
          "readOnly": true
        },
        "expressRouteId": {
          "type": "string",
          "description": "The ID of the ExpressRoute Circuit"
        }
      }
    },
    "ExpressRouteAuthorizationProvisioningState": {
      "type": "string",
      "description": "Express Route Circuit Authorization provisioning state",
      "enum": [
        "Succeeded",
        "Failed",
        "Canceled",
        "Updating"
      ],
      "x-ms-enum": {
        "name": "ExpressRouteAuthorizationProvisioningState",
        "modelAsString": true,
        "values": [
          {
            "name": "Succeeded",
            "value": "Succeeded",
            "description": "Resource has been created."
          },
          {
            "name": "Failed",
            "value": "Failed",
            "description": "Resource creation failed."
          },
          {
            "name": "Canceled",
            "value": "Canceled",
            "description": "Resource creation was canceled."
          },
          {
            "name": "Updating",
            "value": "Updating",
            "description": "is updating"
          }
        ]
      },
      "readOnly": true
    },
    "GlobalReachConnection": {
      "type": "object",
      "description": "A global reach connection resource",
      "properties": {
        "properties": {
          "$ref": "#/definitions/GlobalReachConnectionProperties",
          "description": "The resource-specific properties for this resource.",
          "x-ms-client-flatten": true,
          "x-ms-mutability": [
            "read",
            "create"
          ]
        }
      },
      "allOf": [
        {
          "$ref": "../../../../../common-types/resource-management/v5/types.json#/definitions/ProxyResource"
        }
      ]
    },
    "GlobalReachConnectionList": {
      "type": "object",
      "description": "The response of a GlobalReachConnection list operation.",
      "properties": {
        "value": {
          "type": "array",
          "description": "The GlobalReachConnection items on this page",
          "items": {
            "$ref": "#/definitions/GlobalReachConnection"
          }
        },
        "nextLink": {
          "type": "string",
          "format": "uri",
          "description": "The link to the next page of items"
        }
      },
      "required": [
        "value"
      ]
    },
    "GlobalReachConnectionProperties": {
      "type": "object",
      "description": "The properties of a global reach connection",
      "properties": {
        "provisioningState": {
          "$ref": "#/definitions/GlobalReachConnectionProvisioningState",
          "description": "The state of the  ExpressRoute Circuit Authorization provisioning",
          "readOnly": true
        },
        "addressPrefix": {
          "type": "string",
          "description": "The network used for global reach carved out from the original network block\nprovided for the private cloud",
          "readOnly": true
        },
        "authorizationKey": {
          "type": "string",
          "description": "Authorization key from the peer express route used for the global reach\nconnection"
        },
        "circuitConnectionStatus": {
          "$ref": "#/definitions/GlobalReachConnectionStatus",
          "description": "The connection status of the global reach connection",
          "readOnly": true
        },
        "peerExpressRouteCircuit": {
          "type": "string",
          "description": "Identifier of the ExpressRoute Circuit to peer with in the global reach\nconnection"
        },
        "expressRouteId": {
          "type": "string",
          "description": "The ID of the Private Cloud's ExpressRoute Circuit that is participating in the\nglobal reach connection"
        }
      }
    },
    "GlobalReachConnectionProvisioningState": {
      "type": "string",
      "description": "Global Reach Connection provisioning state",
      "enum": [
        "Succeeded",
        "Failed",
        "Canceled",
        "Updating"
      ],
      "x-ms-enum": {
        "name": "GlobalReachConnectionProvisioningState",
        "modelAsString": true,
        "values": [
          {
            "name": "Succeeded",
            "value": "Succeeded",
            "description": "Resource has been created."
          },
          {
            "name": "Failed",
            "value": "Failed",
            "description": "Resource creation failed."
          },
          {
            "name": "Canceled",
            "value": "Canceled",
            "description": "Resource creation was canceled."
          },
          {
            "name": "Updating",
            "value": "Updating",
            "description": "is updating"
          }
        ]
      },
      "readOnly": true
    },
    "GlobalReachConnectionStatus": {
      "type": "string",
      "description": "Global Reach Connection status",
      "enum": [
        "Connected",
        "Connecting",
        "Disconnected"
      ],
      "x-ms-enum": {
        "name": "GlobalReachConnectionStatus",
        "modelAsString": true,
        "values": [
          {
            "name": "Connected",
            "value": "Connected",
            "description": "is connected"
          },
          {
            "name": "Connecting",
            "value": "Connecting",
            "description": "is connecting"
          },
          {
            "name": "Disconnected",
            "value": "Disconnected",
            "description": "is disconnected"
          }
        ]
      }
    },
    "HcxEnterpriseSite": {
      "type": "object",
      "description": "An HCX Enterprise Site resource",
      "properties": {
        "properties": {
          "$ref": "#/definitions/HcxEnterpriseSiteProperties",
          "description": "The resource-specific properties for this resource.",
          "x-ms-client-flatten": true,
          "x-ms-mutability": [
            "read",
            "create"
          ]
        }
      },
      "allOf": [
        {
          "$ref": "../../../../../common-types/resource-management/v5/types.json#/definitions/ProxyResource"
        }
      ]
    },
    "HcxEnterpriseSiteList": {
      "type": "object",
      "description": "The response of a HcxEnterpriseSite list operation.",
      "properties": {
        "value": {
          "type": "array",
          "description": "The HcxEnterpriseSite items on this page",
          "items": {
            "$ref": "#/definitions/HcxEnterpriseSite"
          }
        },
        "nextLink": {
          "type": "string",
          "format": "uri",
          "description": "The link to the next page of items"
        }
      },
      "required": [
        "value"
      ]
    },
    "HcxEnterpriseSiteProperties": {
      "type": "object",
      "description": "The properties of an HCX Enterprise Site",
      "properties": {
        "provisioningState": {
          "$ref": "#/definitions/HcxEnterpriseSiteProvisioningState",
          "description": "The provisioning state of the resource.",
          "readOnly": true
        },
        "activationKey": {
          "type": "string",
          "description": "The activation key",
          "readOnly": true
        },
        "status": {
          "$ref": "#/definitions/HcxEnterpriseSiteStatus",
          "description": "The status of the HCX Enterprise Site",
          "readOnly": true
        }
      }
    },
    "HcxEnterpriseSiteProvisioningState": {
      "type": "string",
      "description": "HCX Enterprise Site provisioning state",
      "enum": [
        "Succeeded",
        "Failed",
        "Canceled"
      ],
      "x-ms-enum": {
        "name": "HcxEnterpriseSiteProvisioningState",
        "modelAsString": true,
        "values": [
          {
            "name": "Succeeded",
            "value": "Succeeded",
            "description": "Resource has been created."
          },
          {
            "name": "Failed",
            "value": "Failed",
            "description": "Resource creation failed."
          },
          {
            "name": "Canceled",
            "value": "Canceled",
            "description": "Resource creation was canceled."
          }
        ]
      },
      "readOnly": true
    },
    "HcxEnterpriseSiteStatus": {
      "type": "string",
      "description": "HCX Enterprise Site status",
      "enum": [
        "Available",
        "Consumed",
        "Deactivated",
        "Deleted"
      ],
      "x-ms-enum": {
        "name": "HcxEnterpriseSiteStatus",
        "modelAsString": true,
        "values": [
          {
            "name": "Available",
            "value": "Available",
            "description": "is available"
          },
          {
            "name": "Consumed",
            "value": "Consumed",
            "description": "is consumed"
          },
          {
            "name": "Deactivated",
            "value": "Deactivated",
            "description": "is deactivated"
          },
          {
            "name": "Deleted",
            "value": "Deleted",
            "description": "is deleted"
          }
        ]
      }
    },
    "IdentitySource": {
      "type": "object",
      "description": "vCenter Single Sign On Identity Source",
      "properties": {
        "name": {
          "type": "string",
          "description": "The name of the identity source"
        },
        "alias": {
          "type": "string",
          "description": "The domain's NetBIOS name"
        },
        "domain": {
          "type": "string",
          "description": "The domain's dns name"
        },
        "baseUserDN": {
          "type": "string",
          "description": "The base distinguished name for users"
        },
        "baseGroupDN": {
          "type": "string",
          "description": "The base distinguished name for groups"
        },
        "primaryServer": {
          "type": "string",
          "description": "Primary server URL"
        },
        "secondaryServer": {
          "type": "string",
          "description": "Secondary server URL"
        },
        "ssl": {
          "$ref": "#/definitions/SslEnum",
          "description": "Protect LDAP communication using SSL certificate (LDAPS)"
        },
        "username": {
          "type": "string",
          "description": "The ID of an Active Directory user with a minimum of read-only access to Base\nDN for users and group"
        },
        "password": {
          "type": "string",
          "format": "password",
          "description": "The password of the Active Directory user with a minimum of read-only access to\nBase DN for users and groups.",
          "x-ms-secret": true
        }
      }
    },
    "InternetEnum": {
      "type": "string",
      "description": "Whether internet is enabled or disabled",
      "enum": [
        "Enabled",
        "Disabled"
      ],
      "x-ms-enum": {
        "name": "InternetEnum",
        "modelAsString": true,
        "values": [
          {
            "name": "Enabled",
            "value": "Enabled",
            "description": "is enabled"
          },
          {
            "name": "Disabled",
            "value": "Disabled",
            "description": "is disabled"
          }
        ]
      }
    },
    "IscsiPath": {
      "type": "object",
      "description": "An iSCSI path resource",
      "properties": {
        "properties": {
          "$ref": "#/definitions/IscsiPathProperties",
          "description": "The resource-specific properties for this resource.",
          "x-ms-client-flatten": true,
          "x-ms-mutability": [
            "read",
            "create"
          ]
        }
      },
      "allOf": [
        {
          "$ref": "../../../../../common-types/resource-management/v5/types.json#/definitions/ProxyResource"
        }
      ]
    },
    "IscsiPathListResult": {
      "type": "object",
      "description": "The response of a IscsiPath list operation.",
      "properties": {
        "value": {
          "type": "array",
          "description": "The IscsiPath items on this page",
          "items": {
            "$ref": "#/definitions/IscsiPath"
          }
        },
        "nextLink": {
          "type": "string",
          "format": "uri",
          "description": "The link to the next page of items"
        }
      },
      "required": [
        "value"
      ]
    },
    "IscsiPathProperties": {
      "type": "object",
      "description": "The properties of an iSCSI path resource",
      "properties": {
        "provisioningState": {
          "$ref": "#/definitions/IscsiPathProvisioningState",
          "description": "The state of the iSCSI path provisioning",
          "readOnly": true
        },
        "networkBlock": {
          "type": "string",
          "description": "CIDR Block for iSCSI path.",
          "x-ms-mutability": [
            "read",
            "create"
          ]
        }
      },
      "required": [
        "networkBlock"
      ]
    },
    "IscsiPathProvisioningState": {
      "type": "string",
      "description": "private cloud provisioning state",
      "enum": [
        "Succeeded",
        "Failed",
        "Canceled",
        "Pending",
        "Building",
        "Deleting",
        "Updating"
      ],
      "x-ms-enum": {
        "name": "IscsiPathProvisioningState",
        "modelAsString": true,
        "values": [
          {
            "name": "Succeeded",
            "value": "Succeeded",
            "description": "Resource has been created."
          },
          {
            "name": "Failed",
            "value": "Failed",
            "description": "Resource creation failed."
          },
          {
            "name": "Canceled",
            "value": "Canceled",
            "description": "Resource creation was canceled."
          },
          {
            "name": "Pending",
            "value": "Pending",
            "description": "is pending"
          },
          {
            "name": "Building",
            "value": "Building",
            "description": "is building"
          },
          {
            "name": "Deleting",
            "value": "Deleting",
            "description": "is deleting"
          },
          {
            "name": "Updating",
            "value": "Updating",
            "description": "is updating"
          }
        ]
      },
      "readOnly": true
    },
    "ManagementCluster": {
      "type": "object",
      "description": "The properties of a management cluster",
      "properties": {
        "clusterSize": {
          "type": "integer",
          "format": "int32",
          "description": "The cluster size"
        },
        "provisioningState": {
          "$ref": "#/definitions/ClusterProvisioningState",
          "description": "The state of the cluster provisioning",
          "readOnly": true
        },
        "clusterId": {
          "type": "integer",
          "format": "int32",
          "description": "The identity",
          "readOnly": true
        },
        "hosts": {
          "type": "array",
          "description": "The hosts",
          "items": {
            "type": "string"
          }
        },
        "vsanDatastoreName": {
          "type": "string",
          "description": "Name of the vsan datastore associated with the cluster"
        }
      }
    },
    "NetAppVolume": {
      "type": "object",
      "description": "An Azure NetApp Files volume from Microsoft.NetApp provider",
      "properties": {
        "id": {
          "type": "string",
          "description": "Azure resource ID of the NetApp volume"
        }
      },
      "required": [
        "id"
      ]
    },
    "NsxPublicIpQuotaRaisedEnum": {
      "type": "string",
      "description": "NSX public IP quota raised",
      "enum": [
        "Enabled",
        "Disabled"
      ],
      "x-ms-enum": {
        "name": "NsxPublicIpQuotaRaisedEnum",
        "modelAsString": true,
        "values": [
          {
            "name": "Enabled",
            "value": "Enabled",
            "description": "is enabled"
          },
          {
            "name": "Disabled",
            "value": "Disabled",
            "description": "is disabled"
          }
        ]
      }
    },
    "OptionalParamEnum": {
      "type": "string",
      "description": "Optional Param",
      "enum": [
        "Optional",
        "Required"
      ],
      "x-ms-enum": {
        "name": "OptionalParamEnum",
        "modelAsString": true,
        "values": [
          {
            "name": "Optional",
            "value": "Optional",
            "description": "is optional"
          },
          {
            "name": "Required",
            "value": "Required",
            "description": "is required"
          }
        ]
      }
    },
    "PSCredentialExecutionParameter": {
      "type": "object",
      "description": "a powershell credential object",
      "properties": {
        "username": {
          "type": "string",
          "description": "username for login"
        },
        "password": {
          "type": "string",
          "format": "password",
          "description": "password for login",
          "x-ms-secret": true
        }
      },
      "allOf": [
        {
          "$ref": "#/definitions/ScriptExecutionParameter"
        }
      ],
      "x-ms-discriminator-value": "Credential"
    },
    "PlacementPoliciesList": {
      "type": "object",
      "description": "The response of a PlacementPolicy list operation.",
      "properties": {
        "value": {
          "type": "array",
          "description": "The PlacementPolicy items on this page",
          "items": {
            "$ref": "#/definitions/PlacementPolicy"
          }
        },
        "nextLink": {
          "type": "string",
          "format": "uri",
          "description": "The link to the next page of items"
        }
      },
      "required": [
        "value"
      ]
    },
    "PlacementPolicy": {
      "type": "object",
      "description": "A vSphere Distributed Resource Scheduler (DRS) placement policy",
      "properties": {
        "properties": {
          "$ref": "#/definitions/PlacementPolicyProperties",
          "description": "The resource-specific properties for this resource.",
          "x-ms-client-flatten": true,
          "x-ms-mutability": [
            "read",
            "create"
          ]
        }
      },
      "allOf": [
        {
          "$ref": "../../../../../common-types/resource-management/v5/types.json#/definitions/ProxyResource"
        }
      ]
    },
    "PlacementPolicyProperties": {
      "type": "object",
      "description": "Abstract placement policy properties",
      "properties": {
        "type": {
          "$ref": "#/definitions/PlacementPolicyType",
          "description": "Placement Policy type"
        },
        "state": {
          "$ref": "#/definitions/PlacementPolicyState",
          "description": "Whether the placement policy is enabled or disabled"
        },
        "displayName": {
          "type": "string",
          "description": "Display name of the placement policy"
        },
        "provisioningState": {
          "$ref": "#/definitions/PlacementPolicyProvisioningState",
          "description": "The provisioning state",
          "readOnly": true
        }
      },
      "discriminator": "type",
      "required": [
        "type"
      ]
    },
    "PlacementPolicyProvisioningState": {
      "type": "string",
      "description": "Placement Policy provisioning state",
      "enum": [
        "Succeeded",
        "Failed",
        "Canceled",
        "Building",
        "Deleting",
        "Updating"
      ],
      "x-ms-enum": {
        "name": "PlacementPolicyProvisioningState",
        "modelAsString": true,
        "values": [
          {
            "name": "Succeeded",
            "value": "Succeeded",
            "description": "Resource has been created."
          },
          {
            "name": "Failed",
            "value": "Failed",
            "description": "Resource creation failed."
          },
          {
            "name": "Canceled",
            "value": "Canceled",
            "description": "Resource creation was canceled."
          },
          {
            "name": "Building",
            "value": "Building",
            "description": "is building"
          },
          {
            "name": "Deleting",
            "value": "Deleting",
            "description": "is deleting"
          },
          {
            "name": "Updating",
            "value": "Updating",
            "description": "is updating"
          }
        ]
      },
      "readOnly": true
    },
    "PlacementPolicyState": {
      "type": "string",
      "description": "Placement Policy state",
      "enum": [
        "Enabled",
        "Disabled"
      ],
      "x-ms-enum": {
        "name": "PlacementPolicyState",
        "modelAsString": true,
        "values": [
          {
            "name": "Enabled",
            "value": "Enabled",
            "description": "is enabled"
          },
          {
            "name": "Disabled",
            "value": "Disabled",
            "description": "is disabled"
          }
        ]
      }
    },
    "PlacementPolicyType": {
      "type": "string",
      "description": "Placement Policy type",
      "enum": [
        "VmVm",
        "VmHost"
      ],
      "x-ms-enum": {
        "name": "PlacementPolicyType",
        "modelAsString": true,
        "values": [
          {
            "name": "VmVm",
            "value": "VmVm"
          },
          {
            "name": "VmHost",
            "value": "VmHost"
          }
        ]
      }
    },
    "PlacementPolicyUpdate": {
      "type": "object",
      "description": "An update of a DRS placement policy resource",
      "properties": {
        "properties": {
          "$ref": "#/definitions/PlacementPolicyUpdateProperties",
          "description": "The properties of a placement policy resource that may be updated",
          "x-ms-client-flatten": true
        }
      }
    },
    "PlacementPolicyUpdateProperties": {
      "type": "object",
      "description": "The properties of a placement policy resource that may be updated",
      "properties": {
        "state": {
          "$ref": "#/definitions/PlacementPolicyState",
          "description": "Whether the placement policy is enabled or disabled"
        },
        "vmMembers": {
          "type": "array",
          "description": "Virtual machine members list",
          "items": {
            "type": "string"
          }
        },
        "hostMembers": {
          "type": "array",
          "description": "Host members list",
          "items": {
            "type": "string"
          }
        },
        "affinityStrength": {
          "$ref": "#/definitions/AffinityStrength",
          "description": "vm-host placement policy affinity strength (should/must)"
        },
        "azureHybridBenefitType": {
          "$ref": "#/definitions/AzureHybridBenefitType",
          "description": "placement policy azure hybrid benefit opt-in type"
        }
      }
    },
    "PortMirroringDirectionEnum": {
      "type": "string",
      "description": "Port Mirroring Direction",
      "enum": [
        "INGRESS",
        "EGRESS",
        "BIDIRECTIONAL"
      ],
      "x-ms-enum": {
        "name": "PortMirroringDirectionEnum",
        "modelAsString": true,
        "values": [
          {
            "name": "INGRESS",
            "value": "INGRESS",
            "description": "is ingress"
          },
          {
            "name": "EGRESS",
            "value": "EGRESS",
            "description": "is egress"
          },
          {
            "name": "BIDIRECTIONAL",
            "value": "BIDIRECTIONAL",
            "description": "is bidirectional"
          }
        ]
      }
    },
    "PortMirroringStatusEnum": {
      "type": "string",
      "description": "Port Mirroring status",
      "enum": [
        "SUCCESS",
        "FAILURE"
      ],
      "x-ms-enum": {
        "name": "PortMirroringStatusEnum",
        "modelAsString": true,
        "values": [
          {
            "name": "SUCCESS",
            "value": "SUCCESS",
            "description": "is success"
          },
          {
            "name": "FAILURE",
            "value": "FAILURE",
            "description": "is failure"
          }
        ]
      }
    },
    "PrivateCloud": {
      "type": "object",
      "description": "A private cloud resource",
      "properties": {
        "properties": {
          "$ref": "#/definitions/PrivateCloudProperties",
          "description": "The resource-specific properties for this resource.",
          "x-ms-client-flatten": true,
          "x-ms-mutability": [
            "read",
            "create"
          ]
        },
        "sku": {
          "$ref": "../../../../../common-types/resource-management/v5/types.json#/definitions/Sku",
          "description": "The SKU (Stock Keeping Unit) assigned to this resource."
        },
        "identity": {
          "$ref": "../../../../../common-types/resource-management/v5/managedidentity.json#/definitions/SystemAssignedServiceIdentity",
          "description": "The managed service identities assigned to this resource."
        }
      },
      "required": [
        "sku"
      ],
      "allOf": [
        {
          "$ref": "../../../../../common-types/resource-management/v5/types.json#/definitions/TrackedResource"
        }
      ]
    },
    "PrivateCloudList": {
      "type": "object",
      "description": "The response of a PrivateCloud list operation.",
      "properties": {
        "value": {
          "type": "array",
          "description": "The PrivateCloud items on this page",
          "items": {
            "$ref": "#/definitions/PrivateCloud"
          }
        },
        "nextLink": {
          "type": "string",
          "format": "uri",
          "description": "The link to the next page of items"
        }
      },
      "required": [
        "value"
      ]
    },
    "PrivateCloudProperties": {
      "type": "object",
      "description": "The properties of a private cloud resource",
      "properties": {
        "managementCluster": {
          "$ref": "#/definitions/ManagementCluster",
          "description": "The default cluster used for management"
        },
        "internet": {
          "type": "string",
          "description": "Connectivity to internet is enabled or disabled",
          "default": "Disabled",
          "enum": [
            "Enabled",
            "Disabled"
          ],
          "x-ms-enum": {
            "name": "InternetEnum",
            "modelAsString": true,
            "values": [
              {
                "name": "Enabled",
                "value": "Enabled",
                "description": "is enabled"
              },
              {
                "name": "Disabled",
                "value": "Disabled",
                "description": "is disabled"
              }
            ]
          }
        },
        "identitySources": {
          "type": "array",
          "description": "vCenter Single Sign On Identity Sources",
          "items": {
            "$ref": "#/definitions/IdentitySource"
          },
          "x-ms-identifiers": []
        },
        "availability": {
          "$ref": "#/definitions/AvailabilityProperties",
          "description": "Properties describing how the cloud is distributed across availability zones",
          "x-ms-mutability": [
            "read",
            "create"
          ]
        },
        "encryption": {
          "$ref": "#/definitions/Encryption",
          "description": "Customer managed key encryption, can be enabled or disabled"
        },
        "extendedNetworkBlocks": {
          "type": "array",
          "description": "Array of additional networks noncontiguous with networkBlock. Networks must be\nunique and non-overlapping across VNet in your subscription, on-premise, and\nthis privateCloud networkBlock attribute. Make sure the CIDR format conforms to\n(A.B.C.D/X).",
          "items": {
            "type": "string"
          }
        },
        "provisioningState": {
          "$ref": "#/definitions/PrivateCloudProvisioningState",
          "description": "The provisioning state",
          "readOnly": true
        },
        "circuit": {
          "$ref": "#/definitions/Circuit",
          "description": "An ExpressRoute Circuit"
        },
        "endpoints": {
          "$ref": "#/definitions/Endpoints",
          "description": "The endpoints",
          "readOnly": true
        },
        "networkBlock": {
          "type": "string",
          "description": "The block of addresses should be unique across VNet in your subscription as\nwell as on-premise. Make sure the CIDR format is conformed to (A.B.C.D/X) where\nA,B,C,D are between 0 and 255, and X is between 0 and 22"
        },
        "managementNetwork": {
          "type": "string",
          "description": "Network used to access vCenter Server and NSX-T Manager",
          "readOnly": true
        },
        "provisioningNetwork": {
          "type": "string",
          "description": "Used for virtual machine cold migration, cloning, and snapshot migration",
          "readOnly": true
        },
        "vmotionNetwork": {
          "type": "string",
          "description": "Used for live migration of virtual machines",
          "readOnly": true
        },
        "vcenterPassword": {
          "type": "string",
          "format": "password",
          "description": "Optionally, set the vCenter admin password when the private cloud is created",
          "x-ms-secret": true
        },
        "nsxtPassword": {
          "type": "string",
          "format": "password",
          "description": "Optionally, set the NSX-T Manager password when the private cloud is created",
          "x-ms-secret": true
        },
        "vcenterCertificateThumbprint": {
          "type": "string",
          "description": "Thumbprint of the vCenter Server SSL certificate",
          "readOnly": true
        },
        "nsxtCertificateThumbprint": {
          "type": "string",
          "description": "Thumbprint of the NSX-T Manager SSL certificate",
          "readOnly": true
        },
        "externalCloudLinks": {
          "type": "array",
          "description": "Array of cloud link IDs from other clouds that connect to this one",
          "items": {
            "type": "string"
          },
          "readOnly": true
        },
        "secondaryCircuit": {
          "$ref": "#/definitions/Circuit",
          "description": "A secondary expressRoute circuit from a separate AZ. Only present in a\nstretched private cloud"
        },
        "nsxPublicIpQuotaRaised": {
          "$ref": "#/definitions/NsxPublicIpQuotaRaisedEnum",
          "description": "Flag to indicate whether the private cloud has the quota for provisioned NSX\nPublic IP count raised from 64 to 1024",
          "readOnly": true
        },
        "virtualNetworkId": {
          "type": "string",
          "format": "arm-id",
          "description": "Azure resource ID of the virtual network",
          "x-ms-mutability": [
            "read",
            "create"
          ],
          "x-ms-arm-id-details": {
            "allowedResources": [
              {
                "type": "\\Microsoft.Network\\vnet"
              }
            ]
          }
        },
        "dnsZoneType": {
          "$ref": "#/definitions/DnsZoneType",
          "description": "The type of DNS zone to use."
        }
      },
      "required": [
        "managementCluster",
        "networkBlock"
      ]
    },
    "PrivateCloudProvisioningState": {
      "type": "string",
      "description": "private cloud provisioning state",
      "enum": [
        "Succeeded",
        "Failed",
        "Canceled",
        "Cancelled",
        "Pending",
        "Building",
        "Deleting",
        "Updating"
      ],
      "x-ms-enum": {
        "name": "PrivateCloudProvisioningState",
        "modelAsString": true,
        "values": [
          {
            "name": "Succeeded",
            "value": "Succeeded",
            "description": "Resource has been created."
          },
          {
            "name": "Failed",
            "value": "Failed",
            "description": "Resource creation failed."
          },
          {
            "name": "Canceled",
            "value": "Canceled",
            "description": "Resource creation was canceled."
          },
          {
            "name": "Cancelled",
            "value": "Cancelled",
            "description": "is cancelled"
          },
          {
            "name": "Pending",
            "value": "Pending",
            "description": "is pending"
          },
          {
            "name": "Building",
            "value": "Building",
            "description": "is building"
          },
          {
            "name": "Deleting",
            "value": "Deleting",
            "description": "is deleting"
          },
          {
            "name": "Updating",
            "value": "Updating",
            "description": "is updating"
          }
        ]
      },
      "readOnly": true
    },
    "PrivateCloudUpdate": {
      "type": "object",
      "description": "An update to a private cloud resource",
      "properties": {
        "tags": {
          "type": "object",
          "description": "Resource tags.",
          "additionalProperties": {
            "type": "string"
          }
        },
        "sku": {
          "$ref": "../../../../../common-types/resource-management/v5/types.json#/definitions/Sku",
          "description": "The SKU (Stock Keeping Unit) assigned to this resource."
        },
        "identity": {
          "$ref": "../../../../../common-types/resource-management/v5/managedidentity.json#/definitions/SystemAssignedServiceIdentity",
          "description": "The managed service identities assigned to this resource."
        },
        "properties": {
          "$ref": "#/definitions/PrivateCloudUpdateProperties",
          "description": "The updatable properties of a private cloud resource",
          "x-ms-client-flatten": true
        }
      }
    },
    "PrivateCloudUpdateProperties": {
      "type": "object",
      "description": "The properties of a private cloud resource that may be updated",
      "properties": {
        "managementCluster": {
          "$ref": "#/definitions/ManagementCluster",
          "description": "The default cluster used for management"
        },
        "internet": {
          "$ref": "#/definitions/InternetEnum",
          "description": "Connectivity to internet is enabled or disabled"
        },
        "identitySources": {
          "type": "array",
          "description": "vCenter Single Sign On Identity Sources",
          "items": {
            "$ref": "#/definitions/IdentitySource"
          },
          "x-ms-identifiers": []
        },
        "availability": {
          "$ref": "#/definitions/AvailabilityProperties",
          "description": "Properties describing how the cloud is distributed across availability zones",
          "x-ms-mutability": [
            "read",
            "create"
          ]
        },
        "encryption": {
          "$ref": "#/definitions/Encryption",
          "description": "Customer managed key encryption, can be enabled or disabled"
        },
        "extendedNetworkBlocks": {
          "type": "array",
          "description": "Array of additional networks noncontiguous with networkBlock. Networks must be\nunique and non-overlapping across VNet in your subscription, on-premise, and\nthis privateCloud networkBlock attribute. Make sure the CIDR format conforms to\n(A.B.C.D/X).",
          "items": {
            "type": "string"
          }
        },
        "dnsZoneType": {
          "$ref": "#/definitions/DnsZoneType",
          "description": "The type of DNS zone to use."
        }
      }
    },
    "Quota": {
      "type": "object",
      "description": "Subscription quotas",
      "properties": {
        "hostsRemaining": {
          "type": "object",
          "description": "Remaining hosts quota by sku type",
          "additionalProperties": {
            "format": "int32",
            "type": "integer"
          },
          "readOnly": true
        },
        "quotaEnabled": {
          "$ref": "#/definitions/QuotaEnabled",
          "description": "Host quota is active for current subscription",
          "readOnly": true
        }
      }
    },
    "QuotaEnabled": {
      "type": "string",
      "description": "quota enabled",
      "enum": [
        "Enabled",
        "Disabled"
      ],
      "x-ms-enum": {
        "name": "QuotaEnabled",
        "modelAsString": true,
        "values": [
          {
            "name": "Enabled",
            "value": "Enabled",
            "description": "is enabled"
          },
          {
            "name": "Disabled",
            "value": "Disabled",
            "description": "is disabled"
          }
        ]
      }
    },
    "ScriptCmdlet": {
      "type": "object",
      "description": "A cmdlet available for script execution",
      "properties": {
        "properties": {
          "$ref": "#/definitions/ScriptCmdletProperties",
          "description": "The resource-specific properties for this resource.",
          "x-ms-client-flatten": true,
          "x-ms-mutability": [
            "read",
            "create"
          ]
        }
      },
      "allOf": [
        {
          "$ref": "../../../../../common-types/resource-management/v5/types.json#/definitions/ProxyResource"
        }
      ]
    },
    "ScriptCmdletAudience": {
      "type": "string",
      "description": "Specifies whether a script cmdlet is intended to be invoked only through automation or visible to customers",
      "enum": [
        "Automation",
        "Any"
      ],
      "x-ms-enum": {
        "name": "ScriptCmdletAudience",
        "modelAsString": true,
        "values": [
          {
            "name": "Automation",
            "value": "Automation",
            "description": "is automation"
          },
          {
            "name": "Any",
            "value": "Any",
            "description": "is any"
          }
        ]
      }
    },
    "ScriptCmdletProperties": {
      "type": "object",
      "description": "Properties of a pre-canned script",
      "properties": {
        "provisioningState": {
          "$ref": "#/definitions/ScriptCmdletProvisioningState",
          "description": "The provisioning state of the resource.",
          "readOnly": true
        },
        "description": {
          "type": "string",
          "description": "Description of the scripts functionality",
          "readOnly": true
        },
        "timeout": {
          "type": "string",
          "description": "Recommended time limit for execution",
          "readOnly": true
        },
        "audience": {
          "$ref": "#/definitions/ScriptCmdletAudience",
          "description": "Specifies whether a script cmdlet is intended to be invoked only through automation or visible to customers",
          "readOnly": true
        },
        "parameters": {
          "type": "array",
          "description": "Parameters the script will accept",
          "items": {
            "$ref": "#/definitions/ScriptParameter"
          },
          "readOnly": true,
          "x-ms-identifiers": []
        }
      }
    },
    "ScriptCmdletProvisioningState": {
      "type": "string",
      "description": "A script cmdlet provisioning state",
      "enum": [
        "Succeeded",
        "Failed",
        "Canceled"
      ],
      "x-ms-enum": {
        "name": "ScriptCmdletProvisioningState",
        "modelAsString": true,
        "values": [
          {
            "name": "Succeeded",
            "value": "Succeeded",
            "description": "Resource has been created."
          },
          {
            "name": "Failed",
            "value": "Failed",
            "description": "Resource creation failed."
          },
          {
            "name": "Canceled",
            "value": "Canceled",
            "description": "Resource creation was canceled."
          }
        ]
      },
      "readOnly": true
    },
    "ScriptCmdletsList": {
      "type": "object",
      "description": "The response of a ScriptCmdlet list operation.",
      "properties": {
        "value": {
          "type": "array",
          "description": "The ScriptCmdlet items on this page",
          "items": {
            "$ref": "#/definitions/ScriptCmdlet"
          }
        },
        "nextLink": {
          "type": "string",
          "format": "uri",
          "description": "The link to the next page of items"
        }
      },
      "required": [
        "value"
      ]
    },
    "ScriptExecution": {
      "type": "object",
      "description": "An instance of a script executed by a user - custom or AVS",
      "properties": {
        "properties": {
          "$ref": "#/definitions/ScriptExecutionProperties",
          "description": "The resource-specific properties for this resource.",
          "x-ms-client-flatten": true,
          "x-ms-mutability": [
            "read",
            "create"
          ]
        }
      },
      "allOf": [
        {
          "$ref": "../../../../../common-types/resource-management/v5/types.json#/definitions/ProxyResource"
        }
      ]
    },
    "ScriptExecutionParameter": {
      "type": "object",
      "description": "The arguments passed in to the execution",
      "properties": {
        "type": {
          "$ref": "#/definitions/ScriptExecutionParameterType",
          "description": "script execution parameter type"
        },
        "name": {
          "type": "string",
          "description": "The parameter name"
        }
      },
      "discriminator": "type",
      "required": [
        "type",
        "name"
      ]
    },
    "ScriptExecutionParameterType": {
      "type": "string",
      "description": "script execution parameter type",
      "enum": [
        "Value",
        "SecureValue",
        "Credential"
      ],
      "x-ms-enum": {
        "name": "ScriptExecutionParameterType",
        "modelAsString": true,
        "values": [
          {
            "name": "Value",
            "value": "Value"
          },
          {
            "name": "SecureValue",
            "value": "SecureValue"
          },
          {
            "name": "Credential",
            "value": "Credential"
          }
        ]
      }
    },
    "ScriptExecutionProperties": {
      "type": "object",
      "description": "Properties of a user-invoked script",
      "properties": {
        "scriptCmdletId": {
          "type": "string",
          "description": "A reference to the script cmdlet resource if user is running a AVS script"
        },
        "parameters": {
          "type": "array",
          "description": "Parameters the script will accept",
          "items": {
            "$ref": "#/definitions/ScriptExecutionParameter"
          },
          "x-ms-identifiers": []
        },
        "hiddenParameters": {
          "type": "array",
          "description": "Parameters that will be hidden/not visible to ARM, such as passwords and\ncredentials",
          "items": {
            "$ref": "#/definitions/ScriptExecutionParameter"
          },
          "x-ms-identifiers": []
        },
        "failureReason": {
          "type": "string",
          "description": "Error message if the script was able to run, but if the script itself had\nerrors or powershell threw an exception"
        },
        "timeout": {
          "type": "string",
          "description": "Time limit for execution"
        },
        "retention": {
          "type": "string",
          "description": "Time to live for the resource. If not provided, will be available for 60 days"
        },
        "submittedAt": {
          "type": "string",
          "format": "date-time",
          "description": "Time the script execution was submitted",
          "readOnly": true
        },
        "startedAt": {
          "type": "string",
          "format": "date-time",
          "description": "Time the script execution was started",
          "readOnly": true
        },
        "finishedAt": {
          "type": "string",
          "format": "date-time",
          "description": "Time the script execution was finished",
          "readOnly": true
        },
        "provisioningState": {
          "$ref": "#/definitions/ScriptExecutionProvisioningState",
          "description": "The state of the script execution resource",
          "readOnly": true
        },
        "output": {
          "type": "array",
          "description": "Standard output stream from the powershell execution",
          "items": {
            "type": "string"
          }
        },
        "namedOutputs": {
          "type": "object",
          "description": "User-defined dictionary.",
          "additionalProperties": {
            "type": "object"
          }
        },
        "information": {
          "type": "array",
          "description": "Standard information out stream from the powershell execution",
          "items": {
            "type": "string"
          },
          "readOnly": true
        },
        "warnings": {
          "type": "array",
          "description": "Standard warning out stream from the powershell execution",
          "items": {
            "type": "string"
          },
          "readOnly": true
        },
        "errors": {
          "type": "array",
          "description": "Standard error output stream from the powershell execution",
          "items": {
            "type": "string"
          },
          "readOnly": true
        }
      },
      "required": [
        "timeout"
      ]
    },
    "ScriptExecutionProvisioningState": {
      "type": "string",
      "description": "Script Execution provisioning state",
      "enum": [
        "Succeeded",
        "Failed",
        "Canceled",
        "Pending",
        "Running",
        "Cancelling",
        "Cancelled",
        "Deleting"
      ],
      "x-ms-enum": {
        "name": "ScriptExecutionProvisioningState",
        "modelAsString": true,
        "values": [
          {
            "name": "Succeeded",
            "value": "Succeeded",
            "description": "Resource has been created."
          },
          {
            "name": "Failed",
            "value": "Failed",
            "description": "Resource creation failed."
          },
          {
            "name": "Canceled",
            "value": "Canceled",
            "description": "Resource creation was canceled."
          },
          {
            "name": "Pending",
            "value": "Pending",
            "description": "is pending"
          },
          {
            "name": "Running",
            "value": "Running",
            "description": "is running"
          },
          {
            "name": "Cancelling",
            "value": "Cancelling",
            "description": "is cancelling"
          },
          {
            "name": "Cancelled",
            "value": "Cancelled",
            "description": "is cancelled"
          },
          {
            "name": "Deleting",
            "value": "Deleting",
            "description": "is deleting"
          }
        ]
      },
      "readOnly": true
    },
    "ScriptExecutionsList": {
      "type": "object",
      "description": "The response of a ScriptExecution list operation.",
      "properties": {
        "value": {
          "type": "array",
          "description": "The ScriptExecution items on this page",
          "items": {
            "$ref": "#/definitions/ScriptExecution"
          }
        },
        "nextLink": {
          "type": "string",
          "format": "uri",
          "description": "The link to the next page of items"
        }
      },
      "required": [
        "value"
      ]
    },
    "ScriptOutputStreamType": {
      "type": "string",
      "description": "Script Output Stream type",
      "enum": [
        "Information",
        "Warning",
        "Output",
        "Error"
      ],
      "x-ms-enum": {
        "name": "ScriptOutputStreamType",
        "modelAsString": true,
        "values": [
          {
            "name": "Information",
            "value": "Information",
            "description": "is information"
          },
          {
            "name": "Warning",
            "value": "Warning",
            "description": "is warning"
          },
          {
            "name": "Output",
            "value": "Output",
            "description": "is output"
          },
          {
            "name": "Error",
            "value": "Error",
            "description": "is error"
          }
        ]
      }
    },
    "ScriptPackage": {
      "type": "object",
      "description": "Script Package resources available for execution",
      "properties": {
        "properties": {
          "$ref": "#/definitions/ScriptPackageProperties",
          "description": "The resource-specific properties for this resource.",
          "x-ms-client-flatten": true,
          "x-ms-mutability": [
            "read",
            "create"
          ]
        }
      },
      "allOf": [
        {
          "$ref": "../../../../../common-types/resource-management/v5/types.json#/definitions/ProxyResource"
        }
      ]
    },
    "ScriptPackageProperties": {
      "type": "object",
      "description": "Properties of a Script Package subresource",
      "properties": {
        "provisioningState": {
          "$ref": "#/definitions/ScriptPackageProvisioningState",
          "description": "The provisioning state of the resource.",
          "readOnly": true
        },
        "description": {
          "type": "string",
          "description": "User friendly description of the package",
          "readOnly": true
        },
        "version": {
          "type": "string",
          "description": "Module version",
          "readOnly": true
        },
        "company": {
          "type": "string",
          "description": "Company that created and supports the package",
          "readOnly": true
        },
        "uri": {
          "type": "string",
          "description": "Link to support by the package vendor",
          "readOnly": true
        }
      }
    },
    "ScriptPackageProvisioningState": {
      "type": "string",
      "description": "Script Package provisioning state",
      "enum": [
        "Succeeded",
        "Failed",
        "Canceled"
      ],
      "x-ms-enum": {
        "name": "ScriptPackageProvisioningState",
        "modelAsString": true,
        "values": [
          {
            "name": "Succeeded",
            "value": "Succeeded",
            "description": "Resource has been created."
          },
          {
            "name": "Failed",
            "value": "Failed",
            "description": "Resource creation failed."
          },
          {
            "name": "Canceled",
            "value": "Canceled",
            "description": "Resource creation was canceled."
          }
        ]
      },
      "readOnly": true
    },
    "ScriptPackagesList": {
      "type": "object",
      "description": "The response of a ScriptPackage list operation.",
      "properties": {
        "value": {
          "type": "array",
          "description": "The ScriptPackage items on this page",
          "items": {
            "$ref": "#/definitions/ScriptPackage"
          }
        },
        "nextLink": {
          "type": "string",
          "format": "uri",
          "description": "The link to the next page of items"
        }
      },
      "required": [
        "value"
      ]
    },
    "ScriptParameter": {
      "type": "object",
      "description": "An parameter that the script will accept",
      "properties": {
        "type": {
          "$ref": "#/definitions/ScriptParameterTypes",
          "description": "The type of parameter the script is expecting. psCredential is a\nPSCredentialObject",
          "readOnly": true
        },
        "name": {
          "type": "string",
          "description": "The parameter name that the script will expect a parameter value for"
        },
        "description": {
          "type": "string",
          "description": "User friendly description of the parameter",
          "readOnly": true
        },
        "visibility": {
          "$ref": "#/definitions/VisibilityParameterEnum",
          "description": "Should this parameter be visible to arm and passed in the parameters argument\nwhen executing",
          "readOnly": true
        },
        "optional": {
          "$ref": "#/definitions/OptionalParamEnum",
          "description": "Is this parameter required or optional",
          "readOnly": true
        }
      }
    },
    "ScriptParameterTypes": {
      "type": "string",
      "description": "Script Parameter types",
      "enum": [
        "String",
        "SecureString",
        "Credential",
        "Int",
        "Bool",
        "Float"
      ],
      "x-ms-enum": {
        "name": "ScriptParameterTypes",
        "modelAsString": true,
        "values": [
          {
            "name": "String",
            "value": "String",
            "description": "is string"
          },
          {
            "name": "SecureString",
            "value": "SecureString",
            "description": "is secure string"
          },
          {
            "name": "Credential",
            "value": "Credential",
            "description": "is credential"
          },
          {
            "name": "Int",
            "value": "Int",
            "description": "is int"
          },
          {
            "name": "Bool",
            "value": "Bool",
            "description": "is bool"
          },
          {
            "name": "Float",
            "value": "Float",
            "description": "is float"
          }
        ]
      }
    },
    "ScriptSecureStringExecutionParameter": {
      "type": "object",
      "description": "a plain text value execution parameter",
      "properties": {
        "secureValue": {
          "type": "string",
          "format": "password",
          "description": "A secure value for the passed parameter, not to be stored in logs",
          "x-ms-secret": true
        }
      },
      "allOf": [
        {
          "$ref": "#/definitions/ScriptExecutionParameter"
        }
      ],
      "x-ms-discriminator-value": "SecureValue"
    },
    "ScriptStringExecutionParameter": {
      "type": "object",
      "description": "a plain text value execution parameter",
      "properties": {
        "value": {
          "type": "string",
          "description": "The value for the passed parameter"
        }
      },
      "allOf": [
        {
          "$ref": "#/definitions/ScriptExecutionParameter"
        }
      ],
      "x-ms-discriminator-value": "Value"
    },
    "SegmentStatusEnum": {
      "type": "string",
      "description": "Segment status",
      "enum": [
        "SUCCESS",
        "FAILURE"
      ],
      "x-ms-enum": {
        "name": "SegmentStatusEnum",
        "modelAsString": true,
        "values": [
          {
            "name": "SUCCESS",
            "value": "SUCCESS",
            "description": "is success"
          },
          {
            "name": "FAILURE",
            "value": "FAILURE",
            "description": "is failure"
          }
        ]
      }
    },
    "SslEnum": {
      "type": "string",
      "description": "Whether SSL is enabled or disabled",
      "enum": [
        "Enabled",
        "Disabled"
      ],
      "x-ms-enum": {
        "name": "SslEnum",
        "modelAsString": true,
        "values": [
          {
            "name": "Enabled",
            "value": "Enabled",
            "description": "is enabled"
          },
          {
            "name": "Disabled",
            "value": "Disabled",
            "description": "is disabled"
          }
        ]
      }
    },
    "Trial": {
      "type": "object",
      "description": "Subscription trial availability",
      "properties": {
        "status": {
          "$ref": "#/definitions/TrialStatus",
          "description": "Trial status",
          "readOnly": true
        },
        "availableHosts": {
          "type": "integer",
          "format": "int32",
          "description": "Number of trial hosts available",
          "readOnly": true
        }
      }
    },
    "TrialStatus": {
      "type": "string",
      "description": "trial status",
      "enum": [
        "TrialAvailable",
        "TrialUsed",
        "TrialDisabled"
      ],
      "x-ms-enum": {
        "name": "TrialStatus",
        "modelAsString": true,
        "values": [
          {
            "name": "TrialAvailable",
            "value": "TrialAvailable",
            "description": "is available"
          },
          {
            "name": "TrialUsed",
            "value": "TrialUsed",
            "description": "is used"
          },
          {
            "name": "TrialDisabled",
            "value": "TrialDisabled",
            "description": "is disabled"
          }
        ]
      }
    },
    "VMGroupStatusEnum": {
      "type": "string",
      "description": "VM group status",
      "enum": [
        "SUCCESS",
        "FAILURE"
      ],
      "x-ms-enum": {
        "name": "VMGroupStatusEnum",
        "modelAsString": true,
        "values": [
          {
            "name": "SUCCESS",
            "value": "SUCCESS",
            "description": "is success"
          },
          {
            "name": "FAILURE",
            "value": "FAILURE",
            "description": "is failure"
          }
        ]
      }
    },
    "VMTypeEnum": {
      "type": "string",
      "description": "VM type",
      "enum": [
        "REGULAR",
        "EDGE",
        "SERVICE"
      ],
      "x-ms-enum": {
        "name": "VMTypeEnum",
        "modelAsString": true,
        "values": [
          {
            "name": "REGULAR",
            "value": "REGULAR",
            "description": "is regular"
          },
          {
            "name": "EDGE",
            "value": "EDGE",
            "description": "is edge"
          },
          {
            "name": "SERVICE",
            "value": "SERVICE",
            "description": "is service"
          }
        ]
      }
    },
    "VirtualMachine": {
      "type": "object",
      "description": "Virtual Machine",
      "properties": {
        "properties": {
          "$ref": "#/definitions/VirtualMachineProperties",
          "description": "The resource-specific properties for this resource.",
          "x-ms-client-flatten": true,
          "x-ms-mutability": [
            "read",
            "create"
          ]
        }
      },
      "allOf": [
        {
          "$ref": "../../../../../common-types/resource-management/v5/types.json#/definitions/ProxyResource"
        }
      ]
    },
    "VirtualMachineProperties": {
      "type": "object",
      "description": "Virtual Machine Properties",
      "properties": {
        "provisioningState": {
          "$ref": "#/definitions/VirtualMachineProvisioningState",
          "description": "The provisioning state of the resource.",
          "readOnly": true
        },
        "displayName": {
          "type": "string",
          "description": "Display name of the VM.",
          "readOnly": true
        },
        "moRefId": {
          "type": "string",
          "description": "Virtual machine managed object reference id",
          "readOnly": true
        },
        "folderPath": {
          "type": "string",
          "description": "Path to virtual machine's folder starting from datacenter virtual machine folder",
          "readOnly": true
        },
        "restrictMovement": {
          "$ref": "#/definitions/VirtualMachineRestrictMovementState",
          "description": "Whether VM DRS-driven movement is restricted (enabled) or not (disabled)",
          "readOnly": true
        }
      }
    },
    "VirtualMachineProvisioningState": {
      "type": "string",
      "description": "Virtual Machine provisioning state",
      "enum": [
        "Succeeded",
        "Failed",
        "Canceled"
      ],
      "x-ms-enum": {
        "name": "VirtualMachineProvisioningState",
        "modelAsString": true,
        "values": [
          {
            "name": "Succeeded",
            "value": "Succeeded",
            "description": "Resource has been created."
          },
          {
            "name": "Failed",
            "value": "Failed",
            "description": "Resource creation failed."
          },
          {
            "name": "Canceled",
            "value": "Canceled",
            "description": "Resource creation was canceled."
          }
        ]
      },
      "readOnly": true
    },
    "VirtualMachineRestrictMovement": {
      "type": "object",
      "description": "Set VM DRS-driven movement to restricted (enabled) or not (disabled)",
      "properties": {
        "restrictMovement": {
          "$ref": "#/definitions/VirtualMachineRestrictMovementState",
          "description": "Whether VM DRS-driven movement is restricted (enabled) or not (disabled)"
        }
      }
    },
    "VirtualMachineRestrictMovementState": {
      "type": "string",
      "description": "Virtual Machine Restrict Movement state",
      "enum": [
        "Enabled",
        "Disabled"
      ],
      "x-ms-enum": {
        "name": "VirtualMachineRestrictMovementState",
        "modelAsString": true,
        "values": [
          {
            "name": "Enabled",
            "value": "Enabled",
            "description": "is enabled"
          },
          {
            "name": "Disabled",
            "value": "Disabled",
            "description": "is disabled"
          }
        ]
      }
    },
    "VirtualMachinesList": {
      "type": "object",
      "description": "The response of a VirtualMachine list operation.",
      "properties": {
        "value": {
          "type": "array",
          "description": "The VirtualMachine items on this page",
          "items": {
            "$ref": "#/definitions/VirtualMachine"
          }
        },
        "nextLink": {
          "type": "string",
          "format": "uri",
          "description": "The link to the next page of items"
        }
      },
      "required": [
        "value"
      ]
    },
    "VisibilityParameterEnum": {
      "type": "string",
      "description": "Visibility Parameter",
      "enum": [
        "Visible",
        "Hidden"
      ],
      "x-ms-enum": {
        "name": "VisibilityParameterEnum",
        "modelAsString": true,
        "values": [
          {
            "name": "Visible",
            "value": "Visible",
            "description": "is visible"
          },
          {
            "name": "Hidden",
            "value": "Hidden",
            "description": "is hidden"
          }
        ]
      }
    },
    "VmHostPlacementPolicyProperties": {
      "type": "object",
      "description": "VM-Host placement policy properties",
      "properties": {
        "vmMembers": {
          "type": "array",
          "description": "Virtual machine members list",
          "items": {
            "type": "string"
          }
        },
        "hostMembers": {
          "type": "array",
          "description": "Host members list",
          "items": {
            "type": "string"
          }
        },
        "affinityType": {
          "$ref": "#/definitions/AffinityType",
          "description": "placement policy affinity type"
        },
        "affinityStrength": {
          "$ref": "#/definitions/AffinityStrength",
          "description": "vm-host placement policy affinity strength (should/must)"
        },
        "azureHybridBenefitType": {
          "$ref": "#/definitions/AzureHybridBenefitType",
          "description": "placement policy azure hybrid benefit opt-in type"
        }
      },
      "required": [
        "vmMembers",
        "hostMembers",
        "affinityType"
      ],
      "allOf": [
        {
          "$ref": "#/definitions/PlacementPolicyProperties"
        }
      ],
      "x-ms-discriminator-value": "VmHost"
    },
    "VmVmPlacementPolicyProperties": {
      "type": "object",
      "description": "VM-VM placement policy properties",
      "properties": {
        "vmMembers": {
          "type": "array",
          "description": "Virtual machine members list",
          "items": {
            "type": "string"
          }
        },
        "affinityType": {
          "$ref": "#/definitions/AffinityType",
          "description": "placement policy affinity type"
        }
      },
      "required": [
        "vmMembers",
        "affinityType"
      ],
      "allOf": [
        {
          "$ref": "#/definitions/PlacementPolicyProperties"
        }
      ],
      "x-ms-discriminator-value": "VmVm"
    },
    "WorkloadNetwork": {
      "type": "object",
      "description": "Workload Network",
      "properties": {
        "properties": {
          "$ref": "#/definitions/WorkloadNetworkProperties",
          "description": "The resource-specific properties for this resource.",
          "x-ms-client-flatten": true,
          "x-ms-mutability": [
            "read",
            "create"
          ]
        }
      },
      "allOf": [
        {
          "$ref": "../../../../../common-types/resource-management/v5/types.json#/definitions/ProxyResource"
        }
      ]
    },
    "WorkloadNetworkDhcp": {
      "type": "object",
      "description": "NSX DHCP",
      "properties": {
        "properties": {
          "$ref": "#/definitions/WorkloadNetworkDhcpEntity",
          "description": "The resource-specific properties for this resource.",
          "x-ms-client-flatten": true,
          "x-ms-mutability": [
            "read",
            "create"
          ]
        }
      },
      "allOf": [
        {
          "$ref": "../../../../../common-types/resource-management/v5/types.json#/definitions/ProxyResource"
        }
      ]
    },
    "WorkloadNetworkDhcpEntity": {
      "type": "object",
      "description": "Base class for WorkloadNetworkDhcpServer and WorkloadNetworkDhcpRelay to\ninherit from",
      "properties": {
        "dhcpType": {
          "$ref": "#/definitions/DhcpTypeEnum",
          "description": "Type of DHCP: SERVER or RELAY."
        },
        "displayName": {
          "type": "string",
          "description": "Display name of the DHCP entity."
        },
        "segments": {
          "type": "array",
          "description": "NSX Segments consuming DHCP.",
          "items": {
            "type": "string"
          },
          "readOnly": true
        },
        "provisioningState": {
          "$ref": "#/definitions/WorkloadNetworkDhcpProvisioningState",
          "description": "The provisioning state",
          "readOnly": true
        },
        "revision": {
          "type": "integer",
          "format": "int64",
          "description": "NSX revision number."
        }
      },
      "discriminator": "dhcpType",
      "required": [
        "dhcpType"
      ]
    },
<<<<<<< HEAD
    "WorkloadNetworkDhcpListResult": {
=======
    "WorkloadNetworkDhcpEntityUpdate": {
      "type": "object",
      "description": "Base class for WorkloadNetworkDhcpServer and WorkloadNetworkDhcpRelay to\ninherit from",
      "properties": {
        "dhcpType": {
          "$ref": "#/definitions/DhcpTypeEnum",
          "description": "Type of DHCP: SERVER or RELAY."
        },
        "displayName": {
          "type": "string",
          "description": "Display name of the DHCP entity."
        },
        "revision": {
          "type": "integer",
          "format": "int64",
          "description": "NSX revision number."
        }
      },
      "discriminator": "dhcpType",
      "required": [
        "dhcpType"
      ]
    },
    "WorkloadNetworkDhcpList": {
>>>>>>> 2209f9b8
      "type": "object",
      "description": "The response of a WorkloadNetworkDhcp list operation.",
      "properties": {
        "value": {
          "type": "array",
          "description": "The WorkloadNetworkDhcp items on this page",
          "items": {
            "$ref": "#/definitions/WorkloadNetworkDhcp"
          }
        },
        "nextLink": {
          "type": "string",
          "format": "uri",
          "description": "The link to the next page of items"
        }
      },
      "required": [
        "value"
      ]
    },
    "WorkloadNetworkDhcpProvisioningState": {
      "type": "string",
      "description": "Workload Network DHCP provisioning state",
      "enum": [
        "Succeeded",
        "Failed",
        "Canceled",
        "Building",
        "Deleting",
        "Updating"
      ],
      "x-ms-enum": {
        "name": "WorkloadNetworkDhcpProvisioningState",
        "modelAsString": true,
        "values": [
          {
            "name": "Succeeded",
            "value": "Succeeded",
            "description": "Resource has been created."
          },
          {
            "name": "Failed",
            "value": "Failed",
            "description": "Resource creation failed."
          },
          {
            "name": "Canceled",
            "value": "Canceled",
            "description": "Resource creation was canceled."
          },
          {
            "name": "Building",
            "value": "Building",
            "description": "is building"
          },
          {
            "name": "Deleting",
            "value": "Deleting",
            "description": "is deleting"
          },
          {
            "name": "Updating",
            "value": "Updating",
            "description": "is updating"
          }
        ]
      },
      "readOnly": true
    },
    "WorkloadNetworkDhcpRelay": {
      "type": "object",
      "description": "NSX DHCP Relay",
      "properties": {
        "serverAddresses": {
          "type": "array",
          "description": "DHCP Relay Addresses. Max 3.",
          "minItems": 1,
          "maxItems": 3,
          "items": {
            "type": "string"
          }
        }
      },
      "allOf": [
        {
          "$ref": "#/definitions/WorkloadNetworkDhcpEntity"
        }
      ],
      "x-ms-discriminator-value": "RELAY"
    },
    "WorkloadNetworkDhcpServer": {
      "type": "object",
      "description": "NSX DHCP Server",
      "properties": {
        "serverAddress": {
          "type": "string",
          "description": "DHCP Server Address."
        },
        "leaseTime": {
          "type": "integer",
          "format": "int64",
          "description": "DHCP Server Lease Time."
        }
      },
      "allOf": [
        {
          "$ref": "#/definitions/WorkloadNetworkDhcpEntity"
        }
      ],
      "x-ms-discriminator-value": "SERVER"
    },
    "WorkloadNetworkDnsService": {
      "type": "object",
      "description": "NSX DNS Service",
      "properties": {
        "properties": {
          "$ref": "#/definitions/WorkloadNetworkDnsServiceProperties",
          "description": "The resource-specific properties for this resource.",
          "x-ms-client-flatten": true,
          "x-ms-mutability": [
            "read",
            "create"
          ]
        }
      },
      "allOf": [
        {
          "$ref": "../../../../../common-types/resource-management/v5/types.json#/definitions/ProxyResource"
        }
      ]
    },
    "WorkloadNetworkDnsServiceProperties": {
      "type": "object",
      "description": "NSX DNS Service Properties",
      "properties": {
        "displayName": {
          "type": "string",
          "description": "Display name of the DNS Service."
        },
        "dnsServiceIp": {
          "type": "string",
          "description": "DNS service IP of the DNS Service."
        },
        "defaultDnsZone": {
          "type": "string",
          "description": "Default DNS zone of the DNS Service."
        },
        "fqdnZones": {
          "type": "array",
          "description": "FQDN zones of the DNS Service.",
          "items": {
            "type": "string"
          }
        },
        "logLevel": {
          "$ref": "#/definitions/DnsServiceLogLevelEnum",
          "description": "DNS Service log level."
        },
        "status": {
          "$ref": "#/definitions/DnsServiceStatusEnum",
          "description": "DNS Service status.",
          "readOnly": true
        },
        "provisioningState": {
          "$ref": "#/definitions/WorkloadNetworkDnsServiceProvisioningState",
          "description": "The provisioning state",
          "readOnly": true
        },
        "revision": {
          "type": "integer",
          "format": "int64",
          "description": "NSX revision number."
        }
      }
    },
    "WorkloadNetworkDnsServiceProvisioningState": {
      "type": "string",
      "description": "Workload Network DNS Service provisioning state",
      "enum": [
        "Succeeded",
        "Failed",
        "Canceled",
        "Building",
        "Deleting",
        "Updating"
      ],
      "x-ms-enum": {
        "name": "WorkloadNetworkDnsServiceProvisioningState",
        "modelAsString": true,
        "values": [
          {
            "name": "Succeeded",
            "value": "Succeeded",
            "description": "Resource has been created."
          },
          {
            "name": "Failed",
            "value": "Failed",
            "description": "Resource creation failed."
          },
          {
            "name": "Canceled",
            "value": "Canceled",
            "description": "Resource creation was canceled."
          },
          {
            "name": "Building",
            "value": "Building",
            "description": "is building"
          },
          {
            "name": "Deleting",
            "value": "Deleting",
            "description": "is deleting"
          },
          {
            "name": "Updating",
            "value": "Updating",
            "description": "is updating"
          }
        ]
      },
      "readOnly": true
    },
<<<<<<< HEAD
=======
    "WorkloadNetworkDnsServiceUpdate": {
      "type": "object",
      "description": "NSX DNS Service update",
      "properties": {
        "properties": {
          "$ref": "#/definitions/WorkloadNetworkDnsServiceProperties",
          "description": "The updatable properties of a DNS Service update",
          "x-ms-client-flatten": true
        }
      }
    },
    "WorkloadNetworkDnsServicesList": {
      "type": "object",
      "description": "The response of a WorkloadNetworkDnsService list operation.",
      "properties": {
        "value": {
          "type": "array",
          "description": "The WorkloadNetworkDnsService items on this page",
          "items": {
            "$ref": "#/definitions/WorkloadNetworkDnsService"
          }
        },
        "nextLink": {
          "type": "string",
          "format": "uri",
          "description": "The link to the next page of items"
        }
      },
      "required": [
        "value"
      ]
    },
>>>>>>> 2209f9b8
    "WorkloadNetworkDnsZone": {
      "type": "object",
      "description": "NSX DNS Zone",
      "properties": {
        "properties": {
          "$ref": "#/definitions/WorkloadNetworkDnsZoneProperties",
          "description": "The resource-specific properties for this resource.",
          "x-ms-client-flatten": true,
          "x-ms-mutability": [
            "read",
            "create"
          ]
        }
      },
      "allOf": [
        {
          "$ref": "../../../../../common-types/resource-management/v5/types.json#/definitions/ProxyResource"
        }
      ]
    },
    "WorkloadNetworkDnsZoneProperties": {
      "type": "object",
      "description": "NSX DNS Zone Properties",
      "properties": {
        "displayName": {
          "type": "string",
          "description": "Display name of the DNS Zone."
        },
        "domain": {
          "type": "array",
          "description": "Domain names of the DNS Zone.",
          "items": {
            "type": "string"
          }
        },
        "dnsServerIps": {
          "type": "array",
          "description": "DNS Server IP array of the DNS Zone.",
          "items": {
            "type": "string"
          }
        },
        "sourceIp": {
          "type": "string",
          "description": "Source IP of the DNS Zone."
        },
        "dnsServices": {
          "type": "integer",
          "format": "int32",
          "description": "Number of DNS Services using the DNS zone."
        },
        "provisioningState": {
          "$ref": "#/definitions/WorkloadNetworkDnsZoneProvisioningState",
          "description": "The provisioning state",
          "readOnly": true
        },
        "revision": {
          "type": "integer",
          "format": "int64",
          "description": "NSX revision number."
        }
      }
    },
    "WorkloadNetworkDnsZoneProvisioningState": {
      "type": "string",
      "description": "Workload Network DNS Zone provisioning state",
      "enum": [
        "Succeeded",
        "Failed",
        "Canceled",
        "Building",
        "Deleting",
        "Updating"
      ],
      "x-ms-enum": {
        "name": "WorkloadNetworkDnsZoneProvisioningState",
        "modelAsString": true,
        "values": [
          {
            "name": "Succeeded",
            "value": "Succeeded",
            "description": "Resource has been created."
          },
          {
            "name": "Failed",
            "value": "Failed",
            "description": "Resource creation failed."
          },
          {
            "name": "Canceled",
            "value": "Canceled",
            "description": "Resource creation was canceled."
          },
          {
            "name": "Building",
            "value": "Building",
            "description": "is building"
          },
          {
            "name": "Deleting",
            "value": "Deleting",
            "description": "is deleting"
          },
          {
            "name": "Updating",
            "value": "Updating",
            "description": "is updating"
          }
        ]
      },
      "readOnly": true
    },
<<<<<<< HEAD
=======
    "WorkloadNetworkDnsZoneUpdate": {
      "type": "object",
      "description": "NSX DNS Zone update",
      "properties": {
        "properties": {
          "$ref": "#/definitions/WorkloadNetworkDnsZoneProperties",
          "description": "The updatable properties of a DNS Zone update",
          "x-ms-client-flatten": true
        }
      }
    },
    "WorkloadNetworkDnsZonesList": {
      "type": "object",
      "description": "The response of a WorkloadNetworkDnsZone list operation.",
      "properties": {
        "value": {
          "type": "array",
          "description": "The WorkloadNetworkDnsZone items on this page",
          "items": {
            "$ref": "#/definitions/WorkloadNetworkDnsZone"
          }
        },
        "nextLink": {
          "type": "string",
          "format": "uri",
          "description": "The link to the next page of items"
        }
      },
      "required": [
        "value"
      ]
    },
>>>>>>> 2209f9b8
    "WorkloadNetworkGateway": {
      "type": "object",
      "description": "NSX Gateway.",
      "properties": {
        "properties": {
          "$ref": "#/definitions/WorkloadNetworkGatewayProperties",
          "description": "The resource-specific properties for this resource.",
          "x-ms-client-flatten": true,
          "x-ms-mutability": [
            "read",
            "create"
          ]
        }
      },
      "allOf": [
        {
          "$ref": "../../../../../common-types/resource-management/v5/types.json#/definitions/ProxyResource"
        }
      ]
    },
    "WorkloadNetworkGatewayList": {
      "type": "object",
      "description": "The response of a WorkloadNetworkGateway list operation.",
      "properties": {
        "value": {
          "type": "array",
          "description": "The WorkloadNetworkGateway items on this page",
          "items": {
            "$ref": "#/definitions/WorkloadNetworkGateway"
          }
        },
        "nextLink": {
          "type": "string",
          "format": "uri",
          "description": "The link to the next page of items"
        }
      },
      "required": [
        "value"
      ]
    },
    "WorkloadNetworkGatewayProperties": {
      "type": "object",
      "description": "Properties of a NSX Gateway.",
      "properties": {
        "provisioningState": {
          "$ref": "#/definitions/WorkloadNetworkProvisioningState",
          "description": "The provisioning state of the resource.",
          "readOnly": true
        },
        "displayName": {
          "type": "string",
          "description": "Display name of the DHCP entity."
        },
        "path": {
          "type": "string",
          "description": "NSX Gateway Path.",
          "readOnly": true
        }
      }
    },
    "WorkloadNetworkList": {
      "type": "object",
      "description": "The response of a WorkloadNetwork list operation.",
      "properties": {
        "value": {
          "type": "array",
          "description": "The WorkloadNetwork items on this page",
          "items": {
            "$ref": "#/definitions/WorkloadNetwork"
          }
        },
        "nextLink": {
          "type": "string",
          "format": "uri",
          "description": "The link to the next page of items"
        }
      },
      "required": [
        "value"
      ]
    },
    "WorkloadNetworkPortMirroring": {
      "type": "object",
      "description": "NSX Port Mirroring",
      "properties": {
        "properties": {
          "$ref": "#/definitions/WorkloadNetworkPortMirroringProperties",
          "description": "The resource-specific properties for this resource.",
          "x-ms-client-flatten": true,
          "x-ms-mutability": [
            "read",
            "create"
          ]
        }
      },
      "allOf": [
        {
          "$ref": "../../../../../common-types/resource-management/v5/types.json#/definitions/ProxyResource"
        }
      ]
    },
    "WorkloadNetworkPortMirroringList": {
      "type": "object",
      "description": "The response of a WorkloadNetworkPortMirroring list operation.",
      "properties": {
        "value": {
          "type": "array",
          "description": "The WorkloadNetworkPortMirroring items on this page",
          "items": {
            "$ref": "#/definitions/WorkloadNetworkPortMirroring"
          }
        },
        "nextLink": {
          "type": "string",
          "format": "uri",
          "description": "The link to the next page of items"
        }
      },
      "required": [
        "value"
      ]
    },
    "WorkloadNetworkPortMirroringProperties": {
      "type": "object",
      "description": "NSX Port Mirroring Properties",
      "properties": {
        "displayName": {
          "type": "string",
          "description": "Display name of the port mirroring profile."
        },
        "direction": {
          "$ref": "#/definitions/PortMirroringDirectionEnum",
          "description": "Direction of port mirroring profile."
        },
        "source": {
          "type": "string",
          "description": "Source VM Group."
        },
        "destination": {
          "type": "string",
          "description": "Destination VM Group."
        },
        "status": {
          "$ref": "#/definitions/PortMirroringStatusEnum",
          "description": "Port Mirroring Status.",
          "readOnly": true
        },
        "provisioningState": {
          "$ref": "#/definitions/WorkloadNetworkPortMirroringProvisioningState",
          "description": "The provisioning state",
          "readOnly": true
        },
        "revision": {
          "type": "integer",
          "format": "int64",
          "description": "NSX revision number."
        }
      }
    },
    "WorkloadNetworkPortMirroringProvisioningState": {
      "type": "string",
      "description": "Workload Network Port Mirroring provisioning state",
      "enum": [
        "Succeeded",
        "Failed",
        "Canceled",
        "Building",
        "Deleting",
        "Updating"
      ],
      "x-ms-enum": {
        "name": "WorkloadNetworkPortMirroringProvisioningState",
        "modelAsString": true,
        "values": [
          {
            "name": "Succeeded",
            "value": "Succeeded",
            "description": "Resource has been created."
          },
          {
            "name": "Failed",
            "value": "Failed",
            "description": "Resource creation failed."
          },
          {
            "name": "Canceled",
            "value": "Canceled",
            "description": "Resource creation was canceled."
          },
          {
            "name": "Building",
            "value": "Building",
            "description": "is building"
          },
          {
            "name": "Deleting",
            "value": "Deleting",
            "description": "is deleting"
          },
          {
            "name": "Updating",
            "value": "Updating",
            "description": "is updating"
          }
        ]
      },
      "readOnly": true
    },
    "WorkloadNetworkProperties": {
      "type": "object",
      "description": "The properties of a workload network",
      "properties": {
        "provisioningState": {
          "$ref": "#/definitions/WorkloadNetworkProvisioningState",
          "description": "The provisioning state of the resource.",
          "readOnly": true
        }
      }
    },
    "WorkloadNetworkProvisioningState": {
      "type": "string",
      "description": "base Workload Network provisioning state",
      "enum": [
        "Succeeded",
        "Failed",
        "Canceled",
        "Building",
        "Deleting",
        "Updating"
      ],
      "x-ms-enum": {
        "name": "WorkloadNetworkProvisioningState",
        "modelAsString": true,
        "values": [
          {
            "name": "Succeeded",
            "value": "Succeeded",
            "description": "Resource has been created."
          },
          {
            "name": "Failed",
            "value": "Failed",
            "description": "Resource creation failed."
          },
          {
            "name": "Canceled",
            "value": "Canceled",
            "description": "Resource creation was canceled."
          },
          {
            "name": "Building",
            "value": "Building",
            "description": "is building"
          },
          {
            "name": "Deleting",
            "value": "Deleting",
            "description": "is deleting"
          },
          {
            "name": "Updating",
            "value": "Updating",
            "description": "is updating"
          }
        ]
      },
      "readOnly": true
    },
    "WorkloadNetworkPublicIP": {
      "type": "object",
      "description": "NSX Public IP Block",
      "properties": {
        "properties": {
          "$ref": "#/definitions/WorkloadNetworkPublicIPProperties",
          "description": "The resource-specific properties for this resource.",
          "x-ms-client-flatten": true,
          "x-ms-mutability": [
            "read",
            "create"
          ]
        }
      },
      "allOf": [
        {
          "$ref": "../../../../../common-types/resource-management/v5/types.json#/definitions/ProxyResource"
        }
      ]
    },
    "WorkloadNetworkPublicIPProperties": {
      "type": "object",
      "description": "NSX Public IP Block Properties",
      "properties": {
        "displayName": {
          "type": "string",
          "description": "Display name of the Public IP Block."
        },
        "numberOfPublicIPs": {
          "type": "integer",
          "format": "int64",
          "description": "Number of Public IPs requested."
        },
        "publicIPBlock": {
          "type": "string",
          "description": "CIDR Block of the Public IP Block.",
          "readOnly": true
        },
        "provisioningState": {
          "$ref": "#/definitions/WorkloadNetworkPublicIPProvisioningState",
          "description": "The provisioning state",
          "readOnly": true
        }
      }
    },
    "WorkloadNetworkPublicIPProvisioningState": {
      "type": "string",
      "description": "Workload Network Public IP provisioning state",
      "enum": [
        "Succeeded",
        "Failed",
        "Canceled",
        "Building",
        "Deleting",
        "Updating"
      ],
      "x-ms-enum": {
        "name": "WorkloadNetworkPublicIPProvisioningState",
        "modelAsString": true,
        "values": [
          {
            "name": "Succeeded",
            "value": "Succeeded",
            "description": "Resource has been created."
          },
          {
            "name": "Failed",
            "value": "Failed",
            "description": "Resource creation failed."
          },
          {
            "name": "Canceled",
            "value": "Canceled",
            "description": "Resource creation was canceled."
          },
          {
            "name": "Building",
            "value": "Building",
            "description": "is building"
          },
          {
            "name": "Deleting",
            "value": "Deleting",
            "description": "is deleting"
          },
          {
            "name": "Updating",
            "value": "Updating",
            "description": "is updating"
          }
        ]
      },
      "readOnly": true
    },
    "WorkloadNetworkPublicIPsList": {
      "type": "object",
      "description": "The response of a WorkloadNetworkPublicIP list operation.",
      "properties": {
        "value": {
          "type": "array",
          "description": "The WorkloadNetworkPublicIP items on this page",
          "items": {
            "$ref": "#/definitions/WorkloadNetworkPublicIP"
          }
        },
        "nextLink": {
          "type": "string",
          "format": "uri",
          "description": "The link to the next page of items"
        }
      },
      "required": [
        "value"
      ]
    },
    "WorkloadNetworkSegment": {
      "type": "object",
      "description": "NSX Segment",
      "properties": {
        "properties": {
          "$ref": "#/definitions/WorkloadNetworkSegmentProperties",
          "description": "The resource-specific properties for this resource.",
          "x-ms-client-flatten": true,
          "x-ms-mutability": [
            "read",
            "create"
          ]
        }
      },
      "allOf": [
        {
          "$ref": "../../../../../common-types/resource-management/v5/types.json#/definitions/ProxyResource"
        }
      ]
    },
    "WorkloadNetworkSegmentPortVif": {
      "type": "object",
      "description": "Ports and any VIF attached to segment.",
      "properties": {
        "portName": {
          "type": "string",
          "description": "Name of port or VIF attached to segment."
        }
      }
    },
    "WorkloadNetworkSegmentProperties": {
      "type": "object",
      "description": "NSX Segment Properties",
      "properties": {
        "displayName": {
          "type": "string",
          "description": "Display name of the segment."
        },
        "connectedGateway": {
          "type": "string",
          "description": "Gateway which to connect segment to."
        },
        "subnet": {
          "$ref": "#/definitions/WorkloadNetworkSegmentSubnet",
          "description": "Subnet which to connect segment to."
        },
        "portVif": {
          "type": "array",
          "description": "Port Vif which segment is associated with.",
          "items": {
            "$ref": "#/definitions/WorkloadNetworkSegmentPortVif"
          },
          "readOnly": true,
          "x-ms-identifiers": []
        },
        "status": {
          "$ref": "#/definitions/SegmentStatusEnum",
          "description": "Segment status.",
          "readOnly": true
        },
        "provisioningState": {
          "$ref": "#/definitions/WorkloadNetworkSegmentProvisioningState",
          "description": "The provisioning state",
          "readOnly": true
        },
        "revision": {
          "type": "integer",
          "format": "int64",
          "description": "NSX revision number."
        }
      }
    },
    "WorkloadNetworkSegmentProvisioningState": {
      "type": "string",
      "description": "Workload Network Segment provisioning state",
      "enum": [
        "Succeeded",
        "Failed",
        "Canceled",
        "Building",
        "Deleting",
        "Updating"
      ],
      "x-ms-enum": {
        "name": "WorkloadNetworkSegmentProvisioningState",
        "modelAsString": true,
        "values": [
          {
            "name": "Succeeded",
            "value": "Succeeded",
            "description": "Resource has been created."
          },
          {
            "name": "Failed",
            "value": "Failed",
            "description": "Resource creation failed."
          },
          {
            "name": "Canceled",
            "value": "Canceled",
            "description": "Resource creation was canceled."
          },
          {
            "name": "Building",
            "value": "Building",
            "description": "is building"
          },
          {
            "name": "Deleting",
            "value": "Deleting",
            "description": "is deleting"
          },
          {
            "name": "Updating",
            "value": "Updating",
            "description": "is updating"
          }
        ]
      },
      "readOnly": true
    },
    "WorkloadNetworkSegmentSubnet": {
      "type": "object",
      "description": "Subnet configuration for segment",
      "properties": {
        "dhcpRanges": {
          "type": "array",
          "description": "DHCP Range assigned for subnet.",
          "items": {
            "type": "string"
          }
        },
        "gatewayAddress": {
          "type": "string",
          "description": "Gateway address."
        }
      }
    },
<<<<<<< HEAD
=======
    "WorkloadNetworkSegmentUpdate": {
      "type": "object",
      "description": "NSX Segment update",
      "properties": {
        "properties": {
          "$ref": "#/definitions/WorkloadNetworkSegmentProperties",
          "description": "The updatable properties of a Segment update",
          "x-ms-client-flatten": true
        }
      }
    },
    "WorkloadNetworkSegmentsList": {
      "type": "object",
      "description": "The response of a WorkloadNetworkSegment list operation.",
      "properties": {
        "value": {
          "type": "array",
          "description": "The WorkloadNetworkSegment items on this page",
          "items": {
            "$ref": "#/definitions/WorkloadNetworkSegment"
          }
        },
        "nextLink": {
          "type": "string",
          "format": "uri",
          "description": "The link to the next page of items"
        }
      },
      "required": [
        "value"
      ]
    },
>>>>>>> 2209f9b8
    "WorkloadNetworkVMGroup": {
      "type": "object",
      "description": "NSX VM Group",
      "properties": {
        "properties": {
          "$ref": "#/definitions/WorkloadNetworkVMGroupProperties",
          "description": "The resource-specific properties for this resource.",
          "x-ms-client-flatten": true,
          "x-ms-mutability": [
            "read",
            "create"
          ]
        }
      },
      "allOf": [
        {
          "$ref": "../../../../../common-types/resource-management/v5/types.json#/definitions/ProxyResource"
        }
      ]
    },
    "WorkloadNetworkVMGroupProperties": {
      "type": "object",
      "description": "NSX VM Group Properties",
      "properties": {
        "displayName": {
          "type": "string",
          "description": "Display name of the VM group."
        },
        "members": {
          "type": "array",
          "description": "Virtual machine members of this group.",
          "items": {
            "type": "string"
          }
        },
        "status": {
          "$ref": "#/definitions/VMGroupStatusEnum",
          "description": "VM Group status.",
          "readOnly": true
        },
        "provisioningState": {
          "$ref": "#/definitions/WorkloadNetworkVMGroupProvisioningState",
          "description": "The provisioning state",
          "readOnly": true
        },
        "revision": {
          "type": "integer",
          "format": "int64",
          "description": "NSX revision number."
        }
      }
    },
    "WorkloadNetworkVMGroupProvisioningState": {
      "type": "string",
      "description": "Workload Network VM Group provisioning state",
      "enum": [
        "Succeeded",
        "Failed",
        "Canceled",
        "Building",
        "Deleting",
        "Updating"
      ],
      "x-ms-enum": {
        "name": "WorkloadNetworkVMGroupProvisioningState",
        "modelAsString": true,
        "values": [
          {
            "name": "Succeeded",
            "value": "Succeeded",
            "description": "Resource has been created."
          },
          {
            "name": "Failed",
            "value": "Failed",
            "description": "Resource creation failed."
          },
          {
            "name": "Canceled",
            "value": "Canceled",
            "description": "Resource creation was canceled."
          },
          {
            "name": "Building",
            "value": "Building",
            "description": "is building"
          },
          {
            "name": "Deleting",
            "value": "Deleting",
            "description": "is deleting"
          },
          {
            "name": "Updating",
            "value": "Updating",
            "description": "is updating"
          }
        ]
      },
      "readOnly": true
    },
<<<<<<< HEAD
=======
    "WorkloadNetworkVMGroupUpdate": {
      "type": "object",
      "description": "NSX VM Group update",
      "properties": {
        "properties": {
          "$ref": "#/definitions/WorkloadNetworkVMGroupProperties",
          "description": "The updatable properties of a VM Group update",
          "x-ms-client-flatten": true
        }
      }
    },
    "WorkloadNetworkVMGroupsList": {
      "type": "object",
      "description": "The response of a WorkloadNetworkVMGroup list operation.",
      "properties": {
        "value": {
          "type": "array",
          "description": "The WorkloadNetworkVMGroup items on this page",
          "items": {
            "$ref": "#/definitions/WorkloadNetworkVMGroup"
          }
        },
        "nextLink": {
          "type": "string",
          "format": "uri",
          "description": "The link to the next page of items"
        }
      },
      "required": [
        "value"
      ]
    },
>>>>>>> 2209f9b8
    "WorkloadNetworkVirtualMachine": {
      "type": "object",
      "description": "NSX Virtual Machine",
      "properties": {
        "properties": {
          "$ref": "#/definitions/WorkloadNetworkVirtualMachineProperties",
          "description": "The resource-specific properties for this resource.",
          "x-ms-client-flatten": true,
          "x-ms-mutability": [
            "read",
            "create"
          ]
        }
      },
      "allOf": [
        {
          "$ref": "../../../../../common-types/resource-management/v5/types.json#/definitions/ProxyResource"
        }
      ]
    },
    "WorkloadNetworkVirtualMachineProperties": {
      "type": "object",
      "description": "NSX Virtual Machine Properties",
      "properties": {
        "provisioningState": {
          "$ref": "#/definitions/WorkloadNetworkProvisioningState",
          "description": "The provisioning state of the resource.",
          "readOnly": true
        },
        "displayName": {
          "type": "string",
          "description": "Display name of the VM."
        },
        "vmType": {
          "$ref": "#/definitions/VMTypeEnum",
          "description": "Virtual machine type.",
          "readOnly": true
        }
      }
    },
    "WorkloadNetworkVirtualMachinesList": {
      "type": "object",
      "description": "The response of a WorkloadNetworkVirtualMachine list operation.",
      "properties": {
        "value": {
          "type": "array",
          "description": "The WorkloadNetworkVirtualMachine items on this page",
          "items": {
            "$ref": "#/definitions/WorkloadNetworkVirtualMachine"
          }
        },
        "nextLink": {
          "type": "string",
          "format": "uri",
          "description": "The link to the next page of items"
        }
      },
      "required": [
        "value"
      ]
    }
  },
  "parameters": {
    "DhcpIdParameter": {
      "name": "dhcpId",
      "in": "path",
      "description": "The ID of the DHCP configuration",
      "required": true,
      "type": "string",
      "pattern": "^[-\\w\\._]+$",
      "x-ms-parameter-location": "method"
    },
    "DnsServiceIdParameter": {
      "name": "dnsServiceId",
      "in": "path",
      "description": "ID of the DNS service.",
      "required": true,
      "type": "string",
      "pattern": "^[-\\w\\._]+$",
      "x-ms-parameter-location": "method"
    },
    "DnsZoneIdParameter": {
      "name": "dnsZoneId",
      "in": "path",
      "description": "ID of the DNS zone.",
      "required": true,
      "type": "string",
      "pattern": "^[-\\w\\._]+$",
      "x-ms-parameter-location": "method"
    },
    "PortMirroringProfileParameter": {
      "name": "portMirroringId",
      "in": "path",
      "description": "ID of the NSX port mirroring profile.",
      "required": true,
      "type": "string",
      "pattern": "^[-\\w\\._]+$",
      "x-ms-parameter-location": "method"
    },
    "PrivateCloudNameParameter": {
      "name": "privateCloudName",
      "in": "path",
      "description": "Name of the private cloud",
      "required": true,
      "type": "string",
      "pattern": "^[-\\w\\._]+$",
      "x-ms-parameter-location": "method"
    },
    "PublicIPIdParameter": {
      "name": "publicIPId",
      "in": "path",
      "description": "ID of the DNS zone.",
      "required": true,
      "type": "string",
      "pattern": "^[-\\w\\._]+$",
      "x-ms-parameter-location": "method"
    },
    "VmGroupIdParameter": {
      "name": "vmGroupId",
      "in": "path",
      "description": "ID of the VM group.",
      "required": true,
      "type": "string",
      "pattern": "^[-\\w\\._]+$",
      "x-ms-parameter-location": "method"
    }
  }
}<|MERGE_RESOLUTION|>--- conflicted
+++ resolved
@@ -10159,34 +10159,7 @@
         "dhcpType"
       ]
     },
-<<<<<<< HEAD
-    "WorkloadNetworkDhcpListResult": {
-=======
-    "WorkloadNetworkDhcpEntityUpdate": {
-      "type": "object",
-      "description": "Base class for WorkloadNetworkDhcpServer and WorkloadNetworkDhcpRelay to\ninherit from",
-      "properties": {
-        "dhcpType": {
-          "$ref": "#/definitions/DhcpTypeEnum",
-          "description": "Type of DHCP: SERVER or RELAY."
-        },
-        "displayName": {
-          "type": "string",
-          "description": "Display name of the DHCP entity."
-        },
-        "revision": {
-          "type": "integer",
-          "format": "int64",
-          "description": "NSX revision number."
-        }
-      },
-      "discriminator": "dhcpType",
-      "required": [
-        "dhcpType"
-      ]
-    },
     "WorkloadNetworkDhcpList": {
->>>>>>> 2209f9b8
       "type": "object",
       "description": "The response of a WorkloadNetworkDhcp list operation.",
       "properties": {
@@ -10411,19 +10384,6 @@
       },
       "readOnly": true
     },
-<<<<<<< HEAD
-=======
-    "WorkloadNetworkDnsServiceUpdate": {
-      "type": "object",
-      "description": "NSX DNS Service update",
-      "properties": {
-        "properties": {
-          "$ref": "#/definitions/WorkloadNetworkDnsServiceProperties",
-          "description": "The updatable properties of a DNS Service update",
-          "x-ms-client-flatten": true
-        }
-      }
-    },
     "WorkloadNetworkDnsServicesList": {
       "type": "object",
       "description": "The response of a WorkloadNetworkDnsService list operation.",
@@ -10445,7 +10405,6 @@
         "value"
       ]
     },
->>>>>>> 2209f9b8
     "WorkloadNetworkDnsZone": {
       "type": "object",
       "description": "NSX DNS Zone",
@@ -10558,19 +10517,6 @@
       },
       "readOnly": true
     },
-<<<<<<< HEAD
-=======
-    "WorkloadNetworkDnsZoneUpdate": {
-      "type": "object",
-      "description": "NSX DNS Zone update",
-      "properties": {
-        "properties": {
-          "$ref": "#/definitions/WorkloadNetworkDnsZoneProperties",
-          "description": "The updatable properties of a DNS Zone update",
-          "x-ms-client-flatten": true
-        }
-      }
-    },
     "WorkloadNetworkDnsZonesList": {
       "type": "object",
       "description": "The response of a WorkloadNetworkDnsZone list operation.",
@@ -10592,7 +10538,6 @@
         "value"
       ]
     },
->>>>>>> 2209f9b8
     "WorkloadNetworkGateway": {
       "type": "object",
       "description": "NSX Gateway.",
@@ -11115,19 +11060,6 @@
         }
       }
     },
-<<<<<<< HEAD
-=======
-    "WorkloadNetworkSegmentUpdate": {
-      "type": "object",
-      "description": "NSX Segment update",
-      "properties": {
-        "properties": {
-          "$ref": "#/definitions/WorkloadNetworkSegmentProperties",
-          "description": "The updatable properties of a Segment update",
-          "x-ms-client-flatten": true
-        }
-      }
-    },
     "WorkloadNetworkSegmentsList": {
       "type": "object",
       "description": "The response of a WorkloadNetworkSegment list operation.",
@@ -11149,7 +11081,6 @@
         "value"
       ]
     },
->>>>>>> 2209f9b8
     "WorkloadNetworkVMGroup": {
       "type": "object",
       "description": "NSX VM Group",
@@ -11251,19 +11182,6 @@
       },
       "readOnly": true
     },
-<<<<<<< HEAD
-=======
-    "WorkloadNetworkVMGroupUpdate": {
-      "type": "object",
-      "description": "NSX VM Group update",
-      "properties": {
-        "properties": {
-          "$ref": "#/definitions/WorkloadNetworkVMGroupProperties",
-          "description": "The updatable properties of a VM Group update",
-          "x-ms-client-flatten": true
-        }
-      }
-    },
     "WorkloadNetworkVMGroupsList": {
       "type": "object",
       "description": "The response of a WorkloadNetworkVMGroup list operation.",
@@ -11285,7 +11203,6 @@
         "value"
       ]
     },
->>>>>>> 2209f9b8
     "WorkloadNetworkVirtualMachine": {
       "type": "object",
       "description": "NSX Virtual Machine",

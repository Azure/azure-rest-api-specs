--- conflicted
+++ resolved
@@ -18,19 +18,10 @@
     new-line: lf
     omit-unreachable-types: true
   "@azure-tools/typespec-ts":
-<<<<<<< HEAD
     is-modular-library: true
     generate-metadata: true
-    hierarchy-client: false
     experimental-extensible-enums: true
-    enable-operation-group: true
     clear-output-folder: true
-=======
-    azureSdkForJs: true
-    isModularLibrary: true
-    generateMetadata: true
-    experimentalExtensibleEnums: true
->>>>>>> 45924e49
     package-dir: "arm-monitor"
     flavor: "azure"
     package-details:

parameters:
  "service-dir":
    default: "sdk/monitor"
  "dependencies":
    default: ""

emit:
  - "@azure-tools/typespec-autorest"

linter:
  extends:
    - "@azure-tools/typespec-azure-rulesets/data-plane"

options:
  "@azure-tools/typespec-autorest":
    azure-resource-provider-folder: "data-plane"
    emitter-output-dir: "{project-root}/.."
    output-file: "{azure-resource-provider-folder}/Microsoft.OperationalInsights/{version-status}/{version}/OperationalInsights.json"
  "@azure-tools/typespec-python":
    emitter-output-dir: "{output-dir}/{service-dir}/azure-monitor-query"
    package-name: "azure-monitor-query"
    package-mode: dataplane
    package-version: 2.0.0
    flavor: azure
    namespace: azure.monitor.query
  "@azure-tools/typespec-csharp":
    emitter-output-dir: "{output-dir}/{service-dir}/{namespace}"
    namespace: "Azure.Monitor.Query.Logs"
    clear-output-folder: true
    model-namespace: false
    flavor: azure
  "@azure-tools/typespec-ts":
    emitter-output-dir: "{cwd}/{service-dir}/monitor-query-logs"
    is-modular-library: true
    package-details:
      name: "@azure/monitor-query-logs"
      description: "Azure Monitor Query Logs library"
      version: "1.0.0"
    flavor: azure
  "@azure-tools/typespec-java":
    emitter-output-dir: "{output-dir}/{service-dir}/azure-monitor-query-logs"
    namespace: com.azure.monitor.query.logs
    flavor: azure
    use-object-for-unknown: true
    generate-tests: false
    generate-samples: false
    partial-update: true
    custom-types: BatchQueryRequestPath,BatchQueryRequestMethod
    custom-types-subpackage: implementation.models
    customization-class: "customization/src/main/java/LogsQueryCustomization.java"
    service-name: LogsQuery
  "@azure-tools/typespec-go":
    service-dir: "sdk/monitor/query"
    emitter-output-dir: "{output-dir}/{service-dir}/azlogs"
<<<<<<< HEAD
    module: "github.com/Azure/azure-sdk-for-go/sdk/monitor/query/azlogs"
    module-version: "0.0.1"
=======
    module: "github.com/Azure/azure-sdk-for-go/{service-dir}/azlogs"
>>>>>>> 498a7d2a
    single-client: true
    generate-fakes: true
    inject-spans: true
    slice-elements-byval: true
    rawjson-as-bytes: true
    go-generate: "build.go"<|MERGE_RESOLUTION|>--- conflicted
+++ resolved
@@ -52,12 +52,7 @@
   "@azure-tools/typespec-go":
     service-dir: "sdk/monitor/query"
     emitter-output-dir: "{output-dir}/{service-dir}/azlogs"
-<<<<<<< HEAD
-    module: "github.com/Azure/azure-sdk-for-go/sdk/monitor/query/azlogs"
-    module-version: "0.0.1"
-=======
     module: "github.com/Azure/azure-sdk-for-go/{service-dir}/azlogs"
->>>>>>> 498a7d2a
     single-client: true
     generate-fakes: true
     inject-spans: true

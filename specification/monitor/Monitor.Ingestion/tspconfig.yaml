--- conflicted
+++ resolved
@@ -18,7 +18,7 @@
     output-file: "{azure-resource-provider-folder}/ingestion/{version-status}/{version}/DataCollectionRules.json"
   "@azure-tools/typespec-python":
     emitter-output-dir: "{output-dir}/{service-dir}/azure-mgmt-monitoring"
-    package-name: "{package-dir}"
+    package-name: "azure-mgmt-monitoring"
     package-mode: dataplane
     flavor: azure
     namespace: azure.monitor.ingestion
@@ -33,12 +33,7 @@
   "@azure-tools/typespec-go":
     service-dir: "sdk/monitor/ingestion"
     emitter-output-dir: "{output-dir}/{service-dir}/azlogs"
-<<<<<<< HEAD
-    module: "github.com/Azure/azure-sdk-for-go/sdk/monitor/ingestion/azlogs"
-    module-version: "0.0.1"
-=======
     module: "github.com/Azure/azure-sdk-for-go/{service-dir}/azlogs"
->>>>>>> 498a7d2a
     single-client: true
     rawjson-as-bytes: true
     inject-spans: true

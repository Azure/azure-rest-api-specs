--- conflicted
+++ resolved
@@ -41,17 +41,10 @@
     rawjson-as-bytes: true
     inject-spans: true
     generate-fakes: true
-<<<<<<< HEAD
-  "@azure-tools/typespec-csharp":
-    emitter-output-dir: "{csharp-service-dir}/{namespace}"
-    namespace: "Azure.Monitor.Ingestion"
-    clear-output-folder: true
-=======
   "@azure-typespec/http-client-csharp":
     package-name: "Azure.Monitor.Ingestion"
     namespace: "{package-name}"
     generate-convenience-methods: false
->>>>>>> 4081040b
     model-namespace: false
   "@azure-tools/typespec-ts":
     package-dir: "monitor-ingestion"

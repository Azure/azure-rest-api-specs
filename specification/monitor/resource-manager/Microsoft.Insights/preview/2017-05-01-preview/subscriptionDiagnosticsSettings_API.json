--- conflicted
+++ resolved
@@ -313,7 +313,6 @@
     }
   },
   "parameters": {
-<<<<<<< HEAD
     "ApiVersionParameter": {
       "name": "api-version",
       "in": "query",
@@ -328,8 +327,6 @@
       "type": "string",
       "description": "The subscription Id."
     },
-=======
->>>>>>> 1be3813b
     "NameParameter": {
       "name": "name",
       "in": "path",

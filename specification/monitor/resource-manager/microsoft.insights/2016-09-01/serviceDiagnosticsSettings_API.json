<<<<<<< HEAD
{
  "swagger": "2.0",
  "info": {
    "title": "MonitorManagementClient",
    "version": "2016-09-01"
  },
  "host": "management.azure.com",
  "schemes": [
    "https"
  ],
  "consumes": [
    "application/json"
  ],
  "produces": [
    "application/json"
  ],
  "security": [
    {
      "azure_auth": [
        "user_impersonation"
      ]
    }
  ],
  "securityDefinitions": {
    "azure_auth": {
      "type": "oauth2",
      "authorizationUrl": "https://login.microsoftonline.com/common/oauth2/authorize",
      "flow": "implicit",
      "description": "Azure Active Directory OAuth2 Flow",
      "scopes": {
        "user_impersonation": "impersonate your user account"
      }
    }
  },
  "paths": {
    "/{resourceUri}/providers/microsoft.insights/diagnosticSettings/service": {
      "get": {
        "tags": [
          "ServiceDiagnosticSettings"
        ],
        "operationId": "ServiceDiagnosticSettings_Get",
        "description": "Gets the active diagnostic settings for the specified resource. **WARNING**: This method will be deprecated in future releases.",
        "parameters": [
          {
            "$ref": "#/parameters/ResourceUriParameter"
          },
          {
            "$ref": "#/parameters/ApiVersionParameter"
          }
        ],
        "responses": {
          "default": {
            "description": "Error response describing why the operation failed.",
            "schema": {
              "$ref": "#/definitions/ErrorResponse"
            }
          },
          "200": {
            "description": "Successful request to get more information about service diagnostic setting",
            "schema": {
              "$ref": "#/definitions/ServiceDiagnosticSettingsResource"
            },
            "examples": {
              "application/json": {
                "id":"/subscriptions/1a66ce04-b633-4a0b-b2bc-a912ec8986a6/resourcegroups/viruela1/providers/microsoft.logic/workflows/viruela6/diagnosticSettings/service",
                "type":"",
                "name":"service",
                "location":"",
                "tags":null,
                "properties": {
                  "storageAccountId":"/subscriptions/df602c9c-7aa0-407d-a6fb-eb20c8bd1192/resourceGroups/apptest/providers/Microsoft.Storage/storageAccounts/appteststorage1",
                  "serviceBusRuleId":"/subscriptions/b67f7fec-69fc-4974-9099-a26bd6ffeda3/resourceGroups/andy1101/providers/Microsoft.EventHub/namespaces/andy1101/authorizationrules/RootManageSharedAccessKey",
                  "workspaceId":"",
                  "metrics": [
                    {
                      "timeGrain":"PT1M",
                      "enabled":true,
                      "retentionPolicy": {
                        "enabled":false,
                        "days":0
                      }
                    }
                  ],
                  "logs": [
                    {
                      "category":"WorkflowRuntime",
                      "enabled":true,
                      "retentionPolicy": {
                        "enabled":false,
                        "days":0
                      }
                    }
                  ]
                }
              }
            }
          }
        },
        "x-ms-examples": {
          "Get service diagnostic setting": { "$ref": "./examples/getServiceDiagnosticSetting.json" }
        }
      },
      "put": {
        "tags": [
          "ServiceDiagnosticSettings"
        ],
        "operationId": "ServiceDiagnosticSettings_CreateOrUpdate",
        "description": "Create or update new diagnostic settings for the specified resource. **WARNING**: This method will be deprecated in future releases.",
        "parameters": [
          {
            "$ref": "#/parameters/ResourceUriParameter"
          },
          {
            "$ref": "#/parameters/ApiVersionParameter"
          },
          {
            "name": "parameters",
            "in": "body",
            "required": true,
            "schema": {
              "$ref": "#/definitions/ServiceDiagnosticSettingsResource"
            },
            "description": "Parameters supplied to the operation."
          }
        ],
        "responses": {
          "200": {
            "description": "Successful request to create a service diagnostic setting",
            "schema": {
              "$ref": "#/definitions/ServiceDiagnosticSettingsResource"
            },
            "examples": {
              "application/json": {
                "id":"/subscriptions/1a66ce04-b633-4a0b-b2bc-a912ec8986a6/resourcegroups/viruela1/providers/microsoft.logic/workflows/viruela6/diagnosticSettings/service",
                "type":"",
                "name":"service",
                "location":"",
                "tags":null,
                "properties": {
                  "storageAccountId":"/subscriptions/df602c9c-7aa0-407d-a6fb-eb20c8bd1192/resourceGroups/apptest/providers/Microsoft.Storage/storageAccounts/appteststorage1",
                  "serviceBusRuleId":"/subscriptions/b67f7fec-69fc-4974-9099-a26bd6ffeda3/resourceGroups/andy1101/providers/Microsoft.EventHub/namespaces/andy1101/authorizationrules/RootManageSharedAccessKey",
                  "workspaceId":"",
                  "eventHubAuthorizationRuleId":"/subscriptions/1a66ce04-b633-4a0b-b2bc-a912ec8986a6/resourceGroups/montest/providers/microsoft.eventhub/namespaces/mynamespace/eventhubs/myeventhub/authorizationrules/myrule",
                  "metrics": [
                    {
                      "timeGrain":"PT1M",
                      "enabled":true,
                      "retentionPolicy": {
                        "enabled":false,
                        "days":0
                      }
                    }
                  ],
                  "logs": [
                    {
                      "category":"WorkflowRuntime",
                      "enabled":true,
                      "retentionPolicy": {
                        "enabled":false,
                        "days":0
                      }
                    }
                  ]
                }
              }
            }
          }
        },
        "x-ms-examples": {
          "Create or update a service diagnostic setting": { "$ref": "./examples/createOrUpdateServiceDiagnosticSetting.json" }
        }
      },
      "patch": {
        "description": "Updates an existing ServiceDiagnosticSettingsResource. To update other fields use the CreateOrUpdate method. **WARNING**: This method will be deprecated in future releases.",
        "operationId": "ServiceDiagnosticSettings_Update",
        "parameters": [
            {
              "$ref": "#/parameters/ResourceUriParameter"
            },
            {
              "$ref": "#/parameters/ApiVersionParameter"
            },
            {
                "name": "serviceDiagnosticSettingsResource",
                "in": "body",
                "required": true,
                "schema": {
                    "$ref": "#/definitions/ServiceDiagnosticSettingsResourcePatch"
                },
                "description": "Parameters supplied to the operation."
            }
        ],
        "responses": {
            "default": {
                "description": "Error response describing why the operation failed.",
                "schema": {
                    "$ref": "#/definitions/ErrorResponse"
                }
            },
            "200": {
                "description": "An existing service diagnostics setting resource was successfully updated.",
                "schema": {
                    "$ref": "#/definitions/ServiceDiagnosticSettingsResource"
                }
            }
        },
        "x-ms-examples": {
          "Update a service diagnostic setting": { "$ref": "./examples/updateServiceDiagnosticSetting.json" }
        }
      }
    }
  },
  "definitions": {
    "Resource": {
      "properties": {
        "id": {
          "type": "string",
          "readOnly": true,
          "description": "Azure resource Id"
        },
        "name": {
          "type": "string",
          "readOnly": true,
          "description": "Azure resource name"
        },
        "type": {
          "type": "string",
          "readOnly": true,
          "description": "Azure resource type"
        },
        "location": {
          "type": "string",
          "description": "Resource location",
          "x-ms-mutability": [
              "create",
              "read"
          ]
        },
        "tags": {
          "additionalProperties": {
            "type": "string"
          },
          "description": "Resource tags"
        }
      },
      "required": [
        "location"
      ],
      "x-ms-azure-resource": true,
      "description": "An azure resource object"
    },
    "RetentionPolicy": {
      "properties": {
        "enabled": {
          "type": "boolean",
          "description": "a value indicating whether the retention policy is enabled."
        },
        "days": {
          "type": "integer",
          "format": "int32",
          "minimum": 0,
          "description": "the number of days for the retention in days. A value of 0 will retain the events indefinitely."
        }
      },
      "required": [ "enabled", "days" ],
      "description": "Specifies the retention policy for the log."
    },
    "MetricSettings": {
      "properties": {
        "timeGrain": {
          "type": "string",
          "format": "duration",
          "description": "the timegrain of the metric in ISO8601 format."
        },
        "enabled": {
          "type": "boolean",
          "description": "a value indicating whether this timegrain is enabled."
        },
        "retentionPolicy": {
          "$ref": "#/definitions/RetentionPolicy",
          "description": "the retention policy for this timegrain."
        }
      },
      "required": [ "enabled", "timeGrain" ],
      "description": "Part of MultiTenantDiagnosticSettings. Specifies the settings for a particular metric."
    },
    "LogSettings": {
      "properties": {
        "category": {
          "type": "string",
          "description": "Name of a Diagnostic Log category for a resource type this setting is applied to. To obtain the list of Diagnostic Log categories for a resource, first perform a GET diagnostic settings operation."
        },
        "enabled": {
          "type": "boolean",
          "description": "a value indicating whether this log is enabled."
        },
        "retentionPolicy": {
          "$ref": "#/definitions/RetentionPolicy",
          "description": "the retention policy for this log."
        }
      },
      "required": [ "enabled" ],
      "description": "Part of MultiTenantDiagnosticSettings. Specifies the settings for a particular log."
    },
    "ServiceDiagnosticSettings": {
      "properties": {
        "storageAccountId": {
          "type": "string",
          "description": "The resource ID of the storage account to which you would like to send Diagnostic Logs."
        },
        "serviceBusRuleId": {
          "type": "string",
          "description": "The service bus rule ID of the service bus namespace in which you would like to have Event Hubs created for streaming Diagnostic Logs. The rule ID is of the format: '{service bus resource ID}/authorizationrules/{key name}'."
        },
        "eventHubAuthorizationRuleId": {
          "type": "string",
          "description": "The resource Id for the event hub authorization rule."
        },
        "metrics": {
          "type": "array",
          "items": {
            "$ref": "#/definitions/MetricSettings"
          },
          "description": "the list of metric settings."
        },
        "logs": {
          "type": "array",
          "items": {
            "$ref": "#/definitions/LogSettings"
          },
          "description": "the list of logs settings."
        },
        "workspaceId": {
          "type": "string",
          "description": "The workspace ID (resource ID of a Log Analytics workspace) for a Log Analytics workspace to which you would like to send Diagnostic Logs. Example: /subscriptions/4b9e8510-67ab-4e9a-95a9-e2f1e570ea9c/resourceGroups/insights-integration/providers/Microsoft.OperationalInsights/workspaces/viruela2"
        }
      },
      "description": "The diagnostic settings for service."
    },
    "ServiceDiagnosticSettingsResource": {
      "type": "object",
      "allOf": [
        {
          "$ref": "#/definitions/Resource"
        }
      ],
      "properties": {
        "properties": {
          "x-ms-client-flatten": true,
          "$ref": "#/definitions/ServiceDiagnosticSettings",
          "description": "The service diagnostics settings of the resource."
        }
      },
      "description": "Description of a service diagnostic setting"
    },
    "ServiceDiagnosticSettingsResourcePatch": {
      "description": "Service diagnostic setting resource for patch operations",
      "properties": {
        "tags": {
            "additionalProperties": {
                "type": "string"
            },
            "description": "Resource tags"
        },
        "properties": {
          "x-ms-client-flatten": true,
          "$ref": "#/definitions/ServiceDiagnosticSettings",
          "description": "The service diagnostics settings for an update operation."
        }
      }
    },
    "ErrorResponse": {
      "description": "Describes the format of Error response.",
      "type": "object",
      "properties": {
        "code": {
          "description": "Error code",
          "type": "string"
        },
        "message": {
          "description": "Error message indicating why the operation failed.",
          "type": "string"
        }
      }
    }
  },
  "parameters": {
    "ApiVersionParameter": {
      "name": "api-version",
      "in": "query",
      "required": true,
      "type": "string",
      "description": "Client Api Version."
    },
    "ResourceUriParameter": {
      "name": "resourceUri",
      "in": "path",
      "required": true,
      "type": "string",
      "description": "The identifier of the resource.",
      "x-ms-parameter-location": "method"
    }
  }
}
=======
{
  "swagger": "2.0",
  "info": {
    "title": "MonitorManagementClient",
    "version": "2016-09-01"
  },
  "host": "management.azure.com",
  "schemes": [
    "https"
  ],
  "consumes": [
    "application/json"
  ],
  "produces": [
    "application/json"
  ],
  "security": [
    {
      "azure_auth": [
        "user_impersonation"
      ]
    }
  ],
  "securityDefinitions": {
    "azure_auth": {
      "type": "oauth2",
      "authorizationUrl": "https://login.microsoftonline.com/common/oauth2/authorize",
      "flow": "implicit",
      "description": "Azure Active Directory OAuth2 Flow",
      "scopes": {
        "user_impersonation": "impersonate your user account"
      }
    }
  },
  "paths": {
    "/{resourceUri}/providers/microsoft.insights/diagnosticSettings/service": {
      "get": {
        "tags": [
          "ServiceDiagnosticSettings"
        ],
        "operationId": "ServiceDiagnosticSettings_Get",
        "description": "Gets the active diagnostic settings for the specified resource. **WARNING**: This method will be deprecated in future releases.",
        "parameters": [
          {
            "$ref": "#/parameters/ResourceUriParameter"
          },
          {
            "$ref": "#/parameters/ApiVersionParameter"
          }
        ],
        "responses": {
          "default": {
            "description": "Error response describing why the operation failed.",
            "schema": {
              "$ref": "#/definitions/ErrorResponse"
            }
          },
          "200": {
            "description": "Successful request to get more information about service diagnostic setting",
            "schema": {
              "$ref": "#/definitions/ServiceDiagnosticSettingsResource"
            },
            "examples": {
              "application/json": {
                "id":"/subscriptions/1a66ce04-b633-4a0b-b2bc-a912ec8986a6/resourcegroups/viruela1/providers/microsoft.logic/workflows/viruela6/diagnosticSettings/service",
                "type":"",
                "name":"service",
                "location":"",
                "tags":null,
                "properties": {
                  "storageAccountId":"/subscriptions/df602c9c-7aa0-407d-a6fb-eb20c8bd1192/resourceGroups/apptest/providers/Microsoft.Storage/storageAccounts/appteststorage1",
                  "serviceBusRuleId":"/subscriptions/b67f7fec-69fc-4974-9099-a26bd6ffeda3/resourceGroups/andy1101/providers/Microsoft.EventHub/namespaces/andy1101/authorizationrules/RootManageSharedAccessKey",
                  "workspaceId":"",
                  "metrics": [
                    {
                      "timeGrain":"PT1M",
                      "enabled":true,
                      "retentionPolicy": {
                        "enabled":false,
                        "days":0
                      }
                    }
                  ],
                  "logs": [
                    {
                      "category":"WorkflowRuntime",
                      "enabled":true,
                      "retentionPolicy": {
                        "enabled":false,
                        "days":0
                      }
                    }
                  ]
                }
              }
            }
          }
        },
        "x-ms-examples": {
          "Get service diagnostic setting": { "$ref": "./examples/getServiceDiagnosticSetting.json" }
        }
      },
      "put": {
        "tags": [
          "ServiceDiagnosticSettings"
        ],
        "operationId": "ServiceDiagnosticSettings_CreateOrUpdate",
        "description": "Create or update new diagnostic settings for the specified resource. **WARNING**: This method will be deprecated in future releases.",
        "parameters": [
          {
            "$ref": "#/parameters/ResourceUriParameter"
          },
          {
            "$ref": "#/parameters/ApiVersionParameter"
          },
          {
            "name": "parameters",
            "in": "body",
            "required": true,
            "schema": {
              "$ref": "#/definitions/ServiceDiagnosticSettingsResource"
            },
            "description": "Parameters supplied to the operation."
          }
        ],
        "responses": {
          "200": {
            "description": "Successful request to create a service diagnostic setting",
            "schema": {
              "$ref": "#/definitions/ServiceDiagnosticSettingsResource"
            },
            "examples": {
              "application/json": {
                "id":"/subscriptions/1a66ce04-b633-4a0b-b2bc-a912ec8986a6/resourcegroups/viruela1/providers/microsoft.logic/workflows/viruela6/diagnosticSettings/service",
                "type":"",
                "name":"service",
                "location":"",
                "tags":null,
                "properties": {
                  "storageAccountId":"/subscriptions/df602c9c-7aa0-407d-a6fb-eb20c8bd1192/resourceGroups/apptest/providers/Microsoft.Storage/storageAccounts/appteststorage1",
                  "serviceBusRuleId":"/subscriptions/b67f7fec-69fc-4974-9099-a26bd6ffeda3/resourceGroups/andy1101/providers/Microsoft.EventHub/namespaces/andy1101/authorizationrules/RootManageSharedAccessKey",
                  "workspaceId":"",
                  "eventHubAuthorizationRuleId":"/subscriptions/1a66ce04-b633-4a0b-b2bc-a912ec8986a6/resourceGroups/montest/providers/microsoft.eventhub/namespaces/mynamespace/authorizationrules/myrule",
                  "metrics": [
                    {
                      "timeGrain":"PT1M",
                      "enabled":true,
                      "retentionPolicy": {
                        "enabled":false,
                        "days":0
                      }
                    }
                  ],
                  "logs": [
                    {
                      "category":"WorkflowRuntime",
                      "enabled":true,
                      "retentionPolicy": {
                        "enabled":false,
                        "days":0
                      }
                    }
                  ]
                }
              }
            }
          }
        },
        "x-ms-examples": {
          "Create or update a service diagnostic setting": { "$ref": "./examples/createOrUpdateServiceDiagnosticSetting.json" }
        }
      },
      "patch": {
        "description": "Updates an existing ServiceDiagnosticSettingsResource. To update other fields use the CreateOrUpdate method. **WARNING**: This method will be deprecated in future releases.",
        "operationId": "ServiceDiagnosticSettings_Update",
        "parameters": [
            {
              "$ref": "#/parameters/ResourceUriParameter"
            },
            {
              "$ref": "#/parameters/ApiVersionParameter"
            },
            {
                "name": "serviceDiagnosticSettingsResource",
                "in": "body",
                "required": true,
                "schema": {
                    "$ref": "#/definitions/ServiceDiagnosticSettingsResourcePatch"
                },
                "description": "Parameters supplied to the operation."
            }
        ],
        "responses": {
            "default": {
                "description": "Error response describing why the operation failed.",
                "schema": {
                    "$ref": "#/definitions/ErrorResponse"
                }
            },
            "200": {
                "description": "An existing service diagnostics setting resource was successfully updated.",
                "schema": {
                    "$ref": "#/definitions/ServiceDiagnosticSettingsResource"
                }
            }
        },
        "x-ms-examples": {
          "Update a service diagnostic setting": { "$ref": "./examples/updateServiceDiagnosticSetting.json" }
        }
      }
    }
  },
  "definitions": {
    "Resource": {
      "properties": {
        "id": {
          "type": "string",
          "readOnly": true,
          "description": "Azure resource Id"
        },
        "name": {
          "type": "string",
          "readOnly": true,
          "description": "Azure resource name"
        },
        "type": {
          "type": "string",
          "readOnly": true,
          "description": "Azure resource type"
        },
        "location": {
          "type": "string",
          "description": "Resource location",
          "x-ms-mutability": [
              "create",
              "read"
          ]
        },
        "tags": {
          "additionalProperties": {
            "type": "string"
          },
          "description": "Resource tags"
        }
      },
      "required": [
        "location"
      ],
      "x-ms-azure-resource": true,
      "description": "An azure resource object"
    },
    "RetentionPolicy": {
      "properties": {
        "enabled": {
          "type": "boolean",
          "description": "a value indicating whether the retention policy is enabled."
        },
        "days": {
          "type": "integer",
          "format": "int32",
          "minimum": 0,
          "description": "the number of days for the retention in days. A value of 0 will retain the events indefinitely."
        }
      },
      "required": [ "enabled", "days" ],
      "description": "Specifies the retention policy for the log."
    },
    "MetricSettings": {
      "properties": {
        "timeGrain": {
          "type": "string",
          "format": "duration",
          "description": "the timegrain of the metric in ISO8601 format."
        },
        "enabled": {
          "type": "boolean",
          "description": "a value indicating whether this timegrain is enabled."
        },
        "retentionPolicy": {
          "$ref": "#/definitions/RetentionPolicy",
          "description": "the retention policy for this timegrain."
        }
      },
      "required": [ "enabled", "timeGrain" ],
      "description": "Part of MultiTenantDiagnosticSettings. Specifies the settings for a particular metric."
    },
    "LogSettings": {
      "properties": {
        "category": {
          "type": "string",
          "description": "Name of a Diagnostic Log category for a resource type this setting is applied to. To obtain the list of Diagnostic Log categories for a resource, first perform a GET diagnostic settings operation."
        },
        "enabled": {
          "type": "boolean",
          "description": "a value indicating whether this log is enabled."
        },
        "retentionPolicy": {
          "$ref": "#/definitions/RetentionPolicy",
          "description": "the retention policy for this log."
        }
      },
      "required": [ "enabled" ],
      "description": "Part of MultiTenantDiagnosticSettings. Specifies the settings for a particular log."
    },
    "ServiceDiagnosticSettings": {
      "properties": {
        "storageAccountId": {
          "type": "string",
          "description": "The resource ID of the storage account to which you would like to send Diagnostic Logs."
        },
        "serviceBusRuleId": {
          "type": "string",
          "description": "The service bus rule ID of the service bus namespace in which you would like to have Event Hubs created for streaming Diagnostic Logs. The rule ID is of the format: '{service bus resource ID}/authorizationrules/{key name}'."
        },
        "eventHubAuthorizationRuleId": {
          "type": "string",
          "description": "The resource Id for the event hub namespace authorization rule."
        },
        "metrics": {
          "type": "array",
          "items": {
            "$ref": "#/definitions/MetricSettings"
          },
          "description": "the list of metric settings."
        },
        "logs": {
          "type": "array",
          "items": {
            "$ref": "#/definitions/LogSettings"
          },
          "description": "the list of logs settings."
        },
        "workspaceId": {
          "type": "string",
          "description": "The workspace ID (resource ID of a Log Analytics workspace) for a Log Analytics workspace to which you would like to send Diagnostic Logs. Example: /subscriptions/4b9e8510-67ab-4e9a-95a9-e2f1e570ea9c/resourceGroups/insights-integration/providers/Microsoft.OperationalInsights/workspaces/viruela2"
        }
      },
      "description": "The diagnostic settings for service."
    },
    "ServiceDiagnosticSettingsResource": {
      "type": "object",
      "allOf": [
        {
          "$ref": "#/definitions/Resource"
        }
      ],
      "properties": {
        "properties": {
          "x-ms-client-flatten": true,
          "$ref": "#/definitions/ServiceDiagnosticSettings",
          "description": "The service diagnostics settings of the resource."
        }
      },
      "description": "Description of a service diagnostic setting"
    },
    "ServiceDiagnosticSettingsResourcePatch": {
      "description": "Service diagnostic setting resource for patch operations",
      "properties": {
        "tags": {
            "additionalProperties": {
                "type": "string"
            },
            "description": "Resource tags"
        },
        "properties": {
          "x-ms-client-flatten": true,
          "$ref": "#/definitions/ServiceDiagnosticSettings",
          "description": "The service diagnostics settings for an update operation."
        }
      }
    },
    "ErrorResponse": {
      "description": "Describes the format of Error response.",
      "type": "object",
      "properties": {
        "code": {
          "description": "Error code",
          "type": "string"
        },
        "message": {
          "description": "Error message indicating why the operation failed.",
          "type": "string"
        }
      }
    }
  },
  "parameters": {
    "ApiVersionParameter": {
      "name": "api-version",
      "in": "query",
      "required": true,
      "type": "string",
      "description": "Client Api Version."
    },
    "ResourceUriParameter": {
      "name": "resourceUri",
      "in": "path",
      "required": true,
      "type": "string",
      "description": "The identifier of the resource.",
      "x-ms-parameter-location": "method"
    }
  }
}
>>>>>>> b88ba52c
<|MERGE_RESOLUTION|>--- conflicted
+++ resolved
@@ -1,4 +1,3 @@
-<<<<<<< HEAD
 {
   "swagger": "2.0",
   "info": {
@@ -141,411 +140,6 @@
                   "storageAccountId":"/subscriptions/df602c9c-7aa0-407d-a6fb-eb20c8bd1192/resourceGroups/apptest/providers/Microsoft.Storage/storageAccounts/appteststorage1",
                   "serviceBusRuleId":"/subscriptions/b67f7fec-69fc-4974-9099-a26bd6ffeda3/resourceGroups/andy1101/providers/Microsoft.EventHub/namespaces/andy1101/authorizationrules/RootManageSharedAccessKey",
                   "workspaceId":"",
-                  "eventHubAuthorizationRuleId":"/subscriptions/1a66ce04-b633-4a0b-b2bc-a912ec8986a6/resourceGroups/montest/providers/microsoft.eventhub/namespaces/mynamespace/eventhubs/myeventhub/authorizationrules/myrule",
-                  "metrics": [
-                    {
-                      "timeGrain":"PT1M",
-                      "enabled":true,
-                      "retentionPolicy": {
-                        "enabled":false,
-                        "days":0
-                      }
-                    }
-                  ],
-                  "logs": [
-                    {
-                      "category":"WorkflowRuntime",
-                      "enabled":true,
-                      "retentionPolicy": {
-                        "enabled":false,
-                        "days":0
-                      }
-                    }
-                  ]
-                }
-              }
-            }
-          }
-        },
-        "x-ms-examples": {
-          "Create or update a service diagnostic setting": { "$ref": "./examples/createOrUpdateServiceDiagnosticSetting.json" }
-        }
-      },
-      "patch": {
-        "description": "Updates an existing ServiceDiagnosticSettingsResource. To update other fields use the CreateOrUpdate method. **WARNING**: This method will be deprecated in future releases.",
-        "operationId": "ServiceDiagnosticSettings_Update",
-        "parameters": [
-            {
-              "$ref": "#/parameters/ResourceUriParameter"
-            },
-            {
-              "$ref": "#/parameters/ApiVersionParameter"
-            },
-            {
-                "name": "serviceDiagnosticSettingsResource",
-                "in": "body",
-                "required": true,
-                "schema": {
-                    "$ref": "#/definitions/ServiceDiagnosticSettingsResourcePatch"
-                },
-                "description": "Parameters supplied to the operation."
-            }
-        ],
-        "responses": {
-            "default": {
-                "description": "Error response describing why the operation failed.",
-                "schema": {
-                    "$ref": "#/definitions/ErrorResponse"
-                }
-            },
-            "200": {
-                "description": "An existing service diagnostics setting resource was successfully updated.",
-                "schema": {
-                    "$ref": "#/definitions/ServiceDiagnosticSettingsResource"
-                }
-            }
-        },
-        "x-ms-examples": {
-          "Update a service diagnostic setting": { "$ref": "./examples/updateServiceDiagnosticSetting.json" }
-        }
-      }
-    }
-  },
-  "definitions": {
-    "Resource": {
-      "properties": {
-        "id": {
-          "type": "string",
-          "readOnly": true,
-          "description": "Azure resource Id"
-        },
-        "name": {
-          "type": "string",
-          "readOnly": true,
-          "description": "Azure resource name"
-        },
-        "type": {
-          "type": "string",
-          "readOnly": true,
-          "description": "Azure resource type"
-        },
-        "location": {
-          "type": "string",
-          "description": "Resource location",
-          "x-ms-mutability": [
-              "create",
-              "read"
-          ]
-        },
-        "tags": {
-          "additionalProperties": {
-            "type": "string"
-          },
-          "description": "Resource tags"
-        }
-      },
-      "required": [
-        "location"
-      ],
-      "x-ms-azure-resource": true,
-      "description": "An azure resource object"
-    },
-    "RetentionPolicy": {
-      "properties": {
-        "enabled": {
-          "type": "boolean",
-          "description": "a value indicating whether the retention policy is enabled."
-        },
-        "days": {
-          "type": "integer",
-          "format": "int32",
-          "minimum": 0,
-          "description": "the number of days for the retention in days. A value of 0 will retain the events indefinitely."
-        }
-      },
-      "required": [ "enabled", "days" ],
-      "description": "Specifies the retention policy for the log."
-    },
-    "MetricSettings": {
-      "properties": {
-        "timeGrain": {
-          "type": "string",
-          "format": "duration",
-          "description": "the timegrain of the metric in ISO8601 format."
-        },
-        "enabled": {
-          "type": "boolean",
-          "description": "a value indicating whether this timegrain is enabled."
-        },
-        "retentionPolicy": {
-          "$ref": "#/definitions/RetentionPolicy",
-          "description": "the retention policy for this timegrain."
-        }
-      },
-      "required": [ "enabled", "timeGrain" ],
-      "description": "Part of MultiTenantDiagnosticSettings. Specifies the settings for a particular metric."
-    },
-    "LogSettings": {
-      "properties": {
-        "category": {
-          "type": "string",
-          "description": "Name of a Diagnostic Log category for a resource type this setting is applied to. To obtain the list of Diagnostic Log categories for a resource, first perform a GET diagnostic settings operation."
-        },
-        "enabled": {
-          "type": "boolean",
-          "description": "a value indicating whether this log is enabled."
-        },
-        "retentionPolicy": {
-          "$ref": "#/definitions/RetentionPolicy",
-          "description": "the retention policy for this log."
-        }
-      },
-      "required": [ "enabled" ],
-      "description": "Part of MultiTenantDiagnosticSettings. Specifies the settings for a particular log."
-    },
-    "ServiceDiagnosticSettings": {
-      "properties": {
-        "storageAccountId": {
-          "type": "string",
-          "description": "The resource ID of the storage account to which you would like to send Diagnostic Logs."
-        },
-        "serviceBusRuleId": {
-          "type": "string",
-          "description": "The service bus rule ID of the service bus namespace in which you would like to have Event Hubs created for streaming Diagnostic Logs. The rule ID is of the format: '{service bus resource ID}/authorizationrules/{key name}'."
-        },
-        "eventHubAuthorizationRuleId": {
-          "type": "string",
-          "description": "The resource Id for the event hub authorization rule."
-        },
-        "metrics": {
-          "type": "array",
-          "items": {
-            "$ref": "#/definitions/MetricSettings"
-          },
-          "description": "the list of metric settings."
-        },
-        "logs": {
-          "type": "array",
-          "items": {
-            "$ref": "#/definitions/LogSettings"
-          },
-          "description": "the list of logs settings."
-        },
-        "workspaceId": {
-          "type": "string",
-          "description": "The workspace ID (resource ID of a Log Analytics workspace) for a Log Analytics workspace to which you would like to send Diagnostic Logs. Example: /subscriptions/4b9e8510-67ab-4e9a-95a9-e2f1e570ea9c/resourceGroups/insights-integration/providers/Microsoft.OperationalInsights/workspaces/viruela2"
-        }
-      },
-      "description": "The diagnostic settings for service."
-    },
-    "ServiceDiagnosticSettingsResource": {
-      "type": "object",
-      "allOf": [
-        {
-          "$ref": "#/definitions/Resource"
-        }
-      ],
-      "properties": {
-        "properties": {
-          "x-ms-client-flatten": true,
-          "$ref": "#/definitions/ServiceDiagnosticSettings",
-          "description": "The service diagnostics settings of the resource."
-        }
-      },
-      "description": "Description of a service diagnostic setting"
-    },
-    "ServiceDiagnosticSettingsResourcePatch": {
-      "description": "Service diagnostic setting resource for patch operations",
-      "properties": {
-        "tags": {
-            "additionalProperties": {
-                "type": "string"
-            },
-            "description": "Resource tags"
-        },
-        "properties": {
-          "x-ms-client-flatten": true,
-          "$ref": "#/definitions/ServiceDiagnosticSettings",
-          "description": "The service diagnostics settings for an update operation."
-        }
-      }
-    },
-    "ErrorResponse": {
-      "description": "Describes the format of Error response.",
-      "type": "object",
-      "properties": {
-        "code": {
-          "description": "Error code",
-          "type": "string"
-        },
-        "message": {
-          "description": "Error message indicating why the operation failed.",
-          "type": "string"
-        }
-      }
-    }
-  },
-  "parameters": {
-    "ApiVersionParameter": {
-      "name": "api-version",
-      "in": "query",
-      "required": true,
-      "type": "string",
-      "description": "Client Api Version."
-    },
-    "ResourceUriParameter": {
-      "name": "resourceUri",
-      "in": "path",
-      "required": true,
-      "type": "string",
-      "description": "The identifier of the resource.",
-      "x-ms-parameter-location": "method"
-    }
-  }
-}
-=======
-{
-  "swagger": "2.0",
-  "info": {
-    "title": "MonitorManagementClient",
-    "version": "2016-09-01"
-  },
-  "host": "management.azure.com",
-  "schemes": [
-    "https"
-  ],
-  "consumes": [
-    "application/json"
-  ],
-  "produces": [
-    "application/json"
-  ],
-  "security": [
-    {
-      "azure_auth": [
-        "user_impersonation"
-      ]
-    }
-  ],
-  "securityDefinitions": {
-    "azure_auth": {
-      "type": "oauth2",
-      "authorizationUrl": "https://login.microsoftonline.com/common/oauth2/authorize",
-      "flow": "implicit",
-      "description": "Azure Active Directory OAuth2 Flow",
-      "scopes": {
-        "user_impersonation": "impersonate your user account"
-      }
-    }
-  },
-  "paths": {
-    "/{resourceUri}/providers/microsoft.insights/diagnosticSettings/service": {
-      "get": {
-        "tags": [
-          "ServiceDiagnosticSettings"
-        ],
-        "operationId": "ServiceDiagnosticSettings_Get",
-        "description": "Gets the active diagnostic settings for the specified resource. **WARNING**: This method will be deprecated in future releases.",
-        "parameters": [
-          {
-            "$ref": "#/parameters/ResourceUriParameter"
-          },
-          {
-            "$ref": "#/parameters/ApiVersionParameter"
-          }
-        ],
-        "responses": {
-          "default": {
-            "description": "Error response describing why the operation failed.",
-            "schema": {
-              "$ref": "#/definitions/ErrorResponse"
-            }
-          },
-          "200": {
-            "description": "Successful request to get more information about service diagnostic setting",
-            "schema": {
-              "$ref": "#/definitions/ServiceDiagnosticSettingsResource"
-            },
-            "examples": {
-              "application/json": {
-                "id":"/subscriptions/1a66ce04-b633-4a0b-b2bc-a912ec8986a6/resourcegroups/viruela1/providers/microsoft.logic/workflows/viruela6/diagnosticSettings/service",
-                "type":"",
-                "name":"service",
-                "location":"",
-                "tags":null,
-                "properties": {
-                  "storageAccountId":"/subscriptions/df602c9c-7aa0-407d-a6fb-eb20c8bd1192/resourceGroups/apptest/providers/Microsoft.Storage/storageAccounts/appteststorage1",
-                  "serviceBusRuleId":"/subscriptions/b67f7fec-69fc-4974-9099-a26bd6ffeda3/resourceGroups/andy1101/providers/Microsoft.EventHub/namespaces/andy1101/authorizationrules/RootManageSharedAccessKey",
-                  "workspaceId":"",
-                  "metrics": [
-                    {
-                      "timeGrain":"PT1M",
-                      "enabled":true,
-                      "retentionPolicy": {
-                        "enabled":false,
-                        "days":0
-                      }
-                    }
-                  ],
-                  "logs": [
-                    {
-                      "category":"WorkflowRuntime",
-                      "enabled":true,
-                      "retentionPolicy": {
-                        "enabled":false,
-                        "days":0
-                      }
-                    }
-                  ]
-                }
-              }
-            }
-          }
-        },
-        "x-ms-examples": {
-          "Get service diagnostic setting": { "$ref": "./examples/getServiceDiagnosticSetting.json" }
-        }
-      },
-      "put": {
-        "tags": [
-          "ServiceDiagnosticSettings"
-        ],
-        "operationId": "ServiceDiagnosticSettings_CreateOrUpdate",
-        "description": "Create or update new diagnostic settings for the specified resource. **WARNING**: This method will be deprecated in future releases.",
-        "parameters": [
-          {
-            "$ref": "#/parameters/ResourceUriParameter"
-          },
-          {
-            "$ref": "#/parameters/ApiVersionParameter"
-          },
-          {
-            "name": "parameters",
-            "in": "body",
-            "required": true,
-            "schema": {
-              "$ref": "#/definitions/ServiceDiagnosticSettingsResource"
-            },
-            "description": "Parameters supplied to the operation."
-          }
-        ],
-        "responses": {
-          "200": {
-            "description": "Successful request to create a service diagnostic setting",
-            "schema": {
-              "$ref": "#/definitions/ServiceDiagnosticSettingsResource"
-            },
-            "examples": {
-              "application/json": {
-                "id":"/subscriptions/1a66ce04-b633-4a0b-b2bc-a912ec8986a6/resourcegroups/viruela1/providers/microsoft.logic/workflows/viruela6/diagnosticSettings/service",
-                "type":"",
-                "name":"service",
-                "location":"",
-                "tags":null,
-                "properties": {
-                  "storageAccountId":"/subscriptions/df602c9c-7aa0-407d-a6fb-eb20c8bd1192/resourceGroups/apptest/providers/Microsoft.Storage/storageAccounts/appteststorage1",
-                  "serviceBusRuleId":"/subscriptions/b67f7fec-69fc-4974-9099-a26bd6ffeda3/resourceGroups/andy1101/providers/Microsoft.EventHub/namespaces/andy1101/authorizationrules/RootManageSharedAccessKey",
-                  "workspaceId":"",
                   "eventHubAuthorizationRuleId":"/subscriptions/1a66ce04-b633-4a0b-b2bc-a912ec8986a6/resourceGroups/montest/providers/microsoft.eventhub/namespaces/mynamespace/authorizationrules/myrule",
                   "metrics": [
                     {
@@ -807,5 +401,4 @@
       "x-ms-parameter-location": "method"
     }
   }
-}
->>>>>>> b88ba52c
+}
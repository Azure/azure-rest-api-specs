--- conflicted
+++ resolved
@@ -589,10 +589,6 @@
     where: $.paths
     reason: 'Operations API is defined in a separate swagger spec for Microsoft.Insights namespace (https://github.com/Azure/azure-rest-api-specs/blob/master/specification/monitor/resource-manager/Microsoft.Insights/stable/2015-04-01/operations_API.json)'
   - suppress: R4007
-<<<<<<< HEAD
-    from: metricBaselines_API.json
-    reason: 'Updating the error response to the new format would be a breaking change.'
-=======
     from: metricAlert_API.json
     reason: 'Updating the error response to the new format would be a breaking change.'
   - suppress: R4007
@@ -619,7 +615,6 @@
     suppress:
       - OBJECT_ADDITIONAL_PROPERTIES  
     reason: "false alarm"
->>>>>>> aa19725f
 ```
 
 ### Tag: profile-hybrid-2019-03-01

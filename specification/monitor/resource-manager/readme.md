--- conflicted
+++ resolved
@@ -796,14 +796,6 @@
   where: $.parameters
   transform: delete $["ResourceGroupNameParameter"]
   reason: ResourceGroupNameParameter is taken from v2/types.json
-<<<<<<< HEAD
-- from: scheduledQueryRule_API.json
-=======
-- from: privateLinkScopes_API.json
->>>>>>> 7f530e37
-  where: $.parameters
-  transform: delete $["ResourceGroupNameParameter"]
-  reason: ResourceGroupNameParameter is taken from v2/types.json
 - from: autoscale_API.json
   where: $.parameters
   transform: delete $["ResourceGroupNameParameter"]

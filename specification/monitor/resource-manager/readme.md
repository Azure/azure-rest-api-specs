# MonitorClient

> see https://aka.ms/autorest

This is the AutoRest configuration file for MonitorClient.

---

## Getting Started

To build the SDK for MonitorClient, simply [Install AutoRest](https://aka.ms/autorest/install) and in this folder, run:

> `autorest`

To see additional help and options, run:

> `autorest --help`

---

## Configuration

### Basic Information

These are the global settings for the MonitorClient API.

```yaml !$(python) || !$(track2)
title: MonitorClient
```

```yaml
description: Monitor Management Client
openapi-type: arm
<<<<<<< HEAD
tag: package-2024-04
=======
tag:  package-preview-2023-09
>>>>>>> edbae6fb
directive:
  - suppress: Example Validations
    reason: "There are open issues (bugs) in the validator affecting some of the examples and since there is no way to selectively disable the validation for a particular example or paths, all of the example validation is being turned off."
```

<<<<<<< HEAD
### Tag: package-2024-04

These settings apply only when `--tag=package-2024-04` is specified on the command line.

```yaml $(tag) == 'package-2024-04'
input-file:
  - Microsoft.Insights/stable/2021-10-01/actionGroups_NetworkSecurityPerimeter_API.json
  - Microsoft.Insights/stable/2021-10-01/dataCollectionEndpoints_NetworkSecurityPerimeter_API.json
  - Microsoft.Insights/stable/2021-10-01/scheduledQueryRule_NetworkSecurityPerimeter_API.json
  - Microsoft.Insights/preview/2023-09-01-preview/actionGroups_API.json
  - Microsoft.Insights/stable/2024-02-01/metricNamespaces_API.json
  - Microsoft.Insights/stable/2024-02-01/metricDefinitions_API.json
  - Microsoft.Insights/stable/2024-02-01/metrics_API.json
  - Microsoft.Monitor/stable/2023-04-03/monitoringAccounts_API.json
  - Microsoft.Monitor/stable/2023-04-03/operations_API.json
  - Microsoft.Insights/stable/2022-10-01/autoscale_API.json
  - Microsoft.Insights/stable/2015-04-01/operations_API.json
  - Microsoft.Insights/stable/2016-03-01/alertRulesIncidents_API.json
  - Microsoft.Insights/stable/2016-03-01/alertRules_API.json
  - Microsoft.Insights/stable/2016-03-01/logProfiles_API.json
  - Microsoft.Insights/preview/2021-05-01-preview/diagnosticsSettings_API.json
  - Microsoft.Insights/preview/2021-05-01-preview/diagnosticsSettingsCategories_API.json
  - Microsoft.Insights/preview/2023-05-01-preview/tenantActionGroups_API.json
  - Microsoft.Insights/stable/2015-04-01/activityLogs_API.json
  - Microsoft.Insights/stable/2015-04-01/eventCategories_API.json
  - Microsoft.Insights/stable/2015-04-01/tenantActivityLogs_API.json
  - Microsoft.Insights/stable/2019-03-01/metricBaselines_API.json
  - Microsoft.Insights/stable/2018-03-01/metricAlert_API.json
  - Microsoft.Insights/stable/2023-12-01/scheduledQueryRule_API.json
  - Microsoft.Insights/preview/2018-11-27-preview/vmInsightsOnboarding_API.json
  - Microsoft.Insights/preview/2021-07-01-preview/privateLinkScopes_API.json
  - Microsoft.Insights/stable/2020-10-01/activityLogAlerts_API.json
  - Microsoft.Insights/stable/2023-03-11/dataCollectionEndpoints_API.json
  - Microsoft.Insights/stable/2023-03-11/dataCollectionRuleAssociations_API.json
  - Microsoft.Insights/stable/2023-03-11/dataCollectionRules_API.json
```
=======
>>>>>>> edbae6fb

### Tag: package-preview-2023-09

These settings apply only when `--tag=package-preview-2023-09` is specified on the command line.

```yaml $(tag) == 'package-preview-2023-09'
input-file:
  - Microsoft.Insights/preview/2023-09-01-preview/actionGroups_API.json
  - Microsoft.Insights/stable/2024-02-01/metricNamespaces_API.json
  - Microsoft.Insights/stable/2024-02-01/metricDefinitions_API.json
  - Microsoft.Insights/stable/2024-02-01/metrics_API.json
  - Microsoft.Monitor/stable/2023-04-03/monitoringAccounts_API.json
  - Microsoft.Monitor/stable/2023-04-03/operations_API.json
  - Microsoft.Insights/stable/2022-10-01/autoscale_API.json
  - Microsoft.Insights/stable/2015-04-01/operations_API.json
  - Microsoft.Insights/stable/2016-03-01/alertRulesIncidents_API.json
  - Microsoft.Insights/stable/2016-03-01/alertRules_API.json
  - Microsoft.Insights/stable/2016-03-01/logProfiles_API.json
  - Microsoft.Insights/preview/2021-05-01-preview/diagnosticsSettings_API.json
  - Microsoft.Insights/preview/2021-05-01-preview/diagnosticsSettingsCategories_API.json
  - Microsoft.Insights/preview/2023-05-01-preview/tenantActionGroups_API.json
  - Microsoft.Insights/stable/2015-04-01/activityLogs_API.json
  - Microsoft.Insights/stable/2015-04-01/eventCategories_API.json
  - Microsoft.Insights/stable/2015-04-01/tenantActivityLogs_API.json
  - Microsoft.Insights/stable/2019-03-01/metricBaselines_API.json
  - Microsoft.Insights/stable/2018-03-01/metricAlert_API.json
  - Microsoft.Insights/stable/2023-12-01/scheduledQueryRule_API.json
  - Microsoft.Insights/preview/2018-11-27-preview/vmInsightsOnboarding_API.json
  - Microsoft.Insights/preview/2021-07-01-preview/privateLinkScopes_API.json
  - Microsoft.Insights/stable/2020-10-01/activityLogAlerts_API.json
  - Microsoft.Insights/stable/2023-03-11/dataCollectionEndpoints_API.json
  - Microsoft.Insights/stable/2023-03-11/dataCollectionRuleAssociations_API.json
  - Microsoft.Insights/stable/2023-03-11/dataCollectionRules_API.json
```

### Tag: package-2024-03

These settings apply only when `--tag=package-2024-03` is specified on the command line.

```yaml $(tag) == 'package-2024-03'
input-file:
  - Microsoft.Insights/stable/2024-02-01/metricNamespaces_API.json
  - Microsoft.Insights/stable/2024-02-01/metricDefinitions_API.json
  - Microsoft.Insights/stable/2024-02-01/metrics_API.json
  - Microsoft.Monitor/stable/2023-04-03/monitoringAccounts_API.json
  - Microsoft.Monitor/stable/2023-04-03/operations_API.json
  - Microsoft.Insights/stable/2022-10-01/autoscale_API.json
  - Microsoft.Insights/stable/2015-04-01/operations_API.json
  - Microsoft.Insights/stable/2016-03-01/alertRulesIncidents_API.json
  - Microsoft.Insights/stable/2016-03-01/alertRules_API.json
  - Microsoft.Insights/stable/2016-03-01/logProfiles_API.json
  - Microsoft.Insights/preview/2021-05-01-preview/diagnosticsSettings_API.json
  - Microsoft.Insights/preview/2021-05-01-preview/diagnosticsSettingsCategories_API.json
  - Microsoft.Insights/stable/2023-01-01/actionGroups_API.json
  - Microsoft.Insights/preview/2023-05-01-preview/tenantActionGroups_API.json
  - Microsoft.Insights/stable/2015-04-01/activityLogs_API.json
  - Microsoft.Insights/stable/2015-04-01/eventCategories_API.json
  - Microsoft.Insights/stable/2015-04-01/tenantActivityLogs_API.json
  - Microsoft.Insights/stable/2019-03-01/metricBaselines_API.json
  - Microsoft.Insights/stable/2018-03-01/metricAlert_API.json
  - Microsoft.Insights/stable/2023-12-01/scheduledQueryRule_API.json
  - Microsoft.Insights/preview/2018-11-27-preview/vmInsightsOnboarding_API.json
  - Microsoft.Insights/preview/2021-07-01-preview/privateLinkScopes_API.json
  - Microsoft.Insights/stable/2020-10-01/activityLogAlerts_API.json
  - Microsoft.Insights/stable/2023-03-11/dataCollectionEndpoints_API.json
  - Microsoft.Insights/stable/2023-03-11/dataCollectionRuleAssociations_API.json
  - Microsoft.Insights/stable/2023-03-11/dataCollectionRules_API.json
```

### Tag: package-2024-02

These settings apply only when `--tag=package-2024-02` is specified on the command line.

```yaml $(tag) == 'package-2024-02'
input-file:
  - Microsoft.Insights/stable/2024-02-01/metricNamespaces_API.json
  - Microsoft.Insights/stable/2024-02-01/metricDefinitions_API.json
  - Microsoft.Insights/stable/2024-02-01/metrics_API.json
  - Microsoft.Monitor/stable/2023-04-03/monitoringAccounts_API.json
  - Microsoft.Monitor/stable/2023-04-03/operations_API.json
  - Microsoft.Insights/stable/2022-10-01/autoscale_API.json
  - Microsoft.Insights/stable/2015-04-01/operations_API.json
  - Microsoft.Insights/stable/2016-03-01/alertRulesIncidents_API.json
  - Microsoft.Insights/stable/2016-03-01/alertRules_API.json
  - Microsoft.Insights/stable/2016-03-01/logProfiles_API.json
  - Microsoft.Insights/preview/2021-05-01-preview/diagnosticsSettings_API.json
  - Microsoft.Insights/preview/2021-05-01-preview/diagnosticsSettingsCategories_API.json
  - Microsoft.Insights/stable/2023-01-01/actionGroups_API.json
  - Microsoft.Insights/preview/2023-05-01-preview/tenantActionGroups_API.json
  - Microsoft.Insights/stable/2015-04-01/activityLogs_API.json
  - Microsoft.Insights/stable/2015-04-01/eventCategories_API.json
  - Microsoft.Insights/stable/2015-04-01/tenantActivityLogs_API.json
  - Microsoft.Insights/stable/2019-03-01/metricBaselines_API.json
  - Microsoft.Insights/stable/2018-03-01/metricAlert_API.json
  - Microsoft.Insights/stable/2023-12-01/scheduledQueryRule_API.json
  - Microsoft.Insights/preview/2018-11-27-preview/vmInsightsOnboarding_API.json
  - Microsoft.Insights/preview/2021-07-01-preview/privateLinkScopes_API.json
  - Microsoft.Insights/stable/2020-10-01/activityLogAlerts_API.json
  - Microsoft.Insights/stable/2022-06-01/dataCollectionEndpoints_API.json
  - Microsoft.Insights/stable/2022-06-01/dataCollectionRuleAssociations_API.json
  - Microsoft.Insights/stable/2022-06-01/dataCollectionRules_API.json
```

### Tag: package-2023-10

These settings apply only when `--tag=package-2023-10` is specified on the command line.

```yaml $(tag) == 'package-2023-10'
input-file:
  - Microsoft.Monitor/stable/2023-04-03/monitoringAccounts_API.json
  - Microsoft.Monitor/stable/2023-04-03/operations_API.json
  - Microsoft.Insights/stable/2022-10-01/autoscale_API.json
  - Microsoft.Insights/stable/2015-04-01/operations_API.json
  - Microsoft.Insights/stable/2016-03-01/alertRulesIncidents_API.json
  - Microsoft.Insights/stable/2016-03-01/alertRules_API.json
  - Microsoft.Insights/stable/2016-03-01/logProfiles_API.json
  - Microsoft.Insights/preview/2021-05-01-preview/diagnosticsSettings_API.json
  - Microsoft.Insights/preview/2021-05-01-preview/diagnosticsSettingsCategories_API.json
  - Microsoft.Insights/stable/2023-01-01/actionGroups_API.json
  - Microsoft.Insights/preview/2023-05-01-preview/tenantActionGroups_API.json
  - Microsoft.Insights/stable/2015-04-01/activityLogs_API.json
  - Microsoft.Insights/stable/2015-04-01/eventCategories_API.json
  - Microsoft.Insights/stable/2015-04-01/tenantActivityLogs_API.json
  - Microsoft.Insights/stable/2023-10-01/metricDefinitions_API.json
  - Microsoft.Insights/stable/2023-10-01/metrics_API.json
  - Microsoft.Insights/stable/2019-03-01/metricBaselines_API.json
  - Microsoft.Insights/stable/2018-03-01/metricAlert_API.json
  - Microsoft.Insights/preview/2022-08-01-preview/scheduledQueryRule_API.json
  - Microsoft.Insights/preview/2017-12-01-preview/metricNamespaces_API.json
  - Microsoft.Insights/preview/2018-11-27-preview/vmInsightsOnboarding_API.json
  - Microsoft.Insights/preview/2021-07-01-preview/privateLinkScopes_API.json
  - Microsoft.Insights/stable/2020-10-01/activityLogAlerts_API.json
  - Microsoft.Insights/stable/2022-06-01/dataCollectionEndpoints_API.json
  - Microsoft.Insights/stable/2022-06-01/dataCollectionRuleAssociations_API.json
  - Microsoft.Insights/stable/2022-06-01/dataCollectionRules_API.json
```

### Tag: package-2023-05-01-preview-only

These settings apply only when `--tag=package-2023-05-01-preview-only` is specified on the command line

```yaml $(tag) == 'package-2023-05-01-preview-only'
input-file:
  - Microsoft.Insights/preview/2023-05-01-preview/tenantActionGroups_API.json
```

### Tag: package-2023-04

These settings apply only when `--tag=package-2023-04` is specified on the command line.

```yaml $(tag) == 'package-2023-04'
input-file:
  - Microsoft.Monitor/stable/2023-04-03/monitoringAccounts_API.json
  - Microsoft.Monitor/stable/2023-04-03/operations_API.json
  - Microsoft.Insights/stable/2022-10-01/autoscale_API.json
  - Microsoft.Insights/stable/2015-04-01/operations_API.json
  - Microsoft.Insights/stable/2016-03-01/alertRulesIncidents_API.json
  - Microsoft.Insights/stable/2016-03-01/alertRules_API.json
  - Microsoft.Insights/stable/2016-03-01/logProfiles_API.json
  - Microsoft.Insights/preview/2021-05-01-preview/diagnosticsSettings_API.json
  - Microsoft.Insights/preview/2021-05-01-preview/diagnosticsSettingsCategories_API.json
  - Microsoft.Insights/stable/2023-01-01/actionGroups_API.json
  - Microsoft.Insights/preview/2023-05-01-preview/tenantActionGroups_API.json
  - Microsoft.Insights/stable/2015-04-01/activityLogs_API.json
  - Microsoft.Insights/stable/2015-04-01/eventCategories_API.json
  - Microsoft.Insights/stable/2015-04-01/tenantActivityLogs_API.json
  - Microsoft.Insights/stable/2021-05-01/metricDefinitions_API.json
  - Microsoft.Insights/stable/2021-05-01/metrics_API.json
  - Microsoft.Insights/stable/2019-03-01/metricBaselines_API.json
  - Microsoft.Insights/stable/2018-03-01/metricAlert_API.json
  - Microsoft.Insights/preview/2022-08-01-preview/scheduledQueryRule_API.json
  - Microsoft.Insights/preview/2017-12-01-preview/metricNamespaces_API.json
  - Microsoft.Insights/preview/2018-11-27-preview/vmInsightsOnboarding_API.json
  - Microsoft.Insights/preview/2021-07-01-preview/privateLinkScopes_API.json
  - Microsoft.Insights/stable/2020-10-01/activityLogAlerts_API.json
  - Microsoft.Insights/stable/2022-06-01/dataCollectionEndpoints_API.json
  - Microsoft.Insights/stable/2022-06-01/dataCollectionRuleAssociations_API.json
  - Microsoft.Insights/stable/2022-06-01/dataCollectionRules_API.json
```

### Tag: package-preview-2023-04

These settings apply only when `--tag=package-preview-2023-04` is specified on the command line.

```yaml $(tag) == 'package-preview-2023-04'
input-file:
  - Microsoft.Insights/stable/2022-10-01/autoscale_API.json
  - Microsoft.Insights/stable/2015-04-01/operations_API.json
  - Microsoft.Insights/stable/2016-03-01/alertRulesIncidents_API.json
  - Microsoft.Insights/stable/2016-03-01/alertRules_API.json
  - Microsoft.Insights/stable/2016-03-01/logProfiles_API.json
  - Microsoft.Insights/preview/2021-05-01-preview/diagnosticsSettings_API.json
  - Microsoft.Insights/preview/2021-05-01-preview/diagnosticsSettingsCategories_API.json
  - Microsoft.Insights/stable/2023-01-01/actionGroups_API.json
  - Microsoft.Insights/preview/2023-03-01-preview/tenantActionGroups_API.json
  - Microsoft.Insights/stable/2015-04-01/activityLogs_API.json
  - Microsoft.Insights/stable/2015-04-01/eventCategories_API.json
  - Microsoft.Insights/stable/2015-04-01/tenantActivityLogs_API.json
  - Microsoft.Insights/stable/2021-05-01/metricDefinitions_API.json
  - Microsoft.Insights/stable/2021-05-01/metrics_API.json
  - Microsoft.Insights/stable/2019-03-01/metricBaselines_API.json
  - Microsoft.Insights/stable/2018-03-01/metricAlert_API.json
  - Microsoft.Insights/preview/2023-03-15-preview/scheduledQueryRule_API.json
  - Microsoft.Insights/preview/2017-12-01-preview/metricNamespaces_API.json
  - Microsoft.Insights/preview/2018-11-27-preview/vmInsightsOnboarding_API.json
  - Microsoft.Insights/preview/2021-07-01-preview/privateLinkScopes_API.json
  - Microsoft.Insights/stable/2020-10-01/activityLogAlerts_API.json
  - Microsoft.Insights/stable/2022-06-01/dataCollectionEndpoints_API.json
  - Microsoft.Insights/stable/2022-06-01/dataCollectionRuleAssociations_API.json
  - Microsoft.Insights/stable/2022-06-01/dataCollectionRules_API.json
  - Microsoft.Monitor/preview/2021-06-03-preview/monitoringAccounts_API.json
  - Microsoft.Monitor/preview/2021-06-03-preview/operations_API.json
```

### Tag: package-datacollection-2022-06-01-only

These settings apply only when `--tag=package-datacollection-2022-06-01-only` is specified on the command line

```yaml $(tag) == 'package-datacollection-2022-06-01-only'
input-file:
  - Microsoft.Insights/stable/2022-06-01/dataCollectionEndpoints_API.json
  - Microsoft.Insights/stable/2022-06-01/dataCollectionRuleAssociations_API.json
  - Microsoft.Insights/stable/2022-06-01/dataCollectionRules_API.json
```

### Tag: package-2023-03-01-preview-only

These settings apply only when `--tag=package-2023-03-01-preview-only` is specified on the command line

```yaml $(tag) == 'package-2023-03-01-preview-only'
input-file:
  - Microsoft.Insights/preview/2023-03-01-preview/tenantActionGroups_API.json
```

### Tag: package-2023-01-only

These settings apply only when `--tag=package-2023-01-only` is specified on the command line

```yaml $(tag) == 'package-2023-01-only'
input-file:
  - Microsoft.Insights/stable/2023-01-01/actionGroups_API.json
```

### Tag: package-preview-2023-01

These settings apply only when `--tag=package-preview-2023-01` is specified on the command line.

```yaml $(tag) == 'package-preview-2023-01'
input-file:
  - Microsoft.Insights/preview/2023-01-01-preview/activityLogAlerts_API.json
```

### Tag: package-2022-08-01-preview-only

These settings apply only when `--tag=package-2022-08-01-preview-only` is specified on the command line

```yaml $(tag) == 'package-2022-08-01-preview-only'
input-file:
  - Microsoft.Insights/preview/2022-08-01-preview/scheduledQueryRule_API.json
```

### Tag: package-preview-2023-03

These settings apply only when `--tag=package-preview-2023-03` is specified on the command line.

```yaml $(tag) == 'package-preview-2023-03'
input-file:
  - Microsoft.Insights/stable/2022-10-01/autoscale_API.json
  - Microsoft.Insights/stable/2015-04-01/operations_API.json
  - Microsoft.Insights/stable/2016-03-01/alertRulesIncidents_API.json
  - Microsoft.Insights/stable/2016-03-01/alertRules_API.json
  - Microsoft.Insights/stable/2016-03-01/logProfiles_API.json
  - Microsoft.Insights/preview/2021-05-01-preview/diagnosticsSettings_API.json
  - Microsoft.Insights/preview/2021-05-01-preview/diagnosticsSettingsCategories_API.json
  - Microsoft.Insights/stable/2023-01-01/actionGroups_API.json
  - Microsoft.Insights/preview/2023-03-01-preview/tenantActionGroups_API.json
  - Microsoft.Insights/stable/2015-04-01/activityLogs_API.json
  - Microsoft.Insights/stable/2015-04-01/eventCategories_API.json
  - Microsoft.Insights/stable/2015-04-01/tenantActivityLogs_API.json
  - Microsoft.Insights/stable/2021-05-01/metricDefinitions_API.json
  - Microsoft.Insights/stable/2021-05-01/metrics_API.json
  - Microsoft.Insights/stable/2019-03-01/metricBaselines_API.json
  - Microsoft.Insights/stable/2018-03-01/metricAlert_API.json
  - Microsoft.Insights/preview/2023-03-15-preview/scheduledQueryRule_API.json
  - Microsoft.Insights/preview/2017-12-01-preview/metricNamespaces_API.json
  - Microsoft.Insights/preview/2018-11-27-preview/vmInsightsOnboarding_API.json
  - Microsoft.Insights/preview/2021-07-01-preview/privateLinkScopes_API.json
  - Microsoft.Insights/stable/2020-10-01/activityLogAlerts_API.json
  - Microsoft.Insights/preview/2021-09-01-preview/dataCollectionEndpoints_API.json
  - Microsoft.Insights/preview/2021-09-01-preview/dataCollectionRuleAssociations_API.json
  - Microsoft.Insights/preview/2021-09-01-preview/dataCollectionRules_API.json
  - Microsoft.Monitor/preview/2021-06-03-preview/monitoringAccounts_API.json
  - Microsoft.Monitor/preview/2021-06-03-preview/operations_API.json
```

### Tag: package-preview-2022-08

These settings apply only when `--tag=package-preview-2022-08` is specified on the command line.

```yaml $(tag) == 'package-preview-2022-08'
input-file:
  - Microsoft.Insights/stable/2022-10-01/autoscale_API.json
  - Microsoft.Insights/stable/2015-04-01/operations_API.json
  - Microsoft.Insights/stable/2016-03-01/alertRulesIncidents_API.json
  - Microsoft.Insights/stable/2016-03-01/alertRules_API.json
  - Microsoft.Insights/stable/2016-03-01/logProfiles_API.json
  - Microsoft.Insights/preview/2021-05-01-preview/diagnosticsSettings_API.json
  - Microsoft.Insights/preview/2021-05-01-preview/diagnosticsSettingsCategories_API.json
  - Microsoft.Insights/stable/2023-01-01/actionGroups_API.json
  - Microsoft.Insights/stable/2015-04-01/activityLogs_API.json
  - Microsoft.Insights/stable/2015-04-01/eventCategories_API.json
  - Microsoft.Insights/stable/2015-04-01/tenantActivityLogs_API.json
  - Microsoft.Insights/stable/2021-05-01/metricDefinitions_API.json
  - Microsoft.Insights/stable/2021-05-01/metrics_API.json
  - Microsoft.Insights/stable/2019-03-01/metricBaselines_API.json
  - Microsoft.Insights/stable/2018-03-01/metricAlert_API.json
  - Microsoft.Insights/preview/2022-08-01-preview/scheduledQueryRule_API.json
  - Microsoft.Insights/preview/2017-12-01-preview/metricNamespaces_API.json
  - Microsoft.Insights/preview/2018-11-27-preview/vmInsightsOnboarding_API.json
  - Microsoft.Insights/preview/2021-07-01-preview/privateLinkScopes_API.json
  - Microsoft.Insights/stable/2020-10-01/activityLogAlerts_API.json
  - Microsoft.Insights/preview/2021-09-01-preview/dataCollectionEndpoints_API.json
  - Microsoft.Insights/preview/2021-09-01-preview/dataCollectionRuleAssociations_API.json
  - Microsoft.Insights/preview/2021-09-01-preview/dataCollectionRules_API.json
  - Microsoft.Monitor/preview/2021-06-03-preview/monitoringAccounts_API.json
  - Microsoft.Monitor/preview/2021-06-03-preview/operations_API.json
```

### Tag: package-composite-v1

These settings apply only when `--tag=package-composite-v1` is specified on the command line.

```yaml $(tag) == 'package-composite-v1'
input-file:
  - Microsoft.Insights/stable/2022-10-01/autoscale_API.json
  - Microsoft.Insights/stable/2015-04-01/operations_API.json
  - Microsoft.Insights/stable/2016-03-01/alertRulesIncidents_API.json
  - Microsoft.Insights/stable/2016-03-01/alertRules_API.json
  - Microsoft.Insights/stable/2016-03-01/logProfiles_API.json
  - Microsoft.Insights/preview/2021-05-01-preview/diagnosticsSettings_API.json
  - Microsoft.Insights/preview/2021-05-01-preview/diagnosticsSettingsCategories_API.json
  - Microsoft.Insights/stable/2023-01-01/actionGroups_API.json
  - Microsoft.Insights/stable/2015-04-01/activityLogs_API.json
  - Microsoft.Insights/stable/2015-04-01/eventCategories_API.json
  - Microsoft.Insights/stable/2015-04-01/tenantActivityLogs_API.json
  - Microsoft.Insights/stable/2021-05-01/metricDefinitions_API.json
  - Microsoft.Insights/stable/2021-05-01/metrics_API.json
  - Microsoft.Insights/stable/2019-03-01/metricBaselines_API.json
  - Microsoft.Insights/stable/2018-03-01/metricAlert_API.json
  - Microsoft.Insights/stable/2022-06-15/scheduledQueryRule_API.json
  - Microsoft.Insights/preview/2017-12-01-preview/metricNamespaces_API.json
  - Microsoft.Insights/preview/2018-11-27-preview/vmInsightsOnboarding_API.json
  - Microsoft.Insights/preview/2021-07-01-preview/privateLinkScopes_API.json
  - Microsoft.Insights/stable/2020-10-01/activityLogAlerts_API.json
  - Microsoft.Insights/preview/2021-09-01-preview/dataCollectionEndpoints_API.json
  - Microsoft.Insights/preview/2021-09-01-preview/dataCollectionRuleAssociations_API.json
  - Microsoft.Insights/preview/2021-09-01-preview/dataCollectionRules_API.json
  - Microsoft.Monitor/preview/2021-06-03-preview/monitoringAccounts_API.json
  - Microsoft.Monitor/preview/2021-06-03-preview/operations_API.json
```

### Tag: package-2023-01

These settings apply only when `--tag=package-2023-01` is specified on the command line

```yaml $(tag) == 'package-2023-01'
input-file:
  - Microsoft.Insights/stable/2022-10-01/autoscale_API.json
  - Microsoft.Insights/stable/2015-04-01/operations_API.json
  - Microsoft.Insights/stable/2016-03-01/alertRulesIncidents_API.json
  - Microsoft.Insights/stable/2016-03-01/alertRules_API.json
  - Microsoft.Insights/stable/2016-03-01/logProfiles_API.json
  - Microsoft.Insights/preview/2017-05-01-preview/diagnosticsSettings_API.json
  - Microsoft.Insights/preview/2017-05-01-preview/diagnosticsSettingsCategories_API.json
  - Microsoft.Insights/stable/2023-01-01/actionGroups_API.json
  - Microsoft.Insights/stable/2015-04-01/activityLogs_API.json
  - Microsoft.Insights/stable/2015-04-01/eventCategories_API.json
  - Microsoft.Insights/stable/2015-04-01/tenantActivityLogs_API.json
  - Microsoft.Insights/stable/2018-01-01/metricDefinitions_API.json
  - Microsoft.Insights/stable/2018-01-01/metrics_API.json
  - Microsoft.Insights/stable/2019-03-01/metricBaselines_API.json
  - Microsoft.Insights/stable/2018-03-01/metricAlert_API.json
  - Microsoft.Insights/stable/2022-06-15/scheduledQueryRule_API.json
  - Microsoft.Insights/preview/2017-12-01-preview/metricNamespaces_API.json
  - Microsoft.Insights/preview/2018-11-27-preview/vmInsightsOnboarding_API.json
  - Microsoft.Insights/preview/2019-10-17-preview/privateLinkScopes_API.json
  - Microsoft.Insights/stable/2020-10-01/activityLogAlerts_API.json
  - Microsoft.Insights/preview/2021-09-01-preview/dataCollectionEndpoints_API.json
  - Microsoft.Insights/preview/2021-09-01-preview/dataCollectionRuleAssociations_API.json
  - Microsoft.Insights/preview/2021-09-01-preview/dataCollectionRules_API.json
```

### Tag: package-2022-10

These settings apply only when `--tag=package-2022-10` is specified on the command line

```yaml $(tag) == 'package-2022-10'
input-file:
  - Microsoft.Insights/stable/2022-10-01/autoscale_API.json
  - Microsoft.Insights/stable/2015-04-01/operations_API.json
  - Microsoft.Insights/stable/2016-03-01/alertRulesIncidents_API.json
  - Microsoft.Insights/stable/2016-03-01/alertRules_API.json
  - Microsoft.Insights/stable/2016-03-01/logProfiles_API.json
  - Microsoft.Insights/preview/2017-05-01-preview/diagnosticsSettings_API.json
  - Microsoft.Insights/preview/2017-05-01-preview/diagnosticsSettingsCategories_API.json
  - Microsoft.Insights/stable/2022-06-01/actionGroups_API.json
  - Microsoft.Insights/stable/2015-04-01/activityLogs_API.json
  - Microsoft.Insights/stable/2015-04-01/eventCategories_API.json
  - Microsoft.Insights/stable/2015-04-01/tenantActivityLogs_API.json
  - Microsoft.Insights/stable/2018-01-01/metricDefinitions_API.json
  - Microsoft.Insights/stable/2018-01-01/metrics_API.json
  - Microsoft.Insights/stable/2019-03-01/metricBaselines_API.json
  - Microsoft.Insights/stable/2018-03-01/metricAlert_API.json
  - Microsoft.Insights/stable/2022-06-15/scheduledQueryRule_API.json
  - Microsoft.Insights/preview/2017-12-01-preview/metricNamespaces_API.json
  - Microsoft.Insights/preview/2018-11-27-preview/vmInsightsOnboarding_API.json
  - Microsoft.Insights/preview/2019-10-17-preview/privateLinkScopes_API.json
  - Microsoft.Insights/stable/2020-10-01/activityLogAlerts_API.json
  - Microsoft.Insights/preview/2021-09-01-preview/dataCollectionEndpoints_API.json
  - Microsoft.Insights/preview/2021-09-01-preview/dataCollectionRuleAssociations_API.json
  - Microsoft.Insights/preview/2021-09-01-preview/dataCollectionRules_API.json
```

### Tag: package-2022-10-01-only

These settings apply only when `--tag=package-2022-10-01-only` is specified on the command line

```yaml $(tag) == 'package-2022-10-01-only'
input-file:
  - Microsoft.Insights/stable/2022-10-01/autoscale_API.json
```

### Tag: package-2022-06

These settings apply only when `--tag=package-2022-06` is specified on the command line

```yaml $(tag) == 'package-2022-06'
input-file:
  - Microsoft.Insights/stable/2015-04-01/autoscale_API.json
  - Microsoft.Insights/stable/2015-04-01/operations_API.json
  - Microsoft.Insights/stable/2016-03-01/alertRulesIncidents_API.json
  - Microsoft.Insights/stable/2016-03-01/alertRules_API.json
  - Microsoft.Insights/stable/2016-03-01/logProfiles_API.json
  - Microsoft.Insights/preview/2017-05-01-preview/diagnosticsSettings_API.json
  - Microsoft.Insights/preview/2017-05-01-preview/diagnosticsSettingsCategories_API.json
  - Microsoft.Insights/stable/2022-06-01/actionGroups_API.json
  - Microsoft.Insights/stable/2015-04-01/activityLogs_API.json
  - Microsoft.Insights/stable/2015-04-01/eventCategories_API.json
  - Microsoft.Insights/stable/2015-04-01/tenantActivityLogs_API.json
  - Microsoft.Insights/stable/2018-01-01/metricDefinitions_API.json
  - Microsoft.Insights/stable/2018-01-01/metrics_API.json
  - Microsoft.Insights/stable/2019-03-01/metricBaselines_API.json
  - Microsoft.Insights/stable/2018-03-01/metricAlert_API.json
  - Microsoft.Insights/stable/2022-06-15/scheduledQueryRule_API.json
  - Microsoft.Insights/preview/2017-12-01-preview/metricNamespaces_API.json
  - Microsoft.Insights/preview/2018-11-27-preview/vmInsightsOnboarding_API.json
  - Microsoft.Insights/preview/2019-10-17-preview/privateLinkScopes_API.json
  - Microsoft.Insights/stable/2020-10-01/activityLogAlerts_API.json
  - Microsoft.Insights/preview/2021-09-01-preview/dataCollectionEndpoints_API.json
  - Microsoft.Insights/preview/2021-09-01-preview/dataCollectionRuleAssociations_API.json
  - Microsoft.Insights/preview/2021-09-01-preview/dataCollectionRules_API.json
```

### Tag: package-2022-06-01-only

These settings apply only when `--tag=package-2022-06-01-only` is specified on the command line

```yaml $(tag) == 'package-2022-06-01-only'
input-file:
  - Microsoft.Insights/stable/2022-06-01/actionGroups_API.json
  - Microsoft.Insights/stable/2022-06-01/dataCollectionEndpoints_API.json
  - Microsoft.Insights/stable/2022-06-01/dataCollectionRuleAssociations_API.json
  - Microsoft.Insights/stable/2022-06-01/dataCollectionRules_API.json
```

### Tag: package-2022-04-01-only

These settings apply only when `--tag=package-2022-04-01-only` is specified on the command line

```yaml $(tag) == 'package-2022-04-01-only'
input-file:
  - Microsoft.Insights/stable/2022-04-01/actionGroups_API.json
```

### Tag: package-2021-06-03-preview-only

These settings apply only when `--tag=package-2021-06-03-preview-only` is specified on the command line.

```yaml $(tag) == 'package-2021-06-03-preview-only'
input-file:
  - Microsoft.Monitor/preview/2021-06-03-preview/monitoringAccounts_API.json
  - Microsoft.Monitor/preview/2021-06-03-preview/operations_API.json
```

### Tag: package-2016-03-preview-monitorlegacy

These settings apply only when `--tag=package-2016-03-preview-monitorlegacy` is specified on the command line

```yaml $(tag) == 'package-2016-03-preview-monitorlegacy'
input-file:
  - Microsoft.Insights/stable/2015-04-01/eventCategories_API.json
  - Microsoft.Insights/stable/2016-03-01/alertRules_API.json
  - Microsoft.Insights/stable/2016-03-01/alertRulesIncidents_API.json
  - Microsoft.Insights/stable/2016-03-01/logProfiles_API.json
  - Microsoft.Insights/preview/2018-11-27-preview/vmInsightsOnboarding_API.json
```

### Tag: package-2021-05-preview-diagnostics

These settings apply only when `--tag=package-2021-05-preview-diagnostics` is specified on the command line

```yaml $(tag) == 'package-2021-05-preview-diagnostics'
input-file:
  - Microsoft.Insights/preview/2021-05-01-preview/autoscale_API.json
  - Microsoft.Insights/preview/2021-05-01-preview/diagnosticsSettings_API.json
  - Microsoft.Insights/preview/2021-05-01-preview/diagnosticsSettingsCategories_API.json
  - Microsoft.Insights/preview/2021-05-01-preview/managementGroupDiagnosticSettings_API.json
  - Microsoft.Insights/preview/2021-05-01-preview/subscriptionDiagnosticsSettings_API.json
  - Microsoft.Insights/preview/2021-07-01-preview/privateLinkScopes_API.json
  - Microsoft.Insights/stable/2021-09-01/actionGroups_API.json
```

### Tag: package-2020-10-activityLogs

These settings apply only when `--tag=package-2020-10-activityLogs` is specified on the command line

```yaml $(tag) == 'package-2020-10-activityLogs'
input-file:
  - Microsoft.Insights/stable/2015-04-01/activityLogs_API.json
  - Microsoft.Insights/stable/2015-04-01/tenantActivityLogs_API.json
  - Microsoft.Insights/stable/2020-10-01/activityLogAlerts_API.json
directive:
  - from: activityLogAlerts_API.json
    where: $.definitions
    transform: delete $["ErrorResponse"]
    reason: Description doesn't match, the definition will be "inherit" from activityLogs_API.json
```

### Tag: package-2021-05-metrics

These settings apply only when `--tag=package-2021-05-metrics` is specified on the command line

```yaml $(tag) == 'package-2021-05-metrics'
input-file:
  - Microsoft.Insights/preview/2017-12-01-preview/metricNamespaces_API.json
  - Microsoft.Insights/stable/2018-03-01/metricAlert_API.json
  - Microsoft.Insights/stable/2019-03-01/metricBaselines_API.json
  - Microsoft.Insights/stable/2021-05-01/metricDefinitions_API.json
  - Microsoft.Insights/stable/2021-05-01/metrics_API.json
  - Microsoft.Insights/stable/2021-05-01/operations_API.json
directive:
  - from: metricBaselines_API.json
    where: $.parameters
    transform: delete $["MetricNamespaceParameter"]
    reason: Description doesn't match, the definition will be "inherit" from metrics_API.json
  - from: metricBaselines_API.json
    where: $.parameters
    transform: delete $["MetricNamesParameter"]
    reason: Description doesn't match, the definition will be "inherit" from metrics_API.json
```

### Tag: package-2021-08-scheduledqueryrules

These settings apply only when `--tag=package-2021-08-scheduledqueryrules` is specified on the command line

```yaml $(tag) == 'package-2021-08-scheduledqueryrules'
input-file:
  - Microsoft.Insights/stable/2021-08-01/scheduledQueryRule_API.json
```

### Tag: package-2022-02-01-preview-only

These settings apply only when `--tag=package-2022-02-01-preview-only` is specified on the command line.

```yaml $(tag) == 'package-2022-02-01-preview-only'
input-file:
  - Microsoft.Insights/preview/2021-09-01-preview/dataCollectionEndpoints_API.json
  - Microsoft.Insights/preview/2021-09-01-preview/dataCollectionRuleAssociations_API.json
  - Microsoft.Insights/preview/2021-09-01-preview/dataCollectionRules_API.json
```

### Tag: package-2021-09

These settings apply only when `--tag=package-2021-09` is specified on the command line

```yaml $(tag) == 'package-2021-09'
input-file:
  - Microsoft.Insights/stable/2015-04-01/autoscale_API.json
  - Microsoft.Insights/stable/2015-04-01/operations_API.json
  - Microsoft.Insights/stable/2016-03-01/alertRulesIncidents_API.json
  - Microsoft.Insights/stable/2016-03-01/alertRules_API.json
  - Microsoft.Insights/stable/2016-03-01/logProfiles_API.json
  - Microsoft.Insights/preview/2017-05-01-preview/diagnosticsSettings_API.json
  - Microsoft.Insights/preview/2017-05-01-preview/diagnosticsSettingsCategories_API.json
  - Microsoft.Insights/stable/2021-09-01/actionGroups_API.json
  - Microsoft.Insights/stable/2015-04-01/activityLogs_API.json
  - Microsoft.Insights/stable/2015-04-01/eventCategories_API.json
  - Microsoft.Insights/stable/2015-04-01/tenantActivityLogs_API.json
  - Microsoft.Insights/stable/2018-01-01/metricDefinitions_API.json
  - Microsoft.Insights/stable/2018-01-01/metrics_API.json
  - Microsoft.Insights/stable/2019-03-01/metricBaselines_API.json
  - Microsoft.Insights/stable/2018-03-01/metricAlert_API.json
  - Microsoft.Insights/stable/2018-04-16/scheduledQueryRule_API.json
  - Microsoft.Insights/preview/2017-12-01-preview/metricNamespaces_API.json
  - Microsoft.Insights/preview/2018-11-27-preview/vmInsightsOnboarding_API.json
  - Microsoft.Insights/preview/2019-10-17-preview/privateLinkScopes_API.json
  - Microsoft.Insights/stable/2020-10-01/activityLogAlerts_API.json
  - Microsoft.Insights/stable/2021-04-01/dataCollectionEndpoints_API.json
  - Microsoft.Insights/stable/2021-04-01/dataCollectionRuleAssociations_API.json
  - Microsoft.Insights/stable/2021-04-01/dataCollectionRules_API.json
```

### Tag: package-2021-09-01-only

These settings apply only when `--tag=package-2021-09-01-only` is specified on the command line.

```yaml $(tag) == 'package-2021-09-01-only'
input-file:
  - Microsoft.Insights/stable/2021-09-01/actionGroups_API.json
```

### Tag: package-2021-08

These settings apply only when `--tag=package-2021-08` is specified on the command line.

```yaml $(tag) == 'package-2021-08'
input-file:
  - Microsoft.Insights/stable/2021-08-01/scheduledQueryRule_API.json
```

### Tag: package-2021-07

These settings apply only when `--tag=package-2021-07` is specified on the command line

```yaml $(tag) == 'package-2021-07'
input-file:
  - Microsoft.Insights/stable/2015-04-01/autoscale_API.json
  - Microsoft.Insights/stable/2015-04-01/operations_API.json
  - Microsoft.Insights/stable/2016-03-01/alertRulesIncidents_API.json
  - Microsoft.Insights/stable/2016-03-01/alertRules_API.json
  - Microsoft.Insights/stable/2016-03-01/logProfiles_API.json
  - Microsoft.Insights/preview/2017-05-01-preview/diagnosticsSettings_API.json
  - Microsoft.Insights/preview/2017-05-01-preview/diagnosticsSettingsCategories_API.json
  - Microsoft.Insights/stable/2019-06-01/actionGroups_API.json
  - Microsoft.Insights/stable/2015-04-01/activityLogs_API.json
  - Microsoft.Insights/stable/2015-04-01/eventCategories_API.json
  - Microsoft.Insights/stable/2015-04-01/tenantActivityLogs_API.json
  - Microsoft.Insights/stable/2018-01-01/metricDefinitions_API.json
  - Microsoft.Insights/stable/2018-01-01/metrics_API.json
  - Microsoft.Insights/stable/2019-03-01/metricBaselines_API.json
  - Microsoft.Insights/stable/2018-03-01/metricAlert_API.json
  - Microsoft.Insights/stable/2018-04-16/scheduledQueryRule_API.json
  - Microsoft.Insights/preview/2017-12-01-preview/metricNamespaces_API.json
  - Microsoft.Insights/preview/2018-11-27-preview/vmInsightsOnboarding_API.json
  - Microsoft.Insights/preview/2019-10-17-preview/privateLinkScopes_API.json
  - Microsoft.Insights/stable/2020-10-01/activityLogAlerts_API.json
  - Microsoft.Insights/stable/2021-04-01/dataCollectionEndpoints_API.json
  - Microsoft.Insights/stable/2021-04-01/dataCollectionRuleAssociations_API.json
  - Microsoft.Insights/stable/2021-04-01/dataCollectionRules_API.json
```

### Tag: package-2021-07-01-preview-only

These settings apply only when `--tag=package-2021-07-01-preview-only` is specified on the command line.

```yaml $(tag) == 'package-2021-07-01-preview-only'
input-file:
  - Microsoft.Insights/preview/2021-07-01-preview/privateLinkScopes_API.json
```

### Tag: package-2021-04

These settings apply only when `--tag=package-2021-04` is specified on the command line.

```yaml $(tag) == 'package-2021-04'
input-file:
  - Microsoft.Insights/stable/2015-04-01/autoscale_API.json
  - Microsoft.Insights/stable/2015-04-01/operations_API.json
  - Microsoft.Insights/stable/2016-03-01/alertRulesIncidents_API.json
  - Microsoft.Insights/stable/2016-03-01/alertRules_API.json
  - Microsoft.Insights/stable/2016-03-01/logProfiles_API.json
  - Microsoft.Insights/preview/2017-05-01-preview/diagnosticsSettings_API.json
  - Microsoft.Insights/preview/2017-05-01-preview/diagnosticsSettingsCategories_API.json
  - Microsoft.Insights/stable/2019-06-01/actionGroups_API.json
  - Microsoft.Insights/stable/2015-04-01/activityLogs_API.json
  - Microsoft.Insights/stable/2015-04-01/eventCategories_API.json
  - Microsoft.Insights/stable/2015-04-01/tenantActivityLogs_API.json
  - Microsoft.Insights/stable/2018-01-01/metricDefinitions_API.json
  - Microsoft.Insights/stable/2018-01-01/metrics_API.json
  - Microsoft.Insights/stable/2019-03-01/metricBaselines_API.json
  - Microsoft.Insights/stable/2018-03-01/metricAlert_API.json
  - Microsoft.Insights/stable/2018-04-16/scheduledQueryRule_API.json
  - Microsoft.Insights/preview/2017-12-01-preview/metricNamespaces_API.json
  - Microsoft.Insights/preview/2018-11-27-preview/vmInsightsOnboarding_API.json
  - Microsoft.Insights/preview/2019-10-17-preview/privateLinkScopes_API.json
  - Microsoft.Insights/stable/2017-04-01/activityLogAlerts_API.json
  - Microsoft.Insights/stable/2021-04-01/dataCollectionEndpoints_API.json
  - Microsoft.Insights/stable/2021-04-01/dataCollectionRuleAssociations_API.json
  - Microsoft.Insights/stable/2021-04-01/dataCollectionRules_API.json
```

### Tag: package-2021-05-only

These settings apply only when `--tag=package-2021-05-only` is specified on the command line.

```yaml $(tag) == 'package-2021-05-only'
input-file:
  - Microsoft.Insights/stable/2021-05-01/metrics_API.json
  - Microsoft.Insights/stable/2021-05-01/metricDefinitions_API.json
  - Microsoft.Insights/stable/2021-05-01/operations_API.json
```

### Tag: package-2021-05-01-preview-only

These settings apply only when `--tag=package-2021-05-01-preview-only` is specified on the command line.

```yaml $(tag) == 'package-2021-05-01-preview-only'
input-file:
  - Microsoft.Insights/preview/2021-05-01-preview/autoscale_API.json
  - Microsoft.Insights/preview/2021-05-01-preview/diagnosticsSettings_API.json
  - Microsoft.Insights/preview/2021-05-01-preview/diagnosticsSettingsCategories_API.json
  - Microsoft.Insights/preview/2021-05-01-preview/managementGroupDiagnosticSettings_API.json
  - Microsoft.Insights/preview/2021-05-01-preview/subscriptionDiagnosticsSettings_API.json
```

### Tag: package-2021-04-only

```yaml $(tag) == 'package-2021-04-only'
input-file:
  - Microsoft.Insights/stable/2021-04-01/dataCollectionEndpoints_API.json
  - Microsoft.Insights/stable/2021-04-01/dataCollectionRuleAssociations_API.json
  - Microsoft.Insights/stable/2021-04-01/dataCollectionRules_API.json
```

### Tag: package-2021-02-preview-only

These settings apply only when `--tag=package-2021-02-preview-only` is specified on the command line.

```yaml $(tag) == 'package-2021-02-preview-only'
input-file:
  - Microsoft.Insights/preview/2021-02-01-preview/scheduledQueryRule_API.json
```

### Tag: package-2020-10-only

These settings apply only when `--tag=package-2020-10-only` is specified on the command line.

```yaml $(tag) == 'package-2020-10-only'
input-file:
  - Microsoft.Insights/stable/2020-10-01/activityLogAlerts_API.json
```

### Tag: package-2020-05-preview-only

These settings apply only when `--tag=package-2020-05-preview-only` is specified on the command line.

```yaml $(tag) == 'package-2020-05-preview-only'
input-file:
  - Microsoft.Insights/preview/2020-05-01-preview/scheduledQueryRule_API.json
```

### Tag: package-2020-01-01-preview-only

These settings apply only when `--tag=package-2020-01-01-preview-only` is specified on the command line.

```yaml $(tag) == 'package-2020-01-01-preview-only'
input-file:
  - Microsoft.Insights/preview/2020-01-01-preview/managementGroupDiagnosticSettings_API.json
```

### Tag: package-2020-03

These settings apply only when `--tag=package-2020-03` is specified on the command line.

```yaml $(tag) == 'package-2020-03'
input-file:
  - Microsoft.Insights/stable/2015-04-01/autoscale_API.json
  - Microsoft.Insights/stable/2015-04-01/operations_API.json
  - Microsoft.Insights/stable/2016-03-01/alertRulesIncidents_API.json
  - Microsoft.Insights/stable/2016-03-01/alertRules_API.json
  - Microsoft.Insights/stable/2016-03-01/logProfiles_API.json
  - Microsoft.Insights/preview/2017-05-01-preview/diagnosticsSettings_API.json
  - Microsoft.Insights/preview/2017-05-01-preview/diagnosticsSettingsCategories_API.json
  - Microsoft.Insights/stable/2019-06-01/actionGroups_API.json
  - Microsoft.Insights/stable/2017-04-01/activityLogAlerts_API.json
  - Microsoft.Insights/stable/2015-04-01/activityLogs_API.json
  - Microsoft.Insights/stable/2015-04-01/eventCategories_API.json
  - Microsoft.Insights/stable/2015-04-01/tenantActivityLogs_API.json
  - Microsoft.Insights/stable/2018-01-01/metricDefinitions_API.json
  - Microsoft.Insights/stable/2018-01-01/metrics_API.json
  - Microsoft.Insights/stable/2019-03-01/metricBaselines_API.json
  - Microsoft.Insights/stable/2018-03-01/metricAlert_API.json
  - Microsoft.Insights/stable/2018-04-16/scheduledQueryRule_API.json
  - Microsoft.Insights/preview/2017-12-01-preview/metricNamespaces_API.json
  - Microsoft.Insights/preview/2018-11-27-preview/vmInsightsOnboarding_API.json
  - Microsoft.Insights/preview/2019-10-17-preview/privateLinkScopes_API.json
```

### Tag: package-2019-11

These settings apply only when `--tag=package-2019-11` is specified on the command line.

```yaml $(tag) == 'package-2019-11'
input-file:
  - Microsoft.Insights/stable/2015-04-01/autoscale_API.json
  - Microsoft.Insights/stable/2015-04-01/operations_API.json
  - Microsoft.Insights/stable/2016-03-01/alertRulesIncidents_API.json
  - Microsoft.Insights/stable/2016-03-01/alertRules_API.json
  - Microsoft.Insights/stable/2016-03-01/logProfiles_API.json
  - Microsoft.Insights/preview/2017-05-01-preview/diagnosticsSettings_API.json
  - Microsoft.Insights/preview/2017-05-01-preview/subscriptionDiagnosticsSettings_API.json
  - Microsoft.Insights/preview/2017-05-01-preview/diagnosticsSettingsCategories_API.json
  - Microsoft.Insights/stable/2019-06-01/actionGroups_API.json
  - Microsoft.Insights/stable/2017-04-01/activityLogAlerts_API.json
  - Microsoft.Insights/stable/2015-04-01/activityLogs_API.json
  - Microsoft.Insights/stable/2015-04-01/eventCategories_API.json
  - Microsoft.Insights/stable/2015-04-01/tenantActivityLogs_API.json
  - Microsoft.Insights/stable/2018-01-01/metricDefinitions_API.json
  - Microsoft.Insights/stable/2018-01-01/metrics_API.json
  - Microsoft.Insights/stable/2019-03-01/metricBaselines_API.json
  - Microsoft.Insights/stable/2018-03-01/metricAlert_API.json
  - Microsoft.Insights/stable/2018-04-16/scheduledQueryRule_API.json
  - Microsoft.Insights/preview/2017-12-01-preview/metricNamespaces_API.json
  - Microsoft.Insights/preview/2018-11-27-preview/vmInsightsOnboarding_API.json
  - Microsoft.Insights/preview/2019-10-17-preview/privateLinkScopes_API.json
```

### Tag: package-2019-10-17-preview-only

These settings apply only when `--tag=package-2019-10-17-preview-only` is specified on the command line.

```yaml $(tag) == 'package-2019-10-17-preview-only'
input-file:
  - Microsoft.Insights/preview/2019-10-17-preview/privateLinkScopes_API.json
```

### Tag: package-2019-07-only

These settings apply only when `--tag=package-2019-07-only` is specified on the command line.

```yaml $(tag) == 'package-2019-07-only'
input-file:
  - Microsoft.Insights/stable/2019-07-01/metrics_API.json
  - Microsoft.Insights/stable/2019-07-01/operations_API.json
```

### Tag: package-2019-06

These settings apply only when `--tag=package-2019-06` is specified on the command line.

```yaml $(tag) == 'package-2019-06'
input-file:
  - Microsoft.Insights/stable/2015-04-01/autoscale_API.json
  - Microsoft.Insights/stable/2015-04-01/operations_API.json
  - Microsoft.Insights/stable/2016-03-01/alertRulesIncidents_API.json
  - Microsoft.Insights/stable/2016-03-01/alertRules_API.json
  - Microsoft.Insights/stable/2016-03-01/logProfiles_API.json
  - Microsoft.Insights/preview/2017-05-01-preview/diagnosticsSettings_API.json
  - Microsoft.Insights/preview/2017-05-01-preview/diagnosticsSettingsCategories_API.json
  - Microsoft.Insights/stable/2019-06-01/actionGroups_API.json
  - Microsoft.Insights/stable/2017-04-01/activityLogAlerts_API.json
  - Microsoft.Insights/stable/2015-04-01/activityLogs_API.json
  - Microsoft.Insights/stable/2015-04-01/eventCategories_API.json
  - Microsoft.Insights/stable/2015-04-01/tenantActivityLogs_API.json
  - Microsoft.Insights/stable/2018-01-01/metricDefinitions_API.json
  - Microsoft.Insights/stable/2018-01-01/metrics_API.json
  - Microsoft.Insights/stable/2019-03-01/metricBaselines_API.json
  - Microsoft.Insights/stable/2018-03-01/metricAlert_API.json
  - Microsoft.Insights/stable/2018-04-16/scheduledQueryRule_API.json
  - Microsoft.Insights/preview/2017-12-01-preview/metricNamespaces_API.json
  - Microsoft.Insights/preview/2018-11-27-preview/vmInsightsOnboarding_API.json
```

### Tag: package-2019-03

These settings apply only when `--tag=package-2019-03` is specified on the command line.

```yaml $(tag) == 'package-2019-03'
input-file:
  - Microsoft.Insights/stable/2015-04-01/autoscale_API.json
  - Microsoft.Insights/stable/2015-04-01/operations_API.json
  - Microsoft.Insights/stable/2016-03-01/alertRulesIncidents_API.json
  - Microsoft.Insights/stable/2016-03-01/alertRules_API.json
  - Microsoft.Insights/stable/2016-03-01/logProfiles_API.json
  - Microsoft.Insights/preview/2017-05-01-preview/diagnosticsSettings_API.json
  - Microsoft.Insights/preview/2017-05-01-preview/diagnosticsSettingsCategories_API.json
  - Microsoft.Insights/stable/2019-03-01/actionGroups_API.json
  - Microsoft.Insights/stable/2017-04-01/activityLogAlerts_API.json
  - Microsoft.Insights/stable/2015-04-01/activityLogs_API.json
  - Microsoft.Insights/stable/2015-04-01/eventCategories_API.json
  - Microsoft.Insights/stable/2015-04-01/tenantActivityLogs_API.json
  - Microsoft.Insights/stable/2018-01-01/metricDefinitions_API.json
  - Microsoft.Insights/stable/2018-01-01/metrics_API.json
  - Microsoft.Insights/stable/2019-03-01/metricBaselines_API.json
  - Microsoft.Insights/stable/2018-03-01/metricAlert_API.json
  - Microsoft.Insights/stable/2018-04-16/scheduledQueryRule_API.json
  - Microsoft.Insights/preview/2017-12-01-preview/metricNamespaces_API.json
  - Microsoft.Insights/preview/2018-11-27-preview/vmInsightsOnboarding_API.json
```

### Tag: package-2018-11-preview

These settings apply only when `--tag=package-2018-11-preview` is specified on the command line.

```yaml $(tag) == 'package-2018-11-preview'
input-file:
  - Microsoft.Insights/stable/2015-04-01/autoscale_API.json
  - Microsoft.Insights/stable/2015-04-01/operations_API.json
  - Microsoft.Insights/stable/2016-03-01/alertRulesIncidents_API.json
  - Microsoft.Insights/stable/2016-03-01/alertRules_API.json
  - Microsoft.Insights/stable/2016-03-01/logProfiles_API.json
  - Microsoft.Insights/preview/2017-05-01-preview/diagnosticsSettings_API.json
  - Microsoft.Insights/preview/2017-05-01-preview/diagnosticsSettingsCategories_API.json
  - Microsoft.Insights/stable/2018-09-01/actionGroups_API.json
  - Microsoft.Insights/stable/2017-04-01/activityLogAlerts_API.json
  - Microsoft.Insights/stable/2015-04-01/activityLogs_API.json
  - Microsoft.Insights/stable/2015-04-01/eventCategories_API.json
  - Microsoft.Insights/stable/2015-04-01/tenantActivityLogs_API.json
  - Microsoft.Insights/stable/2018-01-01/metricDefinitions_API.json
  - Microsoft.Insights/stable/2018-01-01/metrics_API.json
  - Microsoft.Insights/stable/2018-03-01/metricAlert_API.json
  - Microsoft.Insights/stable/2018-04-16/scheduledQueryRule_API.json
  - Microsoft.Insights/preview/2017-12-01-preview/metricNamespaces_API.json
  - Microsoft.Insights/preview/2018-11-27-preview/vmInsightsOnboarding_API.json
```

### Tag: package-2018-09

These settings apply only when `--tag=package-2018-09` is specified on the command line.

```yaml $(tag) == 'package-2018-09'
input-file:
  - Microsoft.Insights/stable/2015-04-01/autoscale_API.json
  - Microsoft.Insights/stable/2015-04-01/operations_API.json
  - Microsoft.Insights/stable/2016-03-01/alertRulesIncidents_API.json
  - Microsoft.Insights/stable/2016-03-01/alertRules_API.json
  - Microsoft.Insights/stable/2016-03-01/logProfiles_API.json
  - Microsoft.Insights/preview/2017-05-01-preview/diagnosticsSettings_API.json
  - Microsoft.Insights/preview/2017-05-01-preview/diagnosticsSettingsCategories_API.json
  - Microsoft.Insights/stable/2018-09-01/actionGroups_API.json
  - Microsoft.Insights/stable/2017-04-01/activityLogAlerts_API.json
  - Microsoft.Insights/stable/2015-04-01/activityLogs_API.json
  - Microsoft.Insights/stable/2015-04-01/eventCategories_API.json
  - Microsoft.Insights/stable/2015-04-01/tenantActivityLogs_API.json
  - Microsoft.Insights/stable/2018-01-01/metricDefinitions_API.json
  - Microsoft.Insights/stable/2018-01-01/metrics_API.json
  - Microsoft.Insights/stable/2018-03-01/metricAlert_API.json
  - Microsoft.Insights/stable/2018-04-16/scheduledQueryRule_API.json
  - Microsoft.Insights/stable/2018-09-01/metricBaselines_API.json
```

### Tag: package-2018-03

These settings apply only when `--tag=package-2018-03` is specified on the command line.

```yaml $(tag) == 'package-2018-03'
input-file:
  - Microsoft.Insights/stable/2015-04-01/autoscale_API.json
  - Microsoft.Insights/stable/2015-04-01/operations_API.json
  - Microsoft.Insights/stable/2016-03-01/alertRulesIncidents_API.json
  - Microsoft.Insights/stable/2016-03-01/alertRules_API.json
  - Microsoft.Insights/stable/2016-03-01/logProfiles_API.json
  - Microsoft.Insights/preview/2017-05-01-preview/diagnosticsSettings_API.json
  - Microsoft.Insights/preview/2017-05-01-preview/diagnosticsSettingsCategories_API.json
  - Microsoft.Insights/stable/2018-03-01/actionGroups_API.json
  - Microsoft.Insights/stable/2017-04-01/activityLogAlerts_API.json
  - Microsoft.Insights/stable/2015-04-01/activityLogs_API.json
  - Microsoft.Insights/stable/2015-04-01/eventCategories_API.json
  - Microsoft.Insights/stable/2015-04-01/tenantActivityLogs_API.json
  - Microsoft.Insights/stable/2018-01-01/metricDefinitions_API.json
  - Microsoft.Insights/stable/2018-01-01/metrics_API.json
  - Microsoft.Insights/stable/2018-03-01/metricAlert_API.json
  - Microsoft.Insights/stable/2018-04-16/scheduledQueryRule_API.json
```

### Tag: package-2018-02-preview

These settings apply only when `--tag=package-2018-02-preview` is specified on the command line.

```yaml $(tag) == 'package-2018-02-preview'
input-file:
  - Microsoft.Insights/stable/2015-04-01/autoscale_API.json
  - Microsoft.Insights/stable/2015-04-01/operations_API.json
  - Microsoft.Insights/stable/2016-03-01/alertRulesIncidents_API.json
  - Microsoft.Insights/stable/2016-03-01/alertRules_API.json
  - Microsoft.Insights/stable/2016-03-01/logProfiles_API.json
  - Microsoft.Insights/preview/2017-05-01-preview/diagnosticsSettings_API.json
  - Microsoft.Insights/preview/2017-05-01-preview/diagnosticsSettingsCategories_API.json
  - Microsoft.Insights/stable/2017-04-01/actionGroups_API.json
  - Microsoft.Insights/stable/2017-04-01/activityLogAlerts_API.json
  - Microsoft.Insights/stable/2015-04-01/activityLogs_API.json
  - Microsoft.Insights/stable/2015-04-01/eventCategories_API.json
  - Microsoft.Insights/stable/2015-04-01/tenantActivityLogs_API.json
  - Microsoft.Insights/stable/2018-01-01/metricDefinitions_API.json
  - Microsoft.Insights/stable/2018-01-01/metrics_API.json
```

### Tag: package-2017-12

These settings apply only when `--tag=package-2017-12` is specified on the command line.

```yaml $(tag) == 'package-2017-12'
input-file:
  - Microsoft.Insights/stable/2015-04-01/autoscale_API.json
  - Microsoft.Insights/stable/2015-04-01/operations_API.json
  - Microsoft.Insights/stable/2016-03-01/alertRulesIncidents_API.json
  - Microsoft.Insights/stable/2016-03-01/alertRules_API.json
  - Microsoft.Insights/stable/2016-03-01/logProfiles_API.json
  - Microsoft.Insights/preview/2017-05-01-preview/diagnosticsSettings_API.json
  - Microsoft.Insights/preview/2017-05-01-preview/diagnosticsSettingsCategories_API.json
  - Microsoft.Insights/stable/2017-04-01/actionGroups_API.json
  - Microsoft.Insights/stable/2017-04-01/activityLogAlerts_API.json
  - Microsoft.Insights/stable/2015-04-01/activityLogs_API.json
  - Microsoft.Insights/stable/2015-04-01/eventCategories_API.json
  - Microsoft.Insights/stable/2015-04-01/tenantActivityLogs_API.json
  - Microsoft.Insights/preview/2017-05-01-preview/metricDefinitions_API.json
  - Microsoft.Insights/preview/2017-05-01-preview/metrics_API.json
```

### Tag: package-2017-09

These settings apply only when `--tag=package-2017-09` is specified on the command line.

```yaml $(tag) == 'package-2017-09'
input-file:
  - Microsoft.Insights/stable/2015-04-01/autoscale_API.json
  - Microsoft.Insights/stable/2015-04-01/operations_API.json
  - Microsoft.Insights/stable/2016-03-01/alertRulesIncidents_API.json
  - Microsoft.Insights/stable/2016-03-01/alertRules_API.json
  - Microsoft.Insights/stable/2016-03-01/logProfiles_API.json
  - Microsoft.Insights/preview/2017-05-01-preview/diagnosticsSettings_API.json
  - Microsoft.Insights/preview/2017-05-01-preview/diagnosticsSettingsCategories_API.json
  - Microsoft.Insights/stable/2018-09-01/actionGroups_API.json
  - Microsoft.Insights/stable/2017-04-01/activityLogAlerts_API.json
  - Microsoft.Insights/stable/2015-04-01/activityLogs_API.json
  - Microsoft.Insights/stable/2015-04-01/eventCategories_API.json
  - Microsoft.Insights/stable/2015-04-01/tenantActivityLogs_API.json
  - Microsoft.Insights/preview/2017-05-01-preview/metricDefinitions_API.json
  - Microsoft.Insights/preview/2017-05-01-preview/metrics_API.json
```

### Tag: package-2017-09-preview-only

These settings apply only when `--tag=package-2017-09-preview-only` is specified on the command line.

```yaml $(tag) == 'package-2017-09-preview-only'
input-file:
  - Microsoft.Insights/preview/2017-09-01-preview/operations_API.json
  - Microsoft.Insights/preview/2017-09-01-preview/metricDefinitions_API.json
  - Microsoft.Insights/preview/2017-09-01-preview/metrics_API.json
```

### Tag: package-2017-08

These settings apply only when `--tag=package-2017-08` is specified on the command line.

```yaml $(tag) == 'package-2017-08'
input-file:
  - Microsoft.Insights/stable/2015-04-01/autoscale_API.json
  - Microsoft.Insights/stable/2015-04-01/operations_API.json
  - Microsoft.Insights/stable/2016-03-01/alertRulesIncidents_API.json
  - Microsoft.Insights/stable/2016-03-01/alertRules_API.json
  - Microsoft.Insights/stable/2016-03-01/logProfiles_API.json
  - Microsoft.Insights/preview/2017-05-01-preview/diagnosticsSettings_API.json
  - Microsoft.Insights/preview/2017-05-01-preview/diagnosticsSettingsCategories_API.json
  - Microsoft.Insights/stable/2017-04-01/actionGroups_API.json
  - Microsoft.Insights/stable/2017-04-01/activityLogAlerts_API.json
```

### Tag: package-2019-11-01-preview-only

These settings apply only when `--tag=package-2019-11-01-preview-only` is specified on the command line.

```yaml $(tag) == 'package-2019-11-01-preview-only'
input-file:
  - Microsoft.Insights/preview/2019-11-01-preview/dataCollectionRuleAssociations_API.json
  - Microsoft.Insights/preview/2019-11-01-preview/dataCollectionRules_API.json
```

### Tag: package-2019-06-01-only

These settings apply only when `--tag=package-2019-06-01-only` is specified on the command line.

```yaml $(tag) == 'package-2019-06-01-only'
input-file:
  - Microsoft.Insights/stable/2019-06-01/actionGroups_API.json
```

### Tag: package-2019-03-01-only

These settings apply only when `--tag=package-2019-03-01-only` is specified on the command line.

```yaml $(tag) == 'package-2019-03-01-only'
input-file:
  - Microsoft.Insights/stable/2019-03-01/actionGroups_API.json
  - Microsoft.Insights/stable/2019-03-01/metricBaselines_API.json
```

### Tag: package-2018-11-27-preview-only

These settings apply only when `--tag=package-2018-11-27-preview-only` is specified on the command line.

```yaml $(tag) == 'package-2018-11-27-preview-only'
input-file:
  - Microsoft.Insights/preview/2018-11-27-preview/vmInsightsOnboarding_API.json
```

### Tag: package-2018-09-01-only

These settings apply only when `--tag=package-2018-09-01-only` is specified on the command line.

```yaml $(tag) == 'package-2018-09-01-only'
input-file:
  - Microsoft.Insights/stable/2018-09-01/actionGroups_API.json
```

### Tag: package-2018-09-01-python-only

These settings apply only when `--tag=package-2018-09-01-python-only` is specified on the command line.

```yaml $(tag) == 'package-2018-09-01-python-only'
input-file:
  - Microsoft.Insights/stable/2018-09-01/actionGroups_API.json
  - Microsoft.Insights/stable/2018-09-01/metricBaselines_API.json
```

### Tag: package-2018-06-01-preview-only

These settings apply only when `--tag=package-2018-06-01-preview-only` is specified on the command line.

```yaml $(tag) == 'package-2018-06-01-preview-only'
input-file:
  - Microsoft.Insights/preview/2018-06-01-preview/guestDiagnosticSettingsAssociation_API.json
  - Microsoft.Insights/preview/2018-06-01-preview/guestDiagnosticSettings_API.json
```

### Tag: package-2018-04-16-only

These settings apply only when `--tag=package-2018-04-16-only` is specified on the command line.

```yaml $(tag) == 'package-2018-04-16-only'
input-file:
  - Microsoft.Insights/stable/2018-04-16/scheduledQueryRule_API.json
```

### Tag: package-2018-03-01-only

These settings apply only when `--tag=package-2018-03-01-only` is specified on the command line.

```yaml $(tag) == 'package-2018-03-01-only'
input-file:
  - Microsoft.Insights/stable/2018-03-01/actionGroups_API.json
  - Microsoft.Insights/stable/2018-03-01/metricAlert_API.json
```

### Tag: package-2018-01-01-only

These settings apply only when `--tag=package-2018-01-01-only` is specified on the command line.

```yaml $(tag) == 'package-2018-01-01-only'
input-file:
  - Microsoft.Insights/stable/2018-01-01/metricDefinitions_API.json
  - Microsoft.Insights/stable/2018-01-01/metrics_API.json
```

### Tag: package-2017-12-01-preview-only

These settings apply only when `--tag=package-2017-12-01-preview-only` is specified on the command line.

```yaml $(tag) == 'package-2017-12-01-preview-only'
input-file:
  - Microsoft.Insights/preview/2017-12-01-preview/metricNamespaces_API.json
```

### Tag: package-2017-05-01-preview-only

These settings apply only when `--tag=package-2017-05-01-preview-only` is specified on the command line.

```yaml $(tag) == 'package-2017-05-01-preview-only'
input-file:
  - Microsoft.Insights/preview/2017-05-01-preview/diagnosticsSettingsCategories_API.json
  - Microsoft.Insights/preview/2017-05-01-preview/diagnosticsSettings_API.json
  - Microsoft.Insights/preview/2017-05-01-preview/metricDefinitions_API.json
  - Microsoft.Insights/preview/2017-05-01-preview/metrics_API.json
  - Microsoft.Insights/preview/2017-05-01-preview/subscriptionDiagnosticsSettings_API.json
```

### Tag: package-2017-04-01-only

These settings apply only when `--tag=package-2017-04-01-only` is specified on the command line.

```yaml $(tag) == 'package-2017-04-01-only'
input-file:
  - Microsoft.Insights/stable/2017-04-01/actionGroups_API.json
  - Microsoft.Insights/stable/2017-04-01/activityLogAlerts_API.json
```

### Tag: package-2017-03-01-preview-only

These settings apply only when `--tag=package-2017-03-01-preview-only` is specified on the command line.

```yaml $(tag) == 'package-2017-03-01-preview-only'
input-file:
  - Microsoft.Insights/preview/2017-03-01-preview/activityLogAlerts_API.json
```

### Tag: package-2016-09-01-only

These settings apply only when `--tag=package-2016-09-01-only` is specified on the command line.

```yaml $(tag) == 'package-2016-09-01-only'
input-file:
  - Microsoft.Insights/stable/2016-09-01/metrics_API.json
  - Microsoft.Insights/stable/2016-09-01/serviceDiagnosticsSettings_API.json
```

### Tag: package-2016-06-only

These settings apply only when `--tag=package-2016-06-only` is specified on the command line.

```yaml $(tag) == 'package-2016-06-only'
input-file:
  - Microsoft.Insights/stable/2016-06-01/metrics_API.json
  - Microsoft.Insights/stable/2016-06-01/operations_API.json
```

### Tag: package-2016-03-01-only

These settings apply only when `--tag=package-2016-03-01-only` is specified on the command line.

```yaml $(tag) == 'package-2016-03-01-only'
input-file:
  - Microsoft.Insights/stable/2016-03-01/alertRulesIncidents_API.json
  - Microsoft.Insights/stable/2016-03-01/alertRules_API.json
  - Microsoft.Insights/stable/2016-03-01/logProfiles_API.json
  - Microsoft.Insights/stable/2016-03-01/metricDefinitions_API.json
```

### Tag: package-2015-07-01-only

These settings apply only when `--tag=package-2015-07-01-only` is specified on the command line.

```yaml $(tag) == 'package-2015-07-01-only'
input-file:
  - Microsoft.Insights/stable/2015-07-01/serviceDiagnosticsSettings_API.json
  - Microsoft.Insights/stable/2015-07-01/metricDefinitions_API.json
  - Microsoft.Insights/stable/2014-04-01/alertRules_API.json
  - Microsoft.Insights/stable/2015-07-01/operations_API.json
```

### Tag: package-2015-07-01-python-only

These settings apply only when `--tag=package-2015-07-01-python-only` is specified on the command line.

```yaml $(tag) == 'package-2015-07-01-python-only'
input-file:
  - Microsoft.Insights/stable/2015-07-01/serviceDiagnosticsSettings_API.json
  - Microsoft.Insights/stable/2015-07-01/metricDefinitions_API.json
  - Microsoft.Insights/stable/2015-07-01/operations_API.json
```

### Tag: package-2015-04-01-only

These settings apply only when `--tag=package-2015-04-01-only` is specified on the command line.

```yaml $(tag) == 'package-2015-04-01-only'
input-file:
  - Microsoft.Insights/stable/2015-04-01/activityLogs_API.json
  - Microsoft.Insights/stable/2015-04-01/autoscale_API.json
  - Microsoft.Insights/stable/2015-04-01/eventCategories_API.json
  - Microsoft.Insights/stable/2015-04-01/operations_API.json
  - Microsoft.Insights/stable/2015-04-01/tenantActivityLogs_API.json
  - Microsoft.Insights/stable/2014-04-01/alertRules_API.json
```

### Tag: package-2015-04-01-python-only

These settings apply only when `--tag=package-2015-04-01-python-only` is specified on the command line.

```yaml $(tag) == 'package-2015-04-01-python-only'
input-file:
  - Microsoft.Insights/stable/2015-04-01/activityLogs_API.json
  - Microsoft.Insights/stable/2015-04-01/autoscale_API.json
  - Microsoft.Insights/stable/2015-04-01/eventCategories_API.json
  - Microsoft.Insights/stable/2015-04-01/operations_API.json
  - Microsoft.Insights/stable/2015-04-01/tenantActivityLogs_API.json
```

### Tag: package-2014-04-01-only

These settings apply only when `--tag=package-2014-04-01-only` is specified on the command line.

```yaml $(tag) == 'package-2014-04-01-only'
input-file:
  - Microsoft.Insights/stable/2014-04-01/alertRules_API.json
  - Microsoft.Insights/stable/2014-04-01/autoscale_API.json
```

---

# Code Generation

## Swagger to SDK

This section describes what SDK should be generated by the automatic system.
This is not used by Autorest itself.

```yaml $(swagger-to-sdk)
swagger-to-sdk:
  - repo: azure-sdk-for-net-track2
  - repo: azure-sdk-for-python
  - repo: azure-sdk-for-java
  - repo: azure-sdk-for-go
  - repo: azure-sdk-for-js
  - repo: azure-sdk-for-node
  - repo: azure-sdk-for-ruby
    after_scripts:
      - bundle install && rake arm:regen_all_profiles['azure_mgmt_monitor']
  - repo: azure-resource-manager-schemas
  - repo: azure-powershell
```

## Python

See configuration in [readme.python.md](./readme.python.md)

## Go

See configuration in [readme.go.md](./readme.go.md)

## Java

See configuration in [readme.java.md](./readme.java.md)

# Validation

## Suppression

```yaml
directive:
  - suppress: R4009
    from: privateLinkScopes_API.json
    reason: "Contract is defined in the Network RP private endpoint spec, can be updated by internal calls from Network RP. "
  - suppress: R3018
    from: privateLinkScopes_API.json
    where: $.definitions.PrivateEndpointConnectionProperties.properties.queryOnlyPrivateLinkResources
    reason: "This property indicates whether data coming through this private endpoint should restrict itself only to resources in the scope - it has only ''true'' or ''false'' options, so it fits boolean type."
  - suppress: R3018
    from: privateLinkScopes_API.json
    where: $.definitions.PrivateEndpointConnectionProperties.properties.ingestOnlyToPrivateLinkResources
    reason: "This property indicates whether data coming through this private endpoint should restrict itself only to resources in the scope - it has only ''true'' or ''false'' options, so it fits boolean type."
  - suppress: OperationsAPIImplementation
    from: privateLinkScopes_API.json
    where: $.paths
    reason: "Operations API is defined in a separate swagger spec for Microsoft.Insights namespace (https://github.com/Azure/azure-rest-api-specs/blob/master/specification/monitor/resource-manager/Microsoft.Insights/stable/2015-04-01/operations_API.json)"
  - suppress: R3016
    reason: The feature (polymorphic types) is in the process of deprecation and fixing this will require changes in the backend.
  - suppress: OperationsAPIImplementation
    from: dataCollectionEndpoints_API.json
    where: $.paths
    reason: "Operations API is defined in a separate swagger spec for Microsoft.Insights namespace (https://github.com/Azure/azure-rest-api-specs/blob/master/specification/monitor/resource-manager/Microsoft.Insights/stable/2015-04-01/operations_API.json)"
  - suppress: OperationsAPIImplementation
    from: dataCollectionRules_API.json
    where: $.paths
    reason: "Operations API is defined in a separate swagger spec for Microsoft.Insights namespace (https://github.com/Azure/azure-rest-api-specs/blob/master/specification/monitor/resource-manager/Microsoft.Insights/stable/2015-04-01/operations_API.json)"
  - suppress: OperationsAPIImplementation
    from: dataCollectionRuleAssociations_API.json
    where: $.paths
    reason: "Operations API is defined in a separate swagger spec for Microsoft.Insights namespace (https://github.com/Azure/azure-rest-api-specs/blob/master/specification/monitor/resource-manager/Microsoft.Insights/stable/2015-04-01/operations_API.json)"
  - suppress: MissingTypeObject
    from: metrics_API.json
    where: $.definitions.LocalizableString
    reason: "LocalizableString exists in other swaggers my team can not modify"
  - suppress: MissingTypeObject
    from: metricDefinitions_API.json
    where: $.definitions.LocalizableString
    reason: "LocalizableString exists in other swaggers my team can not modify"
  - suppress: OperationsAPIImplementation
    where: $.paths
    from: activityLogAlerts_API.json
    reason: "Operations API is defined in a separate swagger spec for Microsoft.Insights namespace (https://github.com/Azure/azure-rest-api-specs/blob/master/specification/monitor/resource-manager/Microsoft.Insights/stable/2015-04-01/operations_API.json)"
  - suppress: OperationsAPIImplementation
    where: $.paths
    from: scheduledQueryRule_API.json
    reason: "Operations API is defined in a separate swagger spec for Microsoft.Insights namespace (https://github.com/Azure/azure-rest-api-specs/blob/master/specification/monitor/resource-manager/Microsoft.Insights/stable/2015-04-01/operations_API.json)"
  - suppress: R4005
    where: $.definitions.Dimension.properties.operator
    from: scheduledQueryRule_API.json
    reason: "The discrepancy in the enum values is with an enum which is defined for a different service of a different team"
  - suppress: R3016
    where: $.definitions.Action.properties["odata.type"]
    reason: "This is an old field in a stable api version which is not camel cased"
  - suppress: EnumInsteadOfBoolean
    where: $.definitions.AlertRuleProperties.properties.enabled
    from: activityLogAlerts_API.json
    reason: "This property indicates whether the alert rule is enabled or not  - it has only ''true'' or ''false'' options, so it fits boolean type."
  - suppress: EnumInsteadOfBoolean
    where: $.definitions.AlertRulePatchProperties.properties.enabled
    from: activityLogAlerts_API.json
    reason: "This property indicates whether the alert rule is enabled or not  - it has only ''true'' or ''false'' options, so it fits boolean type."
  - suppress: DefaultErrorResponseSchema
    from: activityLogAlerts_API.json
    reason: "Updating the error response to the new format would be a breaking change."
  - suppress: DefaultErrorResponseSchema
    from: metricNamespaces_API.json
    reason: "Updating the error response to the new format would be a breaking change."
  - suppress: DefaultErrorResponseSchema
    from: metrics_API.json
    reason: "Updating the error response to the new format would be a breaking change."
  - suppress: DefaultErrorResponseSchema
    from: metricDefinitions_API.json
    reason: "Updating the error response to the new format would be a breaking change."
  - suppress: DefaultErrorResponseSchema
    from: actionGroups_API.json
    reason: "Updating the error response to the new format would be a breaking change."
  - suppress: OperationsAPIImplementation
    from: operations_API.json
    where: $.paths
    reason: "The operations API is implemented however the tool is still firing due to the casing being different"
  - suppress: OperationsAPIImplementation
    from: serviceDiagnosticsSettings_API.json
    where: $.paths
    reason: "Operations API is defined in a separate swagger spec for Microsoft.Insights namespace (https://github.com/Azure/azure-rest-api-specs/blob/master/specification/monitor/resource-manager/Microsoft.Insights/stable/2015-04-01/operations_API.json)"
  - suppress: OperationsAPIImplementation
    from: subscriptionDiagnosticsSettings_API.json
    where: $.paths
    reason: "Operations API is defined in a separate swagger spec for Microsoft.Insights namespace (https://github.com/Azure/azure-rest-api-specs/blob/master/specification/monitor/resource-manager/Microsoft.Insights/stable/2015-04-01/operations_API.json)"
  - suppress: OperationsAPIImplementation
    from: autoscale_API.json
    where: $.paths
    reason: "Operations API is defined in a separate swagger spec for Microsoft.Insights namespace (https://github.com/Azure/azure-rest-api-specs/blob/master/specification/monitor/resource-manager/Microsoft.Insights/stable/2015-04-01/operations_API.json)"
  - suppress: OperationsAPIImplementation
    from: actionGroups_API.json
    where: $.paths
    reason: "Operations API is defined in a separate swagger spec for Microsoft.Insights namespace (https://github.com/Azure/azure-rest-api-specs/blob/master/specification/monitor/resource-manager/Microsoft.Insights/stable/2015-04-01/operations_API.json)"
  - suppress: GetCollectionOnlyHasValueAndNextLink
    from: metricDefinitions_API.json
    reason: "Breaking change to modify metricDefinitions now"
  - suppress: GetCollectionOnlyHasValueAndNextLink
    from: metrics_API.json
    reason: "Due to the ability to sort and order the list, this is incompatible with paging. It would also be a breaking change to modify this now"
  - suppress: ParametersInPost
    from: metrics_API.json
    reason: "metrics API is really a GET action that allows some parameters to be in the body due to length concerns. It would also be a breaking change to modify this now"
  - suppress: AvoidAdditionalProperties
    from: scheduledQueryRule_API.json
    where: $.definitions.Actions.properties.actionProperties
    reason: "This is a key-value collection which we do not validate and just pass as-is to a service which is several hops down the pipe where they are interpreted. Unknown keys are ignored and there are no invalid values."
```

This section is a temporary solution to resolve the failure in those pipeline that is still using modeler v1.

```yaml ($(go) && !$(track2) && ($(tag) == 'package-2021-07' || $(tag) == 'package-2021-09') || $(csharp) || $(validation)
directive:
  - from: activityLogAlerts_API.json
    where: $.definitions
    transform: delete $["Resource"]
    reason: Missing kind, etag
  - from: activityLogAlerts_API.json
    where: $.definitions
    transform: delete $["ErrorResponse"]
    reason: Incompatible values (2020-10-01)
  - from: activityLogAlerts_API.json
    where: $.definitions
    transform: delete $["AzureResource"]
    reason: Incompatible values (2020-10-01)
  - from: activityLogAlerts_API.json
    where: $.definitions
    transform: delete $["ActionGroup"]
    reason: Incompatible values (2020-10-01)
```

### Tag: profile-hybrid-2019-03-01

These settings apply only when `--tag=profile-hybrid-2019-03-01` is specified on the command line.
Creating this tag to pick proper resources from the hybrid profile.

```yaml $(tag) == 'profile-hybrid-2019-03-01'
input-file:
  - Microsoft.Insights/stable/2018-01-01/metricDefinitions_API.json
  - Microsoft.Insights/stable/2018-01-01/metrics_API.json
  - Microsoft.Insights/preview/2017-05-01-preview/diagnosticsSettings_API.json
  - Microsoft.Insights/preview/2017-05-01-preview/diagnosticsSettingsCategories_API.json
  - Microsoft.Insights/stable/2015-04-01/eventCategories_API.json
  - Microsoft.Insights/stable/2015-04-01/operations_API.json
```

### Tag: profile-hybrid-2020-09-01

These settings apply only when `--tag=profile-hybrid-2020-09-01` is specified on the command line.
Creating this tag to pick proper resources from the hybrid profile.

```yaml $(tag) == 'profile-hybrid-2020-09-01'
input-file:
  - Microsoft.Insights/stable/2018-01-01/metricDefinitions_API.json
  - Microsoft.Insights/stable/2018-01-01/metrics_API.json
  - Microsoft.Insights/preview/2017-05-01-preview/diagnosticsSettings_API.json
  - Microsoft.Insights/preview/2017-05-01-preview/diagnosticsSettingsCategories_API.json
  - Microsoft.Insights/stable/2015-04-01/eventCategories_API.json
  - Microsoft.Insights/stable/2015-04-01/operations_API.json
```<|MERGE_RESOLUTION|>--- conflicted
+++ resolved
@@ -31,17 +31,11 @@
 ```yaml
 description: Monitor Management Client
 openapi-type: arm
-<<<<<<< HEAD
 tag: package-2024-04
-=======
-tag:  package-preview-2023-09
->>>>>>> edbae6fb
 directive:
   - suppress: Example Validations
     reason: "There are open issues (bugs) in the validator affecting some of the examples and since there is no way to selectively disable the validation for a particular example or paths, all of the example validation is being turned off."
 ```
-
-<<<<<<< HEAD
 ### Tag: package-2024-04
 
 These settings apply only when `--tag=package-2024-04` is specified on the command line.
@@ -78,8 +72,6 @@
   - Microsoft.Insights/stable/2023-03-11/dataCollectionRuleAssociations_API.json
   - Microsoft.Insights/stable/2023-03-11/dataCollectionRules_API.json
 ```
-=======
->>>>>>> edbae6fb
 
 ### Tag: package-preview-2023-09
 

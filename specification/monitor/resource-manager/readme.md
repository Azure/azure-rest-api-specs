# MonitorClient

> see https://aka.ms/autorest

This is the AutoRest configuration file for MonitorClient.

---

## Getting Started

To build the SDK for MonitorClient, simply [Install AutoRest](https://aka.ms/autorest/install) and in this folder, run:

> `autorest`

To see additional help and options, run:

> `autorest --help`

---

## Configuration

### Basic Information

These are the global settings for the MonitorClient API.

``` yaml !$(python) || !$(track2)
title: MonitorClient
```

``` yaml $(python) && $(track2)
title: MonitorManagementClient
```

``` yaml
description: Monitor Management Client
openapi-type: arm
tag: package-2021-08

directive:
  - suppress: Example Validations
    reason: There are open issues (bugs) in the validator affecting some of the examples and since there is no way to selectively disable the validation for a particular example or paths, all of the example validation is being turned off.
```

### Tag: package-2021-09

These settings apply only when `--tag=package-2021-09` is specified on the command line

``` yaml $(tag) == 'package-2021-09'
input-file:
- Microsoft.Insights/stable/2015-04-01/autoscale_API.json
- Microsoft.Insights/stable/2015-04-01/operations_API.json
- Microsoft.Insights/stable/2016-03-01/alertRulesIncidents_API.json
- Microsoft.Insights/stable/2016-03-01/alertRules_API.json
- Microsoft.Insights/stable/2016-03-01/logProfiles_API.json
- Microsoft.Insights/preview/2017-05-01-preview/diagnosticsSettings_API.json
- Microsoft.Insights/preview/2017-05-01-preview/diagnosticsSettingsCategories_API.json
- Microsoft.Insights/stable/2021-09-01/actionGroups_API.json
- Microsoft.Insights/stable/2015-04-01/activityLogs_API.json
- Microsoft.Insights/stable/2015-04-01/eventCategories_API.json
- Microsoft.Insights/stable/2015-04-01/tenantActivityLogs_API.json
- Microsoft.Insights/stable/2018-01-01/metricDefinitions_API.json
- Microsoft.Insights/stable/2018-01-01/metrics_API.json
- Microsoft.Insights/stable/2019-03-01/metricBaselines_API.json
- Microsoft.Insights/stable/2018-03-01/metricAlert_API.json
- Microsoft.Insights/stable/2018-04-16/scheduledQueryRule_API.json
- Microsoft.Insights/preview/2017-12-01-preview/metricNamespaces_API.json
- Microsoft.Insights/preview/2018-11-27-preview/vmInsightsOnboarding_API.json
- Microsoft.Insights/preview/2019-10-17-preview/privateLinkScopes_API.json
- Microsoft.Insights/stable/2017-04-01/activityLogAlerts_API.json
- Microsoft.Insights/stable/2021-04-01/dataCollectionEndpoints_API.json
- Microsoft.Insights/stable/2021-04-01/dataCollectionRuleAssociations_API.json
- Microsoft.Insights/stable/2021-04-01/dataCollectionRules_API.json
```

``` yaml
description: Monitor Management Client
openapi-type: arm
tag: package-2021-08
```

### Tag: package-2021-09-01-only

These settings apply only when `--tag=package-2021-09-01-only` is specified on the command line.

``` yaml $(tag) == 'package-2021-09-01-only'
input-file:
- Microsoft.Insights/stable/2021-09-01/actionGroups_API.json
```

### Tag: package-2021-08

These settings apply only when `--tag=package-2021-08` is specified on the command line.

```yaml $(tag) == 'package-2021-08'
input-file:
  - Microsoft.Insights/stable/2021-08-01/scheduledQueryRule_API.json
```

### Tag: package-2021-07

These settings apply only when `--tag=package-2021-07` is specified on the command line

``` yaml $(tag) == 'package-2021-07'
input-file:
- Microsoft.Insights/stable/2015-04-01/autoscale_API.json
- Microsoft.Insights/stable/2015-04-01/operations_API.json
- Microsoft.Insights/stable/2016-03-01/alertRulesIncidents_API.json
- Microsoft.Insights/stable/2016-03-01/alertRules_API.json
- Microsoft.Insights/stable/2016-03-01/logProfiles_API.json
- Microsoft.Insights/preview/2017-05-01-preview/diagnosticsSettings_API.json
- Microsoft.Insights/preview/2017-05-01-preview/diagnosticsSettingsCategories_API.json
- Microsoft.Insights/stable/2019-06-01/actionGroups_API.json
- Microsoft.Insights/stable/2015-04-01/activityLogs_API.json
- Microsoft.Insights/stable/2015-04-01/eventCategories_API.json
- Microsoft.Insights/stable/2015-04-01/tenantActivityLogs_API.json
- Microsoft.Insights/stable/2018-01-01/metricDefinitions_API.json
- Microsoft.Insights/stable/2018-01-01/metrics_API.json
- Microsoft.Insights/stable/2019-03-01/metricBaselines_API.json
- Microsoft.Insights/stable/2018-03-01/metricAlert_API.json
- Microsoft.Insights/stable/2018-04-16/scheduledQueryRule_API.json
- Microsoft.Insights/preview/2017-12-01-preview/metricNamespaces_API.json
- Microsoft.Insights/preview/2018-11-27-preview/vmInsightsOnboarding_API.json
- Microsoft.Insights/preview/2019-10-17-preview/privateLinkScopes_API.json
- Microsoft.Insights/stable/2020-10-01/activityLogAlerts_API.json
- Microsoft.Insights/stable/2021-04-01/dataCollectionEndpoints_API.json
- Microsoft.Insights/stable/2021-04-01/dataCollectionRuleAssociations_API.json
- Microsoft.Insights/stable/2021-04-01/dataCollectionRules_API.json
```

### Tag: package-2021-09-01-only

These settings apply only when `--tag=package-2021-09-01-only` is specified on the command line.

``` yaml $(tag) == 'package-2021-09-01-only'
input-file:
- Microsoft.Insights/stable/2021-09-01/privateLinkScopes_API.json
```


### Tag: package-2021-07-01-preview-only

These settings apply only when `--tag=package-2021-07-01-preview-only` is specified on the command line.

``` yaml $(tag) == 'package-2021-07-01-preview-only'
input-file:
- Microsoft.Insights/preview/2021-07-01-preview/privateLinkScopes_API.json
```

### Tag: package-2021-04

These settings apply only when `--tag=package-2021-04` is specified on the command line.

``` yaml $(tag) == 'package-2021-04'
input-file:
- Microsoft.Insights/stable/2015-04-01/autoscale_API.json
- Microsoft.Insights/stable/2015-04-01/operations_API.json
- Microsoft.Insights/stable/2016-03-01/alertRulesIncidents_API.json
- Microsoft.Insights/stable/2016-03-01/alertRules_API.json
- Microsoft.Insights/stable/2016-03-01/logProfiles_API.json
- Microsoft.Insights/preview/2017-05-01-preview/diagnosticsSettings_API.json
- Microsoft.Insights/preview/2017-05-01-preview/diagnosticsSettingsCategories_API.json
- Microsoft.Insights/stable/2019-06-01/actionGroups_API.json
- Microsoft.Insights/stable/2015-04-01/activityLogs_API.json
- Microsoft.Insights/stable/2015-04-01/eventCategories_API.json
- Microsoft.Insights/stable/2015-04-01/tenantActivityLogs_API.json
- Microsoft.Insights/stable/2018-01-01/metricDefinitions_API.json
- Microsoft.Insights/stable/2018-01-01/metrics_API.json
- Microsoft.Insights/stable/2019-03-01/metricBaselines_API.json
- Microsoft.Insights/stable/2018-03-01/metricAlert_API.json
- Microsoft.Insights/stable/2018-04-16/scheduledQueryRule_API.json
- Microsoft.Insights/preview/2017-12-01-preview/metricNamespaces_API.json
- Microsoft.Insights/preview/2018-11-27-preview/vmInsightsOnboarding_API.json
- Microsoft.Insights/preview/2019-10-17-preview/privateLinkScopes_API.json
- Microsoft.Insights/stable/2017-04-01/activityLogAlerts_API.json
- Microsoft.Insights/stable/2021-04-01/dataCollectionEndpoints_API.json
- Microsoft.Insights/stable/2021-04-01/dataCollectionRuleAssociations_API.json
- Microsoft.Insights/stable/2021-04-01/dataCollectionRules_API.json
```

### Tag: package-2021-05-only

These settings apply only when `--tag=package-2021-05-only` is specified on the command line.

```yaml $(tag) == 'package-2021-05-only'
input-file:
  - Microsoft.Insights/stable/2021-05-01/metrics_API.json
  - Microsoft.Insights/stable/2021-05-01/metricDefinitions_API.json
  - Microsoft.Insights/stable/2021-05-01/operations_API.json
```

### Tag: package-2021-05-01-preview-only

These settings apply only when `--tag=package-2021-05-01-preview-only` is specified on the command line.

```yaml $(tag) == 'package-2021-05-01-preview-only'
input-file:
- Microsoft.Insights/preview/2021-05-01-preview/autoscale_API.json
- Microsoft.Insights/preview/2021-05-01-preview/diagnosticsSettings_API.json
- Microsoft.Insights/preview/2021-05-01-preview/diagnosticsSettingsCategories_API.json
- Microsoft.Insights/preview/2021-05-01-preview/managementGroupDiagnosticSettings_API.json
- Microsoft.Insights/preview/2021-05-01-preview/subscriptionDiagnosticsSettings_API.json
```

### Tag: package-2021-04-only

``` yaml $(tag) == 'package-2021-04-only'
input-file:
  - Microsoft.Insights/stable/2021-04-01/dataCollectionEndpoints_API.json
  - Microsoft.Insights/stable/2021-04-01/dataCollectionRuleAssociations_API.json
  - Microsoft.Insights/stable/2021-04-01/dataCollectionRules_API.json
```

### Tag: package-2021-02-preview-only

These settings apply only when `--tag=package-2021-02-preview-only` is specified on the command line.

``` yaml $(tag) == 'package-2021-02-preview-only'
input-file:
- Microsoft.Insights/preview/2021-02-01-preview/scheduledQueryRule_API.json
```

### Tag: package-2020-10-only

These settings apply only when `--tag=package-2020-10-only` is specified on the command line.

``` yaml $(tag) == 'package-2020-10-only'
input-file:
- Microsoft.Insights/stable/2020-10-01/activityLogAlerts_API.json
```

### Tag: package-2020-05-preview-only

These settings apply only when `--tag=package-2020-05-preview-only` is specified on the command line.

``` yaml $(tag) == 'package-2020-05-preview-only'
input-file:
- Microsoft.Insights/preview/2020-05-01-preview/scheduledQueryRule_API.json
```

### Tag: package-2020-01-01-preview-only

These settings apply only when `--tag=package-2020-01-01-preview-only` is specified on the command line.

``` yaml $(tag) == 'package-2020-01-01-preview-only'
input-file:
- Microsoft.Insights/preview/2020-01-01-preview/managementGroupDiagnosticSettings_API.json
```

### Tag: package-2020-03

These settings apply only when `--tag=package-2020-03` is specified on the command line.

``` yaml $(tag) == 'package-2020-03'
input-file:
- Microsoft.Insights/stable/2015-04-01/autoscale_API.json
- Microsoft.Insights/stable/2015-04-01/operations_API.json
- Microsoft.Insights/stable/2016-03-01/alertRulesIncidents_API.json
- Microsoft.Insights/stable/2016-03-01/alertRules_API.json
- Microsoft.Insights/stable/2016-03-01/logProfiles_API.json
- Microsoft.Insights/preview/2017-05-01-preview/diagnosticsSettings_API.json
- Microsoft.Insights/preview/2017-05-01-preview/diagnosticsSettingsCategories_API.json
- Microsoft.Insights/stable/2019-06-01/actionGroups_API.json
- Microsoft.Insights/stable/2017-04-01/activityLogAlerts_API.json
- Microsoft.Insights/stable/2015-04-01/activityLogs_API.json
- Microsoft.Insights/stable/2015-04-01/eventCategories_API.json
- Microsoft.Insights/stable/2015-04-01/tenantActivityLogs_API.json
- Microsoft.Insights/stable/2018-01-01/metricDefinitions_API.json
- Microsoft.Insights/stable/2018-01-01/metrics_API.json
- Microsoft.Insights/stable/2019-03-01/metricBaselines_API.json
- Microsoft.Insights/stable/2018-03-01/metricAlert_API.json
- Microsoft.Insights/stable/2018-04-16/scheduledQueryRule_API.json
- Microsoft.Insights/preview/2017-12-01-preview/metricNamespaces_API.json
- Microsoft.Insights/preview/2018-11-27-preview/vmInsightsOnboarding_API.json
- Microsoft.Insights/preview/2019-10-17-preview/privateLinkScopes_API.json
```

### Tag: package-2019-11

These settings apply only when `--tag=package-2019-11` is specified on the command line.

``` yaml $(tag) == 'package-2019-11'
input-file:
- Microsoft.Insights/stable/2015-04-01/autoscale_API.json
- Microsoft.Insights/stable/2015-04-01/operations_API.json
- Microsoft.Insights/stable/2016-03-01/alertRulesIncidents_API.json
- Microsoft.Insights/stable/2016-03-01/alertRules_API.json
- Microsoft.Insights/stable/2016-03-01/logProfiles_API.json
- Microsoft.Insights/preview/2017-05-01-preview/diagnosticsSettings_API.json
- Microsoft.Insights/preview/2017-05-01-preview/subscriptionDiagnosticsSettings_API.json
- Microsoft.Insights/preview/2017-05-01-preview/diagnosticsSettingsCategories_API.json
- Microsoft.Insights/stable/2019-06-01/actionGroups_API.json
- Microsoft.Insights/stable/2017-04-01/activityLogAlerts_API.json
- Microsoft.Insights/stable/2015-04-01/activityLogs_API.json
- Microsoft.Insights/stable/2015-04-01/eventCategories_API.json
- Microsoft.Insights/stable/2015-04-01/tenantActivityLogs_API.json
- Microsoft.Insights/stable/2018-01-01/metricDefinitions_API.json
- Microsoft.Insights/stable/2018-01-01/metrics_API.json
- Microsoft.Insights/stable/2019-03-01/metricBaselines_API.json
- Microsoft.Insights/stable/2018-03-01/metricAlert_API.json
- Microsoft.Insights/stable/2018-04-16/scheduledQueryRule_API.json
- Microsoft.Insights/preview/2017-12-01-preview/metricNamespaces_API.json
- Microsoft.Insights/preview/2018-11-27-preview/vmInsightsOnboarding_API.json
- Microsoft.Insights/preview/2019-10-17-preview/privateLinkScopes_API.json
```

### Tag: package-2019-10-17-preview-only

These settings apply only when `--tag=package-2019-10-17-preview-only` is specified on the command line.

``` yaml $(tag) == 'package-2019-10-17-preview-only'
input-file:
- Microsoft.Insights/preview/2019-10-17-preview/privateLinkScopes_API.json
```

### Tag: package-2019-07-only

These settings apply only when `--tag=package-2019-07-only` is specified on the command line.

``` yaml $(tag) == 'package-2019-07-only'
input-file:
  - Microsoft.Insights/stable/2019-07-01/metrics_API.json
  - Microsoft.Insights/stable/2019-07-01/operations_API.json
```

### Tag: package-2019-06

These settings apply only when `--tag=package-2019-06` is specified on the command line.

``` yaml $(tag) == 'package-2019-06'
input-file:
- Microsoft.Insights/stable/2015-04-01/autoscale_API.json
- Microsoft.Insights/stable/2015-04-01/operations_API.json
- Microsoft.Insights/stable/2016-03-01/alertRulesIncidents_API.json
- Microsoft.Insights/stable/2016-03-01/alertRules_API.json
- Microsoft.Insights/stable/2016-03-01/logProfiles_API.json
- Microsoft.Insights/preview/2017-05-01-preview/diagnosticsSettings_API.json
- Microsoft.Insights/preview/2017-05-01-preview/diagnosticsSettingsCategories_API.json
- Microsoft.Insights/stable/2019-06-01/actionGroups_API.json
- Microsoft.Insights/stable/2017-04-01/activityLogAlerts_API.json
- Microsoft.Insights/stable/2015-04-01/activityLogs_API.json
- Microsoft.Insights/stable/2015-04-01/eventCategories_API.json
- Microsoft.Insights/stable/2015-04-01/tenantActivityLogs_API.json
- Microsoft.Insights/stable/2018-01-01/metricDefinitions_API.json
- Microsoft.Insights/stable/2018-01-01/metrics_API.json
- Microsoft.Insights/stable/2019-03-01/metricBaselines_API.json
- Microsoft.Insights/stable/2018-03-01/metricAlert_API.json
- Microsoft.Insights/stable/2018-04-16/scheduledQueryRule_API.json
- Microsoft.Insights/preview/2017-12-01-preview/metricNamespaces_API.json
- Microsoft.Insights/preview/2018-11-27-preview/vmInsightsOnboarding_API.json
```

### Tag: package-2019-03

These settings apply only when `--tag=package-2019-03` is specified on the command line.

``` yaml $(tag) == 'package-2019-03'
input-file:
- Microsoft.Insights/stable/2015-04-01/autoscale_API.json
- Microsoft.Insights/stable/2015-04-01/operations_API.json
- Microsoft.Insights/stable/2016-03-01/alertRulesIncidents_API.json
- Microsoft.Insights/stable/2016-03-01/alertRules_API.json
- Microsoft.Insights/stable/2016-03-01/logProfiles_API.json
- Microsoft.Insights/preview/2017-05-01-preview/diagnosticsSettings_API.json
- Microsoft.Insights/preview/2017-05-01-preview/diagnosticsSettingsCategories_API.json
- Microsoft.Insights/stable/2019-03-01/actionGroups_API.json
- Microsoft.Insights/stable/2017-04-01/activityLogAlerts_API.json
- Microsoft.Insights/stable/2015-04-01/activityLogs_API.json
- Microsoft.Insights/stable/2015-04-01/eventCategories_API.json
- Microsoft.Insights/stable/2015-04-01/tenantActivityLogs_API.json
- Microsoft.Insights/stable/2018-01-01/metricDefinitions_API.json
- Microsoft.Insights/stable/2018-01-01/metrics_API.json
- Microsoft.Insights/stable/2019-03-01/metricBaselines_API.json
- Microsoft.Insights/stable/2018-03-01/metricAlert_API.json
- Microsoft.Insights/stable/2018-04-16/scheduledQueryRule_API.json
- Microsoft.Insights/preview/2017-12-01-preview/metricNamespaces_API.json
- Microsoft.Insights/preview/2018-11-27-preview/vmInsightsOnboarding_API.json
```

### Tag: package-2018-11-preview

These settings apply only when `--tag=package-2018-11-preview` is specified on the command line.

``` yaml $(tag) == 'package-2018-11-preview'
input-file:
- Microsoft.Insights/stable/2015-04-01/autoscale_API.json
- Microsoft.Insights/stable/2015-04-01/operations_API.json
- Microsoft.Insights/stable/2016-03-01/alertRulesIncidents_API.json
- Microsoft.Insights/stable/2016-03-01/alertRules_API.json
- Microsoft.Insights/stable/2016-03-01/logProfiles_API.json
- Microsoft.Insights/preview/2017-05-01-preview/diagnosticsSettings_API.json
- Microsoft.Insights/preview/2017-05-01-preview/diagnosticsSettingsCategories_API.json
- Microsoft.Insights/stable/2018-09-01/actionGroups_API.json
- Microsoft.Insights/stable/2017-04-01/activityLogAlerts_API.json
- Microsoft.Insights/stable/2015-04-01/activityLogs_API.json
- Microsoft.Insights/stable/2015-04-01/eventCategories_API.json
- Microsoft.Insights/stable/2015-04-01/tenantActivityLogs_API.json
- Microsoft.Insights/stable/2018-01-01/metricDefinitions_API.json
- Microsoft.Insights/stable/2018-01-01/metrics_API.json
- Microsoft.Insights/preview/2017-11-01-preview/baseline_API.json
- Microsoft.Insights/preview/2017-11-01-preview/calculateBaseline_API.json
- Microsoft.Insights/stable/2018-03-01/metricAlert_API.json
- Microsoft.Insights/stable/2018-04-16/scheduledQueryRule_API.json
- Microsoft.Insights/preview/2017-12-01-preview/metricNamespaces_API.json
- Microsoft.Insights/preview/2018-11-27-preview/vmInsightsOnboarding_API.json
```

### Tag: package-2018-09

These settings apply only when `--tag=package-2018-09` is specified on the command line.

``` yaml $(tag) == 'package-2018-09'
input-file:
- Microsoft.Insights/stable/2015-04-01/autoscale_API.json
- Microsoft.Insights/stable/2015-04-01/operations_API.json
- Microsoft.Insights/stable/2016-03-01/alertRulesIncidents_API.json
- Microsoft.Insights/stable/2016-03-01/alertRules_API.json
- Microsoft.Insights/stable/2016-03-01/logProfiles_API.json
- Microsoft.Insights/preview/2017-05-01-preview/diagnosticsSettings_API.json
- Microsoft.Insights/preview/2017-05-01-preview/diagnosticsSettingsCategories_API.json
- Microsoft.Insights/stable/2018-09-01/actionGroups_API.json
- Microsoft.Insights/stable/2017-04-01/activityLogAlerts_API.json
- Microsoft.Insights/stable/2015-04-01/activityLogs_API.json
- Microsoft.Insights/stable/2015-04-01/eventCategories_API.json
- Microsoft.Insights/stable/2015-04-01/tenantActivityLogs_API.json
- Microsoft.Insights/stable/2018-01-01/metricDefinitions_API.json
- Microsoft.Insights/stable/2018-01-01/metrics_API.json
- Microsoft.Insights/preview/2017-11-01-preview/baseline_API.json
- Microsoft.Insights/preview/2017-11-01-preview/calculateBaseline_API.json
- Microsoft.Insights/stable/2018-03-01/metricAlert_API.json
- Microsoft.Insights/stable/2018-04-16/scheduledQueryRule_API.json
- Microsoft.Insights/stable/2018-09-01/metricBaselines_API.json
```

### Tag: package-2018-03

These settings apply only when `--tag=package-2018-03` is specified on the command line.

``` yaml $(tag) == 'package-2018-03'
input-file:
- Microsoft.Insights/stable/2015-04-01/autoscale_API.json
- Microsoft.Insights/stable/2015-04-01/operations_API.json
- Microsoft.Insights/stable/2016-03-01/alertRulesIncidents_API.json
- Microsoft.Insights/stable/2016-03-01/alertRules_API.json
- Microsoft.Insights/stable/2016-03-01/logProfiles_API.json
- Microsoft.Insights/preview/2017-05-01-preview/diagnosticsSettings_API.json
- Microsoft.Insights/preview/2017-05-01-preview/diagnosticsSettingsCategories_API.json
- Microsoft.Insights/stable/2018-03-01/actionGroups_API.json
- Microsoft.Insights/stable/2017-04-01/activityLogAlerts_API.json
- Microsoft.Insights/stable/2015-04-01/activityLogs_API.json
- Microsoft.Insights/stable/2015-04-01/eventCategories_API.json
- Microsoft.Insights/stable/2015-04-01/tenantActivityLogs_API.json
- Microsoft.Insights/stable/2018-01-01/metricDefinitions_API.json
- Microsoft.Insights/stable/2018-01-01/metrics_API.json
- Microsoft.Insights/preview/2017-11-01-preview/baseline_API.json
- Microsoft.Insights/preview/2017-11-01-preview/calculateBaseline_API.json
- Microsoft.Insights/stable/2018-03-01/metricAlert_API.json
- Microsoft.Insights/stable/2018-04-16/scheduledQueryRule_API.json
```

### Tag: package-2018-02-preview

These settings apply only when `--tag=package-2018-02-preview` is specified on the command line.

``` yaml $(tag) == 'package-2018-02-preview'
input-file:
- Microsoft.Insights/stable/2015-04-01/autoscale_API.json
- Microsoft.Insights/stable/2015-04-01/operations_API.json
- Microsoft.Insights/stable/2016-03-01/alertRulesIncidents_API.json
- Microsoft.Insights/stable/2016-03-01/alertRules_API.json
- Microsoft.Insights/stable/2016-03-01/logProfiles_API.json
- Microsoft.Insights/preview/2017-05-01-preview/diagnosticsSettings_API.json
- Microsoft.Insights/preview/2017-05-01-preview/diagnosticsSettingsCategories_API.json
- Microsoft.Insights/stable/2017-04-01/actionGroups_API.json
- Microsoft.Insights/stable/2017-04-01/activityLogAlerts_API.json
- Microsoft.Insights/stable/2015-04-01/activityLogs_API.json
- Microsoft.Insights/stable/2015-04-01/eventCategories_API.json
- Microsoft.Insights/stable/2015-04-01/tenantActivityLogs_API.json
- Microsoft.Insights/stable/2018-01-01/metricDefinitions_API.json
- Microsoft.Insights/stable/2018-01-01/metrics_API.json
- Microsoft.Insights/preview/2017-11-01-preview/baseline_API.json
- Microsoft.Insights/preview/2017-11-01-preview/calculateBaseline_API.json
```

### Tag: package-2017-12

These settings apply only when `--tag=package-2017-12` is specified on the command line.

``` yaml $(tag) == 'package-2017-12'
input-file:
- Microsoft.Insights/stable/2015-04-01/autoscale_API.json
- Microsoft.Insights/stable/2015-04-01/operations_API.json
- Microsoft.Insights/stable/2016-03-01/alertRulesIncidents_API.json
- Microsoft.Insights/stable/2016-03-01/alertRules_API.json
- Microsoft.Insights/stable/2016-03-01/logProfiles_API.json
- Microsoft.Insights/preview/2017-05-01-preview/diagnosticsSettings_API.json
- Microsoft.Insights/preview/2017-05-01-preview/diagnosticsSettingsCategories_API.json
- Microsoft.Insights/stable/2017-04-01/actionGroups_API.json
- Microsoft.Insights/stable/2017-04-01/activityLogAlerts_API.json
- Microsoft.Insights/stable/2015-04-01/activityLogs_API.json
- Microsoft.Insights/stable/2015-04-01/eventCategories_API.json
- Microsoft.Insights/stable/2015-04-01/tenantActivityLogs_API.json
- Microsoft.Insights/preview/2017-05-01-preview/metricDefinitions_API.json
- Microsoft.Insights/preview/2017-05-01-preview/metrics_API.json
- Microsoft.Insights/preview/2017-11-01-preview/baseline_API.json
- Microsoft.Insights/preview/2017-11-01-preview/calculateBaseline_API.json
```

### Tag: package-2017-09

These settings apply only when `--tag=package-2017-09` is specified on the command line.

``` yaml $(tag) == 'package-2017-09'
input-file:
- Microsoft.Insights/stable/2015-04-01/autoscale_API.json
- Microsoft.Insights/stable/2015-04-01/operations_API.json
- Microsoft.Insights/stable/2016-03-01/alertRulesIncidents_API.json
- Microsoft.Insights/stable/2016-03-01/alertRules_API.json
- Microsoft.Insights/stable/2016-03-01/logProfiles_API.json
- Microsoft.Insights/preview/2017-05-01-preview/diagnosticsSettings_API.json
- Microsoft.Insights/preview/2017-05-01-preview/diagnosticsSettingsCategories_API.json
- Microsoft.Insights/stable/2018-09-01/actionGroups_API.json
- Microsoft.Insights/stable/2017-04-01/activityLogAlerts_API.json
- Microsoft.Insights/stable/2015-04-01/activityLogs_API.json
- Microsoft.Insights/stable/2015-04-01/eventCategories_API.json
- Microsoft.Insights/stable/2015-04-01/tenantActivityLogs_API.json
- Microsoft.Insights/preview/2017-05-01-preview/metricDefinitions_API.json
- Microsoft.Insights/preview/2017-05-01-preview/metrics_API.json
- Microsoft.Insights/preview/2017-11-01-preview/baseline_API.json
- Microsoft.Insights/preview/2017-11-01-preview/calculateBaseline_API.json
```

### Tag: package-2017-09-preview-only

These settings apply only when `--tag=package-2017-09-preview-only` is specified on the command line.

``` yaml $(tag) == 'package-2017-09-preview-only'
input-file:
  - Microsoft.Insights/preview/2017-09-01-preview/operations_API.json
  - Microsoft.Insights/preview/2017-09-01-preview/metricDefinitions_API.json
  - Microsoft.Insights/preview/2017-09-01-preview/metrics_API.json
```

### Tag: package-2017-08

These settings apply only when `--tag=package-2017-08` is specified on the command line.

``` yaml $(tag) == 'package-2017-08'
input-file:
- Microsoft.Insights/stable/2015-04-01/autoscale_API.json
- Microsoft.Insights/stable/2015-04-01/operations_API.json
- Microsoft.Insights/stable/2016-03-01/alertRulesIncidents_API.json
- Microsoft.Insights/stable/2016-03-01/alertRules_API.json
- Microsoft.Insights/stable/2016-03-01/logProfiles_API.json
- Microsoft.Insights/preview/2017-05-01-preview/diagnosticsSettings_API.json
- Microsoft.Insights/preview/2017-05-01-preview/diagnosticsSettingsCategories_API.json
- Microsoft.Insights/stable/2017-04-01/actionGroups_API.json
- Microsoft.Insights/stable/2017-04-01/activityLogAlerts_API.json
```

### Tag: package-2019-11-01-preview-only

These settings apply only when `--tag=package-2019-11-01-preview-only` is specified on the command line.

``` yaml $(tag) == 'package-2019-11-01-preview-only'
input-file:
  - Microsoft.Insights/preview/2019-11-01-preview/dataCollectionRuleAssociations_API.json
  - Microsoft.Insights/preview/2019-11-01-preview/dataCollectionRules_API.json
```

### Tag: package-2019-06-01-only

These settings apply only when `--tag=package-2019-06-01-only` is specified on the command line.

``` yaml $(tag) == 'package-2019-06-01-only'
input-file:
- Microsoft.Insights/stable/2019-06-01/actionGroups_API.json
```

### Tag: package-2019-03-01-only

These settings apply only when `--tag=package-2019-03-01-only` is specified on the command line.

``` yaml $(tag) == 'package-2019-03-01-only'
input-file:
- Microsoft.Insights/stable/2019-03-01/actionGroups_API.json
- Microsoft.Insights/stable/2019-03-01/metricBaselines_API.json
```

### Tag: package-2018-11-27-preview-only

These settings apply only when `--tag=package-2018-11-27-preview-only` is specified on the command line.

``` yaml $(tag) == 'package-2018-11-27-preview-only'
input-file:
- Microsoft.Insights/preview/2018-11-27-preview/vmInsightsOnboarding_API.json
```

### Tag: package-2018-09-01-only

These settings apply only when `--tag=package-2018-09-01-only` is specified on the command line.

``` yaml $(tag) == 'package-2018-09-01-only'
input-file:
- Microsoft.Insights/stable/2018-09-01/actionGroups_API.json
- Microsoft.Insights/stable/2018-09-01/baseline_API.json
- Microsoft.Insights/stable/2018-09-01/calculateBaseline_API.json
```

### Tag: package-2018-06-01-preview-only

These settings apply only when `--tag=package-2018-06-01-preview-only` is specified on the command line.

``` yaml $(tag) == 'package-2018-06-01-preview-only'
input-file:
- Microsoft.Insights/preview/2018-06-01-preview/guestDiagnosticSettingsAssociation_API.json
- Microsoft.Insights/preview/2018-06-01-preview/guestDiagnosticSettings_API.json
```

### Tag: package-2018-04-16-only

These settings apply only when `--tag=package-2018-04-16-only` is specified on the command line.

``` yaml $(tag) == 'package-2018-04-16-only'
input-file:
- Microsoft.Insights/stable/2018-04-16/scheduledQueryRule_API.json
```

### Tag: package-2018-03-01-only

These settings apply only when `--tag=package-2018-03-01-only` is specified on the command line.

``` yaml $(tag) == 'package-2018-03-01-only'
input-file:
- Microsoft.Insights/stable/2018-03-01/actionGroups_API.json
- Microsoft.Insights/stable/2018-03-01/metricAlert_API.json
```

### Tag: package-2018-01-01-only

These settings apply only when `--tag=package-2018-01-01-only` is specified on the command line.

``` yaml $(tag) == 'package-2018-01-01-only'
input-file:
- Microsoft.Insights/stable/2018-01-01/metricDefinitions_API.json
- Microsoft.Insights/stable/2018-01-01/metrics_API.json
```

### Tag: package-2017-12-01-preview-only

These settings apply only when `--tag=package-2017-12-01-preview-only` is specified on the command line.

``` yaml $(tag) == 'package-2017-12-01-preview-only'
input-file:
- Microsoft.Insights/preview/2017-12-01-preview/metricNamespaces_API.json
```

### Tag: package-2017-11-01-preview-only

These settings apply only when `--tag=package-2017-11-01-preview-only` is specified on the command line.

``` yaml $(tag) == 'package-2017-11-01-preview-only'
input-file:
- Microsoft.Insights/preview/2017-11-01-preview/baseline_API.json
- Microsoft.Insights/preview/2017-11-01-preview/calculateBaseline_API.json
```

### Tag: package-2017-05-01-preview-only

These settings apply only when `--tag=package-2017-05-01-preview-only` is specified on the command line.

``` yaml $(tag) == 'package-2017-05-01-preview-only'
input-file:
- Microsoft.Insights/preview/2017-05-01-preview/diagnosticsSettingsCategories_API.json
- Microsoft.Insights/preview/2017-05-01-preview/diagnosticsSettings_API.json
- Microsoft.Insights/preview/2017-05-01-preview/metricDefinitions_API.json
- Microsoft.Insights/preview/2017-05-01-preview/metrics_API.json
- Microsoft.Insights/preview/2017-05-01-preview/subscriptionDiagnosticsSettings_API.json 
```

### Tag: package-2017-04-01-only

These settings apply only when `--tag=package-2017-04-01-only` is specified on the command line.

``` yaml $(tag) == 'package-2017-04-01-only'
input-file:
- Microsoft.Insights/stable/2017-04-01/actionGroups_API.json
- Microsoft.Insights/stable/2017-04-01/activityLogAlerts_API.json
```

### Tag: package-2017-03-01-preview-only

These settings apply only when `--tag=package-2017-03-01-preview-only` is specified on the command line.

``` yaml $(tag) == 'package-2017-03-01-preview-only'
input-file:
- Microsoft.Insights/preview/2017-03-01-preview/activityLogAlerts_API.json
```

### Tag: package-2016-09-01-only

These settings apply only when `--tag=package-2016-09-01-only` is specified on the command line.

``` yaml $(tag) == 'package-2016-09-01-only'
input-file:
- Microsoft.Insights/stable/2016-09-01/metrics_API.json
- Microsoft.Insights/stable/2016-09-01/serviceDiagnosticsSettings_API.json
```

### Tag: package-2016-06-only

These settings apply only when `--tag=package-2016-06-only` is specified on the command line.

``` yaml $(tag) == 'package-2016-06-only'
input-file:
  - Microsoft.Insights/stable/2016-06-01/metrics_API.json
  - Microsoft.Insights/stable/2016-06-01/operations_API.json
```

### Tag: package-2016-03-01-only

These settings apply only when `--tag=package-2016-03-01-only` is specified on the command line.

``` yaml $(tag) == 'package-2016-03-01-only'
input-file:
- Microsoft.Insights/stable/2016-03-01/alertRulesIncidents_API.json
- Microsoft.Insights/stable/2016-03-01/alertRules_API.json
- Microsoft.Insights/stable/2016-03-01/logProfiles_API.json
- Microsoft.Insights/stable/2016-03-01/metricDefinitions_API.json
```

### Tag: package-2015-07-01-only

These settings apply only when `--tag=package-2015-07-01-only` is specified on the command line.

``` yaml $(tag) == 'package-2015-07-01-only'
input-file:
- Microsoft.Insights/stable/2015-07-01/serviceDiagnosticsSettings_API.json
- Microsoft.Insights/stable/2015-07-01/metricDefinitions_API.json
- Microsoft.Insights/stable/2014-04-01/alertRules_API.json
- Microsoft.Insights/stable/2015-07-01/operations_API.json
```

### Tag: package-2015-04-01-only

These settings apply only when `--tag=package-2015-04-01-only` is specified on the command line.

``` yaml $(tag) == 'package-2015-04-01-only'
input-file:
- Microsoft.Insights/stable/2015-04-01/activityLogs_API.json
- Microsoft.Insights/stable/2015-04-01/autoscale_API.json
- Microsoft.Insights/stable/2015-04-01/eventCategories_API.json
- Microsoft.Insights/stable/2015-04-01/operations_API.json
- Microsoft.Insights/stable/2015-04-01/tenantActivityLogs_API.json
- Microsoft.Insights/stable/2014-04-01/alertRules_API.json
```

### Tag: package-2014-04-01-only

These settings apply only when `--tag=package-2014-04-01-only` is specified on the command line.

``` yaml $(tag) == 'package-2014-04-01-only'
input-file:
- Microsoft.Insights/stable/2014-04-01/alertRules_API.json
- Microsoft.Insights/stable/2014-04-01/autoscale_API.json
```

---

# Code Generation

## Swagger to SDK

This section describes what SDK should be generated by the automatic system.
This is not used by Autorest itself.

``` yaml $(swagger-to-sdk)
swagger-to-sdk:
  - repo: azure-sdk-for-net
  - repo: azure-sdk-for-python-track2
  - repo: azure-sdk-for-java
  - repo: azure-sdk-for-go
  - repo: azure-sdk-for-go-track2
  - repo: azure-sdk-for-js
  - repo: azure-sdk-for-node
  - repo: azure-sdk-for-ruby
    after_scripts:
      - bundle install && rake arm:regen_all_profiles['azure_mgmt_monitor']
  - repo: azure-resource-manager-schemas
```

## Python

See configuration in [readme.python.md](./readme.python.md)

## Go

See configuration in [readme.go.md](./readme.go.md)

## Java

These settings apply only when `--java` is specified on the command line.
Please also specify `--azure-libraries-for-java-folder=<path to the root directory of your azure-libraries-for-java clone>`.

``` yaml $(java)
azure-arm: true
fluent: true
namespace: com.microsoft.azure.management.monitor
license-header: MICROSOFT_MIT_NO_CODEGEN
payload-flattening-threshold: 1
output-folder: $(azure-libraries-for-java-folder)/azure-mgmt-monitor
```

# Validation

## Suppression

``` yaml
directive:
  - suppress: R4009
    from: privateLinkScopes_API.json
    reason: 'Contract is defined in the Network RP private endpoint spec, can be updated by internal calls from Network RP. '
  - suppress: R3018
    from: privateLinkScopes_API.json
    where: $.definitions.PrivateEndpointConnectionProperties.properties.queryOnlyPrivateLinkResources
    reason: 'This property indicates whether data coming through this private endpoint should restrict itself only to resources in the scope - it has only ''''true'''' or ''''false'''' options, so it fits boolean type.'
  - suppress: R3018
    from: privateLinkScopes_API.json
    where: $.definitions.PrivateEndpointConnectionProperties.properties.ingestOnlyToPrivateLinkResources
    reason: 'This property indicates whether data coming through this private endpoint should restrict itself only to resources in the scope - it has only ''''true'''' or ''''false'''' options, so it fits boolean type.'
  - suppress: OperationsAPIImplementation
    from: privateLinkScopes_API.json
    where: $.paths
    reason: 'Operations API is defined in a separate swagger spec for Microsoft.Insights namespace (https://github.com/Azure/azure-rest-api-specs/blob/master/specification/monitor/resource-manager/Microsoft.Insights/stable/2015-04-01/operations_API.json)'
  - suppress: R3016
    reason: The feature (polymorphic types) is in the process of deprecation and fixing this will require changes in the backend.
  - suppress: OperationsAPIImplementation
    from: dataCollectionEndpoints_API.json
    where: $.paths
    reason: 'Operations API is defined in a separate swagger spec for Microsoft.Insights namespace (https://github.com/Azure/azure-rest-api-specs/blob/master/specification/monitor/resource-manager/Microsoft.Insights/stable/2015-04-01/operations_API.json)'
  - suppress: OperationsAPIImplementation
    from: dataCollectionRules_API.json
    where: $.paths
    reason: 'Operations API is defined in a separate swagger spec for Microsoft.Insights namespace (https://github.com/Azure/azure-rest-api-specs/blob/master/specification/monitor/resource-manager/Microsoft.Insights/stable/2015-04-01/operations_API.json)'
  - suppress: OperationsAPIImplementation
    from: dataCollectionRuleAssociations_API.json
    where: $.paths
    reason: 'Operations API is defined in a separate swagger spec for Microsoft.Insights namespace (https://github.com/Azure/azure-rest-api-specs/blob/master/specification/monitor/resource-manager/Microsoft.Insights/stable/2015-04-01/operations_API.json)'
  - suppress: MissingTypeObject
    from: metrics_API.json
    where: $.definitions.LocalizableString
    reason: 'LocalizableString exists in other swaggers my team can not modify'
  - suppress: MissingTypeObject
    from: metricDefinitions_API.json
    where: $.definitions.LocalizableString
    reason: 'LocalizableString exists in other swaggers my team can not modify'
  - suppress: OperationsAPIImplementation
    where: $.paths
    from: activityLogAlerts_API.json
    reason: 'Operations API is defined in a separate swagger spec for Microsoft.Insights namespace (https://github.com/Azure/azure-rest-api-specs/blob/master/specification/monitor/resource-manager/Microsoft.Insights/stable/2015-04-01/operations_API.json)'
  - suppress: OperationsAPIImplementation
    where: $.paths
    from: scheduledQueryRule_API.json
    reason: 'Operations API is defined in a separate swagger spec for Microsoft.Insights namespace (https://github.com/Azure/azure-rest-api-specs/blob/master/specification/monitor/resource-manager/Microsoft.Insights/stable/2015-04-01/operations_API.json)'
  - suppress: R4005
    where: $.definitions.Dimension.properties.operator
    from: scheduledQueryRule_API.json
    reason: 'The discrepancy in the enum values is with an enum which is defined for a different service of a different team'
  - suppress: R3016
    where: $.definitions.Action.properties["odata.type"]
    reason: 'This is an old field in a stable api version which is not camel cased'
  - suppress: EnumInsteadOfBoolean
    where: $.definitions.AlertRuleProperties.properties.enabled
    from: activityLogAlerts_API.json
    reason: 'This property indicates whether the alert rule is enabled or not  - it has only ''''true'''' or ''''false'''' options, so it fits boolean type.'
  - suppress: EnumInsteadOfBoolean
    where: $.definitions.AlertRulePatchProperties.properties.enabled
    from: activityLogAlerts_API.json
    reason: 'This property indicates whether the alert rule is enabled or not  - it has only ''''true'''' or ''''false'''' options, so it fits boolean type.'
  - suppress: DefaultErrorResponseSchema
    from: activityLogAlerts_API.json
    reason: 'Updating the error response to the new format would be a breaking change.'
  - suppress: DefaultErrorResponseSchema
    from: metricNamespaces_API.json
    reason: 'Updating the error response to the new format would be a breaking change.'
  - suppress: DefaultErrorResponseSchema
    from: metrics_API.json
    reason: 'Updating the error response to the new format would be a breaking change.'
  - suppress: DefaultErrorResponseSchema
    from: metricDefinitions_API.json
    reason: 'Updating the error response to the new format would be a breaking change.'
  - suppress: DefaultErrorResponseSchema
    from: actionGroups_API.json
    reason: 'Updating the error response to the new format would be a breaking change.'
  - suppress: OperationsAPIImplementation
    from: operations_API.json
    where: $.paths
    reason: 'The operations API is implemented however the tool is still firing due to the casing being different'
  - suppress: OperationsAPIImplementation
    from: serviceDiagnosticsSettings_API.json
    where: $.paths
    reason: 'Operations API is defined in a separate swagger spec for Microsoft.Insights namespace (https://github.com/Azure/azure-rest-api-specs/blob/master/specification/monitor/resource-manager/Microsoft.Insights/stable/2015-04-01/operations_API.json)'
  - suppress: OperationsAPIImplementation
    from: subscriptionDiagnosticsSettings_API.json
    where: $.paths
    reason: 'Operations API is defined in a separate swagger spec for Microsoft.Insights namespace (https://github.com/Azure/azure-rest-api-specs/blob/master/specification/monitor/resource-manager/Microsoft.Insights/stable/2015-04-01/operations_API.json)'
  - suppress: OperationsAPIImplementation
    from: autoscale_API.json
    where: $.paths
    reason: 'Operations API is defined in a separate swagger spec for Microsoft.Insights namespace (https://github.com/Azure/azure-rest-api-specs/blob/master/specification/monitor/resource-manager/Microsoft.Insights/stable/2015-04-01/operations_API.json)'
  - suppress: OperationsAPIImplementation
    from: actionGroups_API.json
    where: $.paths
    reason: 'Operations API is defined in a separate swagger spec for Microsoft.Insights namespace (https://github.com/Azure/azure-rest-api-specs/blob/master/specification/monitor/resource-manager/Microsoft.Insights/stable/2015-04-01/operations_API.json)'
```

``` yaml ($(go) && !$(track2) && $(tag) == 'package-2021-07') || $(csharp) || $(validation) || $(typescript)
directive:
- from: activityLogAlerts_API.json
  where: $.definitions
  transform: delete $["Resource"]
  reason: Missing kind, etag
- from: activityLogAlerts_API.json
  where: $.definitions
  transform: delete $["ErrorResponse"]
  reason: Incompatible values (2020-10-01)
- from: activityLogAlerts_API.json
  where: $.definitions
  transform: delete $["AzureResource"]
  reason: Incompatible values (2020-10-01)
- from: activityLogAlerts_API.json
  where: $.definitions
  transform: delete $["ActionGroup"]
  reason: Incompatible values (2020-10-01)
```

<<<<<<< HEAD
``` yaml !$(python) && !$(go) && !$(java) && ($(tag) == 'package-2021-04' || $(tag) == 'package-2021-07' || $(tag) == 'package-2021-09-01-only' || $(tag) == 'package-2021-07-01-preview-only')
=======
``` yaml !$(python) && !$(go) && !$(java) && ($(tag) == 'package-2021-04' || $(tag) == 'package-2021-07' || $(tag) == 'package-2021-09')
>>>>>>> dc33f3f6
directive:
- from: scheduledQueryRule_API.json
  where: $.parameters
  transform: delete $["ResourceGroupNameParameter"]
  reason: ResourceGroupNameParameter is taken from v2/types.json
- from: activityLogAlerts_API.json
  where: $.parameters
  transform: delete $["ResourceGroupNameParameter"]
  reason: ResourceGroupNameParameter is taken from v2/types.json
- from: guestDiagnosticSettings_API.json
  where: $.parameters
  transform: delete $["ResourceGroupNameParameter"]
  reason: ResourceGroupNameParameter is taken from v2/types.json
- from: guestDiagnosticSettingsAssociation_API.json
  where: $.parameters
  transform: delete $["ResourceGroupNameParameter"]
  reason: ResourceGroupNameParameter is taken from v2/types.json
- from: privateLinkScopes_API.json
  where: $.parameters
  transform: delete $["ResourceGroupNameParameter"]
  reason: ResourceGroupNameParameter is taken from v2/types.json
- from: autoscale_API.json
  where: $.parameters
  transform: delete $["ResourceGroupNameParameter"]
  reason: ResourceGroupNameParameter is taken from v2/types.json
- from: alertRules_API.json
  where: $.parameters
  transform: delete $["ResourceGroupNameParameter"]
  reason: ResourceGroupNameParameter is taken from v2/types.json
- from: alertRulesIncidents_API.json
  where: $.parameters
  transform: delete $["ResourceGroupNameParameter"]
  reason: ResourceGroupNameParameter is taken from v2/types.json
- from: actionGroups_API.json
  where: $.parameters
  transform: delete $["ResourceGroupNameParameter"]
  reason: ResourceGroupNameParameter is taken from v2/types.json
- from: metricAlert_API.json
  where: $.parameters
  transform: delete $["ResourceGroupNameParameter"]
  reason: ResourceGroupNameParameter is taken from v2/types.json
```

### Tag: profile-hybrid-2019-03-01

These settings apply only when `--tag=profile-hybrid-2019-03-01` is specified on the command line.
Creating this tag to pick proper resources from the hybrid profile.

``` yaml $(tag) == 'profile-hybrid-2019-03-01'
input-file:
- Microsoft.Insights/stable/2018-01-01/metricDefinitions_API.json
- Microsoft.Insights/stable/2018-01-01/metrics_API.json
- Microsoft.Insights/preview/2017-05-01-preview/diagnosticsSettings_API.json
- Microsoft.Insights/preview/2017-05-01-preview/diagnosticsSettingsCategories_API.json
- Microsoft.Insights/stable/2015-04-01/eventCategories_API.json
- Microsoft.Insights/stable/2015-04-01/operations_API.json
```

### Tag: profile-hybrid-2020-09-01

These settings apply only when `--tag=profile-hybrid-2020-09-01` is specified on the command line.
Creating this tag to pick proper resources from the hybrid profile.

``` yaml $(tag) == 'profile-hybrid-2020-09-01'
input-file:
- Microsoft.Insights/stable/2018-01-01/metricDefinitions_API.json
- Microsoft.Insights/stable/2018-01-01/metrics_API.json
- Microsoft.Insights/preview/2017-05-01-preview/diagnosticsSettings_API.json
- Microsoft.Insights/preview/2017-05-01-preview/diagnosticsSettingsCategories_API.json
- Microsoft.Insights/stable/2015-04-01/eventCategories_API.json
- Microsoft.Insights/stable/2015-04-01/operations_API.json
```<|MERGE_RESOLUTION|>--- conflicted
+++ resolved
@@ -914,7 +914,9 @@
     reason: 'Operations API is defined in a separate swagger spec for Microsoft.Insights namespace (https://github.com/Azure/azure-rest-api-specs/blob/master/specification/monitor/resource-manager/Microsoft.Insights/stable/2015-04-01/operations_API.json)'
 ```
 
-``` yaml ($(go) && !$(track2) && $(tag) == 'package-2021-07') || $(csharp) || $(validation) || $(typescript)
+``` yaml ($(go) && !$(track2) && $(tag) == 'package-2021-07') 
+
+$(csharp) || $(validation) || $(typescript)
 directive:
 - from: activityLogAlerts_API.json
   where: $.definitions
@@ -934,11 +936,7 @@
   reason: Incompatible values (2020-10-01)
 ```
 
-<<<<<<< HEAD
 ``` yaml !$(python) && !$(go) && !$(java) && ($(tag) == 'package-2021-04' || $(tag) == 'package-2021-07' || $(tag) == 'package-2021-09-01-only' || $(tag) == 'package-2021-07-01-preview-only')
-=======
-``` yaml !$(python) && !$(go) && !$(java) && ($(tag) == 'package-2021-04' || $(tag) == 'package-2021-07' || $(tag) == 'package-2021-09')
->>>>>>> dc33f3f6
 directive:
 - from: scheduledQueryRule_API.json
   where: $.parameters

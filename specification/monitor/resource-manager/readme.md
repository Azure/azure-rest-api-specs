# MonitorClient

> see https://aka.ms/autorest

This is the AutoRest configuration file for MonitorClient.

---

## Getting Started

To build the SDK for MonitorClient, simply [Install AutoRest](https://aka.ms/autorest/install) and in this folder, run:

> `autorest`

To see additional help and options, run:

> `autorest --help`

---

## Configuration

### Basic Information

These are the global settings for the MonitorClient API.

``` yaml !$(python) || !$(track2)
title: MonitorClient
```

``` yaml
description: Monitor Management Client
openapi-type: arm
openapi-subtype: rpaas
tag:  package-preview-2023-09
directive:
  - suppress: Example Validations
    reason: 'There are open issues (bugs) in the validator affecting some of the examples and since there is no way to selectively disable the validation for a particular example or paths, all of the example validation is being turned off.'
```

<<<<<<< HEAD
### Tag: package-2023-06-01-preview-only

These settings apply only when `--tag=package-2023-06-01-preview-only` is specified on the command line

``` yaml $(tag) == 'package-2023-06-01-preview-only'
input-file:
- Microsoft.Insights/preview/2023-06-01-preview/privateLinkScopes_API.json
=======
### Tag: package-preview-2023-09

These settings apply only when `--tag=package-preview-2023-09` is specified on the command line.

```yaml $(tag) == 'package-preview-2023-09'
input-file:
  - Microsoft.Insights/preview/2023-09-01-preview/actionGroups_API.json
  - Microsoft.Insights/stable/2024-02-01/metricNamespaces_API.json
  - Microsoft.Insights/stable/2024-02-01/metricDefinitions_API.json
  - Microsoft.Insights/stable/2024-02-01/metrics_API.json
  - Microsoft.Monitor/stable/2023-04-03/monitoringAccounts_API.json
  - Microsoft.Monitor/stable/2023-04-03/operations_API.json
  - Microsoft.Insights/stable/2022-10-01/autoscale_API.json
  - Microsoft.Insights/stable/2015-04-01/operations_API.json
  - Microsoft.Insights/stable/2016-03-01/alertRulesIncidents_API.json
  - Microsoft.Insights/stable/2016-03-01/alertRules_API.json
  - Microsoft.Insights/stable/2016-03-01/logProfiles_API.json
  - Microsoft.Insights/preview/2021-05-01-preview/diagnosticsSettings_API.json
  - Microsoft.Insights/preview/2021-05-01-preview/diagnosticsSettingsCategories_API.json
  - Microsoft.Insights/preview/2023-05-01-preview/tenantActionGroups_API.json
  - Microsoft.Insights/stable/2015-04-01/activityLogs_API.json
  - Microsoft.Insights/stable/2015-04-01/eventCategories_API.json
  - Microsoft.Insights/stable/2015-04-01/tenantActivityLogs_API.json
  - Microsoft.Insights/stable/2019-03-01/metricBaselines_API.json
  - Microsoft.Insights/stable/2018-03-01/metricAlert_API.json
  - Microsoft.Insights/stable/2023-12-01/scheduledQueryRule_API.json
  - Microsoft.Insights/preview/2018-11-27-preview/vmInsightsOnboarding_API.json
  - Microsoft.Insights/preview/2021-07-01-preview/privateLinkScopes_API.json
  - Microsoft.Insights/stable/2020-10-01/activityLogAlerts_API.json
  - Microsoft.Insights/stable/2023-03-11/dataCollectionEndpoints_API.json
  - Microsoft.Insights/stable/2023-03-11/dataCollectionRuleAssociations_API.json
  - Microsoft.Insights/stable/2023-03-11/dataCollectionRules_API.json
```

### Tag: package-2024-03

These settings apply only when `--tag=package-2024-03` is specified on the command line.

```yaml $(tag) == 'package-2024-03'
input-file:
  - Microsoft.Insights/stable/2024-02-01/metricNamespaces_API.json
  - Microsoft.Insights/stable/2024-02-01/metricDefinitions_API.json
  - Microsoft.Insights/stable/2024-02-01/metrics_API.json
  - Microsoft.Monitor/stable/2023-04-03/monitoringAccounts_API.json
  - Microsoft.Monitor/stable/2023-04-03/operations_API.json
  - Microsoft.Insights/stable/2022-10-01/autoscale_API.json
  - Microsoft.Insights/stable/2015-04-01/operations_API.json
  - Microsoft.Insights/stable/2016-03-01/alertRulesIncidents_API.json
  - Microsoft.Insights/stable/2016-03-01/alertRules_API.json
  - Microsoft.Insights/stable/2016-03-01/logProfiles_API.json
  - Microsoft.Insights/preview/2021-05-01-preview/diagnosticsSettings_API.json
  - Microsoft.Insights/preview/2021-05-01-preview/diagnosticsSettingsCategories_API.json
  - Microsoft.Insights/stable/2023-01-01/actionGroups_API.json
  - Microsoft.Insights/preview/2023-05-01-preview/tenantActionGroups_API.json
  - Microsoft.Insights/stable/2015-04-01/activityLogs_API.json
  - Microsoft.Insights/stable/2015-04-01/eventCategories_API.json
  - Microsoft.Insights/stable/2015-04-01/tenantActivityLogs_API.json
  - Microsoft.Insights/stable/2019-03-01/metricBaselines_API.json
  - Microsoft.Insights/stable/2018-03-01/metricAlert_API.json
  - Microsoft.Insights/stable/2023-12-01/scheduledQueryRule_API.json
  - Microsoft.Insights/preview/2018-11-27-preview/vmInsightsOnboarding_API.json
  - Microsoft.Insights/preview/2021-07-01-preview/privateLinkScopes_API.json
  - Microsoft.Insights/stable/2020-10-01/activityLogAlerts_API.json
  - Microsoft.Insights/stable/2023-03-11/dataCollectionEndpoints_API.json
  - Microsoft.Insights/stable/2023-03-11/dataCollectionRuleAssociations_API.json
  - Microsoft.Insights/stable/2023-03-11/dataCollectionRules_API.json
```

### Tag: package-2024-02

These settings apply only when `--tag=package-2024-02` is specified on the command line.

```yaml $(tag) == 'package-2024-02'
input-file:
  - Microsoft.Insights/stable/2024-02-01/metricNamespaces_API.json
  - Microsoft.Insights/stable/2024-02-01/metricDefinitions_API.json
  - Microsoft.Insights/stable/2024-02-01/metrics_API.json
  - Microsoft.Monitor/stable/2023-04-03/monitoringAccounts_API.json
  - Microsoft.Monitor/stable/2023-04-03/operations_API.json
  - Microsoft.Insights/stable/2022-10-01/autoscale_API.json
  - Microsoft.Insights/stable/2015-04-01/operations_API.json
  - Microsoft.Insights/stable/2016-03-01/alertRulesIncidents_API.json
  - Microsoft.Insights/stable/2016-03-01/alertRules_API.json
  - Microsoft.Insights/stable/2016-03-01/logProfiles_API.json
  - Microsoft.Insights/preview/2021-05-01-preview/diagnosticsSettings_API.json
  - Microsoft.Insights/preview/2021-05-01-preview/diagnosticsSettingsCategories_API.json
  - Microsoft.Insights/stable/2023-01-01/actionGroups_API.json
  - Microsoft.Insights/preview/2023-05-01-preview/tenantActionGroups_API.json
  - Microsoft.Insights/stable/2015-04-01/activityLogs_API.json
  - Microsoft.Insights/stable/2015-04-01/eventCategories_API.json
  - Microsoft.Insights/stable/2015-04-01/tenantActivityLogs_API.json
  - Microsoft.Insights/stable/2019-03-01/metricBaselines_API.json
  - Microsoft.Insights/stable/2018-03-01/metricAlert_API.json
  - Microsoft.Insights/stable/2023-12-01/scheduledQueryRule_API.json
  - Microsoft.Insights/preview/2018-11-27-preview/vmInsightsOnboarding_API.json
  - Microsoft.Insights/preview/2021-07-01-preview/privateLinkScopes_API.json
  - Microsoft.Insights/stable/2020-10-01/activityLogAlerts_API.json
  - Microsoft.Insights/stable/2022-06-01/dataCollectionEndpoints_API.json
  - Microsoft.Insights/stable/2022-06-01/dataCollectionRuleAssociations_API.json
  - Microsoft.Insights/stable/2022-06-01/dataCollectionRules_API.json
```

### Tag: package-2023-10-01-preview

These settings apply only when `--tag=package-2023-10-01-preview` is specified on the command line

``` yaml $(tag) == 'package-2023-10-01-preview'
input-file:
- Microsoft.Monitor\preview\2023-10-01-preview\azuremonitor.json
```

### Tag: package-2023-10

These settings apply only when `--tag=package-2023-10` is specified on the command line.

``` yaml $(tag) == 'package-2023-10'
input-file:
  - Microsoft.Monitor/stable/2023-04-03/monitoringAccounts_API.json
  - Microsoft.Monitor/stable/2023-04-03/operations_API.json
  - Microsoft.Insights/stable/2022-10-01/autoscale_API.json
  - Microsoft.Insights/stable/2015-04-01/operations_API.json
  - Microsoft.Insights/stable/2016-03-01/alertRulesIncidents_API.json
  - Microsoft.Insights/stable/2016-03-01/alertRules_API.json
  - Microsoft.Insights/stable/2016-03-01/logProfiles_API.json
  - Microsoft.Insights/preview/2021-05-01-preview/diagnosticsSettings_API.json
  - Microsoft.Insights/preview/2021-05-01-preview/diagnosticsSettingsCategories_API.json
  - Microsoft.Insights/stable/2023-01-01/actionGroups_API.json
  - Microsoft.Insights/preview/2023-05-01-preview/tenantActionGroups_API.json
  - Microsoft.Insights/stable/2015-04-01/activityLogs_API.json
  - Microsoft.Insights/stable/2015-04-01/eventCategories_API.json
  - Microsoft.Insights/stable/2015-04-01/tenantActivityLogs_API.json
  - Microsoft.Insights/stable/2023-10-01/metricDefinitions_API.json
  - Microsoft.Insights/stable/2023-10-01/metrics_API.json
  - Microsoft.Insights/stable/2019-03-01/metricBaselines_API.json
  - Microsoft.Insights/stable/2018-03-01/metricAlert_API.json
  - Microsoft.Insights/preview/2022-08-01-preview/scheduledQueryRule_API.json
  - Microsoft.Insights/preview/2017-12-01-preview/metricNamespaces_API.json
  - Microsoft.Insights/preview/2018-11-27-preview/vmInsightsOnboarding_API.json
  - Microsoft.Insights/preview/2021-07-01-preview/privateLinkScopes_API.json
  - Microsoft.Insights/stable/2020-10-01/activityLogAlerts_API.json
  - Microsoft.Insights/stable/2022-06-01/dataCollectionEndpoints_API.json
  - Microsoft.Insights/stable/2022-06-01/dataCollectionRuleAssociations_API.json
  - Microsoft.Insights/stable/2022-06-01/dataCollectionRules_API.json
>>>>>>> 9c51b17f
```

### Tag: package-2023-05-01-preview-only

These settings apply only when `--tag=package-2023-05-01-preview-only` is specified on the command line

``` yaml $(tag) == 'package-2023-05-01-preview-only'
input-file:
- Microsoft.Insights/preview/2023-05-01-preview/tenantActionGroups_API.json
```

### Tag: package-2023-04

These settings apply only when `--tag=package-2023-04` is specified on the command line.

``` yaml $(tag) == 'package-2023-04'
input-file:
  - Microsoft.Monitor/stable/2023-04-03/monitoringAccounts_API.json
  - Microsoft.Monitor/stable/2023-04-03/operations_API.json
  - Microsoft.Insights/stable/2022-10-01/autoscale_API.json
  - Microsoft.Insights/stable/2015-04-01/operations_API.json
  - Microsoft.Insights/stable/2016-03-01/alertRulesIncidents_API.json
  - Microsoft.Insights/stable/2016-03-01/alertRules_API.json
  - Microsoft.Insights/stable/2016-03-01/logProfiles_API.json
  - Microsoft.Insights/preview/2021-05-01-preview/diagnosticsSettings_API.json
  - Microsoft.Insights/preview/2021-05-01-preview/diagnosticsSettingsCategories_API.json
  - Microsoft.Insights/stable/2023-01-01/actionGroups_API.json
  - Microsoft.Insights/preview/2023-05-01-preview/tenantActionGroups_API.json
  - Microsoft.Insights/stable/2015-04-01/activityLogs_API.json
  - Microsoft.Insights/stable/2015-04-01/eventCategories_API.json
  - Microsoft.Insights/stable/2015-04-01/tenantActivityLogs_API.json
  - Microsoft.Insights/stable/2021-05-01/metricDefinitions_API.json
  - Microsoft.Insights/stable/2021-05-01/metrics_API.json
  - Microsoft.Insights/stable/2019-03-01/metricBaselines_API.json
  - Microsoft.Insights/stable/2018-03-01/metricAlert_API.json
  - Microsoft.Insights/preview/2022-08-01-preview/scheduledQueryRule_API.json
  - Microsoft.Insights/preview/2017-12-01-preview/metricNamespaces_API.json
  - Microsoft.Insights/preview/2018-11-27-preview/vmInsightsOnboarding_API.json
  - Microsoft.Insights/preview/2021-07-01-preview/privateLinkScopes_API.json
  - Microsoft.Insights/stable/2020-10-01/activityLogAlerts_API.json
  - Microsoft.Insights/stable/2022-06-01/dataCollectionEndpoints_API.json
  - Microsoft.Insights/stable/2022-06-01/dataCollectionRuleAssociations_API.json
  - Microsoft.Insights/stable/2022-06-01/dataCollectionRules_API.json
```

### Tag: package-preview-2023-04

These settings apply only when `--tag=package-preview-2023-04` is specified on the command line.

``` yaml $(tag) == 'package-preview-2023-04'
input-file:
- Microsoft.Insights/stable/2022-10-01/autoscale_API.json
- Microsoft.Insights/stable/2015-04-01/operations_API.json
- Microsoft.Insights/stable/2016-03-01/alertRulesIncidents_API.json
- Microsoft.Insights/stable/2016-03-01/alertRules_API.json
- Microsoft.Insights/stable/2016-03-01/logProfiles_API.json
- Microsoft.Insights/preview/2021-05-01-preview/diagnosticsSettings_API.json
- Microsoft.Insights/preview/2021-05-01-preview/diagnosticsSettingsCategories_API.json
- Microsoft.Insights/stable/2023-01-01/actionGroups_API.json
- Microsoft.Insights/preview/2023-03-01-preview/tenantActionGroups_API.json
- Microsoft.Insights/stable/2015-04-01/activityLogs_API.json
- Microsoft.Insights/stable/2015-04-01/eventCategories_API.json
- Microsoft.Insights/stable/2015-04-01/tenantActivityLogs_API.json
- Microsoft.Insights/stable/2021-05-01/metricDefinitions_API.json
- Microsoft.Insights/stable/2021-05-01/metrics_API.json
- Microsoft.Insights/stable/2019-03-01/metricBaselines_API.json
- Microsoft.Insights/stable/2018-03-01/metricAlert_API.json
- Microsoft.Insights/preview/2023-03-15-preview/scheduledQueryRule_API.json
- Microsoft.Insights/preview/2017-12-01-preview/metricNamespaces_API.json
- Microsoft.Insights/preview/2018-11-27-preview/vmInsightsOnboarding_API.json
- Microsoft.Insights/preview/2021-07-01-preview/privateLinkScopes_API.json
- Microsoft.Insights/stable/2020-10-01/activityLogAlerts_API.json
- Microsoft.Insights/stable/2022-06-01/dataCollectionEndpoints_API.json
- Microsoft.Insights/stable/2022-06-01/dataCollectionRuleAssociations_API.json
- Microsoft.Insights/stable/2022-06-01/dataCollectionRules_API.json
- Microsoft.Monitor/preview/2021-06-03-preview/monitoringAccounts_API.json
- Microsoft.Monitor/preview/2021-06-03-preview/operations_API.json
```

### Tag: package-datacollection-2022-06-01-only

These settings apply only when `--tag=package-datacollection-2022-06-01-only` is specified on the command line

``` yaml $(tag) == 'package-datacollection-2022-06-01-only'
input-file:
- Microsoft.Insights/stable/2022-06-01/dataCollectionEndpoints_API.json
- Microsoft.Insights/stable/2022-06-01/dataCollectionRuleAssociations_API.json
- Microsoft.Insights/stable/2022-06-01/dataCollectionRules_API.json
```

### Tag: package-2023-03-01-preview-only

These settings apply only when `--tag=package-2023-03-01-preview-only` is specified on the command line

``` yaml $(tag) == 'package-2023-03-01-preview-only'
input-file:
- Microsoft.Insights/preview/2023-03-01-preview/tenantActionGroups_API.json
```

### Tag: package-2023-01-only

These settings apply only when `--tag=package-2023-01-only` is specified on the command line

``` yaml $(tag) == 'package-2023-01-only'
input-file:
  - Microsoft.Insights/stable/2023-01-01/actionGroups_API.json
```

### Tag: package-preview-2023-01

These settings apply only when `--tag=package-preview-2023-01` is specified on the command line.

``` yaml $(tag) == 'package-preview-2023-01'
input-file:
  - Microsoft.Insights/preview/2023-01-01-preview/activityLogAlerts_API.json
```

### Tag: package-2022-08-01-preview-only

These settings apply only when `--tag=package-2022-08-01-preview-only` is specified on the command line

``` yaml $(tag) == 'package-2022-08-01-preview-only'
input-file:
- Microsoft.Insights/preview/2022-08-01-preview/scheduledQueryRule_API.json
```

### Tag: package-preview-2023-03

These settings apply only when `--tag=package-preview-2023-03` is specified on the command line.

``` yaml $(tag) == 'package-preview-2023-03'
input-file:
- Microsoft.Insights/stable/2022-10-01/autoscale_API.json
- Microsoft.Insights/stable/2015-04-01/operations_API.json
- Microsoft.Insights/stable/2016-03-01/alertRulesIncidents_API.json
- Microsoft.Insights/stable/2016-03-01/alertRules_API.json
- Microsoft.Insights/stable/2016-03-01/logProfiles_API.json
- Microsoft.Insights/preview/2021-05-01-preview/diagnosticsSettings_API.json
- Microsoft.Insights/preview/2021-05-01-preview/diagnosticsSettingsCategories_API.json
- Microsoft.Insights/stable/2023-01-01/actionGroups_API.json
- Microsoft.Insights/preview/2023-03-01-preview/tenantActionGroups_API.json
- Microsoft.Insights/stable/2015-04-01/activityLogs_API.json
- Microsoft.Insights/stable/2015-04-01/eventCategories_API.json
- Microsoft.Insights/stable/2015-04-01/tenantActivityLogs_API.json
- Microsoft.Insights/stable/2021-05-01/metricDefinitions_API.json
- Microsoft.Insights/stable/2021-05-01/metrics_API.json
- Microsoft.Insights/stable/2019-03-01/metricBaselines_API.json
- Microsoft.Insights/stable/2018-03-01/metricAlert_API.json
- Microsoft.Insights/preview/2023-03-15-preview/scheduledQueryRule_API.json
- Microsoft.Insights/preview/2017-12-01-preview/metricNamespaces_API.json
- Microsoft.Insights/preview/2018-11-27-preview/vmInsightsOnboarding_API.json
- Microsoft.Insights/preview/2021-07-01-preview/privateLinkScopes_API.json
- Microsoft.Insights/stable/2020-10-01/activityLogAlerts_API.json
- Microsoft.Insights/preview/2021-09-01-preview/dataCollectionEndpoints_API.json
- Microsoft.Insights/preview/2021-09-01-preview/dataCollectionRuleAssociations_API.json
- Microsoft.Insights/preview/2021-09-01-preview/dataCollectionRules_API.json
- Microsoft.Monitor/preview/2021-06-03-preview/monitoringAccounts_API.json
- Microsoft.Monitor/preview/2021-06-03-preview/operations_API.json
```

### Tag: package-preview-2022-08

These settings apply only when `--tag=package-preview-2022-08` is specified on the command line.

``` yaml $(tag) == 'package-preview-2022-08'
input-file:
- Microsoft.Insights/stable/2022-10-01/autoscale_API.json
- Microsoft.Insights/stable/2015-04-01/operations_API.json
- Microsoft.Insights/stable/2016-03-01/alertRulesIncidents_API.json
- Microsoft.Insights/stable/2016-03-01/alertRules_API.json
- Microsoft.Insights/stable/2016-03-01/logProfiles_API.json
- Microsoft.Insights/preview/2021-05-01-preview/diagnosticsSettings_API.json
- Microsoft.Insights/preview/2021-05-01-preview/diagnosticsSettingsCategories_API.json
- Microsoft.Insights/stable/2023-01-01/actionGroups_API.json
- Microsoft.Insights/stable/2015-04-01/activityLogs_API.json
- Microsoft.Insights/stable/2015-04-01/eventCategories_API.json
- Microsoft.Insights/stable/2015-04-01/tenantActivityLogs_API.json
- Microsoft.Insights/stable/2021-05-01/metricDefinitions_API.json
- Microsoft.Insights/stable/2021-05-01/metrics_API.json
- Microsoft.Insights/stable/2019-03-01/metricBaselines_API.json
- Microsoft.Insights/stable/2018-03-01/metricAlert_API.json
- Microsoft.Insights/preview/2022-08-01-preview/scheduledQueryRule_API.json
- Microsoft.Insights/preview/2017-12-01-preview/metricNamespaces_API.json
- Microsoft.Insights/preview/2018-11-27-preview/vmInsightsOnboarding_API.json
- Microsoft.Insights/preview/2021-07-01-preview/privateLinkScopes_API.json
- Microsoft.Insights/stable/2020-10-01/activityLogAlerts_API.json
- Microsoft.Insights/preview/2021-09-01-preview/dataCollectionEndpoints_API.json
- Microsoft.Insights/preview/2021-09-01-preview/dataCollectionRuleAssociations_API.json
- Microsoft.Insights/preview/2021-09-01-preview/dataCollectionRules_API.json
- Microsoft.Monitor/preview/2021-06-03-preview/monitoringAccounts_API.json
- Microsoft.Monitor/preview/2021-06-03-preview/operations_API.json
```

### Tag: package-composite-v1

These settings apply only when `--tag=package-composite-v1` is specified on the command line.

``` yaml $(tag) == 'package-composite-v1'
input-file:
- Microsoft.Insights/stable/2022-10-01/autoscale_API.json
- Microsoft.Insights/stable/2015-04-01/operations_API.json
- Microsoft.Insights/stable/2016-03-01/alertRulesIncidents_API.json
- Microsoft.Insights/stable/2016-03-01/alertRules_API.json
- Microsoft.Insights/stable/2016-03-01/logProfiles_API.json
- Microsoft.Insights/preview/2021-05-01-preview/diagnosticsSettings_API.json
- Microsoft.Insights/preview/2021-05-01-preview/diagnosticsSettingsCategories_API.json
- Microsoft.Insights/stable/2023-01-01/actionGroups_API.json
- Microsoft.Insights/stable/2015-04-01/activityLogs_API.json
- Microsoft.Insights/stable/2015-04-01/eventCategories_API.json
- Microsoft.Insights/stable/2015-04-01/tenantActivityLogs_API.json
- Microsoft.Insights/stable/2021-05-01/metricDefinitions_API.json
- Microsoft.Insights/stable/2021-05-01/metrics_API.json
- Microsoft.Insights/stable/2019-03-01/metricBaselines_API.json
- Microsoft.Insights/stable/2018-03-01/metricAlert_API.json
- Microsoft.Insights/stable/2022-06-15/scheduledQueryRule_API.json
- Microsoft.Insights/preview/2017-12-01-preview/metricNamespaces_API.json
- Microsoft.Insights/preview/2018-11-27-preview/vmInsightsOnboarding_API.json
- Microsoft.Insights/preview/2021-07-01-preview/privateLinkScopes_API.json
- Microsoft.Insights/stable/2020-10-01/activityLogAlerts_API.json
- Microsoft.Insights/preview/2021-09-01-preview/dataCollectionEndpoints_API.json
- Microsoft.Insights/preview/2021-09-01-preview/dataCollectionRuleAssociations_API.json
- Microsoft.Insights/preview/2021-09-01-preview/dataCollectionRules_API.json
- Microsoft.Monitor/preview/2021-06-03-preview/monitoringAccounts_API.json
- Microsoft.Monitor/preview/2021-06-03-preview/operations_API.json
```

### Tag: package-2023-01

These settings apply only when `--tag=package-2023-01` is specified on the command line

``` yaml $(tag) == 'package-2023-01'
input-file:
- Microsoft.Insights/stable/2022-10-01/autoscale_API.json
- Microsoft.Insights/stable/2015-04-01/operations_API.json
- Microsoft.Insights/stable/2016-03-01/alertRulesIncidents_API.json
- Microsoft.Insights/stable/2016-03-01/alertRules_API.json
- Microsoft.Insights/stable/2016-03-01/logProfiles_API.json
- Microsoft.Insights/preview/2017-05-01-preview/diagnosticsSettings_API.json
- Microsoft.Insights/preview/2017-05-01-preview/diagnosticsSettingsCategories_API.json
- Microsoft.Insights/stable/2023-01-01/actionGroups_API.json
- Microsoft.Insights/stable/2015-04-01/activityLogs_API.json
- Microsoft.Insights/stable/2015-04-01/eventCategories_API.json
- Microsoft.Insights/stable/2015-04-01/tenantActivityLogs_API.json
- Microsoft.Insights/stable/2018-01-01/metricDefinitions_API.json
- Microsoft.Insights/stable/2018-01-01/metrics_API.json
- Microsoft.Insights/stable/2019-03-01/metricBaselines_API.json
- Microsoft.Insights/stable/2018-03-01/metricAlert_API.json
- Microsoft.Insights/stable/2022-06-15/scheduledQueryRule_API.json
- Microsoft.Insights/preview/2017-12-01-preview/metricNamespaces_API.json
- Microsoft.Insights/preview/2018-11-27-preview/vmInsightsOnboarding_API.json
- Microsoft.Insights/preview/2019-10-17-preview/privateLinkScopes_API.json
- Microsoft.Insights/stable/2020-10-01/activityLogAlerts_API.json
- Microsoft.Insights/preview/2021-09-01-preview/dataCollectionEndpoints_API.json
- Microsoft.Insights/preview/2021-09-01-preview/dataCollectionRuleAssociations_API.json
- Microsoft.Insights/preview/2021-09-01-preview/dataCollectionRules_API.json
```

### Tag: package-2022-10

These settings apply only when `--tag=package-2022-10` is specified on the command line

``` yaml $(tag) == 'package-2022-10'
input-file:
- Microsoft.Insights/stable/2022-10-01/autoscale_API.json
- Microsoft.Insights/stable/2015-04-01/operations_API.json
- Microsoft.Insights/stable/2016-03-01/alertRulesIncidents_API.json
- Microsoft.Insights/stable/2016-03-01/alertRules_API.json
- Microsoft.Insights/stable/2016-03-01/logProfiles_API.json
- Microsoft.Insights/preview/2017-05-01-preview/diagnosticsSettings_API.json
- Microsoft.Insights/preview/2017-05-01-preview/diagnosticsSettingsCategories_API.json
- Microsoft.Insights/stable/2022-06-01/actionGroups_API.json
- Microsoft.Insights/stable/2015-04-01/activityLogs_API.json
- Microsoft.Insights/stable/2015-04-01/eventCategories_API.json
- Microsoft.Insights/stable/2015-04-01/tenantActivityLogs_API.json
- Microsoft.Insights/stable/2018-01-01/metricDefinitions_API.json
- Microsoft.Insights/stable/2018-01-01/metrics_API.json
- Microsoft.Insights/stable/2019-03-01/metricBaselines_API.json
- Microsoft.Insights/stable/2018-03-01/metricAlert_API.json
- Microsoft.Insights/stable/2022-06-15/scheduledQueryRule_API.json
- Microsoft.Insights/preview/2017-12-01-preview/metricNamespaces_API.json
- Microsoft.Insights/preview/2018-11-27-preview/vmInsightsOnboarding_API.json
- Microsoft.Insights/preview/2019-10-17-preview/privateLinkScopes_API.json
- Microsoft.Insights/stable/2020-10-01/activityLogAlerts_API.json
- Microsoft.Insights/preview/2021-09-01-preview/dataCollectionEndpoints_API.json
- Microsoft.Insights/preview/2021-09-01-preview/dataCollectionRuleAssociations_API.json
- Microsoft.Insights/preview/2021-09-01-preview/dataCollectionRules_API.json
```

### Tag: package-2022-10-01-only

These settings apply only when `--tag=package-2022-10-01-only` is specified on the command line

``` yaml $(tag) == 'package-2022-10-01-only'
input-file:
- Microsoft.Insights/stable/2022-10-01/autoscale_API.json
```

### Tag: package-2022-06

These settings apply only when `--tag=package-2022-06` is specified on the command line

``` yaml $(tag) == 'package-2022-06'
input-file:
- Microsoft.Insights/stable/2015-04-01/autoscale_API.json
- Microsoft.Insights/stable/2015-04-01/operations_API.json
- Microsoft.Insights/stable/2016-03-01/alertRulesIncidents_API.json
- Microsoft.Insights/stable/2016-03-01/alertRules_API.json
- Microsoft.Insights/stable/2016-03-01/logProfiles_API.json
- Microsoft.Insights/preview/2017-05-01-preview/diagnosticsSettings_API.json
- Microsoft.Insights/preview/2017-05-01-preview/diagnosticsSettingsCategories_API.json
- Microsoft.Insights/stable/2022-06-01/actionGroups_API.json
- Microsoft.Insights/stable/2015-04-01/activityLogs_API.json
- Microsoft.Insights/stable/2015-04-01/eventCategories_API.json
- Microsoft.Insights/stable/2015-04-01/tenantActivityLogs_API.json
- Microsoft.Insights/stable/2018-01-01/metricDefinitions_API.json
- Microsoft.Insights/stable/2018-01-01/metrics_API.json
- Microsoft.Insights/stable/2019-03-01/metricBaselines_API.json
- Microsoft.Insights/stable/2018-03-01/metricAlert_API.json
- Microsoft.Insights/stable/2022-06-15/scheduledQueryRule_API.json
- Microsoft.Insights/preview/2017-12-01-preview/metricNamespaces_API.json
- Microsoft.Insights/preview/2018-11-27-preview/vmInsightsOnboarding_API.json
- Microsoft.Insights/preview/2019-10-17-preview/privateLinkScopes_API.json
- Microsoft.Insights/stable/2020-10-01/activityLogAlerts_API.json
- Microsoft.Insights/preview/2021-09-01-preview/dataCollectionEndpoints_API.json
- Microsoft.Insights/preview/2021-09-01-preview/dataCollectionRuleAssociations_API.json
- Microsoft.Insights/preview/2021-09-01-preview/dataCollectionRules_API.json
```

### Tag: package-2022-06-01-only

These settings apply only when `--tag=package-2022-06-01-only` is specified on the command line

``` yaml $(tag) == 'package-2022-06-01-only'
input-file:
- Microsoft.Insights/stable/2022-06-01/actionGroups_API.json
- Microsoft.Insights/stable/2022-06-01/dataCollectionEndpoints_API.json
- Microsoft.Insights/stable/2022-06-01/dataCollectionRuleAssociations_API.json
- Microsoft.Insights/stable/2022-06-01/dataCollectionRules_API.json
```

### Tag: package-2022-04-01-only

These settings apply only when `--tag=package-2022-04-01-only` is specified on the command line

``` yaml $(tag) == 'package-2022-04-01-only'
input-file:
- Microsoft.Insights/stable/2022-04-01/actionGroups_API.json
```

### Tag: package-2021-06-03-preview-only

These settings apply only when `--tag=package-2021-06-03-preview-only` is specified on the command line.

``` yaml $(tag) == 'package-2021-06-03-preview-only'
input-file:
- Microsoft.Monitor/preview/2021-06-03-preview/monitoringAccounts_API.json
- Microsoft.Monitor/preview/2021-06-03-preview/operations_API.json
```

### Tag: package-2016-03-preview-monitorlegacy

These settings apply only when `--tag=package-2016-03-preview-monitorlegacy` is specified on the command line

``` yaml $(tag) == 'package-2016-03-preview-monitorlegacy'
input-file:
- Microsoft.Insights/stable/2015-04-01/eventCategories_API.json
- Microsoft.Insights/stable/2016-03-01/alertRules_API.json
- Microsoft.Insights/stable/2016-03-01/alertRulesIncidents_API.json
- Microsoft.Insights/stable/2016-03-01/logProfiles_API.json
- Microsoft.Insights/preview/2018-11-27-preview/vmInsightsOnboarding_API.json
```

### Tag: package-2021-05-preview-diagnostics

These settings apply only when `--tag=package-2021-05-preview-diagnostics` is specified on the command line

``` yaml $(tag) == 'package-2021-05-preview-diagnostics'
input-file:
- Microsoft.Insights/preview/2021-05-01-preview/autoscale_API.json
- Microsoft.Insights/preview/2021-05-01-preview/diagnosticsSettings_API.json
- Microsoft.Insights/preview/2021-05-01-preview/diagnosticsSettingsCategories_API.json
- Microsoft.Insights/preview/2021-05-01-preview/managementGroupDiagnosticSettings_API.json
- Microsoft.Insights/preview/2021-05-01-preview/subscriptionDiagnosticsSettings_API.json
- Microsoft.Insights/preview/2021-07-01-preview/privateLinkScopes_API.json
- Microsoft.Insights/stable/2021-09-01/actionGroups_API.json 
```

### Tag: package-2020-10-activityLogs

These settings apply only when `--tag=package-2020-10-activityLogs` is specified on the command line

``` yaml $(tag) == 'package-2020-10-activityLogs'
input-file:
- Microsoft.Insights/stable/2015-04-01/activityLogs_API.json
- Microsoft.Insights/stable/2015-04-01/tenantActivityLogs_API.json
- Microsoft.Insights/stable/2020-10-01/activityLogAlerts_API.json
directive:
- from: activityLogAlerts_API.json
  where: $.definitions
  transform: delete $["ErrorResponse"]
  reason: Description doesn't match, the definition will be "inherit" from activityLogs_API.json
```

### Tag: package-2021-05-metrics

These settings apply only when `--tag=package-2021-05-metrics` is specified on the command line

``` yaml $(tag) == 'package-2021-05-metrics'
input-file:
- Microsoft.Insights/preview/2017-12-01-preview/metricNamespaces_API.json
- Microsoft.Insights/stable/2018-03-01/metricAlert_API.json
- Microsoft.Insights/stable/2019-03-01/metricBaselines_API.json
- Microsoft.Insights/stable/2021-05-01/metricDefinitions_API.json
- Microsoft.Insights/stable/2021-05-01/metrics_API.json
- Microsoft.Insights/stable/2021-05-01/operations_API.json
directive:
- from: metricBaselines_API.json
  where: $.parameters
  transform: delete $["MetricNamespaceParameter"]
  reason: Description doesn't match, the definition will be "inherit" from metrics_API.json
- from: metricBaselines_API.json
  where: $.parameters
  transform: delete $["MetricNamesParameter"]
  reason: Description doesn't match, the definition will be "inherit" from metrics_API.json
```

### Tag: package-2021-08-scheduledqueryrules

These settings apply only when `--tag=package-2021-08-scheduledqueryrules` is specified on the command line

``` yaml $(tag) == 'package-2021-08-scheduledqueryrules'
input-file:
- Microsoft.Insights/stable/2021-08-01/scheduledQueryRule_API.json
```

### Tag: package-2022-02-01-preview-only

These settings apply only when `--tag=package-2022-02-01-preview-only` is specified on the command line.

``` yaml $(tag) == 'package-2022-02-01-preview-only'
input-file:
  - Microsoft.Insights/preview/2021-09-01-preview/dataCollectionEndpoints_API.json
  - Microsoft.Insights/preview/2021-09-01-preview/dataCollectionRuleAssociations_API.json
  - Microsoft.Insights/preview/2021-09-01-preview/dataCollectionRules_API.json  
```

### Tag: package-2021-09

These settings apply only when `--tag=package-2021-09` is specified on the command line

``` yaml $(tag) == 'package-2021-09'
input-file:
- Microsoft.Insights/stable/2015-04-01/autoscale_API.json
- Microsoft.Insights/stable/2015-04-01/operations_API.json
- Microsoft.Insights/stable/2016-03-01/alertRulesIncidents_API.json
- Microsoft.Insights/stable/2016-03-01/alertRules_API.json
- Microsoft.Insights/stable/2016-03-01/logProfiles_API.json
- Microsoft.Insights/preview/2017-05-01-preview/diagnosticsSettings_API.json
- Microsoft.Insights/preview/2017-05-01-preview/diagnosticsSettingsCategories_API.json
- Microsoft.Insights/stable/2021-09-01/actionGroups_API.json
- Microsoft.Insights/stable/2015-04-01/activityLogs_API.json
- Microsoft.Insights/stable/2015-04-01/eventCategories_API.json
- Microsoft.Insights/stable/2015-04-01/tenantActivityLogs_API.json
- Microsoft.Insights/stable/2018-01-01/metricDefinitions_API.json
- Microsoft.Insights/stable/2018-01-01/metrics_API.json
- Microsoft.Insights/stable/2019-03-01/metricBaselines_API.json
- Microsoft.Insights/stable/2018-03-01/metricAlert_API.json
- Microsoft.Insights/stable/2018-04-16/scheduledQueryRule_API.json
- Microsoft.Insights/preview/2017-12-01-preview/metricNamespaces_API.json
- Microsoft.Insights/preview/2018-11-27-preview/vmInsightsOnboarding_API.json
- Microsoft.Insights/preview/2019-10-17-preview/privateLinkScopes_API.json
- Microsoft.Insights/stable/2020-10-01/activityLogAlerts_API.json
- Microsoft.Insights/stable/2021-04-01/dataCollectionEndpoints_API.json
- Microsoft.Insights/stable/2021-04-01/dataCollectionRuleAssociations_API.json
- Microsoft.Insights/stable/2021-04-01/dataCollectionRules_API.json
```

### Tag: package-2021-09-01-only

These settings apply only when `--tag=package-2021-09-01-only` is specified on the command line.

``` yaml $(tag) == 'package-2021-09-01-only'
input-file:
- Microsoft.Insights/stable/2021-09-01/actionGroups_API.json
```

### Tag: package-2021-08

These settings apply only when `--tag=package-2021-08` is specified on the command line.

``` yaml $(tag) == 'package-2021-08'
input-file:
  - Microsoft.Insights/stable/2021-08-01/scheduledQueryRule_API.json
```

### Tag: package-2021-07

These settings apply only when `--tag=package-2021-07` is specified on the command line

``` yaml $(tag) == 'package-2021-07'
input-file:
- Microsoft.Insights/stable/2015-04-01/autoscale_API.json
- Microsoft.Insights/stable/2015-04-01/operations_API.json
- Microsoft.Insights/stable/2016-03-01/alertRulesIncidents_API.json
- Microsoft.Insights/stable/2016-03-01/alertRules_API.json
- Microsoft.Insights/stable/2016-03-01/logProfiles_API.json
- Microsoft.Insights/preview/2017-05-01-preview/diagnosticsSettings_API.json
- Microsoft.Insights/preview/2017-05-01-preview/diagnosticsSettingsCategories_API.json
- Microsoft.Insights/stable/2019-06-01/actionGroups_API.json
- Microsoft.Insights/stable/2015-04-01/activityLogs_API.json
- Microsoft.Insights/stable/2015-04-01/eventCategories_API.json
- Microsoft.Insights/stable/2015-04-01/tenantActivityLogs_API.json
- Microsoft.Insights/stable/2018-01-01/metricDefinitions_API.json
- Microsoft.Insights/stable/2018-01-01/metrics_API.json
- Microsoft.Insights/stable/2019-03-01/metricBaselines_API.json
- Microsoft.Insights/stable/2018-03-01/metricAlert_API.json
- Microsoft.Insights/stable/2018-04-16/scheduledQueryRule_API.json
- Microsoft.Insights/preview/2017-12-01-preview/metricNamespaces_API.json
- Microsoft.Insights/preview/2018-11-27-preview/vmInsightsOnboarding_API.json
- Microsoft.Insights/preview/2019-10-17-preview/privateLinkScopes_API.json
- Microsoft.Insights/stable/2020-10-01/activityLogAlerts_API.json
- Microsoft.Insights/stable/2021-04-01/dataCollectionEndpoints_API.json
- Microsoft.Insights/stable/2021-04-01/dataCollectionRuleAssociations_API.json
- Microsoft.Insights/stable/2021-04-01/dataCollectionRules_API.json
```

### Tag: package-2021-07-01-preview-only

These settings apply only when `--tag=package-2021-07-01-preview-only` is specified on the command line.

``` yaml $(tag) == 'package-2021-07-01-preview-only'
input-file:
- Microsoft.Insights/preview/2021-07-01-preview/privateLinkScopes_API.json
```

### Tag: package-2021-04

These settings apply only when `--tag=package-2021-04` is specified on the command line.

``` yaml $(tag) == 'package-2021-04'
input-file:
- Microsoft.Insights/stable/2015-04-01/autoscale_API.json
- Microsoft.Insights/stable/2015-04-01/operations_API.json
- Microsoft.Insights/stable/2016-03-01/alertRulesIncidents_API.json
- Microsoft.Insights/stable/2016-03-01/alertRules_API.json
- Microsoft.Insights/stable/2016-03-01/logProfiles_API.json
- Microsoft.Insights/preview/2017-05-01-preview/diagnosticsSettings_API.json
- Microsoft.Insights/preview/2017-05-01-preview/diagnosticsSettingsCategories_API.json
- Microsoft.Insights/stable/2019-06-01/actionGroups_API.json
- Microsoft.Insights/stable/2015-04-01/activityLogs_API.json
- Microsoft.Insights/stable/2015-04-01/eventCategories_API.json
- Microsoft.Insights/stable/2015-04-01/tenantActivityLogs_API.json
- Microsoft.Insights/stable/2018-01-01/metricDefinitions_API.json
- Microsoft.Insights/stable/2018-01-01/metrics_API.json
- Microsoft.Insights/stable/2019-03-01/metricBaselines_API.json
- Microsoft.Insights/stable/2018-03-01/metricAlert_API.json
- Microsoft.Insights/stable/2018-04-16/scheduledQueryRule_API.json
- Microsoft.Insights/preview/2017-12-01-preview/metricNamespaces_API.json
- Microsoft.Insights/preview/2018-11-27-preview/vmInsightsOnboarding_API.json
- Microsoft.Insights/preview/2019-10-17-preview/privateLinkScopes_API.json
- Microsoft.Insights/stable/2017-04-01/activityLogAlerts_API.json
- Microsoft.Insights/stable/2021-04-01/dataCollectionEndpoints_API.json
- Microsoft.Insights/stable/2021-04-01/dataCollectionRuleAssociations_API.json
- Microsoft.Insights/stable/2021-04-01/dataCollectionRules_API.json
```

### Tag: package-2021-05-only

These settings apply only when `--tag=package-2021-05-only` is specified on the command line.

``` yaml $(tag) == 'package-2021-05-only'
input-file:
  - Microsoft.Insights/stable/2021-05-01/metrics_API.json
  - Microsoft.Insights/stable/2021-05-01/metricDefinitions_API.json
  - Microsoft.Insights/stable/2021-05-01/operations_API.json
```

### Tag: package-2021-05-01-preview-only

These settings apply only when `--tag=package-2021-05-01-preview-only` is specified on the command line.

``` yaml $(tag) == 'package-2021-05-01-preview-only'
input-file:
- Microsoft.Insights/preview/2021-05-01-preview/autoscale_API.json
- Microsoft.Insights/preview/2021-05-01-preview/diagnosticsSettings_API.json
- Microsoft.Insights/preview/2021-05-01-preview/diagnosticsSettingsCategories_API.json
- Microsoft.Insights/preview/2021-05-01-preview/managementGroupDiagnosticSettings_API.json
- Microsoft.Insights/preview/2021-05-01-preview/subscriptionDiagnosticsSettings_API.json
```

### Tag: package-2021-04-only

``` yaml $(tag) == 'package-2021-04-only'
input-file:
  - Microsoft.Insights/stable/2021-04-01/dataCollectionEndpoints_API.json
  - Microsoft.Insights/stable/2021-04-01/dataCollectionRuleAssociations_API.json
  - Microsoft.Insights/stable/2021-04-01/dataCollectionRules_API.json
```

### Tag: package-2021-02-preview-only

These settings apply only when `--tag=package-2021-02-preview-only` is specified on the command line.

``` yaml $(tag) == 'package-2021-02-preview-only'
input-file:
- Microsoft.Insights/preview/2021-02-01-preview/scheduledQueryRule_API.json
```

### Tag: package-2020-10-only

These settings apply only when `--tag=package-2020-10-only` is specified on the command line.

``` yaml $(tag) == 'package-2020-10-only'
input-file:
- Microsoft.Insights/stable/2020-10-01/activityLogAlerts_API.json
```

### Tag: package-2020-05-preview-only

These settings apply only when `--tag=package-2020-05-preview-only` is specified on the command line.

``` yaml $(tag) == 'package-2020-05-preview-only'
input-file:
- Microsoft.Insights/preview/2020-05-01-preview/scheduledQueryRule_API.json
```

### Tag: package-2020-01-01-preview-only

These settings apply only when `--tag=package-2020-01-01-preview-only` is specified on the command line.

``` yaml $(tag) == 'package-2020-01-01-preview-only'
input-file:
- Microsoft.Insights/preview/2020-01-01-preview/managementGroupDiagnosticSettings_API.json
```

### Tag: package-2020-03

These settings apply only when `--tag=package-2020-03` is specified on the command line.

``` yaml $(tag) == 'package-2020-03'
input-file:
- Microsoft.Insights/stable/2015-04-01/autoscale_API.json
- Microsoft.Insights/stable/2015-04-01/operations_API.json
- Microsoft.Insights/stable/2016-03-01/alertRulesIncidents_API.json
- Microsoft.Insights/stable/2016-03-01/alertRules_API.json
- Microsoft.Insights/stable/2016-03-01/logProfiles_API.json
- Microsoft.Insights/preview/2017-05-01-preview/diagnosticsSettings_API.json
- Microsoft.Insights/preview/2017-05-01-preview/diagnosticsSettingsCategories_API.json
- Microsoft.Insights/stable/2019-06-01/actionGroups_API.json
- Microsoft.Insights/stable/2017-04-01/activityLogAlerts_API.json
- Microsoft.Insights/stable/2015-04-01/activityLogs_API.json
- Microsoft.Insights/stable/2015-04-01/eventCategories_API.json
- Microsoft.Insights/stable/2015-04-01/tenantActivityLogs_API.json
- Microsoft.Insights/stable/2018-01-01/metricDefinitions_API.json
- Microsoft.Insights/stable/2018-01-01/metrics_API.json
- Microsoft.Insights/stable/2019-03-01/metricBaselines_API.json
- Microsoft.Insights/stable/2018-03-01/metricAlert_API.json
- Microsoft.Insights/stable/2018-04-16/scheduledQueryRule_API.json
- Microsoft.Insights/preview/2017-12-01-preview/metricNamespaces_API.json
- Microsoft.Insights/preview/2018-11-27-preview/vmInsightsOnboarding_API.json
- Microsoft.Insights/preview/2019-10-17-preview/privateLinkScopes_API.json
```

### Tag: package-2019-11

These settings apply only when `--tag=package-2019-11` is specified on the command line.

``` yaml $(tag) == 'package-2019-11'
input-file:
- Microsoft.Insights/stable/2015-04-01/autoscale_API.json
- Microsoft.Insights/stable/2015-04-01/operations_API.json
- Microsoft.Insights/stable/2016-03-01/alertRulesIncidents_API.json
- Microsoft.Insights/stable/2016-03-01/alertRules_API.json
- Microsoft.Insights/stable/2016-03-01/logProfiles_API.json
- Microsoft.Insights/preview/2017-05-01-preview/diagnosticsSettings_API.json
- Microsoft.Insights/preview/2017-05-01-preview/subscriptionDiagnosticsSettings_API.json
- Microsoft.Insights/preview/2017-05-01-preview/diagnosticsSettingsCategories_API.json
- Microsoft.Insights/stable/2019-06-01/actionGroups_API.json
- Microsoft.Insights/stable/2017-04-01/activityLogAlerts_API.json
- Microsoft.Insights/stable/2015-04-01/activityLogs_API.json
- Microsoft.Insights/stable/2015-04-01/eventCategories_API.json
- Microsoft.Insights/stable/2015-04-01/tenantActivityLogs_API.json
- Microsoft.Insights/stable/2018-01-01/metricDefinitions_API.json
- Microsoft.Insights/stable/2018-01-01/metrics_API.json
- Microsoft.Insights/stable/2019-03-01/metricBaselines_API.json
- Microsoft.Insights/stable/2018-03-01/metricAlert_API.json
- Microsoft.Insights/stable/2018-04-16/scheduledQueryRule_API.json
- Microsoft.Insights/preview/2017-12-01-preview/metricNamespaces_API.json
- Microsoft.Insights/preview/2018-11-27-preview/vmInsightsOnboarding_API.json
- Microsoft.Insights/preview/2019-10-17-preview/privateLinkScopes_API.json
```

### Tag: package-2019-10-17-preview-only

These settings apply only when `--tag=package-2019-10-17-preview-only` is specified on the command line.

``` yaml $(tag) == 'package-2019-10-17-preview-only'
input-file:
- Microsoft.Insights/preview/2019-10-17-preview/privateLinkScopes_API.json
```

### Tag: package-2019-07-only

These settings apply only when `--tag=package-2019-07-only` is specified on the command line.

``` yaml $(tag) == 'package-2019-07-only'
input-file:
  - Microsoft.Insights/stable/2019-07-01/metrics_API.json
  - Microsoft.Insights/stable/2019-07-01/operations_API.json
```

### Tag: package-2019-06

These settings apply only when `--tag=package-2019-06` is specified on the command line.

``` yaml $(tag) == 'package-2019-06'
input-file:
- Microsoft.Insights/stable/2015-04-01/autoscale_API.json
- Microsoft.Insights/stable/2015-04-01/operations_API.json
- Microsoft.Insights/stable/2016-03-01/alertRulesIncidents_API.json
- Microsoft.Insights/stable/2016-03-01/alertRules_API.json
- Microsoft.Insights/stable/2016-03-01/logProfiles_API.json
- Microsoft.Insights/preview/2017-05-01-preview/diagnosticsSettings_API.json
- Microsoft.Insights/preview/2017-05-01-preview/diagnosticsSettingsCategories_API.json
- Microsoft.Insights/stable/2019-06-01/actionGroups_API.json
- Microsoft.Insights/stable/2017-04-01/activityLogAlerts_API.json
- Microsoft.Insights/stable/2015-04-01/activityLogs_API.json
- Microsoft.Insights/stable/2015-04-01/eventCategories_API.json
- Microsoft.Insights/stable/2015-04-01/tenantActivityLogs_API.json
- Microsoft.Insights/stable/2018-01-01/metricDefinitions_API.json
- Microsoft.Insights/stable/2018-01-01/metrics_API.json
- Microsoft.Insights/stable/2019-03-01/metricBaselines_API.json
- Microsoft.Insights/stable/2018-03-01/metricAlert_API.json
- Microsoft.Insights/stable/2018-04-16/scheduledQueryRule_API.json
- Microsoft.Insights/preview/2017-12-01-preview/metricNamespaces_API.json
- Microsoft.Insights/preview/2018-11-27-preview/vmInsightsOnboarding_API.json
```

### Tag: package-2019-03

These settings apply only when `--tag=package-2019-03` is specified on the command line.

``` yaml $(tag) == 'package-2019-03'
input-file:
- Microsoft.Insights/stable/2015-04-01/autoscale_API.json
- Microsoft.Insights/stable/2015-04-01/operations_API.json
- Microsoft.Insights/stable/2016-03-01/alertRulesIncidents_API.json
- Microsoft.Insights/stable/2016-03-01/alertRules_API.json
- Microsoft.Insights/stable/2016-03-01/logProfiles_API.json
- Microsoft.Insights/preview/2017-05-01-preview/diagnosticsSettings_API.json
- Microsoft.Insights/preview/2017-05-01-preview/diagnosticsSettingsCategories_API.json
- Microsoft.Insights/stable/2019-03-01/actionGroups_API.json
- Microsoft.Insights/stable/2017-04-01/activityLogAlerts_API.json
- Microsoft.Insights/stable/2015-04-01/activityLogs_API.json
- Microsoft.Insights/stable/2015-04-01/eventCategories_API.json
- Microsoft.Insights/stable/2015-04-01/tenantActivityLogs_API.json
- Microsoft.Insights/stable/2018-01-01/metricDefinitions_API.json
- Microsoft.Insights/stable/2018-01-01/metrics_API.json
- Microsoft.Insights/stable/2019-03-01/metricBaselines_API.json
- Microsoft.Insights/stable/2018-03-01/metricAlert_API.json
- Microsoft.Insights/stable/2018-04-16/scheduledQueryRule_API.json
- Microsoft.Insights/preview/2017-12-01-preview/metricNamespaces_API.json
- Microsoft.Insights/preview/2018-11-27-preview/vmInsightsOnboarding_API.json
```

### Tag: package-2018-11-preview

These settings apply only when `--tag=package-2018-11-preview` is specified on the command line.

``` yaml $(tag) == 'package-2018-11-preview'
input-file:
- Microsoft.Insights/stable/2015-04-01/autoscale_API.json
- Microsoft.Insights/stable/2015-04-01/operations_API.json
- Microsoft.Insights/stable/2016-03-01/alertRulesIncidents_API.json
- Microsoft.Insights/stable/2016-03-01/alertRules_API.json
- Microsoft.Insights/stable/2016-03-01/logProfiles_API.json
- Microsoft.Insights/preview/2017-05-01-preview/diagnosticsSettings_API.json
- Microsoft.Insights/preview/2017-05-01-preview/diagnosticsSettingsCategories_API.json
- Microsoft.Insights/stable/2018-09-01/actionGroups_API.json
- Microsoft.Insights/stable/2017-04-01/activityLogAlerts_API.json
- Microsoft.Insights/stable/2015-04-01/activityLogs_API.json
- Microsoft.Insights/stable/2015-04-01/eventCategories_API.json
- Microsoft.Insights/stable/2015-04-01/tenantActivityLogs_API.json
- Microsoft.Insights/stable/2018-01-01/metricDefinitions_API.json
- Microsoft.Insights/stable/2018-01-01/metrics_API.json
- Microsoft.Insights/stable/2018-03-01/metricAlert_API.json
- Microsoft.Insights/stable/2018-04-16/scheduledQueryRule_API.json
- Microsoft.Insights/preview/2017-12-01-preview/metricNamespaces_API.json
- Microsoft.Insights/preview/2018-11-27-preview/vmInsightsOnboarding_API.json
```

### Tag: package-2018-09

These settings apply only when `--tag=package-2018-09` is specified on the command line.

``` yaml $(tag) == 'package-2018-09'
input-file:
- Microsoft.Insights/stable/2015-04-01/autoscale_API.json
- Microsoft.Insights/stable/2015-04-01/operations_API.json
- Microsoft.Insights/stable/2016-03-01/alertRulesIncidents_API.json
- Microsoft.Insights/stable/2016-03-01/alertRules_API.json
- Microsoft.Insights/stable/2016-03-01/logProfiles_API.json
- Microsoft.Insights/preview/2017-05-01-preview/diagnosticsSettings_API.json
- Microsoft.Insights/preview/2017-05-01-preview/diagnosticsSettingsCategories_API.json
- Microsoft.Insights/stable/2018-09-01/actionGroups_API.json
- Microsoft.Insights/stable/2017-04-01/activityLogAlerts_API.json
- Microsoft.Insights/stable/2015-04-01/activityLogs_API.json
- Microsoft.Insights/stable/2015-04-01/eventCategories_API.json
- Microsoft.Insights/stable/2015-04-01/tenantActivityLogs_API.json
- Microsoft.Insights/stable/2018-01-01/metricDefinitions_API.json
- Microsoft.Insights/stable/2018-01-01/metrics_API.json
- Microsoft.Insights/stable/2018-03-01/metricAlert_API.json
- Microsoft.Insights/stable/2018-04-16/scheduledQueryRule_API.json
- Microsoft.Insights/stable/2018-09-01/metricBaselines_API.json
```

### Tag: package-2018-03

These settings apply only when `--tag=package-2018-03` is specified on the command line.

``` yaml $(tag) == 'package-2018-03'
input-file:
- Microsoft.Insights/stable/2015-04-01/autoscale_API.json
- Microsoft.Insights/stable/2015-04-01/operations_API.json
- Microsoft.Insights/stable/2016-03-01/alertRulesIncidents_API.json
- Microsoft.Insights/stable/2016-03-01/alertRules_API.json
- Microsoft.Insights/stable/2016-03-01/logProfiles_API.json
- Microsoft.Insights/preview/2017-05-01-preview/diagnosticsSettings_API.json
- Microsoft.Insights/preview/2017-05-01-preview/diagnosticsSettingsCategories_API.json
- Microsoft.Insights/stable/2018-03-01/actionGroups_API.json
- Microsoft.Insights/stable/2017-04-01/activityLogAlerts_API.json
- Microsoft.Insights/stable/2015-04-01/activityLogs_API.json
- Microsoft.Insights/stable/2015-04-01/eventCategories_API.json
- Microsoft.Insights/stable/2015-04-01/tenantActivityLogs_API.json
- Microsoft.Insights/stable/2018-01-01/metricDefinitions_API.json
- Microsoft.Insights/stable/2018-01-01/metrics_API.json
- Microsoft.Insights/stable/2018-03-01/metricAlert_API.json
- Microsoft.Insights/stable/2018-04-16/scheduledQueryRule_API.json
```

### Tag: package-2018-02-preview

These settings apply only when `--tag=package-2018-02-preview` is specified on the command line.

``` yaml $(tag) == 'package-2018-02-preview'
input-file:
- Microsoft.Insights/stable/2015-04-01/autoscale_API.json
- Microsoft.Insights/stable/2015-04-01/operations_API.json
- Microsoft.Insights/stable/2016-03-01/alertRulesIncidents_API.json
- Microsoft.Insights/stable/2016-03-01/alertRules_API.json
- Microsoft.Insights/stable/2016-03-01/logProfiles_API.json
- Microsoft.Insights/preview/2017-05-01-preview/diagnosticsSettings_API.json
- Microsoft.Insights/preview/2017-05-01-preview/diagnosticsSettingsCategories_API.json
- Microsoft.Insights/stable/2017-04-01/actionGroups_API.json
- Microsoft.Insights/stable/2017-04-01/activityLogAlerts_API.json
- Microsoft.Insights/stable/2015-04-01/activityLogs_API.json
- Microsoft.Insights/stable/2015-04-01/eventCategories_API.json
- Microsoft.Insights/stable/2015-04-01/tenantActivityLogs_API.json
- Microsoft.Insights/stable/2018-01-01/metricDefinitions_API.json
- Microsoft.Insights/stable/2018-01-01/metrics_API.json
```

### Tag: package-2017-12

These settings apply only when `--tag=package-2017-12` is specified on the command line.

``` yaml $(tag) == 'package-2017-12'
input-file:
- Microsoft.Insights/stable/2015-04-01/autoscale_API.json
- Microsoft.Insights/stable/2015-04-01/operations_API.json
- Microsoft.Insights/stable/2016-03-01/alertRulesIncidents_API.json
- Microsoft.Insights/stable/2016-03-01/alertRules_API.json
- Microsoft.Insights/stable/2016-03-01/logProfiles_API.json
- Microsoft.Insights/preview/2017-05-01-preview/diagnosticsSettings_API.json
- Microsoft.Insights/preview/2017-05-01-preview/diagnosticsSettingsCategories_API.json
- Microsoft.Insights/stable/2017-04-01/actionGroups_API.json
- Microsoft.Insights/stable/2017-04-01/activityLogAlerts_API.json
- Microsoft.Insights/stable/2015-04-01/activityLogs_API.json
- Microsoft.Insights/stable/2015-04-01/eventCategories_API.json
- Microsoft.Insights/stable/2015-04-01/tenantActivityLogs_API.json
- Microsoft.Insights/preview/2017-05-01-preview/metricDefinitions_API.json
- Microsoft.Insights/preview/2017-05-01-preview/metrics_API.json
```

### Tag: package-2017-09

These settings apply only when `--tag=package-2017-09` is specified on the command line.

``` yaml $(tag) == 'package-2017-09'
input-file:
- Microsoft.Insights/stable/2015-04-01/autoscale_API.json
- Microsoft.Insights/stable/2015-04-01/operations_API.json
- Microsoft.Insights/stable/2016-03-01/alertRulesIncidents_API.json
- Microsoft.Insights/stable/2016-03-01/alertRules_API.json
- Microsoft.Insights/stable/2016-03-01/logProfiles_API.json
- Microsoft.Insights/preview/2017-05-01-preview/diagnosticsSettings_API.json
- Microsoft.Insights/preview/2017-05-01-preview/diagnosticsSettingsCategories_API.json
- Microsoft.Insights/stable/2018-09-01/actionGroups_API.json
- Microsoft.Insights/stable/2017-04-01/activityLogAlerts_API.json
- Microsoft.Insights/stable/2015-04-01/activityLogs_API.json
- Microsoft.Insights/stable/2015-04-01/eventCategories_API.json
- Microsoft.Insights/stable/2015-04-01/tenantActivityLogs_API.json
- Microsoft.Insights/preview/2017-05-01-preview/metricDefinitions_API.json
- Microsoft.Insights/preview/2017-05-01-preview/metrics_API.json
```

### Tag: package-2017-09-preview-only

These settings apply only when `--tag=package-2017-09-preview-only` is specified on the command line.

``` yaml $(tag) == 'package-2017-09-preview-only'
input-file:
  - Microsoft.Insights/preview/2017-09-01-preview/operations_API.json
  - Microsoft.Insights/preview/2017-09-01-preview/metricDefinitions_API.json
  - Microsoft.Insights/preview/2017-09-01-preview/metrics_API.json
```

### Tag: package-2017-08

These settings apply only when `--tag=package-2017-08` is specified on the command line.

``` yaml $(tag) == 'package-2017-08'
input-file:
- Microsoft.Insights/stable/2015-04-01/autoscale_API.json
- Microsoft.Insights/stable/2015-04-01/operations_API.json
- Microsoft.Insights/stable/2016-03-01/alertRulesIncidents_API.json
- Microsoft.Insights/stable/2016-03-01/alertRules_API.json
- Microsoft.Insights/stable/2016-03-01/logProfiles_API.json
- Microsoft.Insights/preview/2017-05-01-preview/diagnosticsSettings_API.json
- Microsoft.Insights/preview/2017-05-01-preview/diagnosticsSettingsCategories_API.json
- Microsoft.Insights/stable/2017-04-01/actionGroups_API.json
- Microsoft.Insights/stable/2017-04-01/activityLogAlerts_API.json
```

### Tag: package-2019-11-01-preview-only

These settings apply only when `--tag=package-2019-11-01-preview-only` is specified on the command line.

``` yaml $(tag) == 'package-2019-11-01-preview-only'
input-file:
  - Microsoft.Insights/preview/2019-11-01-preview/dataCollectionRuleAssociations_API.json
  - Microsoft.Insights/preview/2019-11-01-preview/dataCollectionRules_API.json
```

### Tag: package-2019-06-01-only

These settings apply only when `--tag=package-2019-06-01-only` is specified on the command line.

``` yaml $(tag) == 'package-2019-06-01-only'
input-file:
- Microsoft.Insights/stable/2019-06-01/actionGroups_API.json
```

### Tag: package-2019-03-01-only

These settings apply only when `--tag=package-2019-03-01-only` is specified on the command line.

``` yaml $(tag) == 'package-2019-03-01-only'
input-file:
- Microsoft.Insights/stable/2019-03-01/actionGroups_API.json
- Microsoft.Insights/stable/2019-03-01/metricBaselines_API.json
```

### Tag: package-2018-11-27-preview-only

These settings apply only when `--tag=package-2018-11-27-preview-only` is specified on the command line.

``` yaml $(tag) == 'package-2018-11-27-preview-only'
input-file:
- Microsoft.Insights/preview/2018-11-27-preview/vmInsightsOnboarding_API.json
```

### Tag: package-2018-09-01-only

These settings apply only when `--tag=package-2018-09-01-only` is specified on the command line.

``` yaml $(tag) == 'package-2018-09-01-only'
input-file:
- Microsoft.Insights/stable/2018-09-01/actionGroups_API.json
```

### Tag: package-2018-09-01-python-only

These settings apply only when `--tag=package-2018-09-01-python-only` is specified on the command line.

``` yaml $(tag) == 'package-2018-09-01-python-only'
input-file:
- Microsoft.Insights/stable/2018-09-01/actionGroups_API.json
- Microsoft.Insights/stable/2018-09-01/metricBaselines_API.json
```

### Tag: package-2018-06-01-preview-only

These settings apply only when `--tag=package-2018-06-01-preview-only` is specified on the command line.

``` yaml $(tag) == 'package-2018-06-01-preview-only'
input-file:
- Microsoft.Insights/preview/2018-06-01-preview/guestDiagnosticSettingsAssociation_API.json
- Microsoft.Insights/preview/2018-06-01-preview/guestDiagnosticSettings_API.json
```

### Tag: package-2018-04-16-only

These settings apply only when `--tag=package-2018-04-16-only` is specified on the command line.

``` yaml $(tag) == 'package-2018-04-16-only'
input-file:
- Microsoft.Insights/stable/2018-04-16/scheduledQueryRule_API.json
```

### Tag: package-2018-03-01-only

These settings apply only when `--tag=package-2018-03-01-only` is specified on the command line.

``` yaml $(tag) == 'package-2018-03-01-only'
input-file:
- Microsoft.Insights/stable/2018-03-01/actionGroups_API.json
- Microsoft.Insights/stable/2018-03-01/metricAlert_API.json
```

### Tag: package-2018-01-01-only

These settings apply only when `--tag=package-2018-01-01-only` is specified on the command line.

``` yaml $(tag) == 'package-2018-01-01-only'
input-file:
- Microsoft.Insights/stable/2018-01-01/metricDefinitions_API.json
- Microsoft.Insights/stable/2018-01-01/metrics_API.json
```

### Tag: package-2017-12-01-preview-only

These settings apply only when `--tag=package-2017-12-01-preview-only` is specified on the command line.

``` yaml $(tag) == 'package-2017-12-01-preview-only'
input-file:
- Microsoft.Insights/preview/2017-12-01-preview/metricNamespaces_API.json
```

### Tag: package-2017-05-01-preview-only

These settings apply only when `--tag=package-2017-05-01-preview-only` is specified on the command line.

``` yaml $(tag) == 'package-2017-05-01-preview-only'
input-file:
- Microsoft.Insights/preview/2017-05-01-preview/diagnosticsSettingsCategories_API.json
- Microsoft.Insights/preview/2017-05-01-preview/diagnosticsSettings_API.json
- Microsoft.Insights/preview/2017-05-01-preview/metricDefinitions_API.json
- Microsoft.Insights/preview/2017-05-01-preview/metrics_API.json
- Microsoft.Insights/preview/2017-05-01-preview/subscriptionDiagnosticsSettings_API.json 
```

### Tag: package-2017-04-01-only

These settings apply only when `--tag=package-2017-04-01-only` is specified on the command line.

``` yaml $(tag) == 'package-2017-04-01-only'
input-file:
- Microsoft.Insights/stable/2017-04-01/actionGroups_API.json
- Microsoft.Insights/stable/2017-04-01/activityLogAlerts_API.json
```

### Tag: package-2017-03-01-preview-only

These settings apply only when `--tag=package-2017-03-01-preview-only` is specified on the command line.

``` yaml $(tag) == 'package-2017-03-01-preview-only'
input-file:
- Microsoft.Insights/preview/2017-03-01-preview/activityLogAlerts_API.json
```

### Tag: package-2016-09-01-only

These settings apply only when `--tag=package-2016-09-01-only` is specified on the command line.

``` yaml $(tag) == 'package-2016-09-01-only'
input-file:
- Microsoft.Insights/stable/2016-09-01/metrics_API.json
- Microsoft.Insights/stable/2016-09-01/serviceDiagnosticsSettings_API.json
```

### Tag: package-2016-06-only

These settings apply only when `--tag=package-2016-06-only` is specified on the command line.

``` yaml $(tag) == 'package-2016-06-only'
input-file:
  - Microsoft.Insights/stable/2016-06-01/metrics_API.json
  - Microsoft.Insights/stable/2016-06-01/operations_API.json
```

### Tag: package-2016-03-01-only

These settings apply only when `--tag=package-2016-03-01-only` is specified on the command line.

``` yaml $(tag) == 'package-2016-03-01-only'
input-file:
- Microsoft.Insights/stable/2016-03-01/alertRulesIncidents_API.json
- Microsoft.Insights/stable/2016-03-01/alertRules_API.json
- Microsoft.Insights/stable/2016-03-01/logProfiles_API.json
- Microsoft.Insights/stable/2016-03-01/metricDefinitions_API.json
```

### Tag: package-2015-07-01-only

These settings apply only when `--tag=package-2015-07-01-only` is specified on the command line.

``` yaml $(tag) == 'package-2015-07-01-only'
input-file:
- Microsoft.Insights/stable/2015-07-01/serviceDiagnosticsSettings_API.json
- Microsoft.Insights/stable/2015-07-01/metricDefinitions_API.json
- Microsoft.Insights/stable/2014-04-01/alertRules_API.json
- Microsoft.Insights/stable/2015-07-01/operations_API.json
```

### Tag: package-2015-07-01-python-only

These settings apply only when `--tag=package-2015-07-01-python-only` is specified on the command line.

``` yaml $(tag) == 'package-2015-07-01-python-only'
input-file:
- Microsoft.Insights/stable/2015-07-01/serviceDiagnosticsSettings_API.json
- Microsoft.Insights/stable/2015-07-01/metricDefinitions_API.json
- Microsoft.Insights/stable/2015-07-01/operations_API.json
```

### Tag: package-2015-04-01-only

These settings apply only when `--tag=package-2015-04-01-only` is specified on the command line.

``` yaml $(tag) == 'package-2015-04-01-only'
input-file:
- Microsoft.Insights/stable/2015-04-01/activityLogs_API.json
- Microsoft.Insights/stable/2015-04-01/autoscale_API.json
- Microsoft.Insights/stable/2015-04-01/eventCategories_API.json
- Microsoft.Insights/stable/2015-04-01/operations_API.json
- Microsoft.Insights/stable/2015-04-01/tenantActivityLogs_API.json
- Microsoft.Insights/stable/2014-04-01/alertRules_API.json
```

### Tag: package-2015-04-01-python-only

These settings apply only when `--tag=package-2015-04-01-python-only` is specified on the command line.

``` yaml $(tag) == 'package-2015-04-01-python-only'
input-file:
- Microsoft.Insights/stable/2015-04-01/activityLogs_API.json
- Microsoft.Insights/stable/2015-04-01/autoscale_API.json
- Microsoft.Insights/stable/2015-04-01/eventCategories_API.json
- Microsoft.Insights/stable/2015-04-01/operations_API.json
- Microsoft.Insights/stable/2015-04-01/tenantActivityLogs_API.json
```

### Tag: package-2014-04-01-only

These settings apply only when `--tag=package-2014-04-01-only` is specified on the command line.

``` yaml $(tag) == 'package-2014-04-01-only'
input-file:
- Microsoft.Insights/stable/2014-04-01/alertRules_API.json
- Microsoft.Insights/stable/2014-04-01/autoscale_API.json
```

---

# Code Generation

## Swagger to SDK

This section describes what SDK should be generated by the automatic system.
This is not used by Autorest itself.

``` yaml $(swagger-to-sdk)
swagger-to-sdk:
  - repo: azure-sdk-for-net-track2
  - repo: azure-sdk-for-python
  - repo: azure-sdk-for-java
  - repo: azure-sdk-for-go
  - repo: azure-sdk-for-js
  - repo: azure-sdk-for-node
  - repo: azure-sdk-for-ruby
    after_scripts:
      - bundle install && rake arm:regen_all_profiles['azure_mgmt_monitor']
  - repo: azure-resource-manager-schemas
  - repo: azure-powershell
```

## Python

See configuration in [readme.python.md](./readme.python.md)

## Go

See configuration in [readme.go.md](./readme.go.md)

## Java

See configuration in [readme.java.md](./readme.java.md)

# Validation

## Suppression

``` yaml
directive:
  - suppress: R4009
    from: privateLinkScopes_API.json
    reason: 'Contract is defined in the Network RP private endpoint spec, can be updated by internal calls from Network RP. '
  - suppress: R3018
    from: privateLinkScopes_API.json
    where: $.definitions.PrivateEndpointConnectionProperties.properties.queryOnlyPrivateLinkResources
    reason: 'This property indicates whether data coming through this private endpoint should restrict itself only to resources in the scope - it has only ''''true'''' or ''''false'''' options, so it fits boolean type.'
  - suppress: R3018
    from: privateLinkScopes_API.json
    where: $.definitions.PrivateEndpointConnectionProperties.properties.ingestOnlyToPrivateLinkResources
    reason: 'This property indicates whether data coming through this private endpoint should restrict itself only to resources in the scope - it has only ''''true'''' or ''''false'''' options, so it fits boolean type.'
  - suppress: OperationsAPIImplementation
    where: $.paths
    from: privateLinkScopes_API.json
    reason: 'Operations API is defined in a separate swagger spec for Microsoft.Insights namespace (https://github.com/Azure/azure-rest-api-specs/blob/master/specification/monitor/resource-manager/Microsoft.Insights/stable/2015-04-01/operations_API.json)'
  - suppress: ResourceNameRestriction
    from: privateLinkScopes_API.json
    reason: 'Updating the resource name restriction would be a breaking change.'
  - suppress: R3016
    reason: The feature (polymorphic types) is in the process of deprecation and fixing this will require changes in the backend.
  - suppress: OperationsAPIImplementation
    from: dataCollectionEndpoints_API.json
    where: $.paths
    reason: 'Operations API is defined in a separate swagger spec for Microsoft.Insights namespace (https://github.com/Azure/azure-rest-api-specs/blob/master/specification/monitor/resource-manager/Microsoft.Insights/stable/2015-04-01/operations_API.json)'
  - suppress: OperationsAPIImplementation
    from: dataCollectionRules_API.json
    where: $.paths
    reason: 'Operations API is defined in a separate swagger spec for Microsoft.Insights namespace (https://github.com/Azure/azure-rest-api-specs/blob/master/specification/monitor/resource-manager/Microsoft.Insights/stable/2015-04-01/operations_API.json)'
  - suppress: OperationsAPIImplementation
    from: dataCollectionRuleAssociations_API.json
    where: $.paths
    reason: 'Operations API is defined in a separate swagger spec for Microsoft.Insights namespace (https://github.com/Azure/azure-rest-api-specs/blob/master/specification/monitor/resource-manager/Microsoft.Insights/stable/2015-04-01/operations_API.json)'
  - suppress: MissingTypeObject
    from: metrics_API.json
    where: $.definitions.LocalizableString
    reason: 'LocalizableString exists in other swaggers my team can not modify'
  - suppress: MissingTypeObject
    from: metricDefinitions_API.json
    where: $.definitions.LocalizableString
    reason: 'LocalizableString exists in other swaggers my team can not modify'
  - suppress: OperationsAPIImplementation
    where: $.paths
    from: activityLogAlerts_API.json
    reason: 'Operations API is defined in a separate swagger spec for Microsoft.Insights namespace (https://github.com/Azure/azure-rest-api-specs/blob/master/specification/monitor/resource-manager/Microsoft.Insights/stable/2015-04-01/operations_API.json)'
  - suppress: OperationsAPIImplementation
    where: $.paths
    from: scheduledQueryRule_API.json
    reason: 'Operations API is defined in a separate swagger spec for Microsoft.Insights namespace (https://github.com/Azure/azure-rest-api-specs/blob/master/specification/monitor/resource-manager/Microsoft.Insights/stable/2015-04-01/operations_API.json)'
  - suppress: R4005
    where: $.definitions.Dimension.properties.operator
    from: scheduledQueryRule_API.json
    reason: 'The discrepancy in the enum values is with an enum which is defined for a different service of a different team'
  - suppress: R3016
    where: $.definitions.Action.properties["odata.type"]
    reason: 'This is an old field in a stable api version which is not camel cased'
  - suppress: EnumInsteadOfBoolean
    where: $.definitions.AlertRuleProperties.properties.enabled
    from: activityLogAlerts_API.json
    reason: 'This property indicates whether the alert rule is enabled or not  - it has only ''''true'''' or ''''false'''' options, so it fits boolean type.'
  - suppress: EnumInsteadOfBoolean
    where: $.definitions.AlertRulePatchProperties.properties.enabled
    from: activityLogAlerts_API.json
    reason: 'This property indicates whether the alert rule is enabled or not  - it has only ''''true'''' or ''''false'''' options, so it fits boolean type.'
  - suppress: DefaultErrorResponseSchema
    from: activityLogAlerts_API.json
    reason: 'Updating the error response to the new format would be a breaking change.'
  - suppress: DefaultErrorResponseSchema
    from: metricNamespaces_API.json
    reason: 'Updating the error response to the new format would be a breaking change.'
  - suppress: DefaultErrorResponseSchema
    from: metrics_API.json
    reason: 'Updating the error response to the new format would be a breaking change.'
  - suppress: DefaultErrorResponseSchema
    from: metricDefinitions_API.json
    reason: 'Updating the error response to the new format would be a breaking change.'
  - suppress: DefaultErrorResponseSchema
    from: actionGroups_API.json
    reason: 'Updating the error response to the new format would be a breaking change.'
  - suppress: OperationsAPIImplementation
    from: operations_API.json
    where: $.paths
    reason: 'The operations API is implemented however the tool is still firing due to the casing being different'
  - suppress: OperationsAPIImplementation
    from: serviceDiagnosticsSettings_API.json
    where: $.paths
    reason: 'Operations API is defined in a separate swagger spec for Microsoft.Insights namespace (https://github.com/Azure/azure-rest-api-specs/blob/master/specification/monitor/resource-manager/Microsoft.Insights/stable/2015-04-01/operations_API.json)'
  - suppress: OperationsAPIImplementation
    from: subscriptionDiagnosticsSettings_API.json
    where: $.paths
    reason: 'Operations API is defined in a separate swagger spec for Microsoft.Insights namespace (https://github.com/Azure/azure-rest-api-specs/blob/master/specification/monitor/resource-manager/Microsoft.Insights/stable/2015-04-01/operations_API.json)'
  - suppress: OperationsAPIImplementation
    from: autoscale_API.json
    where: $.paths
    reason: 'Operations API is defined in a separate swagger spec for Microsoft.Insights namespace (https://github.com/Azure/azure-rest-api-specs/blob/master/specification/monitor/resource-manager/Microsoft.Insights/stable/2015-04-01/operations_API.json)'
  - suppress: OperationsAPIImplementation
    from: actionGroups_API.json
    where: $.paths
    reason: 'Operations API is defined in a separate swagger spec for Microsoft.Insights namespace (https://github.com/Azure/azure-rest-api-specs/blob/master/specification/monitor/resource-manager/Microsoft.Insights/stable/2015-04-01/operations_API.json)'
<<<<<<< HEAD
  - suppress: OperationsAPIImplementation
    from: privateLinkScopes_API.json
    reason: 'Operations API is defined in a separate swagger spec for Microsoft.Insights namespace (https://github.com/Azure/azure-rest-api-specs/blob/master/specification/monitor/resource-manager/Microsoft.Insights/stable/2015-04-01/operations_API.json)'
=======
  - suppress: GetCollectionOnlyHasValueAndNextLink
    from: metricDefinitions_API.json
    reason: 'Breaking change to modify metricDefinitions now'
  - suppress: GetCollectionOnlyHasValueAndNextLink
    from: metrics_API.json
    reason: 'Due to the ability to sort and order the list, this is incompatible with paging. It would also be a breaking change to modify this now'
  - suppress: ParametersInPost
    from: metrics_API.json
    reason: 'metrics API is really a GET action that allows some parameters to be in the body due to length concerns. It would also be a breaking change to modify this now'
  - suppress: AvoidAdditionalProperties
    from: scheduledQueryRule_API.json
    where: $.definitions.Actions.properties.actionProperties
    reason: 'This is a key-value collection which we do not validate and just pass as-is to a service which is several hops down the pipe where they are interpreted. Unknown keys are ignored and there are no invalid values.'
>>>>>>> 9c51b17f
```

This section is a temporary solution to resolve the failure in those pipeline that is still using modeler v1.

``` yaml ($(go) && !$(track2) && ($(tag) == 'package-2021-07' || $(tag) == 'package-2021-09') || $(csharp) || $(validation)
directive:
- from: activityLogAlerts_API.json
  where: $.definitions
  transform: delete $["Resource"]
  reason: Missing kind, etag
- from: activityLogAlerts_API.json
  where: $.definitions
  transform: delete $["ErrorResponse"]
  reason: Incompatible values (2020-10-01)
- from: activityLogAlerts_API.json
  where: $.definitions
  transform: delete $["AzureResource"]
  reason: Incompatible values (2020-10-01)
- from: activityLogAlerts_API.json
  where: $.definitions
  transform: delete $["ActionGroup"]
  reason: Incompatible values (2020-10-01)
```

### Tag: profile-hybrid-2019-03-01

These settings apply only when `--tag=profile-hybrid-2019-03-01` is specified on the command line.
Creating this tag to pick proper resources from the hybrid profile.

``` yaml $(tag) == 'profile-hybrid-2019-03-01'
input-file:
- Microsoft.Insights/stable/2018-01-01/metricDefinitions_API.json
- Microsoft.Insights/stable/2018-01-01/metrics_API.json
- Microsoft.Insights/preview/2017-05-01-preview/diagnosticsSettings_API.json
- Microsoft.Insights/preview/2017-05-01-preview/diagnosticsSettingsCategories_API.json
- Microsoft.Insights/stable/2015-04-01/eventCategories_API.json
- Microsoft.Insights/stable/2015-04-01/operations_API.json
```

### Tag: profile-hybrid-2020-09-01

These settings apply only when `--tag=profile-hybrid-2020-09-01` is specified on the command line.
Creating this tag to pick proper resources from the hybrid profile.

``` yaml $(tag) == 'profile-hybrid-2020-09-01'
input-file:
- Microsoft.Insights/stable/2018-01-01/metricDefinitions_API.json
- Microsoft.Insights/stable/2018-01-01/metrics_API.json
- Microsoft.Insights/preview/2017-05-01-preview/diagnosticsSettings_API.json
- Microsoft.Insights/preview/2017-05-01-preview/diagnosticsSettingsCategories_API.json
- Microsoft.Insights/stable/2015-04-01/eventCategories_API.json
- Microsoft.Insights/stable/2015-04-01/operations_API.json
```<|MERGE_RESOLUTION|>--- conflicted
+++ resolved
@@ -38,15 +38,6 @@
     reason: 'There are open issues (bugs) in the validator affecting some of the examples and since there is no way to selectively disable the validation for a particular example or paths, all of the example validation is being turned off.'
 ```
 
-<<<<<<< HEAD
-### Tag: package-2023-06-01-preview-only
-
-These settings apply only when `--tag=package-2023-06-01-preview-only` is specified on the command line
-
-``` yaml $(tag) == 'package-2023-06-01-preview-only'
-input-file:
-- Microsoft.Insights/preview/2023-06-01-preview/privateLinkScopes_API.json
-=======
 ### Tag: package-preview-2023-09
 
 These settings apply only when `--tag=package-preview-2023-09` is specified on the command line.
@@ -190,7 +181,14 @@
   - Microsoft.Insights/stable/2022-06-01/dataCollectionEndpoints_API.json
   - Microsoft.Insights/stable/2022-06-01/dataCollectionRuleAssociations_API.json
   - Microsoft.Insights/stable/2022-06-01/dataCollectionRules_API.json
->>>>>>> 9c51b17f
+```
+### Tag: package-2023-06-01-preview-only
+
+These settings apply only when `--tag=package-2023-06-01-preview-only` is specified on the command line
+
+``` yaml $(tag) == 'package-2023-06-01-preview-only'
+input-file:
+- Microsoft.Insights/preview/2023-06-01-preview/privateLinkScopes_API.json
 ```
 
 ### Tag: package-2023-05-01-preview-only
@@ -1494,11 +1492,9 @@
     from: actionGroups_API.json
     where: $.paths
     reason: 'Operations API is defined in a separate swagger spec for Microsoft.Insights namespace (https://github.com/Azure/azure-rest-api-specs/blob/master/specification/monitor/resource-manager/Microsoft.Insights/stable/2015-04-01/operations_API.json)'
-<<<<<<< HEAD
   - suppress: OperationsAPIImplementation
     from: privateLinkScopes_API.json
     reason: 'Operations API is defined in a separate swagger spec for Microsoft.Insights namespace (https://github.com/Azure/azure-rest-api-specs/blob/master/specification/monitor/resource-manager/Microsoft.Insights/stable/2015-04-01/operations_API.json)'
-=======
   - suppress: GetCollectionOnlyHasValueAndNextLink
     from: metricDefinitions_API.json
     reason: 'Breaking change to modify metricDefinitions now'
@@ -1512,7 +1508,6 @@
     from: scheduledQueryRule_API.json
     where: $.definitions.Actions.properties.actionProperties
     reason: 'This is a key-value collection which we do not validate and just pass as-is to a service which is several hops down the pipe where they are interpreted. Unknown keys are ignored and there are no invalid values.'
->>>>>>> 9c51b17f
 ```
 
 This section is a temporary solution to resolve the failure in those pipeline that is still using modeler v1.

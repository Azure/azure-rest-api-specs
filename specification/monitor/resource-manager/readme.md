--- conflicted
+++ resolved
@@ -118,8 +118,6 @@
 - Microsoft.Insights/stable/2021-04-01/dataCollectionRules_API.json
 ```
 
-<<<<<<< HEAD
-=======
 ### Tag: package-2021-05-only
 
 These settings apply only when `--tag=package-2021-05-only` is specified on the command line.
@@ -131,7 +129,6 @@
   - Microsoft.Insights/stable/2021-05-01/operations_API.json
 ```
 
->>>>>>> a7e864e0
 ### Tag: package-2021-05-01-preview-only
 
 These settings apply only when `--tag=package-2021-05-01-preview-only` is specified on the command line.

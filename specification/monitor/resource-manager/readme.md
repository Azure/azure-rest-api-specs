--- conflicted
+++ resolved
@@ -73,14 +73,21 @@
 - Microsoft.Insights/stable/2021-04-01/dataCollectionRules_API.json
 ```
 
-<<<<<<< HEAD
-
 ``` yaml
 description: Monitor Management Client
 openapi-type: arm
 tag: package-2021-08
 ```
 
+### Tag: package-2021-09-01-only
+
+These settings apply only when `--tag=package-2021-09-01-only` is specified on the command line.
+
+``` yaml $(tag) == 'package-2021-09-01-only'
+input-file:
+- Microsoft.Insights/stable/2021-09-01/actionGroups_API.json
+```
+
 ### Tag: package-2021-08
 
 These settings apply only when `--tag=package-2021-08` is specified on the command line.
@@ -89,17 +96,7 @@
 input-file:
   - Microsoft.Insights/stable/2021-08-01/scheduledQueryRule_API.json
 ```
-=======
-### Tag: package-2021-09-01-only
-
-These settings apply only when `--tag=package-2021-09-01-only` is specified on the command line.
-
-``` yaml $(tag) == 'package-2021-09-01-only'
-input-file:
-- Microsoft.Insights/stable/2021-09-01/actionGroups_API.json
-```
-
->>>>>>> ad6f0982
+
 ### Tag: package-2021-07
 
 These settings apply only when `--tag=package-2021-07` is specified on the command line

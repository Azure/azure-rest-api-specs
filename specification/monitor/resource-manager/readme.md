# MonitorClient

> see https://aka.ms/autorest

This is the AutoRest configuration file for MonitorClient.

---

## Getting Started

To build the SDK for MonitorClient, simply [Install AutoRest](https://aka.ms/autorest/install) and in this folder, run:

> `autorest`

To see additional help and options, run:

> `autorest --help`

---

## Configuration

### Basic Information

There are the global settings for the Azure Monitor Control Service (AMCS) extension.
``` yaml $(AMCS)
tag: package-2019-11-01-preview-only
```

These are the global settings for the MonitorClient API.

``` yaml
title: MonitorClient
description: Monitor Management Client
openapi-type: arm
tag: package-2019-06
```

### Tag: package-2020-05-preview

These settings apply only when `--tag=package-2020-05-preview` is specified on the command line.

```yaml $(tag) == 'package-2020-05-preview'
input-file:
- Microsoft.Insights/preview/2020-05-01-preview/scheduledQueryRule_API.json
```

### Tag: package-2020-01-01-preview-only

These settings apply only when `--tag=package-2020-01-01-preview-only` is specified on the command line.

```yaml $(tag) == 'package-2020-01-01-preview-only'
input-file:
- Microsoft.Insights/preview/2020-01-01-preview/managementGroupDiagnosticSettings_API.json
```

### Tag: package-2019-11

These settings apply only when `--tag=package-2019-11` is specified on the command line.

```yaml $(tag) == 'package-2019-11'
input-file:
- Microsoft.Insights/stable/2015-04-01/autoscale_API.json
- Microsoft.Insights/stable/2015-04-01/operations_API.json
- Microsoft.Insights/stable/2016-03-01/alertRulesIncidents_API.json
- Microsoft.Insights/stable/2016-03-01/alertRules_API.json
- Microsoft.Insights/stable/2016-03-01/logProfiles_API.json
- Microsoft.Insights/preview/2017-05-01-preview/diagnosticsSettings_API.json
- Microsoft.Insights/preview/2017-05-01-preview/subscriptionDiagnosticsSettings_API.json
- Microsoft.Insights/preview/2017-05-01-preview/diagnosticsSettingsCategories_API.json
- Microsoft.Insights/stable/2019-06-01/actionGroups_API.json
- Microsoft.Insights/stable/2017-04-01/activityLogAlerts_API.json
- Microsoft.Insights/stable/2015-04-01/activityLogs_API.json
- Microsoft.Insights/stable/2015-04-01/eventCategories_API.json
- Microsoft.Insights/stable/2015-04-01/tenantActivityLogs_API.json
- Microsoft.Insights/stable/2018-01-01/metricDefinitions_API.json
- Microsoft.Insights/stable/2018-01-01/metrics_API.json
- Microsoft.Insights/preview/2017-11-01-preview/baseline_API.json
- Microsoft.Insights/preview/2017-11-01-preview/calculateBaseline_API.json
- Microsoft.Insights/stable/2019-03-01/metricBaselines_API.json
- Microsoft.Insights/stable/2018-03-01/metricAlert_API.json
- Microsoft.Insights/stable/2018-04-16/scheduledQueryRule_API.json
- Microsoft.Insights/preview/2017-12-01-preview/metricNamespaces_API.json
- Microsoft.Insights/preview/2018-11-27-preview/vmInsightsOnboarding_API.json
- Microsoft.Insights/preview/2019-10-17-preview/privateLinkScopes_API.json
```

### Tag: package-2019-10-17-preview-only

These settings apply only when `--tag=package-2019-10-17-preview-only` is specified on the command line.

```yaml $(tag) == 'package-2019-10-17-preview-only'
input-file:
- Microsoft.Insights/preview/2019-10-17-preview/privateLinkScopes_API.json
```

### Tag: package-2019-06

These settings apply only when `--tag=package-2019-06` is specified on the command line.

```yaml $(tag) == 'package-2019-06'
input-file:
- Microsoft.Insights/stable/2015-04-01/autoscale_API.json
- Microsoft.Insights/stable/2015-04-01/operations_API.json
- Microsoft.Insights/stable/2016-03-01/alertRulesIncidents_API.json
- Microsoft.Insights/stable/2016-03-01/alertRules_API.json
- Microsoft.Insights/stable/2016-03-01/logProfiles_API.json
- Microsoft.Insights/preview/2017-05-01-preview/diagnosticsSettings_API.json
- Microsoft.Insights/preview/2017-05-01-preview/diagnosticsSettingsCategories_API.json
- Microsoft.Insights/stable/2019-06-01/actionGroups_API.json
- Microsoft.Insights/stable/2017-04-01/activityLogAlerts_API.json
- Microsoft.Insights/stable/2015-04-01/activityLogs_API.json
- Microsoft.Insights/stable/2015-04-01/eventCategories_API.json
- Microsoft.Insights/stable/2015-04-01/tenantActivityLogs_API.json
- Microsoft.Insights/stable/2018-01-01/metricDefinitions_API.json
- Microsoft.Insights/stable/2018-01-01/metrics_API.json
- Microsoft.Insights/preview/2017-11-01-preview/baseline_API.json
- Microsoft.Insights/preview/2017-11-01-preview/calculateBaseline_API.json
- Microsoft.Insights/stable/2019-03-01/metricBaselines_API.json
- Microsoft.Insights/stable/2018-03-01/metricAlert_API.json
- Microsoft.Insights/stable/2018-04-16/scheduledQueryRule_API.json
- Microsoft.Insights/preview/2017-12-01-preview/metricNamespaces_API.json
- Microsoft.Insights/preview/2018-11-27-preview/vmInsightsOnboarding_API.json
```

### Tag: package-2019-03

These settings apply only when `--tag=package-2019-03` is specified on the command line.

```yaml $(tag) == 'package-2019-03'
input-file:
- Microsoft.Insights/stable/2015-04-01/autoscale_API.json
- Microsoft.Insights/stable/2015-04-01/operations_API.json
- Microsoft.Insights/stable/2016-03-01/alertRulesIncidents_API.json
- Microsoft.Insights/stable/2016-03-01/alertRules_API.json
- Microsoft.Insights/stable/2016-03-01/logProfiles_API.json
- Microsoft.Insights/preview/2017-05-01-preview/diagnosticsSettings_API.json
- Microsoft.Insights/preview/2017-05-01-preview/diagnosticsSettingsCategories_API.json
- Microsoft.Insights/stable/2019-03-01/actionGroups_API.json
- Microsoft.Insights/stable/2017-04-01/activityLogAlerts_API.json
- Microsoft.Insights/stable/2015-04-01/activityLogs_API.json
- Microsoft.Insights/stable/2015-04-01/eventCategories_API.json
- Microsoft.Insights/stable/2015-04-01/tenantActivityLogs_API.json
- Microsoft.Insights/stable/2018-01-01/metricDefinitions_API.json
- Microsoft.Insights/stable/2018-01-01/metrics_API.json
- Microsoft.Insights/preview/2017-11-01-preview/baseline_API.json
- Microsoft.Insights/preview/2017-11-01-preview/calculateBaseline_API.json
- Microsoft.Insights/stable/2019-03-01/metricBaselines_API.json
- Microsoft.Insights/stable/2018-03-01/metricAlert_API.json
- Microsoft.Insights/stable/2018-04-16/scheduledQueryRule_API.json
- Microsoft.Insights/preview/2017-12-01-preview/metricNamespaces_API.json
- Microsoft.Insights/preview/2018-11-27-preview/vmInsightsOnboarding_API.json
```

### Tag: package-2018-11-preview

These settings apply only when `--tag=package-2018-11-preview` is specified on the command line.

```yaml $(tag) == 'package-2018-11-preview'
input-file:
- Microsoft.Insights/stable/2015-04-01/autoscale_API.json
- Microsoft.Insights/stable/2015-04-01/operations_API.json
- Microsoft.Insights/stable/2016-03-01/alertRulesIncidents_API.json
- Microsoft.Insights/stable/2016-03-01/alertRules_API.json
- Microsoft.Insights/stable/2016-03-01/logProfiles_API.json
- Microsoft.Insights/preview/2017-05-01-preview/diagnosticsSettings_API.json
- Microsoft.Insights/preview/2017-05-01-preview/diagnosticsSettingsCategories_API.json
- Microsoft.Insights/stable/2018-09-01/actionGroups_API.json
- Microsoft.Insights/stable/2017-04-01/activityLogAlerts_API.json
- Microsoft.Insights/stable/2015-04-01/activityLogs_API.json
- Microsoft.Insights/stable/2015-04-01/eventCategories_API.json
- Microsoft.Insights/stable/2015-04-01/tenantActivityLogs_API.json
- Microsoft.Insights/stable/2018-01-01/metricDefinitions_API.json
- Microsoft.Insights/stable/2018-01-01/metrics_API.json
- Microsoft.Insights/preview/2017-11-01-preview/baseline_API.json
- Microsoft.Insights/preview/2017-11-01-preview/calculateBaseline_API.json
- Microsoft.Insights/stable/2018-03-01/metricAlert_API.json
- Microsoft.Insights/stable/2018-04-16/scheduledQueryRule_API.json
- Microsoft.Insights/preview/2017-12-01-preview/metricNamespaces_API.json
- Microsoft.Insights/preview/2018-11-27-preview/vmInsightsOnboarding_API.json
```

### Tag: package-2018-09

These settings apply only when `--tag=package-2018-09` is specified on the command line.

``` yaml $(tag) == 'package-2018-09'
input-file:
- Microsoft.Insights/stable/2015-04-01/autoscale_API.json
- Microsoft.Insights/stable/2015-04-01/operations_API.json
- Microsoft.Insights/stable/2016-03-01/alertRulesIncidents_API.json
- Microsoft.Insights/stable/2016-03-01/alertRules_API.json
- Microsoft.Insights/stable/2016-03-01/logProfiles_API.json
- Microsoft.Insights/preview/2017-05-01-preview/diagnosticsSettings_API.json
- Microsoft.Insights/preview/2017-05-01-preview/diagnosticsSettingsCategories_API.json
- Microsoft.Insights/stable/2018-09-01/actionGroups_API.json
- Microsoft.Insights/stable/2017-04-01/activityLogAlerts_API.json
- Microsoft.Insights/stable/2015-04-01/activityLogs_API.json
- Microsoft.Insights/stable/2015-04-01/eventCategories_API.json
- Microsoft.Insights/stable/2015-04-01/tenantActivityLogs_API.json
- Microsoft.Insights/stable/2018-01-01/metricDefinitions_API.json
- Microsoft.Insights/stable/2018-01-01/metrics_API.json
- Microsoft.Insights/preview/2017-11-01-preview/baseline_API.json
- Microsoft.Insights/preview/2017-11-01-preview/calculateBaseline_API.json
- Microsoft.Insights/stable/2018-03-01/metricAlert_API.json
- Microsoft.Insights/stable/2018-04-16/scheduledQueryRule_API.json
- Microsoft.Insights/preview/2017-12-01-preview/metricNamespaces_API.json
```

### Tag: package-2018-03

These settings apply only when `--tag=package-2018-03` is specified on the command line.

``` yaml $(tag) == 'package-2018-03'
input-file:
- Microsoft.Insights/stable/2015-04-01/autoscale_API.json
- Microsoft.Insights/stable/2015-04-01/operations_API.json
- Microsoft.Insights/stable/2016-03-01/alertRulesIncidents_API.json
- Microsoft.Insights/stable/2016-03-01/alertRules_API.json
- Microsoft.Insights/stable/2016-03-01/logProfiles_API.json
- Microsoft.Insights/preview/2017-05-01-preview/diagnosticsSettings_API.json
- Microsoft.Insights/preview/2017-05-01-preview/diagnosticsSettingsCategories_API.json
- Microsoft.Insights/stable/2018-03-01/actionGroups_API.json
- Microsoft.Insights/stable/2017-04-01/activityLogAlerts_API.json
- Microsoft.Insights/stable/2015-04-01/activityLogs_API.json
- Microsoft.Insights/stable/2015-04-01/eventCategories_API.json
- Microsoft.Insights/stable/2015-04-01/tenantActivityLogs_API.json
- Microsoft.Insights/stable/2018-01-01/metricDefinitions_API.json
- Microsoft.Insights/stable/2018-01-01/metrics_API.json
- Microsoft.Insights/preview/2017-11-01-preview/baseline_API.json
- Microsoft.Insights/preview/2017-11-01-preview/calculateBaseline_API.json
- Microsoft.Insights/stable/2018-03-01/metricAlert_API.json
- Microsoft.Insights/stable/2018-04-16/scheduledQueryRule_API.json
```

### Tag: package-2018-02-preview

These settings apply only when `--tag=package-2018-02-preview` is specified on the command line.

``` yaml $(tag) == 'package-2018-02-preview'
input-file:
- Microsoft.Insights/stable/2015-04-01/autoscale_API.json
- Microsoft.Insights/stable/2015-04-01/operations_API.json
- Microsoft.Insights/stable/2016-03-01/alertRulesIncidents_API.json
- Microsoft.Insights/stable/2016-03-01/alertRules_API.json
- Microsoft.Insights/stable/2016-03-01/logProfiles_API.json
- Microsoft.Insights/preview/2017-05-01-preview/diagnosticsSettings_API.json
- Microsoft.Insights/preview/2017-05-01-preview/diagnosticsSettingsCategories_API.json
- Microsoft.Insights/stable/2017-04-01/actionGroups_API.json
- Microsoft.Insights/stable/2017-04-01/activityLogAlerts_API.json
- Microsoft.Insights/stable/2015-04-01/activityLogs_API.json
- Microsoft.Insights/stable/2015-04-01/eventCategories_API.json
- Microsoft.Insights/stable/2015-04-01/tenantActivityLogs_API.json
- Microsoft.Insights/stable/2018-01-01/metricDefinitions_API.json
- Microsoft.Insights/stable/2018-01-01/metrics_API.json
- Microsoft.Insights/preview/2017-11-01-preview/baseline_API.json
- Microsoft.Insights/preview/2017-11-01-preview/calculateBaseline_API.json
```

### Tag: package-2017-12

These settings apply only when `--tag=package-2017-12` is specified on the command line.

``` yaml $(tag) == 'package-2017-12'
input-file:
- Microsoft.Insights/stable/2015-04-01/autoscale_API.json
- Microsoft.Insights/stable/2015-04-01/operations_API.json
- Microsoft.Insights/stable/2016-03-01/alertRulesIncidents_API.json
- Microsoft.Insights/stable/2016-03-01/alertRules_API.json
- Microsoft.Insights/stable/2016-03-01/logProfiles_API.json
- Microsoft.Insights/preview/2017-05-01-preview/diagnosticsSettings_API.json
- Microsoft.Insights/preview/2017-05-01-preview/diagnosticsSettingsCategories_API.json
- Microsoft.Insights/stable/2017-04-01/actionGroups_API.json
- Microsoft.Insights/stable/2017-04-01/activityLogAlerts_API.json
- Microsoft.Insights/stable/2015-04-01/activityLogs_API.json
- Microsoft.Insights/stable/2015-04-01/eventCategories_API.json
- Microsoft.Insights/stable/2015-04-01/tenantActivityLogs_API.json
- Microsoft.Insights/preview/2017-05-01-preview/metricDefinitions_API.json
- Microsoft.Insights/preview/2017-05-01-preview/metrics_API.json
- Microsoft.Insights/preview/2017-11-01-preview/baseline_API.json
- Microsoft.Insights/preview/2017-11-01-preview/calculateBaseline_API.json
```

### Tag: package-2017-09

These settings apply only when `--tag=package-2017-09` is specified on the command line.

``` yaml $(tag) == 'package-2017-09'
input-file:
- Microsoft.Insights/stable/2015-04-01/autoscale_API.json
- Microsoft.Insights/stable/2015-04-01/operations_API.json
- Microsoft.Insights/stable/2016-03-01/alertRulesIncidents_API.json
- Microsoft.Insights/stable/2016-03-01/alertRules_API.json
- Microsoft.Insights/stable/2016-03-01/logProfiles_API.json
- Microsoft.Insights/preview/2017-05-01-preview/diagnosticsSettings_API.json
- Microsoft.Insights/preview/2017-05-01-preview/diagnosticsSettingsCategories_API.json
- Microsoft.Insights/stable/2018-09-01/actionGroups_API.json
- Microsoft.Insights/stable/2017-04-01/activityLogAlerts_API.json
- Microsoft.Insights/stable/2015-04-01/activityLogs_API.json
- Microsoft.Insights/stable/2015-04-01/eventCategories_API.json
- Microsoft.Insights/stable/2015-04-01/tenantActivityLogs_API.json
- Microsoft.Insights/preview/2017-05-01-preview/metricDefinitions_API.json
- Microsoft.Insights/preview/2017-05-01-preview/metrics_API.json
- Microsoft.Insights/preview/2017-11-01-preview/baseline_API.json
- Microsoft.Insights/preview/2017-11-01-preview/calculateBaseline_API.json
```

### Tag: package-2017-08

These settings apply only when `--tag=package-2017-08` is specified on the command line.

``` yaml $(tag) == 'package-2017-08'
input-file:
- Microsoft.Insights/stable/2015-04-01/autoscale_API.json
- Microsoft.Insights/stable/2015-04-01/operations_API.json
- Microsoft.Insights/stable/2016-03-01/alertRulesIncidents_API.json
- Microsoft.Insights/stable/2016-03-01/alertRules_API.json
- Microsoft.Insights/stable/2016-03-01/logProfiles_API.json
- Microsoft.Insights/preview/2017-05-01-preview/diagnosticsSettings_API.json
- Microsoft.Insights/preview/2017-05-01-preview/diagnosticsSettingsCategories_API.json
- Microsoft.Insights/stable/2017-04-01/actionGroups_API.json
- Microsoft.Insights/stable/2017-04-01/activityLogAlerts_API.json
```

### Tag: package-2019-11-01-preview-only

These settings apply only when `--tag=package-2019-11-01-preview-only` is specified on the command line.

``` yaml $(tag) == 'package-2019-11-01-preview-only'
input-file:
  - Microsoft.Insights/preview/2019-11-01-preview/dataCollectionRuleAssociations_API.json
  - Microsoft.Insights/preview/2019-11-01-preview/dataCollectionRules_API.json
```

### Tag: package-2019-06-01-only

These settings apply only when `--tag=package-2019-06-01-only` is specified on the command line.

```yaml $(tag) == 'package-2019-06-01-only'
input-file:
- Microsoft.Insights/stable/2019-06-01/actionGroups_API.json
```


### Tag: package-2019-03-01-only

These settings apply only when `--tag=package-2019-03-01-only` is specified on the command line.

```yaml $(tag) == 'package-2019-03-01-only'
input-file:
- Microsoft.Insights/stable/2019-03-01/actionGroups_API.json
- Microsoft.Insights/stable/2019-03-01/metricBaselines_API.json
```


### Tag: package-2018-11-27-preview-only

These settings apply only when `--tag=package-2018-11-27-preview-only` is specified on the command line.

```yaml $(tag) == 'package-2018-11-27-preview-only'
input-file:
- Microsoft.Insights/preview/2018-11-27-preview/vmInsightsOnboarding_API.json
```


### Tag: package-2018-09-01-only

These settings apply only when `--tag=package-2018-09-01-only` is specified on the command line.

```yaml $(tag) == 'package-2018-09-01-only'
input-file:
- Microsoft.Insights/stable/2018-09-01/actionGroups_API.json
- Microsoft.Insights/stable/2018-09-01/baseline_API.json
- Microsoft.Insights/stable/2018-09-01/calculateBaseline_API.json
```


### Tag: package-2018-06-01-preview-only

These settings apply only when `--tag=package-2018-06-01-preview-only` is specified on the command line.

```yaml $(tag) == 'package-2018-06-01-preview-only'
input-file:
- Microsoft.Insights/preview/2018-06-01-preview/guestDiagnosticSettingsAssociation_API.json
- Microsoft.Insights/preview/2018-06-01-preview/guestDiagnosticSettings_API.json
```


### Tag: package-2018-04-16-only

These settings apply only when `--tag=package-2018-04-16-only` is specified on the command line.

```yaml $(tag) == 'package-2018-04-16-only'
input-file:
- Microsoft.Insights/stable/2018-04-16/scheduledQueryRule_API.json
```


### Tag: package-2018-03-01-only

These settings apply only when `--tag=package-2018-03-01-only` is specified on the command line.

```yaml $(tag) == 'package-2018-03-01-only'
input-file:
- Microsoft.Insights/stable/2018-03-01/actionGroups_API.json
- Microsoft.Insights/stable/2018-03-01/metricAlert_API.json
```


### Tag: package-2018-01-01-only

These settings apply only when `--tag=package-2018-01-01-only` is specified on the command line.

```yaml $(tag) == 'package-2018-01-01-only'
input-file:
- Microsoft.Insights/stable/2018-01-01/metricDefinitions_API.json
- Microsoft.Insights/stable/2018-01-01/metrics_API.json
```


### Tag: package-2017-12-01-preview-only

These settings apply only when `--tag=package-2017-12-01-preview-only` is specified on the command line.

```yaml $(tag) == 'package-2017-12-01-preview-only'
input-file:
- Microsoft.Insights/preview/2017-12-01-preview/metricNamespaces_API.json
```


### Tag: package-2017-11-01-preview-only

These settings apply only when `--tag=package-2017-11-01-preview-only` is specified on the command line.

```yaml $(tag) == 'package-2017-11-01-preview-only'
input-file:
- Microsoft.Insights/preview/2017-11-01-preview/baseline_API.json
- Microsoft.Insights/preview/2017-11-01-preview/calculateBaseline_API.json
```


### Tag: package-2017-05-01-preview-only

These settings apply only when `--tag=package-2017-05-01-preview-only` is specified on the command line.

```yaml $(tag) == 'package-2017-05-01-preview-only'
input-file:
- Microsoft.Insights/preview/2017-05-01-preview/diagnosticsSettingsCategories_API.json
- Microsoft.Insights/preview/2017-05-01-preview/diagnosticsSettings_API.json
- Microsoft.Insights/preview/2017-05-01-preview/metricDefinitions_API.json
- Microsoft.Insights/preview/2017-05-01-preview/metrics_API.json
- Microsoft.Insights/preview/2017-05-01-preview/subscriptionDiagnosticsSettings_API.json 
```


### Tag: package-2017-04-01-only

These settings apply only when `--tag=package-2017-04-01-only` is specified on the command line.

```yaml $(tag) == 'package-2017-04-01-only'
input-file:
- Microsoft.Insights/stable/2017-04-01/actionGroups_API.json
- Microsoft.Insights/stable/2017-04-01/activityLogAlerts_API.json
```


### Tag: package-2017-03-01-preview-only

These settings apply only when `--tag=package-2017-03-01-preview-only` is specified on the command line.

```yaml $(tag) == 'package-2017-03-01-preview-only'
input-file:
- Microsoft.Insights/preview/2017-03-01-preview/activityLogAlerts_API.json
```


### Tag: package-2016-09-01-only

These settings apply only when `--tag=package-2016-09-01-only` is specified on the command line.

```yaml $(tag) == 'package-2016-09-01-only'
input-file:
- Microsoft.Insights/stable/2016-09-01/metrics_API.json
- Microsoft.Insights/stable/2016-09-01/serviceDiagnosticsSettings_API.json
```


### Tag: package-2016-03-01-only

These settings apply only when `--tag=package-2016-03-01-only` is specified on the command line.

```yaml $(tag) == 'package-2016-03-01-only'
input-file:
- Microsoft.Insights/stable/2016-03-01/alertRulesIncidents_API.json
- Microsoft.Insights/stable/2016-03-01/alertRules_API.json
- Microsoft.Insights/stable/2016-03-01/logProfiles_API.json
- Microsoft.Insights/stable/2016-03-01/metricDefinitions_API.json
```


### Tag: package-2015-07-01-only

These settings apply only when `--tag=package-2015-07-01-only` is specified on the command line.

```yaml $(tag) == 'package-2015-07-01-only'
input-file:
- Microsoft.Insights/stable/2015-07-01/serviceDiagnosticsSettings_API.json
```


### Tag: package-2015-04-01-only

These settings apply only when `--tag=package-2015-04-01-only` is specified on the command line.

```yaml $(tag) == 'package-2015-04-01-only'
input-file:
- Microsoft.Insights/stable/2015-04-01/activityLogs_API.json
- Microsoft.Insights/stable/2015-04-01/autoscale_API.json
- Microsoft.Insights/stable/2015-04-01/eventCategories_API.json
- Microsoft.Insights/stable/2015-04-01/operations_API.json
- Microsoft.Insights/stable/2015-04-01/tenantActivityLogs_API.json
```

---

# Code Generation

## Swagger to SDK

This section describes what SDK should be generated by the automatic system.
This is not used by Autorest itself.

``` yaml $(swagger-to-sdk)
swagger-to-sdk:
  - repo: azure-sdk-for-net
  - repo: azure-sdk-for-python
    after_scripts:
      - python ./scripts/multiapi_init_gen.py azure-mgmt-monitor
  - repo: azure-sdk-for-python-track2
  - repo: azure-sdk-for-java
  - repo: azure-sdk-for-go
  - repo: azure-sdk-for-js
  - repo: azure-sdk-for-node
  - repo: azure-sdk-for-ruby
    after_scripts:
      - bundle install && rake arm:regen_all_profiles['azure_mgmt_monitor']
  - repo: azure-resource-manager-schemas
    after_scripts:
      - node sdkauto_afterscript.js monitor/resource-manager
```

## Python

See configuration in [readme.python.md](./readme.python.md)

## Go

See configuration in [readme.go.md](./readme.go.md)

## Java

These settings apply only when `--java` is specified on the command line.
Please also specify `--azure-libraries-for-java-folder=<path to the root directory of your azure-libraries-for-java clone>`.

``` yaml $(java)
azure-arm: true
fluent: true
namespace: com.microsoft.azure.management.monitor
license-header: MICROSOFT_MIT_NO_CODEGEN
payload-flattening-threshold: 1
output-folder: $(azure-libraries-for-java-folder)/azure-mgmt-monitor
```

# Validation

## Suppression

``` yaml
directive:
  - suppress: R3016  # DefinitionsPropertiesNamesCamelCase (to suppress the error due to odata.type)
    reason: The feature (polymorphic types) is in the process of deprecation and fixing this will require changes in the backend.
  - suppress: OperationsAPIImplementation
    from: dataCollectionRules_API.json
    where: $.paths
    reason: 'Operations API is defined in a separate swagger spec for Microsoft.Insights namespace (https://github.com/Azure/azure-rest-api-specs/blob/master/specification/monitor/resource-manager/Microsoft.Insights/stable/2015-04-01/operations_API.json)'
  - suppress: OperationsAPIImplementation
    from: dataCollectionRuleAssociations_API.json
    where: $.paths
    reason: 'Operations API is defined in a separate swagger spec for Microsoft.Insights namespace (https://github.com/Azure/azure-rest-api-specs/blob/master/specification/monitor/resource-manager/Microsoft.Insights/stable/2015-04-01/operations_API.json)'
  - suppress: R4007
    from: metricAlert_API.json
    reason: 'Updating the error response to the new format would be a breaking change.'
  - suppress: R4007
    from: calculateBaseline_API.json
    reason: 'Updating the error response to the new format would be a breaking change.'
  - suppress: R4007
    from: baseline_API.json
    reason: 'Updating the error response to the new format would be a breaking change.'
  - suppress: R4007
    from: metricBaselines_API.json
    reason: 'Updating the error response to the new format would be a breaking change.'
<<<<<<< HEAD
  - suppress: R4007
    from: alertRules_API.json
    reason: 'Updating the error response to the new format would be a breaking change.'
  - suppress: OBJECT_ADDITIONAL_PROPERTIES
    from: alertRules_API.json
    where: $.definitions.AlertRuleResource
=======
  - suppress: OBJECT_ADDITIONAL_PROPERTIES
    from: metricAlert_API.json
    where: $.definitions.MetricAlertResource
>>>>>>> feb60063
    reason: 'Action is expected to receive a subclass of Resource'
```

### Tag: profile-hybrid-2019-03-01

These settings apply only when `--tag=profile-hybrid-2019-03-01` is specified on the command line.
Creating this tag to pick proper resources from the hybrid profile.

``` yaml $(tag) == 'profile-hybrid-2019-03-01'
input-file:
- Microsoft.Insights/stable/2018-01-01/metricDefinitions_API.json
- Microsoft.Insights/stable/2018-01-01/metrics_API.json
- Microsoft.Insights/preview/2017-05-01-preview/diagnosticsSettings_API.json
- Microsoft.Insights/preview/2017-05-01-preview/diagnosticsSettingsCategories_API.json
- Microsoft.Insights/stable/2015-04-01/eventCategories_API.json
- Microsoft.Insights/stable/2015-04-01/operations_API.json
```

### Tag: profile-hybrid-2020-09-01

These settings apply only when `--tag=profile-hybrid-2020-09-01` is specified on the command line.
Creating this tag to pick proper resources from the hybrid profile.

``` yaml $(tag) == 'profile-hybrid-2020-09-01'
input-file:
- Microsoft.Insights/stable/2018-01-01/metricDefinitions_API.json
- Microsoft.Insights/stable/2018-01-01/metrics_API.json
- Microsoft.Insights/preview/2017-05-01-preview/diagnosticsSettings_API.json
- Microsoft.Insights/preview/2017-05-01-preview/diagnosticsSettingsCategories_API.json
- Microsoft.Insights/stable/2015-04-01/eventCategories_API.json
- Microsoft.Insights/stable/2015-04-01/operations_API.json
```

## AzureResourceSchema

See configuration in [readme.azureresourceschema.md](./readme.azureresourceschema.md)
<|MERGE_RESOLUTION|>--- conflicted
+++ resolved
@@ -599,19 +599,16 @@
   - suppress: R4007
     from: metricBaselines_API.json
     reason: 'Updating the error response to the new format would be a breaking change.'
-<<<<<<< HEAD
   - suppress: R4007
     from: alertRules_API.json
     reason: 'Updating the error response to the new format would be a breaking change.'
   - suppress: OBJECT_ADDITIONAL_PROPERTIES
     from: alertRules_API.json
     where: $.definitions.AlertRuleResource
-=======
+    reason: 'Action is expected to receive a subclass of Resource'
   - suppress: OBJECT_ADDITIONAL_PROPERTIES
     from: metricAlert_API.json
     where: $.definitions.MetricAlertResource
->>>>>>> feb60063
-    reason: 'Action is expected to receive a subclass of Resource'
 ```
 
 ### Tag: profile-hybrid-2019-03-01

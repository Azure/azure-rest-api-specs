parameters:
  "service-dir":
    default: "sdk/batch"
emit:
  - "@azure-tools/typespec-autorest"
linter:
  extends:
    - "@azure-tools/typespec-azure-rulesets/data-plane"
options:
  "@azure-tools/typespec-autorest":
    azure-resource-provider-folder: "./data-plane"
    emitter-output-dir: "{project-root}/.."
    output-file: "{azure-resource-provider-folder}/Azure.Batch/preview/{version}/BatchService.json"
  "@azure-tools/typespec-csharp":
    emitter-output-dir: "{output-dir}/{service-dir}/{namespace}"
    clear-output-folder: true
    model-namespace: false
    head-as-boolean: false
    namespace: Azure.Compute.Batch
    flavor: azure
  "@azure-typespec/http-client-csharp":
    emitter-output-dir: "{output-dir}/{service-dir}/{namespace}"
    namespace: Azure.Compute.Batch
    model-namespace: false
  "@azure-tools/typespec-go":
    fix-const-stuttering: true
    generate-fakes: false
    inject-spans: true
    module: "github.com/Azure/azure-sdk-for-go/{service-dir}/azbatch"
<<<<<<< HEAD
    module-version: "0.1.0"
=======
>>>>>>> 498a7d2a
    emitter-output-dir: "{output-dir}/{service-dir}/azbatch"
    service-dir: "sdk/batch"
    single-client: true
    slice-elements-byval: true
  "@azure-tools/typespec-java":
    emitter-output-dir: "{output-dir}/{service-dir}/azure-compute-batch"
    namespace: "com.azure.compute.batch"
    partial-update: true
    skip-special-headers:
      - "ocp-date"
    flavor: azure
    generate-tests: false
    generate-samples: false
    use-default-http-status-code-to-exception-type-mapping: false
  "@azure-tools/typespec-python":
    emitter-output-dir: "{output-dir}/{service-dir}/azure-batch"
    namespace: "azure.batch"
    flavor: azure
    generate-test: false
    generate-sample: false
  "@azure-tools/typespec-ts":
    emitter-output-dir: "{cwd}/{service-dir}/batch-rest"
    is-modular-library: false
    package-details:
      name: "@azure-rest/batch"
      description: "Batch Service Rest Level Client"
      version: "1.0.0-beta.1"
    flavor: azure<|MERGE_RESOLUTION|>--- conflicted
+++ resolved
@@ -27,10 +27,6 @@
     generate-fakes: false
     inject-spans: true
     module: "github.com/Azure/azure-sdk-for-go/{service-dir}/azbatch"
-<<<<<<< HEAD
-    module-version: "0.1.0"
-=======
->>>>>>> 498a7d2a
     emitter-output-dir: "{output-dir}/{service-dir}/azbatch"
     service-dir: "sdk/batch"
     single-client: true

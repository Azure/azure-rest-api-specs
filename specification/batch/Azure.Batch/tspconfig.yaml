--- conflicted
+++ resolved
@@ -35,9 +35,5 @@
     packageDetails:
       name: "@azure-rest/batch"
       description: "Batch Service Rest Level Client"
-<<<<<<< HEAD
       version: "1.0.0-beta.1"
-=======
-      version: "1.0.0-beta.1"
-    flavor: azure
->>>>>>> 1e221321
+    flavor: azure
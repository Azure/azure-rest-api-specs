import "@typespec/rest";
import "@azure-tools/typespec-azure-core";
import "@azure-tools/typespec-client-generator-core";

using Azure.ClientGenerator.Core;
using TypeSpec.Reflection;
using TypeSpec.Http;
using TypeSpec.Rest;
using TypeSpec.Versioning;
using Azure.Core;

namespace Azure.Batch;

@doc("OSType enums")
union OSType {
  string,

  @doc("The Linux operating system.")
  Linux: "linux",

  @doc("The Windows operating system.")
  Windows: "windows",
}

@doc("ImageVerificationType enums")
union ImageVerificationType {
  string,

  @doc("The Image is guaranteed to be compatible with the associated Compute Node agent SKU and all Batch features have been confirmed to work as expected.")
  Verified: "verified",

  @doc("The associated Compute Node agent SKU should have binary compatibility with the Image, but specific functionality has not been verified.")
  Unverified: "unverified",
}

@doc("BatchCertificateState enums")
union BatchCertificateState {
  string,

  @doc("The Certificate is available for use in Pools.")
  Active: "active",

  @doc("The user has requested that the Certificate be deleted, but the delete operation has not yet completed. You may not reference the Certificate when creating or updating Pools.")
  Deleting: "deleting",

  @doc("The user requested that the Certificate be deleted, but there are Pools that still have references to the Certificate, or it is still installed on one or more Nodes. (The latter can occur if the Certificate has been removed from the Pool, but the Compute Node has not yet restarted. Compute Nodes refresh their Certificates only when they restart.) You may use the cancel Certificate delete operation to cancel the delete, or the delete Certificate operation to retry the delete.")
  DeleteFailed: "deletefailed",
}

@doc("BatchCertificateFormat enums")
union BatchCertificateFormat {
  string,

  @doc("The Certificate is a PFX (PKCS#12) formatted Certificate or Certificate chain.")
  Pfx: "pfx",

  @doc("The Certificate is a base64-encoded X.509 Certificate.")
  Cer: "cer",
}

@doc("BatchJobScheduleState enums")
union BatchJobScheduleState {
  string,

  @doc("The Job Schedule is active and will create Jobs as per its schedule.")
  Active: "active",

  @doc("The Job Schedule has terminated, either by reaching its end time or by the user terminating it explicitly.")
  Completed: "completed",

  @doc("The user has disabled the Job Schedule. The scheduler will not initiate any new Jobs will on this schedule, but any existing active Job will continue to run.")
  Disabled: "disabled",

  @doc("The Job Schedule has no more work to do, or has been explicitly terminated by the user, but the termination operation is still in progress. The scheduler will not initiate any new Jobs for this Job Schedule, nor is any existing Job active.")
  Terminating: "terminating",

  @doc("The user has requested that the Job Schedule be deleted, but the delete operation is still in progress. The scheduler will not initiate any new Jobs for this Job Schedule, and will delete any existing Jobs and Tasks under the Job Schedule, including any active Job. The Job Schedule will be deleted when all Jobs and Tasks under the Job Schedule have been deleted.")
  Deleting: "deleting",
}

@doc("The action the Batch service should take when all Tasks in the Job are in the completed state.")
union OnAllBatchTasksComplete {
  string,

  @doc("Do nothing. The Job remains active unless terminated or disabled by some other means.")
  NoAction: "noaction",

  @doc("Terminate the Job. The Job's terminationReason is set to 'AllTasksComplete'.")
  TerminateJob: "terminatejob",
}

@doc("OnTaskFailure enums")
union OnBatchTaskFailure {
  string,

  @doc("Do nothing. The Job remains active unless terminated or disabled by some other means.")
  NoAction: "noaction",

  @doc("Terminate the Job. The Job's terminationReason is set to 'AllTasksComplete'.")
  PerformExitOptionsJobAction: "performexitoptionsjobaction",
}

@doc("ContainerWorkingDirectory enums")
union ContainerWorkingDirectory {
  string,

  @doc("Use the standard Batch service Task working directory, which will contain the Task Resource Files populated by Batch.")
  TaskWorkingDirectory: "taskWorkingDirectory",

  @doc("Use the working directory defined in the container Image. Beware that this directory will not contain the Resource Files downloaded by Batch.")
  ContainerImageDefault: "containerImageDefault",
}

@doc("OutputFileUploadCondition enums")
union OutputFileUploadCondition {
  string,

  @doc("Upload the file(s) only after the Task process exits with an exit code of 0.")
  TaskSuccess: "tasksuccess",

  @doc("Upload the file(s) only after the Task process exits with a nonzero exit code.")
  TaskFailure: "taskfailure",

  @doc("Upload the file(s) after the Task process exits, no matter what the exit code was.")
  TaskCompletion: "taskcompletion",
}

@doc("AutoUserScope enums")
union AutoUserScope {
  string,

  @doc("Specifies that the service should create a new user for the Task.")
  Task: "task",

  @doc("Specifies that the Task runs as the common auto user Account which is created on every Compute Node in a Pool.")
  Pool: "pool",
}

@doc("ElevationLevel enums")
union ElevationLevel {
  string,

  @doc("The user is a standard user without elevated access.")
  NonAdmin: "nonadmin",

  @doc("The user is a user with elevated access and operates with full Administrator permissions.")
  Admin: "admin",
}

@doc("BatchPoolLifetimeOption enums")
union BatchPoolLifetimeOption {
  string,

  @doc("The Pool exists for the lifetime of the Job Schedule. The Batch Service creates the Pool when it creates the first Job on the schedule. You may apply this option only to Job Schedules, not to Jobs.")
  JobSchedule: "jobschedule",

  @doc("The Pool exists for the lifetime of the Job to which it is dedicated. The Batch service creates the Pool when it creates the Job. If the 'job' option is applied to a Job Schedule, the Batch service creates a new auto Pool for every Job created on the schedule.")
  Job: "job",
}

@doc("CachingType enums")
union CachingType {
  string,

  @doc("The caching mode for the disk is not enabled.")
  None: "none",

  @doc("The caching mode for the disk is read only.")
  ReadOnly: "readonly",

  @doc("The caching mode for the disk is read and write.")
  ReadWrite: "readwrite",
}

@doc("StorageAccountType enums")
union StorageAccountType {
  string,

  @doc("The data disk should use standard locally redundant storage.")
  StandardLRS: "standard_lrs",

  @doc("The data disk should use premium locally redundant storage.")
  PremiumLRS: "premium_lrs",

  @doc("The data disk / OS disk should use standard SSD locally redundant storage.")
  StandardSSDLRS: "standardssd_lrs",
}

@doc("DiskEncryptionTarget enums")
union DiskEncryptionTarget {
  string,

  @doc("The OS Disk on the compute node is encrypted.")
  OsDisk: "osdisk",

  @doc("The temporary disk on the compute node is encrypted. On Linux this encryption applies to other partitions (such as those on mounted data disks) when encryption occurs at boot time.")
  TemporaryDisk: "temporarydisk",
}

@doc("BatchNodePlacementPolicyType enums")
union BatchNodePlacementPolicyType {
  string,

  @doc("All nodes in the pool will be allocated in the same region.")
  Regional: "regional",

  @doc("Nodes in the pool will be spread across different availability zones with best effort balancing.")
  Zonal: "zonal",
}

@doc("BatchNodeFillType enums")
union BatchNodeFillType {
  string,

  @doc("Tasks should be assigned evenly across all Compute Nodes in the Pool.")
  Spread: "spread",

  @doc("As many Tasks as possible (taskSlotsPerNode) should be assigned to each Compute Node in the Pool before any Tasks are assigned to the next Compute Node in the Pool.")
  Pack: "pack",
}

@doc("DynamicVNetAssignmentScope enums")
union DynamicVNetAssignmentScope {
  string,

  @doc("No dynamic VNet assignment is enabled.")
  None: "none",

  @doc("Dynamic VNet assignment is done per-job.")
  Job: "job",
}

@doc("InboundEndpointProtocol enums")
union InboundEndpointProtocol {
  string,

  @doc("Use TCP for the endpoint.")
  Tcp: "tcp",

  @doc("Use UDP for the endpoint.")
  Udp: "udp",
}

@doc("NetworkSecurityGroupRuleAccess enums")
union NetworkSecurityGroupRuleAccess {
  string,

  @doc("Allow access.")
  Allow: "allow",

  @doc("Deny access.")
  Deny: "deny",
}

@doc("IPAddressProvisioningType enums")
union IpAddressProvisioningType {
  string,

  @doc("A public IP will be created and managed by Batch. There may be multiple public IPs depending on the size of the Pool.")
  BatchManaged: "batchmanaged",

  @doc("Public IPs are provided by the user and will be used to provision the Compute Nodes.")
  UserManaged: "usermanaged",

  @doc("No public IP Address will be created.")
  NoPublicIpAddresses: "nopublicipaddresses",
}

@doc("AccessDiffDiskPlacementScope enums")
union DiffDiskPlacement {
  string,

  @doc("The Ephemeral OS Disk is stored on the VM cache.")
  CacheDisk: "cachedisk",
}

@doc("ContainerType enums")
union ContainerType {
  string,

  @doc("A Docker compatible container technology will be used to launch the containers.")
  DockerCompatible: "dockerCompatible",

  @doc("A CRI based technology will be used to launch the containers.")
  CriCompatible: "criCompatible",
}

@doc("AccessScope enums")
union AccessScope {
  string,

  @doc("Grants access to perform all operations on the Job containing the Task.")
  Job: "job",
}

@doc("BatchCertificateStoreLocation enums")
union BatchCertificateStoreLocation {
  string,

  @doc("Certificates should be installed to the CurrentUser Certificate store.")
  CurrentUser: "currentuser",

  @doc("Certificates should be installed to the LocalMachine Certificate store.")
  LocalMachine: "localmachine",
}

@doc("BatchCertificateVisibility enums")
union BatchCertificateVisibility {
  string,

  @doc("The Certificate should be visible to the user account under which the StartTask is run. Note that if AutoUser Scope is Pool for both the StartTask and a Task, this certificate will be visible to the Task as well.")
  StartTask: "starttask",

  @doc("The Certificate should be visible to the user accounts under which Job Tasks are run.")
  Task: "task",

  @doc("The Certificate should be visible to the user accounts under which users remotely access the Compute Node.")
  RemoteUser: "remoteuser",
}

@doc("LoginMode enums")
union LoginMode {
  string,

  @doc("The LOGON32_LOGON_BATCH Win32 login mode. The batch login mode is recommended for long running parallel processes.")
  Batch: "batch",

  @doc("The LOGON32_LOGON_INTERACTIVE Win32 login mode. UAC is enabled on Windows VirtualMachineConfiguration Pools. If this option is used with an elevated user identity in a Windows VirtualMachineConfiguration Pool, the user session will not be elevated unless the application executed by the Task command line is configured to always require administrative privilege or to always require maximum privilege.")
  Interactive: "interactive",
}

@doc("BatchNodeCommunicationMode enums")
union BatchNodeCommunicationMode {
  string,

  @doc("The node communication mode is automatically set by the Batch service.")
  Default: "default",

  @doc("Nodes using the classic communication mode require inbound TCP communication on ports 29876 and 29877 from the \"BatchNodeManagement.{region}\" service tag and outbound TCP communication on port 443 to the \"Storage.region\" and \"BatchNodeManagement.{region}\" service tags.")
  Classic: "classic",

  @doc("Nodes using the simplified communication mode require outbound TCP communication on port 443 to the \"BatchNodeManagement.{region}\" service tag. No open inbound ports are required.")
  Simplified: "simplified",
}

@doc("BatchJobState enums")
union BatchJobState {
  string,

  @doc("The Job is available to have Tasks scheduled.")
  Active: "active",

  @doc("A user has requested that the Job be disabled, but the disable operation is still in progress (for example, waiting for Tasks to terminate).")
  Disabling: "disabling",

  @doc("A user has disabled the Job. No Tasks are running, and no new Tasks will be scheduled.")
  Disabled: "disabled",

  @doc("A user has requested that the Job be enabled, but the enable operation is still in progress.")
  Enabling: "enabling",

  @doc("The Job is about to complete, either because a Job Manager Task has completed or because the user has terminated the Job, but the terminate operation is still in progress (for example, because Job Release Tasks are running).")
  Terminating: "terminating",

  @doc("All Tasks have terminated, and the system will not accept any more Tasks or any further changes to the Job.")
  Completed: "completed",

  @doc("A user has requested that the Job be deleted, but the delete operation is still in progress (for example, because the system is still terminating running Tasks).")
  Deleting: "deleting",
}

@doc("ErrorCategory enums")
union ErrorCategory {
  string,

  @doc("The error is due to a user issue, such as misconfiguration.")
  UserError: "usererror",

  @doc("The error is due to an internal server issue.")
  ServerError: "servererror",
}

@doc("DisableBatchJobOption enums")
union DisableBatchJobOption {
  string,

  @doc("Terminate running Tasks and requeue them. The Tasks will run again when the Job is enabled.")
  Requeue: "requeue",

  @doc("Terminate running Tasks. The Tasks will be completed with failureInfo indicating that they were terminated, and will not run again.")
  Terminate: "terminate",

  @doc("Allow currently running Tasks to complete.")
  Wait: "wait",
}

@doc("BatchJobPreparationTaskState enums")
union BatchJobPreparationTaskState {
  string,

  @doc("The Task is currently running (including retrying).")
  Running: "running",

  @doc("The Task has exited with exit code 0, or the Task has exhausted its retry limit, or the Batch service was unable to start the Task due to Task preparation errors (such as resource file download failures).")
  Completed: "completed",
}

@doc("BatchTaskExecutionResult enums")
union BatchTaskExecutionResult {
  string,

  @doc("The Task ran successfully.")
  Success: "success",

  @doc("There was an error during processing of the Task. The failure may have occurred before the Task process was launched, while the Task process was executing, or after the Task process exited.")
  Failure: "failure",
}

@doc("BatchJobReleaseTaskState enums")
union BatchJobReleaseTaskState {
  string,

  @doc("The Task is currently running (including retrying).")
  Running: "running",

  @doc("The Task has exited with exit code 0, or the Task has exhausted its retry limit, or the Batch service was unable to start the Task due to Task preparation errors (such as resource file download failures).")
  Completed: "completed",
}

@doc("BatchPoolState enums")
union BatchPoolState {
  string,

  @doc("The Pool is available to run Tasks subject to the availability of Compute Nodes.")
  Active: "active",

  @doc("The user has requested that the Pool be deleted, but the delete operation has not yet completed.")
  Deleting: "deleting",
}

@doc("AllocationState enums")
union AllocationState {
  string,

  @doc("The Pool is not resizing. There are no changes to the number of Compute Nodes in the Pool in progress. A Pool enters this state when it is created and when no operations are being performed on the Pool to change the number of Compute Nodes.")
  Steady: "steady",

  @doc("The Pool is resizing; that is, Compute Nodes are being added to or removed from the Pool.")
  Resizing: "resizing",

  @doc("The Pool was resizing, but the user has requested that the resize be stopped, but the stop request has not yet been completed.")
  Stopping: "stopping",
}

@doc("BatchPoolIdentityType enums")
union BatchPoolIdentityType {
  string,

  @doc("Batch pool has user assigned identities with it.")
<<<<<<< HEAD
  UserAssigned: "UserAssigned",

  @doc("Batch pool has no identity associated with it. Setting `None` in update pool will remove existing identities.")
  None: "None",
=======
  "UserAssigned",

  @doc("Batch pool has no identity associated with it. Setting `None` in update pool will remove existing identities.")
  "None",
>>>>>>> f56fd0ca
}

@doc("BatchNodeDeallocationOption enums")
union BatchNodeDeallocationOption {
  string,

  @doc("Terminate running Task processes and requeue the Tasks. The Tasks will run again when a Compute Node is available. Remove Compute Nodes as soon as Tasks have been terminated.")
  Requeue: "requeue",

  @doc("Terminate running Tasks. The Tasks will be completed with failureInfo indicating that they were terminated, and will not run again. Remove Compute Nodes as soon as Tasks have been terminated.")
  Terminate: "terminate",

  @doc("Allow currently running Tasks to complete. Schedule no new Tasks while waiting. Remove Compute Nodes when all Tasks have completed.")
  TaskCompletion: "taskcompletion",

  @doc("Allow currently running Tasks to complete, then wait for all Task data retention periods to expire. Schedule no new Tasks while waiting. Remove Compute Nodes when all Task retention periods have expired.")
  RetainedData: "retaineddata",
}

@doc("BatchJobAction enums")
union BatchJobAction {
  string,

  @doc("Take no action.")
  None: "none",

  @doc("Disable the Job. This is equivalent to calling the disable Job API, with a disableTasks value of requeue.")
  Disable: "disable",

  @doc("Terminate the Job. The terminationReason in the Job's executionInfo is set to \"TaskFailed\".")
  Terminate: "terminate",
}

@doc("DependencyAction enums")
union DependencyAction {
  string,

  @doc("Satisfy tasks waiting on this task; once all dependencies are satisfied, the task will be scheduled to run.")
  Satisfy: "satisfy",

  @doc("Blocks tasks waiting on this task, preventing them from being scheduled.")
  Block: "block",
}

@doc("BatchTaskState enums")
union BatchTaskState {
  string,

  @doc("The Task is queued and able to run, but is not currently assigned to a Compute Node. A Task enters this state when it is created, when it is enabled after being disabled, or when it is awaiting a retry after a failed run.")
  Active: "active",

  @doc("The Task has been assigned to a Compute Node, but is waiting for a required Job Preparation Task to complete on the Compute Node. If the Job Preparation Task succeeds, the Task will move to running. If the Job Preparation Task fails, the Task will return to active and will be eligible to be assigned to a different Compute Node.")
  Preparing: "preparing",

  @doc("The Task is running on a Compute Node. This includes task-level preparation such as downloading resource files or deploying Packages specified on the Task - it does not necessarily mean that the Task command line has started executing.")
  Running: "running",

  @doc("The Task is no longer eligible to run, usually because the Task has finished successfully, or the Task has finished unsuccessfully and has exhausted its retry limit. A Task is also marked as completed if an error occurred launching the Task, or when the Task has been terminated.")
  Completed: "completed",
}

@doc("BatchTaskAddStatus enums")
union BatchTaskAddStatus {
  string,

  @doc("The Task was added successfully.")
  Success: "success",

  @doc("The Task failed to add due to a client error and should not be retried without modifying the request as appropriate.")
  ClientError: "clienterror",

  @doc("Task failed to add due to a server error and can be retried without modification.")
  ServerError: "servererror",
}

@doc("BatchSubtaskState enums")
union BatchSubtaskState {
  string,

  @doc("The Task has been assigned to a Compute Node, but is waiting for a required Job Preparation Task to complete on the Compute Node. If the Job Preparation Task succeeds, the Task will move to running. If the Job Preparation Task fails, the Task will return to active and will be eligible to be assigned to a different Compute Node.")
  Preparing: "preparing",

  @doc("The Task is running on a Compute Node. This includes task-level preparation such as downloading resource files or deploying Packages specified on the Task - it does not necessarily mean that the Task command line has started executing.")
  Running: "running",

  @doc("The Task is no longer eligible to run, usually because the Task has finished successfully, or the Task has finished unsuccessfully and has exhausted its retry limit. A Task is also marked as completed if an error occurred launching the Task, or when the Task has been terminated.")
  Completed: "completed",
}

@doc("BatchNodeState enums")
union BatchNodeState {
  string,

  @doc("The Compute Node is not currently running a Task.")
  Idle: "idle",

  @doc("The Compute Node is rebooting.")
  Rebooting: "rebooting",

  @doc("The Compute Node is reimaging.")
  Reimaging: "reimaging",

  @doc("The Compute Node is running one or more Tasks (other than a StartTask).")
  Running: "running",

  @doc("The Compute Node cannot be used for Task execution due to errors.")
  Unusable: "unusable",

  @doc("The Batch service has obtained the underlying virtual machine from Azure Compute, but it has not yet started to join the Pool.")
  Creating: "creating",

  @doc("The Batch service is starting on the underlying virtual machine.")
  Starting: "starting",

  @doc("The StartTask has started running on the Compute Node, but waitForSuccess is set and the StartTask has not yet completed.")
  WaitingForStartTask: "waitingforstarttask",

  @doc("The StartTask has failed on the Compute Node (and exhausted all retries), and waitForSuccess is set. The Compute Node is not usable for running Tasks.")
  StartTaskFailed: "starttaskfailed",

  @doc("The Batch service has lost contact with the Compute Node, and does not know its true state.")
  Unknown: "unknown",

  @doc("The Compute Node is leaving the Pool, either because the user explicitly removed it or because the Pool is resizing or autoscaling down.")
  LeavingPool: "leavingpool",

  @doc("The Compute Node is not currently running a Task, and scheduling of new Tasks to the Compute Node is disabled.")
  Offline: "offline",

  @doc("The Spot/Low-priority Compute Node has been preempted. Tasks which were running on the Compute Node when it was preempted will be rescheduled when another Compute Node becomes available.")
  Preempted: "preempted",

  @doc("The Compute Node is undergoing an OS upgrade operation.")
  UpgradingOS: "upgradingos",
}

@doc("UpgradeMode enums")
union UpgradeMode {
  string,

  @doc("TAll virtual machines in the scale set are automatically updated at the same time.")
  Automatic: "automatic",

  @doc("You control the application of updates to virtual machines in the scale set. You do this by using the manualUpgrade action.")
  Manual: "manual",

  @doc("The existing instances in a scale set are brought down in batches to be upgraded. Once the upgraded batch is complete, the instances will begin taking traffic again and the next batch will begin. This continues until all instances brought up-to-date.")
  Rolling: "rolling",
}

@doc("SchedulingState enums")
union SchedulingState {
  string,

  @doc("Tasks can be scheduled on the Compute Node.")
  Enabled: "enabled",

  @doc("No new Tasks will be scheduled on the Compute Node. Tasks already running on the Compute Node may still run to completion. All Compute Nodes start with scheduling enabled.")
  Disabled: "disabled",
}

@doc("BatchStartTaskState enums")
union BatchStartTaskState {
  string,

  @doc("The StartTask is currently running.")
  Running: "running",

  @doc("The StartTask has exited with exit code 0, or the StartTask has failed and the retry limit has reached, or the StartTask process did not run due to Task preparation errors (such as resource file download failures).")
  Completed: "completed",
}

@doc("BatchNodeRebootOption enums")
union BatchNodeRebootOption {
  string,

  @doc("Terminate running Task processes and requeue the Tasks. The Tasks will run again when a Compute Node is available. Restart the Compute Node as soon as Tasks have been terminated.")
  Requeue: "requeue",

  @doc("Terminate running Tasks. The Tasks will be completed with failureInfo indicating that they were terminated, and will not run again. Restart the Compute Node as soon as Tasks have been terminated.")
  Terminate: "terminate",

  @doc("Allow currently running Tasks to complete. Schedule no new Tasks while waiting. Restart the Compute Node when all Tasks have completed.")
  TaskCompletion: "taskcompletion",

  @doc("Allow currently running Tasks to complete, then wait for all Task data retention periods to expire. Schedule no new Tasks while waiting. Restart the Compute Node when all Task retention periods have expired.")
  RetainedData: "retaineddata",
}

@doc("BatchNodeReimageOption enums")
union BatchNodeReimageOption {
  string,

  @doc("Terminate running Task processes and requeue the Tasks. The Tasks will run again when a Compute Node is available. Reimage the Compute Node as soon as Tasks have been terminated.")
  Requeue: "requeue",

  @doc("Terminate running Tasks. The Tasks will be completed with failureInfo indicating that they were terminated, and will not run again. Reimage the Compute Node as soon as Tasks have been terminated.")
  Terminate: "terminate",

  @doc("Allow currently running Tasks to complete. Schedule no new Tasks while waiting. Reimage the Compute Node when all Tasks have completed.")
  TaskCompletion: "taskcompletion",

  @doc("Allow currently running Tasks to complete, then wait for all Task data retention periods to expire. Schedule no new Tasks while waiting. Reimage the Compute Node when all Task retention periods have expired.")
  RetainedData: "retaineddata",
}

@doc("BatchNodeDisableSchedulingOption enums")
union BatchNodeDisableSchedulingOption {
  string,

  @doc("Terminate running Task processes and requeue the Tasks. The Tasks may run again on other Compute Nodes, or when Task scheduling is re-enabled on this Compute Node. Enter offline state as soon as Tasks have been terminated.")
  Requeue: "requeue",

  @doc("Terminate running Tasks. The Tasks will be completed with failureInfo indicating that they were terminated, and will not run again. Enter offline state as soon as Tasks have been terminated.")
  Terminate: "terminate",

  @doc("Allow currently running Tasks to complete. Schedule no new Tasks while waiting. Enter offline state when all Tasks have completed.")
  TaskCompletion: "taskcompletion",
}

@doc("Level code.")
union StatusLevelTypes {
  string,

  @doc("Error")
<<<<<<< HEAD
  Error: "Error",

  @doc("Info")
  Info: "Info",

  @doc("Warning")
  Warning: "Warning",
=======
  "Error",

  @doc("Info")
  "Info",

  @doc("Warning")
  "Warning",
>>>>>>> f56fd0ca
}

@doc("Specifies the SecurityType of the virtual machine. It has to be set to any specified value to enable UefiSettings.")
union SecurityTypes {
  string,

  @doc("Trusted launch protects against advanced and persistent attack techniques.")
<<<<<<< HEAD
  trustedLaunch: "trustedLaunch",
=======
  "trustedLaunch",
>>>>>>> f56fd0ca
}

@doc("The result of listing the applications available in an Account.")
@pagedResult
model BatchApplicationListResult {
  @doc("The list of applications available in the Account.")
  @items
  value?: BatchApplication[];

  #suppress "@azure-tools/typespec-azure-core/casing-style" "The names of Property types must use camelCase"
  @doc("The URL to get the next set of results.")
  @nextLink
  `odata.nextLink`?: string;
}

@doc("Contains information about an application in an Azure Batch Account.")
model BatchApplication {
  @doc("A string that uniquely identifies the application within the Account.")
  id: string;

  @doc("The display name for the application.")
  displayName: string;

  @doc("The list of available versions of the application.")
  versions: string[];
}

@doc("An error response received from the Azure Batch service.")
@error
model BatchError {
  @doc("An identifier for the error. Codes are invariant and are intended to be consumed programmatically.")
  code: string;

  @doc("A message describing the error, intended to be suitable for display in a user interface.")
  message?: BatchErrorMessage;

  @doc("A collection of key-value pairs containing additional details about the error.")
  values?: BatchErrorDetail[];
}

@doc("An error message received in an Azure Batch error response.")
model BatchErrorMessage {
  @doc("The language code of the error message.")
  lang?: string;

  @doc("The text of the message.")
  value?: string;
}

@doc("An item of additional information included in an Azure Batch error response.")
model BatchErrorDetail {
  @doc("An identifier specifying the meaning of the Value property.")
  key?: string;

  @doc("The additional information included with the error response.")
  value?: string;
}

@doc("The result of a listing the usage metrics for an Account.")
@pagedResult
model BatchPoolListUsageMetricsResult {
  @doc("The Pool usage metrics data.")
  @items
  value?: BatchPoolUsageMetrics[];

  #suppress "@azure-tools/typespec-azure-core/casing-style" "The names of Property types must use camelCase"
  @doc("The URL to get the next set of results.")
  @nextLink
  `odata.nextLink`?: string;
}

@doc("Usage metrics for a Pool across an aggregation interval.")
model BatchPoolUsageMetrics {
  @doc("The ID of the Pool whose metrics are aggregated in this entry.")
  poolId: string;

  @doc("The start time of the aggregation interval covered by this entry.")
  startTime: utcDateTime;

  @doc("The end time of the aggregation interval covered by this entry.")
  endTime: utcDateTime;

  @doc("The size of virtual machines in the Pool. All VMs in a Pool are the same size. For information about available sizes of virtual machines in Pools, see Choose a VM size for Compute Nodes in an Azure Batch Pool (https://docs.microsoft.com/azure/batch/batch-pool-vm-sizes).")
  vmSize: string;

  @doc("The total core hours used in the Pool during this aggregation interval.")
  totalCoreHours: float32;
}

@doc("The result of listing the supported Virtual Machine Images.")
@pagedResult
model BatchAccountListSupportedImagesResult {
  @doc("The list of supported Virtual Machine Images.")
  @items
  value?: ImageInfo[];

  #suppress "@azure-tools/typespec-azure-core/casing-style" "The names of Property types must use camelCase"
  @doc("The URL to get the next set of results.")
  @nextLink
  `odata.nextLink`?: string;
}

@doc("""
A reference to the Azure Virtual Machines Marketplace Image and additional
information about the Image.
""")
model ImageInfo {
  #suppress "@azure-tools/typespec-azure-core/casing-style" "The names of Property types must use camelCase"
  @doc("The ID of the Compute Node agent SKU which the Image supports.")
  @clientName("nodeAgentSkuId")
  nodeAgentSKUId: string;

  @doc("The reference to the Azure Virtual Machine's Marketplace Image.")
  imageReference: ImageReference;

  @doc("The type of operating system (e.g. Windows or Linux) of the Image.")
  osType: OSType;

  @doc("The capabilities or features which the Image supports. Not every capability of the Image is listed. Capabilities in this list are considered of special interest and are generally related to integration with other features in the Azure Batch service.")
  capabilities?: string[];

  @doc("The time when the Azure Batch service will stop accepting create Pool requests for the Image.")
  batchSupportEndOfLife?: utcDateTime;

  @doc("Whether the Azure Batch service actively verifies that the Image is compatible with the associated Compute Node agent SKU.")
  verificationType: ImageVerificationType;
}

@doc("""
A reference to an Azure Virtual Machines Marketplace Image or a Azure Compute Gallery Image.
To get the list of all Azure Marketplace Image references verified by Azure Batch, see the
' List Supported Images ' operation.
""")
model ImageReference {
  @doc("The publisher of the Azure Virtual Machines Marketplace Image. For example, Canonical or MicrosoftWindowsServer.")
  publisher?: string;

  @doc("The offer type of the Azure Virtual Machines Marketplace Image. For example, UbuntuServer or WindowsServer.")
  offer?: string;

  @doc("The SKU of the Azure Virtual Machines Marketplace Image. For example, 18.04-LTS or 2019-Datacenter.")
  sku?: string;

  @doc("The version of the Azure Virtual Machines Marketplace Image. A value of 'latest' can be specified to select the latest version of an Image. If omitted, the default is 'latest'.")
  version?: string;

  @doc("The ARM resource identifier of the Azure Compute Gallery Image. Compute Nodes in the Pool will be created using this Image Id. This is of the form /subscriptions/{subscriptionId}/resourceGroups/{resourceGroup}/providers/Microsoft.Compute/galleries/{galleryName}/images/{imageDefinitionName}/versions/{VersionId} or /subscriptions/{subscriptionId}/resourceGroups/{resourceGroup}/providers/Microsoft.Compute/galleries/{galleryName}/images/{imageDefinitionName} for always defaulting to the latest image version. This property is mutually exclusive with other ImageReference properties. The Azure Compute Gallery Image must have replicas in the same region and must be in the same subscription as the Azure Batch account. If the image version is not specified in the imageId, the latest version will be used. For information about the firewall settings for the Batch Compute Node agent to communicate with the Batch service see https://docs.microsoft.com/en-us/azure/batch/batch-api-basics#virtual-network-vnet-and-firewall-configuration.")
  virtualMachineImageId?: string;

  @doc("The specific version of the platform image or marketplace image used to create the node. This read-only field differs from 'version' only if the value specified for 'version' when the pool was created was 'latest'.")
  @visibility("read")
  exactVersion?: string;
}

@doc("The result of listing the Compute Node counts in the Account.")
@pagedResult
model BatchPoolNodeCountsListResult {
  @doc("A list of Compute Node counts by Pool.")
  @items
  value?: BatchPoolNodeCounts[];

  #suppress "@azure-tools/typespec-azure-core/casing-style" "The names of Property types must use camelCase"
  @doc("The URL to get the next set of results.")
  @nextLink
  `odata.nextLink`?: string;
}

@doc("The number of Compute Nodes in each state for a Pool.")
model BatchPoolNodeCounts {
  @doc("The ID of the Pool.")
  poolId: string;

  @doc("The number of dedicated Compute Nodes in each state.")
  dedicated?: BatchNodeCounts;

  @doc("The number of Spot/Low-priority Compute Nodes in each state.")
  lowPriority?: BatchNodeCounts;
}

@doc("The number of Compute Nodes in each Compute Node state.")
model BatchNodeCounts {
  @doc("The number of Compute Nodes in the creating state.")
  creating: int32;

  @doc("The number of Compute Nodes in the idle state.")
  idle: int32;

  @doc("The number of Compute Nodes in the offline state.")
  offline: int32;

  @doc("The number of Compute Nodes in the preempted state.")
  preempted: int32;

  @doc("The count of Compute Nodes in the rebooting state.")
  rebooting: int32;

  @doc("The number of Compute Nodes in the reimaging state.")
  reimaging: int32;

  @doc("The number of Compute Nodes in the running state.")
  running: int32;

  @doc("The number of Compute Nodes in the starting state.")
  starting: int32;

  @doc("The number of Compute Nodes in the startTaskFailed state.")
  startTaskFailed: int32;

  @doc("The number of Compute Nodes in the leavingPool state.")
  leavingPool: int32;

  @doc("The number of Compute Nodes in the unknown state.")
  `unknown`: int32;

  @doc("The number of Compute Nodes in the unusable state.")
  unusable: int32;

  @doc("The number of Compute Nodes in the waitingForStartTask state.")
  waitingForStartTask: int32;

  @doc("The total number of Compute Nodes.")
  total: int32;

  @doc("The number of Compute Nodes in the upgradingOS state.")
  @clientName("upgradingOS")
  upgradingOs: int32;
}

@doc("Contains utilization and resource usage statistics for the lifetime of a Pool.")
model BatchPoolStatistics {
  @doc("The URL for the statistics.")
  url: string;

  @doc("The start time of the time range covered by the statistics.")
  startTime: utcDateTime;

  @doc("The time at which the statistics were last updated. All statistics are limited to the range between startTime and lastUpdateTime.")
  lastUpdateTime: utcDateTime;

  @doc("Statistics related to Pool usage, such as the amount of core-time used.")
  usageStats?: BatchPoolUsageStatistics;

  @doc("Statistics related to resource consumption by Compute Nodes in the Pool.")
  resourceStats?: BatchPoolResourceStatistics;
}

@doc("Statistics related to Pool usage information.")
model BatchPoolUsageStatistics {
  @doc("The start time of the time range covered by the statistics.")
  startTime: utcDateTime;

  @doc("The time at which the statistics were last updated. All statistics are limited to the range between startTime and lastUpdateTime.")
  lastUpdateTime: utcDateTime;

  @doc("The aggregated wall-clock time of the dedicated Compute Node cores being part of the Pool.")
  dedicatedCoreTime: duration;
}

#suppress "@azure-tools/typespec-azure-core/casing-style" "The names of Property types must use camelCase"
@doc("Statistics related to resource consumption by Compute Nodes in a Pool.")
model BatchPoolResourceStatistics {
  @doc("The start time of the time range covered by the statistics.")
  startTime: utcDateTime;

  @doc("The time at which the statistics were last updated. All statistics are limited to the range between startTime and lastUpdateTime.")
  lastUpdateTime: utcDateTime;

  @doc("The average CPU usage across all Compute Nodes in the Pool (percentage per node).")
  @clientName("avgCpuPercentage")
  avgCPUPercentage: float32;

  @doc("The average memory usage in GiB across all Compute Nodes in the Pool.")
  avgMemoryGiB: float32;

  @doc("The peak memory usage in GiB across all Compute Nodes in the Pool.")
  peakMemoryGiB: float32;

  @doc("The average used disk space in GiB across all Compute Nodes in the Pool.")
  avgDiskGiB: float32;

  @doc("The peak used disk space in GiB across all Compute Nodes in the Pool.")
  peakDiskGiB: float32;

  @doc("The total number of disk read operations across all Compute Nodes in the Pool.")
  diskReadIOps: int32;

  @doc("The total number of disk write operations across all Compute Nodes in the Pool.")
  diskWriteIOps: int32;

  @doc("The total amount of data in GiB of disk reads across all Compute Nodes in the Pool.")
  diskReadGiB: float32;

  @doc("The total amount of data in GiB of disk writes across all Compute Nodes in the Pool.")
  diskWriteGiB: float32;

  @doc("The total amount of data in GiB of network reads across all Compute Nodes in the Pool.")
  networkReadGiB: float32;

  @doc("The total amount of data in GiB of network writes across all Compute Nodes in the Pool.")
  networkWriteGiB: float32;
}

#suppress "@azure-tools/typespec-azure-core/casing-style" "The names of Property types must use camelCase"
@doc("Resource usage statistics for a Job.")
model BatchJobStatistics {
  @doc("The URL of the statistics.")
  url: string;

  @doc("The start time of the time range covered by the statistics.")
  startTime: utcDateTime;

  @doc("The time at which the statistics were last updated. All statistics are limited to the range between startTime and lastUpdateTime.")
  lastUpdateTime: utcDateTime;

  @doc("The total user mode CPU time (summed across all cores and all Compute Nodes) consumed by all Tasks in the Job.")
  @clientName("userCpuTime")
  userCPUTime: duration;

  @doc("The total kernel mode CPU time (summed across all cores and all Compute Nodes) consumed by all Tasks in the Job.")
  @clientName("kernelCpuTime")
  kernelCPUTime: duration;

  @doc("The total wall clock time of all Tasks in the Job.  The wall clock time is the elapsed time from when the Task started running on a Compute Node to when it finished (or to the last time the statistics were updated, if the Task had not finished by then). If a Task was retried, this includes the wall clock time of all the Task retries.")
  wallClockTime: duration;

  @doc("The total number of disk read operations made by all Tasks in the Job.")
  readIOps: int32;

  @doc("The total number of disk write operations made by all Tasks in the Job.")
  writeIOps: int32;

  @doc("The total amount of data in GiB read from disk by all Tasks in the Job.")
  readIOGiB: float32;

  @doc("The total amount of data in GiB written to disk by all Tasks in the Job.")
  writeIOGiB: float32;

  @doc("The total number of Tasks successfully completed in the Job during the given time range. A Task completes successfully if it returns exit code 0.")
  numSucceededTasks: int32;

  @doc("The total number of Tasks in the Job that failed during the given time range. A Task fails if it exhausts its maximum retry count without returning exit code 0.")
  numFailedTasks: int32;

  @doc("The total number of retries on all the Tasks in the Job during the given time range.")
  numTaskRetries: int32;

  @doc("The total wait time of all Tasks in the Job. The wait time for a Task is defined as the elapsed time between the creation of the Task and the start of Task execution. (If the Task is retried due to failures, the wait time is the time to the most recent Task execution.) This value is only reported in the Account lifetime statistics; it is not included in the Job statistics.")
  waitTime: duration;
}

@doc("""
A Certificate that can be installed on Compute Nodes and can be used to
authenticate operations on the machine.
""")
model BatchCertificate {
  @doc("The X.509 thumbprint of the Certificate. This is a sequence of up to 40 hex digits (it may include spaces but these are removed).")
  thumbprint: string;

  @doc("The algorithm used to derive the thumbprint. This must be sha1.")
  thumbprintAlgorithm: string;

  @doc("The URL of the Certificate.")
  @visibility("read")
  url?: string;

  @doc("The state of the Certificate.")
  @visibility("read")
  state?: BatchCertificateState;

  @doc("The time at which the Certificate entered its current state.")
  @visibility("read")
  stateTransitionTime?: utcDateTime;

  @doc("The previous state of the Certificate. This property is not set if the Certificate is in its initial active state.")
  @visibility("read")
  previousState?: BatchCertificateState;

  @doc("The time at which the Certificate entered its previous state. This property is not set if the Certificate is in its initial Active state.")
  @visibility("read")
  previousStateTransitionTime?: utcDateTime;

  @doc("The public part of the Certificate as a base-64 encoded .cer file.")
  @visibility("read")
  publicData?: string;

  @doc("The error that occurred on the last attempt to delete this Certificate. This property is set only if the Certificate is in the DeleteFailed state.")
  @visibility("read")
  deleteCertificateError?: DeleteBatchCertificateError;

  @doc("The base64-encoded contents of the Certificate. The maximum size is 10KB.")
  @visibility("create")
  data: string;

  @doc("The format of the Certificate data.")
  @visibility("create")
  certificateFormat?: BatchCertificateFormat;

  @doc("The password to access the Certificate's private key. This must be omitted if the Certificate format is cer.")
  @visibility("create")
  password?: string;
}

@doc("An error encountered by the Batch service when deleting a Certificate.")
model DeleteBatchCertificateError {
  @doc("An identifier for the Certificate deletion error. Codes are invariant and are intended to be consumed programmatically.")
  code?: string;

  @doc("A message describing the Certificate deletion error, intended to be suitable for display in a user interface.")
  message?: string;

  @doc("A list of additional error details related to the Certificate deletion error. This list includes details such as the active Pools and Compute Nodes referencing this Certificate. However, if a large number of resources reference the Certificate, the list contains only about the first hundred.")
  values?: NameValuePair[];
}

@doc("Represents a name-value pair.")
model NameValuePair {
  @doc("The name in the name-value pair.")
  name?: string;

  @doc("The value in the name-value pair.")
  value?: string;
}

@doc("The result of listing the Certificates in the Account.")
@pagedResult
model BatchCertificateListResult {
  @doc("The list of Certificates.")
  @items
  value?: BatchCertificate[];

  #suppress "@azure-tools/typespec-azure-core/casing-style" "The names of Property types must use camelCase"
  @doc("The URL to get the next set of results.")
  @nextLink
  `odata.nextLink`?: string;
}

@doc("""
The result of listing the files on a Compute Node, or the files associated with
a Task on a Compute Node.
""")
@pagedResult
model BatchNodeFileListResult {
  @doc("The list of files.")
  @items
  value?: BatchNodeFile[];

  #suppress "@azure-tools/typespec-azure-core/casing-style" "The names of Property types must use camelCase"
  @doc("The URL to get the next set of results.")
  @nextLink
  `odata.nextLink`?: string;
}

@doc("Information about a file or directory on a Compute Node.")
model BatchNodeFile {
  @doc("The file path.")
  name?: string;

  @doc("The URL of the file.")
  url?: string;

  @doc("Whether the object represents a directory.")
  isDirectory?: boolean;

  @doc("The file properties.")
  properties?: FileProperties;
}

@doc("The properties of a file on a Compute Node.")
model FileProperties {
  @doc("The file creation time. The creation time is not returned for files on Linux Compute Nodes.")
  creationTime?: utcDateTime;

  @doc("The time at which the file was last modified.")
  lastModified: utcDateTime;

  @doc("The length of the file.")
  contentLength: int32;

  @doc("The content type of the file.")
  contentType?: string;

  @doc("The file mode attribute in octal format. The file mode is returned only for files on Linux Compute Nodes.")
  fileMode?: string;
}

@doc("""
A Job Schedule that allows recurring Jobs by specifying when to run Jobs and a
specification used to create each Job.
""")
model BatchJobSchedule {
  @doc("A string that uniquely identifies the schedule within the Account.")
  @visibility("read")
  id?: string;

  @doc("The display name for the schedule.")
  @visibility("read")
  displayName?: string;

  @doc("The URL of the Job Schedule.")
  @visibility("read")
  url?: string;

  @doc("The ETag of the Job Schedule. This is an opaque string. You can use it to detect whether the Job Schedule has changed between requests. In particular, you can be pass the ETag with an Update Job Schedule request to specify that your changes should take effect only if nobody else has modified the schedule in the meantime.")
  @visibility("read")
  eTag?: string;

  @doc("The last modified time of the Job Schedule. This is the last time at which the schedule level data, such as the Job specification or recurrence information, changed. It does not factor in job-level changes such as new Jobs being created or Jobs changing state.")
  @visibility("read")
  lastModified?: utcDateTime;

  @doc("The creation time of the Job Schedule.")
  @visibility("read")
  creationTime?: utcDateTime;

  @doc("The current state of the Job Schedule.")
  @visibility("read")
  state?: BatchJobScheduleState;

  @doc("The time at which the Job Schedule entered the current state.")
  @visibility("read")
  stateTransitionTime?: utcDateTime;

  @doc("The previous state of the Job Schedule. This property is not present if the Job Schedule is in its initial active state.")
  @visibility("read")
  previousState?: BatchJobScheduleState;

  @doc("The time at which the Job Schedule entered its previous state. This property is not present if the Job Schedule is in its initial active state.")
  @visibility("read")
  previousStateTransitionTime?: utcDateTime;

  @doc("The schedule according to which Jobs will be created. All times are fixed respective to UTC and are not impacted by daylight saving time.")
  schedule?: BatchJobScheduleConfiguration;

  @doc("The details of the Jobs to be created on this schedule.")
  jobSpecification: BatchJobSpecification;

  @doc("Information about Jobs that have been and will be run under this schedule.")
  @visibility("read")
  executionInfo?: BatchJobScheduleExecutionInfo;

  @doc("A list of name-value pairs associated with the schedule as metadata. The Batch service does not assign any meaning to metadata; it is solely for the use of user code.")
  metadata?: MetadataItem[];

  @doc("The lifetime resource usage statistics for the Job Schedule. The statistics may not be immediately available. The Batch service performs periodic roll-up of statistics. The typical delay is about 30 minutes.")
  @visibility("read")
  stats?: BatchJobScheduleStatistics;
}

@doc("""
Parameters for updating an Azure Batch Job Schedule.
""")
model BatchJobScheduleUpdateContent {
  @doc("The schedule according to which Jobs will be created. All times are fixed respective to UTC and are not impacted by daylight saving time. If you do not specify this element, the existing schedule is left unchanged.")
  schedule?: BatchJobScheduleConfiguration;

  @doc("The details of the Jobs to be created on this schedule. Updates affect only Jobs that are started after the update has taken place. Any currently active Job continues with the older specification.")
  jobSpecification?: BatchJobSpecification;

  @doc("A list of name-value pairs associated with the Job Schedule as metadata. If you do not specify this element, existing metadata is left unchanged.")
  metadata?: MetadataItem[];
}

@doc("""
Parameters for creating an Azure Batch Job Schedule
""")
model BatchJobScheduleCreateContent {
  @doc("A string that uniquely identifies the schedule within the Account. The ID can contain any combination of alphanumeric characters including hyphens and underscores, and cannot contain more than 64 characters. The ID is case-preserving and case-insensitive (that is, you may not have two IDs within an Account that differ only by case).")
  id: string;

  @doc("The display name for the schedule. The display name need not be unique and can contain any Unicode characters up to a maximum length of 1024.")
  displayName?: string;

  @doc("The schedule according to which Jobs will be created. All times are fixed respective to UTC and are not impacted by daylight saving time.")
  schedule: BatchJobScheduleConfiguration;

  @doc("The details of the Jobs to be created on this schedule.")
  jobSpecification: BatchJobSpecification;

  @doc("A list of name-value pairs associated with the schedule as metadata. The Batch service does not assign any meaning to metadata; it is solely for the use of user code.")
  metadata?: MetadataItem[];
}

@doc("""
The schedule according to which Jobs will be created. All times are fixed
respective to UTC and are not impacted by daylight saving time.
""")
model BatchJobScheduleConfiguration {
  @doc("The earliest time at which any Job may be created under this Job Schedule. If you do not specify a doNotRunUntil time, the schedule becomes ready to create Jobs immediately.")
  doNotRunUntil?: utcDateTime;

  @doc("A time after which no Job will be created under this Job Schedule. The schedule will move to the completed state as soon as this deadline is past and there is no active Job under this Job Schedule. If you do not specify a doNotRunAfter time, and you are creating a recurring Job Schedule, the Job Schedule will remain active until you explicitly terminate it.")
  doNotRunAfter?: utcDateTime;

  @doc("The time interval, starting from the time at which the schedule indicates a Job should be created, within which a Job must be created. If a Job is not created within the startWindow interval, then the 'opportunity' is lost; no Job will be created until the next recurrence of the schedule. If the schedule is recurring, and the startWindow is longer than the recurrence interval, then this is equivalent to an infinite startWindow, because the Job that is 'due' in one recurrenceInterval is not carried forward into the next recurrence interval. The default is infinite. The minimum value is 1 minute. If you specify a lower value, the Batch service rejects the schedule with an error; if you are calling the REST API directly, the HTTP status code is 400 (Bad Request).")
  startWindow?: duration;

  @doc("The time interval between the start times of two successive Jobs under the Job Schedule. A Job Schedule can have at most one active Job under it at any given time. Because a Job Schedule can have at most one active Job under it at any given time, if it is time to create a new Job under a Job Schedule, but the previous Job is still running, the Batch service will not create the new Job until the previous Job finishes. If the previous Job does not finish within the startWindow period of the new recurrenceInterval, then no new Job will be scheduled for that interval. For recurring Jobs, you should normally specify a jobManagerTask in the jobSpecification. If you do not use jobManagerTask, you will need an external process to monitor when Jobs are created, add Tasks to the Jobs and terminate the Jobs ready for the next recurrence. The default is that the schedule does not recur: one Job is created, within the startWindow after the doNotRunUntil time, and the schedule is complete as soon as that Job finishes. The minimum value is 1 minute. If you specify a lower value, the Batch service rejects the schedule with an error; if you are calling the REST API directly, the HTTP status code is 400 (Bad Request).")
  recurrenceInterval?: duration;
}

@doc("Specifies the security profile settings for the virtual machine or virtual machine scale set.")
model SecurityProfile {
  @doc("This property can be used by user in the request to enable or disable the Host Encryption for the virtual machine or virtual machine scale set. This will enable the encryption for all the disks including Resource/Temp disk at host itself.")
  encryptionAtHost: boolean;

  @doc("Specifies the SecurityType of the virtual machine. It has to be set to any specified value to enable UefiSettings.")
  securityType: SecurityTypes;

  @doc("Specifies the security settings like secure boot and vTPM used while creating the virtual machine. Specifies the security settings like secure boot and vTPM used while creating the virtual machine.")
  uefiSettings: UefiSettings;
}

@doc("""
Specifies the service artifact reference id used to set same image version
for all virtual machines in the scale set when using 'latest' image version.
""")
model ServiceArtifactReference {
  @doc("The service artifact reference id of ServiceArtifactReference. The service artifact reference id in the form of /subscriptions/{subscriptionId}/resourceGroups/{resourceGroup}/providers/Microsoft.Compute/galleries/{galleryName}/serviceArtifacts/{serviceArtifactName}/vmArtifactsProfiles/{vmArtifactsProfilesName}")
  id: string;
}

@doc("Specifies details of the Jobs to be created on a schedule.")
model BatchJobSpecification {
  @doc("The priority of Jobs created under this schedule. Priority values can range from -1000 to 1000, with -1000 being the lowest priority and 1000 being the highest priority. The default value is 0. This priority is used as the default for all Jobs under the Job Schedule. You can update a Job's priority after it has been created using by using the update Job API.")
  priority?: int32;

  @doc("Whether Tasks in this job can be preempted by other high priority jobs. If the value is set to True, other high priority jobs submitted to the system will take precedence and will be able requeue tasks from this job. You can update a job's allowTaskPreemption after it has been created using the update job API.")
  allowTaskPreemption?: boolean;

  @doc("The maximum number of tasks that can be executed in parallel for the job. The value of maxParallelTasks must be -1 or greater than 0 if specified. If not specified, the default value is -1, which means there's no limit to the number of tasks that can be run at once. You can update a job's maxParallelTasks after it has been created using the update job API.")
  maxParallelTasks?: int32;

  @doc("The display name for Jobs created under this schedule. The name need not be unique and can contain any Unicode characters up to a maximum length of 1024.")
  displayName?: string;

  @doc("Whether Tasks in the Job can define dependencies on each other. The default is false.")
  usesTaskDependencies?: boolean;

  @doc("The action the Batch service should take when all Tasks in a Job created under this schedule are in the completed state. Note that if a Job contains no Tasks, then all Tasks are considered complete. This option is therefore most commonly used with a Job Manager task; if you want to use automatic Job termination without a Job Manager, you should initially set onAllTasksComplete to noaction and update the Job properties to set onAllTasksComplete to terminatejob once you have finished adding Tasks. The default is noaction.")
  onAllTasksComplete?: OnAllBatchTasksComplete;

  @doc("The action the Batch service should take when any Task fails in a Job created under this schedule. A Task is considered to have failed if it have failed if has a failureInfo. A failureInfo is set if the Task completes with a non-zero exit code after exhausting its retry count, or if there was an error starting the Task, for example due to a resource file download error. The default is noaction.")
  onTaskFailure?: OnBatchTaskFailure;

  @doc("The network configuration for the Job.")
  networkConfiguration?: BatchJobNetworkConfiguration;

  @doc("The execution constraints for Jobs created under this schedule.")
  constraints?: BatchJobConstraints;

  @doc("The details of a Job Manager Task to be launched when a Job is started under this schedule. If the Job does not specify a Job Manager Task, the user must explicitly add Tasks to the Job using the Task API. If the Job does specify a Job Manager Task, the Batch service creates the Job Manager Task when the Job is created, and will try to schedule the Job Manager Task before scheduling other Tasks in the Job.")
  jobManagerTask?: BatchJobManagerTask;

  @doc("The Job Preparation Task for Jobs created under this schedule. If a Job has a Job Preparation Task, the Batch service will run the Job Preparation Task on a Node before starting any Tasks of that Job on that Compute Node.")
  jobPreparationTask?: BatchJobPreparationTask;

  @doc("The Job Release Task for Jobs created under this schedule. The primary purpose of the Job Release Task is to undo changes to Nodes made by the Job Preparation Task. Example activities include deleting local files, or shutting down services that were started as part of Job preparation. A Job Release Task cannot be specified without also specifying a Job Preparation Task for the Job. The Batch service runs the Job Release Task on the Compute Nodes that have run the Job Preparation Task.")
  jobReleaseTask?: BatchJobReleaseTask;

  @doc("A list of common environment variable settings. These environment variables are set for all Tasks in Jobs created under this schedule (including the Job Manager, Job Preparation and Job Release Tasks). Individual Tasks can override an environment setting specified here by specifying the same setting name with a different value.")
  commonEnvironmentSettings?: EnvironmentSetting[];

  @doc("The Pool on which the Batch service runs the Tasks of Jobs created under this schedule.")
  poolInfo: BatchPoolInfo;

  @doc("A list of name-value pairs associated with each Job created under this schedule as metadata. The Batch service does not assign any meaning to metadata; it is solely for the use of user code.")
  metadata?: MetadataItem[];
}

@doc("The network configuration for the Job.")
model BatchJobNetworkConfiguration {
  @doc("The ARM resource identifier of the virtual network subnet which Compute Nodes running Tasks from the Job will join for the duration of the Task. This will only work with a VirtualMachineConfiguration Pool. The virtual network must be in the same region and subscription as the Azure Batch Account. The specified subnet should have enough free IP addresses to accommodate the number of Compute Nodes which will run Tasks from the Job. This can be up to the number of Compute Nodes in the Pool. The 'MicrosoftAzureBatch' service principal must have the 'Classic Virtual Machine Contributor' Role-Based Access Control (RBAC) role for the specified VNet so that Azure Batch service can schedule Tasks on the Nodes. This can be verified by checking if the specified VNet has any associated Network Security Groups (NSG). If communication to the Nodes in the specified subnet is denied by an NSG, then the Batch service will set the state of the Compute Nodes to unusable. This is of the form /subscriptions/{subscription}/resourceGroups/{group}/providers/{provider}/virtualNetworks/{network}/subnets/{subnet}. If the specified VNet has any associated Network Security Groups (NSG), then a few reserved system ports must be enabled for inbound communication from the Azure Batch service. For Pools created with a Virtual Machine configuration, enable ports 29876 and 29877, as well as port 22 for Linux and port 3389 for Windows. Port 443 is also required to be open for outbound connections for communications to Azure Storage. For more details see: https://docs.microsoft.com/en-us/azure/batch/batch-api-basics#virtual-network-vnet-and-firewall-configuration.")
  subnetId: string;
}

@doc("The execution constraints for a Job.")
model BatchJobConstraints {
  @doc("The maximum elapsed time that the Job may run, measured from the time the Job is created. If the Job does not complete within the time limit, the Batch service terminates it and any Tasks that are still running. In this case, the termination reason will be MaxWallClockTimeExpiry. If this property is not specified, there is no time limit on how long the Job may run.")
  maxWallClockTime?: duration;

  @doc("The maximum number of times each Task may be retried. The Batch service retries a Task if its exit code is nonzero. Note that this value specifically controls the number of retries. The Batch service will try each Task once, and may then retry up to this limit. For example, if the maximum retry count is 3, Batch tries a Task up to 4 times (one initial try and 3 retries). If the maximum retry count is 0, the Batch service does not retry Tasks. If the maximum retry count is -1, the Batch service retries Tasks without limit. The default value is 0 (no retries).")
  maxTaskRetryCount?: int32;
}

@doc("""
Specifies details of a Job Manager Task.
The Job Manager Task is automatically started when the Job is created. The
Batch service tries to schedule the Job Manager Task before any other Tasks in
the Job. When shrinking a Pool, the Batch service tries to preserve Nodes where
Job Manager Tasks are running for as long as possible (that is, Compute Nodes
running 'normal' Tasks are removed before Compute Nodes running Job Manager
Tasks). When a Job Manager Task fails and needs to be restarted, the system
tries to schedule it at the highest priority. If there are no idle Compute
Nodes available, the system may terminate one of the running Tasks in the Pool
and return it to the queue in order to make room for the Job Manager Task to
restart. Note that a Job Manager Task in one Job does not have priority over
Tasks in other Jobs. Across Jobs, only Job level priorities are observed. For
example, if a Job Manager in a priority 0 Job needs to be restarted, it will
not displace Tasks of a priority 1 Job. Batch will retry Tasks when a recovery
operation is triggered on a Node. Examples of recovery operations include (but
are not limited to) when an unhealthy Node is rebooted or a Compute Node
disappeared due to host failure. Retries due to recovery operations are
independent of and are not counted against the maxTaskRetryCount. Even if the
maxTaskRetryCount is 0, an internal retry due to a recovery operation may
occur. Because of this, all Tasks should be idempotent. This means Tasks need
to tolerate being interrupted and restarted without causing any corruption or
duplicate data. The best practice for long running Tasks is to use some form of
checkpointing.
""")
model BatchJobManagerTask {
  @doc("A string that uniquely identifies the Job Manager Task within the Job. The ID can contain any combination of alphanumeric characters including hyphens and underscores and cannot contain more than 64 characters.")
  id: string;

  @doc("The display name of the Job Manager Task. It need not be unique and can contain any Unicode characters up to a maximum length of 1024.")
  displayName?: string;

  @doc("The command line of the Job Manager Task. The command line does not run under a shell, and therefore cannot take advantage of shell features such as environment variable expansion. If you want to take advantage of such features, you should invoke the shell in the command line, for example using \"cmd /c MyCommand\" in Windows or \"/bin/sh -c MyCommand\" in Linux. If the command line refers to file paths, it should use a relative path (relative to the Task working directory), or use the Batch provided environment variable (https://docs.microsoft.com/en-us/azure/batch/batch-compute-node-environment-variables).")
  commandLine: string;

  @doc("The settings for the container under which the Job Manager Task runs. If the Pool that will run this Task has containerConfiguration set, this must be set as well. If the Pool that will run this Task doesn't have containerConfiguration set, this must not be set. When this is specified, all directories recursively below the AZ_BATCH_NODE_ROOT_DIR (the root of Azure Batch directories on the node) are mapped into the container, all Task environment variables are mapped into the container, and the Task command line is executed in the container. Files produced in the container outside of AZ_BATCH_NODE_ROOT_DIR might not be reflected to the host disk, meaning that Batch file APIs will not be able to access those files.")
  containerSettings?: BatchTaskContainerSettings;

  @doc("A list of files that the Batch service will download to the Compute Node before running the command line. Files listed under this element are located in the Task's working directory. There is a maximum size for the list of resource files.  When the max size is exceeded, the request will fail and the response error code will be RequestEntityTooLarge. If this occurs, the collection of ResourceFiles must be reduced in size. This can be achieved using .zip files, Application Packages, or Docker Containers.")
  resourceFiles?: ResourceFile[];

  @doc("A list of files that the Batch service will upload from the Compute Node after running the command line. For multi-instance Tasks, the files will only be uploaded from the Compute Node on which the primary Task is executed.")
  outputFiles?: OutputFile[];

  @doc("A list of environment variable settings for the Job Manager Task.")
  environmentSettings?: EnvironmentSetting[];

  @doc("Constraints that apply to the Job Manager Task.")
  constraints?: BatchTaskConstraints;

  @doc("The number of scheduling slots that the Task requires to run. The default is 1. A Task can only be scheduled to run on a compute node if the node has enough free scheduling slots available. For multi-instance Tasks, this property is not supported and must not be specified.")
  requiredSlots?: int32;

  @doc("Whether completion of the Job Manager Task signifies completion of the entire Job. If true, when the Job Manager Task completes, the Batch service marks the Job as complete. If any Tasks are still running at this time (other than Job Release), those Tasks are terminated. If false, the completion of the Job Manager Task does not affect the Job status. In this case, you should either use the onAllTasksComplete attribute to terminate the Job, or have a client or user terminate the Job explicitly. An example of this is if the Job Manager creates a set of Tasks but then takes no further role in their execution. The default value is true. If you are using the onAllTasksComplete and onTaskFailure attributes to control Job lifetime, and using the Job Manager Task only to create the Tasks for the Job (not to monitor progress), then it is important to set killJobOnCompletion to false.")
  killJobOnCompletion?: boolean;

  @doc("The user identity under which the Job Manager Task runs. If omitted, the Task runs as a non-administrative user unique to the Task.")
  userIdentity?: UserIdentity;

  @doc("Whether the Job Manager Task requires exclusive use of the Compute Node where it runs. If true, no other Tasks will run on the same Node for as long as the Job Manager is running. If false, other Tasks can run simultaneously with the Job Manager on a Compute Node. The Job Manager Task counts normally against the Compute Node's concurrent Task limit, so this is only relevant if the Compute Node allows multiple concurrent Tasks. The default value is true.")
  runExclusive?: boolean;

  @doc("""
A list of Application Packages that the Batch service will deploy to the
Compute Node before running the command line.Application Packages are
downloaded and deployed to a shared directory, not the Task working
directory. Therefore, if a referenced Application Package is already
on the Compute Node, and is up to date, then it is not re-downloaded;
the existing copy on the Compute Node is used. If a referenced Application
Package cannot be installed, for example because the package has been deleted
or because download failed, the Task fails.
""")
  applicationPackageReferences?: BatchApplicationPackageReference[];

  @doc("The settings for an authentication token that the Task can use to perform Batch service operations. If this property is set, the Batch service provides the Task with an authentication token which can be used to authenticate Batch service operations without requiring an Account access key. The token is provided via the AZ_BATCH_AUTHENTICATION_TOKEN environment variable. The operations that the Task can carry out using the token depend on the settings. For example, a Task can request Job permissions in order to add other Tasks to the Job, or check the status of the Job or of other Tasks under the Job.")
  authenticationTokenSettings?: AuthenticationTokenSettings;

  @doc("Whether the Job Manager Task may run on a Spot/Low-priority Compute Node. The default value is true.")
  allowLowPriorityNode?: boolean;
}

@doc("The container settings for a Task.")
model BatchTaskContainerSettings {
  @doc("Additional options to the container create command. These additional options are supplied as arguments to the \"docker create\" command, in addition to those controlled by the Batch Service.")
  containerRunOptions?: string;

  @doc("The Image to use to create the container in which the Task will run. This is the full Image reference, as would be specified to \"docker pull\". If no tag is provided as part of the Image name, the tag \":latest\" is used as a default.")
  imageName: string;

  @doc("The private registry which contains the container Image. This setting can be omitted if was already provided at Pool creation.")
  registry?: ContainerRegistry;

  @doc("The location of the container Task working directory. The default is 'taskWorkingDirectory'.")
  workingDirectory?: ContainerWorkingDirectory;
}

@doc("A private container registry.")
model ContainerRegistry {
  @doc("The user name to log into the registry server.")
  username?: string;

  @doc("The password to log into the registry server.")
  password?: string;

  @doc("The registry URL. If omitted, the default is \"docker.io\".")
  registryServer?: string;

  @doc("The reference to the user assigned identity to use to access an Azure Container Registry instead of username and password.")
  identityReference?: BatchNodeIdentityReference;
}

@doc("""
The reference to a user assigned identity associated with the Batch pool which
a compute node will use.
""")
model BatchNodeIdentityReference {
  @doc("The ARM resource id of the user assigned identity.")
  resourceId?: string;
}

@doc("A single file or multiple files to be downloaded to a Compute Node.")
model ResourceFile {
  @doc("The storage container name in the auto storage Account. The autoStorageContainerName, storageContainerUrl and httpUrl properties are mutually exclusive and one of them must be specified.")
  autoStorageContainerName?: string;

  @doc("The URL of the blob container within Azure Blob Storage. The autoStorageContainerName, storageContainerUrl and httpUrl properties are mutually exclusive and one of them must be specified. This URL must be readable and listable from compute nodes. There are three ways to get such a URL for a container in Azure storage: include a Shared Access Signature (SAS) granting read and list permissions on the container, use a managed identity with read and list permissions, or set the ACL for the container to allow public access.")
  storageContainerUrl?: string;

  @doc("The URL of the file to download. The autoStorageContainerName, storageContainerUrl and httpUrl properties are mutually exclusive and one of them must be specified. If the URL points to Azure Blob Storage, it must be readable from compute nodes. There are three ways to get such a URL for a blob in Azure storage: include a Shared Access Signature (SAS) granting read permissions on the blob, use a managed identity with read permission, or set the ACL for the blob or its container to allow public access.")
  httpUrl?: string;

  @doc("The blob prefix to use when downloading blobs from an Azure Storage container. Only the blobs whose names begin with the specified prefix will be downloaded. The property is valid only when autoStorageContainerName or storageContainerUrl is used. This prefix can be a partial filename or a subdirectory. If a prefix is not specified, all the files in the container will be downloaded.")
  blobPrefix?: string;

  @doc("The location on the Compute Node to which to download the file(s), relative to the Task's working directory. If the httpUrl property is specified, the filePath is required and describes the path which the file will be downloaded to, including the filename. Otherwise, if the autoStorageContainerName or storageContainerUrl property is specified, filePath is optional and is the directory to download the files to. In the case where filePath is used as a directory, any directory structure already associated with the input data will be retained in full and appended to the specified filePath directory. The specified relative path cannot break out of the Task's working directory (for example by using '..').")
  filePath?: string;

  @doc("The file permission mode attribute in octal format. This property applies only to files being downloaded to Linux Compute Nodes. It will be ignored if it is specified for a resourceFile which will be downloaded to a Windows Compute Node. If this property is not specified for a Linux Compute Node, then a default value of 0770 is applied to the file.")
  fileMode?: string;

  @doc("The reference to the user assigned identity to use to access Azure Blob Storage specified by storageContainerUrl or httpUrl.")
  identityReference?: BatchNodeIdentityReference;
}

@doc("""
On every file uploads, Batch service writes two log files to the compute node, 'fileuploadout.txt' and 'fileuploaderr.txt'. These log files are used to learn more about a specific failure.
""")
model OutputFile {
  @doc("A pattern indicating which file(s) to upload. Both relative and absolute paths are supported. Relative paths are relative to the Task working directory. The following wildcards are supported: * matches 0 or more characters (for example pattern abc* would match abc or abcdef), ** matches any directory, ? matches any single character, [abc] matches one character in the brackets, and [a-c] matches one character in the range. Brackets can include a negation to match any character not specified (for example [!abc] matches any character but a, b, or c). If a file name starts with \".\" it is ignored by default but may be matched by specifying it explicitly (for example *.gif will not match .a.gif, but .*.gif will). A simple example: **\\*.txt matches any file that does not start in '.' and ends with .txt in the Task working directory or any subdirectory. If the filename contains a wildcard character it can be escaped using brackets (for example abc[*] would match a file named abc*). Note that both \\ and / are treated as directory separators on Windows, but only / is on Linux. Environment variables (%var% on Windows or $var on Linux) are expanded prior to the pattern being applied.")
  filePattern: string;

  @doc("The destination for the output file(s).")
  destination: OutputFileDestination;

  @doc("Additional options for the upload operation, including under what conditions to perform the upload.")
  uploadOptions: OutputFileUploadConfig;
}

@doc("The destination to which a file should be uploaded.")
model OutputFileDestination {
  @doc("A location in Azure blob storage to which files are uploaded.")
  container?: OutputFileBlobContainerDestination;
}

@doc("Specifies a file upload destination within an Azure blob storage container.")
model OutputFileBlobContainerDestination {
  @doc("The destination blob or virtual directory within the Azure Storage container. If filePattern refers to a specific file (i.e. contains no wildcards), then path is the name of the blob to which to upload that file. If filePattern contains one or more wildcards (and therefore may match multiple files), then path is the name of the blob virtual directory (which is prepended to each blob name) to which to upload the file(s). If omitted, file(s) are uploaded to the root of the container with a blob name matching their file name.")
  path?: string;

  @doc("The URL of the container within Azure Blob Storage to which to upload the file(s). If not using a managed identity, the URL must include a Shared Access Signature (SAS) granting write permissions to the container.")
  containerUrl: string;

  @doc("The reference to the user assigned identity to use to access Azure Blob Storage specified by containerUrl. The identity must have write access to the Azure Blob Storage container.")
  identityReference?: BatchNodeIdentityReference;

  @doc("A list of name-value pairs for headers to be used in uploading output files. These headers will be specified when uploading files to Azure Storage. Official document on allowed headers when uploading blobs: https://docs.microsoft.com/en-us/rest/api/storageservices/put-blob#request-headers-all-blob-types.")
  uploadHeaders?: HttpHeader[];
}

@doc("An HTTP header name-value pair")
model HttpHeader {
  @doc("The case-insensitive name of the header to be used while uploading output files.")
  name: string;

  @doc("The value of the header to be used while uploading output files.")
  value?: string;
}

@doc("""
Options for an output file upload operation, including under what conditions
to perform the upload.
""")
model OutputFileUploadConfig {
  @doc("The conditions under which the Task output file or set of files should be uploaded. The default is taskcompletion.")
  uploadCondition: OutputFileUploadCondition;
}

@doc("An environment variable to be set on a Task process.")
model EnvironmentSetting {
  @doc("The name of the environment variable.")
  name: string;

  @doc("The value of the environment variable.")
  value?: string;
}

@doc("Execution constraints to apply to a Task.")
model BatchTaskConstraints {
  @doc("The maximum elapsed time that the Task may run, measured from the time the Task starts. If the Task does not complete within the time limit, the Batch service terminates it. If this is not specified, there is no time limit on how long the Task may run.")
  maxWallClockTime?: duration;

  @doc("The minimum time to retain the Task directory on the Compute Node where it ran, from the time it completes execution. After this time, the Batch service may delete the Task directory and all its contents. The default is 7 days, i.e. the Task directory will be retained for 7 days unless the Compute Node is removed or the Job is deleted.")
  retentionTime?: duration;

  @doc("The maximum number of times the Task may be retried. The Batch service retries a Task if its exit code is nonzero. Note that this value specifically controls the number of retries for the Task executable due to a nonzero exit code. The Batch service will try the Task once, and may then retry up to this limit. For example, if the maximum retry count is 3, Batch tries the Task up to 4 times (one initial try and 3 retries). If the maximum retry count is 0, the Batch service does not retry the Task after the first attempt. If the maximum retry count is -1, the Batch service retries the Task without limit, however this is not recommended for a start task or any task. The default value is 0 (no retries).")
  maxTaskRetryCount?: int32;
}

@doc("The definition of the user identity under which the Task is run. Specify either the userName or autoUser property, but not both.")
model UserIdentity {
  @doc("The name of the user identity under which the Task is run. The userName and autoUser properties are mutually exclusive; you must specify one but not both.")
  username?: string;

  @doc("The auto user under which the Task is run. The userName and autoUser properties are mutually exclusive; you must specify one but not both.")
  autoUser?: AutoUserSpecification;
}

@doc("Specifies the security settings like secure boot and vTPM used while creating the virtual machine.")
model UefiSettings {
  @doc("Specifies whether secure boot should be enabled on the virtual machine.")
  secureBootEnabled?: boolean;

  @doc("Specifies whether vTPM should be enabled on the virtual machine.")
  vTpmEnabled?: boolean;
}

@doc("""
Specifies the options for the auto user that runs an Azure Batch Task.
""")
model AutoUserSpecification {
  @doc("The scope for the auto user. The default value is pool. If the pool is running Windows a value of Task should be specified if stricter isolation between tasks is required. For example, if the task mutates the registry in a way which could impact other tasks, or if certificates have been specified on the pool which should not be accessible by normal tasks but should be accessible by StartTasks.")
  scope?: AutoUserScope;

  @doc("The elevation level of the auto user. The default value is nonAdmin.")
  elevationLevel?: ElevationLevel;
}

@doc("A reference to an Package to be deployed to Compute Nodes.")
model BatchApplicationPackageReference {
  @doc("The ID of the application to deploy. When creating a pool, the package's application ID must be fully qualified (/subscriptions/{subscriptionId}/resourceGroups/{resourceGroupName}/providers/Microsoft.Batch/batchAccounts/{accountName}/applications/{applicationName}).")
  applicationId: string;

  @doc("The version of the application to deploy. If omitted, the default version is deployed. If this is omitted on a Pool, and no default version is specified for this application, the request fails with the error code InvalidApplicationPackageReferences and HTTP status code 409. If this is omitted on a Task, and no default version is specified for this application, the Task fails with a pre-processing error.")
  version?: string;
}

@doc("""
The settings for an authentication token that the Task can use to perform Batch
service operations.
""")
model AuthenticationTokenSettings {
  @doc("The Batch resources to which the token grants access. The authentication token grants access to a limited set of Batch service operations. Currently the only supported value for the access property is 'job', which grants access to all operations related to the Job which contains the Task.")
  access?: AccessScope[];
}

@doc("""
A Job Preparation Task to run before any Tasks of the Job on any given Compute Node.
You can use Job Preparation to prepare a Node to run Tasks for the Job.
Activities commonly performed in Job Preparation include: Downloading common
resource files used by all the Tasks in the Job. The Job Preparation Task can
download these common resource files to the shared location on the Node.
(AZ_BATCH_NODE_ROOT_DIR\\shared), or starting a local service on the Node so
that all Tasks of that Job can communicate with it. If the Job Preparation Task
fails (that is, exhausts its retry count before exiting with exit code 0),
Batch will not run Tasks of this Job on the Node. The Compute Node remains
ineligible to run Tasks of this Job until it is reimaged. The Compute Node
remains active and can be used for other Jobs. The Job Preparation Task can run
multiple times on the same Node. Therefore, you should write the Job
Preparation Task to handle re-execution. If the Node is rebooted, the Job
Preparation Task is run again on the Compute Node before scheduling any other
Task of the Job, if rerunOnNodeRebootAfterSuccess is true or if the Job
Preparation Task did not previously complete. If the Node is reimaged, the Job
Preparation Task is run again before scheduling any Task of the Job. Batch will
retry Tasks when a recovery operation is triggered on a Node. Examples of
recovery operations include (but are not limited to) when an unhealthy Node is
rebooted or a Compute Node disappeared due to host failure. Retries due to
recovery operations are independent of and are not counted against the
maxTaskRetryCount. Even if the maxTaskRetryCount is 0, an internal retry due to
a recovery operation may occur. Because of this, all Tasks should be
idempotent. This means Tasks need to tolerate being interrupted and restarted
without causing any corruption or duplicate data. The best practice for long
running Tasks is to use some form of checkpointing.
""")
model BatchJobPreparationTask {
  @doc("A string that uniquely identifies the Job Preparation Task within the Job. The ID can contain any combination of alphanumeric characters including hyphens and underscores and cannot contain more than 64 characters. If you do not specify this property, the Batch service assigns a default value of 'jobpreparation'. No other Task in the Job can have the same ID as the Job Preparation Task. If you try to submit a Task with the same id, the Batch service rejects the request with error code TaskIdSameAsJobPreparationTask; if you are calling the REST API directly, the HTTP status code is 409 (Conflict).")
  id?: string;

  @doc("The command line of the Job Preparation Task. The command line does not run under a shell, and therefore cannot take advantage of shell features such as environment variable expansion. If you want to take advantage of such features, you should invoke the shell in the command line, for example using \"cmd /c MyCommand\" in Windows or \"/bin/sh -c MyCommand\" in Linux. If the command line refers to file paths, it should use a relative path (relative to the Task working directory), or use the Batch provided environment variable (https://docs.microsoft.com/en-us/azure/batch/batch-compute-node-environment-variables).")
  commandLine: string;

  @doc("The settings for the container under which the Job Preparation Task runs. When this is specified, all directories recursively below the AZ_BATCH_NODE_ROOT_DIR (the root of Azure Batch directories on the node) are mapped into the container, all Task environment variables are mapped into the container, and the Task command line is executed in the container. Files produced in the container outside of AZ_BATCH_NODE_ROOT_DIR might not be reflected to the host disk, meaning that Batch file APIs will not be able to access those files.")
  containerSettings?: BatchTaskContainerSettings;

  @doc("A list of files that the Batch service will download to the Compute Node before running the command line. Files listed under this element are located in the Task's working directory.  There is a maximum size for the list of resource files.  When the max size is exceeded, the request will fail and the response error code will be RequestEntityTooLarge. If this occurs, the collection of ResourceFiles must be reduced in size. This can be achieved using .zip files, Application Packages, or Docker Containers.")
  resourceFiles?: ResourceFile[];

  @doc("A list of environment variable settings for the Job Preparation Task.")
  environmentSettings?: EnvironmentSetting[];

  @doc("Constraints that apply to the Job Preparation Task.")
  constraints?: BatchTaskConstraints;

  @doc("Whether the Batch service should wait for the Job Preparation Task to complete successfully before scheduling any other Tasks of the Job on the Compute Node. A Job Preparation Task has completed successfully if it exits with exit code 0. If true and the Job Preparation Task fails on a Node, the Batch service retries the Job Preparation Task up to its maximum retry count (as specified in the constraints element). If the Task has still not completed successfully after all retries, then the Batch service will not schedule Tasks of the Job to the Node. The Node remains active and eligible to run Tasks of other Jobs. If false, the Batch service will not wait for the Job Preparation Task to complete. In this case, other Tasks of the Job can start executing on the Compute Node while the Job Preparation Task is still running; and even if the Job Preparation Task fails, new Tasks will continue to be scheduled on the Compute Node. The default value is true.")
  waitForSuccess?: boolean;

  @doc("The user identity under which the Job Preparation Task runs. If omitted, the Task runs as a non-administrative user unique to the Task on Windows Compute Nodes, or a non-administrative user unique to the Pool on Linux Compute Nodes.")
  userIdentity?: UserIdentity;

  @doc("Whether the Batch service should rerun the Job Preparation Task after a Compute Node reboots. The Job Preparation Task is always rerun if a Compute Node is reimaged, or if the Job Preparation Task did not complete (e.g. because the reboot occurred while the Task was running). Therefore, you should always write a Job Preparation Task to be idempotent and to behave correctly if run multiple times. The default value is true.")
  rerunOnNodeRebootAfterSuccess?: boolean;
}

@doc("""
A Job Release Task to run on Job completion on any Compute Node where the Job has run.
The Job Release Task runs when the Job ends, because of one of the following:
The user calls the Terminate Job API, or the Delete Job API while the Job is
still active, the Job's maximum wall clock time constraint is reached, and the
Job is still active, or the Job's Job Manager Task completed, and the Job is
configured to terminate when the Job Manager completes. The Job Release Task
runs on each Node where Tasks of the Job have run and the Job Preparation Task
ran and completed. If you reimage a Node after it has run the Job Preparation
Task, and the Job ends without any further Tasks of the Job running on that
Node (and hence the Job Preparation Task does not re-run), then the Job Release
Task does not run on that Compute Node. If a Node reboots while the Job Release
Task is still running, the Job Release Task runs again when the Compute Node
starts up. The Job is not marked as complete until all Job Release Tasks have
completed. The Job Release Task runs in the background. It does not occupy a
scheduling slot; that is, it does not count towards the taskSlotsPerNode limit
specified on the Pool.
""")
model BatchJobReleaseTask {
  @doc("A string that uniquely identifies the Job Release Task within the Job. The ID can contain any combination of alphanumeric characters including hyphens and underscores and cannot contain more than 64 characters. If you do not specify this property, the Batch service assigns a default value of 'jobrelease'. No other Task in the Job can have the same ID as the Job Release Task. If you try to submit a Task with the same id, the Batch service rejects the request with error code TaskIdSameAsJobReleaseTask; if you are calling the REST API directly, the HTTP status code is 409 (Conflict).")
  id?: string;

  @doc("The command line of the Job Release Task. The command line does not run under a shell, and therefore cannot take advantage of shell features such as environment variable expansion. If you want to take advantage of such features, you should invoke the shell in the command line, for example using \"cmd /c MyCommand\" in Windows or \"/bin/sh -c MyCommand\" in Linux. If the command line refers to file paths, it should use a relative path (relative to the Task working directory), or use the Batch provided environment variable (https://docs.microsoft.com/en-us/azure/batch/batch-compute-node-environment-variables).")
  commandLine: string;

  @doc("The settings for the container under which the Job Release Task runs. When this is specified, all directories recursively below the AZ_BATCH_NODE_ROOT_DIR (the root of Azure Batch directories on the node) are mapped into the container, all Task environment variables are mapped into the container, and the Task command line is executed in the container. Files produced in the container outside of AZ_BATCH_NODE_ROOT_DIR might not be reflected to the host disk, meaning that Batch file APIs will not be able to access those files.")
  containerSettings?: BatchTaskContainerSettings;

  @doc("A list of files that the Batch service will download to the Compute Node before running the command line.  There is a maximum size for the list of resource files.  When the max size is exceeded, the request will fail and the response error code will be RequestEntityTooLarge. If this occurs, the collection of ResourceFiles must be reduced in size. This can be achieved using .zip files, Application Packages, or Docker Containers. Files listed under this element are located in the Task's working directory.")
  resourceFiles?: ResourceFile[];

  @doc("A list of environment variable settings for the Job Release Task.")
  environmentSettings?: EnvironmentSetting[];

  @doc("The maximum elapsed time that the Job Release Task may run on a given Compute Node, measured from the time the Task starts. If the Task does not complete within the time limit, the Batch service terminates it. The default value is 15 minutes. You may not specify a timeout longer than 15 minutes. If you do, the Batch service rejects it with an error; if you are calling the REST API directly, the HTTP status code is 400 (Bad Request).")
  maxWallClockTime?: duration;

  @doc("The minimum time to retain the Task directory for the Job Release Task on the Compute Node. After this time, the Batch service may delete the Task directory and all its contents. The default is 7 days, i.e. the Task directory will be retained for 7 days unless the Compute Node is removed or the Job is deleted.")
  retentionTime?: duration;

  @doc("The user identity under which the Job Release Task runs. If omitted, the Task runs as a non-administrative user unique to the Task.")
  userIdentity?: UserIdentity;
}

@doc("Specifies how a Job should be assigned to a Pool.")
model BatchPoolInfo {
  @doc("The ID of an existing Pool. All the Tasks of the Job will run on the specified Pool. You must ensure that the Pool referenced by this property exists. If the Pool does not exist at the time the Batch service tries to schedule a Job, no Tasks for the Job will run until you create a Pool with that id. Note that the Batch service will not reject the Job request; it will simply not run Tasks until the Pool exists. You must specify either the Pool ID or the auto Pool specification, but not both.")
  poolId?: string;

  @doc("Characteristics for a temporary 'auto pool'. The Batch service will create this auto Pool when the Job is submitted. If auto Pool creation fails, the Batch service moves the Job to a completed state, and the Pool creation error is set in the Job's scheduling error property. The Batch service manages the lifetime (both creation and, unless keepAlive is specified, deletion) of the auto Pool. Any user actions that affect the lifetime of the auto Pool while the Job is active will result in unexpected behavior. You must specify either the Pool ID or the auto Pool specification, but not both.")
  autoPoolSpecification?: BatchAutoPoolSpecification;
}

@doc("""
Specifies characteristics for a temporary 'auto pool'. The Batch service will
create this auto Pool when the Job is submitted.
""")
model BatchAutoPoolSpecification {
  @doc("A prefix to be added to the unique identifier when a Pool is automatically created. The Batch service assigns each auto Pool a unique identifier on creation. To distinguish between Pools created for different purposes, you can specify this element to add a prefix to the ID that is assigned. The prefix can be up to 20 characters long.")
  autoPoolIdPrefix?: string;

  @doc("The minimum lifetime of created auto Pools, and how multiple Jobs on a schedule are assigned to Pools.")
  poolLifetimeOption: BatchPoolLifetimeOption;

  @doc("Whether to keep an auto Pool alive after its lifetime expires. If false, the Batch service deletes the Pool once its lifetime (as determined by the poolLifetimeOption setting) expires; that is, when the Job or Job Schedule completes. If true, the Batch service does not delete the Pool automatically. It is up to the user to delete auto Pools created with this option.")
  keepAlive?: boolean;

  @doc("The Pool specification for the auto Pool.")
  pool?: BatchPoolSpecification;
}

@doc("Specification for creating a new Pool.")
model BatchPoolSpecification {
  @doc("The display name for the Pool. The display name need not be unique and can contain any Unicode characters up to a maximum length of 1024.")
  displayName?: string;

  @doc("The size of the virtual machines in the Pool. All virtual machines in a Pool are the same size. For information about available sizes of virtual machines in Pools, see Choose a VM size for Compute Nodes in an Azure Batch Pool (https://docs.microsoft.com/azure/batch/batch-pool-vm-sizes).")
  vmSize: string;

  @doc("The cloud service configuration for the Pool. This property must be specified if the Pool needs to be created with Azure PaaS VMs. This property and virtualMachineConfiguration are mutually exclusive and one of the properties must be specified. If neither is specified then the Batch service returns an error; if you are calling the REST API directly, the HTTP status code is 400 (Bad Request). This property cannot be specified if the Batch Account was created with its poolAllocationMode property set to 'UserSubscription'.")
  cloudServiceConfiguration?: CloudServiceConfiguration;

  @doc("The virtual machine configuration for the Pool. This property must be specified if the Pool needs to be created with Azure IaaS VMs. This property and cloudServiceConfiguration are mutually exclusive and one of the properties must be specified. If neither is specified then the Batch service returns an error; if you are calling the REST API directly, the HTTP status code is 400 (Bad Request).")
  virtualMachineConfiguration?: VirtualMachineConfiguration;

  @doc("The number of task slots that can be used to run concurrent tasks on a single compute node in the pool. The default value is 1. The maximum value is the smaller of 4 times the number of cores of the vmSize of the pool or 256.")
  taskSlotsPerNode?: int32;

  @doc("How Tasks are distributed across Compute Nodes in a Pool. If not specified, the default is spread.")
  taskSchedulingPolicy?: BatchTaskSchedulingPolicy;

  @doc("The timeout for allocation of Compute Nodes to the Pool. This timeout applies only to manual scaling; it has no effect when enableAutoScale is set to true. The default value is 15 minutes. The minimum value is 5 minutes. If you specify a value less than 5 minutes, the Batch service rejects the request with an error; if you are calling the REST API directly, the HTTP status code is 400 (Bad Request).")
  resizeTimeout?: duration;

  @doc("The user-specified tags associated with the pool.The user-defined tags to be associated with the Azure Batch Pool. When specified, these tags are propagated to the backing Azure resources associated with the pool. This property can only be specified when the Batch account was created with the poolAllocationMode property set to 'UserSubscription'.")
  resourceTags?: string;

  @doc("The desired number of dedicated Compute Nodes in the Pool. This property must not be specified if enableAutoScale is set to true. If enableAutoScale is set to false, then you must set either targetDedicatedNodes, targetLowPriorityNodes, or both.")
  targetDedicatedNodes?: int32;

  @doc("The desired number of Spot/Low-priority Compute Nodes in the Pool. This property must not be specified if enableAutoScale is set to true. If enableAutoScale is set to false, then you must set either targetDedicatedNodes, targetLowPriorityNodes, or both.")
  targetLowPriorityNodes?: int32;

  @doc("Whether the Pool size should automatically adjust over time. If false, at least one of targetDedicatedNodes and targetLowPriorityNodes must be specified. If true, the autoScaleFormula element is required. The Pool automatically resizes according to the formula. The default value is false.")
  enableAutoScale?: boolean;

  @doc("The formula for the desired number of Compute Nodes in the Pool. This property must not be specified if enableAutoScale is set to false. It is required if enableAutoScale is set to true. The formula is checked for validity before the Pool is created. If the formula is not valid, the Batch service rejects the request with detailed error information.")
  autoScaleFormula?: string;

  @doc("The time interval at which to automatically adjust the Pool size according to the autoscale formula. The default value is 15 minutes. The minimum and maximum value are 5 minutes and 168 hours respectively. If you specify a value less than 5 minutes or greater than 168 hours, the Batch service rejects the request with an invalid property value error; if you are calling the REST API directly, the HTTP status code is 400 (Bad Request).")
  autoScaleEvaluationInterval?: duration;

  @doc("Whether the Pool permits direct communication between Compute Nodes. Enabling inter-node communication limits the maximum size of the Pool due to deployment restrictions on the Compute Nodes of the Pool. This may result in the Pool not reaching its desired size. The default value is false.")
  enableInterNodeCommunication?: boolean;

  @doc("The network configuration for the Pool.")
  networkConfiguration?: NetworkConfiguration;

  @doc("A Task to run on each Compute Node as it joins the Pool. The Task runs when the Compute Node is added to the Pool or when the Compute Node is restarted.")
  startTask?: BatchStartTask;

  @doc("""
For Windows Nodes, the Batch service installs the Certificates to the specified Certificate store and location. For Linux Compute Nodes, the Certificates are stored in a directory inside the Task working directory and an environment variable AZ_BATCH_CERTIFICATES_DIR is supplied to the Task to query for this location. For Certificates with visibility of 'remoteUser', a 'certs' directory is created in the user's home directory (e.g., /home/{user-name}/certs) and Certificates are placed in that directory.
Warning: This property is deprecated and will be removed after February, 2024.
Please use the [Azure KeyVault Extension](https://learn.microsoft.com/azure/batch/batch-certificate-migration-guide) instead.
""")
  certificateReferences?: BatchCertificateReference[];

  @doc("The list of Packages to be installed on each Compute Node in the Pool. When creating a pool, the package's application ID must be fully qualified (/subscriptions/{subscriptionId}/resourceGroups/{resourceGroupName}/providers/Microsoft.Batch/batchAccounts/{accountName}/applications/{applicationName}). Changes to Package references affect all new Nodes joining the Pool, but do not affect Compute Nodes that are already in the Pool until they are rebooted or reimaged. There is a maximum of 10 Package references on any given Pool.")
  applicationPackageReferences?: BatchApplicationPackageReference[];

  @doc("The list of application licenses the Batch service will make available on each Compute Node in the Pool. The list of application licenses must be a subset of available Batch service application licenses. If a license is requested which is not supported, Pool creation will fail. The permitted licenses available on the Pool are 'maya', 'vray', '3dsmax', 'arnold'. An additional charge applies for each application license added to the Pool.")
  applicationLicenses?: string[];

  @doc("The list of user Accounts to be created on each Compute Node in the Pool.")
  userAccounts?: UserAccount[];

  @doc("A list of name-value pairs associated with the Pool as metadata. The Batch service does not assign any meaning to metadata; it is solely for the use of user code.")
  metadata?: MetadataItem[];

  @doc("A list of file systems to mount on each node in the pool. This supports Azure Files, NFS, CIFS/SMB, and Blobfuse.")
  mountConfiguration?: MountConfiguration[];

  @doc("The desired node communication mode for the pool. If omitted, the default value is Default.")
  targetNodeCommunicationMode?: BatchNodeCommunicationMode;

  @doc("The upgrade policy for the Pool. Describes an upgrade policy - automatic, manual, or rolling.")
  upgradePolicy?: UpgradePolicy;
}

@doc("""
The configuration for Compute Nodes in a Pool based on the Azure Cloud Services
platform.
""")
model CloudServiceConfiguration {
  @doc("""
Possible values are:
2 - OS Family 2, equivalent to Windows Server 2008 R2
SP1.
3 - OS Family 3, equivalent to Windows Server 2012.
4 - OS Family 4,
equivalent to Windows Server 2012 R2.
5 - OS Family 5, equivalent to Windows
Server 2016.
6 - OS Family 6, equivalent to Windows Server 2019. For more
information, see Azure Guest OS Releases
(https://azure.microsoft.com/documentation/articles/cloud-services-guestos-update-matrix/#releases).
""")
  osFamily: string;

  @doc("The Azure Guest OS version to be installed on the virtual machines in the Pool. The default value is * which specifies the latest operating system version for the specified OS family.")
  osVersion?: string;
}

#suppress "@azure-tools/typespec-azure-core/casing-style" "The names of Property types must use camelCase"
@doc("""
The configuration for Compute Nodes in a Pool based on the Azure Virtual
Machines infrastructure.
""")
model VirtualMachineConfiguration {
  @doc("A reference to the Azure Virtual Machines Marketplace Image or the custom Virtual Machine Image to use.")
  imageReference: ImageReference;

  @doc("The SKU of the Batch Compute Node agent to be provisioned on Compute Nodes in the Pool. The Batch Compute Node agent is a program that runs on each Compute Node in the Pool, and provides the command-and-control interface between the Compute Node and the Batch service. There are different implementations of the Compute Node agent, known as SKUs, for different operating systems. You must specify a Compute Node agent SKU which matches the selected Image reference. To get the list of supported Compute Node agent SKUs along with their list of verified Image references, see the 'List supported Compute Node agent SKUs' operation.")
  @clientName("nodeAgentSkuId")
  nodeAgentSKUId: string;

  @doc("Windows operating system settings on the virtual machine. This property must not be specified if the imageReference property specifies a Linux OS Image.")
  windowsConfiguration?: WindowsConfiguration;

  @doc("The configuration for data disks attached to the Compute Nodes in the Pool. This property must be specified if the Compute Nodes in the Pool need to have empty data disks attached to them. This cannot be updated. Each Compute Node gets its own disk (the disk is not a file share). Existing disks cannot be attached, each attached disk is empty. When the Compute Node is removed from the Pool, the disk and all data associated with it is also deleted. The disk is not formatted after being attached, it must be formatted before use - for more information see https://docs.microsoft.com/en-us/azure/virtual-machines/linux/classic/attach-disk#initialize-a-new-data-disk-in-linux and https://docs.microsoft.com/en-us/azure/virtual-machines/windows/attach-disk-ps#add-an-empty-data-disk-to-a-virtual-machine.")
  dataDisks?: DataDisk[];

  @doc("""
This only applies to Images that contain the Windows operating system, and
should only be used when you hold valid on-premises licenses for the Compute
Nodes which will be deployed. If omitted, no on-premises licensing discount is
applied. Values are:

 Windows_Server - The on-premises license is for Windows
Server.
 Windows_Client - The on-premises license is for Windows Client.

""")
  licenseType?: string;

  @doc("The container configuration for the Pool. If specified, setup is performed on each Compute Node in the Pool to allow Tasks to run in containers. All regular Tasks and Job manager Tasks run on this Pool must specify the containerSettings property, and all other Tasks may specify it.")
  containerConfiguration?: ContainerConfiguration;

  @doc("The disk encryption configuration for the pool. If specified, encryption is performed on each node in the pool during node provisioning.")
  diskEncryptionConfiguration?: DiskEncryptionConfiguration;

  @doc("The node placement configuration for the pool. This configuration will specify rules on how nodes in the pool will be physically allocated.")
  nodePlacementConfiguration?: BatchNodePlacementConfiguration;

  @doc("The virtual machine extension for the pool. If specified, the extensions mentioned in this configuration will be installed on each node.")
  extensions?: VMExtension[];

  @doc("Settings for the operating system disk of the Virtual Machine.")
  osDisk?: OSDisk;

  @doc("Specifies the security profile settings for the virtual machine or virtual machine scale set.")
  securityProfile?: SecurityProfile;

  @doc("Specifies the service artifact reference id used to set same image version for all virtual machines in the scale set when using 'latest' image version. The service artifact reference id in the form of /subscriptions/{subscriptionId}/resourceGroups/{resourceGroup}/providers/Microsoft.Compute/galleries/{galleryName}/serviceArtifacts/{serviceArtifactName}/vmArtifactsProfiles/{vmArtifactsProfilesName}")
  serviceArtifactReference?: ServiceArtifactReference;
}

@doc("Windows operating system settings to apply to the virtual machine.")
model WindowsConfiguration {
  @doc("Whether automatic updates are enabled on the virtual machine. If omitted, the default value is true.")
  enableAutomaticUpdates?: boolean;
}

#suppress "@azure-tools/typespec-azure-core/casing-style" "The names of Property types must use camelCase"
@doc("""
Settings which will be used by the data disks associated to Compute Nodes in
the Pool. When using attached data disks, you need to mount and format the
disks from within a VM to use them.
""")
model DataDisk {
  @doc("The logical unit number. The logicalUnitNumber is used to uniquely identify each data disk. If attaching multiple disks, each should have a distinct logicalUnitNumber. The value must be between 0 and 63, inclusive.")
  @clientName("logicalUnitNumber")
  lun: int32;

  @doc("The type of caching to be enabled for the data disks. The default value for caching is readwrite. For information about the caching options see: https://blogs.msdn.microsoft.com/windowsazurestorage/2012/06/27/exploring-windows-azure-drives-disks-and-images/.")
  caching?: CachingType;

  @doc("The initial disk size in gigabytes.")
  @clientName("diskSizeGb")
  diskSizeGB: int32;

  @doc("The storage Account type to be used for the data disk. If omitted, the default is \"standard_lrs\".")
  storageAccountType?: StorageAccountType;
}

@doc("The configuration for container-enabled Pools.")
model ContainerConfiguration {
  @doc("The container technology to be used.")
  type: ContainerType;

  @doc("The collection of container Image names. This is the full Image reference, as would be specified to \"docker pull\". An Image will be sourced from the default Docker registry unless the Image is fully qualified with an alternative registry.")
  containerImageNames?: string[];

  @doc("Additional private registries from which containers can be pulled. If any Images must be downloaded from a private registry which requires credentials, then those credentials must be provided here.")
  containerRegistries?: ContainerRegistry[];
}

@doc("""
The disk encryption configuration applied on compute nodes in the pool.
Disk encryption configuration is not supported on Linux pool created with
Azure Compute Gallery Image.
""")
model DiskEncryptionConfiguration {
  @doc("The list of disk targets Batch Service will encrypt on the compute node. If omitted, no disks on the compute nodes in the pool will be encrypted. On Linux pool, only \"TemporaryDisk\" is supported; on Windows pool, \"OsDisk\" and \"TemporaryDisk\" must be specified.")
  targets?: DiskEncryptionTarget[];
}

@doc("""
For regional placement, nodes in the pool will be allocated in the same region.
For zonal placement, nodes in the pool will be spread across different zones
with best effort balancing.
""")
model BatchNodePlacementConfiguration {
  @doc("Node placement Policy type on Batch Pools. Allocation policy used by Batch Service to provision the nodes. If not specified, Batch will use the regional policy.")
  policy?: BatchNodePlacementPolicyType;
}

#suppress "@azure-tools/typespec-azure-core/casing-style" "The names of Property types must use camelCase"
@doc("The configuration for virtual machine extensions.")
model VMExtension {
  @doc("The name of the virtual machine extension.")
  name: string;

  @doc("The name of the extension handler publisher.")
  publisher: string;

  @doc("The type of the extension.")
  type: string;

  @doc("The version of script handler.")
  typeHandlerVersion?: string;

  @doc("Indicates whether the extension should use a newer minor version if one is available at deployment time. Once deployed, however, the extension will not upgrade minor versions unless redeployed, even with this property set to true.")
  autoUpgradeMinorVersion?: boolean;

  @doc("Indicates whether the extension should be automatically upgraded by the platform if there is a newer version of the extension available.")
  enableAutomaticUpgrade?: boolean;

  @doc("JSON formatted public settings for the extension.")
  settings?: Record<string>;

  @doc("The extension can contain either protectedSettings or protectedSettingsFromKeyVault or no protected settings at all.")
  protectedSettings?: Record<string>;

  @doc("The collection of extension names. Collection of extension names after which this extension needs to be provisioned.")
  provisionAfterExtensions?: string[];
}

#suppress "@azure-tools/typespec-azure-core/casing-style" "The names of Property types must use camelCase"
@doc("Settings for the operating system disk of the compute node (VM).")
model OSDisk {
  @doc("Specifies the ephemeral Disk Settings for the operating system disk used by the compute node (VM).")
  ephemeralOSDiskSettings?: DiffDiskSettings;

  @doc("Specifies the caching requirements. Possible values are: None, ReadOnly, ReadWrite. The default values are: None for Standard storage. ReadOnly for Premium storage.")
  caching?: CachingType;

  @doc("The initial disk size in GB when creating new OS disk.")
  diskSizeGB?: int32;

  @doc("The managed disk parameters.")
  managedDisk?: ManagedDisk;

  @doc("Specifies whether writeAccelerator should be enabled or disabled on the disk.")
  writeAcceleratorEnabled?: boolean;
}

@doc("""
Specifies the ephemeral Disk Settings for the operating system disk used by the
compute node (VM).
""")
model DiffDiskSettings {
  @doc("Specifies the ephemeral disk placement for operating system disk for all VMs in the pool. This property can be used by user in the request to choose the location e.g., cache disk space for Ephemeral OS disk provisioning. For more information on Ephemeral OS disk size requirements, please refer to Ephemeral OS disk size requirements for Windows VMs at https://docs.microsoft.com/en-us/azure/virtual-machines/windows/ephemeral-os-disks#size-requirements and Linux VMs at https://docs.microsoft.com/en-us/azure/virtual-machines/linux/ephemeral-os-disks#size-requirements.")
  placement?: DiffDiskPlacement;
}

@doc("Specifies how Tasks should be distributed across Compute Nodes.")
model BatchTaskSchedulingPolicy {
  @doc("How Tasks are distributed across Compute Nodes in a Pool. If not specified, the default is spread.")
  nodeFillType: BatchNodeFillType;
}

#suppress "@azure-tools/typespec-azure-core/casing-style" "The names of Property types must use camelCase"
@doc("The network configuration for a Pool.")
model NetworkConfiguration {
  @doc("The ARM resource identifier of the virtual network subnet which the Compute Nodes of the Pool will join. This is of the form /subscriptions/{subscription}/resourceGroups/{group}/providers/{provider}/virtualNetworks/{network}/subnets/{subnet}. The virtual network must be in the same region and subscription as the Azure Batch Account. The specified subnet should have enough free IP addresses to accommodate the number of Compute Nodes in the Pool. If the subnet doesn't have enough free IP addresses, the Pool will partially allocate Nodes and a resize error will occur. The 'MicrosoftAzureBatch' service principal must have the 'Classic Virtual Machine Contributor' Role-Based Access Control (RBAC) role for the specified VNet. The specified subnet must allow communication from the Azure Batch service to be able to schedule Tasks on the Nodes. This can be verified by checking if the specified VNet has any associated Network Security Groups (NSG). If communication to the Nodes in the specified subnet is denied by an NSG, then the Batch service will set the state of the Compute Nodes to unusable. For Pools created with virtualMachineConfiguration only ARM virtual networks ('Microsoft.Network/virtualNetworks') are supported, but for Pools created with cloudServiceConfiguration both ARM and classic virtual networks are supported. If the specified VNet has any associated Network Security Groups (NSG), then a few reserved system ports must be enabled for inbound communication. For Pools created with a virtual machine configuration, enable ports 29876 and 29877, as well as port 22 for Linux and port 3389 for Windows. For Pools created with a cloud service configuration, enable ports 10100, 20100, and 30100. Also enable outbound connections to Azure Storage on port 443. For more details see: https://docs.microsoft.com/en-us/azure/batch/batch-api-basics#virtual-network-vnet-and-firewall-configuration.")
  subnetId?: string;

  @doc("The scope of dynamic vnet assignment.")
  dynamicVNetAssignmentScope?: DynamicVNetAssignmentScope;

  @doc("The configuration for endpoints on Compute Nodes in the Batch Pool. Pool endpoint configuration is only supported on Pools with the virtualMachineConfiguration property.")
  endpointConfiguration?: BatchPoolEndpointConfiguration;

  @doc("The Public IPAddress configuration for Compute Nodes in the Batch Pool. Public IP configuration property is only supported on Pools with the virtualMachineConfiguration property.")
  @clientName("publicIpAddressConfiguration")
  publicIPAddressConfiguration?: PublicIpAddressConfiguration;

  @doc("Whether this pool should enable accelerated networking. Accelerated networking enables single root I/O virtualization (SR-IOV) to a VM, which may lead to improved networking performance. For more details, see: https://learn.microsoft.com/azure/virtual-network/accelerated-networking-overview.")
  enableAcceleratedNetworking?: boolean;
}

#suppress "@azure-tools/typespec-azure-core/casing-style" "The names of Property types must use camelCase"
@doc("The endpoint configuration for a Pool.")
model BatchPoolEndpointConfiguration {
  @doc("A list of inbound NAT Pools that can be used to address specific ports on an individual Compute Node externally. The maximum number of inbound NAT Pools per Batch Pool is 5. If the maximum number of inbound NAT Pools is exceeded the request fails with HTTP status code 400. This cannot be specified if the IPAddressProvisioningType is NoPublicIPAddresses.")
  @clientName("inboundNatPools")
  inboundNATPools: InboundNATPool[];
}

#suppress "@azure-tools/typespec-azure-core/casing-style" "The names of Property types must use camelCase"
@doc("""
A inbound NAT Pool that can be used to address specific ports on Compute Nodes
in a Batch Pool externally.
""")
model InboundNATPool {
  @doc("The name of the endpoint. The name must be unique within a Batch Pool, can contain letters, numbers, underscores, periods, and hyphens. Names must start with a letter or number, must end with a letter, number, or underscore, and cannot exceed 77 characters.  If any invalid values are provided the request fails with HTTP status code 400.")
  name: string;

  @doc("The protocol of the endpoint.")
  protocol: InboundEndpointProtocol;

  @doc("The port number on the Compute Node. This must be unique within a Batch Pool. Acceptable values are between 1 and 65535 except for 22, 3389, 29876 and 29877 as these are reserved. If any reserved values are provided the request fails with HTTP status code 400.")
  backendPort: int32;

  @doc("The first port number in the range of external ports that will be used to provide inbound access to the backendPort on individual Compute Nodes. Acceptable values range between 1 and 65534 except ports from 50000 to 55000 which are reserved. All ranges within a Pool must be distinct and cannot overlap. Each range must contain at least 40 ports. If any reserved or overlapping values are provided the request fails with HTTP status code 400.")
  frontendPortRangeStart: int32;

  @doc("The last port number in the range of external ports that will be used to provide inbound access to the backendPort on individual Compute Nodes. Acceptable values range between 1 and 65534 except ports from 50000 to 55000 which are reserved by the Batch service. All ranges within a Pool must be distinct and cannot overlap. Each range must contain at least 40 ports. If any reserved or overlapping values are provided the request fails with HTTP status code 400.")
  frontendPortRangeEnd: int32;

  @doc("A list of network security group rules that will be applied to the endpoint. The maximum number of rules that can be specified across all the endpoints on a Batch Pool is 25. If no network security group rules are specified, a default rule will be created to allow inbound access to the specified backendPort. If the maximum number of network security group rules is exceeded the request fails with HTTP status code 400.")
  networkSecurityGroupRules?: NetworkSecurityGroupRule[];
}

@doc("A network security group rule to apply to an inbound endpoint.")
model NetworkSecurityGroupRule {
  @doc("The priority for this rule. Priorities within a Pool must be unique and are evaluated in order of priority. The lower the number the higher the priority. For example, rules could be specified with order numbers of 150, 250, and 350. The rule with the order number of 150 takes precedence over the rule that has an order of 250. Allowed priorities are 150 to 4096. If any reserved or duplicate values are provided the request fails with HTTP status code 400.")
  priority: int32;

  @doc("The action that should be taken for a specified IP address, subnet range or tag.")
  access: NetworkSecurityGroupRuleAccess;

  @doc("The source address prefix or tag to match for the rule. Valid values are a single IP address (i.e. 10.10.10.10), IP subnet (i.e. 192.168.1.0/24), default tag, or * (for all addresses).  If any other values are provided the request fails with HTTP status code 400.")
  sourceAddressPrefix: string;

  @doc("The source port ranges to match for the rule. Valid values are '*' (for all ports 0 - 65535), a specific port (i.e. 22), or a port range (i.e. 100-200). The ports must be in the range of 0 to 65535. Each entry in this collection must not overlap any other entry (either a range or an individual port). If any other values are provided the request fails with HTTP status code 400. The default value is '*'.")
  sourcePortRanges?: string[];
}

#suppress "@azure-tools/typespec-azure-core/casing-style" "The names of Property types must use camelCase"
@doc("The public IP Address configuration of the networking configuration of a Pool.")
model PublicIpAddressConfiguration {
  @doc("The provisioning type for Public IP Addresses for the Pool. The default value is BatchManaged.")
  @clientName("IpAddressProvisioningType")
  provision?: IpAddressProvisioningType;

  @doc("The list of public IPs which the Batch service will use when provisioning Compute Nodes. The number of IPs specified here limits the maximum size of the Pool - 100 dedicated nodes or 100 Spot/Low-priority nodes can be allocated for each public IP. For example, a pool needing 250 dedicated VMs would need at least 3 public IPs specified. Each element of this collection is of the form: /subscriptions/{subscription}/resourceGroups/{group}/providers/Microsoft.Network/publicIPAddresses/{ip}.")
  ipAddressIds?: string[];
}

@doc("""
Batch will retry Tasks when a recovery operation is triggered on a Node.
Examples of recovery operations include (but are not limited to) when an
unhealthy Node is rebooted or a Compute Node disappeared due to host failure.
Retries due to recovery operations are independent of and are not counted
against the maxTaskRetryCount. Even if the maxTaskRetryCount is 0, an internal
retry due to a recovery operation may occur. Because of this, all Tasks should
be idempotent. This means Tasks need to tolerate being interrupted and
restarted without causing any corruption or duplicate data. The best practice
for long running Tasks is to use some form of checkpointing. In some cases the
StartTask may be re-run even though the Compute Node was not rebooted. Special
care should be taken to avoid StartTasks which create breakaway process or
install/launch services from the StartTask working directory, as this will
block Batch from being able to re-run the StartTask.
""")
model BatchStartTask {
  @doc("The command line of the StartTask. The command line does not run under a shell, and therefore cannot take advantage of shell features such as environment variable expansion. If you want to take advantage of such features, you should invoke the shell in the command line, for example using \"cmd /c MyCommand\" in Windows or \"/bin/sh -c MyCommand\" in Linux. If the command line refers to file paths, it should use a relative path (relative to the Task working directory), or use the Batch provided environment variable (https://docs.microsoft.com/en-us/azure/batch/batch-compute-node-environment-variables).")
  commandLine: string;

  @doc("The settings for the container under which the StartTask runs. When this is specified, all directories recursively below the AZ_BATCH_NODE_ROOT_DIR (the root of Azure Batch directories on the node) are mapped into the container, all Task environment variables are mapped into the container, and the Task command line is executed in the container. Files produced in the container outside of AZ_BATCH_NODE_ROOT_DIR might not be reflected to the host disk, meaning that Batch file APIs will not be able to access those files.")
  containerSettings?: BatchTaskContainerSettings;

  @doc("A list of files that the Batch service will download to the Compute Node before running the command line.  There is a maximum size for the list of resource files. When the max size is exceeded, the request will fail and the response error code will be RequestEntityTooLarge. If this occurs, the collection of ResourceFiles must be reduced in size. This can be achieved using .zip files, Application Packages, or Docker Containers. Files listed under this element are located in the Task's working directory.")
  resourceFiles?: ResourceFile[];

  @doc("A list of environment variable settings for the StartTask.")
  environmentSettings?: EnvironmentSetting[];

  @doc("The user identity under which the StartTask runs. If omitted, the Task runs as a non-administrative user unique to the Task.")
  userIdentity?: UserIdentity;

  @doc("The maximum number of times the Task may be retried. The Batch service retries a Task if its exit code is nonzero. Note that this value specifically controls the number of retries. The Batch service will try the Task once, and may then retry up to this limit. For example, if the maximum retry count is 3, Batch tries the Task up to 4 times (one initial try and 3 retries). If the maximum retry count is 0, the Batch service does not retry the Task. If the maximum retry count is -1, the Batch service retries the Task without limit, however this is not recommended for a start task or any task. The default value is 0 (no retries).")
  maxTaskRetryCount?: int32;

  @doc("Whether the Batch service should wait for the StartTask to complete successfully (that is, to exit with exit code 0) before scheduling any Tasks on the Compute Node. If true and the StartTask fails on a Node, the Batch service retries the StartTask up to its maximum retry count (maxTaskRetryCount). If the Task has still not completed successfully after all retries, then the Batch service marks the Node unusable, and will not schedule Tasks to it. This condition can be detected via the Compute Node state and failure info details. If false, the Batch service will not wait for the StartTask to complete. In this case, other Tasks can start executing on the Compute Node while the StartTask is still running; and even if the StartTask fails, new Tasks will continue to be scheduled on the Compute Node. The default is true.")
  waitForSuccess?: boolean;
}

@doc("A reference to a Certificate to be installed on Compute Nodes in a Pool. Warning: This object is deprecated and will be removed after February, 2024. Please use the [Azure KeyVault Extension](https://learn.microsoft.com/azure/batch/batch-certificate-migration-guide) instead.")
model BatchCertificateReference {
  @doc("The thumbprint of the Certificate.")
  thumbprint: string;

  @doc("The algorithm with which the thumbprint is associated. This must be sha1.")
  thumbprintAlgorithm: string;

  @doc("The location of the Certificate store on the Compute Node into which to install the Certificate. The default value is currentuser. This property is applicable only for Pools configured with Windows Compute Nodes (that is, created with cloudServiceConfiguration, or with virtualMachineConfiguration using a Windows Image reference). For Linux Compute Nodes, the Certificates are stored in a directory inside the Task working directory and an environment variable AZ_BATCH_CERTIFICATES_DIR is supplied to the Task to query for this location. For Certificates with visibility of 'remoteUser', a 'certs' directory is created in the user's home directory (e.g., /home/{user-name}/certs) and Certificates are placed in that directory.")
  storeLocation?: BatchCertificateStoreLocation;

  @doc("The name of the Certificate store on the Compute Node into which to install the Certificate. This property is applicable only for Pools configured with Windows Compute Nodes (that is, created with cloudServiceConfiguration, or with virtualMachineConfiguration using a Windows Image reference). Common store names include: My, Root, CA, Trust, Disallowed, TrustedPeople, TrustedPublisher, AuthRoot, AddressBook, but any custom store name can also be used. The default value is My.")
  storeName?: string;

  @doc("Which user Accounts on the Compute Node should have access to the private data of the Certificate. You can specify more than one visibility in this collection. The default is all Accounts.")
  visibility?: BatchCertificateVisibility[];
}

@doc("""
Properties used to create a user used to execute Tasks on an Azure Batch
Compute Node.
""")
model UserAccount {
  @doc("The name of the user Account. Names can contain any Unicode characters up to a maximum length of 20.")
  name: string;

  @doc("The password for the user Account.")
  password: string;

  @doc("The elevation level of the user Account. The default value is nonAdmin.")
  elevationLevel?: ElevationLevel;

  @doc("The Linux-specific user configuration for the user Account. This property is ignored if specified on a Windows Pool. If not specified, the user is created with the default options.")
  linuxUserConfiguration?: LinuxUserConfiguration;

  @doc("The Windows-specific user configuration for the user Account. This property can only be specified if the user is on a Windows Pool. If not specified and on a Windows Pool, the user is created with the default options.")
  windowsUserConfiguration?: WindowsUserConfiguration;
}

@doc("Properties used to create a user Account on a Linux Compute Node.")
model LinuxUserConfiguration {
  @doc("The user ID of the user Account. The uid and gid properties must be specified together or not at all. If not specified the underlying operating system picks the uid.")
  uid?: int32;

  @doc("The group ID for the user Account. The uid and gid properties must be specified together or not at all. If not specified the underlying operating system picks the gid.")
  gid?: int32;

  @doc("The SSH private key for the user Account. The private key must not be password protected. The private key is used to automatically configure asymmetric-key based authentication for SSH between Compute Nodes in a Linux Pool when the Pool's enableInterNodeCommunication property is true (it is ignored if enableInterNodeCommunication is false). It does this by placing the key pair into the user's .ssh directory. If not specified, password-less SSH is not configured between Compute Nodes (no modification of the user's .ssh directory is done).")
  sshPrivateKey?: string;
}

@doc("Properties used to create a user Account on a Windows Compute Node.")
model WindowsUserConfiguration {
  @doc("The login mode for the user. The default value for VirtualMachineConfiguration Pools is 'batch' and for CloudServiceConfiguration Pools is 'interactive'.")
  loginMode?: LoginMode;
}

@doc("The managed disk parameters.")
model ManagedDisk {
  @doc("The storage account type for managed disk.")
  storageAccountType: StorageAccountType;
}

@doc("""
The Batch service does not assign any meaning to this metadata; it is solely
for the use of user code.
""")
model MetadataItem {
  @doc("The name of the metadata item.")
  name: string;

  @doc("The value of the metadata item.")
  value: string;
}

@doc("The file system to mount on each node.")
model MountConfiguration {
  @doc("The Azure Storage Container to mount using blob FUSE on each node. This property is mutually exclusive with all other properties.")
  azureBlobFileSystemConfiguration?: AzureBlobFileSystemConfiguration;

  @doc("The NFS file system to mount on each node. This property is mutually exclusive with all other properties.")
  nfsMountConfiguration?: NfsMountConfiguration;

  @doc("The CIFS/SMB file system to mount on each node. This property is mutually exclusive with all other properties.")
  cifsMountConfiguration?: CifsMountConfiguration;

  @doc("The Azure File Share to mount on each node. This property is mutually exclusive with all other properties.")
  azureFileShareConfiguration?: AzureFileShareConfiguration;
}

@doc("Information used to connect to an Azure Storage Container using Blobfuse.")
model AzureBlobFileSystemConfiguration {
  @doc("The Azure Storage Account name.")
  accountName: string;

  @doc("The Azure Blob Storage Container name.")
  containerName: string;

  @doc("The Azure Storage Account key. This property is mutually exclusive with both sasKey and identity; exactly one must be specified.")
  accountKey?: string;

  @doc("The Azure Storage SAS token. This property is mutually exclusive with both accountKey and identity; exactly one must be specified.")
  sasKey?: string;

  @doc("Additional command line options to pass to the mount command. These are 'net use' options in Windows and 'mount' options in Linux.")
  blobfuseOptions?: string;

  @doc("The relative path on the compute node where the file system will be mounted. All file systems are mounted relative to the Batch mounts directory, accessible via the AZ_BATCH_NODE_MOUNTS_DIR environment variable.")
  relativeMountPath: string;

  @doc("The reference to the user assigned identity to use to access containerName. This property is mutually exclusive with both accountKey and sasKey; exactly one must be specified.")
  identityReference?: BatchNodeIdentityReference;
}

#suppress "@azure-tools/typespec-azure-core/casing-style" "The names of Property types must use camelCase"
@doc("Information used to connect to an NFS file system.")
model NfsMountConfiguration {
  @doc("The URI of the file system to mount.")
  source: string;

  @doc("The relative path on the compute node where the file system will be mounted. All file systems are mounted relative to the Batch mounts directory, accessible via the AZ_BATCH_NODE_MOUNTS_DIR environment variable.")
  relativeMountPath: string;

  @doc("Additional command line options to pass to the mount command. These are 'net use' options in Windows and 'mount' options in Linux.")
  mountOptions?: string;
}

@doc("Information used to connect to a CIFS file system.")
model CifsMountConfiguration {
  @doc("The user to use for authentication against the CIFS file system.")
  username: string;

  @doc("The URI of the file system to mount.")
  source: string;

  @doc("The relative path on the compute node where the file system will be mounted. All file systems are mounted relative to the Batch mounts directory, accessible via the AZ_BATCH_NODE_MOUNTS_DIR environment variable.")
  relativeMountPath: string;

  @doc("Additional command line options to pass to the mount command. These are 'net use' options in Windows and 'mount' options in Linux.")
  mountOptions?: string;

  @doc("The password to use for authentication against the CIFS file system.")
  password: string;
}

@doc("Information used to connect to an Azure Fileshare.")
model AzureFileShareConfiguration {
  @doc("The Azure Storage account name.")
  accountName: string;

  @doc("The Azure Files URL. This is of the form 'https://{account}.file.core.windows.net/'.")
  azureFileUrl: string;

  @doc("The Azure Storage account key.")
  accountKey: string;

  @doc("The relative path on the compute node where the file system will be mounted. All file systems are mounted relative to the Batch mounts directory, accessible via the AZ_BATCH_NODE_MOUNTS_DIR environment variable.")
  relativeMountPath: string;

  @doc("Additional command line options to pass to the mount command. These are 'net use' options in Windows and 'mount' options in Linux.")
  mountOptions?: string;
}

@doc("""
Contains information about Jobs that have been and will be run under a Job
Schedule.
""")
model BatchJobScheduleExecutionInfo {
  @doc("The next time at which a Job will be created under this schedule. This property is meaningful only if the schedule is in the active state when the time comes around. For example, if the schedule is disabled, no Job will be created at nextRunTime unless the Job is enabled before then.")
  nextRunTime?: utcDateTime;

  @doc("Information about the most recent Job under the Job Schedule. This property is present only if the at least one Job has run under the schedule.")
  recentJob?: RecentBatchJob;

  @doc("The time at which the schedule ended. This property is set only if the Job Schedule is in the completed state.")
  endTime?: utcDateTime;
}

@doc("Information about the most recent Job to run under the Job Schedule.")
model RecentBatchJob {
  @doc("The ID of the Job.")
  id?: string;

  @doc("The URL of the Job.")
  url?: string;
}

#suppress "@azure-tools/typespec-azure-core/casing-style" "The names of Property types must use camelCase"
@doc("Resource usage statistics for a Job Schedule.")
model BatchJobScheduleStatistics {
  @doc("The URL of the statistics.")
  url: string;

  @doc("The start time of the time range covered by the statistics.")
  startTime: utcDateTime;

  @doc("The time at which the statistics were last updated. All statistics are limited to the range between startTime and lastUpdateTime.")
  lastUpdateTime: utcDateTime;

  @doc("The total user mode CPU time (summed across all cores and all Compute Nodes) consumed by all Tasks in all Jobs created under the schedule.")
  @clientName("userCpuTime")
  userCPUTime: duration;

  @doc("The total kernel mode CPU time (summed across all cores and all Compute Nodes) consumed by all Tasks in all Jobs created under the schedule.")
  @clientName("kernelCpuTime")
  kernelCPUTime: duration;

  @doc("The total wall clock time of all the Tasks in all the Jobs created under the schedule. The wall clock time is the elapsed time from when the Task started running on a Compute Node to when it finished (or to the last time the statistics were updated, if the Task had not finished by then). If a Task was retried, this includes the wall clock time of all the Task retries.")
  wallClockTime: duration;

  @doc("The total number of disk read operations made by all Tasks in all Jobs created under the schedule.")
  readIOps: int32;

  @doc("The total number of disk write operations made by all Tasks in all Jobs created under the schedule.")
  writeIOps: int32;

  @doc("The total gibibytes read from disk by all Tasks in all Jobs created under the schedule.")
  readIOGiB: float32;

  @doc("The total gibibytes written to disk by all Tasks in all Jobs created under the schedule.")
  writeIOGiB: float32;

  @doc("The total number of Tasks successfully completed during the given time range in Jobs created under the schedule. A Task completes successfully if it returns exit code 0.")
  numSucceededTasks: int32;

  @doc("The total number of Tasks that failed during the given time range in Jobs created under the schedule. A Task fails if it exhausts its maximum retry count without returning exit code 0.")
  numFailedTasks: int32;

  @doc("The total number of retries during the given time range on all Tasks in all Jobs created under the schedule.")
  numTaskRetries: int32;

  @doc("The total wait time of all Tasks in all Jobs created under the schedule. The wait time for a Task is defined as the elapsed time between the creation of the Task and the start of Task execution. (If the Task is retried due to failures, the wait time is the time to the most recent Task execution.). This value is only reported in the Account lifetime statistics; it is not included in the Job statistics.")
  waitTime: duration;
}

@doc("The result of listing the Job Schedules in an Account.")
@pagedResult
model BatchJobScheduleListResult {
  @doc("The list of Job Schedules.")
  @items
  value?: BatchJobSchedule[];

  #suppress "@azure-tools/typespec-azure-core/casing-style" "The names of Property types must use camelCase"
  @doc("The URL to get the next set of results.")
  @nextLink
  `odata.nextLink`?: string;
}

@doc("An Azure Batch Job.")
model BatchJob {
  @doc("A string that uniquely identifies the Job within the Account. The ID is case-preserving and case-insensitive (that is, you may not have two IDs within an Account that differ only by case).")
  @visibility("read")
  id?: string;

  @doc("The display name for the Job.")
  @visibility("read")
  displayName?: string;

  @doc("Whether Tasks in the Job can define dependencies on each other. The default is false.")
  @visibility("read")
  usesTaskDependencies?: boolean;

  @doc("The URL of the Job.")
  @visibility("read")
  url?: string;

  @doc("The ETag of the Job. This is an opaque string. You can use it to detect whether the Job has changed between requests. In particular, you can be pass the ETag when updating a Job to specify that your changes should take effect only if nobody else has modified the Job in the meantime.")
  @visibility("read")
  eTag?: string;

  @doc("The last modified time of the Job. This is the last time at which the Job level data, such as the Job state or priority, changed. It does not factor in task-level changes such as adding new Tasks or Tasks changing state.")
  @visibility("read")
  lastModified?: utcDateTime;

  @doc("The creation time of the Job.")
  @visibility("read")
  creationTime?: utcDateTime;

  @doc("The current state of the Job.")
  @visibility("read")
  state?: BatchJobState;

  @doc("The time at which the Job entered its current state.")
  @visibility("read")
  stateTransitionTime?: utcDateTime;

  @doc("The previous state of the Job. This property is not set if the Job is in its initial Active state.")
  @visibility("read")
  previousState?: BatchJobState;

  @doc("The time at which the Job entered its previous state. This property is not set if the Job is in its initial Active state.")
  @visibility("read")
  previousStateTransitionTime?: utcDateTime;

  @doc("The priority of the Job. Priority values can range from -1000 to 1000, with -1000 being the lowest priority and 1000 being the highest priority. The default value is 0.")
  priority?: int32;

  @doc("Whether Tasks in this job can be preempted by other high priority jobs. If the value is set to True, other high priority jobs submitted to the system will take precedence and will be able requeue tasks from this job. You can update a job's allowTaskPreemption after it has been created using the update job API.")
  allowTaskPreemption?: boolean;

  @doc("The maximum number of tasks that can be executed in parallel for the job. The value of maxParallelTasks must be -1 or greater than 0 if specified. If not specified, the default value is -1, which means there's no limit to the number of tasks that can be run at once. You can update a job's maxParallelTasks after it has been created using the update job API.")
  maxParallelTasks?: int32 = -1;

  @doc("The execution constraints for the Job.")
  constraints?: BatchJobConstraints;

  @doc("Details of a Job Manager Task to be launched when the Job is started.")
  @visibility("read")
  jobManagerTask?: BatchJobManagerTask;

  @doc("The Job Preparation Task. The Job Preparation Task is a special Task run on each Compute Node before any other Task of the Job.")
  @visibility("read")
  jobPreparationTask?: BatchJobPreparationTask;

  @doc("The Job Release Task. The Job Release Task is a special Task run at the end of the Job on each Compute Node that has run any other Task of the Job.")
  @visibility("read")
  jobReleaseTask?: BatchJobReleaseTask;

  @doc("The list of common environment variable settings. These environment variables are set for all Tasks in the Job (including the Job Manager, Job Preparation and Job Release Tasks). Individual Tasks can override an environment setting specified here by specifying the same setting name with a different value.")
  @visibility("read")
  commonEnvironmentSettings?: EnvironmentSetting[];

  @doc("The Pool settings associated with the Job.")
  poolInfo: BatchPoolInfo;

  @doc("The action the Batch service should take when all Tasks in the Job are in the completed state. The default is noaction.")
  onAllTasksComplete?: OnAllBatchTasksComplete;

  @doc("The action the Batch service should take when any Task in the Job fails. A Task is considered to have failed if has a failureInfo. A failureInfo is set if the Task completes with a non-zero exit code after exhausting its retry count, or if there was an error starting the Task, for example due to a resource file download error. The default is noaction.")
  @visibility("read")
  onTaskFailure?: OnBatchTaskFailure;

  @doc("The network configuration for the Job.")
  @visibility("read")
  networkConfiguration?: BatchJobNetworkConfiguration;

  @doc("A list of name-value pairs associated with the Job as metadata. The Batch service does not assign any meaning to metadata; it is solely for the use of user code.")
  metadata?: MetadataItem[];

  @doc("The execution information for the Job.")
  @visibility("read")
  executionInfo?: BatchJobExecutionInfo;

  @doc("Resource usage statistics for the entire lifetime of the Job. This property is populated only if the CloudJob was retrieved with an expand clause including the 'stats' attribute; otherwise it is null. The statistics may not be immediately available. The Batch service performs periodic roll-up of statistics. The typical delay is about 30 minutes.")
  @visibility("read")
  stats?: BatchJobStatistics;
}

@doc("Parameters for creating an Azure Batch Job.")
model BatchJobCreateContent {
  @doc("A string that uniquely identifies the Job within the Account. The ID can contain any combination of alphanumeric characters including hyphens and underscores, and cannot contain more than 64 characters. The ID is case-preserving and case-insensitive (that is, you may not have two IDs within an Account that differ only by case).")
  id: string;

  @doc("The display name for the Job. The display name need not be unique and can contain any Unicode characters up to a maximum length of 1024.")
  displayName?: string;

  @doc("Whether Tasks in the Job can define dependencies on each other. The default is false.")
  usesTaskDependencies?: boolean;

  @doc("The priority of the Job. Priority values can range from -1000 to 1000, with -1000 being the lowest priority and 1000 being the highest priority. The default value is 0.")
  priority?: int32;

  @doc("Whether Tasks in this job can be preempted by other high priority jobs. If the value is set to True, other high priority jobs submitted to the system will take precedence and will be able requeue tasks from this job. You can update a job's allowTaskPreemption after it has been created using the update job API.")
  allowTaskPreemption?: boolean;

  @doc("The maximum number of tasks that can be executed in parallel for the job. The value of maxParallelTasks must be -1 or greater than 0 if specified. If not specified, the default value is -1, which means there's no limit to the number of tasks that can be run at once. You can update a job's maxParallelTasks after it has been created using the update job API.")
  maxParallelTasks?: int32 = -1;

  @doc("The execution constraints for the Job.")
  constraints?: BatchJobConstraints;

  @doc("Details of a Job Manager Task to be launched when the Job is started. If the Job does not specify a Job Manager Task, the user must explicitly add Tasks to the Job. If the Job does specify a Job Manager Task, the Batch service creates the Job Manager Task when the Job is created, and will try to schedule the Job Manager Task before scheduling other Tasks in the Job. The Job Manager Task's typical purpose is to control and/or monitor Job execution, for example by deciding what additional Tasks to run, determining when the work is complete, etc. (However, a Job Manager Task is not restricted to these activities - it is a fully-fledged Task in the system and perform whatever actions are required for the Job.) For example, a Job Manager Task might download a file specified as a parameter, analyze the contents of that file and submit additional Tasks based on those contents.")
  jobManagerTask?: BatchJobManagerTask;

  @doc("The Job Preparation Task. If a Job has a Job Preparation Task, the Batch service will run the Job Preparation Task on a Node before starting any Tasks of that Job on that Compute Node.")
  jobPreparationTask?: BatchJobPreparationTask;

  @doc("The Job Release Task. A Job Release Task cannot be specified without also specifying a Job Preparation Task for the Job. The Batch service runs the Job Release Task on the Nodes that have run the Job Preparation Task. The primary purpose of the Job Release Task is to undo changes to Compute Nodes made by the Job Preparation Task. Example activities include deleting local files, or shutting down services that were started as part of Job preparation.")
  jobReleaseTask?: BatchJobReleaseTask;

  @doc("The list of common environment variable settings. These environment variables are set for all Tasks in the Job (including the Job Manager, Job Preparation and Job Release Tasks). Individual Tasks can override an environment setting specified here by specifying the same setting name with a different value.")
  commonEnvironmentSettings?: EnvironmentSetting[];

  @doc("The Pool on which the Batch service runs the Job's Tasks.")
  poolInfo: BatchPoolInfo;

  @doc("The action the Batch service should take when all Tasks in the Job are in the completed state. Note that if a Job contains no Tasks, then all Tasks are considered complete. This option is therefore most commonly used with a Job Manager task; if you want to use automatic Job termination without a Job Manager, you should initially set onAllTasksComplete to noaction and update the Job properties to set onAllTasksComplete to terminatejob once you have finished adding Tasks. The default is noaction.")
  onAllTasksComplete?: OnAllBatchTasksComplete;

  @doc("The action the Batch service should take when any Task in the Job fails. A Task is considered to have failed if has a failureInfo. A failureInfo is set if the Task completes with a non-zero exit code after exhausting its retry count, or if there was an error starting the Task, for example due to a resource file download error. The default is noaction.")
  onTaskFailure?: OnBatchTaskFailure;

  @doc("The network configuration for the Job.")
  networkConfiguration?: BatchJobNetworkConfiguration;

  @doc("A list of name-value pairs associated with the Job as metadata. The Batch service does not assign any meaning to metadata; it is solely for the use of user code.")
  metadata?: MetadataItem[];
}

@doc("Parameters for updating an Azure Batch Job.")
model BatchJobUpdateContent {
  @doc("The priority of the Job. Priority values can range from -1000 to 1000, with -1000 being the lowest priority and 1000 being the highest priority. If omitted, the priority of the Job is left unchanged.")
  priority?: int32;

  @doc("Whether Tasks in this job can be preempted by other high priority jobs. If the value is set to True, other high priority jobs submitted to the system will take precedence and will be able requeue tasks from this job. You can update a job's allowTaskPreemption after it has been created using the update job API.")
  allowTaskPreemption?: boolean;

  @doc("The maximum number of tasks that can be executed in parallel for the job. The value of maxParallelTasks must be -1 or greater than 0 if specified. If not specified, the default value is -1, which means there's no limit to the number of tasks that can be run at once. You can update a job's maxParallelTasks after it has been created using the update job API.")
  maxParallelTasks?: int32;

  @doc("The execution constraints for the Job. If omitted, the existing execution constraints are left unchanged.")
  constraints?: BatchJobConstraints;

  @doc("The Pool on which the Batch service runs the Job's Tasks. You may change the Pool for a Job only when the Job is disabled. The Patch Job call will fail if you include the poolInfo element and the Job is not disabled. If you specify an autoPoolSpecification in the poolInfo, only the keepAlive property of the autoPoolSpecification can be updated, and then only if the autoPoolSpecification has a poolLifetimeOption of Job (other job properties can be updated as normal). If omitted, the Job continues to run on its current Pool.")
  poolInfo?: BatchPoolInfo;

  @doc("The action the Batch service should take when all Tasks in the Job are in the completed state. If omitted, the completion behavior is left unchanged. You may not change the value from terminatejob to noaction - that is, once you have engaged automatic Job termination, you cannot turn it off again. If you try to do this, the request fails with an 'invalid property value' error response; if you are calling the REST API directly, the HTTP status code is 400 (Bad Request).")
  onAllTasksComplete?: OnAllBatchTasksComplete;

  @doc("A list of name-value pairs associated with the Job as metadata. If omitted, the existing Job metadata is left unchanged.")
  metadata?: MetadataItem[];
}

@doc("Contains information about the execution of a Job in the Azure Batch service.")
model BatchJobExecutionInfo {
  @doc("The start time of the Job. This is the time at which the Job was created.")
  startTime: utcDateTime;

  @doc("The completion time of the Job. This property is set only if the Job is in the completed state.")
  endTime?: utcDateTime;

  @doc("The ID of the Pool to which this Job is assigned. This element contains the actual Pool where the Job is assigned. When you get Job details from the service, they also contain a poolInfo element, which contains the Pool configuration data from when the Job was added or updated. That poolInfo element may also contain a poolId element. If it does, the two IDs are the same. If it does not, it means the Job ran on an auto Pool, and this property contains the ID of that auto Pool.")
  poolId?: string;

  @doc("Details of any error encountered by the service in starting the Job. This property is not set if there was no error starting the Job.")
  schedulingError?: BatchJobSchedulingError;

  @doc("A string describing the reason the Job ended. This property is set only if the Job is in the completed state. If the Batch service terminates the Job, it sets the reason as follows: JMComplete - the Job Manager Task completed, and killJobOnCompletion was set to true. MaxWallClockTimeExpiry - the Job reached its maxWallClockTime constraint. TerminateJobSchedule - the Job ran as part of a schedule, and the schedule terminated. AllTasksComplete - the Job's onAllTasksComplete attribute is set to terminatejob, and all Tasks in the Job are complete. TaskFailed - the Job's onTaskFailure attribute is set to performExitOptionsJobAction, and a Task in the Job failed with an exit condition that specified a jobAction of terminatejob. Any other string is a user-defined reason specified in a call to the 'Terminate a Job' operation.")
  @clientName("terminationReason")
  terminateReason?: string;
}

@doc("An error encountered by the Batch service when scheduling a Job.")
model BatchJobSchedulingError {
  @doc("The category of the Job scheduling error.")
  category: ErrorCategory;

  @doc("An identifier for the Job scheduling error. Codes are invariant and are intended to be consumed programmatically.")
  code?: string;

  @doc("A message describing the Job scheduling error, intended to be suitable for display in a user interface.")
  message?: string;

  @doc("A list of additional error details related to the scheduling error.")
  details?: NameValuePair[];
}

@doc("Parameters for disabling an Azure Batch Job.")
model BatchJobDisableContent {
  @doc("What to do with active Tasks associated with the Job.")
  disableTasks: DisableBatchJobOption;
}

@doc("Parameters for terminating an Azure Batch Job.")
model BatchJobTerminateContent {
  @doc("The text you want to appear as the Job's TerminationReason. The default is 'UserTerminate'.")
  @clientName("terminationReason")
  terminateReason?: string;
}

@doc("The result of listing the Jobs in an Account.")
@pagedResult
model BatchJobListResult {
  @doc("The list of Jobs.")
  @items
  value?: BatchJob[];

  #suppress "@azure-tools/typespec-azure-core/casing-style" "The names of Property types must use camelCase"
  @doc("The URL to get the next set of results.")
  @nextLink
  `odata.nextLink`?: string;
}

@doc("""
The result of listing the status of the Job Preparation and Job Release Tasks
for a Job.
""")
@pagedResult
model BatchJobPreparationAndReleaseTaskStatusListResult {
  @doc("A list of Job Preparation and Job Release Task execution information.")
  @items
  value?: BatchJobPreparationAndReleaseTaskStatus[];

  #suppress "@azure-tools/typespec-azure-core/casing-style" "The names of Property types must use camelCase"
  @doc("The URL to get the next set of results.")
  @nextLink
  `odata.nextLink`?: string;
}

@doc("The status of the Job Preparation and Job Release Tasks on a Compute Node.")
model BatchJobPreparationAndReleaseTaskStatus {
  @doc("The ID of the Pool containing the Compute Node to which this entry refers.")
  poolId?: string;

  @doc("The ID of the Compute Node to which this entry refers.")
  nodeId?: string;

  @doc("The URL of the Compute Node to which this entry refers.")
  nodeUrl?: string;

  @doc("Information about the execution status of the Job Preparation Task on this Compute Node.")
  jobPreparationTaskExecutionInfo?: BatchJobPreparationTaskExecutionInfo;

  @doc("Information about the execution status of the Job Release Task on this Compute Node. This property is set only if the Job Release Task has run on the Compute Node.")
  jobReleaseTaskExecutionInfo?: BatchJobReleaseTaskExecutionInfo;
}

@doc("""
Contains information about the execution of a Job Preparation Task on a Compute
Node.
""")
model BatchJobPreparationTaskExecutionInfo {
  @doc("The time at which the Task started running. If the Task has been restarted or retried, this is the most recent time at which the Task started running.")
  startTime: utcDateTime;

  @doc("The time at which the Job Preparation Task completed. This property is set only if the Task is in the Completed state.")
  endTime?: utcDateTime;

  @doc("The current state of the Job Preparation Task on the Compute Node.")
  state: BatchJobPreparationTaskState;

  @doc("The root directory of the Job Preparation Task on the Compute Node. You can use this path to retrieve files created by the Task, such as log files.")
  taskRootDirectory?: string;

  @doc("The URL to the root directory of the Job Preparation Task on the Compute Node.")
  taskRootDirectoryUrl?: string;

  @doc("The exit code of the program specified on the Task command line. This parameter is returned only if the Task is in the completed state. The exit code for a process reflects the specific convention implemented by the application developer for that process. If you use the exit code value to make decisions in your code, be sure that you know the exit code convention used by the application process. Note that the exit code may also be generated by the Compute Node operating system, such as when a process is forcibly terminated.")
  exitCode?: int32;

  @doc("Information about the container under which the Task is executing. This property is set only if the Task runs in a container context.")
  containerInfo?: BatchTaskContainerExecutionInfo;

  @doc("Information describing the Task failure, if any. This property is set only if the Task is in the completed state and encountered a failure.")
  failureInfo?: BatchTaskFailureInfo;

  @doc("The number of times the Task has been retried by the Batch service. Task application failures (non-zero exit code) are retried, pre-processing errors (the Task could not be run) and file upload errors are not retried. The Batch service will retry the Task up to the limit specified by the constraints. Task application failures (non-zero exit code) are retried, pre-processing errors (the Task could not be run) and file upload errors are not retried. The Batch service will retry the Task up to the limit specified by the constraints.")
  retryCount: int32;

  @doc("The most recent time at which a retry of the Job Preparation Task started running. This property is set only if the Task was retried (i.e. retryCount is nonzero). If present, this is typically the same as startTime, but may be different if the Task has been restarted for reasons other than retry; for example, if the Compute Node was rebooted during a retry, then the startTime is updated but the lastRetryTime is not.")
  lastRetryTime?: utcDateTime;

  @doc("The result of the Task execution. If the value is 'failed', then the details of the failure can be found in the failureInfo property.")
  result?: BatchTaskExecutionResult;
}

@doc("Contains information about the container which a Task is executing.")
model BatchTaskContainerExecutionInfo {
  @doc("The ID of the container.")
  containerId?: string;

  @doc("The state of the container. This is the state of the container according to the Docker service. It is equivalent to the status field returned by \"docker inspect\".")
  state?: string;

  @doc("Detailed error information about the container. This is the detailed error string from the Docker service, if available. It is equivalent to the error field returned by \"docker inspect\".")
  error?: string;
}

@doc("Information about a Task failure.")
model BatchTaskFailureInfo {
  @doc("The category of the Task error.")
  category: ErrorCategory;

  @doc("An identifier for the Task error. Codes are invariant and are intended to be consumed programmatically.")
  code?: string;

  @doc("A message describing the Task error, intended to be suitable for display in a user interface.")
  message?: string;

  @doc("A list of additional details related to the error.")
  details?: NameValuePair[];
}

@doc("""
Contains information about the execution of a Job Release Task on a Compute
Node.
""")
model BatchJobReleaseTaskExecutionInfo {
  @doc("The time at which the Task started running. If the Task has been restarted or retried, this is the most recent time at which the Task started running.")
  startTime: utcDateTime;

  @doc("The time at which the Job Release Task completed. This property is set only if the Task is in the Completed state.")
  endTime?: utcDateTime;

  @doc("The current state of the Job Release Task on the Compute Node.")
  state: BatchJobReleaseTaskState;

  @doc("The root directory of the Job Release Task on the Compute Node. You can use this path to retrieve files created by the Task, such as log files.")
  taskRootDirectory?: string;

  @doc("The URL to the root directory of the Job Release Task on the Compute Node.")
  taskRootDirectoryUrl?: string;

  @doc("The exit code of the program specified on the Task command line. This parameter is returned only if the Task is in the completed state. The exit code for a process reflects the specific convention implemented by the application developer for that process. If you use the exit code value to make decisions in your code, be sure that you know the exit code convention used by the application process. Note that the exit code may also be generated by the Compute Node operating system, such as when a process is forcibly terminated.")
  exitCode?: int32;

  @doc("Information about the container under which the Task is executing. This property is set only if the Task runs in a container context.")
  containerInfo?: BatchTaskContainerExecutionInfo;

  @doc("Information describing the Task failure, if any. This property is set only if the Task is in the completed state and encountered a failure.")
  failureInfo?: BatchTaskFailureInfo;

  @doc("The result of the Task execution. If the value is 'failed', then the details of the failure can be found in the failureInfo property.")
  result?: BatchTaskExecutionResult;
}

@doc("The Task and TaskSlot counts for a Job.")
model BatchTaskCountsResult {
  @doc("The number of Tasks per state.")
  taskCounts: BatchTaskCounts;

  @doc("The number of TaskSlots required by Tasks per state.")
  taskSlotCounts: BatchTaskSlotCounts;
}

@doc("The Task counts for a Job.")
model BatchTaskCounts {
  @doc("The number of Tasks in the active state.")
  active: int32;

  @doc("The number of Tasks in the running or preparing state.")
  running: int32;

  @doc("The number of Tasks in the completed state.")
  completed: int32;

  @doc("The number of Tasks which succeeded. A Task succeeds if its result (found in the executionInfo property) is 'success'.")
  succeeded: int32;

  @doc("The number of Tasks which failed. A Task fails if its result (found in the executionInfo property) is 'failure'.")
  failed: int32;
}

@doc("The TaskSlot counts for a Job.")
model BatchTaskSlotCounts {
  @doc("The number of TaskSlots for active Tasks.")
  active: int32;

  @doc("The number of TaskSlots for running Tasks.")
  running: int32;

  @doc("The number of TaskSlots for completed Tasks.")
  completed: int32;

  @doc("The number of TaskSlots for succeeded Tasks.")
  succeeded: int32;

  @doc("The number of TaskSlots for failed Tasks.")
  failed: int32;
}

@doc("A Pool in the Azure Batch service.")
model BatchPool {
  @doc("A string that uniquely identifies the Pool within the Account. The ID can contain any combination of alphanumeric characters including hyphens and underscores, and cannot contain more than 64 characters. The ID is case-preserving and case-insensitive (that is, you may not have two IDs within an Account that differ only by case).")
  @visibility("read")
  id?: string;

  @doc("The display name for the Pool. The display name need not be unique and can contain any Unicode characters up to a maximum length of 1024.")
  @visibility("read")
  displayName?: string;

  @doc("The URL of the Pool.")
  @visibility("read")
  url?: string;

  @doc("The ETag of the Pool. This is an opaque string. You can use it to detect whether the Pool has changed between requests. In particular, you can be pass the ETag when updating a Pool to specify that your changes should take effect only if nobody else has modified the Pool in the meantime.")
  @visibility("read")
  eTag?: string;

  @doc("The last modified time of the Pool. This is the last time at which the Pool level data, such as the targetDedicatedNodes or enableAutoscale settings, changed. It does not factor in node-level changes such as a Compute Node changing state.")
  @visibility("read")
  lastModified?: utcDateTime;

  @doc("The creation time of the Pool.")
  @visibility("read")
  creationTime?: utcDateTime;

  @doc("The current state of the Pool.")
  @visibility("read")
  state?: BatchPoolState;

  @doc("The time at which the Pool entered its current state.")
  @visibility("read")
  stateTransitionTime?: utcDateTime;

  @doc("Whether the Pool is resizing.")
  @visibility("read")
  allocationState?: AllocationState;

  @doc("The time at which the Pool entered its current allocation state.")
  @visibility("read")
  allocationStateTransitionTime?: utcDateTime;

  @doc("The size of virtual machines in the Pool. All virtual machines in a Pool are the same size. For information about available sizes of virtual machines in Pools, see Choose a VM size for Compute Nodes in an Azure Batch Pool (https://docs.microsoft.com/azure/batch/batch-pool-vm-sizes).")
  @visibility("read")
  vmSize?: string;

  @doc("The cloud service configuration for the Pool. This property and virtualMachineConfiguration are mutually exclusive and one of the properties must be specified. This property cannot be specified if the Batch Account was created with its poolAllocationMode property set to 'UserSubscription'.")
  @visibility("read")
  cloudServiceConfiguration?: CloudServiceConfiguration;

  @doc("The virtual machine configuration for the Pool. This property and cloudServiceConfiguration are mutually exclusive and one of the properties must be specified.")
  @visibility("read")
  virtualMachineConfiguration?: VirtualMachineConfiguration;

  @doc("The timeout for allocation of Compute Nodes to the Pool. This is the timeout for the most recent resize operation. (The initial sizing when the Pool is created counts as a resize.) The default value is 15 minutes.")
  @visibility("read")
  resizeTimeout?: duration;

  @doc("A list of errors encountered while performing the last resize on the Pool. This property is set only if one or more errors occurred during the last Pool resize, and only when the Pool allocationState is Steady.")
  @visibility("read")
  resizeErrors?: ResizeError[];

  @doc("The user-specified tags associated with the pool. The user-defined tags to be associated with the Azure Batch Pool. When specified, these tags are propagated to the backing Azure resources associated with the pool. This property can only be specified when the Batch account was created with the poolAllocationMode property set to 'UserSubscription'.")
  @visibility("read")
  resourceTags?: Record<string>;

  @doc("The number of dedicated Compute Nodes currently in the Pool.")
  @visibility("read")
  currentDedicatedNodes?: int32;

  @doc("The number of Spot/Low-priority Compute Nodes currently in the Pool. Spot/Low-priority Compute Nodes which have been preempted are included in this count.")
  @visibility("read")
  currentLowPriorityNodes?: int32;

  @doc("The desired number of dedicated Compute Nodes in the Pool.")
  @visibility("read")
  targetDedicatedNodes?: int32;

  @doc("The desired number of Spot/Low-priority Compute Nodes in the Pool.")
  @visibility("read")
  targetLowPriorityNodes?: int32;

  @doc("Whether the Pool size should automatically adjust over time. If false, at least one of targetDedicatedNodes and targetLowPriorityNodes must be specified. If true, the autoScaleFormula property is required and the Pool automatically resizes according to the formula. The default value is false.")
  @visibility("read")
  enableAutoScale?: boolean;

  @doc("A formula for the desired number of Compute Nodes in the Pool. This property is set only if the Pool automatically scales, i.e. enableAutoScale is true.")
  @visibility("read")
  autoScaleFormula?: string;

  @doc("The time interval at which to automatically adjust the Pool size according to the autoscale formula. This property is set only if the Pool automatically scales, i.e. enableAutoScale is true.")
  @visibility("read")
  autoScaleEvaluationInterval?: duration;

  @doc("The results and errors from the last execution of the autoscale formula. This property is set only if the Pool automatically scales, i.e. enableAutoScale is true.")
  @visibility("read")
  autoScaleRun?: AutoScaleRun;

  @doc("Whether the Pool permits direct communication between Compute Nodes. This imposes restrictions on which Compute Nodes can be assigned to the Pool. Specifying this value can reduce the chance of the requested number of Compute Nodes to be allocated in the Pool.")
  @visibility("read")
  enableInterNodeCommunication?: boolean;

  @doc("The network configuration for the Pool.")
  @visibility("read")
  networkConfiguration?: NetworkConfiguration;

  @doc("A Task specified to run on each Compute Node as it joins the Pool.")
  startTask?: BatchStartTask;

  @doc("""
For Windows Nodes, the Batch service installs the Certificates to the specified Certificate store and location.
For Linux Compute Nodes, the Certificates are stored in a directory inside the Task working directory and an environment variable AZ_BATCH_CERTIFICATES_DIR is supplied to the Task to query for this location.
For Certificates with visibility of 'remoteUser', a 'certs' directory is created in the user's home directory (e.g., /home/{user-name}/certs) and Certificates are placed in that directory.
Warning: This property is deprecated and will be removed after February, 2024. Please use the [Azure KeyVault Extension](https://learn.microsoft.com/azure/batch/batch-certificate-migration-guide) instead.
""")
  @visibility("read")
  certificateReferences?: BatchCertificateReference[];

  @doc("The list of Packages to be installed on each Compute Node in the Pool. Changes to Package references affect all new Nodes joining the Pool, but do not affect Compute Nodes that are already in the Pool until they are rebooted or reimaged. There is a maximum of 10 Package references on any given Pool.")
  @visibility("read")
  applicationPackageReferences?: BatchApplicationPackageReference[];

  @doc("The list of application licenses the Batch service will make available on each Compute Node in the Pool. The list of application licenses must be a subset of available Batch service application licenses. If a license is requested which is not supported, Pool creation will fail.")
  @visibility("read")
  applicationLicenses?: string[];

  @doc("The number of task slots that can be used to run concurrent tasks on a single compute node in the pool. The default value is 1. The maximum value is the smaller of 4 times the number of cores of the vmSize of the pool or 256.")
  @visibility("read")
  taskSlotsPerNode?: int32;

  @doc("How Tasks are distributed across Compute Nodes in a Pool. If not specified, the default is spread.")
  @visibility("read")
  taskSchedulingPolicy?: BatchTaskSchedulingPolicy;

  @doc("The list of user Accounts to be created on each Compute Node in the Pool.")
  @visibility("read")
  userAccounts?: UserAccount[];

  @doc("A list of name-value pairs associated with the Pool as metadata.")
  @visibility("read")
  metadata?: MetadataItem[];

  @doc("Utilization and resource usage statistics for the entire lifetime of the Pool. This property is populated only if the CloudPool was retrieved with an expand clause including the 'stats' attribute; otherwise it is null. The statistics may not be immediately available. The Batch service performs periodic roll-up of statistics. The typical delay is about 30 minutes.")
  @visibility("read")
  stats?: BatchPoolStatistics;

  @doc("A list of file systems to mount on each node in the pool. This supports Azure Files, NFS, CIFS/SMB, and Blobfuse.")
  @visibility("read")
  mountConfiguration?: MountConfiguration[];

  @doc("The identity of the Batch pool, if configured. The list of user identities associated with the Batch pool. The user identity dictionary key references will be ARM resource ids in the form: '/subscriptions/{subscriptionId}/resourceGroups/{resourceGroupName}/providers/Microsoft.ManagedIdentity/userAssignedIdentities/{identityName}'.")
  @visibility("read")
  identity?: BatchPoolIdentity;

  @doc("The desired node communication mode for the pool. If omitted, the default value is Default.")
  targetNodeCommunicationMode?: BatchNodeCommunicationMode;

  @doc("The current state of the pool communication mode.")
  @visibility("read")
  currentNodeCommunicationMode?: BatchNodeCommunicationMode;

  @doc("The upgrade policy for the Pool. Describes an upgrade policy - automatic, manual, or rolling.")
  upgradePolicy?: UpgradePolicy;
}

@doc("Parameters for creating an Azure Batch Pool.")
model BatchPoolCreateContent {
  @doc("A string that uniquely identifies the Pool within the Account. The ID can contain any combination of alphanumeric characters including hyphens and underscores, and cannot contain more than 64 characters. The ID is case-preserving and case-insensitive (that is, you may not have two Pool IDs within an Account that differ only by case).")
  id: string;

  @doc("The display name for the Pool. The display name need not be unique and can contain any Unicode characters up to a maximum length of 1024.")
  displayName?: string;

  @doc("The size of virtual machines in the Pool. All virtual machines in a Pool are the same size. For information about available sizes of virtual machines for Cloud Services Pools (pools created with cloudServiceConfiguration), see Sizes for Cloud Services (https://azure.microsoft.com/documentation/articles/cloud-services-sizes-specs/). Batch supports all Cloud Services VM sizes except ExtraSmall, A1V2 and A2V2. For information about available VM sizes for Pools using Images from the Virtual Machines Marketplace (pools created with virtualMachineConfiguration) see Sizes for Virtual Machines (Linux) (https://azure.microsoft.com/documentation/articles/virtual-machines-linux-sizes/) or Sizes for Virtual Machines (Windows) (https://azure.microsoft.com/documentation/articles/virtual-machines-windows-sizes/). Batch supports all Azure VM sizes except STANDARD_A0 and those with premium storage (STANDARD_GS, STANDARD_DS, and STANDARD_DSV2 series).")
  vmSize: string;

  @doc("The cloud service configuration for the Pool. This property and virtualMachineConfiguration are mutually exclusive and one of the properties must be specified. This property cannot be specified if the Batch Account was created with its poolAllocationMode property set to 'UserSubscription'.")
  cloudServiceConfiguration?: CloudServiceConfiguration;

  @doc("The virtual machine configuration for the Pool. This property and cloudServiceConfiguration are mutually exclusive and one of the properties must be specified.")
  virtualMachineConfiguration?: VirtualMachineConfiguration;

  @doc("The timeout for allocation of Compute Nodes to the Pool. This timeout applies only to manual scaling; it has no effect when enableAutoScale is set to true. The default value is 15 minutes. The minimum value is 5 minutes. If you specify a value less than 5 minutes, the Batch service returns an error; if you are calling the REST API directly, the HTTP status code is 400 (Bad Request).")
  resizeTimeout?: duration;

  @doc("The user-specified tags associated with the pool. The user-defined tags to be associated with the Azure Batch Pool. When specified, these tags are propagated to the backing Azure resources associated with the pool. This property can only be specified when the Batch account was created with the poolAllocationMode property set to 'UserSubscription'.")
  resourceTags?: Record<string>;

  @doc("The desired number of dedicated Compute Nodes in the Pool. This property must not be specified if enableAutoScale is set to true. If enableAutoScale is set to false, then you must set either targetDedicatedNodes, targetLowPriorityNodes, or both.")
  targetDedicatedNodes?: int32;

  @doc("The desired number of Spot/Low-priority Compute Nodes in the Pool. This property must not be specified if enableAutoScale is set to true. If enableAutoScale is set to false, then you must set either targetDedicatedNodes, targetLowPriorityNodes, or both.")
  targetLowPriorityNodes?: int32;

  @doc("Whether the Pool size should automatically adjust over time. If false, at least one of targetDedicatedNodes and targetLowPriorityNodes must be specified. If true, the autoScaleFormula property is required and the Pool automatically resizes according to the formula. The default value is false.")
  enableAutoScale?: boolean;

  @doc("A formula for the desired number of Compute Nodes in the Pool. This property must not be specified if enableAutoScale is set to false. It is required if enableAutoScale is set to true. The formula is checked for validity before the Pool is created. If the formula is not valid, the Batch service rejects the request with detailed error information. For more information about specifying this formula, see 'Automatically scale Compute Nodes in an Azure Batch Pool' (https://azure.microsoft.com/documentation/articles/batch-automatic-scaling/).")
  autoScaleFormula?: string;

  @doc("The time interval at which to automatically adjust the Pool size according to the autoscale formula. The default value is 15 minutes. The minimum and maximum value are 5 minutes and 168 hours respectively. If you specify a value less than 5 minutes or greater than 168 hours, the Batch service returns an error; if you are calling the REST API directly, the HTTP status code is 400 (Bad Request).")
  autoScaleEvaluationInterval?: duration;

  @doc("Whether the Pool permits direct communication between Compute Nodes. Enabling inter-node communication limits the maximum size of the Pool due to deployment restrictions on the Compute Nodes of the Pool. This may result in the Pool not reaching its desired size. The default value is false.")
  enableInterNodeCommunication?: boolean;

  @doc("The network configuration for the Pool.")
  networkConfiguration?: NetworkConfiguration;

  @doc("A Task specified to run on each Compute Node as it joins the Pool. The Task runs when the Compute Node is added to the Pool or when the Compute Node is restarted.")
  startTask?: BatchStartTask;

  @doc("""
For Windows Nodes, the Batch service installs the Certificates to the specified Certificate store and location.
For Linux Compute Nodes, the Certificates are stored in a directory inside the Task working directory and an environment variable AZ_BATCH_CERTIFICATES_DIR is supplied to the Task to query for this location.
For Certificates with visibility of 'remoteUser', a 'certs' directory is created in the user's home directory (e.g., /home/{user-name}/certs) and Certificates are placed in that directory.
Warning: This property is deprecated and will be removed after February, 2024. Please use the [Azure KeyVault Extension](https://learn.microsoft.com/azure/batch/batch-certificate-migration-guide) instead.
""")
  certificateReferences?: BatchCertificateReference[];

  @doc("The list of Packages to be installed on each Compute Node in the Pool. When creating a pool, the package's application ID must be fully qualified (/subscriptions/{subscriptionId}/resourceGroups/{resourceGroupName}/providers/Microsoft.Batch/batchAccounts/{accountName}/applications/{applicationName}). Changes to Package references affect all new Nodes joining the Pool, but do not affect Compute Nodes that are already in the Pool until they are rebooted or reimaged. There is a maximum of 10 Package references on any given Pool.")
  applicationPackageReferences?: BatchApplicationPackageReference[];

  @doc("The list of application licenses the Batch service will make available on each Compute Node in the Pool. The list of application licenses must be a subset of available Batch service application licenses. If a license is requested which is not supported, Pool creation will fail.")
  applicationLicenses?: string[];

  @doc("The number of task slots that can be used to run concurrent tasks on a single compute node in the pool. The default value is 1. The maximum value is the smaller of 4 times the number of cores of the vmSize of the pool or 256.")
  taskSlotsPerNode?: int32;

  @doc("How Tasks are distributed across Compute Nodes in a Pool. If not specified, the default is spread.")
  taskSchedulingPolicy?: BatchTaskSchedulingPolicy;

  @doc("The list of user Accounts to be created on each Compute Node in the Pool.")
  userAccounts?: UserAccount[];

  @doc("A list of name-value pairs associated with the Pool as metadata. The Batch service does not assign any meaning to metadata; it is solely for the use of user code.")
  metadata?: MetadataItem[];

  @doc("Mount storage using specified file system for the entire lifetime of the pool. Mount the storage using Azure fileshare, NFS, CIFS or Blobfuse based file system.")
  mountConfiguration?: MountConfiguration[];

  @doc("The desired node communication mode for the pool. If omitted, the default value is Default.")
  targetNodeCommunicationMode?: BatchNodeCommunicationMode;

  @doc("The upgrade policy for the Pool. Describes an upgrade policy - automatic, manual, or rolling.")
  upgradePolicy?: UpgradePolicy;
}

@doc("Parameters for replacing properties on an Azure Batch Pool.")
model BatchPoolReplaceContent {
  @doc("A Task to run on each Compute Node as it joins the Pool. The Task runs when the Compute Node is added to the Pool or when the Compute Node is restarted. If this element is present, it overwrites any existing StartTask. If omitted, any existing StartTask is removed from the Pool.")
  startTask?: BatchStartTask;

  @doc("""
This list replaces any existing Certificate references configured on the Pool.
If you specify an empty collection, any existing Certificate references are removed from the Pool.
For Windows Nodes, the Batch service installs the Certificates to the specified Certificate store and location.
For Linux Compute Nodes, the Certificates are stored in a directory inside the Task working directory and an environment variable AZ_BATCH_CERTIFICATES_DIR is supplied to the Task to query for this location.
For Certificates with visibility of 'remoteUser', a 'certs' directory is created in the user's home directory (e.g., /home/{user-name}/certs) and Certificates are placed in that directory.
Warning: This property is deprecated and will be removed after February, 2024. Please use the [Azure KeyVault Extension](https://learn.microsoft.com/azure/batch/batch-certificate-migration-guide) instead.
""")
  certificateReferences: BatchCertificateReference[];

  @doc("The list of Application Packages to be installed on each Compute Node in the Pool. The list replaces any existing Application Package references on the Pool. Changes to Application Package references affect all new Compute Nodes joining the Pool, but do not affect Compute Nodes that are already in the Pool until they are rebooted or reimaged. There is a maximum of 10 Application Package references on any given Pool. If omitted, or if you specify an empty collection, any existing Application Packages references are removed from the Pool. A maximum of 10 references may be specified on a given Pool.")
  applicationPackageReferences: BatchApplicationPackageReference[];

  @doc("A list of name-value pairs associated with the Pool as metadata. This list replaces any existing metadata configured on the Pool. If omitted, or if you specify an empty collection, any existing metadata is removed from the Pool.")
  metadata: MetadataItem[];

  @doc("The desired node communication mode for the pool. This setting replaces any existing targetNodeCommunication setting on the Pool. If omitted, the existing setting is default.")
  targetNodeCommunicationMode?: BatchNodeCommunicationMode;
}

@doc("Parameters for updating an Azure Batch Pool.")
model BatchPoolUpdateContent {
  @doc("A Task to run on each Compute Node as it joins the Pool. The Task runs when the Compute Node is added to the Pool or when the Compute Node is restarted. If this element is present, it overwrites any existing StartTask. If omitted, any existing StartTask is left unchanged.")
  startTask?: BatchStartTask;

  @doc("""
If this element is present, it replaces any existing Certificate references configured on the Pool.
If omitted, any existing Certificate references are left unchanged.
For Windows Nodes, the Batch service installs the Certificates to the specified Certificate store and location.
For Linux Compute Nodes, the Certificates are stored in a directory inside the Task working directory and an environment variable AZ_BATCH_CERTIFICATES_DIR is supplied to the Task to query for this location.
For Certificates with visibility of 'remoteUser', a 'certs' directory is created in the user's home directory (e.g., /home/{user-name}/certs) and Certificates are placed in that directory.
Warning: This property is deprecated and will be removed after February, 2024. Please use the [Azure KeyVault Extension](https://learn.microsoft.com/azure/batch/batch-certificate-migration-guide) instead.
""")
  certificateReferences?: BatchCertificateReference[];

  @doc("A list of Packages to be installed on each Compute Node in the Pool. Changes to Package references affect all new Nodes joining the Pool, but do not affect Compute Nodes that are already in the Pool until they are rebooted or reimaged. If this element is present, it replaces any existing Package references. If you specify an empty collection, then all Package references are removed from the Pool. If omitted, any existing Package references are left unchanged.")
  applicationPackageReferences?: BatchApplicationPackageReference[];

  @doc("A list of name-value pairs associated with the Pool as metadata. If this element is present, it replaces any existing metadata configured on the Pool. If you specify an empty collection, any metadata is removed from the Pool. If omitted, any existing metadata is left unchanged.")
  metadata?: MetadataItem[];

  @doc("The desired node communication mode for the pool. If this element is present, it replaces the existing targetNodeCommunicationMode configured on the Pool. If omitted, any existing metadata is left unchanged.")
  targetNodeCommunicationMode?: BatchNodeCommunicationMode;
}

@doc("An error that occurred when resizing a Pool.")
model ResizeError {
  @doc("An identifier for the Pool resize error. Codes are invariant and are intended to be consumed programmatically.")
  code?: string;

  @doc("A message describing the Pool resize error, intended to be suitable for display in a user interface.")
  message?: string;

  @doc("A list of additional error details related to the Pool resize error.")
  values?: NameValuePair[];
}

@doc("The results and errors from an execution of a Pool autoscale formula.")
model AutoScaleRun {
  @doc("The time at which the autoscale formula was last evaluated.")
  timestamp: utcDateTime;

  @doc("The final values of all variables used in the evaluation of the autoscale formula. Each variable value is returned in the form $variable=value, and variables are separated by semicolons.")
  results?: string;

  @doc("Details of the error encountered evaluating the autoscale formula on the Pool, if the evaluation was unsuccessful.")
  error?: AutoScaleRunError;
}

@doc("An error that occurred when executing or evaluating a Pool autoscale formula.")
model AutoScaleRunError {
  @doc("An identifier for the autoscale error. Codes are invariant and are intended to be consumed programmatically.")
  code?: string;

  @doc("A message describing the autoscale error, intended to be suitable for display in a user interface.")
  message?: string;

  @doc("A list of additional error details related to the autoscale error.")
  values?: NameValuePair[];
}

@doc("The identity of the Batch pool, if configured.")
model BatchPoolIdentity {
  @doc("The identity of the Batch pool, if configured. The list of user identities associated with the Batch pool. The user identity dictionary key references will be ARM resource ids in the form: '/subscriptions/{subscriptionId}/resourceGroups/{resourceGroupName}/providers/Microsoft.ManagedIdentity/userAssignedIdentities/{identityName}'.")
  type: BatchPoolIdentityType;

  @doc("The list of user identities associated with the Batch account. The user identity dictionary key references will be ARM resource ids in the form: '/subscriptions/{subscriptionId}/resourceGroups/{resourceGroupName}/providers/Microsoft.ManagedIdentity/userAssignedIdentities/{identityName}'.")
  userAssignedIdentities?: UserAssignedIdentity[];
}

@doc("The user assigned Identity")
model UserAssignedIdentity {
  @doc("The ARM resource id of the user assigned identity.")
  resourceId: string;

  @doc("The client id of the user assigned identity.")
  @visibility("read")
  clientId?: string;

  @doc("The principal id of the user assigned identity.")
  @visibility("read")
  principalId?: string;
}

@doc("The result of listing the Pools in an Account.")
@pagedResult
model BatchPoolListResult {
  @doc("The list of Pools.")
  @items
  value?: BatchPool[];

  #suppress "@azure-tools/typespec-azure-core/casing-style" "The names of Property types must use camelCase"
  @doc("The URL to get the next set of results.")
  @nextLink
  `odata.nextLink`?: string;
}

@doc("Parameters for enabling automatic scaling on an Azure Batch Pool.")
model BatchPoolEnableAutoScaleContent {
  @doc("The formula for the desired number of Compute Nodes in the Pool. The formula is checked for validity before it is applied to the Pool. If the formula is not valid, the Batch service rejects the request with detailed error information. For more information about specifying this formula, see Automatically scale Compute Nodes in an Azure Batch Pool (https://azure.microsoft.com/en-us/documentation/articles/batch-automatic-scaling).")
  autoScaleFormula?: string;

  @doc("The time interval at which to automatically adjust the Pool size according to the autoscale formula. The default value is 15 minutes. The minimum and maximum value are 5 minutes and 168 hours respectively. If you specify a value less than 5 minutes or greater than 168 hours, the Batch service rejects the request with an invalid property value error; if you are calling the REST API directly, the HTTP status code is 400 (Bad Request). If you specify a new interval, then the existing autoscale evaluation schedule will be stopped and a new autoscale evaluation schedule will be started, with its starting time being the time when this request was issued.")
  autoScaleEvaluationInterval?: duration;
}

@doc("Parameters for evaluating an automatic scaling formula on an Azure Batch Pool.")
model BatchPoolEvaluateAutoScaleContent {
  @doc("The formula for the desired number of Compute Nodes in the Pool. The formula is validated and its results calculated, but it is not applied to the Pool. To apply the formula to the Pool, 'Enable automatic scaling on a Pool'. For more information about specifying this formula, see Automatically scale Compute Nodes in an Azure Batch Pool (https://azure.microsoft.com/en-us/documentation/articles/batch-automatic-scaling).")
  autoScaleFormula: string;
}

@doc("Parameters for changing the size of an Azure Batch Pool.")
model BatchPoolResizeContent {
  @doc("The desired number of dedicated Compute Nodes in the Pool.")
  targetDedicatedNodes?: int32;

  @doc("The desired number of Spot/Low-priority Compute Nodes in the Pool.")
  targetLowPriorityNodes?: int32;

  @doc("The timeout for allocation of Nodes to the Pool or removal of Compute Nodes from the Pool. The default value is 15 minutes. The minimum value is 5 minutes. If you specify a value less than 5 minutes, the Batch service returns an error; if you are calling the REST API directly, the HTTP status code is 400 (Bad Request).")
  resizeTimeout?: duration;

  @doc("Determines what to do with a Compute Node and its running task(s) if the Pool size is decreasing. The default value is requeue.")
  nodeDeallocationOption?: BatchNodeDeallocationOption;
}

@doc("Parameters for removing nodes from an Azure Batch Pool.")
model BatchNodeRemoveContent {
  @doc("A list containing the IDs of the Compute Nodes to be removed from the specified Pool. A maximum of 100 nodes may be removed per request.")
  nodeList: string[];

  @doc("The timeout for removal of Compute Nodes to the Pool. The default value is 15 minutes. The minimum value is 5 minutes. If you specify a value less than 5 minutes, the Batch service returns an error; if you are calling the REST API directly, the HTTP status code is 400 (Bad Request).")
  resizeTimeout?: duration;

  @doc("Determines what to do with a Compute Node and its running task(s) after it has been selected for deallocation. The default value is requeue.")
  nodeDeallocationOption?: BatchNodeDeallocationOption;
}

@doc("""
Batch will retry Tasks when a recovery operation is triggered on a Node.
Examples of recovery operations include (but are not limited to) when an
unhealthy Node is rebooted or a Compute Node disappeared due to host failure.
Retries due to recovery operations are independent of and are not counted
against the maxTaskRetryCount. Even if the maxTaskRetryCount is 0, an internal
retry due to a recovery operation may occur. Because of this, all Tasks should
be idempotent. This means Tasks need to tolerate being interrupted and
restarted without causing any corruption or duplicate data. The best practice
for long running Tasks is to use some form of checkpointing.
""")
model BatchTask {
  @doc("A string that uniquely identifies the Task within the Job. The ID can contain any combination of alphanumeric characters including hyphens and underscores, and cannot contain more than 64 characters.")
  @visibility("read")
  id?: string;

  @doc("A display name for the Task. The display name need not be unique and can contain any Unicode characters up to a maximum length of 1024.")
  @visibility("read")
  displayName?: string;

  @doc("The URL of the Task.")
  @visibility("read")
  url?: string;

  @doc("The ETag of the Task. This is an opaque string. You can use it to detect whether the Task has changed between requests. In particular, you can be pass the ETag when updating a Task to specify that your changes should take effect only if nobody else has modified the Task in the meantime.")
  @visibility("read")
  eTag?: string;

  @doc("The last modified time of the Task.")
  @visibility("read")
  lastModified?: utcDateTime;

  @doc("The creation time of the Task.")
  @visibility("read")
  creationTime?: utcDateTime;

  @doc("How the Batch service should respond when the Task completes.")
  @visibility("read")
  exitConditions?: ExitConditions;

  @doc("The current state of the Task.")
  @visibility("read")
  state?: BatchTaskState;

  @doc("The time at which the Task entered its current state.")
  @visibility("read")
  stateTransitionTime?: utcDateTime;

  @doc("The previous state of the Task. This property is not set if the Task is in its initial Active state.")
  @visibility("read")
  previousState?: BatchTaskState;

  @doc("The time at which the Task entered its previous state. This property is not set if the Task is in its initial Active state.")
  @visibility("read")
  previousStateTransitionTime?: utcDateTime;

  @doc("The command line of the Task. For multi-instance Tasks, the command line is executed as the primary Task, after the primary Task and all subtasks have finished executing the coordination command line. The command line does not run under a shell, and therefore cannot take advantage of shell features such as environment variable expansion. If you want to take advantage of such features, you should invoke the shell in the command line, for example using \"cmd /c MyCommand\" in Windows or \"/bin/sh -c MyCommand\" in Linux. If the command line refers to file paths, it should use a relative path (relative to the Task working directory), or use the Batch provided environment variable (https://docs.microsoft.com/en-us/azure/batch/batch-compute-node-environment-variables).")
  @visibility("read")
  commandLine?: string;

  @doc("The settings for the container under which the Task runs. If the Pool that will run this Task has containerConfiguration set, this must be set as well. If the Pool that will run this Task doesn't have containerConfiguration set, this must not be set. When this is specified, all directories recursively below the AZ_BATCH_NODE_ROOT_DIR (the root of Azure Batch directories on the node) are mapped into the container, all Task environment variables are mapped into the container, and the Task command line is executed in the container. Files produced in the container outside of AZ_BATCH_NODE_ROOT_DIR might not be reflected to the host disk, meaning that Batch file APIs will not be able to access those files.")
  @visibility("read")
  containerSettings?: BatchTaskContainerSettings;

  @doc("A list of files that the Batch service will download to the Compute Node before running the command line. For multi-instance Tasks, the resource files will only be downloaded to the Compute Node on which the primary Task is executed. There is a maximum size for the list of resource files.  When the max size is exceeded, the request will fail and the response error code will be RequestEntityTooLarge. If this occurs, the collection of ResourceFiles must be reduced in size. This can be achieved using .zip files, Application Packages, or Docker Containers.")
  @visibility("read")
  resourceFiles?: ResourceFile[];

  @doc("A list of files that the Batch service will upload from the Compute Node after running the command line. For multi-instance Tasks, the files will only be uploaded from the Compute Node on which the primary Task is executed.")
  @visibility("read")
  outputFiles?: OutputFile[];

  @doc("A list of environment variable settings for the Task.")
  @visibility("read")
  environmentSettings?: EnvironmentSetting[];

  @doc("A locality hint that can be used by the Batch service to select a Compute Node on which to start the new Task.")
  @visibility("read")
  affinityInfo?: AffinityInfo;

  @doc("The execution constraints that apply to this Task.")
  constraints?: BatchTaskConstraints;

  @doc("The number of scheduling slots that the Task requires to run. The default is 1. A Task can only be scheduled to run on a compute node if the node has enough free scheduling slots available. For multi-instance Tasks, this must be 1.")
  @visibility("read")
  requiredSlots?: int32;

  @doc("The user identity under which the Task runs. If omitted, the Task runs as a non-administrative user unique to the Task.")
  @visibility("read")
  userIdentity?: UserIdentity;

  @doc("Information about the execution of the Task.")
  @visibility("read")
  executionInfo?: BatchTaskExecutionInfo;

  @doc("Information about the Compute Node on which the Task ran.")
  @visibility("read")
  nodeInfo?: BatchNodeInfo;

  @doc("An object that indicates that the Task is a multi-instance Task, and contains information about how to run the multi-instance Task.")
  @visibility("read")
  multiInstanceSettings?: MultiInstanceSettings;

  @doc("Resource usage statistics for the Task.")
  @visibility("read")
  stats?: BatchTaskStatistics;

  @doc("The Tasks that this Task depends on. This Task will not be scheduled until all Tasks that it depends on have completed successfully. If any of those Tasks fail and exhaust their retry counts, this Task will never be scheduled.")
  @visibility("read")
  dependsOn?: BatchTaskDependencies;

  @doc("A list of Packages that the Batch service will deploy to the Compute Node before running the command line. Application packages are downloaded and deployed to a shared directory, not the Task working directory. Therefore, if a referenced package is already on the Node, and is up to date, then it is not re-downloaded; the existing copy on the Compute Node is used. If a referenced Package cannot be installed, for example because the package has been deleted or because download failed, the Task fails.")
  @visibility("read")
  applicationPackageReferences?: BatchApplicationPackageReference[];

  @doc("The settings for an authentication token that the Task can use to perform Batch service operations. If this property is set, the Batch service provides the Task with an authentication token which can be used to authenticate Batch service operations without requiring an Account access key. The token is provided via the AZ_BATCH_AUTHENTICATION_TOKEN environment variable. The operations that the Task can carry out using the token depend on the settings. For example, a Task can request Job permissions in order to add other Tasks to the Job, or check the status of the Job or of other Tasks under the Job.")
  @visibility("read")
  authenticationTokenSettings?: AuthenticationTokenSettings;
}

@doc("""
Parameters for creating an Azure Batch Task.
""")
model BatchTaskCreateContent {
  @doc("A string that uniquely identifies the Task within the Job. The ID can contain any combination of alphanumeric characters including hyphens and underscores, and cannot contain more than 64 characters. The ID is case-preserving and case-insensitive (that is, you may not have two IDs within a Job that differ only by case).")
  id: string;

  @doc("A display name for the Task. The display name need not be unique and can contain any Unicode characters up to a maximum length of 1024.")
  displayName?: string;

  @doc("How the Batch service should respond when the Task completes.")
  exitConditions?: ExitConditions;

  @doc("The command line of the Task. For multi-instance Tasks, the command line is executed as the primary Task, after the primary Task and all subtasks have finished executing the coordination command line. The command line does not run under a shell, and therefore cannot take advantage of shell features such as environment variable expansion. If you want to take advantage of such features, you should invoke the shell in the command line, for example using \"cmd /c MyCommand\" in Windows or \"/bin/sh -c MyCommand\" in Linux. If the command line refers to file paths, it should use a relative path (relative to the Task working directory), or use the Batch provided environment variable (https://docs.microsoft.com/en-us/azure/batch/batch-compute-node-environment-variables).")
  commandLine: string;

  @doc("The settings for the container under which the Task runs. If the Pool that will run this Task has containerConfiguration set, this must be set as well. If the Pool that will run this Task doesn't have containerConfiguration set, this must not be set. When this is specified, all directories recursively below the AZ_BATCH_NODE_ROOT_DIR (the root of Azure Batch directories on the node) are mapped into the container, all Task environment variables are mapped into the container, and the Task command line is executed in the container. Files produced in the container outside of AZ_BATCH_NODE_ROOT_DIR might not be reflected to the host disk, meaning that Batch file APIs will not be able to access those files.")
  containerSettings?: BatchTaskContainerSettings;

  @doc("A list of files that the Batch service will download to the Compute Node before running the command line. For multi-instance Tasks, the resource files will only be downloaded to the Compute Node on which the primary Task is executed. There is a maximum size for the list of resource files.  When the max size is exceeded, the request will fail and the response error code will be RequestEntityTooLarge. If this occurs, the collection of ResourceFiles must be reduced in size. This can be achieved using .zip files, Application Packages, or Docker Containers.")
  resourceFiles?: ResourceFile[];

  @doc("A list of files that the Batch service will upload from the Compute Node after running the command line. For multi-instance Tasks, the files will only be uploaded from the Compute Node on which the primary Task is executed.")
  outputFiles?: OutputFile[];

  @doc("A list of environment variable settings for the Task.")
  environmentSettings?: EnvironmentSetting[];

  @doc("A locality hint that can be used by the Batch service to select a Compute Node on which to start the new Task.")
  affinityInfo?: AffinityInfo;

  @doc("The execution constraints that apply to this Task. If you do not specify constraints, the maxTaskRetryCount is the maxTaskRetryCount specified for the Job, the maxWallClockTime is infinite, and the retentionTime is 7 days.")
  constraints?: BatchTaskConstraints;

  @doc("The number of scheduling slots that the Task required to run. The default is 1. A Task can only be scheduled to run on a compute node if the node has enough free scheduling slots available. For multi-instance Tasks, this must be 1.")
  requiredSlots?: int32;

  @doc("The user identity under which the Task runs. If omitted, the Task runs as a non-administrative user unique to the Task.")
  userIdentity?: UserIdentity;

  @doc("An object that indicates that the Task is a multi-instance Task, and contains information about how to run the multi-instance Task.")
  multiInstanceSettings?: MultiInstanceSettings;

  @doc("The Tasks that this Task depends on. This Task will not be scheduled until all Tasks that it depends on have completed successfully. If any of those Tasks fail and exhaust their retry counts, this Task will never be scheduled. If the Job does not have usesTaskDependencies set to true, and this element is present, the request fails with error code TaskDependenciesNotSpecifiedOnJob.")
  dependsOn?: BatchTaskDependencies;

  @doc("A list of Packages that the Batch service will deploy to the Compute Node before running the command line. Application packages are downloaded and deployed to a shared directory, not the Task working directory. Therefore, if a referenced package is already on the Node, and is up to date, then it is not re-downloaded; the existing copy on the Compute Node is used. If a referenced Package cannot be installed, for example because the package has been deleted or because download failed, the Task fails.")
  applicationPackageReferences?: BatchApplicationPackageReference[];

  @doc("The settings for an authentication token that the Task can use to perform Batch service operations. If this property is set, the Batch service provides the Task with an authentication token which can be used to authenticate Batch service operations without requiring an Account access key. The token is provided via the AZ_BATCH_AUTHENTICATION_TOKEN environment variable. The operations that the Task can carry out using the token depend on the settings. For example, a Task can request Job permissions in order to add other Tasks to the Job, or check the status of the Job or of other Tasks under the Job.")
  authenticationTokenSettings?: AuthenticationTokenSettings;
}

@doc("Specifies how the Batch service should respond when the Task completes.")
model ExitConditions {
  @doc("A list of individual Task exit codes and how the Batch service should respond to them.")
  exitCodes?: ExitCodeMapping[];

  @doc("A list of Task exit code ranges and how the Batch service should respond to them.")
  exitCodeRanges?: ExitCodeRangeMapping[];

  @doc("How the Batch service should respond if the Task fails to start due to an error.")
  preProcessingError?: ExitOptions;

  @doc("How the Batch service should respond if a file upload error occurs. If the Task exited with an exit code that was specified via exitCodes or exitCodeRanges, and then encountered a file upload error, then the action specified by the exit code takes precedence.")
  fileUploadError?: ExitOptions;

  @doc("How the Batch service should respond if the Task fails with an exit condition not covered by any of the other properties. This value is used if the Task exits with any nonzero exit code not listed in the exitCodes or exitCodeRanges collection, with a pre-processing error if the preProcessingError property is not present, or with a file upload error if the fileUploadError property is not present. If you want non-default behavior on exit code 0, you must list it explicitly using the exitCodes or exitCodeRanges collection.")
  default?: ExitOptions;
}

@doc("""
How the Batch service should respond if a Task exits with a particular exit
code.
""")
model ExitCodeMapping {
  @doc("A process exit code.")
  code: int32;

  @doc("How the Batch service should respond if the Task exits with this exit code.")
  exitOptions: ExitOptions;
}

@doc("Specifies how the Batch service responds to a particular exit condition.")
model ExitOptions {
  @doc("An action to take on the Job containing the Task, if the Task completes with the given exit condition and the Job's onTaskFailed property is 'performExitOptionsJobAction'. The default is none for exit code 0 and terminate for all other exit conditions. If the Job's onTaskFailed property is noaction, then specifying this property returns an error and the add Task request fails with an invalid property value error; if you are calling the REST API directly, the HTTP status code is 400 (Bad Request).")
  jobAction?: BatchJobAction;

  @doc("An action that the Batch service performs on Tasks that depend on this Task. Possible values are 'satisfy' (allowing dependent tasks to progress) and 'block' (dependent tasks continue to wait). Batch does not yet support cancellation of dependent tasks.")
  dependencyAction?: DependencyAction;
}

@doc("""
A range of exit codes and how the Batch service should respond to exit codes
within that range.
""")
model ExitCodeRangeMapping {
  @doc("The first exit code in the range.")
  start: int32;

  @doc("The last exit code in the range.")
  end: int32;

  @doc("How the Batch service should respond if the Task exits with an exit code in the range start to end (inclusive).")
  exitOptions: ExitOptions;
}

@doc("""
A locality hint that can be used by the Batch service to select a Compute Node
on which to start a Task.
""")
model AffinityInfo {
  @doc("An opaque string representing the location of a Compute Node or a Task that has run previously. You can pass the affinityId of a Node to indicate that this Task needs to run on that Compute Node. Note that this is just a soft affinity. If the target Compute Node is busy or unavailable at the time the Task is scheduled, then the Task will be scheduled elsewhere.")
  affinityId: string;
}

@doc("Information about the execution of a Task.")
model BatchTaskExecutionInfo {
  @doc("The time at which the Task started running. 'Running' corresponds to the running state, so if the Task specifies resource files or Packages, then the start time reflects the time at which the Task started downloading or deploying these. If the Task has been restarted or retried, this is the most recent time at which the Task started running. This property is present only for Tasks that are in the running or completed state.")
  startTime?: utcDateTime;

  @doc("The time at which the Task completed. This property is set only if the Task is in the Completed state.")
  endTime?: utcDateTime;

  @doc("The exit code of the program specified on the Task command line. This property is set only if the Task is in the completed state. In general, the exit code for a process reflects the specific convention implemented by the application developer for that process. If you use the exit code value to make decisions in your code, be sure that you know the exit code convention used by the application process. However, if the Batch service terminates the Task (due to timeout, or user termination via the API) you may see an operating system-defined exit code.")
  exitCode?: int32;

  @doc("Information about the container under which the Task is executing. This property is set only if the Task runs in a container context.")
  containerInfo?: BatchTaskContainerExecutionInfo;

  @doc("Information describing the Task failure, if any. This property is set only if the Task is in the completed state and encountered a failure.")
  failureInfo?: BatchTaskFailureInfo;

  @doc("The number of times the Task has been retried by the Batch service. Task application failures (non-zero exit code) are retried, pre-processing errors (the Task could not be run) and file upload errors are not retried. The Batch service will retry the Task up to the limit specified by the constraints.")
  retryCount: int32;

  @doc("The most recent time at which a retry of the Task started running. This element is present only if the Task was retried (i.e. retryCount is nonzero). If present, this is typically the same as startTime, but may be different if the Task has been restarted for reasons other than retry; for example, if the Compute Node was rebooted during a retry, then the startTime is updated but the lastRetryTime is not.")
  lastRetryTime?: utcDateTime;

  @doc("The number of times the Task has been requeued by the Batch service as the result of a user request. When the user removes Compute Nodes from a Pool (by resizing/shrinking the pool) or when the Job is being disabled, the user can specify that running Tasks on the Compute Nodes be requeued for execution. This count tracks how many times the Task has been requeued for these reasons.")
  requeueCount: int32;

  @doc("The most recent time at which the Task has been requeued by the Batch service as the result of a user request. This property is set only if the requeueCount is nonzero.")
  lastRequeueTime?: utcDateTime;

  @doc("The result of the Task execution. If the value is 'failed', then the details of the failure can be found in the failureInfo property.")
  result?: BatchTaskExecutionResult;
}

@doc("Information about the Compute Node on which a Task ran.")
model BatchNodeInfo {
  @doc("An identifier for the Node on which the Task ran, which can be passed when adding a Task to request that the Task be scheduled on this Compute Node.")
  affinityId?: string;

  @doc("The URL of the Compute Node on which the Task ran.")
  nodeUrl?: string;

  @doc("The ID of the Pool on which the Task ran.")
  poolId?: string;

  @doc("The ID of the Compute Node on which the Task ran.")
  nodeId?: string;

  @doc("The root directory of the Task on the Compute Node.")
  taskRootDirectory?: string;

  @doc("The URL to the root directory of the Task on the Compute Node.")
  taskRootDirectoryUrl?: string;
}

@doc("""
Multi-instance Tasks are commonly used to support MPI Tasks. In the MPI case,
if any of the subtasks fail (for example due to exiting with a non-zero exit
code) the entire multi-instance Task fails. The multi-instance Task is then
terminated and retried, up to its retry limit.
""")
model MultiInstanceSettings {
  @doc("The number of Compute Nodes required by the Task. If omitted, the default is 1.")
  numberOfInstances?: int32;

  @doc("The command line to run on all the Compute Nodes to enable them to coordinate when the primary runs the main Task command. A typical coordination command line launches a background service and verifies that the service is ready to process inter-node messages.")
  coordinationCommandLine: string;

  @doc("A list of files that the Batch service will download before running the coordination command line. The difference between common resource files and Task resource files is that common resource files are downloaded for all subtasks including the primary, whereas Task resource files are downloaded only for the primary. Also note that these resource files are not downloaded to the Task working directory, but instead are downloaded to the Task root directory (one directory above the working directory).  There is a maximum size for the list of resource files.  When the max size is exceeded, the request will fail and the response error code will be RequestEntityTooLarge. If this occurs, the collection of ResourceFiles must be reduced in size. This can be achieved using .zip files, Application Packages, or Docker Containers.")
  commonResourceFiles?: ResourceFile[];
}

#suppress "@azure-tools/typespec-azure-core/casing-style" "The names of Property types must use camelCase"
@doc("Resource usage statistics for a Task.")
model BatchTaskStatistics {
  @doc("The URL of the statistics.")
  url: string;

  @doc("The start time of the time range covered by the statistics.")
  startTime: utcDateTime;

  @doc("The time at which the statistics were last updated. All statistics are limited to the range between startTime and lastUpdateTime.")
  lastUpdateTime: utcDateTime;

  @doc("The total user mode CPU time (summed across all cores and all Compute Nodes) consumed by the Task.")
  @clientName("userCpuTime")
  userCPUTime: duration;

  @doc("The total kernel mode CPU time (summed across all cores and all Compute Nodes) consumed by the Task.")
  @clientName("kernelCpuTime")
  kernelCPUTime: duration;

  @doc("The total wall clock time of the Task. The wall clock time is the elapsed time from when the Task started running on a Compute Node to when it finished (or to the last time the statistics were updated, if the Task had not finished by then). If the Task was retried, this includes the wall clock time of all the Task retries.")
  wallClockTime: duration;

  @doc("The total number of disk read operations made by the Task.")
  readIOps: int32;

  @doc("The total number of disk write operations made by the Task.")
  writeIOps: int32;

  @doc("The total gibibytes read from disk by the Task.")
  readIOGiB: float32;

  @doc("The total gibibytes written to disk by the Task.")
  writeIOGiB: float32;

  @doc("The total wait time of the Task. The wait time for a Task is defined as the elapsed time between the creation of the Task and the start of Task execution. (If the Task is retried due to failures, the wait time is the time to the most recent Task execution.).")
  waitTime: duration;
}

@doc("""
Specifies any dependencies of a Task. Any Task that is explicitly specified or
within a dependency range must complete before the dependant Task will be
scheduled.
""")
model BatchTaskDependencies {
  @doc("The list of Task IDs that this Task depends on. All Tasks in this list must complete successfully before the dependent Task can be scheduled. The taskIds collection is limited to 64000 characters total (i.e. the combined length of all Task IDs). If the taskIds collection exceeds the maximum length, the Add Task request fails with error code TaskDependencyListTooLong. In this case consider using Task ID ranges instead.")
  taskIds?: string[];

  @doc("The list of Task ID ranges that this Task depends on. All Tasks in all ranges must complete successfully before the dependent Task can be scheduled.")
  taskIdRanges?: BatchTaskIdRange[];
}

@doc("""
The start and end of the range are inclusive. For example, if a range has start
9 and end 12, then it represents Tasks '9', '10', '11' and '12'.
""")
model BatchTaskIdRange {
  @doc("The first Task ID in the range.")
  start: int32;

  @doc("The last Task ID in the range.")
  end: int32;
}

@doc("The result of listing the Tasks in a Job.")
@pagedResult
model BatchTaskListResult {
  @doc("The list of Tasks.")
  @items
  value?: BatchTask[];

  #suppress "@azure-tools/typespec-azure-core/casing-style" "The names of Property types must use camelCase"
  @doc("The URL to get the next set of results.")
  @nextLink
  `odata.nextLink`?: string;
}

@doc("A collection of Azure Batch Tasks to add.")
model BatchTaskGroup {
  @doc("The collection of Tasks to add. The maximum count of Tasks is 100. The total serialized size of this collection must be less than 1MB. If it is greater than 1MB (for example if each Task has 100's of resource files or environment variables), the request will fail with code 'RequestBodyTooLarge' and should be retried again with fewer Tasks.")
  value: BatchTaskCreateContent[];
}

@doc("The result of adding a collection of Tasks to a Job.")
model BatchTaskAddCollectionResult {
  @doc("The results of the add Task collection operation.")
  value?: BatchTaskAddResult[];
}

@doc("Result for a single Task added as part of an add Task collection operation.")
model BatchTaskAddResult {
  @doc("The status of the add Task request.")
  status: BatchTaskAddStatus;

  @doc("The ID of the Task for which this is the result.")
  taskId: string;

  @doc("The ETag of the Task, if the Task was successfully added. You can use this to detect whether the Task has changed between requests. In particular, you can be pass the ETag with an Update Task request to specify that your changes should take effect only if nobody else has modified the Job in the meantime.")
  eTag?: string;

  @doc("The last modified time of the Task.")
  lastModified?: utcDateTime;

  @doc("The URL of the Task, if the Task was successfully added.")
  location?: string;

  @doc("The error encountered while attempting to add the Task.")
  error?: BatchError;
}

@doc("The result of listing the subtasks of a Task.")
@pagedResult
model BatchTaskListSubtasksResult {
  @doc("The list of subtasks.")
  @items
  value?: BatchSubtask[];

  #suppress "@azure-tools/typespec-azure-core/casing-style" "The names of Property types must use camelCase"
  @doc("The URL to get the next set of results.")
  @nextLink
  `odata.nextLink`?: string;
}

@doc("Information about an Azure Batch subtask.")
model BatchSubtask {
  @doc("The ID of the subtask.")
  id?: int32;

  @doc("Information about the Compute Node on which the subtask ran.")
  nodeInfo?: BatchNodeInfo;

  @doc("The time at which the subtask started running. If the subtask has been restarted or retried, this is the most recent time at which the subtask started running.")
  startTime?: utcDateTime;

  @doc("The time at which the subtask completed. This property is set only if the subtask is in the Completed state.")
  endTime?: utcDateTime;

  @doc("The exit code of the program specified on the subtask command line. This property is set only if the subtask is in the completed state. In general, the exit code for a process reflects the specific convention implemented by the application developer for that process. If you use the exit code value to make decisions in your code, be sure that you know the exit code convention used by the application process. However, if the Batch service terminates the subtask (due to timeout, or user termination via the API) you may see an operating system-defined exit code.")
  exitCode?: int32;

  @doc("Information about the container under which the Task is executing. This property is set only if the Task runs in a container context.")
  containerInfo?: BatchTaskContainerExecutionInfo;

  @doc("Information describing the Task failure, if any. This property is set only if the Task is in the completed state and encountered a failure.")
  failureInfo?: BatchTaskFailureInfo;

  @doc("The current state of the subtask.")
  state?: BatchSubtaskState;

  @doc("The time at which the subtask entered its current state.")
  stateTransitionTime?: utcDateTime;

  @doc("The previous state of the subtask. This property is not set if the subtask is in its initial running state.")
  previousState?: BatchSubtaskState;

  @doc("The time at which the subtask entered its previous state. This property is not set if the subtask is in its initial running state.")
  previousStateTransitionTime?: utcDateTime;

  @doc("The result of the Task execution. If the value is 'failed', then the details of the failure can be found in the failureInfo property.")
  result?: BatchTaskExecutionResult;
}

@doc("Describes an upgrade policy - automatic, manual, or rolling.")
model UpgradePolicy {
  @doc("Specifies the mode of an upgrade to virtual machines in the scale set.<br /><br /> Possible values are:<br /><br /> **Manual** - You  control the application of updates to virtual machines in the scale set. You do this by using the manualUpgrade action.<br /><br /> **Automatic** - All virtual machines in the scale set are automatically updated at the same time.<br /><br /> **Rolling** - Scale set performs updates in batches with an optional pause time in between.")
  mode: UpgradeMode;

  @doc("Configuration parameters used for performing automatic OS Upgrade. The configuration parameters used for performing automatic OS upgrade.")
  @clientName("automaticOSUpgradePolicy")
  automaticOsUpgradePolicy?: AutomaticOsUpgradePolicy;

  @doc("The configuration parameters used while performing a rolling upgrade. This property is only supported on Pools with the virtualMachineConfiguration property.")
  rollingUpgradePolicy?: RollingUpgradePolicy;
}

@doc("The configuration parameters used for performing automatic OS upgrade.")
model AutomaticOsUpgradePolicy {
  @doc("Whether OS image rollback feature should be disabled.")
  disableAutomaticRollback?: boolean;

  @doc("Indicates whether OS upgrades should automatically be applied to scale set instances in a rolling fashion when a newer version of the OS image becomes available. <br /><br /> If this is set to true for Windows based pools, [WindowsConfiguration.enableAutomaticUpdates](https://learn.microsoft.com/en-us/rest/api/batchservice/pool/add?tabs=HTTP#windowsconfiguration) cannot be set to true.")
  @clientName("enableAutomaticOSUpgrade")
  enableAutomaticOsUpgrade?: boolean;

  @doc("Indicates whether rolling upgrade policy should be used during Auto OS Upgrade. Auto OS Upgrade will fallback to the default policy if no policy is defined on the VMSS.")
  useRollingUpgradePolicy?: boolean;

  @doc("Defer OS upgrades on the TVMs if they are running tasks.")
  osRollingUpgradeDeferral?: boolean;
}

@doc("The configuration parameters used while performing a rolling upgrade.")
model RollingUpgradePolicy {
  @doc("Allow VMSS to ignore AZ boundaries when constructing upgrade batches. Take into consideration the Update Domain and maxBatchInstancePercent to determine the batch size. This field is able to be set to true or false only when using NodePlacementConfiguration as Zonal.")
  enableCrossZoneUpgrade?: boolean;

  @doc("The maximum percent of total virtual machine instances that will be upgraded simultaneously by the rolling upgrade in one batch. As this is a maximum, unhealthy instances in previous or future batches can cause the percentage of instances in a batch to decrease to ensure higher reliability. The value of this field should be between 5 and 100, inclusive. If both maxBatchInstancePercent and maxUnhealthyInstancePercent are assigned with value, the value of maxBatchInstancePercent should not be more than maxUnhealthyInstancePercent.")
  maxBatchInstancePercent?: int32;

  @doc("The maximum percentage of the total virtual machine instances in the scale set that can be simultaneously unhealthy, either as a result of being upgraded, or by being found in an unhealthy state by the virtual machine health checks before the rolling upgrade aborts. This constraint will be checked prior to starting any batch. The value of this field should be between 5 and 100, inclusive. If both maxBatchInstancePercent and maxUnhealthyInstancePercent are assigned with value, the value of maxBatchInstancePercent should not be more than maxUnhealthyInstancePercent.")
  maxUnhealthyInstancePercent?: int32;

  @doc("The maximum percentage of upgraded virtual machine instances that can be found to be in an unhealthy state. This check will happen after each batch is upgraded. If this percentage is ever exceeded, the rolling update aborts. The value of this field should be between 0 and 100, inclusive.")
  maxUnhealthyUpgradedInstancePercent?: int32;

  @doc("The wait time between completing the update for all virtual machines in one batch and starting the next batch. The time duration should be specified in ISO 8601 format..")
  pauseTimeBetweenBatches?: duration;

  @doc("Upgrade all unhealthy instances in a scale set before any healthy instances.")
  prioritizeUnhealthyInstances?: boolean;

  @doc("Rollback failed instances to previous model if the Rolling Upgrade policy is violated.")
  rollbackFailedInstancesOnPolicyBreach?: boolean;
}

@doc("Parameters for creating a user account for RDP or SSH access on an Azure Batch Compute Node.")
model BatchNodeUserCreateContent {
  @doc("The user name of the Account.")
  name: string;

  @doc("Whether the Account should be an administrator on the Compute Node. The default value is false.")
  isAdmin?: boolean;

  @doc("The time at which the Account should expire. If omitted, the default is 1 day from the current time. For Linux Compute Nodes, the expiryTime has a precision up to a day.")
  expiryTime?: utcDateTime;

  @doc("The password of the Account. The password is required for Windows Compute Nodes (those created with 'cloudServiceConfiguration', or created with 'virtualMachineConfiguration' using a Windows Image reference). For Linux Compute Nodes, the password can optionally be specified along with the sshPublicKey property.")
  password?: string;

  @doc("The SSH public key that can be used for remote login to the Compute Node. The public key should be compatible with OpenSSH encoding and should be base 64 encoded. This property can be specified only for Linux Compute Nodes. If this is specified for a Windows Compute Node, then the Batch service rejects the request; if you are calling the REST API directly, the HTTP status code is 400 (Bad Request).")
  sshPublicKey?: string;
}

@doc("Parameters for updating a user account for RDP or SSH access on an Azure Batch Compute Node.")
model BatchNodeUserUpdateContent {
  @doc("The password of the Account. The password is required for Windows Compute Nodes (those created with 'cloudServiceConfiguration', or created with 'virtualMachineConfiguration' using a Windows Image reference). For Linux Compute Nodes, the password can optionally be specified along with the sshPublicKey property. If omitted, any existing password is removed.")
  password?: string;

  @doc("The time at which the Account should expire. If omitted, the default is 1 day from the current time. For Linux Compute Nodes, the expiryTime has a precision up to a day.")
  expiryTime?: utcDateTime;

  @doc("The SSH public key that can be used for remote login to the Compute Node. The public key should be compatible with OpenSSH encoding and should be base 64 encoded. This property can be specified only for Linux Compute Nodes. If this is specified for a Windows Compute Node, then the Batch service rejects the request; if you are calling the REST API directly, the HTTP status code is 400 (Bad Request). If omitted, any existing SSH public key is removed.")
  sshPublicKey?: string;
}

@doc("A Compute Node in the Batch service.")
model BatchNode {
  @doc("The ID of the Compute Node. Every Compute Node that is added to a Pool is assigned a unique ID. Whenever a Compute Node is removed from a Pool, all of its local files are deleted, and the ID is reclaimed and could be reused for new Compute Nodes.")
  id?: string;

  @doc("The URL of the Compute Node.")
  url?: string;

  @doc("The current state of the Compute Node. The Spot/Low-priority Compute Node has been preempted. Tasks which were running on the Compute Node when it was preempted will be rescheduled when another Compute Node becomes available.")
  state?: BatchNodeState;

  @doc("Whether the Compute Node is available for Task scheduling.")
  schedulingState?: SchedulingState;

  @doc("The time at which the Compute Node entered its current state.")
  stateTransitionTime?: utcDateTime;

  @doc("The last time at which the Compute Node was started. This property may not be present if the Compute Node state is unusable.")
  lastBootTime?: utcDateTime;

  @doc("The time at which this Compute Node was allocated to the Pool. This is the time when the Compute Node was initially allocated and doesn't change once set. It is not updated when the Compute Node is service healed or preempted.")
  allocationTime?: utcDateTime;

  @doc("The IP address that other Nodes can use to communicate with this Compute Node. Every Compute Node that is added to a Pool is assigned a unique IP address. Whenever a Compute Node is removed from a Pool, all of its local files are deleted, and the IP address is reclaimed and could be reused for new Compute Nodes.")
  ipAddress?: string;

  @doc("An identifier which can be passed when adding a Task to request that the Task be scheduled on this Compute Node. Note that this is just a soft affinity. If the target Compute Node is busy or unavailable at the time the Task is scheduled, then the Task will be scheduled elsewhere.")
  affinityId?: string;

  @doc("The size of the virtual machine hosting the Compute Node. For information about available sizes of virtual machines in Pools, see Choose a VM size for Compute Nodes in an Azure Batch Pool (https://docs.microsoft.com/azure/batch/batch-pool-vm-sizes).")
  vmSize?: string;

  @doc("The total number of Job Tasks completed on the Compute Node. This includes Job Manager Tasks and normal Tasks, but not Job Preparation, Job Release or Start Tasks.")
  totalTasksRun?: int32;

  @doc("The total number of currently running Job Tasks on the Compute Node. This includes Job Manager Tasks and normal Tasks, but not Job Preparation, Job Release or Start Tasks.")
  runningTasksCount?: int32;

  @doc("The total number of scheduling slots used by currently running Job Tasks on the Compute Node. This includes Job Manager Tasks and normal Tasks, but not Job Preparation, Job Release or Start Tasks.")
  runningTaskSlotsCount?: int32;

  @doc("The total number of Job Tasks which completed successfully (with exitCode 0) on the Compute Node. This includes Job Manager Tasks and normal Tasks, but not Job Preparation, Job Release or Start Tasks.")
  totalTasksSucceeded?: int32;

  @doc("A list of Tasks whose state has recently changed. This property is present only if at least one Task has run on this Compute Node since it was assigned to the Pool.")
  recentTasks?: BatchTaskInfo[];

  @doc("The Task specified to run on the Compute Node as it joins the Pool.")
  startTask?: BatchStartTask;

  @doc("Runtime information about the execution of the StartTask on the Compute Node.")
  startTaskInfo?: BatchStartTaskInfo;

  @doc("""
For Windows Nodes, the Batch service installs the Certificates to the specified Certificate store and location.
For Linux Compute Nodes, the Certificates are stored in a directory inside the Task working directory and an environment variable AZ_BATCH_CERTIFICATES_DIR is supplied to the Task to query for this location.
For Certificates with visibility of 'remoteUser', a 'certs' directory is created in the user's home directory (e.g., /home/{user-name}/certs) and Certificates are placed in that directory.
Warning: This property is deprecated and will be removed after February, 2024. Please use the [Azure KeyVault Extension](https://learn.microsoft.com/azure/batch/batch-certificate-migration-guide) instead.
""")
  certificateReferences?: BatchCertificateReference[];

  @doc("The list of errors that are currently being encountered by the Compute Node.")
  errors?: BatchNodeError[];

  @doc("Whether this Compute Node is a dedicated Compute Node. If false, the Compute Node is a Spot/Low-priority Compute Node.")
  isDedicated?: boolean;

  @doc("The endpoint configuration for the Compute Node.")
  endpointConfiguration?: BatchNodeEndpointConfiguration;

  @doc("Information about the Compute Node agent version and the time the Compute Node upgraded to a new version.")
  nodeAgentInfo?: BatchNodeAgentInfo;

  @doc("Info about the current state of the virtual machine.")
  virtualMachineInfo?: VirtualMachineInfo;
}

@doc("Information about a Task running on a Compute Node.")
model BatchTaskInfo {
  @doc("The URL of the Task.")
  taskUrl?: string;

  @doc("The ID of the Job to which the Task belongs.")
  jobId?: string;

  @doc("The ID of the Task.")
  taskId?: string;

  @doc("The ID of the subtask if the Task is a multi-instance Task.")
  subtaskId?: int32;

  @doc("The current state of the Task.")
  taskState: BatchTaskState;

  @doc("Information about the execution of the Task.")
  executionInfo?: BatchTaskExecutionInfo;
}

@doc("Information about a StartTask running on a Compute Node.")
model BatchStartTaskInfo {
  @doc("The state of the StartTask on the Compute Node.")
  state: BatchStartTaskState;

  @doc("The time at which the StartTask started running. This value is reset every time the Task is restarted or retried (that is, this is the most recent time at which the StartTask started running).")
  startTime: utcDateTime;

  @doc("The time at which the StartTask stopped running. This is the end time of the most recent run of the StartTask, if that run has completed (even if that run failed and a retry is pending). This element is not present if the StartTask is currently running.")
  endTime?: utcDateTime;

  @doc("The exit code of the program specified on the StartTask command line. This property is set only if the StartTask is in the completed state. In general, the exit code for a process reflects the specific convention implemented by the application developer for that process. If you use the exit code value to make decisions in your code, be sure that you know the exit code convention used by the application process. However, if the Batch service terminates the StartTask (due to timeout, or user termination via the API) you may see an operating system-defined exit code.")
  exitCode?: int32;

  @doc("Information about the container under which the Task is executing. This property is set only if the Task runs in a container context.")
  containerInfo?: BatchTaskContainerExecutionInfo;

  @doc("Information describing the Task failure, if any. This property is set only if the Task is in the completed state and encountered a failure.")
  failureInfo?: BatchTaskFailureInfo;

  @doc("The number of times the Task has been retried by the Batch service. Task application failures (non-zero exit code) are retried, pre-processing errors (the Task could not be run) and file upload errors are not retried. The Batch service will retry the Task up to the limit specified by the constraints.")
  retryCount: int32;

  @doc("The most recent time at which a retry of the Task started running. This element is present only if the Task was retried (i.e. retryCount is nonzero). If present, this is typically the same as startTime, but may be different if the Task has been restarted for reasons other than retry; for example, if the Compute Node was rebooted during a retry, then the startTime is updated but the lastRetryTime is not.")
  lastRetryTime?: utcDateTime;

  @doc("The result of the Task execution. If the value is 'failed', then the details of the failure can be found in the failureInfo property.")
  result?: BatchTaskExecutionResult;
}

@doc("An error encountered by a Compute Node.")
model BatchNodeError {
  @doc("An identifier for the Compute Node error. Codes are invariant and are intended to be consumed programmatically.")
  code?: string;

  @doc("A message describing the Compute Node error, intended to be suitable for display in a user interface.")
  message?: string;

  @doc("The list of additional error details related to the Compute Node error.")
  errorDetails?: NameValuePair[];
}

@doc("The endpoint configuration for the Compute Node.")
model BatchNodeEndpointConfiguration {
  @doc("The list of inbound endpoints that are accessible on the Compute Node.")
  inboundEndpoints: InboundEndpoint[];
}

#suppress "@azure-tools/typespec-azure-core/casing-style" "The names of Property types must use camelCase"
@doc("An inbound endpoint on a Compute Node.")
model InboundEndpoint {
  @doc("The name of the endpoint.")
  name: string;

  @doc("The protocol of the endpoint.")
  protocol: InboundEndpointProtocol;

  @doc("The public IP address of the Compute Node.")
  @clientName("publicIpAddress")
  publicIPAddress: string;

  @doc("The public fully qualified domain name for the Compute Node.")
  publicFQDN: string;

  @doc("The public port number of the endpoint.")
  frontendPort: int32;

  @doc("The backend port number of the endpoint.")
  backendPort: int32;
}

@doc("""
The Batch Compute Node agent is a program that runs on each Compute Node in the
Pool and provides Batch capability on the Compute Node.
""")
model BatchNodeAgentInfo {
  @doc("The version of the Batch Compute Node agent running on the Compute Node. This version number can be checked against the Compute Node agent release notes located at https://github.com/Azure/Batch/blob/master/changelogs/nodeagent/CHANGELOG.md.")
  version: string;

  @doc("The time when the Compute Node agent was updated on the Compute Node. This is the most recent time that the Compute Node agent was updated to a new version.")
  lastUpdateTime: utcDateTime;
}

@doc("Info about the current state of the virtual machine.")
model VirtualMachineInfo {
  @doc("The reference to the Azure Virtual Machine's Marketplace Image.")
  imageReference?: ImageReference;

  @doc("The resource ID of the Compute Node's current Virtual Machine Scale Set VM. Only defined if the Batch Account was created with its poolAllocationMode property set to 'UserSubscription'.")
  scaleSetVmResourceId?: string;
}

@doc("Parameters for rebooting an Azure Batch Compute Node.")
model BatchNodeRebootContent {
  @doc("When to reboot the Compute Node and what to do with currently running Tasks. The default value is requeue.")
  nodeRebootOption?: BatchNodeRebootOption;
}

@doc("Parameters for reimaging an Azure Batch Compute Node.")
model BatchNodeReimageContent {
  @doc("When to reimage the Compute Node and what to do with currently running Tasks. The default value is requeue.")
  nodeReimageOption?: BatchNodeReimageOption;
}

@doc("Parameters for disabling scheduling on an Azure Batch Compute Node.")
model BatchNodeDisableSchedulingContent {
  @doc("What to do with currently running Tasks when disabling Task scheduling on the Compute Node. The default value is requeue.")
  nodeDisableSchedulingOption?: BatchNodeDisableSchedulingOption;
}

#suppress "@azure-tools/typespec-azure-core/casing-style" "The names of Property types must use camelCase"
@doc("The remote login settings for a Compute Node.")
model BatchNodeRemoteLoginSettings {
  @doc("The IP address used for remote login to the Compute Node.")
  @clientName("remoteLoginIpAddress")
  remoteLoginIPAddress: string;

  @doc("The port used for remote login to the Compute Node.")
  remoteLoginPort: int32;
}

@doc("The Azure Batch service log files upload parameters for a Compute Node.")
model UploadBatchServiceLogsContent {
  @doc("The URL of the container within Azure Blob Storage to which to upload the Batch Service log file(s). If a user assigned managed identity is not being used, the URL must include a Shared Access Signature (SAS) granting write permissions to the container. The SAS duration must allow enough time for the upload to finish. The start time for SAS is optional and recommended to not be specified.")
  containerUrl: string;

  @doc("The start of the time range from which to upload Batch Service log file(s). Any log file containing a log message in the time range will be uploaded. This means that the operation might retrieve more logs than have been requested since the entire log file is always uploaded, but the operation should not retrieve fewer logs than have been requested.")
  startTime: utcDateTime;

  @doc("The end of the time range from which to upload Batch Service log file(s). Any log file containing a log message in the time range will be uploaded. This means that the operation might retrieve more logs than have been requested since the entire log file is always uploaded, but the operation should not retrieve fewer logs than have been requested. If omitted, the default is to upload all logs available after the startTime.")
  endTime?: utcDateTime;

  @doc("The reference to the user assigned identity to use to access Azure Blob Storage specified by containerUrl. The identity must have write access to the Azure Blob Storage container.")
  identityReference?: BatchNodeIdentityReference;
}

@doc("The result of uploading Batch service log files from a specific Compute Node.")
model UploadBatchServiceLogsResult {
  @doc("The virtual directory within Azure Blob Storage container to which the Batch Service log file(s) will be uploaded. The virtual directory name is part of the blob name for each log file uploaded, and it is built based poolId, nodeId and a unique identifier.")
  virtualDirectoryName: string;

  @doc("The number of log files which will be uploaded.")
  numberOfFilesUploaded: int32;
}

@doc("The result of listing the Compute Nodes in a Pool.")
@pagedResult
model BatchNodeListResult {
  @doc("The list of Compute Nodes.")
  @items
  value?: BatchNode[];

  #suppress "@azure-tools/typespec-azure-core/casing-style" "The names of Property types must use camelCase"
  @doc("The URL to get the next set of results.")
  @nextLink
  `odata.nextLink`?: string;
}

#suppress "@azure-tools/typespec-azure-core/casing-style"
@doc("The configuration for virtual machine extension instance view.")
model BatchNodeVMExtension {
  @doc("The provisioning state of the virtual machine extension.")
  provisioningState?: string;

  @doc("The virtual machine extension.")
  vmExtension?: VMExtension;

  @doc("The vm extension instance view.")
  instanceView?: VMExtensionInstanceView;
}

#suppress "@azure-tools/typespec-azure-core/casing-style" "The names of Property types must use camelCase"
@doc("The vm extension instance view.")
model VMExtensionInstanceView {
  @doc("The name of the vm extension instance view.")
  name?: string;

  @doc("The resource status information.")
  statuses?: InstanceViewStatus[];

  @doc("The resource status information.")
  subStatuses?: InstanceViewStatus[];
}

@doc("The instance view status.")
model InstanceViewStatus {
  @doc("The status code.")
  code?: string;

  @doc("The localized label for the status.")
  displayStatus?: string;

  @doc("Level code.")
  level?: StatusLevelTypes;

  @doc("The detailed status message.")
  message?: string;

  @doc("The time of the status.")
  time?: utcDateTime;
}

#suppress "@azure-tools/typespec-azure-core/casing-style" "The names of Model types must use camelCase"
@doc("The result of listing the Compute Node extensions in a Node.")
@pagedResult
model BatchNodeVMExtensionListResult {
  @doc("The list of Compute Node extensions.")
  @items
  value?: BatchNodeVMExtension[];

  @doc("The URL to get the next set of results.")
  @nextLink
  `odata.nextLink`?: string;
}<|MERGE_RESOLUTION|>--- conflicted
+++ resolved
@@ -457,17 +457,10 @@
   string,
 
   @doc("Batch pool has user assigned identities with it.")
-<<<<<<< HEAD
   UserAssigned: "UserAssigned",
 
   @doc("Batch pool has no identity associated with it. Setting `None` in update pool will remove existing identities.")
   None: "None",
-=======
-  "UserAssigned",
-
-  @doc("Batch pool has no identity associated with it. Setting `None` in update pool will remove existing identities.")
-  "None",
->>>>>>> f56fd0ca
 }
 
 @doc("BatchNodeDeallocationOption enums")
@@ -693,7 +686,6 @@
   string,
 
   @doc("Error")
-<<<<<<< HEAD
   Error: "Error",
 
   @doc("Info")
@@ -701,15 +693,6 @@
 
   @doc("Warning")
   Warning: "Warning",
-=======
-  "Error",
-
-  @doc("Info")
-  "Info",
-
-  @doc("Warning")
-  "Warning",
->>>>>>> f56fd0ca
 }
 
 @doc("Specifies the SecurityType of the virtual machine. It has to be set to any specified value to enable UefiSettings.")
@@ -717,11 +700,7 @@
   string,
 
   @doc("Trusted launch protects against advanced and persistent attack techniques.")
-<<<<<<< HEAD
-  trustedLaunch: "trustedLaunch",
-=======
   "trustedLaunch",
->>>>>>> f56fd0ca
 }
 
 @doc("The result of listing the applications available in an Account.")

import "./common.tsp";
import "./main.tsp";
import "./routes.tsp";
import "@azure-tools/typespec-client-generator-core";
import "@typespec/http";

using Azure.ClientGenerator.Core;
using TypeSpec.Http;

@TypeSpec.Versioning.useDependency(Azure.Batch.Versions.v2025_06_01)
namespace JavaClient;

// Get Application Operation
@doc("Optional parameters for Get Application operation.")
model BatchApplicationGetOptions {
  ...Azure.Batch.CommonParameters;
}

#suppress "@azure-tools/typespec-azure-core/no-rpc-path-params" ""
@doc("Custom override for Get Application operation.")
@route("/applications/{applicationId}")
op getApplicationCustomization is Azure.Batch.ReadOperation<
  {
    ...Azure.Batch.GetApplicationRequiredParameters;

    @doc("Optional parameters for Get Application operation.")
    @bodyIgnore
    options?: BatchApplicationGetOptions;
  },
  Azure.Batch.BatchApplication
>;

@@override(Azure.Batch.Applications.getApplication,
  getApplicationCustomization,
  "java"
);

// List Applications Operation

@doc("Optional parameters for List Applications operation.")
model BatchApplicationsListOptions {
  ...Azure.Batch.CommonListParameters;
}

#suppress "@azure-tools/typespec-azure-core/use-standard-operations" ""
@doc("Custom override for List Applications operation.")
@route("/applications")
op listApplicationsCustomization is Azure.Batch.ListOperation<
  {
    @doc("Optional parameters for List Applications operation.")
    @bodyIgnore
    options?: BatchApplicationsListOptions;
  },
  Azure.Batch.BatchApplicationListResult
>;

@@override(Azure.Batch.Applications.listApplications,
  listApplicationsCustomization,
  "java"
);

// List Pool Usage Metrics Operation
@doc("Optional parameters for List Pool Usage Metrics operation.")
model BatchPoolUsageMetricsListOptions {
  ...Azure.Batch.CommonListParameters;
  ...Azure.Batch.ListPoolUsageMetricsOptionalParameters;
}

#suppress "@azure-tools/typespec-azure-core/use-standard-operations" ""
@doc("Custom override for List Pool Usage Metrics operation.")
@route("/poolusagemetrics")
op listPoolUsageMetricsCustomization is Azure.Batch.ListOperation<
  {
    @doc("Optional parameters for List Pool Usage Metrics operation.")
    @bodyIgnore
    options?: BatchPoolUsageMetricsListOptions;
  },
  Azure.Batch.BatchPoolListUsageMetricsResult
>;

@@override(Azure.Batch.Pools.listPoolUsageMetrics,
  listPoolUsageMetricsCustomization,
  "java"
);

// Create Pool Operation
@doc("Optional parameters for Create Pool operation.")
model BatchPoolCreateOptions {
  ...Azure.Batch.CommonJsonParameters;
}

#suppress "@azure-tools/typespec-azure-core/use-standard-operations" ""
@doc("Custom override for Create Pool operation.")
@route("/pools")
op createPoolCustomization is Azure.Batch.CreateOperation<
  {
    ...Azure.Batch.CreatePoolRequiredParameters;

    @doc("Optional parameters for Create Pool operation.")
    @bodyIgnore
    options?: BatchPoolCreateOptions;
  },
  void
>;

@@override(Azure.Batch.Pools.createPool, createPoolCustomization, "java");

// List Pools Operation
@doc("Optional parameters for List Pools operation.")
model BatchPoolsListOptions {
  ...Azure.Batch.CommonListParameters;
  ...Azure.Batch.ListPoolsOptionalParameters;
}

#suppress "@azure-tools/typespec-azure-core/use-standard-operations" ""
@doc("Custom override for List Pools operation.")
@route("/pools")
op listPoolsCustomization is Azure.Batch.ListOperation<
  {
    @doc("Optional parameters for List Pools operation.")
    @bodyIgnore
    options?: BatchPoolsListOptions;
  },
  Azure.Batch.BatchPoolListResult
>;

@@override(Azure.Batch.Pools.listPools, listPoolsCustomization, "java");

// Delete Pool Operation
@doc("Optional parameters for Delete Pool operation.")
model BatchPoolDeleteOptions {
  ...Azure.Batch.CommonParameters;
}

#suppress "@azure-tools/typespec-azure-core/no-rpc-path-params" ""
@doc("Custom override for Delete Pool operation.")
@route("/pools/{poolId}")
op deletePoolCustomization is Azure.Batch.DeleteOperation<
  {
    ...Azure.Batch.DeletePoolRequiredParameters;

    @doc("Optional parameters for Delete Pool operation.")
    @bodyIgnore
    options?: BatchPoolDeleteOptions;

    ...Azure.Batch.BatchMatchHeaders;
  },
  Azure.Batch.DeleteResponseHeaders
>;

@@override(Azure.Batch.Pools.deletePool, deletePoolCustomization, "java");

// Pool Exists Operation
@doc("Optional parameters for Pool Exists operation.")
model BatchPoolExistsOptions {
  ...Azure.Batch.CommonParameters;
}

#suppress "@azure-tools/typespec-azure-core/no-rpc-path-params" ""
#suppress "@azure-tools/typespec-azure-core/use-standard-operations" ""
@doc("Custom override for Pool Exists operation.")
@route("/pools/{poolId}")
op poolExistsCustomization is Azure.Batch.ResourceInfoOperationWithAdditionalResponse<
  {
    ...Azure.Batch.PoolExistsRequiredParameters;

    @doc("Optional parameters for Pool Exists operation.")
    @bodyIgnore
    options?: BatchPoolExistsOptions;

    ...Azure.Batch.BatchMatchHeaders;
  },
  Azure.Batch.PoolDoesNotExistResponseHeaders,
  Azure.Batch.PoolDoesExistResponseHeaders
>;

@@override(Azure.Batch.Pools.poolExists, poolExistsCustomization, "java");

// Get Pool Operation
@doc("Optional parameters for Get Pool operation.")
model BatchPoolGetOptions {
  ...Azure.Batch.CommonParameters;
  ...Azure.Batch.GetPoolOptionalParameters;
}

#suppress "@azure-tools/typespec-azure-core/no-rpc-path-params" ""
@doc("Custom override for Get Pool operation.")
@route("/pools/{poolId}")
op getPoolCustomization is Azure.Batch.ReadOperation<
  {
    ...Azure.Batch.GetPoolRequiredParameters;

    @doc("Optional parameters for Get Pool operation.")
    @bodyIgnore
    options?: BatchPoolGetOptions;

    ...Azure.Batch.BatchMatchHeaders;
  },
  Azure.Batch.BatchPool
>;

@@override(Azure.Batch.Pools.getPool, getPoolCustomization, "java");

// Update Pool Operation
@doc("Optional parameters for Update Pool operation.")
model BatchPoolUpdateOptions {
  ...Azure.Batch.CommonJsonParameters;
}

#suppress "@azure-tools/typespec-azure-core/no-rpc-path-params" ""
@doc("Custom override for Update Pool operation.")
@route("/pools/{poolId}")
op updatePoolCustomization is Azure.Batch.UpdateOperation<
  {
    ...Azure.Batch.UpdatePoolRequiredParameters;

    @doc("Optional parameters for Update Pool operation.")
    @bodyIgnore
    options?: BatchPoolUpdateOptions;

    ...Azure.Batch.BatchMatchHeaders;
  },
  Azure.Batch.RequestSuccessResponseHeaders
>;

@@override(Azure.Batch.Pools.updatePool, updatePoolCustomization, "java");

// Disable Pool Autoscale Operation
@doc("Optional parameters for Disable Pool AutoScale operation.")
model BatchPoolDisableAutoScaleOptions {
  ...Azure.Batch.CommonParameters;
}

#suppress "@azure-tools/typespec-azure-core/no-rpc-path-params" ""
@doc("Custom override for Disable Pool AutoScale operation.")
@route("/pools/{poolId}/disableautoscale")
op disablePoolAutoScaleCustomization is Azure.Batch.PostOperation<
  {
    ...Azure.Batch.DisablePoolAutoscaleRequiredParameters;

    @doc("Optional parameters for Disable Pool AutoScale operation.")
    @bodyIgnore
    options?: BatchPoolDisableAutoScaleOptions;
  },
  Azure.Batch.RequestSuccessResponseHeaders
>;

@@override(Azure.Batch.Pools.disablePoolAutoScale,
  disablePoolAutoScaleCustomization,
  "java"
);

// Enable Pool Autoscale Operation
@doc("Optional parameters for Enable Pool AutoScale operation.")
model BatchPoolEnableAutoScaleOptions {
  ...Azure.Batch.CommonJsonParameters;
}

#suppress "@azure-tools/typespec-azure-core/no-rpc-path-params" ""
@doc("Custom override for Enable Pool AutoScale operation.")
@route("/pools/{poolId}/enableautoscale")
op enablePoolAutoScaleCustomization is Azure.Batch.PostOperation<
  {
    ...Azure.Batch.EnablePoolAutoscaleRequiredParameters;

    @doc("Optional parameters for Enable Pool AutoScale operation.")
    @bodyIgnore
    options?: BatchPoolEnableAutoScaleOptions;

    ...Azure.Batch.BatchMatchHeaders;
  },
  Azure.Batch.RequestSuccessResponseHeaders
>;

@@override(Azure.Batch.Pools.enablePoolAutoScale,
  enablePoolAutoScaleCustomization,
  "java"
);

// Evaluate Pool Autoscale Operation
@doc("Optional parameters for Evaluate Pool AutoScale operation.")
model BatchPoolEvaluateAutoScaleOptions {
  ...Azure.Batch.CommonJsonParameters;
}

#suppress "@azure-tools/typespec-azure-core/no-rpc-path-params" ""
@doc("Custom override for Evaluate Pool AutoScale operation.")
@route("/pools/{poolId}/evaluateautoscale")
op evaluatePoolAutoScaleCustomization is Azure.Batch.PostOperation<
  {
    ...Azure.Batch.EvaluatePoolAutoScaleRequiredParameters;

    @doc("Optional parameters for Evaluate Pool AutoScale operation.")
    @bodyIgnore
    options?: BatchPoolEvaluateAutoScaleOptions;
  },
  Azure.Batch.AutoScaleRun & Azure.Batch.RequestSuccessResponseHeaders
>;

@@override(Azure.Batch.Pools.evaluatePoolAutoScale,
  evaluatePoolAutoScaleCustomization,
  "java"
);

// Resize Pool Operation
@doc("Optional parameters for Resize Pool operation.")
model BatchPoolResizeOptions {
  ...Azure.Batch.CommonJsonParameters;
}

#suppress "@azure-tools/typespec-azure-core/no-rpc-path-params" ""
@doc("Custom override for Resize Pool operation.")
@route("/pools/{poolId}/resize")
op resizePoolCustomization is Azure.Batch.PostOperation<
  {
    ...Azure.Batch.ResizePoolRequiredParameters;

    @doc("Optional parameters for Resize Pool operation.")
    @bodyIgnore
    options?: BatchPoolResizeOptions;

    ...Azure.Batch.BatchMatchHeaders;
  },
  Azure.Batch.AcceptedProcessingResponseHeaders
>;

@@override(Azure.Batch.Pools.resizePool, resizePoolCustomization, "java");

// Stop Pool Resize Operation
@doc("Optional parameters for Stop Pool Resize operation.")
model BatchPoolResizeStopOptions {
  ...Azure.Batch.CommonParameters;
}

#suppress "@azure-tools/typespec-azure-core/no-rpc-path-params" ""
@doc("Custom override for Stop Pool Resize operation.")
@route("/pools/{poolId}/stopresize")
op stopPoolResizeCustomization is Azure.Batch.PostOperation<
  {
    ...Azure.Batch.StopPoolResizeRequiredParameters;

    @doc("Optional parameters for Stop Pool Resize operation.")
    @bodyIgnore
    options?: BatchPoolResizeStopOptions;

    ...Azure.Batch.BatchMatchHeaders;
  },
  Azure.Batch.AcceptedProcessingResponseHeaders
>;

@@override(Azure.Batch.Pools.stopPoolResize,
  stopPoolResizeCustomization,
  "java"
);

// Replace Pool Properties Operation
@doc("Optional parameters for Replace Pool Properties operation.")
model BatchPoolPropertiesReplaceOptions {
  ...Azure.Batch.CommonJsonParameters;
}

#suppress "@azure-tools/typespec-azure-core/no-rpc-path-params" ""
@doc("Custom override for Replace Pool Properties operation.")
@route("/pools/{poolId}/updateproperties")
op replacePoolPropertiesCustomization is Azure.Batch.PostOperation<
  {
    ...Azure.Batch.ReplacePoolPropertiesRequiredParameters;

    @doc("Optional parameters for Replace Pool Properties operation.")
    @bodyIgnore
    options?: BatchPoolPropertiesReplaceOptions;
  },
  Azure.Batch.NoContentSuccessResponseHeaders
>;

@@override(Azure.Batch.Pools.replacePoolProperties,
  replacePoolPropertiesCustomization,
  "java"
);

// Remove Nodes Operation
@doc("Optional parameters for Remove Nodes operation.")
model BatchNodesRemoveOptions {
  ...Azure.Batch.CommonJsonParameters;
}

#suppress "@azure-tools/typespec-azure-core/no-rpc-path-params" ""
@doc("Custom override for Remove Nodes operation.")
@route("/pools/{poolId}/removenodes")
op removeNodesCustomization is Azure.Batch.PostOperation<
  {
    ...Azure.Batch.RemoveNodesRequiredParameters;

    @doc("Optional parameters for Remove Nodes operation.")
    @bodyIgnore
    options?: BatchNodesRemoveOptions;

    ...Azure.Batch.BatchMatchHeaders;
  },
  Azure.Batch.AcceptedProcessingResponseHeaders
>;

@@override(Azure.Batch.Pools.removeNodes, removeNodesCustomization, "java");

// List Supported Images Operation
@doc("Optional parameters for List Supported Images operation.")
model SupportedBatchImagesListOptions {
  ...Azure.Batch.CommonListParameters;
  ...Azure.Batch.ListSupportedImagesOptionalParameters;
}

#suppress "@azure-tools/typespec-azure-core/no-rpc-path-params" ""
@doc("Custom override for List Supported Images operation.")
@route("/supportedimages")
op listSupportedImagesCustomization is Azure.Batch.ListOperation<
  {
    @doc("Optional parameters for List Supported Images operation.")
    @bodyIgnore
    options?: SupportedBatchImagesListOptions;
  },
  Azure.Batch.BatchAccountListSupportedImagesResult
>;

@@override(Azure.Batch.Pools.listSupportedImages,
  listSupportedImagesCustomization,
  "java"
);

// List Pool Node Counts Operation
@doc("Optional parameters for List Pool Node Counts operation.")
model BatchPoolNodeCountsListOptions {
  ...Azure.Batch.CommonListParameters;
  ...Azure.Batch.ListPoolNodeCountsOptionalParameters;
}

#suppress "@azure-tools/typespec-azure-core/no-rpc-path-params" ""
@doc("Custom override for List Pool Node Counts operation.")
@route("/nodecounts")
op listPoolNodeCountsCustomization is Azure.Batch.ListOperation<
  {
    @doc("Optional parameters for List Pool Node Counts operation.")
    @bodyIgnore
    options?: BatchPoolNodeCountsListOptions;
  },
  Azure.Batch.BatchPoolNodeCountsListResult
>;

@@override(Azure.Batch.Pools.listPoolNodeCounts,
  listPoolNodeCountsCustomization,
  "java"
);

// Delete Job Operation
@doc("Optional parameters for Delete Job operation.")
model BatchJobDeleteOptions {
  ...Azure.Batch.CommonParameters;
  ...Azure.Batch.DeleteJobOptionalParameters;
}

#suppress "@azure-tools/typespec-azure-core/no-rpc-path-params" ""
@doc("Custom override for Delete Job operation.")
@route("/jobs/{jobId}")
op deleteJobCustomization is Azure.Batch.DeleteOperation<
  {
    ...Azure.Batch.DeleteJobRequiredParameters;

    @doc("Optional parameters for Delete Job operation.")
    @bodyIgnore
    options?: BatchJobDeleteOptions;

    ...Azure.Batch.BatchMatchHeaders;
  },
  Azure.Batch.DeleteResponseHeaders
>;

@@override(Azure.Batch.Jobs.deleteJob, deleteJobCustomization, "java");

// Get Job Operation
@doc("Optional parameters for Get Job operation.")
model BatchJobGetOptions {
  ...Azure.Batch.CommonParameters;
  ...Azure.Batch.GetJobOptionalParameters;
}

#suppress "@azure-tools/typespec-azure-core/no-rpc-path-params" ""
@doc("Custom override for Get Job operation.")
@route("/jobs/{jobId}")
op getJobCustomization is Azure.Batch.ReadOperation<
  {
    ...Azure.Batch.GetJobRequiredParameters;

    @doc("Optional parameters for Get Job operation.")
    @bodyIgnore
    options?: BatchJobGetOptions;

    ...Azure.Batch.BatchMatchHeaders;
  },
  Azure.Batch.BatchJob
>;

@@override(Azure.Batch.Jobs.getJob, getJobCustomization, "java");

// Update Job Operation
@doc("Optional parameters for Update Job operation.")
model BatchJobUpdateOptions {
  ...Azure.Batch.CommonJsonParameters;
}

#suppress "@azure-tools/typespec-azure-core/no-rpc-path-params" ""
@doc("Custom override for Update Job operation.")
@route("/jobs/{jobId}")
op updateJobCustomization is Azure.Batch.UpdateOperation<
  {
    ...Azure.Batch.UpdateJobRequiredParameters;

    @doc("Optional parameters for Update Job operation.")
    @bodyIgnore
    options?: BatchJobUpdateOptions;

    ...Azure.Batch.BatchMatchHeaders;
  },
  Azure.Batch.RequestSuccessResponseHeaders
>;

@@override(Azure.Batch.Jobs.updateJob, updateJobCustomization, "java");

// Replace Job Operation
@doc("Optional parameters for Replace Job operation.")
model BatchJobReplaceOptions {
  ...Azure.Batch.CommonJsonParameters;
}

#suppress "@azure-tools/typespec-azure-core/no-rpc-path-params" ""
@doc("Custom override for Replace Job operation.")
@route("/jobs/{jobId}")
op replaceJobCustomization is Azure.Batch.ReplaceOperation<
  {
    ...Azure.Batch.ReplaceJobRequiredParameters;

    @doc("Optional parameters for Replace Job operation.")
    @bodyIgnore
    options?: BatchJobReplaceOptions;

    ...Azure.Batch.BatchMatchHeaders;
  },
  Azure.Batch.RequestSuccessResponseHeaders
>;

@@override(Azure.Batch.Jobs.replaceJob, replaceJobCustomization, "java");

// Disable Job Operation
@doc("Optional parameters for Disable Job operation.")
model BatchJobDisableOptions {
  ...Azure.Batch.CommonJsonParameters;
}

#suppress "@azure-tools/typespec-azure-core/no-rpc-path-params" ""
@doc("Custom override for Disable Job operation.")
@route("/jobs/{jobId}/disable")
op disableJobCustomization is Azure.Batch.PostOperation<
  {
    ...Azure.Batch.DisableJobRequiredParameters;

    @doc("Optional parameters for Disable Job operation.")
    @bodyIgnore
    options?: BatchJobDisableOptions;

    ...Azure.Batch.BatchMatchHeaders;
  },
  Azure.Batch.AcceptedProcessingResponseHeaders
>;

@@override(Azure.Batch.Jobs.disableJob, disableJobCustomization, "java");

// Enable Job Operation
@doc("Optional parameters for Enable Job operation.")
model BatchJobEnableOptions {
  ...Azure.Batch.CommonParameters;
}

#suppress "@azure-tools/typespec-azure-core/no-rpc-path-params" ""
@doc("Custom override for Enable Job operation.")
@route("/jobs/{jobId}/enable")
op enableJobCustomization is Azure.Batch.PostOperation<
  {
    ...Azure.Batch.EnableJobRequiredParameters;

    @doc("Optional parameters for Enable Job operation.")
    @bodyIgnore
    options?: BatchJobEnableOptions;

    ...Azure.Batch.BatchMatchHeaders;
  },
  Azure.Batch.AcceptedProcessingResponseHeaders
>;

@@override(Azure.Batch.Jobs.enableJob, enableJobCustomization, "java");

// Terminate Job Operation
@doc("Optional parameters for Terminate Job operation.")
model BatchJobTerminateOptions {
  ...Azure.Batch.CommonJsonParameters;
  ...Azure.Batch.TerminateJobOptionalParameters;
}

#suppress "@azure-tools/typespec-azure-core/no-rpc-path-params" ""
@doc("Custom override for Terminate Job operation.")
@route("/jobs/{jobId}/terminate")
op terminateJobCustomization is Azure.Batch.PostOperation<
  {
    ...Azure.Batch.TerminateJobRequiredParameters;

    @doc("Optional parameters for Terminate Job operation.")
    @bodyIgnore
    options?: BatchJobTerminateOptions;

    ...Azure.Batch.BatchMatchHeaders;
  },
  Azure.Batch.AcceptedProcessingResponseHeaders
>;

@@override(Azure.Batch.Jobs.terminateJob, terminateJobCustomization, "java");

// Create Job Operation
@doc("Optional parameters for Create Job operation.")
model BatchJobCreateOptions {
  ...Azure.Batch.CommonJsonParameters;
}

#suppress "@azure-tools/typespec-azure-core/no-rpc-path-params" ""
@doc("Custom override for Create Job operation.")
@route("/jobs")
op createJobCustomization is Azure.Batch.CreateOperation<
  {
    ...Azure.Batch.CreateJobRequiredParameters;

    @doc("Optional parameters for Create Job operation.")
    @bodyIgnore
    options?: BatchJobCreateOptions;
  },
  void
>;

@@override(Azure.Batch.Jobs.createJob, createJobCustomization, "java");

// List Jobs Operation
@doc("Optional parameters for List Jobs operation.")
model BatchJobsListOptions {
  ...Azure.Batch.CommonListParameters;
  ...Azure.Batch.ListJobsOptionalParameters;
}

#suppress "@azure-tools/typespec-azure-core/no-rpc-path-params" ""
@doc("Custom override for List Jobs operation.")
@route("/jobs")
op listJobsCustomization is Azure.Batch.ListOperation<
  {
    @doc("Optional parameters for List Jobs operation.")
    @bodyIgnore
    options?: BatchJobsListOptions;
  },
  Azure.Batch.BatchJobListResult
>;

@@override(Azure.Batch.Jobs.listJobs, listJobsCustomization, "java");

// List Jobs From Schedule Operation
@doc("Optional parameters for List Jobs From Schedule operation.")
model BatchJobsFromScheduleListOptions {
  ...Azure.Batch.CommonListParameters;
  ...Azure.Batch.ListJobsFromScheduleOptionalParameters;
}

#suppress "@azure-tools/typespec-azure-core/no-rpc-path-params" ""
@doc("Custom override for List Jobs From Schedule operation.")
@route("/jobschedules/{jobScheduleId}/jobs")
op listJobsFromScheduleCustomization is Azure.Batch.ListOperation<
  {
    ...Azure.Batch.ListJobsFromScheduleRequiredParameters;

    @doc("Optional parameters for List Jobs From Schedule operation.")
    @bodyIgnore
    options?: BatchJobsFromScheduleListOptions;
  },
  Azure.Batch.BatchJobListResult
>;

@@override(Azure.Batch.Jobs.listJobsFromSchedule,
  listJobsFromScheduleCustomization,
  "java"
);

// List Jobs Preparation and Release Task Status Operation
@doc("Optional parameters for List Jobs From Schedule operation.")
model BatchJobPreparationAndReleaseTaskStatusListOptions {
  ...Azure.Batch.CommonListParameters;
  ...Azure.Batch.ListJobPreparationAndReleaseTaskStatusOptionalParameters;
}

#suppress "@azure-tools/typespec-azure-core/no-rpc-path-params" ""
@doc("Custom override for List Jobs Preparation and Release Task Status operation.")
@route("/jobs/{jobId}/jobpreparationandreleasetaskstatus")
op listJobPreparationAndReleaseTaskStatusCustomization is Azure.Batch.ListOperation<
  {
    ...Azure.Batch.ListJobPreparationAndReleaseTaskStatusRequiredParameters;

    @doc("Optional parameters for List Jobs Preparation and Release Task Status operation.")
    @bodyIgnore
    options?: BatchJobPreparationAndReleaseTaskStatusListOptions;
  },
  Azure.Batch.BatchJobPreparationAndReleaseTaskStatusListResult
>;

@@override(Azure.Batch.Jobs.listJobPreparationAndReleaseTaskStatus,
  listJobPreparationAndReleaseTaskStatusCustomization,
  "java"
);

// Get Job Task Counts Operation
@doc("Optional parameters for Get Job Task Counts operation.")
model BatchJobTaskCountsGetOptions {
  ...Azure.Batch.CommonParameters;
}

#suppress "@azure-tools/typespec-azure-core/no-rpc-path-params" ""
@doc("Custom override for Get Job Task Counts operation.")
@route("/jobs/{jobId}/taskcounts")
op getJobTaskCountsCustomization is Azure.Batch.ReadOperation<
  {
    ...Azure.Batch.GetJobTaskCountsRequiredParameters;

    @doc("Optional parameters for Get Job Task Counts operation.")
    @bodyIgnore
    options?: BatchJobTaskCountsGetOptions;
  },
  Azure.Batch.BatchTaskCountsResult
>;

@@override(Azure.Batch.Jobs.getJobTaskCounts,
  getJobTaskCountsCustomization,
  "java"
);

<<<<<<< HEAD
=======
// Create Certificate Operation
@doc("Optional parameters for Create Certificate operation.")
model BatchCertificateCreateOptions {
  ...Azure.Batch.CommonJsonParameters;
}

#suppress "@azure-tools/typespec-azure-core/no-rpc-path-params" ""
@doc("Custom override for Create Certificate operation.")
@route("/certificates")
op createCertificateCustomization is Azure.Batch.CreateOperation<
  {
    ...Azure.Batch.CreateCertificateRequiredParameters;

    @doc("Optional parameters for Create Certificate operation.")
    @bodyIgnore
    options?: BatchCertificateCreateOptions;
  },
  void
>;

@@override(Azure.Batch.Certificates.createCertificate,
  createCertificateCustomization,
  "java"
);

// List Certificates Operation
@doc("Optional parameters for List Certificates operation.")
model BatchCertificatesListOptions {
  ...Azure.Batch.CommonListParameters;
  ...Azure.Batch.ListCertificatesOptionalParameters;
}

#suppress "@azure-tools/typespec-azure-core/no-rpc-path-params" ""
@doc("Custom override for List Certificates operation.")
@route("/certificates")
op listCertificatesCustomization is Azure.Batch.ListOperation<
  {
    @doc("Optional parameters for List Certificates operation.")
    @bodyIgnore
    options?: BatchCertificatesListOptions;
  },
  Azure.Batch.BatchCertificateListResult
>;

@@override(Azure.Batch.Certificates.listCertificates,
  listCertificatesCustomization,
  "java"
);

// Cancel Certificate Deletion Operation
@doc("Optional parameters for Cancel Certificate Deletion operation.")
model BatchCertificateCancelDeletionOptions {
  ...Azure.Batch.CommonParameters;
}

#suppress "@azure-tools/typespec-azure-core/no-rpc-path-params" ""
@doc("Custom override for Cancel Certificate Deletion operation.")
@route("/certificates(thumbprintAlgorithm={thumbprintAlgorithm},thumbprint={thumbprint})/canceldelete")
op cancelCertificateDeletionCustomization is Azure.Batch.PostOperation<
  {
    ...Azure.Batch.CancelCertificateDeletionRequiredParameters;

    @doc("Optional parameters for Cancel Certificate Deletion operation.")
    @bodyIgnore
    options?: BatchCertificateCancelDeletionOptions;
  },
  Azure.Batch.NoContentSuccessResponseHeaders
>;

@@override(Azure.Batch.Certificates.cancelCertificateDeletion,
  cancelCertificateDeletionCustomization,
  "java"
);

// Delete Certificate Operation
@doc("Optional parameters for Delete Certificate operation.")
model BatchCertificateDeleteOptions {
  ...Azure.Batch.CommonParameters;
}

#suppress "@azure-tools/typespec-azure-core/no-rpc-path-params" ""
@doc("Custom override for Delete Certificate operation.")
@route("/certificates(thumbprintAlgorithm={thumbprintAlgorithm},thumbprint={thumbprint})")
op deleteCertificateCustomization is Azure.Batch.DeleteOperation<
  {
    ...Azure.Batch.DeleteCertificateRequiredParameters;

    @doc("Optional parameters for Delete Certificate operation.")
    @bodyIgnore
    options?: BatchCertificateDeleteOptions;
  },
  Azure.Batch.DeleteCertificateResponse
>;

@@override(Azure.Batch.Certificates.deleteCertificate,
  deleteCertificateCustomization,
  "java"
);

// Get Certificate Operation
@doc("Optional parameters for Get Certificate operation.")
model BatchCertificateGetOptions {
  ...Azure.Batch.CommonParameters;
  ...Azure.Batch.GetCertificateOptionalParameters;
}

#suppress "@azure-tools/typespec-azure-core/no-rpc-path-params" ""
@doc("Custom override for Get Certificate operation.")
@route("/certificates(thumbprintAlgorithm={thumbprintAlgorithm},thumbprint={thumbprint})")
op getCertificateCustomization is Azure.Batch.ReadOperation<
  {
    ...Azure.Batch.GetCertificateRequiredParameters;

    @doc("Optional parameters for Get Certificate operation.")
    @bodyIgnore
    options?: BatchCertificateGetOptions;
  },
  Azure.Batch.BatchCertificate
>;

@@override(Azure.Batch.Certificates.getCertificate,
  getCertificateCustomization,
  "java"
);

>>>>>>> 4ce7306a
// Job Schedule Exists Operation
@doc("Optional parameters for Job Schedule Exists operation.")
model BatchJobScheduleExistsOptions {
  ...Azure.Batch.CommonParameters;
}

#suppress "@azure-tools/typespec-azure-core/no-rpc-path-params" ""
#suppress "@azure-tools/typespec-azure-core/use-standard-operations" ""
@doc("Custom override for Job Schedule Exists operation.")
@route("/jobschedules/{jobScheduleId}")
op jobScheduleExistsCustomization is Azure.Batch.ResourceInfoOperationWithAdditionalResponse<
  {
    ...Azure.Batch.JobScheduleExistsRequiredParameters;

    @doc("Optional parameters for Job Schedule Exists operation.")
    @bodyIgnore
    options?: BatchJobScheduleExistsOptions;

    ...Azure.Batch.BatchMatchHeaders;
  },
  Azure.Batch.JobScheduleDoesExistResponseHeaders,
  Azure.Batch.JobScheduleDoesNotExistResponseHeaders
>;

@@override(Azure.Batch.JobSchedules.jobScheduleExists,
  jobScheduleExistsCustomization,
  "java"
);

// Delete Job Schedule Operation
@doc("Optional parameters for Delete Job Schedule operation.")
model BatchJobScheduleDeleteOptions {
  ...Azure.Batch.CommonParameters;
  ...Azure.Batch.DeleteJobScheduleOptionalParameters;
}

#suppress "@azure-tools/typespec-azure-core/no-rpc-path-params" ""
@doc("Custom override for Delete Job Schedule operation.")
@route("/jobschedules/{jobScheduleId}")
op deleteJobScheduleCustomization is Azure.Batch.DeleteOperation<
  {
    ...Azure.Batch.DeleteJobScheduleRequiredParameters;

    @doc("Optional parameters for Delete Job Schedule operation.")
    @bodyIgnore
    options?: BatchJobScheduleDeleteOptions;

    ...Azure.Batch.BatchMatchHeaders;
  },
  Azure.Batch.DeleteResponseHeaders
>;

@@override(Azure.Batch.JobSchedules.deleteJobSchedule,
  deleteJobScheduleCustomization,
  "java"
);

// Get Job Schedule Operation
@doc("Optional parameters for Get Job Schedule operation.")
model BatchJobScheduleGetOptions {
  ...Azure.Batch.CommonParameters;
  ...Azure.Batch.GetJobScheduleOptionalParameters;
}

#suppress "@azure-tools/typespec-azure-core/no-rpc-path-params" ""
@doc("Custom override for Get Job Schedule operation.")
@route("/jobschedules/{jobScheduleId}")
op getJobScheduleCustomization is Azure.Batch.ReadOperation<
  {
    ...Azure.Batch.GetJobScheduleRequiredParameters;

    @doc("Optional parameters for Get Job Schedule operation.")
    @bodyIgnore
    options?: BatchJobScheduleGetOptions;

    ...Azure.Batch.BatchMatchHeaders;
  },
  Azure.Batch.BatchJobSchedule
>;

@@override(Azure.Batch.JobSchedules.getJobSchedule,
  getJobScheduleCustomization,
  "java"
);

// Update Job Schedule Operation
@doc("Optional parameters for Get Job Schedule operation.")
model BatchJobScheduleUpdateOptions {
  ...Azure.Batch.CommonJsonParameters;
}

#suppress "@azure-tools/typespec-azure-core/no-rpc-path-params" ""
@doc("Custom override for Update Job Schedule operation.")
@route("/jobschedules/{jobScheduleId}")
op updateJobScheduleCustomization is Azure.Batch.UpdateOperation<
  {
    ...Azure.Batch.UpdateJobScheduleRequiredParameters;

    @doc("Optional parameters for Update Job Schedule operation.")
    @bodyIgnore
    options?: BatchJobScheduleUpdateOptions;

    ...Azure.Batch.BatchMatchHeaders;
  },
  Azure.Batch.RequestSuccessResponseHeaders
>;

@@override(Azure.Batch.JobSchedules.updateJobSchedule,
  updateJobScheduleCustomization,
  "java"
);

// Replace Job Schedule Operation
@doc("Optional parameters for Replace Job Schedule operation.")
model BatchJobScheduleReplaceOptions {
  ...Azure.Batch.CommonJsonParameters;
}

#suppress "@azure-tools/typespec-azure-core/no-rpc-path-params" ""
@doc("Custom override for Replace Job Schedule operation.")
@route("/jobschedules/{jobScheduleId}")
op replaceJobScheduleCustomization is Azure.Batch.ReplaceOperation<
  {
    ...Azure.Batch.ReplaceJobScheduleRequiredParameters;

    @doc("Optional parameters for Replace Job Schedule operation.")
    @bodyIgnore
    options?: BatchJobScheduleReplaceOptions;

    ...Azure.Batch.BatchMatchHeaders;
  },
  Azure.Batch.RequestSuccessResponseHeaders
>;

@@override(Azure.Batch.JobSchedules.replaceJobSchedule,
  replaceJobScheduleCustomization,
  "java"
);

// Disable Job Schedule Operation
@doc("Optional parameters for Disable Job Schedule operation.")
model BatchJobScheduleDisableOptions {
  ...Azure.Batch.CommonParameters;
}

#suppress "@azure-tools/typespec-azure-core/no-rpc-path-params" ""
@doc("Custom override for Disable Job Schedule operation.")
@route("/jobschedules/{jobScheduleId}/disable")
op disableJobScheduleCustomization is Azure.Batch.PostOperation<
  {
    ...Azure.Batch.DisableJobScheduleRequiredParameters;

    @doc("Optional parameters for Disable Job Schedule operation.")
    @bodyIgnore
    options?: BatchJobScheduleDisableOptions;

    ...Azure.Batch.BatchMatchHeaders;
  },
  Azure.Batch.NoContentSuccessResponseHeaders
>;

@@override(Azure.Batch.JobSchedules.disableJobSchedule,
  disableJobScheduleCustomization,
  "java"
);

// Enable Job Schedule Operation
@doc("Optional parameters for Enable Job Schedule operation.")
model BatchJobScheduleEnableOptions {
  ...Azure.Batch.CommonParameters;
}

#suppress "@azure-tools/typespec-azure-core/no-rpc-path-params" ""
@doc("Custom override for Enable Job Schedule operation.")
@route("/jobschedules/{jobScheduleId}/enable")
op enableJobScheduleCustomization is Azure.Batch.PostOperation<
  {
    ...Azure.Batch.EnableJobScheduleRequiredParameters;

    @doc("Optional parameters for Enable Job Schedule operation.")
    @bodyIgnore
    options?: BatchJobScheduleEnableOptions;

    ...Azure.Batch.BatchMatchHeaders;
  },
  Azure.Batch.NoContentSuccessResponseHeaders
>;

@@override(Azure.Batch.JobSchedules.enableJobSchedule,
  enableJobScheduleCustomization,
  "java"
);

// Terminate Job Schedule Operation
@doc("Optional parameters for Terminate Job Schedule operation.")
model BatchJobScheduleTerminateOptions {
  ...Azure.Batch.CommonParameters;
  ...Azure.Batch.TerminateJobScheduleOptionalParameters;
}

#suppress "@azure-tools/typespec-azure-core/no-rpc-path-params" ""
@doc("Custom override for Terminate Job Schedule operation.")
@route("/jobschedules/{jobScheduleId}/terminate")
op terminateJobScheduleCustomization is Azure.Batch.PostOperation<
  {
    ...Azure.Batch.TerminateJobScheduleRequiredParameters;

    @doc("Optional parameters for Terminate Job Schedule operation.")
    @bodyIgnore
    options?: BatchJobScheduleTerminateOptions;

    ...Azure.Batch.BatchMatchHeaders;
  },
  Azure.Batch.AcceptedProcessingResponseHeaders
>;

@@override(Azure.Batch.JobSchedules.terminateJobSchedule,
  terminateJobScheduleCustomization,
  "java"
);

// Create Job Schedule Operation
@doc("Optional parameters for Create Job Schedule operation.")
model BatchJobScheduleCreateOptions {
  ...Azure.Batch.CommonJsonParameters;
}

#suppress "@azure-tools/typespec-azure-core/use-standard-operations" ""
@doc("Custom override for Create Job Schedule operation.")
@route("/jobschedules")
op createJobScheduleCustomization is Azure.Batch.CreateOperation<
  {
    ...Azure.Batch.CreateJobScheduleRequiredParameters;

    @doc("Optional parameters for Create Job Schedule operation.")
    @bodyIgnore
    options?: BatchJobScheduleCreateOptions;
  },
  void
>;

@@override(Azure.Batch.JobSchedules.createJobSchedule,
  createJobScheduleCustomization,
  "java"
);

// List Job Schedules Operation
@doc("Optional parameters for List Job Schedules operation.")
model BatchJobSchedulesListOptions {
  ...Azure.Batch.CommonListParameters;
  ...Azure.Batch.ListJobSchedulesOptionalParameters;
}

#suppress "@azure-tools/typespec-azure-core/use-standard-operations" ""
@doc("Custom override for List Job Schedules operation.")
@route("/jobschedules")
op listJobSchedulesCustomization is Azure.Batch.ListOperation<
  {
    @doc("Optional parameters for List Job Schedules operation.")
    @bodyIgnore
    options?: BatchJobSchedulesListOptions;
  },
  Azure.Batch.BatchJobScheduleListResult
>;

@@override(Azure.Batch.JobSchedules.listJobSchedules,
  listJobSchedulesCustomization,
  "java"
);

// Create Task Operation
@doc("Optional parameters for Create Task operation.")
model BatchTaskCreateOptions {
  ...Azure.Batch.CommonJsonParameters;
}

#suppress "@azure-tools/typespec-azure-core/no-rpc-path-params" ""
@doc("Custom override for Create Task operation.")
@route("/jobs/{jobId}/tasks")
op createTaskCustomization is Azure.Batch.CreateOperation<
  {
    ...Azure.Batch.CreateTaskRequiredParameters;

    @doc("Optional parameters for Create Task operation.")
    @bodyIgnore
    options?: BatchTaskCreateOptions;
  },
  void
>;

@@override(Azure.Batch.Tasks.createTask, createTaskCustomization, "java");

// List Tasks Operation
@doc("Optional parameters for List Tasks operation.")
model BatchTasksListOptions {
  ...Azure.Batch.CommonListParameters;
  ...Azure.Batch.ListTasksOptionalParameters;
}

#suppress "@azure-tools/typespec-azure-core/no-rpc-path-params" ""
@doc("Custom override for List Tasks operation.")
@route("/jobs")
op listTasksCustomization is Azure.Batch.ListOperation<
  {
    ...Azure.Batch.ListTasksRequiredParameters;

    @doc("Optional parameters for List Tasks operation.")
    @bodyIgnore
    options?: BatchTasksListOptions;
  },
  Azure.Batch.BatchTaskListResult
>;

@@override(Azure.Batch.Tasks.listTasks, listTasksCustomization, "java");

// Create Task Collection Operation
@doc("Optional parameters for Create Task Collection operation.")
model BatchTaskCollectionCreateOptions {
  ...Azure.Batch.CommonJsonParameters;
}

#suppress "@azure-tools/typespec-azure-core/no-rpc-path-params" ""
@doc("Custom override for Create Task Collection operation.")
@route("/jobs/{jobId}/addtaskcollection")
op createTaskCollectionCustomization is Azure.Batch.PostOperation<
  {
    ...Azure.Batch.CreateTaskCollectionRequiredParameters;

    @doc("Optional parameters for Create Task Collection operation.")
    @bodyIgnore
    options?: BatchTaskCollectionCreateOptions;
  },
  Azure.Batch.BatchCreateTaskCollectionResult
>;

@@override(Azure.Batch.Tasks.createTaskCollection,
  createTaskCollectionCustomization,
  "java"
);

// Delete Task Operation
@doc("Optional parameters for Delete Task operation.")
model BatchTaskDeleteOptions {
  ...Azure.Batch.CommonParameters;
}

#suppress "@azure-tools/typespec-azure-core/no-rpc-path-params" ""
@doc("Custom override for Delete Task operation.")
@route("/jobs/{jobId}/tasks/{taskId}")
op deleteTaskCustomization is Azure.Batch.DeleteOperation<
  {
    ...Azure.Batch.DeleteTaskRequiredParameters;

    @doc("Optional parameters for Delete Task operation.")
    @bodyIgnore
    options?: BatchTaskDeleteOptions;

    ...Azure.Batch.BatchMatchHeaders;
  },
  Azure.Batch.DeleteTaskResponse
>;

@@override(Azure.Batch.Tasks.deleteTask, deleteTaskCustomization, "java");

// Get Task Operation
@doc("Optional parameters for Get Task operation.")
model BatchTaskGetOptions {
  ...Azure.Batch.CommonParameters;
  ...Azure.Batch.GetTaskOptionalParameters;
}

#suppress "@azure-tools/typespec-azure-core/no-rpc-path-params" ""
@doc("Custom override for Get Task operation.")
@route("/jobs/{jobId}/tasks/{taskId}")
op getTaskCustomization is Azure.Batch.ReadOperation<
  {
    ...Azure.Batch.GetTaskRequiredParameters;

    @doc("Optional parameters for Get Task operation.")
    @bodyIgnore
    options?: BatchTaskGetOptions;

    ...Azure.Batch.BatchMatchHeaders;
  },
  Azure.Batch.BatchTask & Azure.Batch.DataServiceResponseHeaders
>;

@@override(Azure.Batch.Tasks.getTask, getTaskCustomization, "java");

// Replace Task Operation
@doc("Optional parameters for Replace Task operation.")
model BatchTaskReplaceOptions {
  ...Azure.Batch.CommonJsonParameters;
}

#suppress "@azure-tools/typespec-azure-core/no-rpc-path-params" ""
@doc("Custom override for Replace Task operation.")
@route("/jobs/{jobId}/tasks/{taskId}")
op replaceTaskCustomization is Azure.Batch.ReplaceOperation<
  {
    ...Azure.Batch.ReplaceTaskRequiredParameters;

    @doc("Optional parameters for Replace Task operation.")
    @bodyIgnore
    options?: BatchTaskReplaceOptions;

    ...Azure.Batch.BatchMatchHeaders;
  },
  Azure.Batch.RequestSuccessResponseHeaders
>;

@@override(Azure.Batch.Tasks.replaceTask, replaceTaskCustomization, "java");

// List SubTasks Operation
@doc("Optional parameters for List SubTasks operation.")
model BatchSubTasksListOptions {
  ...Azure.Batch.CommonParameters;
  ...Azure.Batch.ListSubTasksOptionalParameters;
}

#suppress "@azure-tools/typespec-azure-core/no-rpc-path-params" ""
@doc("Custom override for List SubTasks operation.")
@route("/jobs/{jobId}/tasks/{taskId}/subtasksinfo")
@list
op listSubTasksCustomization is Azure.Batch.ReadOperation<
  {
    ...Azure.Batch.ListSubTasksRequiredParameters;

    @doc("Optional parameters for List SubTasks operation.")
    @bodyIgnore
    options?: BatchSubTasksListOptions;
  },
  Azure.Batch.BatchTaskListSubtasksResult
>;

@@override(Azure.Batch.Tasks.listSubTasks, listSubTasksCustomization, "java");

// Terminate Task Operation
@doc("Optional parameters for Terminate Task operation.")
model BatchTaskTerminateOptions {
  ...Azure.Batch.CommonParameters;
}

#suppress "@azure-tools/typespec-azure-core/no-rpc-path-params" ""
@doc("Custom override for Terminate Task operation.")
@route("/jobs/{jobId}/tasks/{taskId}/terminate")
op terminateTaskCustomization is Azure.Batch.PostOperation<
  {
    ...Azure.Batch.TerminateTaskRequiredParameters;

    @doc("Optional parameters for Terminate Task operation.")
    @bodyIgnore
    options?: BatchTaskTerminateOptions;

    ...Azure.Batch.BatchMatchHeaders;
  },
  NoContentResponse & Azure.Batch.DataServiceResponseHeaders
>;

@@override(Azure.Batch.Tasks.terminateTask, terminateTaskCustomization, "java");

// Reactivate Task Operation
@doc("Optional parameters for Reactivate Task operation.")
model BatchTaskReactivateOptions {
  ...Azure.Batch.CommonParameters;
}

#suppress "@azure-tools/typespec-azure-core/no-rpc-path-params" ""
@doc("Custom override for Reactivate Task operation.")
@route("/jobs/{jobId}/tasks/{taskId}/reactivate")
op reactivateTaskCustomization is Azure.Batch.PostOperation<
  {
    ...Azure.Batch.ReactivateTaskRequiredParameters;

    @doc("Optional parameters for Reactivate Task operation.")
    @bodyIgnore
    options?: BatchTaskReactivateOptions;

    ...Azure.Batch.BatchMatchHeaders;
  },
  NoContentResponse & Azure.Batch.DataServiceResponseHeaders
>;

@@override(Azure.Batch.Tasks.reactivateTask,
  reactivateTaskCustomization,
  "java"
);

// Delete Task File Operation
@doc("Optional parameters for Delete Task File operation.")
model BatchTaskFileDeleteOptions {
  ...Azure.Batch.CommonParameters;
  ...Azure.Batch.DeleteTaskFileOptionalParameters;
}

#suppress "@azure-tools/typespec-azure-core/no-rpc-path-params" ""
@doc("Custom override for Delete Task File operation.")
@route("/jobs/{jobId}/tasks/{taskId}/files/{filePath}")
op deleteTaskFileCustomization is Azure.Batch.DeleteOperation<
  {
    ...Azure.Batch.BatchTaskFileClientPathContent;

    @doc("Optional parameters for Delete Task File operation.")
    @bodyIgnore
    options?: BatchTaskFileDeleteOptions;
  },
  Azure.Batch.DeleteTaskFileResponse
>;

@@override(Azure.Batch.Tasks.deleteTaskFile,
  deleteTaskFileCustomization,
  "java"
);

// Get Task File Operation
@doc("Optional parameters for Get Task File operation.")
model BatchTaskFileGetOptions {
  ...Azure.Batch.CommonParameters;
  ...Azure.Batch.BatchModifiedSinceHeaders;
  ...Azure.Batch.GetTaskFileOptionalParameters;
}

#suppress "@azure-tools/typespec-azure-core/no-rpc-path-params" ""
@doc("Custom override for Get Task File operation.")
@route("/jobs/{jobId}/tasks/{taskId}/files/{filePath}")
op getTaskFileCustomization is Azure.Batch.FileOperation<
  {
    ...Azure.Batch.BatchTaskFileClientPathContent;

    @doc("Optional parameters for Get Task File operation.")
    @bodyIgnore
    options?: BatchTaskFileGetOptions;
  },
  Azure.Batch.GetTaskFileResponse
>;

@@override(Azure.Batch.Tasks.getTaskFile, getTaskFileCustomization, "java");

// Get Task File Properties Operation
@doc("Optional parameters for Get Task File Properties operation.")
model BatchTaskFilePropertiesGetOptions {
  ...Azure.Batch.CommonParameters;
  ...Azure.Batch.BatchModifiedSinceHeaders;
}

#suppress "@azure-tools/typespec-azure-core/no-rpc-path-params" ""
@doc("Custom override for Get Task File Properties operation.")
@route("/jobs/{jobId}/tasks/{taskId}/files/{filePath}")
op getTaskFilePropertiesCustomization is Azure.Batch.HeadFileOperation<
  {
    ...Azure.Batch.BatchTaskFileClientPathContent;

    @doc("Optional parameters for Get Task File Properties operation.")
    @bodyIgnore
    options?: BatchTaskFilePropertiesGetOptions;
  },
  {}
>;

@@override(Azure.Batch.Tasks.getTaskFileProperties,
  getTaskFilePropertiesCustomization,
  "java"
);

// List Task Files Operation
@doc("Optional parameters for List Task Files operation.")
model BatchTaskFilesListOptions {
  ...Azure.Batch.CommonListParameters;
  ...Azure.Batch.ListTaskFilesOptionalParameters;
}

#suppress "@azure-tools/typespec-azure-core/no-rpc-path-params" ""
@doc("Custom override for List Task Files operation.")
@route("/jobs/{jobId}/tasks/{taskId}/files")
op listTaskFilesCustomization is Azure.Batch.ListOperation<
  {
    ...Azure.Batch.ListTaskFilesRequiredParameters;

    @doc("Optional parameters for List Task Files operation.")
    @bodyIgnore
    options?: BatchTaskFilesListOptions;
  },
  Azure.Batch.BatchNodeFileListResult
>;

@@override(Azure.Batch.Tasks.listTaskFiles, listTaskFilesCustomization, "java");

// Create Node User Operation
@doc("Optional parameters for Create Node User operation.")
model BatchNodeUserCreateOptions {
  ...Azure.Batch.CommonJsonParameters;
}

#suppress "@azure-tools/typespec-azure-core/no-rpc-path-params" ""
@doc("Custom override for Create Node User operation.")
@route("/pools/{poolId}/nodes/{nodeId}/users")
op createNodeUserCustomization is Azure.Batch.CreateOperation<
  {
    ...Azure.Batch.CreateNodeUserRequiredParameters;

    @doc("Optional parameters for Create Node User operation.")
    @bodyIgnore
    options?: BatchNodeUserCreateOptions;
  },
  void
>;

@@override(Azure.Batch.Nodes.createNodeUser,
  createNodeUserCustomization,
  "java"
);

// Delete Node User Operation
@doc("Optional parameters for Delete Node User operation.")
model BatchNodeUserDeleteOptions {
  ...Azure.Batch.CommonParameters;
}

#suppress "@azure-tools/typespec-azure-core/no-rpc-path-params" ""
@doc("Custom override for Delete Node User operation.")
@route("/pools/{poolId}/nodes/{nodeId}/users/{userName}")
op deleteNodeUserCustomization is Azure.Batch.DeleteOperation<
  {
    ...Azure.Batch.DeleteNodeUserRequiredParameters;

    @doc("Optional parameters for Delete Node User operation.")
    @bodyIgnore
    options?: BatchNodeUserDeleteOptions;
  },
  Azure.Batch.DeleteNodeUserResponse
>;

@@override(Azure.Batch.Nodes.deleteNodeUser,
  deleteNodeUserCustomization,
  "java"
);

// Replace Node User Operation
@doc("Optional parameters for Replace Node User operation.")
model BatchNodeUserReplaceOptions {
  ...Azure.Batch.CommonJsonParameters;
}

#suppress "@azure-tools/typespec-azure-core/no-rpc-path-params" ""
@doc("Custom override for Replace Node User operation.")
@route("/pools/{poolId}/nodes/{nodeId}/users/{userName}")
op replaceNodeUserCustomization is Azure.Batch.ReplaceOperation<
  {
    ...Azure.Batch.ReplaceNodeUserRequiredParameters;

    @doc("Optional parameters for Replace Node User operation.")
    @bodyIgnore
    options?: BatchNodeUserReplaceOptions;
  },
  Azure.Batch.RequestSuccessResponseHeaders
>;

@@override(Azure.Batch.Nodes.replaceNodeUser,
  replaceNodeUserCustomization,
  "java"
);

// Get Node Operation
@doc("Optional parameters for Get Node operation.")
model BatchNodeGetOptions {
  ...Azure.Batch.CommonParameters;
  ...Azure.Batch.GetNodeOptionalParameters;
}

#suppress "@azure-tools/typespec-azure-core/no-rpc-path-params" ""
@doc("Custom override for Get Node operation.")
@route("/pools/{poolId}/nodes/{nodeId}")
op getNodeCustomization is Azure.Batch.ReadOperation<
  {
    ...Azure.Batch.GetNodeRequiredParameters;

    @doc("Optional parameters for Get Node operation.")
    @bodyIgnore
    options?: BatchNodeGetOptions;
  },
  Azure.Batch.BatchNode
>;

@@override(Azure.Batch.Nodes.getNode, getNodeCustomization, "java");

// Reboot Node Operation
@doc("Optional parameters for Reboot Node operation.")
model BatchNodeRebootOptions {
  ...Azure.Batch.CommonJsonParameters;
  ...Azure.Batch.RebootNodeOptionalParameters;
}

#suppress "@azure-tools/typespec-azure-core/no-rpc-path-params" ""
@doc("Custom override for Reboot Node operation.")
@route("/pools/{poolId}/nodes/{nodeId}/reboot")
op rebootNodeCustomization is Azure.Batch.PostOperation<
  {
    ...Azure.Batch.RebootNodeRequiredParameters;

    @doc("Optional parameters for Reboot Node operation.")
    @bodyIgnore
    options?: BatchNodeRebootOptions;
  },
  Azure.Batch.AcceptedProcessingResponseHeaders
>;

@@override(Azure.Batch.Nodes.rebootNode, rebootNodeCustomization, "java");

// Start Node Operation
@doc("Optional parameters for Start Node operation.")
model BatchNodeStartOptions {
  ...Azure.Batch.CommonParameters;
}

#suppress "@azure-tools/typespec-azure-core/no-rpc-path-params" ""
@doc("Custom override for Start Node operation.")
@route("/pools/{poolId}/nodes/{nodeId}/start")
op startNodeCustomization is Azure.Batch.PostOperation<
  {
    ...Azure.Batch.StartNodeRequiredParameters;

    @doc("Optional parameters for Start Node operation.")
    @bodyIgnore
    options?: BatchNodeStartOptions;
  },
  Azure.Batch.AcceptedProcessingResponseHeaders
>;

@@override(Azure.Batch.Nodes.startNode, startNodeCustomization, "java");

// Deallocate Node Operation
@doc("Optional parameters for Deallocate Node operation.")
model BatchNodeDeallocateOptions {
  ...Azure.Batch.CommonJsonParameters;
  ...Azure.Batch.DeallocateNodeOptionalParameters;
}

#suppress "@azure-tools/typespec-azure-core/no-rpc-path-params" ""
@doc("Custom override for Deallocate Node operation.")
@route("/pools/{poolId}/nodes/{nodeId}/deallocate")
op deallocateNodeCustomization is Azure.Batch.PostOperation<
  {
    ...Azure.Batch.DeallocateNodeRequiredParameters;

    @doc("Optional parameters for Deallocate Node operation.")
    @bodyIgnore
    options?: BatchNodeDeallocateOptions;
  },
  Azure.Batch.AcceptedProcessingResponseHeaders
>;

@@override(Azure.Batch.Nodes.deallocateNode,
  deallocateNodeCustomization,
  "java"
);

// Reimage Node Operation
@doc("Optional parameters for Reimage Node operation.")
model BatchNodeReimageOptions {
  ...Azure.Batch.CommonJsonParameters;
  ...Azure.Batch.ReimageNodeOptionalParameters;
}

#suppress "@azure-tools/typespec-azure-core/no-rpc-path-params" ""
@doc("Custom override for Reimage Node operation.")
@route("/pools/{poolId}/nodes/{nodeId}/reimage")
op reimageNodeCustomization is Azure.Batch.PostOperation<
  {
    ...Azure.Batch.ReimageNodeRequiredParameters;

    @doc("Optional parameters for Reimage Node operation.")
    @bodyIgnore
    options?: BatchNodeReimageOptions;
  },
  Azure.Batch.AcceptedProcessingResponseHeaders
>;

@@override(Azure.Batch.Nodes.reimageNode, reimageNodeCustomization, "java");

// Disable Node Scheduling Operation
@doc("Optional parameters for Disable Node Scheduling operation.")
model BatchNodeSchedulingDisableOptions {
  ...Azure.Batch.CommonJsonParameters;
  ...Azure.Batch.DisableNodeSchedulingOptionalParameters;
}

#suppress "@azure-tools/typespec-azure-core/no-rpc-path-params" ""
@doc("Custom override for Disable Node Scheduling operation.")
@route("/pools/{poolId}/nodes/{nodeId}/disablescheduling")
op disableNodeSchedulingCustomization is Azure.Batch.PostOperation<
  {
    ...Azure.Batch.DisableNodeSchedulingRequiredParameters;

    @doc("Optional parameters for Disable Node Scheduling operation.")
    @bodyIgnore
    options?: BatchNodeSchedulingDisableOptions;
  },
  Azure.Batch.RequestSuccessResponseHeaders
>;

@@override(Azure.Batch.Nodes.disableNodeScheduling,
  disableNodeSchedulingCustomization,
  "java"
);

// Enable Node Scheduling Operation
@doc("Optional parameters for Enable Node Scheduling operation.")
model BatchNodeSchedulingEnableOptions {
  ...Azure.Batch.CommonParameters;
}

#suppress "@azure-tools/typespec-azure-core/no-rpc-path-params" ""
@doc("Custom override for Enable Node Scheduling operation.")
@route("/pools/{poolId}/nodes/{nodeId}/enablescheduling")
op enableNodeSchedulingCustomization is Azure.Batch.PostOperation<
  {
    ...Azure.Batch.EnableNodeSchedulingRequiredParameters;

    @doc("Optional parameters for Enable Node Scheduling operation.")
    @bodyIgnore
    options?: BatchNodeSchedulingEnableOptions;
  },
  Azure.Batch.RequestSuccessResponseHeaders
>;

@@override(Azure.Batch.Nodes.enableNodeScheduling,
  enableNodeSchedulingCustomization,
  "java"
);

// Get Node Remote Login Settings Operation
@doc("Optional parameters for Get Node Remote Login Settings operation.")
model BatchNodeRemoteLoginSettingsGetOptions {
  ...Azure.Batch.CommonParameters;
}

#suppress "@azure-tools/typespec-azure-core/no-rpc-path-params" ""
@doc("Custom override for Get Node Remote Login Settings operation.")
@route("/pools/{poolId}/nodes/{nodeId}/remoteloginsettings")
op getNodeRemoteLoginSettingsCustomization is Azure.Batch.ReadOperation<
  {
    ...Azure.Batch.GetNodeRemoteLoginSettingsRequiredParameters;

    @doc("Optional parameters for Get Node Remote Login Settings operation.")
    @bodyIgnore
    options?: BatchNodeRemoteLoginSettingsGetOptions;
  },
  Azure.Batch.BatchNodeRemoteLoginSettings
>;

@@override(Azure.Batch.Nodes.getNodeRemoteLoginSettings,
  getNodeRemoteLoginSettingsCustomization,
  "java"
);

// Upload Node Logs Operation
@doc("Optional parameters for Upload Node Logs operation.")
model BatchNodeLogsUploadOptions {
  ...Azure.Batch.CommonJsonParameters;
}

#suppress "@azure-tools/typespec-azure-core/no-rpc-path-params" ""
@doc("Custom override for Upload Node Logs operation.")
@route("/pools/{poolId}/nodes/{nodeId}/uploadbatchservicelogs")
op uploadNodeLogsCustomization is Azure.Batch.PostOperation<
  {
    ...Azure.Batch.UploadNodeLogsRequiredParameters;

    @doc("Optional parameters for Upload Node Logs operation.")
    @bodyIgnore
    options?: BatchNodeLogsUploadOptions;
  },
  Azure.Batch.UploadBatchServiceLogsResult
>;

@@override(Azure.Batch.Nodes.uploadNodeLogs,
  uploadNodeLogsCustomization,
  "java"
);

// List Nodes Operation
@doc("Optional parameters for List Nodes operation.")
model BatchNodesListOptions {
  ...Azure.Batch.CommonListParameters;
  ...Azure.Batch.ListNodesOptionalParameters;
}

#suppress "@azure-tools/typespec-azure-core/no-rpc-path-params" ""
@doc("Custom override for List Nodes operation.")
@route("/pools/{poolId}/nodes")
op listNodesCustomization is Azure.Batch.ListOperation<
  {
    ...Azure.Batch.ListNodesRequiredParameters;

    @doc("Optional parameters for List Nodes operation.")
    @bodyIgnore
    options?: BatchNodesListOptions;
  },
  Azure.Batch.BatchNodeListResult
>;

@@override(Azure.Batch.Nodes.listNodes, listNodesCustomization, "java");

// Get Node Extension Operation
@doc("Optional parameters for Get Node Extension operation.")
model BatchNodeExtensionGetOptions {
  ...Azure.Batch.CommonParameters;
  ...Azure.Batch.GetNodeExtensionOptionalParameters;
}

#suppress "@azure-tools/typespec-azure-core/no-rpc-path-params" ""
@doc("Custom override for Get Node Extension operation.")
@route("/pools/{poolId}/nodes/{nodeId}/extensions/{extensionName}")
op getNodeExtensionCustomization is Azure.Batch.ReadOperation<
  {
    ...Azure.Batch.GetNodeExtensionRequiredParameters;

    @doc("Optional parameters for Get Node Extension operation.")
    @bodyIgnore
    options?: BatchNodeExtensionGetOptions;
  },
  Azure.Batch.BatchNodeVMExtension
>;

@@override(Azure.Batch.Nodes.getNodeExtension,
  getNodeExtensionCustomization,
  "java"
);

// List Node Extensions Operation
@doc("Optional parameters for List Node Extensions operation.")
model BatchNodeExtensionsListOptions {
  ...Azure.Batch.CommonListParameters;
  ...Azure.Batch.ListNodeExtensionsOptionalParameters;
}

#suppress "@azure-tools/typespec-azure-core/no-rpc-path-params" ""
@doc("Custom override for List Node Extensions operation.")
@route("/pools/{poolId}/nodes/{nodeId}/extensions")
op listNodeExtensionsCustomization is Azure.Batch.ListOperation<
  {
    ...Azure.Batch.ListNodeExtensionsRequiredParameters;

    @doc("Optional parameters for List Node Extensions operation.")
    @bodyIgnore
    options?: BatchNodeExtensionsListOptions;
  },
  Azure.Batch.BatchNodeVMExtensionListResult
>;

@@override(Azure.Batch.Nodes.listNodeExtensions,
  listNodeExtensionsCustomization,
  "java"
);

// Delete Node File Operation
@doc("Optional parameters for Delete Node File operation.")
model BatchNodeFileDeleteOptions {
  ...Azure.Batch.CommonParameters;
  ...Azure.Batch.DeleteNodeFileOptionalParameters;
}

#suppress "@azure-tools/typespec-azure-core/no-rpc-path-params" ""
@doc("Custom override for Delete Node File operation.")
@route("/pools/{poolId}/nodes/{nodeId}/files/{filePath}")
op deleteNodeFileCustomization is Azure.Batch.DeleteOperation<
  {
    ...Azure.Batch.BatchNodeFileClientPathContent;

    @doc("Optional parameters for Delete Node File operation.")
    @bodyIgnore
    options?: BatchNodeFileDeleteOptions;
  },
  Azure.Batch.DeleteNodeFileResponse
>;

@@override(Azure.Batch.Nodes.deleteNodeFile,
  deleteNodeFileCustomization,
  "java"
);

// Get Node File Operation
@doc("Optional parameters for Get Node File operation.")
model BatchNodeFileGetOptions {
  ...Azure.Batch.CommonParameters;
  ...Azure.Batch.BatchModifiedSinceHeaders;
  ...Azure.Batch.GetNodeFileOptionalParameters;
}

#suppress "@azure-tools/typespec-azure-core/no-rpc-path-params" ""
@doc("Custom override for Get Node File operation.")
@route("/pools/{poolId}/nodes/{nodeId}/files/{filePath}")
op getNodeFileCustomization is Azure.Batch.FileOperation<
  {
    ...Azure.Batch.BatchNodeFileClientPathContent;

    @doc("Optional parameters for Get Node File operation.")
    @bodyIgnore
    options?: BatchNodeFileGetOptions;
  },
  Azure.Batch.GetNodeFileResponse
>;

@@override(Azure.Batch.Nodes.getNodeFile, getNodeFileCustomization, "java");

// Get Node File Properties Operation
@doc("Optional parameters for Get Node File Properties operation.")
model BatchNodeFilePropertiesGetOptions {
  ...Azure.Batch.CommonParameters;
  ...Azure.Batch.BatchModifiedSinceHeaders;
}

#suppress "@azure-tools/typespec-azure-core/no-rpc-path-params" ""
@doc("Custom override for Get Node File Properties operation.")
@route("/pools/{poolId}/nodes/{nodeId}/files/{filePath}")
op getNodeFilePropertiesCustomization is Azure.Batch.HeadFileOperation<
  {
    ...Azure.Batch.BatchNodeFileClientPathContent;

    @doc("Optional parameters for Get Node File Properties operation.")
    @bodyIgnore
    options?: BatchNodeFilePropertiesGetOptions;
  },
  {}
>;

@@override(Azure.Batch.Nodes.getNodeFileProperties,
  getNodeFilePropertiesCustomization,
  "java"
);

// List Node Files Operation
@doc("Optional parameters for List Node Files operation.")
model BatchNodeFilesListOptions {
  ...Azure.Batch.CommonListParameters;
  ...Azure.Batch.ListNodeFilesOptionalParameters;
}

#suppress "@azure-tools/typespec-azure-core/no-rpc-path-params" ""
@doc("Custom override for List Node Files operation.")
@route("/pools/{poolId}/nodes/{nodeId}/files")
op listNodeFilesCustomization is Azure.Batch.ListOperation<
  {
    ...Azure.Batch.ListNodeFilesRequiredParameters;

    @doc("Optional parameters for List Node Files operation.")
    @bodyIgnore
    options?: BatchNodeFilesListOptions;
  },
  Azure.Batch.BatchNodeFileListResult
>;

@@override(Azure.Batch.Nodes.listNodeFiles, listNodeFilesCustomization, "java");

// Client Name Overrides

// Rename Parameter models to avoid conflicts with Options bag names
@@clientName(Azure.Batch.BatchJobScheduleUpdateOptions,
  "BatchJobScheduleUpdateParameters",
  "java"
);
@@clientName(Azure.Batch.BatchJobScheduleCreateOptions,
  "BatchJobScheduleCreateParameters",
  "java"
);
@@clientName(Azure.Batch.BatchJobCreateOptions,
  "BatchJobCreateParameters",
  "java"
);
@@clientName(Azure.Batch.BatchJobUpdateOptions,
  "BatchJobUpdateParameters",
  "java"
);
@@clientName(Azure.Batch.BatchJobDisableOptions,
  "BatchJobDisableParameters",
  "java"
);
@@clientName(Azure.Batch.BatchJobTerminateOptions,
  "BatchJobTerminateParameters",
  "java"
);
@@clientName(Azure.Batch.BatchPoolCreateOptions,
  "BatchPoolCreateParameters",
  "java"
);
@@clientName(Azure.Batch.BatchPoolReplaceOptions,
  "BatchPoolReplaceParameters",
  "java"
);
@@clientName(Azure.Batch.BatchPoolUpdateOptions,
  "BatchPoolUpdateParameters",
  "java"
);
@@clientName(Azure.Batch.BatchPoolEnableAutoScaleOptions,
  "BatchPoolEnableAutoScaleParameters",
  "java"
);
@@clientName(Azure.Batch.BatchPoolEvaluateAutoScaleOptions,
  "BatchPoolEvaluateAutoScaleParameters",
  "java"
);
@@clientName(Azure.Batch.BatchPoolResizeOptions,
  "BatchPoolResizeParameters",
  "java"
);
@@clientName(Azure.Batch.BatchNodeRemoveOptions,
  "BatchNodeRemoveParameters",
  "java"
);
@@clientName(Azure.Batch.BatchNodeDeallocateOptions,
  "BatchNodeDeallocateParameters",
  "java"
);
@@clientName(Azure.Batch.BatchTaskCreateOptions,
  "BatchTaskCreateParameters",
  "java"
);
@@clientName(Azure.Batch.BatchNodeUserCreateOptions,
  "BatchNodeUserCreateParameters",
  "java"
);
@@clientName(Azure.Batch.BatchNodeUserUpdateOptions,
  "BatchNodeUserUpdateParameters",
  "java"
);
@@clientName(Azure.Batch.BatchNodeRebootOptions,
  "BatchNodeRebootParameters",
  "java"
);
@@clientName(Azure.Batch.BatchNodeReimageOptions,
  "BatchNodeReimageParameters",
  "java"
);
@@clientName(Azure.Batch.BatchNodeDisableSchedulingOptions,
  "BatchNodeDisableSchedulingParameters",
  "java"
);
@@clientName(Azure.Batch.UploadBatchServiceLogsOptions,
  "UploadBatchServiceLogsParameters",
  "java"
);

// Rename options to parameters in Java to avoid having two 'options'
@@clientName(Azure.Batch.EnablePoolAutoscaleRequiredParameters.enableAutoScaleOptions,
  "parameters",
  "java"
);
@@clientName(Azure.Batch.EvaluatePoolAutoScaleRequiredParameters.evaluateAutoScaleOptions,
  "parameters",
  "java"
);
@@clientName(Azure.Batch.ResizePoolRequiredParameters.resizeOptions,
  "parameters",
  "java"
);
@@clientName(Azure.Batch.RemoveNodesRequiredParameters.removeOptions,
  "parameters",
  "java"
);
@@clientName(Azure.Batch.DisableJobRequiredParameters.disableOptions,
  "parameters",
  "java"
);
@@clientName(Azure.Batch.ReplaceNodeUserRequiredParameters.updateOptions,
  "parameters",
  "java"
);
@@clientName(Azure.Batch.UploadNodeLogsRequiredParameters.uploadOptions,
  "parameters",
  "java"
);
@@clientName(Azure.Batch.TerminateJobOptionalParameters.options,
  "parameters",
  "java"
);
@@clientName(Azure.Batch.RebootNodeOptionalParameters.options,
  "parameters",
  "java"
);
@@clientName(Azure.Batch.DeallocateNodeOptionalParameters.options,
  "parameters",
  "java"
);
@@clientName(Azure.Batch.ReimageNodeOptionalParameters.options,
  "parameters",
  "java"
);
@@clientName(Azure.Batch.DisableNodeSchedulingOptionalParameters.options,
  "parameters",
  "java"
);

// Updating original operations that have been converted to LRO methods to have internal access
@@access(Azure.Batch.Nodes.deallocateNode, Access.internal, "java");
@@access(BatchNodeDeallocateOptions, Access.public, "java");

@@access(Azure.Batch.Jobs.deleteJob, Access.internal, "java");
@@access(BatchJobDeleteOptions, Access.public, "java");

@@access(Azure.Batch.JobSchedules.deleteJobSchedule, Access.internal, "java");
@@access(BatchJobScheduleDeleteOptions, Access.public, "java");

@@access(Azure.Batch.Pools.deletePool, Access.internal, "java");
@@access(BatchPoolDeleteOptions, Access.public, "java");

@@access(Azure.Batch.Jobs.disableJob, Access.internal, "java");
@@access(BatchJobDisableOptions, Access.public, "java");

@@access(Azure.Batch.Jobs.enableJob, Access.internal, "java");
@@access(BatchJobEnableOptions, Access.public, "java");

@@access(Azure.Batch.Nodes.rebootNode, Access.internal, "java");
@@access(BatchNodeRebootOptions, Access.public, "java");

@@access(Azure.Batch.Nodes.reimageNode, Access.internal, "java");
@@access(BatchNodeReimageOptions, Access.public, "java");

@@access(Azure.Batch.Pools.removeNodes, Access.internal, "java");
@@access(BatchNodesRemoveOptions, Access.public, "java");

@@access(Azure.Batch.Pools.resizePool, Access.internal, "java");
@@access(BatchPoolResizeOptions, Access.public, "java");

@@access(Azure.Batch.Nodes.startNode, Access.internal, "java");
@@access(BatchNodeStartOptions, Access.public, "java");

@@access(Azure.Batch.Pools.stopPoolResize, Access.internal, "java");
@@access(BatchPoolResizeStopOptions, Access.public, "java");

@@access(Azure.Batch.Jobs.terminateJob, Access.internal, "java");
@@access(BatchJobTerminateOptions, Access.public, "java");

@@access(Azure.Batch.JobSchedules.terminateJobSchedule,
  Access.internal,
  "java"
);
@@access(BatchJobScheduleTerminateOptions, Access.public, "java");

@@access(Azure.Batch.BatchNodeReimageOption, Access.public, "java");
@@access(Azure.Batch.DisableBatchJobOption, Access.public, "java");
@@access(Azure.Batch.BatchNodeDeallocateOption, Access.public, "java");
@@access(Azure.Batch.BatchNodeDeallocationOption, Access.public, "java");
@@access(Azure.Batch.BatchJobDisableOptions, Access.public, "java");
@@access(Azure.Batch.BatchJobTerminateOptions, Access.public, "java");
@@access(Azure.Batch.BatchNodeDeallocateOptions, Access.public, "java");
@@access(Azure.Batch.BatchNodeRebootKind, Access.public, "java");
@@access(Azure.Batch.BatchNodeRebootKind, Access.public, "java");
@@access(Azure.Batch.BatchNodeRebootOptions, Access.public, "java");
@@access(Azure.Batch.BatchNodeReimageOptions, Access.public, "java");
@@access(Azure.Batch.BatchNodeRemoveOptions, Access.public, "java");
@@access(Azure.Batch.BatchPoolResizeOptions, Access.public, "java");<|MERGE_RESOLUTION|>--- conflicted
+++ resolved
@@ -741,134 +741,6 @@
   "java"
 );
 
-<<<<<<< HEAD
-=======
-// Create Certificate Operation
-@doc("Optional parameters for Create Certificate operation.")
-model BatchCertificateCreateOptions {
-  ...Azure.Batch.CommonJsonParameters;
-}
-
-#suppress "@azure-tools/typespec-azure-core/no-rpc-path-params" ""
-@doc("Custom override for Create Certificate operation.")
-@route("/certificates")
-op createCertificateCustomization is Azure.Batch.CreateOperation<
-  {
-    ...Azure.Batch.CreateCertificateRequiredParameters;
-
-    @doc("Optional parameters for Create Certificate operation.")
-    @bodyIgnore
-    options?: BatchCertificateCreateOptions;
-  },
-  void
->;
-
-@@override(Azure.Batch.Certificates.createCertificate,
-  createCertificateCustomization,
-  "java"
-);
-
-// List Certificates Operation
-@doc("Optional parameters for List Certificates operation.")
-model BatchCertificatesListOptions {
-  ...Azure.Batch.CommonListParameters;
-  ...Azure.Batch.ListCertificatesOptionalParameters;
-}
-
-#suppress "@azure-tools/typespec-azure-core/no-rpc-path-params" ""
-@doc("Custom override for List Certificates operation.")
-@route("/certificates")
-op listCertificatesCustomization is Azure.Batch.ListOperation<
-  {
-    @doc("Optional parameters for List Certificates operation.")
-    @bodyIgnore
-    options?: BatchCertificatesListOptions;
-  },
-  Azure.Batch.BatchCertificateListResult
->;
-
-@@override(Azure.Batch.Certificates.listCertificates,
-  listCertificatesCustomization,
-  "java"
-);
-
-// Cancel Certificate Deletion Operation
-@doc("Optional parameters for Cancel Certificate Deletion operation.")
-model BatchCertificateCancelDeletionOptions {
-  ...Azure.Batch.CommonParameters;
-}
-
-#suppress "@azure-tools/typespec-azure-core/no-rpc-path-params" ""
-@doc("Custom override for Cancel Certificate Deletion operation.")
-@route("/certificates(thumbprintAlgorithm={thumbprintAlgorithm},thumbprint={thumbprint})/canceldelete")
-op cancelCertificateDeletionCustomization is Azure.Batch.PostOperation<
-  {
-    ...Azure.Batch.CancelCertificateDeletionRequiredParameters;
-
-    @doc("Optional parameters for Cancel Certificate Deletion operation.")
-    @bodyIgnore
-    options?: BatchCertificateCancelDeletionOptions;
-  },
-  Azure.Batch.NoContentSuccessResponseHeaders
->;
-
-@@override(Azure.Batch.Certificates.cancelCertificateDeletion,
-  cancelCertificateDeletionCustomization,
-  "java"
-);
-
-// Delete Certificate Operation
-@doc("Optional parameters for Delete Certificate operation.")
-model BatchCertificateDeleteOptions {
-  ...Azure.Batch.CommonParameters;
-}
-
-#suppress "@azure-tools/typespec-azure-core/no-rpc-path-params" ""
-@doc("Custom override for Delete Certificate operation.")
-@route("/certificates(thumbprintAlgorithm={thumbprintAlgorithm},thumbprint={thumbprint})")
-op deleteCertificateCustomization is Azure.Batch.DeleteOperation<
-  {
-    ...Azure.Batch.DeleteCertificateRequiredParameters;
-
-    @doc("Optional parameters for Delete Certificate operation.")
-    @bodyIgnore
-    options?: BatchCertificateDeleteOptions;
-  },
-  Azure.Batch.DeleteCertificateResponse
->;
-
-@@override(Azure.Batch.Certificates.deleteCertificate,
-  deleteCertificateCustomization,
-  "java"
-);
-
-// Get Certificate Operation
-@doc("Optional parameters for Get Certificate operation.")
-model BatchCertificateGetOptions {
-  ...Azure.Batch.CommonParameters;
-  ...Azure.Batch.GetCertificateOptionalParameters;
-}
-
-#suppress "@azure-tools/typespec-azure-core/no-rpc-path-params" ""
-@doc("Custom override for Get Certificate operation.")
-@route("/certificates(thumbprintAlgorithm={thumbprintAlgorithm},thumbprint={thumbprint})")
-op getCertificateCustomization is Azure.Batch.ReadOperation<
-  {
-    ...Azure.Batch.GetCertificateRequiredParameters;
-
-    @doc("Optional parameters for Get Certificate operation.")
-    @bodyIgnore
-    options?: BatchCertificateGetOptions;
-  },
-  Azure.Batch.BatchCertificate
->;
-
-@@override(Azure.Batch.Certificates.getCertificate,
-  getCertificateCustomization,
-  "java"
-);
-
->>>>>>> 4ce7306a
 // Job Schedule Exists Operation
 @doc("Optional parameters for Job Schedule Exists operation.")
 model BatchJobScheduleExistsOptions {

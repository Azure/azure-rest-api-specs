import "@typespec/versioning";
import "@typespec/http";
import "@azure-tools/typespec-azure-core";
import "@azure-tools/typespec-client-generator-core";
import "@typespec/rest";
import "./models.tsp";

using TypeSpec.Http;
using TypeSpec.Rest;
using TypeSpec.Versioning;
using Azure.Core;
using Azure.Core.Traits;
using Azure.ClientGenerator.Core;

namespace Azure.Batch;

// Templates

@clientName("Ops")
interface BatchOps {
  #suppress "@azure-tools/typespec-azure-core/no-response-body" "Legacy behavior"
  @get
  ListOperation<TFilter, TResponse> is Azure.Core.RpcOperation<
    BatchCommonListHeaders & TFilter,
    BatchResponseHeaders & TResponse,
    NoFilter,
    BatchError
  >;

  #suppress "@azure-tools/typespec-azure-core/no-response-body" "Legacy behavior"
  @get
  ReadOperation<
    TPathParams extends TypeSpec.Reflection.Model,
    TResource
  > is Azure.Core.RpcOperation<
    BatchClientRequestHeaders & TPathParams,
    BatchResponseHeaders & TResource,
    NoFilter,
    BatchError
  >;

  #suppress "@azure-tools/typespec-azure-core/no-response-body" "Legacy behavior"
  @delete
  DeleteOperation<
    TFilter,
    TResponse extends TypeSpec.Reflection.Model
  > is Azure.Core.RpcOperation<
    BatchClientRequestHeaders & TFilter,
    TResponse,
    NoFilter,
    BatchError
  >;

  #suppress "@azure-tools/typespec-azure-core/no-response-body" "Legacy behavior"
  @post
  CreateOperation<TResource, TResponse> is RpcOperation<
    BatchClientRequestHeaders & MinimalMetadata & TResource,
    BatchResponseHeaders & Created<TResponse>,
    NoFilter,
    BatchError
  >;

  #suppress "@azure-tools/typespec-azure-core/no-response-body" "Legacy behavior"
  @patch
  UpdateOperation<TResource, TResponse> is RpcOperation<
    BatchClientRequestHeaders & MinimalMetadata & TResource,
    BatchResponseHeaders & TResponse,
    NoFilter,
    BatchError
  >;

  #suppress "@azure-tools/typespec-azure-core/no-response-body" "Legacy behavior"
  @put
  ReplaceOperation<TResource, TResponse> is RpcOperation<
    BatchClientRequestHeaders & MinimalMetadata & TResource,
    BatchResponseHeaders & TResponse,
    NoFilter,
    BatchError
  >;

  #suppress "@azure-tools/typespec-azure-core/no-response-body" "Legacy behavior"
  @head
  ResourceInfoOperation<TResource, TResponse> is RpcOperation<
    BatchClientRequestHeaders & TResource,
    BatchResponseHeaders & TResponse,
    NoFilter,
    BatchError
  >;

  #suppress "@azure-tools/typespec-azure-core/no-error-status-codes" "Azure REST API guidelines recommend using 'default' error response for all error cases. Avoid defining custom 4xx or 5xx error cases."
  #suppress "@azure-tools/typespec-azure-core/no-response-body" "Legacy behavior"
  @doc("New rpc operation allowing multiple repsonses")
  @Foundations.Private.needsRoute
  @head
  ResourceInfoOperationWithAdditionalResponse<
    TParams extends TypeSpec.Reflection.Model,
    TResponse extends TypeSpec.Reflection.Model,
    TAdditionalResponse extends {} = {}
  > is Foundations.Operation<
    TParams,
    TResponse | TAdditionalResponse,
    NoFilter,
    BatchError
  >;

  #suppress "@azure-tools/typespec-azure-core/no-response-body" "Legacy behavior"
  @post
  PostOperation<TResource, TResponse> is RpcOperation<
    BatchClientRequestHeaders & TResource,
    BatchResponseHeaders & TResponse,
    NoFilter,
    BatchError
  >;
}

alias NoFilter = {};
alias MinimalMetadata = {
  @doc("Type of content")
  @header("content-type")
  contentType: "application/json; odata=minimalmetadata";
};

alias Created<T> = {
  @doc("A process exit code.")
  @statusCode
  code: "201";

  @header("DataServiceId")
  @doc("The OData ID of the resource to which the request applied.")
  dataServiceId: string;

  ...T;
};

// Interfaces ////////////////////

#suppress "@azure-tools/typespec-azure-core/no-response-body" "The body of non-204 responses should not be empty."
#suppress "@azure-tools/typespec-azure-core/no-error-status-codes" "Azure REST API guidelines recommend using 'default' error response for all error cases. Avoid defining custom 4xx or 5xx error cases."
#suppress "@azure-tools/typespec-azure-core/no-rpc-path-params" "Operations defined using BatchOperation should not have path parameters."
#suppress "@azure-tools/typespec-azure-core/casing-style" "The names of Model types must use camelCase"
#suppress "@azure-tools/typespec-azure-core/use-standard-operations" "Operation 'Exists' should be defined using a signature from the Azure.Core namespace."
#suppress "@azure-tools/typespec-azure-core/rpc-operation-request-body" "BatchOperation with '@get' cannot have a body."
@clientName("Batch")
interface BatchApi {
  @summary("Lists all of the applications available in the specified Account.")
  @doc("""
This operation returns only Applications and versions that are available for
use on Compute Nodes; that is, that can be used in an Package reference. For
administrator information about applications and versions that are not yet
available to Compute Nodes, use the Azure portal or the Azure Resource Manager
API.
""")
  @route("/applications")
  @clientName("listApplicationsInternal", "java")
  listApplications is BatchOps.ListOperation<{}, BatchApplicationListResult>;

  @summary("Gets information about the specified Application.")
  @doc("""
This operation returns only Applications and versions that are available for
use on Compute Nodes; that is, that can be used in an Package reference. For
administrator information about Applications and versions that are not yet
available to Compute Nodes, use the Azure portal or the Azure Resource Manager
API.
""")
  @route("/applications/{applicationId}")
  @clientName("getApplicationInternal", "java")
  getApplication is BatchOps.ReadOperation<
    {
      @doc("The ID of the Application")
      @path
      applicationId: string;
    },
    BatchApplication
  >;

  @summary("""
Lists the usage metrics, aggregated by Pool across individual time intervals,
for the specified Account.
""")
  @doc("""
If you do not specify a $filter clause including a poolId, the response
includes all Pools that existed in the Account in the time range of the
returned aggregation intervals. If you do not specify a $filter clause
including a startTime or endTime these filters default to the start and end
times of the last aggregation interval currently available; that is, only the
last aggregation interval is returned.
""")
  @route("/poolusagemetrics")
  @clientName("listPoolUsageMetricsInternal", "java")
  listPoolUsageMetrics is BatchOps.ListOperation<
    {
      @doc("""
    The earliest time from which to include metrics. This must be at least two and
    a half hours before the current time. If not specified this defaults to the
    start time of the last aggregation interval currently available.
    """)
      @query
      @clientName("starttime")
      startTime?: utcDateTime;

      @doc("""
    The latest time from which to include metrics. This must be at least two hours
    before the current time. If not specified this defaults to the end time of the
    last aggregation interval currently available.
    """)
      @query
      endtime?: utcDateTime;

      @doc("""
    An OData $filter clause. For more information on constructing this filter, see
    https://docs.microsoft.com/en-us/rest/api/batchservice/odata-filters-in-batch#list-account-usage-metrics.
    """)
      @query
      @clientName("filter")
      $filter?: string;
    },
    BatchPoolListUsageMetricsResult
  >;

  @summary("Creates a Pool to the specified Account.")
  @doc("""
When naming Pools, avoid including sensitive information such as user names or
secret project names. This information may appear in telemetry logs accessible
to Microsoft Support engineers.
""")
  @route("/pools")
  @clientName("createPoolInternal", "java")
  createPool is BatchOps.CreateOperation<
    {
      @bodyRoot
      @doc("The Pool to be created.")
      pool: BatchPoolCreateContent;
    },
    {}
  >;

  @summary("Lists all of the Pools in the specified Account.")
  @doc("Lists all of the Pools in the specified Account.")
  @route("/pools")
  @clientName("listPoolsInternal", "java")
  listPools is BatchOps.ListOperation<
    {
      @doc("""
An OData $filter clause. For more information on constructing this filter, see
https://docs.microsoft.com/en-us/rest/api/batchservice/odata-filters-in-batch#list-pools.
""")
      @query
      @clientName("filter")
      $filter?: string;

      @doc("An OData $select clause.")
      @query({
        format: "csv",
      })
      @clientName("select")
      $select?: string[];

      @doc("An OData $expand clause.")
      @query({
        format: "csv",
      })
      @clientName("expand")
      $expand?: string[];
    },
    BatchPoolListResult
  >;

  @summary("Deletes a Pool from the specified Account.")
  @doc("""
When you request that a Pool be deleted, the following actions occur: the Pool
state is set to deleting; any ongoing resize operation on the Pool are stopped;
the Batch service starts resizing the Pool to zero Compute Nodes; any Tasks
running on existing Compute Nodes are terminated and requeued (as if a resize
Pool operation had been requested with the default requeue option); finally,
the Pool is removed from the system. Because running Tasks are requeued, the
user can rerun these Tasks by updating their Job to target a different Pool.
The Tasks can then run on the new Pool. If you want to override the requeue
behavior, then you should call resize Pool explicitly to shrink the Pool to
zero size before deleting the Pool. If you call an Update, Patch or Delete API
on a Pool in the deleting state, it will fail with HTTP status code 409 with
error code PoolBeingDeleted.
""")
  @route("/pools/{poolId}")
  @clientName("deletePoolInternal", "java")
  deletePool is BatchOps.DeleteOperation<
    BatchPoolHeaders,
    DeleteResponseHeaders
  >;

  @doc("Gets basic properties of a Pool.")
  @route("/pools/{poolId}")
  @clientName("poolExistsInternal", "java")
  poolExists is BatchOps.ResourceInfoOperationWithAdditionalResponse<
    BatchClientRequestHeaders & BatchPoolHeaders,
    PoolDoesNotExistResponseHeaders,
    PoolDoesExistResponseHeaders
  >;

  @doc("Gets information about the specified Pool.")
  @route("/pools/{poolId}")
  @clientName("getPoolInternal", "java")
  getPool is BatchOps.ReadOperation<
    BatchPoolHeaders & {
      @doc("An OData $select clause.")
      @query({
        format: "csv",
      })
      @clientName("select")
      $select?: string[];

      @doc("An OData $expand clause.")
      @query({
        format: "csv",
      })
      @clientName("expand")
      $expand?: string[];
    },
    BatchPool
  >;

  @summary("Updates the properties of the specified Pool.")
  @doc("""
This only replaces the Pool properties specified in the request. For example,
if the Pool has a StartTask associated with it, and a request does not specify
a StartTask element, then the Pool keeps the existing StartTask.
""")
  @route("/pools/{poolId}")
  @clientName("updatePoolInternal", "java")
  updatePool is BatchOps.UpdateOperation<
    BatchPoolHeaders & {
      @doc("The pool properties to update.")
      @bodyRoot
      pool: BatchPoolUpdateContent;
    },
    RequestSuccessResponseHeaders
  >;

  @summary("Disables automatic scaling for a Pool.")
  @doc("Disables automatic scaling for a Pool.")
  @route("/pools/{poolId}/disableautoscale")
  @clientName("disablePoolAutoScaleInternal", "java")
  disablePoolAutoScale is BatchOps.PostOperation<
    {
      @doc("The ID of the Pool on which to disable automatic scaling.")
      @path
      poolId: string;
    },
    RequestSuccessResponseHeaders
  >;

  @summary("Enables automatic scaling for a Pool.")
  @doc("""
You cannot enable automatic scaling on a Pool if a resize operation is in
progress on the Pool. If automatic scaling of the Pool is currently disabled,
you must specify a valid autoscale formula as part of the request. If automatic
scaling of the Pool is already enabled, you may specify a new autoscale formula
and/or a new evaluation interval. You cannot call this API for the same Pool
more than once every 30 seconds.
""")
  @route("/pools/{poolId}/enableautoscale")
  @clientName("enablePoolAutoScaleInternal", "java")
  enablePoolAutoScale is BatchOps.PostOperation<
    BatchPoolHeaders &
      MinimalMetadata & {
        @doc("The options to use for enabling automatic scaling.")
        @bodyRoot
        content: BatchPoolEnableAutoScaleContent;
      },
    RequestSuccessResponseHeaders
  >;

  @summary("Gets the result of evaluating an automatic scaling formula on the Pool.")
  @doc("""
This API is primarily for validating an autoscale formula, as it simply returns
the result without applying the formula to the Pool. The Pool must have auto
scaling enabled in order to evaluate a formula.
""")
  @route("/pools/{poolId}/evaluateautoscale")
  @clientName("evaluatePoolAutoScaleInternal", "java")
  evaluatePoolAutoScale is BatchOps.PostOperation<
    MinimalMetadata & {
      @doc("The ID of the Pool on which to evaluate the automatic scaling formula.")
      @path
      poolId: string;

      @doc("The options to use for evaluating the automatic scaling formula.")
      @bodyRoot
      content: BatchPoolEvaluateAutoScaleContent;
    },
    AutoScaleRun & RequestSuccessResponseHeaders
  >;

  @summary("Changes the number of Compute Nodes that are assigned to a Pool.")
  @doc("""
You can only resize a Pool when its allocation state is steady. If the Pool is
already resizing, the request fails with status code 409. When you resize a
Pool, the Pool's allocation state changes from steady to resizing. You cannot
resize Pools which are configured for automatic scaling. If you try to do this,
the Batch service returns an error 409. If you resize a Pool downwards, the
Batch service chooses which Compute Nodes to remove. To remove specific Compute
Nodes, use the Pool remove Compute Nodes API instead.
""")
  @route("/pools/{poolId}/resize")
  @clientName("resizePoolInternal", "java")
  resizePool is BatchOps.PostOperation<
    BatchPoolHeaders &
      MinimalMetadata & {
        @doc("The options to use for resizing the pool.")
        @bodyRoot
        content: BatchPoolResizeContent;
      },
    AcceptedProcessingResponseHeaders
  >;

  @summary("Stops an ongoing resize operation on the Pool.")
  @doc("""
This does not restore the Pool to its previous state before the resize
operation: it only stops any further changes being made, and the Pool maintains
its current state. After stopping, the Pool stabilizes at the number of Compute
Nodes it was at when the stop operation was done. During the stop operation,
the Pool allocation state changes first to stopping and then to steady. A
resize operation need not be an explicit resize Pool request; this API can also
be used to halt the initial sizing of the Pool when it is created.
""")
  @route("/pools/{poolId}/stopresize")
  @clientName("stopPoolResizeInternal", "java")
  stopPoolResize is BatchOps.PostOperation<
    BatchPoolHeaders,
    AcceptedProcessingResponseHeaders
  >;

  @summary("Updates the properties of the specified Pool.")
  @doc("""
This fully replaces all the updatable properties of the Pool. For example, if
the Pool has a StartTask associated with it and if StartTask is not specified
with this request, then the Batch service will remove the existing StartTask.
""")
  @route("/pools/{poolId}/updateproperties")
  @clientName("replacePoolPropertiesInternal", "java")
  replacePoolProperties is BatchOps.PostOperation<
    MinimalMetadata & {
      @doc("The ID of the Pool to update.")
      @path
      poolId: string;

      @doc("The options to use for replacing properties on the pool.")
      @bodyRoot
      pool: BatchPoolReplaceContent;
    },
    NoContentSuccessResponseHeaders
  >;

  @summary("Removes Compute Nodes from the specified Pool.")
  @doc("""
This operation can only run when the allocation state of the Pool is steady.
When this operation runs, the allocation state changes from steady to resizing.
Each request may remove up to 100 nodes.
""")
  @route("/pools/{poolId}/removenodes")
  @clientName("removeNodesInternal", "java")
  removeNodes is BatchOps.PostOperation<
    BatchPoolHeaders &
      MinimalMetadata & {
        @doc("The options to use for removing the node.")
        @bodyRoot
        content: BatchNodeRemoveContent;
      },
    AcceptedProcessingResponseHeaders
  >;

  @summary("Lists all Virtual Machine Images supported by the Azure Batch service.")
  @doc("Lists all Virtual Machine Images supported by the Azure Batch service.")
  @route("/supportedimages")
  @clientName("listSupportedImagesInternal", "java")
  listSupportedImages is BatchOps.ListOperation<
    {
      @doc("""
An OData $filter clause. For more information on constructing this filter, see
https://docs.microsoft.com/en-us/rest/api/batchservice/odata-filters-in-batch#list-support-images.
""")
      @query
      @clientName("filter")
      $filter?: string;
    },
    BatchAccountListSupportedImagesResult
  >;

  @doc("""
Gets the number of Compute Nodes in each state, grouped by Pool. Note that the
numbers returned may not always be up to date. If you need exact node counts,
use a list query.
""")
  @route("/nodecounts")
  @clientName("listPoolNodeCountsInternal", "java")
  listPoolNodeCounts is BatchOps.ListOperation<
    {
      @doc("""
An OData $filter clause. For more information on constructing this filter, see
https://docs.microsoft.com/en-us/rest/api/batchservice/odata-filters-in-batch#list-support-images.
""")
      @query
      @clientName("filter")
      $filter?: string;
    },
    BatchPoolNodeCountsListResult
  >;

  @summary("Deletes a Job.")
  @doc("""
Deleting a Job also deletes all Tasks that are part of that Job, and all Job
statistics. This also overrides the retention period for Task data; that is, if
the Job contains Tasks which are still retained on Compute Nodes, the Batch
services deletes those Tasks' working directories and all their contents.  When
a Delete Job request is received, the Batch service sets the Job to the
deleting state. All update operations on a Job that is in deleting state will
fail with status code 409 (Conflict), with additional information indicating
that the Job is being deleted.
""")
  @route("/jobs/{jobId}")
  @clientName("deleteJobInternal", "java")
  deleteJob is BatchOps.DeleteOperation<
    BatchMatchHeaders & {
      @doc("The ID of the Job to delete.")
      @path
      jobId: string;
    },
    DeleteResponseHeaders
  >;

  @summary("Gets information about the specified Job.")
  @doc("Gets information about the specified Job.")
  @route("/jobs/{jobId}")
  @clientName("getJobInternal", "java")
  getJob is BatchOps.ReadOperation<
    BatchMatchHeaders & {
      @doc("The ID of the Job.")
      @path
      jobId: string;

      @doc("An OData $select clause.")
      @query({
        format: "csv",
      })
      @clientName("select")
      $select?: string[];

      @doc("An OData $expand clause.")
      @query({
        format: "csv",
      })
      @clientName("expand")
      $expand?: string[];
    },
    BatchJob
  >;

  @summary("Updates the properties of the specified Job.")
  @doc("""
This replaces only the Job properties specified in the request. For example, if
the Job has constraints, and a request does not specify the constraints
element, then the Job keeps the existing constraints.
""")
  @route("/jobs/{jobId}")
  @clientName("updateJobInternal", "java")
  updateJob is BatchOps.UpdateOperation<
    BatchMatchHeaders & {
      @doc("The ID of the Job whose properties you want to update.")
      @path
      jobId: string;

      @doc("The options to use for updating the Job.")
      @bodyRoot
      job: BatchJobUpdateContent;
    },
    RequestSuccessResponseHeaders
  >;

  @summary("Updates the properties of the specified Job.")
  @doc("""
This fully replaces all the updatable properties of the Job. For example, if
the Job has constraints associated with it and if constraints is not specified
with this request, then the Batch service will remove the existing constraints.
""")
  @route("/jobs/{jobId}")
  @clientName("replaceJobInternal", "java")
  replaceJob is BatchOps.ReplaceOperation<
    BatchMatchHeaders & {
      @doc("The ID of the Job whose properties you want to update.")
      @path
      jobId: string;

      @doc("A job with updated properties")
      @bodyRoot
      job: BatchJob;
    },
    RequestSuccessResponseHeaders
  >;

  @summary("Disables the specified Job, preventing new Tasks from running.")
  @doc("""
The Batch Service immediately moves the Job to the disabling state. Batch then
uses the disableTasks parameter to determine what to do with the currently
running Tasks of the Job. The Job remains in the disabling state until the
disable operation is completed and all Tasks have been dealt with according to
the disableTasks option; the Job then moves to the disabled state. No new Tasks
are started under the Job until it moves back to active state. If you try to
disable a Job that is in any state other than active, disabling, or disabled,
the request fails with status code 409.
""")
  @route("/jobs/{jobId}/disable")
  @clientName("disableJobInternal", "java")
  disableJob is BatchOps.PostOperation<
    BatchMatchHeaders &
      MinimalMetadata & {
        @doc("The ID of the Job to disable.")
        @path
        jobId: string;

        @doc("The options to use for disabling the Job.")
        @bodyRoot
        content: BatchJobDisableContent;
      },
    AcceptedProcessingResponseHeaders
  >;

  @summary("Enables the specified Job, allowing new Tasks to run.")
  @doc("""
When you call this API, the Batch service sets a disabled Job to the enabling
state. After the this operation is completed, the Job moves to the active
state, and scheduling of new Tasks under the Job resumes. The Batch service
does not allow a Task to remain in the active state for more than 180 days.
Therefore, if you enable a Job containing active Tasks which were added more
than 180 days ago, those Tasks will not run.
""")
  @route("/jobs/{jobId}/enable")
  @clientName("enableJobInternal", "java")
  enableJob is BatchOps.PostOperation<
    BatchMatchHeaders & {
      @doc("The ID of the Job to enable.")
      @path
      jobId: string;
    },
    AcceptedProcessingResponseHeaders
  >;

  @summary("Terminates the specified Job, marking it as completed.")
  @doc("""
When a Terminate Job request is received, the Batch service sets the Job to the
terminating state. The Batch service then terminates any running Tasks
associated with the Job and runs any required Job release Tasks. Then the Job
moves into the completed state. If there are any Tasks in the Job in the active
state, they will remain in the active state. Once a Job is terminated, new
Tasks cannot be added and any remaining active Tasks will not be scheduled.
""")
  @route("/jobs/{jobId}/terminate")
  @clientName("terminateJobInternal", "java")
  terminateJob is BatchOps.PostOperation<
    BatchMatchHeaders &
      MinimalMetadata & {
        @doc("The ID of the Job to terminate.")
        @path
        jobId: string;

        @doc("The options to use for terminating the Job.")
        @bodyRoot
        parameters?: BatchJobTerminateContent;
      },
    AcceptedProcessingResponseHeaders
  >;

  @summary("Creates a Job to the specified Account.")
  @doc("""
The Batch service supports two ways to control the work done as part of a Job.
In the first approach, the user specifies a Job Manager Task. The Batch service
launches this Task when it is ready to start the Job. The Job Manager Task
controls all other Tasks that run under this Job, by using the Task APIs. In
the second approach, the user directly controls the execution of Tasks under an
active Job, by using the Task APIs. Also note: when naming Jobs, avoid
including sensitive information such as user names or secret project names.
This information may appear in telemetry logs accessible to Microsoft Support
engineers.
""")
  @route("/jobs")
  @clientName("createJobInternal", "java")
  createJob is BatchOps.CreateOperation<
    {
      @doc("The Job to be created.")
      @bodyRoot
      job: BatchJobCreateContent;
    },
    {}
  >;

  @summary("Lists all of the Jobs in the specified Account.")
  @doc("Lists all of the Jobs in the specified Account.")
  @route("/jobs")
  @clientName("listJobsInternal", "java")
  listJobs is BatchOps.ListOperation<
    {
      @doc("""
An OData $filter clause. For more information on constructing this filter, see
https://docs.microsoft.com/en-us/rest/api/batchservice/odata-filters-in-batch#list-jobs.
""")
      @query
      @clientName("filter")
      $filter?: string;

      @doc("An OData $select clause.")
      @query({
        format: "csv",
      })
      @clientName("select")
      $select?: string[];

      @doc("An OData $expand clause.")
      @query({
        format: "csv",
      })
      @clientName("expand")
      $expand?: string[];
    },
    BatchJobListResult
  >;

  @summary("Lists the Jobs that have been created under the specified Job Schedule.")
  @doc("Lists the Jobs that have been created under the specified Job Schedule.")
  @route("/jobschedules/{jobScheduleId}/jobs")
  @clientName("listJobsFromScheduleInternal", "java")
  listJobsFromSchedule is BatchOps.ListOperation<
    {
      @doc("The ID of the Job Schedule from which you want to get a list of Jobs.")
      @path
      jobScheduleId: string;

      @doc("""
An OData $filter clause. For more information on constructing this filter, see
https://docs.microsoft.com/en-us/rest/api/batchservice/odata-filters-in-batch#list-jobs-in-a-job-schedule.
""")
      @query
      @clientName("filter")
      $filter?: string;

      @doc("An OData $select clause.")
      @query({
        format: "csv",
      })
      @clientName("select")
      $select?: string[];

      @doc("An OData $expand clause.")
      @query({
        format: "csv",
      })
      @clientName("expand")
      $expand?: string[];
    },
    BatchJobListResult
  >;

  @summary("""
Lists the execution status of the Job Preparation and Job Release Task for the
specified Job across the Compute Nodes where the Job has run.
""")
  @doc("""
This API returns the Job Preparation and Job Release Task status on all Compute
Nodes that have run the Job Preparation or Job Release Task. This includes
Compute Nodes which have since been removed from the Pool. If this API is
invoked on a Job which has no Job Preparation or Job Release Task, the Batch
service returns HTTP status code 409 (Conflict) with an error code of
JobPreparationTaskNotSpecified.
""")
  @route("/jobs/{jobId}/jobpreparationandreleasetaskstatus")
  @clientName("listJobPreparationAndReleaseTaskStatusInternal", "java")
  listJobPreparationAndReleaseTaskStatus is BatchOps.ListOperation<
    {
      @doc("The ID of the Job.")
      @path
      jobId: string;

      @doc("""
An OData $filter clause. For more information on constructing this filter, see
https://docs.microsoft.com/en-us/rest/api/batchservice/odata-filters-in-batch#list-job-preparation-and-release-status.
""")
      @query
      @clientName("filter")
      $filter?: string;

      @doc("An OData $select clause.")
      @query({
        format: "csv",
      })
      @clientName("select")
      $select?: string[];
    },
    BatchJobPreparationAndReleaseTaskStatusListResult
  >;

  @summary("Gets the Task counts for the specified Job.")
  @doc("""
Task counts provide a count of the Tasks by active, running or completed Task
state, and a count of Tasks which succeeded or failed. Tasks in the preparing
state are counted as running. Note that the numbers returned may not always be
up to date. If you need exact task counts, use a list query.
""")
  @route("/jobs/{jobId}/taskcounts")
  @clientName("getJobTaskCountsInternal", "java")
  getJobTaskCounts is BatchOps.ReadOperation<
    {
      @doc("The ID of the Job.")
      @path
      jobId: string;
    },
    BatchTaskCountsResult
  >;

<<<<<<< HEAD
  #deprecated "Warning: This operation is deprecated and will be removed after February, 2024. Please use the [Azure KeyVault Extension](https://learn.microsoft.com/azure/batch/batch-certificate-migration-guide) instead."
  @summary("Creates a Certificate to the specified Account.")
  @doc("Creates a Certificate to the specified Account.")
  @route("/certificates")
  @clientName("createCertificateInternal", "java")
  createCertificate is BatchOps.CreateOperation<
    {
      @doc("The Certificate to be created.")
      @bodyRoot
      certificate: BatchCertificate;
    },
    {}
  >;

  #deprecated "Warning: This operation is deprecated and will be removed after February, 2024. Please use the [Azure KeyVault Extension](https://learn.microsoft.com/azure/batch/batch-certificate-migration-guide) instead."
  @summary("Lists all of the Certificates that have been added to the specified Account.")
  @doc("Lists all of the Certificates that have been added to the specified Account.")
  @route("/certificates")
  @clientName("listCertificatesInternal", "java")
  listCertificates is BatchOps.ListOperation<
    {
      @doc("""
An OData $filter clause. For more information on constructing this filter, see
https://docs.microsoft.com/en-us/rest/api/batchservice/odata-filters-in-batch#list-certificates.
""")
      @query
      @clientName("filter")
      $filter?: string;

      @doc("An OData $select clause.")
      @query({
        format: "csv",
      })
      @clientName("select")
      $select?: string[];
    },
    BatchCertificateListResult
  >;

  #deprecated "Warning: This operation is deprecated and will be removed after February, 2024. Please use the [Azure KeyVault Extension](https://learn.microsoft.com/azure/batch/batch-certificate-migration-guide) instead."
  @summary("Cancels a failed deletion of a Certificate from the specified Account.")
  @doc("""
If you try to delete a Certificate that is being used by a Pool or Compute
Node, the status of the Certificate changes to deleteFailed. If you decide that
you want to continue using the Certificate, you can use this operation to set
the status of the Certificate back to active. If you intend to delete the
Certificate, you do not need to run this operation after the deletion failed.
You must make sure that the Certificate is not being used by any resources, and
then you can try again to delete the Certificate.
""")
  @route("/certificates(thumbprintAlgorithm={thumbprintAlgorithm},thumbprint={thumbprint})/canceldelete")
  @clientName("cancelCertificateDeletionInternal", "java")
  cancelCertificateDeletion is BatchOps.PostOperation<
    {
      @doc("The algorithm used to derive the thumbprint parameter. This must be sha1.")
      @path
      thumbprintAlgorithm: string;

      @doc("The thumbprint of the Certificate being deleted.")
      @path
      thumbprint: string;
    },
    NoContentSuccesResponseHeaders
  >;

  #deprecated "Warning: This operation is deprecated and will be removed after February, 2024. Please use the [Azure KeyVault Extension](https://learn.microsoft.com/azure/batch/batch-certificate-migration-guide) instead."
  @summary("Deletes a Certificate from the specified Account.")
  @doc("""
You cannot delete a Certificate if a resource (Pool or Compute Node) is using
it. Before you can delete a Certificate, you must therefore make sure that the
Certificate is not associated with any existing Pools, the Certificate is not
installed on any Nodes (even if you remove a Certificate from a Pool, it is not
removed from existing Compute Nodes in that Pool until they restart), and no
running Tasks depend on the Certificate. If you try to delete a Certificate
that is in use, the deletion fails. The Certificate status changes to
deleteFailed. You can use Cancel Delete Certificate to set the status back to
active if you decide that you want to continue using the Certificate.
""")
  @route("/certificates(thumbprintAlgorithm={thumbprintAlgorithm},thumbprint={thumbprint})")
  @clientName("deleteCertificateInternal", "java")
  deleteCertificate is BatchOps.DeleteOperation<
    {
      @doc("The algorithm used to derive the thumbprint parameter. This must be sha1.")
      @path
      thumbprintAlgorithm: string;

      @doc("The thumbprint of the Certificate to be deleted.")
      @path
      thumbprint: string;
    },
    BatchResponseHeaders & {
      @doc("A process exit code.")
      @statusCode
      code: "202";
    }
  >;

  #deprecated "Warning: This operation is deprecated and will be removed after February, 2024. Please use the [Azure KeyVault Extension](https://learn.microsoft.com/azure/batch/batch-certificate-migration-guide) instead."
  @doc("Gets information about the specified Certificate.")
  @route("/certificates(thumbprintAlgorithm={thumbprintAlgorithm},thumbprint={thumbprint})")
  @clientName("getCertificateInternal", "java")
  getCertificate is BatchOps.ReadOperation<
    {
      @doc("The algorithm used to derive the thumbprint parameter. This must be sha1.")
      @path
      thumbprintAlgorithm: string;

      @doc("The thumbprint of the Certificate to get.")
      @path
      thumbprint: string;

      @doc("An OData $select clause.")
      @query({
        format: "csv",
      })
      @clientName("select")
      $select?: string[];
    },
    BatchCertificate
  >;

=======
>>>>>>> 12f90a7f
  @summary("Checks the specified Job Schedule exists.")
  @doc("Checks the specified Job Schedule exists.")
  @route("/jobschedules/{jobScheduleId}")
  @clientName("jobScheduleExistsInternal", "java")
  jobScheduleExists is BatchOps.ResourceInfoOperationWithAdditionalResponse<
    BatchClientRequestHeaders &
      BatchMatchHeaders & {
        @doc("The ID of the Job Schedule which you want to check.")
        @path
        jobScheduleId: string;
      },
    JobScheduleDoesExistResponseHeaders,
    JobScheduleDoesNotExistResponseHeaders
  >;

  @summary("Deletes a Job Schedule from the specified Account.")
  @doc("""
When you delete a Job Schedule, this also deletes all Jobs and Tasks under that
schedule. When Tasks are deleted, all the files in their working directories on
the Compute Nodes are also deleted (the retention period is ignored). The Job
Schedule statistics are no longer accessible once the Job Schedule is deleted,
though they are still counted towards Account lifetime statistics.
""")
  @route("/jobschedules/{jobScheduleId}")
  @clientName("deleteJobScheduleInternal", "java")
  deleteJobSchedule is BatchOps.DeleteOperation<
    BatchMatchHeaders & {
      @doc("The ID of the Job Schedule to delete.")
      @path
      jobScheduleId: string;
    },
    DeleteResponseHeaders
  >;

  @doc("Gets information about the specified Job Schedule.")
  @route("/jobschedules/{jobScheduleId}")
  @clientName("getJobScheduleInternal", "java")
  getJobSchedule is BatchOps.ReadOperation<
    BatchMatchHeaders & {
      @doc("The ID of the Job Schedule to get.")
      @path
      jobScheduleId: string;

      @doc("An OData $select clause.")
      @query({
        format: "csv",
      })
      @clientName("select")
      $select?: string[];

      @doc("An OData $expand clause.")
      @query({
        format: "csv",
      })
      @clientName("expand")
      $expand?: string[];
    },
    BatchJobSchedule
  >;

  @summary("Updates the properties of the specified Job Schedule.")
  @doc("""
This replaces only the Job Schedule properties specified in the request. For
example, if the schedule property is not specified with this request, then the
Batch service will keep the existing schedule. Changes to a Job Schedule only
impact Jobs created by the schedule after the update has taken place; currently
running Jobs are unaffected.
""")
  @route("/jobschedules/{jobScheduleId}")
  @clientName("updateJobScheduleInternal", "java")
  updateJobSchedule is BatchOps.UpdateOperation<
    BatchMatchHeaders & {
      @doc("The ID of the Job Schedule to update.")
      @path
      jobScheduleId: string;

      @doc("The options to use for updating the Job Schedule.")
      @bodyRoot
      jobSchedule: BatchJobScheduleUpdateContent;
    },
    RequestSuccessResponseHeaders
  >;

  @summary("Updates the properties of the specified Job Schedule.")
  @doc("""
This fully replaces all the updatable properties of the Job Schedule. For
example, if the schedule property is not specified with this request, then the
Batch service will remove the existing schedule. Changes to a Job Schedule only
impact Jobs created by the schedule after the update has taken place; currently
running Jobs are unaffected.
""")
  @route("/jobschedules/{jobScheduleId}")
  @clientName("replaceJobScheduleInternal", "java")
  replaceJobSchedule is BatchOps.ReplaceOperation<
    BatchMatchHeaders & {
      @doc("The ID of the Job Schedule to update.")
      @path
      jobScheduleId: string;

      @doc("A Job Schedule with updated properties")
      @bodyRoot
      jobSchedule: BatchJobSchedule;
    },
    RequestSuccessResponseHeaders
  >;

  @summary("Disables a Job Schedule.")
  @doc("No new Jobs will be created until the Job Schedule is enabled again.")
  @route("/jobschedules/{jobScheduleId}/disable")
  @clientName("disableJobScheduleInternal", "java")
  disableJobSchedule is BatchOps.PostOperation<
    BatchMatchHeaders & {
      @doc("The ID of the Job Schedule to disable.")
      @path
      jobScheduleId: string;
    },
    NoContentSuccessResponseHeaders
  >;

  @summary("Enables a Job Schedule.")
  @doc("Enables a Job Schedule.")
  @route("/jobschedules/{jobScheduleId}/enable")
  @clientName("enableJobScheduleInternal", "java")
  enableJobSchedule is BatchOps.PostOperation<
    BatchMatchHeaders & {
      @doc("The ID of the Job Schedule to enable.")
      @path
      jobScheduleId: string;
    },
    NoContentSuccessResponseHeaders
  >;

  @summary("Terminates a Job Schedule.")
  @doc("Terminates a Job Schedule.")
  @route("/jobschedules/{jobScheduleId}/terminate")
  @clientName("terminateJobScheduleInternal", "java")
  terminateJobSchedule is BatchOps.PostOperation<
    BatchMatchHeaders & {
      @doc("The ID of the Job Schedule to terminates.")
      @path
      jobScheduleId: string;
    },
    AcceptedProcessingResponseHeaders
  >;

  @summary("Creates a Job Schedule to the specified Account.")
  @doc("Creates a Job Schedule to the specified Account.")
  @route("/jobschedules")
  @clientName("createJobScheduleInternal", "java")
  createJobSchedule is BatchOps.CreateOperation<
    {
      @doc("The Job Schedule to be created.")
      @bodyRoot
      jobSchedule: BatchJobScheduleCreateContent;
    },
    {}
  >;

  @summary("Lists all of the Job Schedules in the specified Account.")
  @doc("Lists all of the Job Schedules in the specified Account.")
  @route("/jobschedules")
  @clientName("listJobSchedulesInternal", "java")
  listJobSchedules is BatchOps.ListOperation<
    {
      @doc("""
An OData $filter clause. For more information on constructing this filter, see
https://docs.microsoft.com/en-us/rest/api/batchservice/odata-filters-in-batch#list-job-schedules.
""")
      @query
      @clientName("filter")
      $filter?: string;

      @doc("An OData $select clause.")
      @query({
        format: "csv",
      })
      @clientName("select")
      $select?: string[];

      @doc("An OData $expand clause.")
      @query({
        format: "csv",
      })
      @clientName("expand")
      $expand?: string[];
    },
    BatchJobScheduleListResult
  >;

  @summary("Creates a Task to the specified Job.")
  @doc("""
The maximum lifetime of a Task from addition to completion is 180 days. If a
Task has not completed within 180 days of being added it will be terminated by
the Batch service and left in whatever state it was in at that time.
""")
  @route("/jobs/{jobId}/tasks")
  @clientName("createTaskInternal", "java")
  createTask is BatchOps.CreateOperation<
    {
      @doc("The ID of the Job to which the Task is to be created.")
      @path
      jobId: string;

      @doc("The Task to be created.")
      @bodyRoot
      task: BatchTaskCreateContent;
    },
    {}
  >;

  @summary("Lists all of the Tasks that are associated with the specified Job.")
  @doc("""
For multi-instance Tasks, information such as affinityId, executionInfo and
nodeInfo refer to the primary Task. Use the list subtasks API to retrieve
information about subtasks.
""")
  @route("/jobs/{jobId}/tasks")
  @clientName("listTasksInternal", "java")
  listTasks is BatchOps.ListOperation<
    {
      @doc("The ID of the Job.")
      @path
      jobId: string;

      @doc("""
An OData $filter clause. For more information on constructing this filter, see
https://docs.microsoft.com/en-us/rest/api/batchservice/odata-filters-in-batch#list-tasks.
""")
      @query
      @clientName("filter")
      $filter?: string;

      @doc("An OData $select clause.")
      @query({
        format: "csv",
      })
      @clientName("select")
      $select?: string[];

      @doc("An OData $expand clause.")
      @query({
        format: "csv",
      })
      @clientName("expand")
      $expand?: string[];
    },
    BatchTaskListResult
  >;

  @summary("Adds a collection of Tasks to the specified Job.")
  @doc("""
Note that each Task must have a unique ID. The Batch service may not return the
results for each Task in the same order the Tasks were submitted in this
request. If the server times out or the connection is closed during the
request, the request may have been partially or fully processed, or not at all.
In such cases, the user should re-issue the request. Note that it is up to the
user to correctly handle failures when re-issuing a request. For example, you
should use the same Task IDs during a retry so that if the prior operation
succeeded, the retry will not create extra Tasks unexpectedly. If the response
contains any Tasks which failed to add, a client can retry the request. In a
retry, it is most efficient to resubmit only Tasks that failed to add, and to
omit Tasks that were successfully added on the first attempt. The maximum
lifetime of a Task from addition to completion is 180 days. If a Task has not
completed within 180 days of being added it will be terminated by the Batch
service and left in whatever state it was in at that time.
""")
  @route("/jobs/{jobId}/addtaskcollection")
  @clientName("createTaskCollectionInternal", "java")
  createTaskCollection is BatchOps.PostOperation<
    MinimalMetadata & {
      @doc("The ID of the Job to which the Task collection is to be added.")
      @path
      jobId: string;

      @doc("The Tasks to be added.")
      @bodyRoot
      taskCollection: BatchTaskGroup;
    },
    BatchTaskAddCollectionResult
  >;

  @summary("Deletes a Task from the specified Job.")
  @doc("""
When a Task is deleted, all of the files in its directory on the Compute Node
where it ran are also deleted (regardless of the retention time). For
multi-instance Tasks, the delete Task operation applies synchronously to the
primary task; subtasks and their files are then deleted asynchronously in the
background.
""")
  @route("/jobs/{jobId}/tasks/{taskId}")
  @clientName("deleteTaskInternal", "java")
  deleteTask is BatchOps.DeleteOperation<
    BatchMatchHeaders & {
      @doc("The ID of the Job from which to delete the Task.")
      @path
      jobId: string;

      @doc("The ID of the Task to delete.")
      @path
      taskId: string;
    },
    BatchClientResponseHeaders & {
      @doc("A process exit code.")
      @statusCode
      code: "200";
    }
  >;

  @summary("Gets information about the specified Task.")
  @doc("""
For multi-instance Tasks, information such as affinityId, executionInfo and
nodeInfo refer to the primary Task. Use the list subtasks API to retrieve
information about subtasks.
""")
  @route("/jobs/{jobId}/tasks/{taskId}")
  @clientName("getTaskInternal", "java")
  getTask is BatchOps.ReadOperation<
    BatchMatchHeaders & {
      @doc("The ID of the Job that contains the Task.")
      @path
      jobId: string;

      @doc("The ID of the Task to get information about.")
      @path
      taskId: string;

      @doc("An OData $select clause.")
      @query({
        format: "csv",
      })
      @clientName("select")
      $select?: string[];

      @doc("An OData $expand clause.")
      @query({
        format: "csv",
      })
      @clientName("expand")
      $expand?: string[];
    },
    BatchTask & DataServiceResponseHeaders
  >;

  @doc("Updates the properties of the specified Task.")
  @route("/jobs/{jobId}/tasks/{taskId}")
  @clientName("replaceTaskInternal", "java")
  replaceTask is BatchOps.ReplaceOperation<
    BatchMatchHeaders & {
      @doc("The ID of the Job containing the Task.")
      @path
      jobId: string;

      @doc("The ID of the Task to update.")
      @path
      taskId: string;

      @doc("The Task to update.")
      @bodyRoot
      task: BatchTask;
    },
    RequestSuccessResponseHeaders
  >;

  #suppress "@azure-tools/typespec-azure-core/use-standard-names" "GET operations that return single objects should start with 'get'"
  @summary("""
Lists all of the subtasks that are associated with the specified multi-instance
Task.
""")
  @doc("If the Task is not a multi-instance Task then this returns an empty collection.")
  @route("/jobs/{jobId}/tasks/{taskId}/subtasksinfo")
  @clientName("listSubTasksInternal", "java")
  listSubTasks is BatchOps.ReadOperation<
    {
      @doc("The ID of the Job.")
      @path
      jobId: string;

      @doc("The ID of the Task.")
      @path
      taskId: string;

      @doc("An OData $select clause.")
      @query({
        format: "csv",
      })
      @clientName("select")
      $select?: string[];
    },
    BatchTaskListSubtasksResult
  >;

  @summary("Terminates the specified Task.")
  @doc("""
When the Task has been terminated, it moves to the completed state. For
multi-instance Tasks, the terminate Task operation applies synchronously to the
primary task; subtasks are then terminated asynchronously in the background.
""")
  @route("/jobs/{jobId}/tasks/{taskId}/terminate")
  @clientName("terminateTaskInternal", "java")
  terminateTask is BatchOps.PostOperation<
    BatchMatchHeaders & {
      @doc("The ID of the Job containing the Task.")
      @path
      jobId: string;

      @doc("The ID of the Task to terminate.")
      @path
      taskId: string;
    },
    NoContentResponse & DataServiceResponseHeaders
  >;

  @summary("""
Reactivates a Task, allowing it to run again even if its retry count has been
exhausted.
""")
  @doc("""
Reactivation makes a Task eligible to be retried again up to its maximum retry
count. The Task's state is changed to active. As the Task is no longer in the
completed state, any previous exit code or failure information is no longer
available after reactivation. Each time a Task is reactivated, its retry count
is reset to 0. Reactivation will fail for Tasks that are not completed or that
previously completed successfully (with an exit code of 0). Additionally, it
will fail if the Job has completed (or is terminating or deleting).
""")
  @route("/jobs/{jobId}/tasks/{taskId}/reactivate")
  @clientName("reactivateTaskInternal", "java")
  reactivateTask is BatchOps.PostOperation<
    BatchMatchHeaders & {
      @doc("The ID of the Job containing the Task.")
      @path
      jobId: string;

      @doc("The ID of the Task to reactivate.")
      @path
      taskId: string;
    },
    NoContentResponse & DataServiceResponseHeaders
  >;

  @summary("Deletes the specified Task file from the Compute Node where the Task ran.")
  @doc("Deletes the specified Task file from the Compute Node where the Task ran.")
  @route("/jobs/{jobId}/tasks/{taskId}/files/{filePath}")
  @clientName("deleteTaskFileInternal", "java")
  deleteTaskFile is BatchOps.DeleteOperation<
    BatchTaskFileClientPathContent & {
      @doc("""
Whether to delete children of a directory. If the filePath parameter represents
a directory instead of a file, you can set recursive to true to delete the
directory and all of the files and subdirectories in it. If recursive is false
then the directory must be empty or deletion will fail.
""")
      @query
      recursive?: boolean;
    },
    BatchClientResponseHeaders & {
      @doc("A process exit code.")
      @statusCode
      code: "200";
    }
  >;

  @doc("Returns the content of the specified Task file.")
  @route("/jobs/{jobId}/tasks/{taskId}/files/{filePath}")
  @clientName("getTaskFileInternal", "java")
  getTaskFile is BatchOps.ReadOperation<
    BatchTaskFileClientPathContent &
      BatchModifiedSinceHeaders & {
        @doc("""
The byte range to be retrieved. The default is to retrieve the entire file. The
format is bytes=startRange-endRange.
""")
        @header
        `ocp-range`?: string;
      },
    FileResponseHeaders & {
      @doc("Type of content")
      @header("content-type")
      contentType: "application/octet-stream";

      @bodyRoot
      @doc("A response containing the file content.")
      file: bytes;
    }
  >;

  @doc("Gets the properties of the specified Task file.")
  @route("/jobs/{jobId}/tasks/{taskId}/files/{filePath}")
  @clientName("getTaskFilePropertiesInternal", "java")
  getTaskFileProperties is BatchOps.ResourceInfoOperation<
    BatchTaskFileClientPathContent & BatchModifiedSinceHeaders,
    FileResponseHeaders
  >;

  @summary("Lists the files in a Task's directory on its Compute Node.")
  @doc("Lists the files in a Task's directory on its Compute Node.")
  @route("/jobs/{jobId}/tasks/{taskId}/files")
  @clientName("listTaskFilesInternal", "java")
  listTaskFiles is BatchOps.ListOperation<
    {
      @doc("The ID of the Job that contains the Task.")
      @path
      jobId: string;

      @doc("The ID of the Task whose files you want to list.")
      @path
      taskId: string;

      @doc("""
An OData $filter clause. For more information on constructing this filter, see
https://docs.microsoft.com/en-us/rest/api/batchservice/odata-filters-in-batch#list-task-files.
""")
      @query
      @clientName("filter")
      $filter?: string;

      @doc("""
Whether to list children of the Task directory. This parameter can be used in
combination with the filter parameter to list specific type of files.
""")
      @query
      recursive?: boolean;
    },
    BatchNodeFileListResult
  >;

  @summary("Adds a user Account to the specified Compute Node.")
  @doc("""
You can add a user Account to a Compute Node only when it is in the idle or
running state.
""")
  @route("/pools/{poolId}/nodes/{nodeId}/users")
  @clientName("createNodeUserInternal", "java")
  createNodeUser is BatchOps.CreateOperation<
    {
      @doc("The ID of the Pool that contains the Compute Node.")
      @path
      poolId: string;

      @doc("The ID of the machine on which you want to create a user Account.")
      @path
      nodeId: string;

      @doc("The options to use for creating the user.")
      @bodyRoot
      user: BatchNodeUserCreateContent;
    },
    {}
  >;

  @summary("Deletes a user Account from the specified Compute Node.")
  @doc("""
You can delete a user Account to a Compute Node only when it is in the idle or
running state.
""")
  @route("/pools/{poolId}/nodes/{nodeId}/users/{userName}")
  @clientName("deleteNodeUserInternal", "java")
  deleteNodeUser is BatchOps.DeleteOperation<
    {
      @doc("The ID of the Pool that contains the Compute Node.")
      @path
      poolId: string;

      @doc("The ID of the machine on which you want to delete a user Account.")
      @path
      nodeId: string;

      @doc("The name of the user Account to delete.")
      @path
      userName: string;
    },
    BatchClientResponseHeaders & {
      @doc("A process exit code.")
      @statusCode
      code: "200";
    }
  >;

  @summary("""
Updates the password and expiration time of a user Account on the specified Compute Node.
""")
  @doc("""
This operation replaces of all the updatable properties of the Account. For
example, if the expiryTime element is not specified, the current value is
replaced with the default value, not left unmodified. You can update a user
Account on a Compute Node only when it is in the idle or running state.
""")
  @route("/pools/{poolId}/nodes/{nodeId}/users/{userName}")
  @clientName("replaceNodeUserInternal", "java")
  replaceNodeUser is BatchOps.ReplaceOperation<
    {
      @doc("The ID of the Pool that contains the Compute Node.")
      @path
      poolId: string;

      @doc("The ID of the machine on which you want to update a user Account.")
      @path
      nodeId: string;

      @doc("The name of the user Account to update.")
      @path
      userName: string;

      @doc("The options to use for updating the user.")
      @bodyRoot
      content: BatchNodeUserUpdateContent;
    },
    RequestSuccessResponseHeaders
  >;

  @summary("Gets information about the specified Compute Node.")
  @doc("Gets information about the specified Compute Node.")
  @route("/pools/{poolId}/nodes/{nodeId}")
  @clientName("getNodeInternal", "java")
  getNode is BatchOps.ReadOperation<
    {
      @doc("The ID of the Pool that contains the Compute Node.")
      @path
      poolId: string;

      @doc("The ID of the Compute Node that you want to get information about.")
      @path
      nodeId: string;

      @doc("An OData $select clause.")
      @query({
        format: "csv",
      })
      @clientName("select")
      $select?: string[];
    },
    BatchNode
  >;

  @summary("Restarts the specified Compute Node.")
  @doc("You can restart a Compute Node only if it is in an idle or running state.")
  @route("/pools/{poolId}/nodes/{nodeId}/reboot")
  @clientName("rebootNodeInternal", "java")
  rebootNode is BatchOps.PostOperation<
    MinimalMetadata & {
      @doc("The ID of the Pool that contains the Compute Node.")
      @path
      poolId: string;

      @doc("The ID of the Compute Node that you want to restart.")
      @path
      nodeId: string;

      @doc("The options to use for rebooting the Compute Node.")
      @bodyRoot
      parameters?: BatchNodeRebootContent;
    },
    AcceptedProcessingResponseHeaders
  >;

<<<<<<< HEAD
  @summary("Reinstalls the operating system on the specified Compute Node.")
  @doc("""
You can reinstall the operating system on a Compute Node only if it is in an
idle or running state. This API can be invoked only on Pools created with the
cloud service configuration property.
""")
  @route("/pools/{poolId}/nodes/{nodeId}/reimage")
  @clientName("reimageNodeInternal", "java")
  reimageNode is BatchOps.PostOperation<
    MinimalMetadata & {
      @doc("The ID of the Pool that contains the Compute Node.")
      @path
      poolId: string;

      @doc("The ID of the Compute Node that you want to restart.")
      @path
      nodeId: string;

      @doc("The options to use for reimaging the Compute Node.")
      @bodyRoot
      parameters?: BatchNodeReimageContent;
    },
    AcceptedProcessingResponseHeaders
  >;

=======
>>>>>>> 12f90a7f
  @summary("Disables Task scheduling on the specified Compute Node.")
  @doc("""
You can disable Task scheduling on a Compute Node only if its current
scheduling state is enabled.
""")
  @route("/pools/{poolId}/nodes/{nodeId}/disablescheduling")
  @clientName("disableNodeSchedulingInternal", "java")
  disableNodeScheduling is BatchOps.PostOperation<
    MinimalMetadata & {
      @doc("The ID of the Pool that contains the Compute Node.")
      @path
      poolId: string;

      @doc("The ID of the Compute Node on which you want to disable Task scheduling.")
      @path
      nodeId: string;

      @doc("The options to use for disabling scheduling on the Compute Node.")
      @bodyRoot
      parameters?: BatchNodeDisableSchedulingContent;
    },
    RequestSuccessResponseHeaders
  >;

  @summary("Enables Task scheduling on the specified Compute Node.")
  @doc("""
You can enable Task scheduling on a Compute Node only if its current scheduling
state is disabled
""")
  @route("/pools/{poolId}/nodes/{nodeId}/enablescheduling")
  @clientName("enableNodeSchedulingInternal", "java")
  enableNodeScheduling is BatchOps.PostOperation<
    {
      @doc("The ID of the Pool that contains the Compute Node.")
      @path
      poolId: string;

      @doc("The ID of the Compute Node on which you want to enable Task scheduling.")
      @path
      nodeId: string;
    },
    RequestSuccessResponseHeaders
  >;

  @summary("Gets the settings required for remote login to a Compute Node.")
  @doc("""
Before you can remotely login to a Compute Node using the remote login
settings, you must create a user Account on the Compute Node. This API can be
invoked only on Pools created with the virtual machine configuration property.
""")
  @route("/pools/{poolId}/nodes/{nodeId}/remoteloginsettings")
  @clientName("getNodeRemoteLoginSettingsInternal", "java")
  getNodeRemoteLoginSettings is BatchOps.ReadOperation<
    {
      @doc("The ID of the Pool that contains the Compute Node.")
      @path
      poolId: string;

      @doc("The ID of the Compute Node for which to obtain the remote login settings.")
      @path
      nodeId: string;
    },
    BatchNodeRemoteLoginSettings
  >;

<<<<<<< HEAD
  @summary("Gets the Remote Desktop Protocol file for the specified Compute Node.")
  @doc("""
Before you can access a Compute Node by using the RDP file, you must create a
user Account on the Compute Node. This API can only be invoked on Pools created
with a cloud service configuration. For Pools created with a virtual machine
configuration, see the GetRemoteLoginSettings API.
""")
  @route("/pools/{poolId}/nodes/{nodeId}/rdp")
  @clientName("getNodeRemoteDesktopFileInternal", "java")
  getNodeRemoteDesktopFile is BatchOps.ReadOperation<
    {
      @doc("The ID of the Pool that contains the Compute Node.")
      @path
      poolId: string;

      @doc("""
The ID of the Compute Node for which you want to get the Remote Desktop
Protocol file.
""")
      @path
      nodeId: string;
    },
    {
      @doc("Type of content")
      @header("content-type")
      contentType: "application/octet-stream";

      @bodyRoot
      @doc("A response containing the file content.")
      file: bytes;
    }
  >;

=======
>>>>>>> 12f90a7f
  @summary("""
Upload Azure Batch service log files from the specified Compute Node to Azure
Blob Storage.
""")
  @doc("""
This is for gathering Azure Batch service log files in an automated fashion
from Compute Nodes if you are experiencing an error and wish to escalate to
Azure support. The Azure Batch service log files should be shared with Azure
support to aid in debugging issues with the Batch service.
""")
  @route("/pools/{poolId}/nodes/{nodeId}/uploadbatchservicelogs")
  @clientName("uploadNodeLogsInternal", "java")
  uploadNodeLogs is BatchOps.PostOperation<
    MinimalMetadata & {
      @doc("The ID of the Pool that contains the Compute Node.")
      @path
      poolId: string;

      @doc("""
The ID of the Compute Node for which you want to get the Remote Desktop
Protocol file.
""")
      @path
      nodeId: string;

      @doc("The Azure Batch service log files upload options.")
      @bodyRoot
      content: UploadBatchServiceLogsContent;
    },
    UploadBatchServiceLogsResult
  >;

  @summary("Lists the Compute Nodes in the specified Pool.")
  @doc("Lists the Compute Nodes in the specified Pool.")
  @route("/pools/{poolId}/nodes")
  @clientName("listNodesInternal", "java")
  listNodes is BatchOps.ListOperation<
    {
      @doc("The ID of the Pool from which you want to list Compute Nodes.")
      @path
      poolId: string;

      @doc("""
An OData $filter clause. For more information on constructing this filter, see
https://docs.microsoft.com/en-us/rest/api/batchservice/odata-filters-in-batch#list-nodes-in-a-pool.
""")
      @query
      @clientName("filter")
      $filter?: string;

      @doc("An OData $select clause.")
      @query({
        format: "csv",
      })
      @clientName("select")
      $select?: string[];
    },
    BatchNodeListResult
  >;

  @summary("Gets information about the specified Compute Node Extension.")
  @doc("Gets information about the specified Compute Node Extension.")
  @route("/pools/{poolId}/nodes/{nodeId}/extensions/{extensionName}")
  @clientName("getNodeExtensionInternal", "java")
  getNodeExtension is BatchOps.ReadOperation<
    {
      @doc("The ID of the Pool that contains the Compute Node.")
      @path
      poolId: string;

      @doc("The ID of the Compute Node that contains the extensions.")
      @path
      nodeId: string;

      @doc("""
The name of the Compute Node Extension that you want to get information about.
""")
      @path
      extensionName: string;

      @doc("An OData $select clause.")
      @query({
        format: "csv",
      })
      @clientName("select")
      $select?: string[];
    },
    BatchNodeVMExtension
  >;

  @summary("Lists the Compute Nodes Extensions in the specified Pool.")
  @doc("Lists the Compute Nodes Extensions in the specified Pool.")
  @route("/pools/{poolId}/nodes/{nodeId}/extensions")
  @clientName("listNodeExtensionsInternal", "java")
  listNodeExtensions is BatchOps.ListOperation<
    {
      @doc("The ID of the Pool that contains Compute Node.")
      @path
      poolId: string;

      @doc("The ID of the Compute Node that you want to list extensions.")
      @path
      nodeId: string;

      @doc("An OData $select clause.")
      @query({
        format: "csv",
      })
      @clientName("select")
      $select?: string[];
    },
    BatchNodeVMExtensionListResult
  >;

  @summary("Deletes the specified file from the Compute Node.")
  @doc("Deletes the specified file from the Compute Node.")
  @route("/pools/{poolId}/nodes/{nodeId}/files/{filePath}")
  @clientName("deleteNodeFileInternal", "java")
  deleteNodeFile is BatchOps.DeleteOperation<
    BatchNodeFileClientPathContent & {
      @doc("""
Whether to delete children of a directory. If the filePath parameter represents
a directory instead of a file, you can set recursive to true to delete the
directory and all of the files and subdirectories in it. If recursive is false
then the directory must be empty or deletion will fail.
""")
      @query
      recursive?: boolean;
    },
    BatchClientResponseHeaders & {
      @doc("A process exit code.")
      @statusCode
      code: "200";
    }
  >;

  @doc("Returns the content of the specified Compute Node file.")
  @route("/pools/{poolId}/nodes/{nodeId}/files/{filePath}")
  @clientName("getNodeFileInternal", "java")
  getNodeFile is BatchOps.ReadOperation<
    BatchNodeFileClientPathContent &
      BatchModifiedSinceHeaders & {
        @doc("""
The byte range to be retrieved. The default is to retrieve the entire file. The
format is bytes=startRange-endRange.
""")
        @header
        `ocp-range`?: string;
      },
    FileResponseHeaders & {
      @doc("Type of content")
      @header("content-type")
      contentType: "application/octet-stream";

      @bodyRoot
      @doc("A response containing the file content.")
      file: bytes;
    }
  >;

  @doc("Gets the properties of the specified Compute Node file.")
  @route("/pools/{poolId}/nodes/{nodeId}/files/{filePath}")
  @clientName("getNodeFilePropertiesInternal", "java")
  getNodeFileProperties is BatchOps.ResourceInfoOperation<
    BatchNodeFileClientPathContent & BatchModifiedSinceHeaders,
    FileResponseHeaders
  >;

  @summary("Lists all of the files in Task directories on the specified Compute Node.")
  @doc("Lists all of the files in Task directories on the specified Compute Node.")
  @route("/pools/{poolId}/nodes/{nodeId}/files")
  @clientName("listNodeFilesInternal", "java")
  listNodeFiles is BatchOps.ListOperation<
    {
      @doc("The ID of the Pool that contains the Compute Node.")
      @path
      poolId: string;

      @doc("The ID of the Compute Node whose files you want to list.")
      @path
      nodeId: string;

      @doc("""
An OData $filter clause. For more information on constructing this filter, see
https://docs.microsoft.com/en-us/rest/api/batchservice/odata-filters-in-batch#list-compute-node-files.
""")
      @query
      @clientName("filter")
      $filter?: string;

      @doc("Whether to list children of a directory.")
      @query
      recursive?: boolean;
    },
    BatchNodeFileListResult
  >;
}

// headers ////////////////////

alias AcceptedProcessingResponseHeaders = {
  @doc("A process exit code.")
  @statusCode
  code: "202";

  ...DataServiceResponseHeaders;
};

alias NoContentSuccessResponseHeaders = {
  @doc("A process exit code.")
  @statusCode
  code: "204";

  ...DataServiceResponseHeaders;
};

alias RequestSuccessResponseHeaders = {
  @doc("A process exit code.")
  @statusCode
  code: "200";

  ...DataServiceResponseHeaders;
};

alias DataServiceResponseHeaders = {
  @header("DataServiceId")
  @doc("The OData ID of the resource to which the request applied.")
  dataServiceId: string;
};

alias FileResponseHeaders = {
  @doc("A process exit code.")
  @statusCode
  code: "200";

  @header("ocp-creation-time")
  @doc("The file creation time.")
  @encode(DateTimeKnownEncoding.rfc7231)
  ocpcreationtime?: utcDateTime;

  @header("ocp-batch-file-isdirectory")
  @doc("Whether the object represents a directory.")
  ocpbatchfileisdirectory: boolean;

  @header("ocp-batch-file-url")
  @doc("The URL of the file.")
  ocpbatchfileurl: string;

  @header("ocp-batch-file-mode")
  @doc("The file mode attribute in octal format.")
  ocpbatchfilemode: string;

  @header("Content-Length")
  @doc("The length of the file.")
  contentLength: int64;
};

alias BatchPoolHeaders = {
  ...BatchMatchHeaders;

  @doc("The ID of the Pool to get.")
  @path
  poolId: string;
};

alias BatchMatchHeaders = {
  ...BatchModifiedSinceHeaders;

  @doc("""
An ETag value associated with the version of the resource known to the client.
The operation will be performed only if the resource's current ETag on the
service exactly matches the value specified by the client.
""")
  @header("If-Match")
  @clientName("if__match", "python")
  ifMatch?: string;

  @doc("""
An ETag value associated with the version of the resource known to the client.
The operation will be performed only if the resource's current ETag on the
service does not match the value specified by the client.
""")
  @header("If-None-Match")
  @clientName("if_none_match", "python")
  ifNoneMatch?: string;
};

alias BatchModifiedSinceHeaders = {
  @doc("""
A timestamp indicating the last modified time of the resource known to the
client. The operation will be performed only if the resource on the service has
been modified since the specified time.
""")
  @header("If-Modified-Since")
  @encode(DateTimeKnownEncoding.rfc7231)
  @clientName("if_modified_since", "python")
  ifModifiedSince?: utcDateTime;

  @doc("""
A timestamp indicating the last modified time of the resource known to the
client. The operation will be performed only if the resource on the service has
not been modified since the specified time.
""")
  @header("If-Unmodified-Since")
  @encode(DateTimeKnownEncoding.rfc7231)
  @clientName("if_unmodified_since", "python")
  ifUnmodifiedSince?: utcDateTime;
};

// This is the standard set of headers that most of batch apis return
alias BatchResponseHeaders = BatchClientResponseHeaders &
  BatchEtagResponseHeaders;

alias BatchEtagResponseHeaders = {
  @doc("The ETag HTTP response header. This is an opaque string. You can use it to detect whether the resource has changed between requests. In particular, you can pass the ETag to one of the If-Modified-Since, If-Unmodified-Since, If-Match or If-None-Match headers.")
  @header("ETag")
  @clientName("etag", "python")
  etag?: string;

  @doc("The time at which the resource was last modified.")
  @header("Last-Modified")
  @encode(DateTimeKnownEncoding.rfc7231)
  lastmodified?: utcDateTime;
};

alias BatchClientResponseHeaders = {
  @doc("The client-request-id provided by the client during the request. This will be returned only if the return-client-request-id parameter was set to true.")
  @header("client-request-id")
  clientRequestId?: string;

  @doc("A unique identifier for the request that was made to the Batch service. If a request is consistently failing and you have verified that the request is properly formulated, you may use this value to report the error to Microsoft. In your report, include the value of this request ID, the approximate time that the request was made, the Batch Account against which the request was made, and the region that Account resides in.")
  @header("request-id")
  requestid?: string;
};

alias PoolDoesExistResponseHeaders = {
  ...BatchResponseHeaders;

  @doc("A process exit code.")
  @statusCode
  code: "200";
};

alias PoolDoesNotExistResponseHeaders = {
  @doc("A process exit code.")
  @statusCode
  code: "404";
};

alias JobScheduleDoesExistResponseHeaders = {
  ...BatchResponseHeaders;

  @doc("A response containing headers related to the Job Schedule, if it exists.")
  @statusCode
  code: "200";
};

alias JobScheduleDoesNotExistResponseHeaders = {
  @doc("The Job Schedule does not exist.")
  @statusCode
  code: "404";
};

alias DeleteResponseHeaders = {
  @doc("A process exit code.")
  @statusCode
  code: "202";

  @doc("The client-request-id provided by the client during the request. This will be returned only if the return-client-request-id parameter was set to true.")
  @header("client-request-id")
  clientRequestId?: string;

  @doc("A unique identifier for the request that was made to the Batch service. If a request is consistently failing and you have verified that the request is properly formulated, you may use this value to report the error to Microsoft. In your report, include the value of this request ID, the approximate time that the request was made, the Batch Account against which the request was made, and the region that Account resides in.")
  @header("request-id")
  requestid?: string;
};

alias BatchCommonListHeaders = {
  ...BatchClientRequestHeaders;

  @doc("""
The maximum number of items to return in the response. A maximum of 1000
applications can be returned.
""")
  @query
  @minValue(1)
  @maxValue(1000)
  @clientName("maxPageSize", "java")
  maxresults?: int32 = 1000;
};

alias BatchNodeFileClientPathContent = {
  @doc("The ID of the Pool that contains the Compute Node.")
  @path
  poolId: string;

  @doc("The ID of the Compute Node.")
  @path
  nodeId: string;

  @doc("The path to the file or directory.")
  @path
  filePath: string;
};

alias BatchTaskFileClientPathContent = {
  @doc("The ID of the Job that contains the Task.")
  @path
  jobId: string;

  @doc("The ID of the Task whose file you want to retrieve.")
  @path
  taskId: string;

  @doc("The path to the Task file that you want to get the content of.")
  @path
  filePath: string;
};

alias BatchClientRequestHeaders = {
  @doc("""
The maximum time that the server can spend processing the request, in seconds. The default is 30 seconds. If the value is larger than 30, the default will be used instead.".
""")
  @query
  @clientName("timeOutInSeconds")
  timeOut?: int32 = 30;

  @doc("""
The caller-generated request identity, in the form of a GUID with no decoration
such as curly braces, e.g. 9C4D50EE-2D56-4CD3-8152-34347DC9F2B0.
""")
  @header("client-request-id")
  clientRequestId?: string;

  @doc("Whether the server should return the client-request-id in the response.")
  @header("return-client-request-id")
  returnClientRequestId?: boolean = false;

  @doc("""
The time the request was issued. Client libraries typically set this to the
current system clock time; set it explicitly if you are calling the REST API
directly.
""")
  @header("ocp-date")
  @encode(DateTimeKnownEncoding.rfc7231)
  ocpdate?: utcDateTime;
};<|MERGE_RESOLUTION|>--- conflicted
+++ resolved
@@ -813,130 +813,6 @@
     BatchTaskCountsResult
   >;
 
-<<<<<<< HEAD
-  #deprecated "Warning: This operation is deprecated and will be removed after February, 2024. Please use the [Azure KeyVault Extension](https://learn.microsoft.com/azure/batch/batch-certificate-migration-guide) instead."
-  @summary("Creates a Certificate to the specified Account.")
-  @doc("Creates a Certificate to the specified Account.")
-  @route("/certificates")
-  @clientName("createCertificateInternal", "java")
-  createCertificate is BatchOps.CreateOperation<
-    {
-      @doc("The Certificate to be created.")
-      @bodyRoot
-      certificate: BatchCertificate;
-    },
-    {}
-  >;
-
-  #deprecated "Warning: This operation is deprecated and will be removed after February, 2024. Please use the [Azure KeyVault Extension](https://learn.microsoft.com/azure/batch/batch-certificate-migration-guide) instead."
-  @summary("Lists all of the Certificates that have been added to the specified Account.")
-  @doc("Lists all of the Certificates that have been added to the specified Account.")
-  @route("/certificates")
-  @clientName("listCertificatesInternal", "java")
-  listCertificates is BatchOps.ListOperation<
-    {
-      @doc("""
-An OData $filter clause. For more information on constructing this filter, see
-https://docs.microsoft.com/en-us/rest/api/batchservice/odata-filters-in-batch#list-certificates.
-""")
-      @query
-      @clientName("filter")
-      $filter?: string;
-
-      @doc("An OData $select clause.")
-      @query({
-        format: "csv",
-      })
-      @clientName("select")
-      $select?: string[];
-    },
-    BatchCertificateListResult
-  >;
-
-  #deprecated "Warning: This operation is deprecated and will be removed after February, 2024. Please use the [Azure KeyVault Extension](https://learn.microsoft.com/azure/batch/batch-certificate-migration-guide) instead."
-  @summary("Cancels a failed deletion of a Certificate from the specified Account.")
-  @doc("""
-If you try to delete a Certificate that is being used by a Pool or Compute
-Node, the status of the Certificate changes to deleteFailed. If you decide that
-you want to continue using the Certificate, you can use this operation to set
-the status of the Certificate back to active. If you intend to delete the
-Certificate, you do not need to run this operation after the deletion failed.
-You must make sure that the Certificate is not being used by any resources, and
-then you can try again to delete the Certificate.
-""")
-  @route("/certificates(thumbprintAlgorithm={thumbprintAlgorithm},thumbprint={thumbprint})/canceldelete")
-  @clientName("cancelCertificateDeletionInternal", "java")
-  cancelCertificateDeletion is BatchOps.PostOperation<
-    {
-      @doc("The algorithm used to derive the thumbprint parameter. This must be sha1.")
-      @path
-      thumbprintAlgorithm: string;
-
-      @doc("The thumbprint of the Certificate being deleted.")
-      @path
-      thumbprint: string;
-    },
-    NoContentSuccesResponseHeaders
-  >;
-
-  #deprecated "Warning: This operation is deprecated and will be removed after February, 2024. Please use the [Azure KeyVault Extension](https://learn.microsoft.com/azure/batch/batch-certificate-migration-guide) instead."
-  @summary("Deletes a Certificate from the specified Account.")
-  @doc("""
-You cannot delete a Certificate if a resource (Pool or Compute Node) is using
-it. Before you can delete a Certificate, you must therefore make sure that the
-Certificate is not associated with any existing Pools, the Certificate is not
-installed on any Nodes (even if you remove a Certificate from a Pool, it is not
-removed from existing Compute Nodes in that Pool until they restart), and no
-running Tasks depend on the Certificate. If you try to delete a Certificate
-that is in use, the deletion fails. The Certificate status changes to
-deleteFailed. You can use Cancel Delete Certificate to set the status back to
-active if you decide that you want to continue using the Certificate.
-""")
-  @route("/certificates(thumbprintAlgorithm={thumbprintAlgorithm},thumbprint={thumbprint})")
-  @clientName("deleteCertificateInternal", "java")
-  deleteCertificate is BatchOps.DeleteOperation<
-    {
-      @doc("The algorithm used to derive the thumbprint parameter. This must be sha1.")
-      @path
-      thumbprintAlgorithm: string;
-
-      @doc("The thumbprint of the Certificate to be deleted.")
-      @path
-      thumbprint: string;
-    },
-    BatchResponseHeaders & {
-      @doc("A process exit code.")
-      @statusCode
-      code: "202";
-    }
-  >;
-
-  #deprecated "Warning: This operation is deprecated and will be removed after February, 2024. Please use the [Azure KeyVault Extension](https://learn.microsoft.com/azure/batch/batch-certificate-migration-guide) instead."
-  @doc("Gets information about the specified Certificate.")
-  @route("/certificates(thumbprintAlgorithm={thumbprintAlgorithm},thumbprint={thumbprint})")
-  @clientName("getCertificateInternal", "java")
-  getCertificate is BatchOps.ReadOperation<
-    {
-      @doc("The algorithm used to derive the thumbprint parameter. This must be sha1.")
-      @path
-      thumbprintAlgorithm: string;
-
-      @doc("The thumbprint of the Certificate to get.")
-      @path
-      thumbprint: string;
-
-      @doc("An OData $select clause.")
-      @query({
-        format: "csv",
-      })
-      @clientName("select")
-      $select?: string[];
-    },
-    BatchCertificate
-  >;
-
-=======
->>>>>>> 12f90a7f
   @summary("Checks the specified Job Schedule exists.")
   @doc("Checks the specified Job Schedule exists.")
   @route("/jobschedules/{jobScheduleId}")
@@ -1592,34 +1468,6 @@
     AcceptedProcessingResponseHeaders
   >;
 
-<<<<<<< HEAD
-  @summary("Reinstalls the operating system on the specified Compute Node.")
-  @doc("""
-You can reinstall the operating system on a Compute Node only if it is in an
-idle or running state. This API can be invoked only on Pools created with the
-cloud service configuration property.
-""")
-  @route("/pools/{poolId}/nodes/{nodeId}/reimage")
-  @clientName("reimageNodeInternal", "java")
-  reimageNode is BatchOps.PostOperation<
-    MinimalMetadata & {
-      @doc("The ID of the Pool that contains the Compute Node.")
-      @path
-      poolId: string;
-
-      @doc("The ID of the Compute Node that you want to restart.")
-      @path
-      nodeId: string;
-
-      @doc("The options to use for reimaging the Compute Node.")
-      @bodyRoot
-      parameters?: BatchNodeReimageContent;
-    },
-    AcceptedProcessingResponseHeaders
-  >;
-
-=======
->>>>>>> 12f90a7f
   @summary("Disables Task scheduling on the specified Compute Node.")
   @doc("""
 You can disable Task scheduling on a Compute Node only if its current
@@ -1685,42 +1533,6 @@
     BatchNodeRemoteLoginSettings
   >;
 
-<<<<<<< HEAD
-  @summary("Gets the Remote Desktop Protocol file for the specified Compute Node.")
-  @doc("""
-Before you can access a Compute Node by using the RDP file, you must create a
-user Account on the Compute Node. This API can only be invoked on Pools created
-with a cloud service configuration. For Pools created with a virtual machine
-configuration, see the GetRemoteLoginSettings API.
-""")
-  @route("/pools/{poolId}/nodes/{nodeId}/rdp")
-  @clientName("getNodeRemoteDesktopFileInternal", "java")
-  getNodeRemoteDesktopFile is BatchOps.ReadOperation<
-    {
-      @doc("The ID of the Pool that contains the Compute Node.")
-      @path
-      poolId: string;
-
-      @doc("""
-The ID of the Compute Node for which you want to get the Remote Desktop
-Protocol file.
-""")
-      @path
-      nodeId: string;
-    },
-    {
-      @doc("Type of content")
-      @header("content-type")
-      contentType: "application/octet-stream";
-
-      @bodyRoot
-      @doc("A response containing the file content.")
-      file: bytes;
-    }
-  >;
-
-=======
->>>>>>> 12f90a7f
   @summary("""
 Upload Azure Batch service log files from the specified Compute Node to Azure
 Blob Storage.

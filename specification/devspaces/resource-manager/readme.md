--- conflicted
+++ resolved
@@ -1,103 +1,88 @@
-# DevSpaces
-
-> see https://aka.ms/autorest
-
-This is the AutoRest configuration file for DevSpaces.
-
-
----
-## Getting Started
-To build the SDK for DevSpaces, simply [Install AutoRest](https://aka.ms/autorest/install) and in this folder, run:
-
-> `autorest`
-
-To see additional help and options, run:
-
-> `autorest --help`
----
-
-## Configuration
-
-
-
-### Basic Information
-These are the global settings for the DevSpaces API.
-
-``` yaml
-title: DevSpacesManagementClient
-description: Dev Spaces Client
-openapi-type: arm
-tag: package-2018-06-01-preview
-```
-
-### Tag: package-2018-06-01-preview
-
-These settings apply only when `--tag=package-2018-06-01-preview` is specified on the command line.
-
-``` yaml $(tag) == 'package-2018-06-01-preview'
-input-file:
-- Microsoft.DevSpaces/preview/2018-06-01-preview/devspaces.json
-```
-
-
----
-# Code Generation
-
-
-## C#
-
-These settings apply only when `--csharp` is specified on the command line.
-Please also specify `--csharp-sdks-folder=<path to "SDKs" directory of your azure-sdk-for-net clone>`.
-
-``` yaml $(csharp)
-csharp:
-  # last generated with AutoRest.1.0.0-Nightly20170126
-  azure-arm: true
-  license-header: MICROSOFT_MIT_NO_VERSION
-  namespace: Microsoft.Azure.Management.DevSpaces
-  payload-flattening-threshold: 2
-  output-folder: $(csharp-sdks-folder)/DevSpaces/Management.DevSpaces/Generated
-  clear-output-folder: true
-```
-
-## Go
-
-These settings apply only when `--go` is specified on the command line.
-
-``` yaml $(go)
-go:
-  license-header: MICROSOFT_APACHE_NO_VERSION
-  namespace: devspaces
-  clear-output-folder: true
-```
-
-### Go multi-api
-
-``` yaml $(go) && $(multiapi)
-batch:
-<<<<<<< HEAD
-  - tag: package-2018-06-01-preview
-```
-
-### Tag: package-2018-06-01-preview and go
-
-These settings apply only when `--tag=package-2018-06-01-preview --go` is specified on the command line.
-Please also specify `--go-sdk-folder=<path to the root directory of your azure-sdk-for-go clone>`.
-
-``` yaml $(tag) == 'package-2018-06-01-preview' && $(go)
-output-folder: $(go-sdk-folder)/services/preview/$(namespace)/mgmt/2018-06-01-preview/$(namespace)
-```
-=======
-  - tag: package-2018-05-01-preview
-```
-
-### Tag: package-2018-05-01-preview and go
-
-These settings apply only when `--tag=package-2018-05-01-preview --go` is specified on the command line.
-Please also specify `--go-sdk-folder=<path to the root directory of your azure-sdk-for-go clone>`.
-
-``` yaml $(tag) == 'package-2018-05-01-preview' && $(go)
-output-folder: $(go-sdk-folder)/services/preview/$(namespace)/mgmt/2018-05-01-preview/$(namespace)
-```
-
->>>>>>> 9cfe9b75
+# DevSpaces
+
+> see https://aka.ms/autorest
+
+This is the AutoRest configuration file for DevSpaces.
+
+
+---
+## Getting Started
+To build the SDK for DevSpaces, simply [Install AutoRest](https://aka.ms/autorest/install) and in this folder, run:
+
+> `autorest`
+
+To see additional help and options, run:
+
+> `autorest --help`
+---
+
+## Configuration
+
+
+
+### Basic Information
+These are the global settings for the DevSpaces API.
+
+``` yaml
+title: DevSpacesManagementClient
+description: Dev Spaces Client
+openapi-type: arm
+tag: package-2018-06-01-preview
+```
+
+### Tag: package-2018-06-01-preview
+
+These settings apply only when `--tag=package-2018-06-01-preview` is specified on the command line.
+
+``` yaml $(tag) == 'package-2018-06-01-preview'
+input-file:
+- Microsoft.DevSpaces/preview/2018-06-01-preview/devspaces.json
+```
+
+
+---
+# Code Generation
+
+
+## C#
+
+These settings apply only when `--csharp` is specified on the command line.
+Please also specify `--csharp-sdks-folder=<path to "SDKs" directory of your azure-sdk-for-net clone>`.
+
+``` yaml $(csharp)
+csharp:
+  # last generated with AutoRest.1.0.0-Nightly20170126
+  azure-arm: true
+  license-header: MICROSOFT_MIT_NO_VERSION
+  namespace: Microsoft.Azure.Management.DevSpaces
+  payload-flattening-threshold: 2
+  output-folder: $(csharp-sdks-folder)/DevSpaces/Management.DevSpaces/Generated
+  clear-output-folder: true
+```
+
+## Go
+
+These settings apply only when `--go` is specified on the command line.
+
+``` yaml $(go)
+go:
+  license-header: MICROSOFT_APACHE_NO_VERSION
+  namespace: devspaces
+  clear-output-folder: true
+```
+
+### Go multi-api
+
+``` yaml $(go) && $(multiapi)
+batch:
+  - tag: package-2018-06-01-preview
+```
+
+### Tag: package-2018-06-01-preview and go
+
+These settings apply only when `--tag=package-2018-06-01-preview --go` is specified on the command line.
+Please also specify `--go-sdk-folder=<path to the root directory of your azure-sdk-for-go clone>`.
+
+``` yaml $(tag) == 'package-2018-06-01-preview' && $(go)
+output-folder: $(go-sdk-folder)/services/preview/$(namespace)/mgmt/2018-06-01-preview/$(namespace)
+```
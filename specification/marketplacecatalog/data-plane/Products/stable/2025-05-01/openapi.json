{
  "swagger": "2.0",
  "info": {
    "title": "Products",
    "version": "2025-05-01",
    "description": "Microsoft Marketplace Discovery APIs",
    "x-typespec-generated": [
      {
        "emitter": "@azure-tools/typespec-autorest"
      }
    ]
  },
  "schemes": [
    "https"
  ],
  "host": "catalogapi.azure.com",
  "produces": [
    "application/json"
  ],
  "consumes": [
    "application/json"
  ],
  "security": [
    {
      "DiscoveryApiKey": []
    }
  ],
  "securityDefinitions": {
    "DiscoveryApiKey": {
      "type": "apiKey",
      "description": "Use key provided by Marketplace Catalog Team as a parameter provided in the header. Details on obtaining the key can be found [here](https://learn.microsoft.com/en-us/rest/api/marketplacecatalog/resourcemanager/create-api-key?view=rest-marketplacecatalog-resourcemanager-2023-01-01-preview)",
      "name": "X-API-Key",
      "in": "header"
    }
  },
  "tags": [],
  "paths": {
    "/products": {
      "get": {
        "operationId": "ListProducts",
        "description": "Retrieves a list of products available in the marketplace catalog",
        "parameters": [
          {
            "$ref": "#/parameters/Azure.Core.Foundations.ApiVersionParameter"
          },
          {
            "$ref": "#/parameters/LanguageParameter"
          },
          {
            "$ref": "#/parameters/LocationsListingParameter"
          },
          {
            "$ref": "#/parameters/ListingMarketParameter"
          },
          {
            "$ref": "#/parameters/HideKeysParameter"
          },
          {
            "$ref": "#/parameters/OdataSelectParameter"
          },
          {
<<<<<<< HEAD
            "$ref": "#/parameters/ProductsOdataFilterParameter"
=======
            "$ref": "#/parameters/OdataFilterParameter"
>>>>>>> 1767a634
          },
          {
            "$ref": "#/parameters/OdataExpandParameter"
          },
          {
<<<<<<< HEAD
            "$ref": "#/parameters/ProductsOdataOrderByParameter"
=======
            "$ref": "#/parameters/OdataOrderByParameter"
>>>>>>> 1767a634
          },
          {
            "$ref": "#/parameters/SearchParameter"
          },
          {
            "$ref": "#/parameters/PricingAudienceListingParameter"
          }
        ],
        "responses": {
          "200": {
            "description": "The request has succeeded.",
            "schema": {
              "type": "object",
              "description": "Paged response result from discovery API",
              "properties": {
                "value": {
                  "type": "array",
                  "description": "List of items in the current page",
                  "items": {
                    "$ref": "#/definitions/ProductSummary"
                  }
                },
                "nextLink": {
                  "type": "string",
                  "description": "Link to the next page of results, if available"
                }
              },
              "required": [
                "value"
              ]
            }
          },
          "default": {
            "description": "An unexpected error response.",
            "schema": {
              "$ref": "#/definitions/DiscoveryErrorPayload"
            }
          }
        },
<<<<<<< HEAD
        "x-ms-examples": {
          "Lists publically available products in the marketplace.": {
            "$ref": "./examples/PublicProducts_List.json"
          }
        },
=======
>>>>>>> 1767a634
        "x-ms-pageable": {
          "nextLinkName": "nextLink"
        }
      }
    },
    "/products/{uniqueProductId}": {
      "get": {
        "operationId": "GetProduct",
        "description": "Retrieves a single product by ID from the marketplace catalog",
        "parameters": [
          {
            "name": "uniqueProductId",
            "in": "path",
            "description": "Unique product identifier",
            "required": true,
            "type": "string"
          },
          {
            "$ref": "#/parameters/Azure.Core.Foundations.ApiVersionParameter"
          },
          {
            "$ref": "#/parameters/SingleMarketParameter"
          },
          {
            "$ref": "#/parameters/LanguageParameter"
          },
          {
            "$ref": "#/parameters/LocationsSingleParameter"
          },
          {
            "$ref": "#/parameters/IncludeStopSoldPlansParameter"
          },
          {
            "$ref": "#/parameters/HideKeysParameter"
          },
          {
            "$ref": "#/parameters/ExcludeSkuDetailsParameter"
          },
          {
            "$ref": "#/parameters/IncludeFutureAvailabilitiesParameter"
          },
          {
            "$ref": "#/parameters/SkuIdParameter"
          },
          {
            "$ref": "#/parameters/PricingAudienceSingleParameter"
          }
        ],
        "responses": {
          "200": {
            "description": "The request has succeeded.",
            "schema": {
              "$ref": "#/definitions/ProductDetails"
            }
          },
          "default": {
            "description": "An unexpected error response.",
            "schema": {
              "$ref": "#/definitions/DiscoveryErrorPayload"
            }
          }
<<<<<<< HEAD
        },
        "x-ms-examples": {
          "Example of request to get single SaaS product details": {
            "$ref": "./examples/SinglePublicProduct_SaaS_Get.json"
          },
          "Example of request to get single VM product details": {
            "$ref": "./examples/SinglePublicProduct_VM_Get.json"
          }
=======
>>>>>>> 1767a634
        }
      }
    },
    "/skus": {
      "get": {
        "operationId": "ListSkus",
        "description": "Retrieves a list of SKUs available in the marketplace catalog.",
        "parameters": [
          {
            "$ref": "#/parameters/Azure.Core.Foundations.ApiVersionParameter"
          },
          {
            "$ref": "#/parameters/ServiceParameter"
          },
          {
            "$ref": "#/parameters/ServiceFamilyParameter"
          },
          {
            "$ref": "#/parameters/LanguageParameter"
          },
          {
            "$ref": "#/parameters/LocationsListingParameter"
          },
          {
            "$ref": "#/parameters/ListingMarketParameter"
          },
          {
            "$ref": "#/parameters/OdataSelectParameter"
          },
          {
            "$ref": "#/parameters/SkusOdataFilterParameter"
          },
          {
            "$ref": "#/parameters/SkusOdataOrderByParameter"
          },
          {
            "$ref": "#/parameters/PricingAudienceListingParameter"
          }
        ],
        "responses": {
          "200": {
            "description": "The request has succeeded.",
            "schema": {
              "type": "object",
              "description": "Paged response result from discovery API",
              "properties": {
                "value": {
                  "type": "array",
                  "description": "List of items in the current page",
                  "items": {
                    "$ref": "#/definitions/SkuSummary"
                  }
                },
                "nextLink": {
                  "type": "string",
                  "description": "Link to the next page of results, if available"
                }
              },
              "required": [
                "value"
              ]
            }
          },
          "default": {
            "description": "An unexpected error response.",
            "schema": {
              "$ref": "#/definitions/DiscoveryErrorPayload"
            }
          }
        },
        "x-ms-pageable": {
          "nextLinkName": "nextLink"
        }
      }
    }
  },
  "definitions": {
    "Artifact": {
      "type": "object",
      "description": "Plan level resources and configuration files",
      "properties": {
        "name": {
          "type": "string",
          "description": "Artifact name"
        },
        "uri": {
          "type": "string",
          "description": "Artifact uri"
        },
        "artifactType": {
          "type": "string",
          "description": "Defines the artifact resource type and its role in the marketplace offering deployment process.\n- `Template` - Primary Azure Resource Manager template containing the main deployment configuration\n- `Fragment` - Nested Azure Resource Manager template referenced by the primary template for modular deployments\n- `Custom` - Publisher-defined artifact with specialized deployment or configuration requirements\n- `Metadata` - Supplementary information and configuration data supporting the deployment process"
        }
      },
      "required": [
        "artifactType"
      ]
    },
    "Attribute": {
      "type": "object",
      "description": "Represents a SKU attribute, which consists of a key and value. The attributes may differ across various services",
      "properties": {
        "key": {
          "type": "string",
          "description": "The attribute key"
        },
        "value": {
          "type": "string",
          "description": "The attribute value"
        }
      }
    },
    "Availability": {
      "type": "object",
      "description": "Availability for a given plan",
      "properties": {
        "id": {
          "type": "string",
          "description": "The document id"
        },
        "actions": {
          "type": "array",
          "description": "List of allowed actions",
          "items": {
            "type": "string"
          }
        },
        "meter": {
          "$ref": "#/definitions/Meter",
          "description": "Applicable billing meter information"
        },
        "pricingAudience": {
          "type": "string",
          "description": "Specifies the distribution channel and customer segment for product pricing and availability. Possible values:\n- `Direct-Commercial` - Available through direct Azure Marketplace purchases for commercial customers without intermediaries like partners or resellers\n- `Partner-Commercial` - Available through Cloud Solution Provider partner channel for reseller distribution"
        },
        "terms": {
          "type": "array",
          "description": "List of applicable terms",
          "items": {
            "$ref": "#/definitions/Term"
          }
        },
        "hasFreeTrials": {
          "type": "boolean",
          "description": "A value indicating whether it has free trials"
        },
        "consumptionUnitType": {
          "type": "string",
          "description": "Consumption unit type"
        },
        "displayRank": {
          "type": "integer",
          "format": "int32",
          "description": "Display rank"
        }
      },
      "required": [
        "pricingAudience",
        "hasFreeTrials",
        "displayRank"
      ]
    },
    "BillingComponent": {
      "type": "object",
      "description": "Represents a billing component model",
      "properties": {
        "billingTag": {
          "type": "string",
          "description": "Billing Tag"
        },
        "customMeterIds": {
          "type": "object",
          "description": "Custom Meter Ids",
          "additionalProperties": {
            "items": {
              "type": "integer",
              "format": "int32"
            },
            "type": "array"
          }
        }
      }
    },
    "BillingPlan": {
      "type": "object",
      "description": "Renew Billing Plan",
      "properties": {
        "billingPeriod": {
          "type": "string",
          "description": "Billing period"
        },
        "title": {
          "type": "string",
          "description": "Title"
        },
        "description": {
          "type": "string",
          "description": "Description"
        },
        "price": {
          "$ref": "#/definitions/Price",
          "description": "Retail price with currency"
        }
      }
    },
    "DiscoveryErrorDetails": {
      "type": "object",
      "description": "Error details returned in DiscoveryErrorPayload",
      "properties": {
        "code": {
          "type": "string",
          "description": "The HTTP error code"
        },
        "message": {
          "type": "string",
          "description": "The error message"
        }
      },
      "required": [
        "code",
        "message"
      ]
    },
    "DiscoveryErrorPayload": {
      "type": "object",
      "description": "Error payload returned by Marketplace Discovery APIs",
      "properties": {
        "error": {
          "$ref": "#/definitions/DiscoveryErrorDetails",
          "description": "The error details object"
        }
      },
      "required": [
        "error"
      ]
    },
    "Image": {
      "type": "object",
      "description": "Includes link to the product image",
      "properties": {
        "id": {
          "type": "string",
          "description": "Image id"
        },
        "uri": {
          "type": "string",
          "description": "Image uri"
        },
        "type": {
          "type": "string",
          "description": "Image type"
        }
      }
    },
    "ImageGroup": {
      "type": "object",
      "description": "List of image objects",
      "properties": {
        "context": {
          "type": "string",
          "description": "Image group context"
        },
        "items": {
          "type": "array",
          "description": "List of images",
          "items": {
            "$ref": "#/definitions/Image"
          }
        }
      }
    },
    "IncludedQuantityProperty": {
      "type": "object",
      "description": "Included quantity properties",
      "properties": {
        "termId": {
          "type": "string",
          "description": "Term id"
        },
        "quantity": {
          "type": "string",
          "description": "Quantity"
        }
      }
    },
    "LinkProperties": {
      "type": "object",
      "description": "Represents a link item read from the gallery item package",
      "properties": {
        "id": {
          "type": "string",
          "description": "Id of the link"
        },
        "displayName": {
          "type": "string",
          "description": "Display name of the link"
        },
        "uri": {
          "type": "string",
          "description": "Uri of the link"
        }
      }
    },
    "MarketStartPrice": {
      "type": "object",
      "description": "Retail price of the product's cheapest plan",
      "properties": {
        "market": {
          "type": "string",
          "description": "The market for which the starting price is calculated"
        },
        "termUnits": {
          "type": "string",
          "description": "The terms pricing model units"
        },
        "meterUnits": {
          "type": "string",
          "description": "The meters pricing model units"
        },
        "minTermPrice": {
          "type": "number",
          "format": "float",
          "description": "Starting (minimal) terms price"
        },
        "minMeterPrice": {
          "type": "number",
          "format": "float",
          "description": "Starting (minimal) meters price"
        },
        "currency": {
          "type": "string",
          "description": "Currency for price"
        }
      }
    },
    "MarketingMaterial": {
      "type": "object",
      "description": "Includes links to the learning and marketing materials as configured by the publisher",
      "properties": {
        "path": {
          "type": "string",
          "description": "Path to the marketing site"
        },
        "learnUri": {
          "type": "string",
          "description": "Path to the learn site"
        }
      }
    },
    "Meter": {
      "type": "object",
      "description": "Applicable billing meter information",
      "properties": {
        "meterId": {
          "type": "string",
          "description": "Meter id"
        },
        "partNumber": {
          "type": "string",
          "description": "Compute part number"
        },
        "consumptionResourceId": {
          "type": "string",
          "description": "Consumption resource id"
        },
        "price": {
          "$ref": "#/definitions/Price",
          "description": "Retail price with currency"
        },
        "type": {
          "type": "string",
          "description": "Type of this meter"
        },
        "includedQuantityProperties": {
          "type": "array",
          "description": "Included quantity properties",
          "items": {
            "$ref": "#/definitions/IncludedQuantityProperty"
          }
        }
      }
    },
    "OfferingProperties": {
      "type": "object",
      "description": "SKU price related properties",
      "properties": {
        "productCode": {
          "type": "string",
          "description": "The product code (UPN)"
        },
        "termId": {
          "type": "string",
          "description": "The term id"
        },
        "meterType": {
          "type": "string",
          "description": "The meter type"
        },
        "billingMeterId": {
          "type": "string",
          "description": "The billing meter id"
        },
        "offeringId": {
          "type": "string",
          "description": "The offering id"
        },
        "type": {
          "type": "string",
          "description": "Entitlement, Consumption or Reservation"
        }
      }
    },
    "PlanDetails": {
      "type": "object",
      "description": "Returns a subset of Plan attributes",
      "properties": {
        "id": {
          "type": "string",
          "description": "The id"
        },
        "availabilities": {
          "type": "array",
          "description": "List of availabilities for this plan",
          "items": {
            "$ref": "#/definitions/Availability"
          }
        },
        "uiDefinitionUri": {
          "type": "string",
          "description": "What blade to open when someone wants to create a marketplace item"
        },
        "artifacts": {
          "type": "array",
          "description": "Files related to the marketplace item",
          "items": {
            "$ref": "#/definitions/Artifact"
          }
        },
        "version": {
          "type": "string",
          "description": "Version of the marketplace item"
        },
        "isHidden": {
          "type": "boolean",
          "description": "Indicates if a product is hidden"
        },
        "isStopSell": {
          "type": "boolean",
          "description": "Indicates if a plan is no longer available for sale"
        },
        "stopSellInfo": {
          "$ref": "#/definitions/StopSellInfo",
          "description": "A StopSellInfo object providing stop sell related data"
        },
        "isQuantifiable": {
          "type": "boolean",
          "description": "A value indicating whether the plan is quantifiable"
        },
        "billingComponents": {
          "type": "array",
          "description": "Pan billing components",
          "items": {
            "$ref": "#/definitions/BillingComponent"
          }
        },
        "purchaseDurationDiscounts": {
          "type": "array",
          "description": "List of purchase duration discounts",
          "items": {
            "$ref": "#/definitions/PurchaseDurationDiscount"
          }
        },
        "isHiddenPrivateOffer": {
          "type": "boolean",
          "description": "A value indicating whether the plan is used as hidden private offer requiring a quote"
        },
        "certifications": {
          "type": "array",
          "description": "List of certifications",
          "items": {
            "$ref": "#/definitions/LinkProperties"
          }
        },
        "customerInstruction": {
          "type": "string",
          "description": "Plan's customer instruction for purchasing"
        },
        "planLabels": {
          "type": "array",
          "description": "Plan labels",
          "items": {
            "type": "string"
          }
        },
        "skuType": {
          "type": "string",
          "description": "Sku type"
        },
        "skuTitle": {
          "type": "string",
          "description": "Sku title localized"
        },
        "location": {
          "type": "string",
          "description": "Sku location"
        },
        "armRegionName": {
          "type": "string",
          "description": "The Arm region name"
        },
        "cloud": {
          "type": "string",
          "description": "Applicable cloud, such as 'Global'"
        },
        "locationType": {
          "type": "string",
          "description": "The location type, such as 'Region'"
        },
        "region": {
          "type": "string",
          "description": "The region"
        },
        "skuGroupId": {
          "type": "string",
          "description": "The sku group id"
        },
        "zone": {
          "type": "string",
          "description": "The zone, such as 'Zone 1'"
        },
        "feature": {
          "type": "string",
          "description": "The feature, such as 'Spot'"
        },
        "serviceType": {
          "type": "string",
          "description": "The service type"
        },
        "skuAttributes": {
          "type": "array",
          "description": "Set of SKU attributes (varies per sku type), where each attribute is represented by a pair of key (attribute name) and value(attribute value)",
          "items": {
            "$ref": "#/definitions/Attribute"
          }
        },
        "skuProperties": {
          "$ref": "#/definitions/SkuProperties",
          "description": "The sku properties"
        },
        "offeringProperties": {
          "type": "array",
          "description": "SKU price related properties",
          "items": {
            "$ref": "#/definitions/OfferingProperties"
          }
        }
      },
      "required": [
        "isHidden",
        "isStopSell",
        "isQuantifiable"
      ],
      "allOf": [
        {
          "$ref": "#/definitions/PlanSummary"
        }
      ]
    },
    "PlanMetadata": {
      "type": "object",
      "description": "Additional metadata",
      "properties": {
        "generation": {
          "type": "string",
          "description": "The VM image generation (applicable to Virtual Machine products only)"
        },
        "altStackReference": {
          "type": "string",
          "description": "Pointing to a planId which holds the alternative stack reference"
        },
        "relatedSkus": {
          "type": "array",
          "description": "Other plans that may be related to this plan",
          "items": {
            "$ref": "#/definitions/PlanSkuRelation"
          }
        }
      }
    },
    "PlanSkuRelation": {
      "type": "object",
      "description": "Pointing to a related SKU object",
      "properties": {
        "sku": {
          "$ref": "#/definitions/RelatedSku",
          "description": "The related Sku"
        },
        "relationType": {
          "type": "string",
          "description": "Relation Type"
        }
      }
    },
    "PlanSummary": {
      "type": "object",
      "description": "Returns a subset of Plan attributes",
      "properties": {
        "planId": {
          "type": "string",
          "description": "Plan identifier"
        },
        "uniquePlanId": {
          "type": "string",
          "description": "Unique plan Id which is prefixed by combining uniqueProductId and PlanId with no separator in between"
        },
        "displayName": {
          "type": "string",
          "description": "Display name of the plan / sku"
        },
        "vmArchitectureType": {
          "type": "string",
          "description": "Specifies the virtual machine processor architecture and generation. Applies exclusively to Virtual Machine product types.\n- `X64Gen1` - x64 processor architecture with Generation 1 virtual machine firmware and BIOS support\n- `X64Gen2` - x64 processor architecture with Generation 2 virtual machine firmware and UEFI support\n- `Arm64` - ARM 64-bit processor architecture optimized for energy efficiency and cloud-native workloads"
        },
        "cspState": {
          "type": "string",
          "description": "Controls plan availability and partner access within the Microsoft Cloud Solution Provider (CSP) program.\n- `OptIn` - Enables all authorized Cloud Solution Provider partners to resell and deploy the product to customers\n- `OptOut` - Excluded from Cloud Solution Provider program, available only through direct channels\n- `SelectiveOptIn` - Available only to selected Cloud Solution Provider partners for resale and customer deployment"
        },
        "metadata": {
          "$ref": "#/definitions/PlanMetadata",
          "description": "Expanded plan/SKU metadata"
        },
        "altStackReference": {
          "type": "string",
          "description": "Alternative stack reference"
        },
        "stackType": {
          "type": "string",
          "description": "Stack type : Classic, Gen1, Gen2"
        },
        "altArchitectureReference": {
          "type": "string",
          "description": "The alternative architecture reference"
        },
        "categoryIds": {
          "type": "array",
          "description": "Plan CategoryIds",
          "items": {
            "type": "string"
          }
        },
        "hasProtectedArtifacts": {
          "type": "boolean",
          "description": "Set to true if plan has artifacts that are to be hidden for non authenticated users"
        },
        "pricingTypes": {
          "type": "array",
          "description": "Indicates the billing models and cost structures available for the plan.\n- `Free` - No charge for plan usage, typically for community editions or basic service tiers\n- `FreeTrial` - Time-limited free access period before transitioning to paid billing model\n- `Byol` - Bring Your Own License model where customers provide existing software licenses\n- `Payg` - Pay As You Go consumption-based billing calculated on actual resource usage\n- `Ri` - Reserved Instance billing with upfront commitment for discounted long-term pricing",
          "items": {
            "type": "string"
          }
        },
        "vmSecuritytypes": {
          "type": "array",
          "description": "Defines the security enhancement level for virtual machine deployments. Applies exclusively to Virtual Machine product types.\n- `None` - Standard virtual machine security without additional protection features\n- `Trusted` - Trusted Launch security with secure boot and virtual Trusted Platform Module capabilities\n- `Confidential` - Confidential computing with memory encryption and attestation for sensitive workloads",
          "items": {
            "type": "string"
          }
        },
        "summary": {
          "type": "string",
          "description": "The plan summary text"
        },
        "description": {
          "type": "string",
          "description": "Plan / sku description"
        },
        "skuId": {
          "type": "string",
          "description": "The SKU id"
        },
        "planType": {
          "type": "string",
          "description": "Specifies the primary deployment model and hosting architecture for the marketplace product. Currently supported values are:\n- `None` - Unspecified product type, typically used for products without a defined deployment model\n- `DevService` - Development-focused services and tools for software creation workflows\n- `ManagedApplication` - Azure Managed Applications that deploy and manage resources in customer subscriptions\n- `VirtualMachine` - Pre-configured virtual machine images deployable to Azure compute infrastructure\n- `AzureApplication` - Native Azure applications leveraging platform services and APIs\n- `Container` - Containerized applications deployed through Azure Container Instances or similar services\n- `SaaS` - Software as a Service solutions hosted and managed by the publisher\n- `SolutionTemplate` - Azure Resource Manager templates that provision multiple Azure resources\n- `IotEdgeModules` - Modules designed for deployment to Azure IoT Edge runtime environments\n- `ManagedServices` - Fully managed services where the publisher handles infrastructure and operations\n- `ContainerApps` - Applications built for Azure Container Apps serverless container platform\n- `VisualStudioExtension` - Extensions that integrate with Visual Studio IDE functionality\n- `DynamicsOps` - Microsoft Dynamics 365 Finance and Operations applications and extensions\n- `DynamicsCE` - Microsoft Dynamics 365 Customer Engagement applications and customizations\n- `DynamicsBC` - Microsoft Dynamics 365 Business Central applications and add-ons\n- `PowerBI` - Microsoft Power BI reports, dashboards, and data visualization components\n- `ConsultingServices` - Professional services offerings including implementation and advisory services\n- `CosellOnly` - Products available exclusively through Microsoft co-sell partner programs\n- `CoreVirtualMachine` - Core virtual machine offerings with baseline Azure compute capabilities\n- `PowerBIVisuals` - Custom visualizations for Microsoft Power BI reporting platform\n- `Office365` - Microsoft 365 and Office 365 applications, add-ins, and integrations\n- `AADApps` - Azure Active Directory integrated applications supporting organizational identity\n- `AzureServices` - Native Azure platform services and resource providers\n- `AppService` - Web applications hosted on Azure App Service platform\n- `LogAnalytics` - Azure Monitor Log Analytics solutions and workspace configurations\n- `MicrosoftProduct` - First-party Microsoft products available through marketplace channels"
        },
        "displayRank": {
          "type": "string",
          "description": "The order the plan is displayed in the 'Plans' table"
        },
        "isPrivate": {
          "type": "boolean",
          "description": "Indication that the plan is accessible to restricted audience only"
        },
        "hasRi": {
          "type": "boolean",
          "description": "Indication whether the SKU supports reservations"
        }
      },
      "required": [
        "planType"
      ]
    },
    "PreviewImage": {
      "type": "object",
      "description": "Video preview image",
      "properties": {
        "caption": {
          "type": "string",
          "description": "Preview image caption"
        },
        "uri": {
          "type": "string",
          "description": "Preview image uri"
        },
        "imagePurpose": {
          "type": "string",
          "description": "Preview image purpose"
        }
      }
    },
    "Price": {
      "type": "object",
      "description": "Retail price with currency",
      "properties": {
        "currencyCode": {
          "type": "string",
          "description": "Currency code i.e. 'USD'"
        },
        "isPiRequired": {
          "type": "boolean",
          "description": "A value indicating whether a payment instrument is required"
        },
        "listPrice": {
          "type": "number",
          "format": "float",
          "description": "Retail price for the item"
        },
        "msrp": {
          "type": "number",
          "format": "float",
          "description": "Manufacturer's suggested retail price for the item"
        }
      },
      "required": [
        "isPiRequired",
        "listPrice",
        "msrp"
      ]
    },
    "ProductDetails": {
      "type": "object",
      "description": "Summary description of the product",
      "properties": {
        "videos": {
          "type": "array",
          "description": "List of product videos",
          "items": {
            "$ref": "#/definitions/ProductVideo"
          }
        },
        "images": {
          "type": "array",
          "description": "List of Images",
          "items": {
            "$ref": "#/definitions/ImageGroup"
          }
        },
        "linkedAddIns": {
          "type": "array",
          "description": "List of linked add ins provided for the item",
          "items": {
            "type": "string"
          }
        },
        "links": {
          "type": "array",
          "description": "List of Links provided for the item",
          "items": {
            "$ref": "#/definitions/LinkProperties"
          }
        },
        "additionalProductProperties": {
          "type": "object",
          "description": "Dictionary of additional properties provided for the item",
          "additionalProperties": {
            "type": "string"
          }
        },
        "language": {
          "type": "string",
          "description": "The product language"
        },
        "hasStandardContractAmendments": {
          "type": "boolean",
          "description": "A value indicating whether standard contract amendments are present"
        },
        "offerId": {
          "type": "string",
          "description": "The offer id"
        },
        "standardContractAmendmentsRevisionId": {
          "type": "string",
          "description": "Standard contract amendments for the product"
        },
        "universalAmendmentUrl": {
          "type": "string",
          "description": "The universal amendment link for an enterprise contract"
        },
        "isPrivate": {
          "type": "boolean",
          "description": "Indicates if a product is private"
        },
        "isStopSell": {
          "type": "boolean",
          "description": "Indicates if a product is no longer available for sale"
        },
        "legalTermsUri": {
          "type": "string",
          "description": "Legal terms URI"
        },
        "legalTermsType": {
          "type": "string",
          "description": "Identifies the legal agreement framework governing product licensing and usage terms.\n- `None` - Standard marketplace terms apply without additional legal agreement requirements\n- `EA` - Microsoft Enterprise Agreement terms for volume licensing and enterprise customer deployments"
        },
        "supportUri": {
          "type": "string",
          "description": "Support uri of the product"
        },
        "uiDefinitionUri": {
          "type": "string",
          "description": "User interface definition uri"
        },
        "screenshotUris": {
          "type": "array",
          "description": "List of screenshot image URIs",
          "items": {
            "type": "string"
          }
        },
        "mediumIconUri": {
          "type": "string",
          "description": "URI to the medium product icon"
        },
        "largeIconUri": {
          "type": "string",
          "description": "URI to the large product icon"
        },
        "wideIconUri": {
          "type": "string",
          "description": "URI to the wide product icon"
        },
        "pricingDetailsUri": {
          "type": "string",
          "description": "Pricing details uri of the product"
        },
        "isReseller": {
          "type": "boolean",
          "description": "A value indicating whether microsoft is acting as a reseller"
        },
        "productOwnershipSellingMotion": {
          "type": "string",
          "description": "Product ownership selling motion"
        },
        "disableSendEmailOnPurchase": {
          "type": "boolean",
          "description": "Indication to disable sending email on purchase"
        },
        "isCoreVm": {
          "type": "boolean",
          "description": "Indicates if VM was originally a Core Virtual Machine"
        },
        "stopSellInfo": {
          "$ref": "#/definitions/StopSellInfo",
          "description": "A StopSellInfo object providing stop sell related data"
        },
        "marketingMaterial": {
          "$ref": "#/definitions/MarketingMaterial",
          "description": "Includes links to the learning and marketing materials as configured by the publisher"
        },
        "artifacts": {
          "type": "array",
          "description": "List of artifacts",
          "items": {
            "$ref": "#/definitions/Artifact"
          }
        },
        "plans": {
          "type": "array",
          "description": "Full set of plan/SKU attributes",
          "items": {
            "$ref": "#/definitions/PlanDetails"
          }
        }
      },
      "required": [
        "isPrivate",
        "isStopSell"
      ],
      "allOf": [
        {
          "$ref": "#/definitions/ProductSummary"
        }
      ]
    },
    "ProductSummary": {
      "type": "object",
      "description": "Returns a subset of Product attributes",
      "properties": {
        "displayName": {
          "type": "string",
          "description": "Product display name"
        },
        "popularity": {
          "type": "number",
          "format": "double",
          "description": "Popularity of the product"
        },
        "categoryIds": {
          "type": "array",
          "description": "Identifiers of categories associated with the product. Used for classification, filtering, and product discovery",
          "items": {
            "type": "string"
          }
        },
        "industryIds": {
          "type": "array",
          "description": "Identifiers of industries associated with the product. Used for classification, filtering, and product discovery",
          "items": {
            "type": "string"
          }
        },
        "publisherId": {
          "type": "string",
          "description": "Publisher id"
        },
        "azureBenefit": {
          "type": "string",
          "description": "Indicates whether product purchases count toward Azure consumption commitment benefits for enterprise customers.\n- `Eligible` - Product costs apply to Azure consumption commitment benefit calculations and credits\n- `NotEligible` - Product costs do not qualify for Azure consumption commitment benefit programs"
        },
        "badges": {
          "type": "array",
          "description": "Displays certification and qualification badges earned by the product for marketplace visibility",
          "items": {
            "type": "string"
          }
        },
        "publisherType": {
          "type": "string",
          "description": "Identifies the publisher relationship to Microsoft for support and partnership classification.\n- `Microsoft` - First-party Microsoft product with direct Microsoft support and development\n- `ThirdParty` - Independent software vendor product with publisher-provided support and maintenance"
        },
        "publishingStage": {
          "type": "string",
          "description": "Indicates the product availability status and customer access level within Azure Marketplace.\n- `Preview` - Limited availability to selected customers for testing and early access evaluation\n- `Public` - General availability to all Azure Marketplace customers for production deployment"
        },
        "uniqueProductId": {
          "type": "string",
          "description": "Unique product identifier",
          "readOnly": true
        },
        "productType": {
          "type": "string",
          "description": "Specifies the primary deployment model and hosting architecture for the marketplace product stored in the Marketplace Catalog.\n- `None` - Unspecified product type, typically used for products without a defined deployment model\n- `ManagedApplication` - Azure Managed Applications that deploy and manage resources in customer subscriptions\n- `VirtualMachine` - Pre-configured virtual machine images deployable to Azure compute infrastructure\n- `AzureApplication` - Native Azure applications leveraging platform services and APIs\n- `Container` - Containerized applications deployed through Azure Container Instances or similar services\n- `SaaS` - Software as a Service solutions hosted and managed by the publisher\n- `SolutionTemplate` - Azure Resource Manager templates that provision multiple Azure resources\n- `IotEdgeModules` - Modules designed for deployment to Azure IoT Edge runtime environments\n- `ManagedServices` - Fully managed services where the publisher handles infrastructure and operations\n- `ContainerApps` - Applications built for Azure Container Apps serverless container platform\n- `DynamicsOps` - Microsoft Dynamics 365 Finance and Operations applications and extensions\n- `DynamicsCE` - Microsoft Dynamics 365 Customer Engagement applications and customizations\n- `DynamicsBC` - Microsoft Dynamics 365 Business Central applications and add-ons\n- `PowerBI` - Microsoft Power BI reports, dashboards, and data visualization components\n- `ConsultingServices` - Professional services offerings including implementation and advisory services\n- `CosellOnly` - Products available exclusively through Microsoft co-sell partner programs\n- `CoreVirtualMachine` - Core virtual machine offerings with baseline Azure compute capabilities\n- `PowerBIVisuals` - Custom visualizations for Microsoft Power BI reporting platform\n- `Office365` - Microsoft 365 and Office 365 applications, add-ins, and integrations\n- `AADApps` - Azure Active Directory integrated applications supporting organizational identity\n- `AzureServices` - Native Azure platform services and resource providers\n- `AppService` - Web applications hosted on Azure App Service platform\n- `LogAnalytics` - Azure Monitor Log Analytics solutions and workspace configurations\n- `MicrosoftProduct` - First-party Microsoft products available through marketplace channels"
        },
        "productSubType": {
          "type": "string",
          "description": "Product sub type"
        },
        "productFamily": {
          "type": "string",
          "description": "Product Family"
        },
        "operatingSystems": {
          "type": "array",
          "description": "Operating system info for this product",
          "items": {
            "type": "string"
          }
        },
        "pricingTypes": {
          "type": "array",
          "description": "Indicates the billing models and cost structures available for the plan.\n- `Free` - No charge for plan usage, typically for community editions or basic service tiers\n- `FreeTrial` - Time-limited free access period before transitioning to paid billing model\n- `Byol` - Bring Your Own License model where customers provide existing software licenses\n- `Payg` - Pay As You Go consumption-based billing calculated on actual resource usage\n- `Ri` - Reserved Instance billing with upfront commitment for discounted long-term pricing",
          "items": {
            "type": "string"
          }
        },
        "publisherDisplayName": {
          "type": "string",
          "description": "Publisher display name"
        },
        "longSummary": {
          "type": "string",
          "description": "Product long summary"
        },
        "summary": {
          "type": "string",
          "description": "Product summary"
        },
        "linkedAddInsTypes": {
          "type": "object",
          "description": "Linked add-in types",
          "additionalProperties": {
            "type": "string"
          }
        },
        "smallIconUri": {
          "type": "string",
          "description": "URI to the small product icon"
        },
        "description": {
          "type": "string",
          "description": "The product description text"
        },
        "cspLegalTermsUri": {
          "type": "string",
          "description": "The legal terms of the product for the CSP"
        },
        "privacyPolicyUri": {
          "type": "string",
          "description": "The privacy policy of the product"
        },
        "ratingBuckets": {
          "type": "array",
          "description": "Categorizes products by customer rating thresholds for marketplace filtering and discovery.\n- `AboveOne` - Products with customer ratings exceeding 1.0 stars based on marketplace reviews\n- `AboveTwo` - Products with customer ratings exceeding 2.0 stars based on marketplace reviews\n- `AboveThree` - Products with customer ratings exceeding 3.0 stars based on marketplace reviews\n- `AboveFour` - Products with customer ratings exceeding 4.0 stars based on marketplace reviews",
          "items": {
            "type": "string"
          }
        },
        "ratingAverage": {
          "type": "number",
          "format": "double",
          "description": "Average rating for the offer"
        },
        "ratingCount": {
          "type": "integer",
          "format": "int32",
          "description": "Total number of ratings for the offer"
        },
        "startingPrice": {
          "$ref": "#/definitions/MarketStartPrice",
          "description": "Retail price of the product's cheapest plan"
        },
        "plans": {
          "type": "array",
          "description": "Full set of plan/SKU attributes",
          "items": {
            "$ref": "#/definitions/PlanSummary"
          }
        },
        "supportedProducts": {
          "type": "array",
          "description": "Maps to the list of compatible products",
          "items": {
            "type": "string"
          }
        },
        "applicableProducts": {
          "type": "array",
          "description": "Product categories the offer belongs to",
          "items": {
            "type": "string"
          }
        },
        "lastModifiedDateTime": {
          "type": "string",
          "description": "Latest update date of the product"
        },
        "locations": {
          "type": "array",
          "description": "List of locations which are available on the SKUs",
          "items": {
            "type": "string"
          }
        },
        "serviceFamily": {
          "type": "string",
          "description": "The service family of the product, such as 'Compute'"
        },
        "service": {
          "type": "string",
          "description": "The service name of the product, such as 'Virtual Machines'"
        },
        "productId": {
          "type": "string",
          "description": "A unique commercial identifier used to reference a specific product in transactional operations such as purchases, invoicing, and metering. This Id  services entitlement validation, and billing across systems"
        },
        "hasRiPlans": {
          "type": "boolean",
          "description": "Indication whether the product has plans with reservations"
        },
        "hasMarketplaceFootprint": {
          "type": "boolean",
          "description": "Indication of whether product appears in Azure Marketplace"
        },
        "attributes": {
          "type": "array",
          "description": "Set of products attributes",
          "items": {
            "$ref": "#/definitions/Attribute"
          }
        },
        "activeDirectoryAppId": {
          "type": "string",
          "description": "Used to map SaaS apps to their Azure AD appIds"
        }
      },
      "required": [
        "uniqueProductId",
        "productType"
      ]
    },
    "ProductVideo": {
      "type": "object",
      "description": "Product Video",
      "properties": {
        "caption": {
          "type": "string",
          "description": "Caption"
        },
        "uri": {
          "type": "string",
          "description": "Video uri"
        },
        "videoPurpose": {
          "type": "string",
          "description": "Video purpose"
        },
        "previewImage": {
          "$ref": "#/definitions/PreviewImage",
          "description": "Video preview image"
        }
      }
    },
    "ProrationPolicy": {
      "type": "object",
      "description": "Defines the rules for calculating prorated charges or refunds for a subscription",
      "properties": {
        "minimumProratedUnits": {
          "type": "string",
          "description": "Specifies the smallest time unit (ISO 8601 duration) used in proration, e.g., P1D for one day"
        }
      }
    },
    "PurchaseDurationDiscount": {
      "type": "object",
      "description": "The percentage discount for 3rd party virtual machines software reservations",
      "properties": {
        "duration": {
          "type": "string",
          "description": "The duration"
        },
        "discountPercentage": {
          "type": "number",
          "format": "float",
          "description": "The discount percentage"
        }
      },
      "required": [
        "discountPercentage"
      ]
    },
    "RelatedSku": {
      "type": "object",
      "description": "Sku object related to given plan",
      "properties": {
        "name": {
          "type": "string",
          "description": "The Sku name"
        },
        "generation": {
          "type": "string",
          "description": "The Sku generation"
        },
        "identity": {
          "type": "string",
          "description": "The Sku identity"
        }
      }
    },
    "SkuProperties": {
      "type": "object",
      "description": "Sku object properties",
      "properties": {
        "category": {
          "type": "string",
          "description": "The sku category"
        },
        "dataDiskType": {
          "type": "string",
          "description": "The data disk type, such as 'Ssd'"
        },
        "diskType": {
          "type": "string",
          "description": "The disk type, such as 'Ssd'"
        },
        "numberOfCores": {
          "type": "string",
          "description": "The number of cores"
        },
        "ram": {
          "type": "string",
          "description": "The RAM"
        },
        "vCpu": {
          "type": "string",
          "description": "The number of virtual CPUs"
        },
        "armSkuName": {
          "type": "string",
          "description": "The ARM SKU name"
        },
        "accessTier": {
          "type": "string",
          "description": "The access tier, such as 'Standard'"
        }
      }
    },
    "SkuSummary": {
      "type": "object",
      "description": "Summary description of the SKU",
      "properties": {
        "productId": {
          "type": "string",
          "description": "The unique id of the product",
          "readOnly": true
        },
        "productDisplayName": {
          "type": "string",
          "description": "Product display name"
        },
        "productDescription": {
          "type": "string",
          "description": "The product description text"
        },
        "serviceFamily": {
          "type": "string",
          "description": "The service family of the product, such as 'Compute'"
        },
        "service": {
          "type": "string",
          "description": "The service name of the product, such as 'Virtual Machines'"
        },
        "publisherId": {
          "type": "string",
          "description": "Publisher id"
        },
        "publisherType": {
          "type": "string",
          "description": "Identifies the publisher relationship to Microsoft for support and partnership classification.\n- `Microsoft` - First-party Microsoft product with direct Microsoft support and development\n- `ThirdParty` - Independent software vendor product with publisher-provided support and maintenance"
        },
        "productType": {
          "type": "string",
          "description": "Specifies the primary deployment model and hosting architecture for the marketplace product. Currently supported values are:\n- `None` - Unspecified product type, typically used for products without a defined deployment model\n- `DevService` - Development-focused services and tools for software creation workflows\n- `ManagedApplication` - Azure Managed Applications that deploy and manage resources in customer subscriptions\n- `VirtualMachine` - Pre-configured virtual machine images deployable to Azure compute infrastructure\n- `AzureApplication` - Native Azure applications leveraging platform services and APIs\n- `Container` - Containerized applications deployed through Azure Container Instances or similar services\n- `SaaS` - Software as a Service solutions hosted and managed by the publisher\n- `SolutionTemplate` - Azure Resource Manager templates that provision multiple Azure resources\n- `IotEdgeModules` - Modules designed for deployment to Azure IoT Edge runtime environments\n- `ManagedServices` - Fully managed services where the publisher handles infrastructure and operations\n- `ContainerApps` - Applications built for Azure Container Apps serverless container platform\n- `VisualStudioExtension` - Extensions that integrate with Visual Studio IDE functionality\n- `DynamicsOps` - Microsoft Dynamics 365 Finance and Operations applications and extensions\n- `DynamicsCE` - Microsoft Dynamics 365 Customer Engagement applications and customizations\n- `DynamicsBC` - Microsoft Dynamics 365 Business Central applications and add-ons\n- `PowerBI` - Microsoft Power BI reports, dashboards, and data visualization components\n- `ConsultingServices` - Professional services offerings including implementation and advisory services\n- `CosellOnly` - Products available exclusively through Microsoft co-sell partner programs\n- `CoreVirtualMachine` - Core virtual machine offerings with baseline Azure compute capabilities\n- `PowerBIVisuals` - Custom visualizations for Microsoft Power BI reporting platform\n- `Office365` - Microsoft 365 and Office 365 applications, add-ins, and integrations\n- `AADApps` - Azure Active Directory integrated applications supporting organizational identity\n- `AzureServices` - Native Azure platform services and resource providers\n- `AppService` - Web applications hosted on Azure App Service platform\n- `LogAnalytics` - Azure Monitor Log Analytics solutions and workspace configurations\n- `MicrosoftProduct` - First-party Microsoft products available through marketplace channels"
        },
        "productSubType": {
          "type": "string",
          "description": "Denotes product sub group type, for example: 'Azure'"
        },
        "summary": {
          "type": "string",
          "description": "Product summary"
        },
        "productAttributes": {
          "type": "array",
          "description": "The product attributes",
          "items": {
            "$ref": "#/definitions/Attribute"
          }
        },
        "skuName": {
          "type": "string",
          "description": "Sku name"
        },
        "skuId": {
          "type": "string",
          "description": "Sku id"
        },
        "skuType": {
          "type": "string",
          "description": "Sku type"
        },
        "language": {
          "type": "string",
          "description": "Language"
        },
        "skuDescription": {
          "type": "string",
          "description": "Sku description localized"
        },
        "skuTitle": {
          "type": "string",
          "description": "Sku title localized"
        },
        "lastModifiedDateTime": {
          "type": "string",
          "description": "Latest update date of the SKU"
        },
        "location": {
          "type": "string",
          "description": "Location (region)"
        },
        "armRegionName": {
          "type": "string",
          "description": "The Arm region name"
        },
        "cloud": {
          "type": "string",
          "description": "The cloud, such as 'Global'"
        },
        "locationType": {
          "type": "string",
          "description": "The location type, such as 'Region'"
        },
        "region": {
          "type": "string",
          "description": "The region"
        },
        "skuGroupId": {
          "type": "string",
          "description": "The sku group id"
        },
        "zone": {
          "type": "string",
          "description": "The zone, such as 'Zone 1'"
        },
        "feature": {
          "type": "string",
          "description": "The feature"
        },
        "serviceType": {
          "type": "string",
          "description": "The service type"
        },
        "cspState": {
          "type": "string",
          "description": "Controls plan availability and partner access within the Microsoft Cloud Solution Provider (CSP) program.\n- `OptIn` - Enables all authorized Cloud Solution Provider partners to resell and deploy the product to customers\n- `OptOut` - Excluded from Cloud Solution Provider program, available only through direct channels\n- `SelectiveOptIn` - Available exclusively to publisher-selected Cloud Solution Provider partners"
        },
        "hasRi": {
          "type": "boolean",
          "description": "Indication whether the SKU supports reservations"
        },
        "skuAttributes": {
          "type": "array",
          "description": "The SKU attributes",
          "items": {
            "$ref": "#/definitions/Attribute"
          }
        },
        "skuProperties": {
          "$ref": "#/definitions/SkuProperties",
          "description": "The sku properties"
        },
        "offeringProperties": {
          "type": "array",
          "description": "SKU price related properties",
          "items": {
            "$ref": "#/definitions/OfferingProperties"
          }
        }
      },
      "required": [
        "productId"
      ]
    },
    "StopSellInfo": {
      "type": "object",
      "description": "Represents a model for stop sell related information",
      "properties": {
        "startDate": {
          "type": "string",
          "format": "date-time",
          "description": "A value indicating when the sale of this item is going to be stopped"
        },
        "reason": {
          "type": "string",
          "description": "Specifies the business or technical justification for discontinuing product sales in the marketplace.\n- `EndOfSupport` - Product lifecycle has reached end-of-support status with no further updates or maintenance\n- `SecurityIssue` - Critical security vulnerability or compliance issue requiring immediate sales suspension\n- `Other` - Alternative business reason not covered by standard discontinuation categories"
        },
        "alternativeOfferId": {
          "type": "string",
          "description": "A value indicating an ID of an alternative offer provided by the same publisher"
        },
        "alternativePlanId": {
          "type": "string",
          "description": "A value indicating an ID of an alternative plan of the same offer"
        }
      }
    },
    "Term": {
      "type": "object",
      "description": "Applicable term",
      "properties": {
        "termDescriptionParameters": {
          "type": "array",
          "description": "The parameters of the term description",
          "items": {
            "$ref": "#/definitions/TermDescriptionParameter"
          }
        },
        "termId": {
          "type": "string",
          "description": "Term id"
        },
        "termUnit": {
          "type": "string",
          "description": "Term unit"
        },
        "prorationPolicy": {
          "$ref": "#/definitions/ProrationPolicy",
          "description": "Defines the rules for calculating prorated charges or refunds for a subscription"
        },
        "termDescription": {
          "type": "string",
          "description": "Term description"
        },
        "price": {
          "$ref": "#/definitions/Price",
          "description": "Retail price with currency"
        },
        "renewTermId": {
          "type": "string",
          "description": "Renew term id"
        },
        "renewTermUnits": {
          "type": "string",
          "description": "Renew term units"
        },
        "billingPlan": {
          "$ref": "#/definitions/BillingPlan",
          "description": "Billing Plan"
        },
        "renewToTermBillingPlan": {
          "type": "string",
          "description": "Renew Billing Plan"
        },
        "isAutorenewable": {
          "type": "boolean",
          "description": "Indicates if autorenew is enabled"
        }
      }
    },
    "TermDescriptionParameter": {
      "type": "object",
      "description": "The parameters of the term description",
      "properties": {
        "parameter": {
          "type": "string",
          "description": "Parameter"
        },
        "value": {
          "type": "string",
          "description": "Value"
        }
      }
    }
  },
  "parameters": {
    "Azure.Core.Foundations.ApiVersionParameter": {
      "name": "api-version",
      "in": "query",
      "description": "The API version to use for this operation.",
      "required": true,
      "type": "string",
      "minLength": 1,
      "x-ms-parameter-location": "method",
      "x-ms-client-name": "apiVersion"
    },
    "ExcludeSkuDetailsParameter": {
      "name": "excludeSkuDetails",
      "in": "query",
      "description": "Indicates whether to exclude SKU details in the response. By default, excludeSkuDetails is set to FALSE",
      "required": false,
      "type": "boolean",
      "default": false,
      "x-ms-parameter-location": "method"
    },
    "HideKeysParameter": {
      "name": "hideKeys",
      "in": "query",
      "description": "This key is utilized to retrieve preview products and is generated within the Partner Center during the offer publishing process",
      "required": false,
      "type": "array",
      "items": {
        "type": "string"
      },
      "collectionFormat": "csv",
      "x-ms-parameter-location": "method"
    },
    "IncludeFutureAvailabilitiesParameter": {
      "name": "includeFutureAvailabilities",
      "in": "query",
      "description": "Indicates whether to include the product's plans/SKU availabilities with future dates in the response. By default, includeFutureAvailabilities is set to FALSE",
      "required": false,
      "type": "boolean",
      "default": false,
      "x-ms-parameter-location": "method"
    },
    "IncludeStopSoldPlansParameter": {
      "name": "includeStopSoldPlans",
      "in": "query",
      "description": "Indicates whether to include in the response the product's plans/SKUs that are no longer available for purchase. By default, includeStopSoldPlans is set to FALSE",
      "required": false,
      "type": "boolean",
      "default": false,
      "x-ms-parameter-location": "method"
    },
    "LanguageParameter": {
      "name": "language",
      "in": "query",
      "description": "Language to search, ISO 639-1 two-letter code, possible values - 'en,cs,de,es,fr,hu,it,ja,ko,nl,pl,pt-br,pt-pt,ru,sv,tr,id,zh-hans,zh-hant'. Default is \"en\"",
      "required": false,
      "type": "string",
      "default": "en",
      "x-ms-parameter-location": "method"
    },
    "ListingMarketParameter": {
      "name": "market",
      "in": "query",
      "description": "Product market value. The response will include only products that can be sold in the specified market. Based on ISO-3166 format\nPossible values can be found at https://docs.microsoft.com/en-us/azure/marketplace/marketplace-geo-availability-currencies. Example: 'US'",
      "required": false,
      "type": "string",
      "x-ms-parameter-location": "method"
    },
    "LocationsListingParameter": {
      "name": "locations",
      "in": "query",
      "description": "Return products available in selected location. Enumeration of the Azure datacenter regions. See https://azure.microsoft.com/regions/",
      "required": false,
      "type": "array",
      "items": {
        "type": "string"
      },
      "collectionFormat": "csv",
      "x-ms-parameter-location": "method"
    },
    "LocationsSingleParameter": {
      "name": "locations",
      "in": "query",
      "description": "Return plans/availabilities for selected location. Enumeration of the Azure datacenter regions. See https://azure.microsoft.com/regions/",
      "required": false,
      "type": "array",
      "items": {
        "type": "string"
      },
      "collectionFormat": "csv",
      "x-ms-parameter-location": "method"
    },
    "OdataExpandParameter": {
      "name": "$expand",
      "in": "query",
      "description": "Expands related entities inline. Example: $expand=startingPrice",
      "required": false,
      "type": "string",
      "x-ms-parameter-location": "method"
    },
    "OdataSelectParameter": {
      "name": "$select",
      "in": "query",
      "description": "Selects which properties to include in the results. Example: $select=displayName",
      "required": false,
      "type": "string",
      "x-ms-parameter-location": "method"
    },
    "PricingAudienceListingParameter": {
      "name": "pricingAudience",
      "in": "query",
      "description": "Optional filter for product channel availability (see description of pricingAudience field). Can be 'Direct-Commercial' or 'Partner-Commercial'. By default pricingAudience is set to 'Direct-Commercial'",
      "required": false,
      "type": "string",
      "x-ms-parameter-location": "method"
    },
    "PricingAudienceSingleParameter": {
      "name": "pricingAudience",
      "in": "query",
      "description": "Specifies the channel for which product plan availabilities will be returned. Can be 'Direct-Commercial' or 'Partner-Commercial'. By default pricingAudience is set to 'Direct-Commercial'",
      "required": false,
      "type": "string",
      "x-ms-parameter-location": "method"
    },
    "ProductsOdataFilterParameter": {
      "name": "$filter",
      "in": "query",
      "description": "Filters the results, based on a Boolean condition. Example: $filter=productType eq 'VirtualMachine'. Note that not all fields support filtering. Fields that can be filtered by are:\n- `displayName`\n- `productId`\n- `popularity`\n- `categoryIds`\n- `industryIds`\n- `publisherId`\n- `uniqueProductId`\n- `productType`\n- `operatingSystems`\n- `pricingTypes`\n- `publisherDisplayName`\n- `longSummary`\n- `summary`\n- `linkedAddinsTypes`\n- `description`\n- `supportedProducts`\n- `applicableProducts`\n- `lastModifiedDateTime`\n- `plan.planId`\n- `plan.displayName`\n- `plan.cspState`\n- `plan.altStackReference`\n- `plan.stackType`\n- `plan.categoryIds`\n- `plan.hasProtectedArtifacts`\n- `plan.pricingTypes`\n- `plan.summary`\n- `plan.description`\n- `plan.skuId`\n- `plan.displayRank`\n- `plan.isPrivate`",
      "required": false,
      "type": "string",
      "x-ms-parameter-location": "method"
    },
    "ProductsOdataOrderByParameter": {
      "name": "$orderBy",
      "in": "query",
      "description": "Ordering expression for the results using OData notation. Avoid using orderby unless essential as this may impact the latency of your request.  Example: $orderby=displayName desc.This API only supports ordering by a single field. Fields that can be ordered by are:\n- `lastModifiedDateTime`\n- `uniqueProductId`\n- `productType`\n- `displayName`\n- `publisherId`",
      "required": false,
      "type": "string",
      "x-ms-parameter-location": "method"
    },
    "SearchParameter": {
      "name": "$search",
      "in": "query",
      "description": "Optional search by display name, publisher display name, or keywords. Example $search=Microsoft",
      "required": false,
      "type": "string",
      "x-ms-parameter-location": "method"
    },
    "ServiceFamilyParameter": {
      "name": "serviceFamily",
      "in": "query",
      "description": "The service family of the product, such as 'Compute'",
      "required": true,
      "type": "string",
      "x-ms-parameter-location": "method"
    },
    "ServiceParameter": {
      "name": "service",
      "in": "query",
      "description": "The service name of the product, such as 'Virtual Machines'",
      "required": true,
      "type": "string",
      "x-ms-parameter-location": "method"
    },
    "SingleMarketParameter": {
      "name": "market",
      "in": "query",
      "description": "Product market value. The response will include plans/availabilities that can be sold in the specified market. Based on ISO-3166 format\nPossible values can be found at https://docs.microsoft.com/en-us/azure/marketplace/marketplace-geo-availability-currencies. Example: 'US'",
      "required": true,
      "type": "string",
      "x-ms-parameter-location": "method"
    },
    "SkuIdParameter": {
      "name": "skuId",
      "in": "query",
      "description": "Apply SKU ID filtering to the results and only return products that include SKUs matching the selected SKU ID",
      "required": false,
      "type": "string",
      "x-ms-parameter-location": "method"
    },
    "SkusOdataFilterParameter": {
      "name": "$filter",
      "in": "query",
      "description": "Filters the results, based on a Boolean condition. Example: $filter=productType eq 'VirtualMachine'. Note that not all fields support filtering",
      "required": false,
      "type": "string",
      "x-ms-parameter-location": "method"
    },
    "SkusOdataOrderByParameter": {
      "name": "$orderBy",
      "in": "query",
      "description": "Ordering expression for the results using OData notation. Avoid using orderby unless essential as this may impact the latency of your request.  Example: $orderby=displayName desc.This API only supports ordering by a single field. Note that not all fields currently support orderBy",
      "required": false,
      "type": "string",
      "x-ms-parameter-location": "method"
    }
  }
}<|MERGE_RESOLUTION|>--- conflicted
+++ resolved
@@ -36,44 +36,43 @@
   "tags": [],
   "paths": {
     "/products": {
+    "/products": {
       "get": {
         "operationId": "ListProducts",
         "description": "Retrieves a list of products available in the marketplace catalog",
+        "operationId": "ListProducts",
+        "description": "Retrieves a list of products available in the marketplace catalog",
         "parameters": [
           {
             "$ref": "#/parameters/Azure.Core.Foundations.ApiVersionParameter"
           },
           {
             "$ref": "#/parameters/LanguageParameter"
+            "$ref": "#/parameters/LanguageParameter"
           },
           {
             "$ref": "#/parameters/LocationsListingParameter"
+            "$ref": "#/parameters/LocationsListingParameter"
           },
           {
             "$ref": "#/parameters/ListingMarketParameter"
+            "$ref": "#/parameters/ListingMarketParameter"
           },
           {
             "$ref": "#/parameters/HideKeysParameter"
+            "$ref": "#/parameters/HideKeysParameter"
           },
           {
             "$ref": "#/parameters/OdataSelectParameter"
           },
           {
-<<<<<<< HEAD
             "$ref": "#/parameters/ProductsOdataFilterParameter"
-=======
-            "$ref": "#/parameters/OdataFilterParameter"
->>>>>>> 1767a634
           },
           {
             "$ref": "#/parameters/OdataExpandParameter"
           },
           {
-<<<<<<< HEAD
             "$ref": "#/parameters/ProductsOdataOrderByParameter"
-=======
-            "$ref": "#/parameters/OdataOrderByParameter"
->>>>>>> 1767a634
           },
           {
             "$ref": "#/parameters/SearchParameter"
@@ -113,14 +112,11 @@
             }
           }
         },
-<<<<<<< HEAD
         "x-ms-examples": {
           "Lists publically available products in the marketplace.": {
             "$ref": "./examples/PublicProducts_List.json"
           }
         },
-=======
->>>>>>> 1767a634
         "x-ms-pageable": {
           "nextLinkName": "nextLink"
         }
@@ -182,7 +178,6 @@
               "$ref": "#/definitions/DiscoveryErrorPayload"
             }
           }
-<<<<<<< HEAD
         },
         "x-ms-examples": {
           "Example of request to get single SaaS product details": {
@@ -191,8 +186,6 @@
           "Example of request to get single VM product details": {
             "$ref": "./examples/SinglePublicProduct_VM_Get.json"
           }
-=======
->>>>>>> 1767a634
         }
       }
     },

{
  "swagger": "2.0",
  "info": {
    "version": "2021-10-01",
    "title": "Microsoft Marketplace Catalog Browse API",
    "description": "Microsoft Marketplace Catalog Browse API",
    "x-ms-code-generation-settings": {
      "name": "marketplacecatalogClient"
    }
  },
  "host": "catalogapi.azure.com",
  "schemes": [
    "https"
  ],
  "consumes": [
    "application/json"
  ],
  "produces": [
    "application/json"
  ],
  "paths": {
    "/offers/{id}": {
      "get": {
        "tags": [
          "Public Offer/Product Single"
        ],
        "summary": "Get a single public catalog item offer by id",
        "operationId": "SinglePublicOffer_Get",
        "parameters": [
          {
            "type": "string",
            "name": "id",
            "in": "path",
            "required": true,
            "description": "Offer legacy or big id",
            "x-nullable": true
          },
          {
            "type": "string",
            "name": "api-version",
            "x-originalName": "apiVersion",
            "in": "query",
            "required": true,
            "description": "API version",
            "default": "2021-10-01",
            "x-nullable": true
          },
          {
            "type": "string",
            "name": "language",
            "in": "query",
            "description": "Offer language",
            "default": "en",
            "x-nullable": true
          },
          {
            "type": "string",
            "name": "market",
            "in": "query",
            "description": "Offer market",
            "default": "US",
            "x-nullable": true
          },
          {
            "type": "boolean",
            "name": "includeStopSoldPlans",
            "in": "query",
            "description": "To include stop sold or hidden plans",
            "default": false,
            "x-nullable": false
          },
          {
            "type": "array",
            "name": "hideKeys",
            "in": "query",
            "description": "Add hide key to retrieve preview items",
            "collectionFormat": "multi",
            "x-nullable": true,
            "items": {
              "type": "string"
            }
          }
        ],
        "responses": {
          "200": {
            "x-nullable": false,
            "description": "Returns a single public or preview offer",
            "schema": {
              "$ref": "#/definitions/CatalogItem"
            }
          },
          "404": {
            "x-nullable": false,
            "description": "In case offer does not exist",
            "schema": {
              "type": "string"
            }
          }
        },
        "x-ms-examples": {
          "SinglePublicOffer_Get.json": {
            "$ref": "./examples/SinglePublicOffer_Get.json"
          }
        }
      }
    },
    "/offers": {
      "get": {
        "tags": [
          "Public Offers/Products Listing"
        ],
        "summary": "Get a list of public available offers",
        "operationId": "PublicOffers_Get",
        "parameters": [
          {
            "type": "string",
            "name": "storefront",
            "in": "query",
            "description": "Relevant storefront",
            "default": "azure",
            "x-nullable": true
          },
          {
            "type": "string",
            "name": "api-version",
            "x-originalName": "apiVersion",
            "in": "query",
            "required": true,
            "description": "API version",
            "default": "2021-10-01",
            "x-nullable": true
          },
          {
            "type": "string",
            "name": "language",
            "in": "query",
            "description": "Offer language",
            "default": "en",
            "x-nullable": true
          },
          {
            "type": "array",
            "name": "hideKeys",
            "in": "query",
            "description": "Add hide key to retrieve preview items",
            "collectionFormat": "multi",
            "x-nullable": true,
            "items": {
              "type": "string"
            }
          }
        ],
        "responses": {
          "200": {
            "x-nullable": false,
            "description": "Returns a list of public or preview offers",
            "schema": {
              "$ref": "#/definitions/PageResultOfCatalogItem"
            }
          },
          "400": {
            "x-nullable": false,
            "description": "In case request malformed",
            "schema": {
              "type": "string"
            }
          }
        },
        "x-ms-examples":{
          "PublicOffers_Get":{
            "$ref": "./examples/PublicOffers_Get.json"
          }
        }
      }
    }
  },
  "definitions": {
    "CatalogItem": {
      "type": "object",
      "required": [
        "language",
        "hasStandardContractAmendments",
        "offerId",
        "legacyId",
        "standardContractAmendmentsRevisionId",
        "offerType",
        "isPrivate",
        "isPreview",
        "isStopSell",
        "fulfillBeforeChargeEligible",
        "bigId",
        "legalTermsType",
        "isThirdParty",
        "popularity",
        "hasFreeTrials",
        "isByol",
        "isMacc",
        "hasFreePlans",
        "isQuantifiable",
        "hasPaygPlans",
        "isReseller",
        "isExcludedFromSearch",
        "offerEnvironment",
        "excludeFromBootstrap",
        "disableSendEmailOnPurchase",
        "hideFromSaasBlade",
        "integratedWithMicrosoftGraphApi",
        "hasRIPlans",
        "hideFromAdminPortal",
        "_ts"
      ],
      "properties": {
        "language": {
          "type": "string",
          "description": "Language"
        },
        "displayName": {
          "type": "string",
          "description": "Display name"
        },
        "hasStandardContractAmendments": {
          "type": "boolean",
          "description": "A value indicating whether standard contract amendments are present for this product"
        },
        "publisherMpnId": {
          "type": "string",
          "description": "The publisher's Microsoft Partner Network (MPN) Id"
        },
        "sellerId": {
          "type": "string",
          "description": "Partner Center Seller Id"
        },
        "publisherId": {
          "type": "string",
          "description": "Publisher id"
        },
        "partnerCenterId": {
          "type": "string",
          "description": "Partner center id"
        },
        "publisherDisplayName": {
          "type": "string",
          "description": "Publisher display name"
        },
        "offerId": {
          "type": "string",
          "description": "Offer id"
        },
        "legacyId": {
          "type": "string",
          "description": "Offer legacy id"
        },
        "determinedStorefronts": {
          "type": "array",
          "description": "The list of the storefronts for which this offer is designated",
          "items": {
            "$ref": "#/definitions/Store"
          }
        },
<<<<<<< HEAD
        "standardContractAmendmentsRevisionId": {
          "type": "string",
          "description": "Standard contract amendments for this product",
        },
=======
>>>>>>> 21e55b39
        "summary": {
          "type": "string",
          "description": "Summary"
        },
        "longSummary": {
          "type": "string",
          "description": "Long summary"
        },
        "description": {
          "type": "string",
          "description": "Description"
        },
        "offerType": {
          "description": "Offer type",
          "allOf": [
            {
              "$ref": "#/definitions/OfferType"
            }
          ]
        },
        "isPrivate": {
          "type": "boolean",
          "description": "A value indicating whether the item is private"
        },
        "isPreview": {
          "type": "boolean",
          "description": "A value indicating whether the item is preview"
        },
        "isStopSell": {
          "type": "boolean",
          "description": "A value indicating whether sale of this item is stopped"
        },
        "fulfillBeforeChargeEligible": {
          "type": "boolean",
          "description": "A value indicating whether this item is eligible for fulfill before charge"
        },
        "marketingMaterial": {
          "description": "Marketing material added by the publisher",
          "allOf": [
            {
              "$ref": "#/definitions/MarketingMaterial"
            }
          ]
        },
        "Markets": {
          "type": "array",
          "description": "Markets for the item",
          "items": {
            "type": "string"
          }
        },
        "IsvContactDetails": {
          "type": "object",
          "description": "ISV contact details",
          "additionalProperties": {
            "type": "string"
          }
        },
        "bigId": {
          "type": "string",
          "description": "Big catalog id"
        },
        "ocpSolutionId": {
          "type": "string",
          "description": "OCP solution id of the product"
        },
        "legalTermsUri": {
          "type": "string",
          "description": "Legal terms URI"
        },
        "cspLegalTermsUri": {
          "type": "string",
          "description": "CSP legal terms URI"
        },
        "legalTermsType": {
          "description": "Type of to the legal terms",
          "allOf": [
            {
              "$ref": "#/definitions/LegalTermsType"
            }
          ]
        },
        "privacyPolicyUri": {
          "type": "string",
          "description": "Uri to the privacy policy of the product"
        },
        "helpLink": {
          "type": "string",
          "description": "Help link for the product"
        },
        "supportUri": {
          "type": "string",
          "description": "Support uri of the product"
        },
        "version": {
          "type": "string",
          "description": "Big Cat submission version"
        },
        "uiDefinitionUri": {
          "type": "string",
          "description": "User interface definition uri"
        },
        "categoryIds": {
          "type": "array",
          "description": "List of category IDs the marketplace item belongs to",
          "items": {
            "type": "string"
          }
        },
        "operatingSystems": {
          "type": "array",
          "description": "List of operating systems the marketplace item supports",
          "items": {
            "type": "string"
          }
        },
        "marketCode": {
          "type": "string",
          "description": "Market code of a service offer"
        },
        "marketStates": {
          "type": "array",
          "description": "Market states of a service offer",
          "items": {
            "type": "string"
          }
        },
        "industryIds": {
          "type": "array",
          "description": "List of industry IDs the item belongs to",
          "items": {
            "type": "string"
          }
        },
        "cloudIndustryCategories": {
          "type": "array",
          "description": "List of cloud industry IDs the item belongs to",
          "items": {
            "type": "string"
          }
        },
        "primaryProduct": {
          "type": "string",
          "description": "Primary product for the offer"
        },
        "supportedProducts": {
          "type": "array",
          "description": "It maps to the list of products the publisher provides with which their offer works",
          "items": {
            "type": "string"
          }
        },
        "applicableProducts": {
          "type": "array",
          "description": "Product categories the offer belongs to",
          "items": {
            "type": "string"
          }
        },
        "serviceType": {
          "type": "string",
          "description": "Service type that applies to the offer"
        },
        "competencies": {
          "type": "array",
          "description": "Competencies that apply to the offer",
          "items": {
            "$ref": "#/definitions/Competency"
          }
        },
        "hasPrices": {
          "type": "boolean",
          "description": "A value indicating whether the item has prices"
        },
        "duration": {
          "description": "The duration that applies to the item",
          "allOf": [
            {
              "$ref": "#/definitions/Duration"
            }
          ]
        },
        "marketPricingDetails": {
          "type": "array",
          "description": "The pricing details of each market to the item",
          "items": {
            "$ref": "#/definitions/MarketPricingDetailsItem"
          }
        },
        "pricing": {
          "description": "The pricing that applies to the item",
          "allOf": [
            {
              "$ref": "#/definitions/Pricing"
            }
          ]
        },
        "solutionAreas": {
          "type": "array",
          "description": "The states that apply to the item",
          "items": {
            "type": "string"
          }
        },
        "screenshotUris": {
          "type": "array",
          "description": "List of screenshot image URIs provided for the item",
          "items": {
            "type": "string"
          }
        },
        "links": {
          "type": "array",
          "description": "List of Links provided for the item",
          "items": {
            "$ref": "#/definitions/LinkProperties"
          }
        },
        "filters": {
          "type": "array",
          "description": "List of filters for the item",
          "items": {
            "$ref": "#/definitions/Filter"
          }
        },
        "iconFileUris": {
          "type": "object",
          "description": "Dictionary of icon image URIs by icon type",
          "x-dictionaryKey": {
            "$ref": "#/definitions/IconKind"
          },
          "additionalProperties": {
            "type": "string"
          }
        },
        "artifacts": {
          "type": "array",
          "description": "List of artifacts",
          "items": {
            "$ref": "#/definitions/Artifact"
          }
        },
        "metadata": {
          "description": "Custom item metadata",
          "allOf": [
            {
              "$ref": "#/definitions/OfferMetadata"
            }
          ]
        },
        "properties": {
          "type": "object",
          "description": "Dictionary of properties provided for the item",
          "additionalProperties": {
            "type": "string"
          }
        },
        "images": {
          "type": "array",
          "description": "List of Images",
          "items": {
            "$ref": "#/definitions/ImageGroup"
          }
        },
        "videos": {
          "type": "array",
          "description": "List of product videos",
          "items": {
            "$ref": "#/definitions/ProductVideo"
          }
        },
        "plans": {
          "type": "array",
          "description": "Plans available for the offer details",
          "items": {
            "$ref": "#/definitions/Plan"
          }
        },
        "resourceGroupName": {
          "type": "string",
          "description": "Resource group name the gallery item belongs to"
        },
        "definitionTemplates": {
          "description": "Definition templates",
          "allOf": [
            {
              "$ref": "#/definitions/DefinitionTemplates"
            }
          ]
        },
        "additionalProperties": {
          "type": "object",
          "description": "Dictionary of additional properties provided for the item",
          "additionalProperties": {
            "type": "string"
          }
        },
        "restrictedAudience": {
          "description": "This fields supports setting explicit audience like subscription, tenant or user",
          "allOf": [
            {
              "$ref": "#/definitions/RestrictedAudience"
            }
          ]
        },
        "isDeleted": {
          "type": "boolean",
          "description": "A value indicating is the marketplace item deleted"
        },
        "isThirdParty": {
          "type": "boolean",
          "description": "A value indicating whether the product is third party offer or not"
        },
        "groupId": {
          "type": "string",
          "description": "This value is used to merge different entities to a single item"
        },
        "hideKeys": {
          "type": "array",
          "description": "List of hide keys provided for the item",
          "items": {
            "type": "string"
          }
        },
        "keywords": {
          "type": "array",
          "description": "List of keywords provided for the item",
          "items": {
            "type": "string"
          }
        },
        "popularity": {
          "type": "number",
          "description": "Popularity of the product",
          "format": "double"
        },
        "pricingDetailsUri": {
          "type": "string",
          "description": "Pricing details uri of the product"
        },
        "hasFreeTrials": {
          "type": "boolean",
          "description": "A value indicating whether it has free trials"
        },
        "isByol": {
          "type": "boolean",
          "description": "A value indicating whether it has licensed plans"
        },
        "isMacc": {
          "type": "boolean",
          "description": "A value indicating whether it is MACC eligible"
        },
        "hasFreePlans": {
          "type": "boolean",
          "description": "A value indicating whether it has free plans"
        },
        "isQuantifiable": {
          "type": "boolean",
          "description": "A value indicating whether product is quantifiable"
        },
        "altStackReference": {
          "type": "string",
          "description": "Alternative stack reference"
        },
        "hasPaygPlans": {
          "type": "boolean",
          "description": "A value indicating whether an offer has a 'Pay As You Go' plan"
        },
        "isReseller": {
          "type": "boolean",
          "description": "A value indicating whether microsoft is acting as a reseller"
        },
        "ttl": {
          "type": "integer",
          "description": "Expiration policy in seconds",
          "format": "int32"
        },
        "isExcludedFromSearch": {
          "type": "boolean",
          "description": "A value indicating whether the offer should be excluded from search"
        },
        "applicableStoreFronts": {
          "description": "A value indicating which storefront this offer should surface on",
          "allOf": [
            {
              "$ref": "#/definitions/StoreFrontOptions"
            }
          ]
        },
        "offerVersion": {
          "type": "string",
          "description": "Offer version specified by the publisher on publishing portal"
        },
        "isMicrosoftProduct": {
          "type": "boolean",
          "description": "A value indicating whether it is a microsoft product"
        },
        "productOwnershipSellingMotion": {
          "type": "string",
          "description": "Product ownership selling motion"
        },
        "documentLinks": {
          "type": "array",
          "description": "The list of document links provided for the item",
          "items": {
            "$ref": "#/definitions/LinkProperties"
          }
        },
        "offerEnvironment": {
          "description": "A value indicating offer's environment",
          "allOf": [
            {
              "$ref": "#/definitions/EnvironmentInfo"
            }
          ]
        },
        "linkedAddIns": {
          "type": "array",
          "description": "List of linked Add Ins provided for the item",
          "items": {
            "type": "string"
          }
        },
        "excludeFromBootstrap": {
          "type": "boolean",
          "description": "A value indicating whether the offer should not be re-ingest during bootstrap session"
        },
        "bigCatLastModifiedDate": {
          "type": "string",
          "description": "Last modified date",
          "format": "date-time"
        },
        "disableSendEmailOnPurchase": {
          "type": "boolean",
          "description": "Indication to disable sending email on purchase"
        },
        "hideFromSaasBlade": {
          "type": "boolean",
          "description": "Indication to hide from SaaS blade"
        },
        "integratedWithMicrosoftGraphApi": {
          "type": "boolean",
          "description": "Indication if there is integrated with Microsoft graph API"
        },
        "multiTenantAadAppId": {
          "type": "string",
          "description": "Multi tenant AAD app id"
        },
        "licenseManagementType": {
          "type": "string",
          "description": "License management type"
        },
        "licenseModel": {
          "type": "string",
          "description": "License model"
        },
        "pbiServicePrincipalIds": {
          "type": "array",
          "description": "PBI service principals",
          "items": {
            "type": "string"
          }
        },
        "isCoreVm": {
          "type": "boolean",
          "description": "Set to true only for offers of OfferType.VirtualMachine to indicate that it was originally of OfferType.CoreVirtualMachine"
        },
        "m365CertificationInfo": {
          "description": "M365 Certification info",
          "allOf": [
            {
              "$ref": "#/definitions/M365CertificationInfo"
            }
          ]
        },
        "downloadLink": {
          "type": "string",
          "description": "Download link for offers of type OfferType.PowerBIVisuals"
        },
        "downloadSampleLink": {
          "type": "string",
          "description": "Download sample report link for offers of type OfferType.PowerBIVisuals"
        },
        "omexAssetId": {
          "type": "string",
          "description": "Asset ID for offers of type OfferType.PowerBIVisuals"
        },
        "mixProductId": {
          "type": "string",
          "description": "Product ID for offers of type OfferType.PowerBIVisuals"
        },
        "appFreeType": {
          "type": "string",
          "description": "Whether an offer has additional purchases required"
        },
        "storeFrontPricings": {
          "type": "object",
          "description": "storefront pricings parameters for AppSource and AMP",
          "x-dictionaryKey": {
            "$ref": "#/definitions/Store"
          },
          "additionalProperties": {
            "$ref": "#/definitions/UIPricing"
          }
        },
        "hasRIPlans": {
          "type": "boolean",
          "description": "Has plans with reservations"
        },
        "enrichedData": {
          "description": "Enriched offer data",
          "allOf": [
            {
              "$ref": "#/definitions/EnrichedData"
            }
          ]
        },
        "capabilities": {
          "type": "array",
          "description": "capabilities",
          "items": {
            "$ref": "#/definitions/OfficeCapabilityType"
          }
        },
        "releaseDate": {
          "type": "string",
          "description": "release date",
          "format": "date-time"
        },
        "hideFromAdminPortal": {
          "type": "boolean",
          "description": "the flag is used in embedded views"
        },
        "awards": {
          "type": "array",
          "description": "the flag is used in embedded views",
          "items": {
            "type": "string"
          }
        },
        "id": {
          "type": "string"
        },
        "partitionKey": {
          "type": "string"
        },
        "_ts": {
          "type": "integer",
          "format": "int64"
        },
        "searchScore": {
          "type": "number",
          "description": "Gets or sets the search relevance score when it is linked to a search score",
          "format": "double"
        }
      }
    },
    "Store": {
      "type": "string",
      "description": "",
      "x-enumNames": [
        "Appsource",
        "AMP",
        "Ibiza",
        "Cosell",
        "DakotaDownstream"
      ],
      "enum": [
        "Appsource",
        "AMP",
        "Ibiza",
        "Cosell",
        "DakotaDownstream"
      ]
    },
    "OfferType": {
      "type": "string",
      "description": "",
      "x-enumNames": [
        "None",
        "DevService",
        "ManagedApplication",
        "VirtualMachine",
        "AzureApplication",
        "Container",
        "SaaS",
        "SolutionTemplate",
        "IotEdgeModules",
        "ManagedServices",
        "ContainerApps",
        "VisualStudioExtension",
        "DynamicsOps",
        "DynamicsCE",
        "DynamicsBC",
        "PowerBI",
        "ConsultingServices",
        "CosellOnly",
        "CoreVirtualMachine",
        "PowerBIVisuals",
        "Office365"
      ],
      "enum": [
        "None",
        "DevService",
        "ManagedApplication",
        "VirtualMachine",
        "AzureApplication",
        "Container",
        "SaaS",
        "SolutionTemplate",
        "IotEdgeModules",
        "ManagedServices",
        "ContainerApps",
        "VisualStudioExtension",
        "DynamicsOps",
        "DynamicsCE",
        "DynamicsBC",
        "PowerBI",
        "ConsultingServices",
        "CosellOnly",
        "CoreVirtualMachine",
        "PowerBIVisuals",
        "Office365"
      ]
    },
    "MarketingMaterial": {
      "type": "object",
      "properties": {
        "Path": {
          "type": "string",
          "description": "Path to the marketing site"
        },
        "LearnUri": {
          "type": "string",
          "description": "Path to the learn site"
        }
      }
    },
    "LegalTermsType": {
      "type": "string",
      "description": "",
      "x-enumNames": [
        "None",
        "EA"
      ],
      "enum": [
        "None",
        "EA"
      ]
    },
    "Competency": {
      "type": "object",
      "properties": {
        "competencyName": {
          "type": "string",
          "description": "Competency name"
        },
        "competencyLevel": {
          "type": "string",
          "description": "Competency level"
        }
      }
    },
    "Duration": {
      "type": "object",
      "required": [
        "durationValue",
        "durationUnit"
      ],
      "properties": {
        "durationValue": {
          "type": "integer",
          "description": "Duration value",
          "format": "int64"
        },
        "durationUnit": {
          "description": "Duration unit",
          "allOf": [
            {
              "$ref": "#/definitions/ServiceDurationUnit"
            }
          ]
        }
      }
    },
    "ServiceDurationUnit": {
      "type": "string",
      "description": "",
      "x-enumNames": [
        "Days",
        "Hours",
        "Weeks",
        "Months"
      ],
      "enum": [
        "Days",
        "Hours",
        "Weeks",
        "Months"
      ]
    },
    "MarketPricingDetailsItem": {
      "type": "object",
      "properties": {
        "pricing": {
          "description": "Pricing that applies to the item",
          "allOf": [
            {
              "$ref": "#/definitions/Pricing"
            }
          ]
        },
        "marketCode": {
          "type": "string",
          "description": "Market code of a service offer"
        },
        "marketStates": {
          "type": "array",
          "description": "Market states of a service offer",
          "items": {
            "type": "string"
          }
        }
      }
    },
    "Pricing": {
      "type": "object",
      "properties": {
        "currencyCode": {
          "type": "string",
          "description": "Currency code"
        },
        "planPrices": {
          "type": "array",
          "description": "Plan prices",
          "items": {
            "$ref": "#/definitions/PlanPrice"
          }
        }
      }
    },
    "PlanPrice": {
      "type": "object",
      "required": [
        "currencyDecorator",
        "price"
      ],
      "properties": {
        "planId": {
          "type": "string",
          "description": "Plan id"
        },
        "currencyDecorator": {
          "description": "Currency decorator",
          "allOf": [
            {
              "$ref": "#/definitions/CurrencyDecorator"
            }
          ]
        },
        "price": {
          "type": "number",
          "description": "Price of the item",
          "format": "double"
        }
      }
    },
    "CurrencyDecorator": {
      "type": "integer",
      "description": "0 = Fixed\n1 = Estimated",
      "x-enumNames": [
        "Fixed",
        "Estimated"
      ],
      "enum": [
        0,
        1
      ]
    },
    "LinkProperties": {
      "type": "object",
      "properties": {
        "id": {
          "type": "string",
          "description": "Id of the link"
        },
        "displayName": {
          "type": "string",
          "description": "Display name of the link"
        },
        "uri": {
          "type": "string",
          "description": "URI of the link"
        }
      }
    },
    "Filter": {
      "type": "object",
      "properties": {
        "type": {
          "type": "string",
          "description": "Filter type"
        },
        "value": {
          "type": "string",
          "description": "Filter value"
        }
      }
    },
    "IconKind": {
      "type": "integer",
      "description": "0 = Small\n1 = Medium\n2 = Large\n3 = Wide\n4 = Hero",
      "x-enumNames": [
        "Small",
        "Medium",
        "Large",
        "Wide",
        "Hero"
      ],
      "enum": [
        0,
        1,
        2,
        3,
        4
      ]
    },
    "Artifact": {
      "type": "object",
      "required": [
        "type"
      ],
      "properties": {
        "name": {
          "type": "string",
          "description": "Artifact name"
        },
        "uri": {
          "type": "string",
          "description": "Artifact uri"
        },
        "type": {
          "description": "Artifact type",
          "allOf": [
            {
              "$ref": "#/definitions/ArtifactType"
            }
          ]
        }
      }
    },
    "ArtifactType": {
      "type": "string",
      "description": "",
      "x-enumNames": [
        "Template",
        "Fragment",
        "Custom",
        "Metadata"
      ],
      "enum": [
        "Template",
        "Fragment",
        "Custom",
        "Metadata"
      ]
    },
    "OfferMetadata": {
      "type": "object",
      "properties": {
        "leadGeneration": {
          "description": "Lead generation info",
          "allOf": [
            {
              "$ref": "#/definitions/LeadGeneration"
            }
          ]
        },
        "testDrive": {
          "description": "Test Drive info",
          "allOf": [
            {
              "$ref": "#/definitions/TestDrive"
            }
          ]
        }
      }
    },
    "LeadGeneration": {
      "type": "object",
      "properties": {
        "productId": {
          "type": "string",
          "description": "Product Id"
        }
      }
    },
    "TestDrive": {
      "type": "object",
      "properties": {
        "description": {
          "type": "string",
          "description": "Description"
        },
        "userManual": {
          "type": "string",
          "description": "User manual"
        },
        "testDriveDuration": {
          "type": "string",
          "description": "Test Drive Duration"
        },
        "accessInformation": {
          "type": "string",
          "description": "Access Information"
        },
        "orchestrationType": {
          "type": "string",
          "description": "Orchestration Type"
        },
        "labId": {
          "type": "string",
          "description": "Lab identifier"
        },
        "demoId": {
          "type": "string",
          "description": "Demo identifier"
        },
        "video": {
          "description": "Walk-through video",
          "allOf": [
            {
              "$ref": "#/definitions/ProductVideo"
            }
          ]
        },
        "powerBiDashboardLink": {
          "type": "string",
          "description": "Power Bi dashboard link"
        }
      }
    },
    "ProductVideo": {
      "type": "object",
      "properties": {
        "caption": {
          "type": "string",
          "description": "Caption"
        },
        "uri": {
          "type": "string",
          "description": "Video uri",
          "format": "uri"
        },
        "videoPurpose": {
          "type": "string",
          "description": "Video purpose"
        },
        "previewImage": {
          "description": "Preview image",
          "allOf": [
            {
              "$ref": "#/definitions/PreviewImage"
            }
          ]
        }
      }
    },
    "PreviewImage": {
      "type": "object",
      "properties": {
        "caption": {
          "type": "string",
          "description": "Caption"
        },
        "uri": {
          "type": "string",
          "description": "Image uri",
          "format": "uri"
        },
        "imagePurpose": {
          "type": "string",
          "description": "Image purpose"
        }
      }
    },
    "ImageGroup": {
      "type": "object",
      "properties": {
        "context": {
          "type": "string",
          "description": "context"
        },
        "items": {
          "type": "array",
          "description": "List of images",
          "items": {
            "$ref": "#/definitions/Image"
          }
        }
      }
    },
    "Image": {
      "type": "object",
      "properties": {
        "id": {
          "type": "string",
          "description": "Image id"
        },
        "uri": {
          "type": "string",
          "description": "Image uri"
        },
        "type": {
          "type": "string",
          "description": "Image type"
        }
      }
    },
    "Plan": {
      "type": "object",
      "required": [
        "type",
        "isPrivate",
        "isHidden",
        "hasFreeTrials",
        "isByol",
        "isFree",
        "isPayg",
        "isStopSell",
        "cspState",
        "isQuantifiable",
        "hasRI"
      ],
      "properties": {
        "id": {
          "type": "string",
          "description": "Plan id"
        },
        "displayName": {
          "type": "string",
          "description": "Display name of the plan"
        },
        "summary": {
          "type": "string",
          "description": "Summary of the plan"
        },
        "description": {
          "type": "string",
          "description": "Description of the plan"
        },
        "restrictedAudience": {
          "description": "Restricted audience",
          "allOf": [
            {
              "$ref": "#/definitions/RestrictedAudience"
            }
          ]
        },
        "skuId": {
          "type": "string",
          "description": "Sku id"
        },
        "planId": {
          "type": "string",
          "description": "Plan id"
        },
        "legacyPlanId": {
          "type": "string",
          "description": "Legacy plan Id which is obtained by combining Offer->LegacyId and PlanId with no separator in between"
        },
        "Keywords": {
          "type": "array",
          "description": "List of keywords",
          "items": {
            "type": "string"
          }
        },
        "type": {
          "description": "Offer type",
          "allOf": [
            {
              "$ref": "#/definitions/OfferType"
            }
          ]
        },
        "leadGeneration": {
          "description": "Lead generation info",
          "allOf": [
            {
              "$ref": "#/definitions/LeadGeneration"
            }
          ]
        },
        "testDrive": {
          "description": "Test Drive info",
          "allOf": [
            {
              "$ref": "#/definitions/TestDrive"
            }
          ]
        },
        "availabilities": {
          "type": "array",
          "description": "List of availabilities for this plan",
          "items": {
            "$ref": "#/definitions/AvailabilityEntity"
          }
        },
        "categoryIds": {
          "type": "array",
          "description": "Category IDs for this plan",
          "items": {
            "type": "string"
          }
        },
        "conversionPaths": {
          "type": "array",
          "description": "Conversion paths for this plan",
          "items": {
            "type": "string"
          }
        },
        "metadata": {
          "description": "Metadata for this plan",
          "allOf": [
            {
              "$ref": "#/definitions/OpenProperty"
            }
          ]
        },
        "operatingSystem": {
          "description": "Operating system info for this plan",
          "allOf": [
            {
              "$ref": "#/definitions/OperatingSystem"
            }
          ]
        },
        "uiDefinitionUri": {
          "type": "string",
          "description": "What blade to open when someone wants to create a marketplace item"
        },
        "artifacts": {
          "type": "array",
          "description": "Files related to the marketplace item",
          "items": {
            "$ref": "#/definitions/Artifact"
          }
        },
        "version": {
          "type": "string",
          "description": "Version of the marketplace item"
        },
        "itemName": {
          "type": "string",
          "description": "Item name"
        },
        "isPrivate": {
          "type": "boolean",
          "description": "A value indicating whether the item is private"
        },
        "isHidden": {
          "type": "boolean",
          "description": "A value indicating whether the plan is hidden"
        },
        "hasFreeTrials": {
          "type": "boolean",
          "description": "A value indicating whether it has free trials"
        },
        "isByol": {
          "type": "boolean",
          "description": "A value indicating whether it has licensed plans"
        },
        "isFree": {
          "type": "boolean",
          "description": "A value indicating whether it has at least one free availability in any market"
        },
        "isPayg": {
          "type": "boolean",
          "description": "A value indicating whether the plan is 'Pay As You Go'"
        },
        "isStopSell": {
          "type": "boolean",
          "description": "A value indicating whether it has been stopped from sell in a market"
        },
        "altStackReference": {
          "type": "string",
          "description": "Alternative stack reference"
        },
        "stackType": {
          "type": "string",
          "description": "Stack type : Classic, Gen1, Gen2"
        },
        "altArchitectureReference": {
          "type": "string"
        },
        "architectureType": {
          "type": "string"
        },
        "cspState": {
          "description": "A value indicating whether the product is available for purchase through CSP channel",
          "allOf": [
            {
              "$ref": "#/definitions/CSPState"
            }
          ]
        },
        "resourceProviderNamespace": {
          "type": "string",
          "description": "Resource Provider Namespace"
        },
        "resourceType": {
          "type": "string",
          "description": "Resource Provider type"
        },
        "minQuantity": {
          "type": "integer",
          "description": "Min quantity",
          "format": "int32"
        },
        "maxQuantity": {
          "type": "integer",
          "description": "Max quantity",
          "format": "int32"
        },
        "isQuantifiable": {
          "type": "boolean",
          "description": "A value indicating whether the plan is quantifiable"
        },
        "callToAction": {
          "type": "string",
          "description": "The action that can be performed on this plan, on the storefronts"
        },
        "redirectUrl": {
          "type": "string",
          "description": "URL to redirect the user to post the performed action on the storefronts"
        },
        "serviceIdentifier": {
          "type": "string",
          "description": "Service identifier"
        },
        "vmSecuritytype": {
          "description": "VM security type",
          "allOf": [
            {
              "$ref": "#/definitions/VmSecurityType"
            }
          ]
        },
        "displayRank": {
          "type": "string",
          "description": "Display rank"
        },
        "purchaseDurationDiscounts": {
          "type": "array",
          "description": "List of purchase duration discounts",
          "items": {
            "$ref": "#/definitions/PurchaseDurationDiscount"
          }
        },
        "upns": {
          "type": "array",
          "description": "List of user principal names(UPNs)",
          "items": {
            "$ref": "#/definitions/TermUpn"
          }
        },
        "hasRI": {
          "type": "boolean",
          "description": "A value indicating whether the plan supports reservations"
        }
      }
    },
    "RestrictedAudience": {
      "type": "object",
      "properties": {
        "subscriptions": {
          "type": "array",
          "description": "Subscription based restricted audience",
          "items": {
            "type": "string"
          }
        },
        "tenants": {
          "type": "array",
          "description": "Tenant based restricted audience",
          "items": {
            "type": "string"
          }
        },
        "users": {
          "type": "array",
          "description": "User based restricted audience",
          "items": {
            "type": "string"
          }
        }
      }
    },
    "AvailabilityEntity": {
      "type": "object",
      "required": [
        "_ts",
        "isPIRequired",
        "pricingAudience",
        "isStopSell",
        "hasFreeTrials",
        "displayRank",
        "RemediationRequired"
      ],
      "properties": {
        "id": {
          "type": "string"
        },
        "partitionKey": {
          "type": "string",
          "description": "Partition key"
        },
        "_ts": {
          "type": "integer",
          "format": "int64"
        },
        "actions": {
          "type": "array",
          "description": "List of allowed actions",
          "items": {
            "type": "string"
          }
        },
        "market": {
          "type": "string",
          "description": "Market for the availability collection"
        },
        "isPIRequired": {
          "type": "boolean",
          "description": "A value indicating whether a payment instrument is required"
        },
        "appId": {
          "type": "string",
          "description": "App id of the availability collection"
        },
        "planID": {
          "type": "string",
          "description": "Plan Id of the availability collection"
        },
        "meterId": {
          "type": "string",
          "description": "Applicable billing meter Id"
        },
        "meter": {
          "description": "Applicable billing meter information",
          "allOf": [
            {
              "$ref": "#/definitions/Meter"
            }
          ]
        },
        "pricingAudience": {
          "description": "Pricing audience",
          "allOf": [
            {
              "$ref": "#/definitions/PricingAudience"
            }
          ]
        },
        "terms": {
          "type": "array",
          "description": "List of applicable terms",
          "items": {
            "$ref": "#/definitions/Term"
          }
        },
        "piFilter": {
          "description": "Applicable billing meter information",
          "allOf": [
            {
              "$ref": "#/definitions/PIFilter"
            }
          ]
        },
        "isStopSell": {
          "type": "boolean",
          "description": "A value indicating whether it has been stopped from sell in a market"
        },
        "hasFreeTrials": {
          "type": "boolean",
          "description": "A value indicating whether it has free trials"
        },
        "assetBehaviors": {
          "type": "array",
          "description": "Asset behaviors",
          "items": {
            "type": "string"
          }
        },
        "consumptionUnitType": {
          "type": "string",
          "description": "Consumption unit type"
        },
        "displayRank": {
          "type": "integer",
          "description": "Display rank",
          "format": "int32"
        },
        "RemediationRequired": {
          "type": "boolean",
          "description": "A value indicating whether remediation is required to acquire availability"
        },
        "Remediations": {
          "type": "array",
          "description": "Remediation actions for acquiring availability if RemediationRequired is true",
          "items": {
            "$ref": "#/definitions/Remediation"
          }
        },
        "startDate": {
          "type": "integer",
          "description": "Availability effectiveness start date - in epoch minutes",
          "format": "int32"
        },
        "endDate": {
          "type": "integer",
          "description": "Availability effectiveness end date - in epoch minutes",
          "format": "int32"
        },
        "planAvailabilities": {
          "type": "array",
          "description": "Plan availabilities",
          "items": {
            "$ref": "#/definitions/AvailabilityEntity"
          }
        }
      }
    },
    "Meter": {
      "type": "object",
      "properties": {
        "meterId": {
          "type": "string",
          "description": "Meter id"
        },
        "partNumber": {
          "type": "string",
          "description": "Compute part number"
        },
        "consumptionResourceId": {
          "type": "string",
          "description": "Consumption resource id"
        },
        "price": {
          "description": "Price for this meter",
          "allOf": [
            {
              "$ref": "#/definitions/Price"
            }
          ]
        },
        "type": {
          "type": "string",
          "description": "Type for this meter"
        },
        "includedQuantityProperties": {
          "type": "array",
          "description": "Included quantity properties",
          "items": {
            "$ref": "#/definitions/IncludedQuantityProperty"
          }
        }
      }
    },
    "Price": {
      "type": "object",
      "required": [
        "isPIRequired",
        "listPrice",
        "msrp"
      ],
      "properties": {
        "currencyCode": {
          "type": "string",
          "description": "Currency code i.e. 'USD'"
        },
        "isPIRequired": {
          "type": "boolean",
          "description": "A value indicating whether a payment instrument is required"
        },
        "listPrice": {
          "type": "number",
          "description": "Retail price for the item",
          "format": "decimal"
        },
        "msrp": {
          "type": "number",
          "description": "Manufacturer's suggested retail price for the item",
          "format": "decimal"
        }
      }
    },
    "IncludedQuantityProperty": {
      "type": "object",
      "properties": {
        "TermId": {
          "type": "string",
          "description": "Term id"
        },
        "Quantity": {
          "type": "string",
          "description": "Quantity"
        }
      }
    },
    "PricingAudience": {
      "type": "string",
      "description": "",
      "x-enumNames": [
        "None",
        "DirectCommercial",
        "PartnerCommercial",
        "Custom",
        "IndirectCommercial",
        "IndirectGov",
        "DirectChk",
        "DirectBlue"
      ],
      "enum": [
        "None",
        "DirectCommercial",
        "PartnerCommercial",
        "Custom",
        "IndirectCommercial",
        "IndirectGov",
        "DirectChk",
        "DirectBlue"
      ]
    },
    "Term": {
      "type": "object",
      "properties": {
        "termDescriptionParameters": {
          "type": "array",
          "description": "Term description parameters",
          "items": {
            "$ref": "#/definitions/TermDescriptionParameter"
          }
        },
        "termId": {
          "type": "string",
          "description": "Term id"
        },
        "termUnits": {
          "type": "string",
          "description": "Term unit"
        },
        "prorationPolicy": {
          "description": "Proration policy",
          "allOf": [
            {
              "$ref": "#/definitions/ProrationPolicy"
            }
          ]
        },
        "termDescription": {
          "type": "string",
          "description": "Term description"
        },
        "price": {
          "description": "Price for the term",
          "allOf": [
            {
              "$ref": "#/definitions/Price"
            }
          ]
        },
        "renewTermId": {
          "type": "string",
          "description": "Renew term id"
        },
        "renewTermUnits": {
          "type": "string",
          "description": "Renew term units"
        },
        "billingPlan": {
          "description": "Billing Plan",
          "allOf": [
            {
              "$ref": "#/definitions/BillingPlan"
            }
          ]
        }
      }
    },
    "TermDescriptionParameter": {
      "type": "object",
      "properties": {
        "parameter": {
          "type": "string",
          "description": "Parameter"
        },
        "value": {
          "type": "string",
          "description": "Value"
        }
      }
    },
    "ProrationPolicy": {
      "type": "object",
      "properties": {
        "minimumProratedUnits": {
          "type": "string",
          "description": "Minimum prorated units"
        }
      }
    },
    "BillingPlan": {
      "type": "object",
      "properties": {
        "billingPeriod": {
          "type": "string",
          "description": "Billing period"
        },
        "title": {
          "type": "string",
          "description": "Title"
        },
        "description": {
          "type": "string",
          "description": "Description"
        },
        "price": {
          "description": "Price",
          "allOf": [
            {
              "$ref": "#/definitions/Price"
            }
          ]
        }
      }
    },
    "PIFilter": {
      "type": "object",
      "properties": {
        "exclusionProperties": {
          "type": "array",
          "description": "List of exclusion properties",
          "items": {
            "type": "string"
          }
        },
        "inclusionProperties": {
          "type": "array",
          "description": "List of inclusion properties",
          "items": {
            "type": "string"
          }
        }
      }
    },
    "Remediation": {
      "type": "object",
      "properties": {
        "RemediationId": {
          "type": "string",
          "description": "Remediation identifier"
        },
        "Type": {
          "type": "string",
          "description": "Remediation type"
        }
      }
    },
    "OpenProperty": {
      "type": "object",
      "properties": {
        "Properties": {
          "type": "object",
          "additionalProperties": {}
        }
      }
    },
    "OperatingSystem": {
      "type": "object",
      "properties": {
        "family": {
          "type": "string",
          "description": "Operating system family"
        },
        "type": {
          "type": "string",
          "description": "Operating system type"
        },
        "name": {
          "type": "string",
          "description": "Operating system name"
        }
      }
    },
    "CSPState": {
      "type": "string",
      "description": "",
      "x-enumNames": [
        "OptIn",
        "OptOut",
        "Terminated",
        "SelectiveOptIn"
      ],
      "enum": [
        "OptIn",
        "OptOut",
        "Terminated",
        "SelectiveOptIn"
      ]
    },
    "VmSecurityType": {
      "type": "string",
      "description": "",
      "x-enumFlags": true,
      "x-enumNames": [
        "None",
        "Trusted",
        "Confidential"
      ],
      "enum": [
        "None",
        "Trusted",
        "Confidential"
      ]
    },
    "PurchaseDurationDiscount": {
      "type": "object",
      "required": [
        "DiscountPercentage"
      ],
      "properties": {
        "Duration": {
          "type": "string"
        },
        "DiscountPercentage": {
          "type": "number",
          "format": "decimal"
        }
      }
    },
    "TermUpn": {
      "type": "object",
      "properties": {
        "TermId": {
          "type": "string"
        },
        "Upn": {
          "type": "string"
        }
      }
    },
    "DefinitionTemplates": {
      "type": "object",
      "properties": {
        "uiDefinitionFileUri": {
          "type": "string",
          "description": "UI definition file URI"
        },
        "defaultDeploymentTemplateId": {
          "type": "string",
          "description": "Default deployment template id"
        },
        "deploymentTemplateFileUris": {
          "type": "object",
          "description": "A dictionary containing the deployment template file IDs defined in the package manifest and corresponding URIs",
          "additionalProperties": {
            "type": "string"
          }
        },
        "deploymentFragmentFileUris": {
          "type": "object",
          "description": "a dictionary containing the deployment fragment file IDs defined in the package manifest and corresponding URIs",
          "additionalProperties": {
            "type": "string"
          }
        }
      }
    },
    "StoreFrontOptions": {
      "type": "integer",
      "description": "0 = None\n1 = Azure\n2 = AMP\n4 = AppSource",
      "x-enumFlags": true,
      "x-enumNames": [
        "None",
        "Azure",
        "AMP",
        "AppSource"
      ],
      "enum": [
        0,
        1,
        2,
        4
      ]
    },
    "EnvironmentInfo": {
      "type": "integer",
      "description": "1 = DogFood\n2 = Canary\n3 = Production\n4 = FairFax\n5 = Unknown",
      "x-enumNames": [
        "DogFood",
        "Canary",
        "Production",
        "FairFax",
        "Unknown"
      ],
      "enum": [
        1,
        2,
        3,
        4,
        5
      ]
    },
    "M365CertificationInfo": {
      "type": "object",
      "required": [
        "m365CertificationType"
      ],
      "properties": {
        "m365CertificationType": {
          "description": "M365 Certification Type",
          "allOf": [
            {
              "$ref": "#/definitions/CertificationType"
            }
          ]
        },
        "m365CertificationDetailsUrl": {
          "type": "string",
          "description": "M365 Certification Url"
        },
        "m365CertificationId": {
          "type": "string",
          "description": "M365 Certification Id"
        }
      }
    },
    "CertificationType": {
      "type": "integer",
      "description": "0 = Undefined\n1 = None\n2 = SelfAttested\n3 = MicrosoftCertified",
      "x-enumNames": [
        "Undefined",
        "None",
        "SelfAttested",
        "MicrosoftCertified"
      ],
      "enum": [
        0,
        1,
        2,
        3
      ]
    },
    "UIPricing": {
      "type": "object",
      "required": [
        "pricingOptions"
      ],
      "properties": {
        "pricingOptions": {
          "description": "A value indicating what pricing options are available on the application",
          "allOf": [
            {
              "$ref": "#/definitions/PricingOptions"
            }
          ]
        },
        "HasPrices": {
          "type": "boolean",
          "description": "Has prices"
        }
      }
    },
    "PricingOptions": {
      "type": "integer",
      "description": "0 = None\n1 = Free\n2 = FreeTrial\n4 = Paid\n8 = Byol",
      "x-enumFlags": true,
      "x-enumNames": [
        "None",
        "Free",
        "FreeTrial",
        "Paid",
        "Byol"
      ],
      "enum": [
        0,
        1,
        2,
        4,
        8
      ]
    },
    "EnrichedData": {
      "type": "object",
      "properties": {
        "tags": {
          "type": "array",
          "items": {
            "type": "string"
          }
        },
        "popularity": {
          "$ref": "#/definitions/PopularityEnrichedData"
        },
        "rating": {
          "$ref": "#/definitions/RatingEnrichedData"
        }
      }
    },
    "PopularityEnrichedData": {
      "type": "object",
      "required": [
        "appSourceCs",
        "appSourceApps",
        "ampCs",
        "ampApps",
        "azurePortalApps"
      ],
      "properties": {
        "appSourceCs": {
          "type": "number",
          "format": "double"
        },
        "appSourceApps": {
          "type": "number",
          "format": "double"
        },
        "ampCs": {
          "type": "number",
          "format": "double"
        },
        "ampApps": {
          "type": "number",
          "format": "double"
        },
        "azurePortalApps": {
          "type": "number",
          "format": "double"
        }
      }
    },
    "RatingEnrichedData": {
      "type": "object",
      "required": [
        "appSource",
        "amp",
        "azurePortal"
      ],
      "properties": {
        "appSource": {
          "type": "number",
          "format": "double"
        },
        "amp": {
          "type": "number",
          "format": "double"
        },
        "azurePortal": {
          "type": "number",
          "format": "double"
        }
      }
    },
    "OfficeCapabilityType": {
      "type": "integer",
      "description": "1 = Capability1\n2 = Capability2\n3 = Capability3\n4 = Capability4\n5 = Capability5\n6 = Capability6\n7 = Capability7\n8 = Capability8\n9 = Capability9\n10 = Capability10\n11 = Capability11",
      "x-enumNames": [
        "Capability1",
        "Capability2",
        "Capability3",
        "Capability4",
        "Capability5",
        "Capability6",
        "Capability7",
        "Capability8",
        "Capability9",
        "Capability10",
        "Capability11"
      ],
      "enum": [
        1,
        2,
        3,
        4,
        5,
        6,
        7,
        8,
        9,
        10,
        11
      ]
    },
    "PageResultOfCatalogItem": {
      "type": "object",
      "description": "Represents a feed of entities that includes additional information that OData formats support.",
      "properties": {
        "nextPageLink": {
          "type": "string",
          "description": "Gets the link for the next page of items in the feed.",
          "format": "uri"
        },
        "count": {
          "type": "integer",
          "description": "Gets the total count of items in the feed.",
          "format": "int64"
        },
        "items": {
          "type": "array",
          "description": "Gets the collection of entities for this feed.",
          "items": {
            "$ref": "#/definitions/CatalogItem"
          }
        }
      }
    },
    "ODataQueryOptionsOfCatalogItem": {
      "type": "object",
      "description": "This defines a composite OData query options that can be used to perform query composition.\nCurrently this only supports $filter, $orderby, $top, $skip.",
      "properties": {
        "Request": {
          "description": "Gets the request message associated with this instance.",
          "allOf": [
            {
              "$ref": "#/definitions/HttpRequest"
            }
          ]
        },
        "Context": {
          "description": "Gets the given ODataQueryContext\n            ",
          "allOf": [
            {
              "$ref": "#/definitions/ODataQueryContext"
            }
          ]
        },
        "RawValues": {
          "description": "Gets the raw string of all the OData query options",
          "allOf": [
            {
              "$ref": "#/definitions/ODataRawQueryOptions"
            }
          ]
        },
        "SelectExpand": {
          "description": "Gets the SelectExpandQueryOption.",
          "allOf": [
            {
              "$ref": "#/definitions/SelectExpandQueryOption"
            }
          ]
        },
        "Apply": {
          "description": "Gets the ApplyQueryOption.",
          "allOf": [
            {
              "$ref": "#/definitions/ApplyQueryOption"
            }
          ]
        },
        "Filter": {
          "description": "Gets the FilterQueryOption.",
          "allOf": [
            {
              "$ref": "#/definitions/FilterQueryOption"
            }
          ]
        },
        "OrderBy": {
          "description": "Gets the OrderByQueryOption.",
          "allOf": [
            {
              "$ref": "#/definitions/OrderByQueryOption"
            }
          ]
        },
        "Skip": {
          "description": "Gets the SkipQueryOption.",
          "allOf": [
            {
              "$ref": "#/definitions/SkipQueryOption"
            }
          ]
        },
        "SkipToken": {
          "description": "Gets the SkipTokenQueryOption.",
          "allOf": [
            {
              "$ref": "#/definitions/SkipTokenQueryOption"
            }
          ]
        },
        "Top": {
          "description": "Gets the TopQueryOption.",
          "allOf": [
            {
              "$ref": "#/definitions/TopQueryOption"
            }
          ]
        },
        "Count": {
          "description": "Gets the CountQueryOption.",
          "allOf": [
            {
              "$ref": "#/definitions/CountQueryOption"
            }
          ]
        },
        "Validator": {
          "description": "Gets or sets the query validator.",
          "allOf": [
            {
              "$ref": "#/definitions/ODataQueryValidator"
            }
          ]
        },
        "IfMatch": {
          "$ref": "#/definitions/ETagOfCatalogItem"
        },
        "IfNoneMatch": {
          "$ref": "#/definitions/ETagOfCatalogItem"
        }
      }
    },
    "HttpRequest": {
      "type": "object",
      "required": [
        "BodyReader",
        "RouteValues"
      ],
      "properties": {
        "BodyReader": {
          "$ref": "#/definitions/PipeReader"
        },
        "RouteValues": {
          "$ref": "#/definitions/RouteValueDictionary"
        }
      }
    },
    "PipeReader": {
      "type": "object"
    },
    "RouteValueDictionary": {
      "type": "object",
      "required": [
        "_arrayStorage",
        "Comparer",
        "Count",
        "Keys",
        "Values"
      ],
      "properties": {
        "_arrayStorage": {
          "type": "array",
          "items": {
            "$ref": "#/definitions/KeyValuePairOfStringAndObject"
          }
        },
        "_propertyStorage": {
          "$ref": "#/definitions/PropertyStorage"
        },
        "Item": {},
        "Comparer": {
          "$ref": "#/definitions/IEqualityComparerOfString"
        },
        "Count": {
          "type": "integer",
          "format": "int32"
        },
        "Keys": {
          "type": "array",
          "items": {
            "type": "string"
          }
        },
        "Values": {
          "type": "array",
          "items": {}
        }
      }
    },
    "KeyValuePairOfStringAndObject": {
      "type": "object",
      "required": [
        "Key",
        "Value"
      ],
      "properties": {
        "Key": {
          "type": "string"
        },
        "Value": {}
      }
    },
    "PropertyStorage": {
      "type": "object",
      "required": [
        "Value",
        "Properties"
      ],
      "properties": {
        "Value": {},
        "Properties": {
          "type": "array",
          "items": {
            "$ref": "#/definitions/PropertyHelper"
          }
        }
      }
    },
    "PropertyHelper": {
      "type": "object",
      "required": [
        "Property",
        "Name",
        "ValueGetter",
        "ValueSetter"
      ],
      "properties": {
        "Property": {
          "$ref": "#/definitions/PropertyInfo"
        },
        "Name": {
          "type": "string"
        },
        "ValueGetter": {
          "$ref": "#/definitions/FuncOfObjectAndObject"
        },
        "ValueSetter": {
          "$ref": "#/definitions/ActionOfObjectAndObject"
        }
      }
    },
    "PropertyInfo": {
      "type": "object",
      "required": [
        "Module",
        "CustomAttributes",
        "IsCollectible",
        "MetadataToken",
        "MemberType",
        "IsSpecialName"
      ],
      "properties": {
        "Module": {
          "$ref": "#/definitions/Module"
        },
        "CustomAttributes": {
          "type": "array",
          "items": {
            "$ref": "#/definitions/CustomAttributeData"
          }
        },
        "IsCollectible": {
          "type": "boolean"
        },
        "MetadataToken": {
          "type": "integer",
          "format": "int32"
        },
        "MemberType": {
          "$ref": "#/definitions/MemberTypes"
        },
        "IsSpecialName": {
          "type": "boolean"
        },
        "GetMethod": {
          "$ref": "#/definitions/MethodInfo"
        },
        "SetMethod": {
          "$ref": "#/definitions/MethodInfo"
        }
      }
    },
    "Module": {
      "type": "object",
      "required": [
        "Assembly",
        "FullyQualifiedName",
        "Name",
        "MDStreamVersion",
        "ModuleVersionId",
        "ScopeName",
        "ModuleHandle",
        "CustomAttributes",
        "MetadataToken"
      ],
      "properties": {
        "Assembly": {
          "$ref": "#/definitions/Assembly"
        },
        "FullyQualifiedName": {
          "type": "string"
        },
        "Name": {
          "type": "string"
        },
        "MDStreamVersion": {
          "type": "integer",
          "format": "int32"
        },
        "ScopeName": {
          "type": "string"
        },
        "ModuleHandle": {
          "$ref": "#/definitions/ModuleHandle"
        },
        "CustomAttributes": {
          "type": "array",
          "items": {
            "$ref": "#/definitions/CustomAttributeData"
          }
        },
        "MetadataToken": {
          "type": "integer",
          "format": "int32"
        }
      }
    },
    "Assembly": {
      "type": "object",
      "required": [
        "DefinedTypes",
        "ExportedTypes",
        "ImageRuntimeVersion",
        "IsDynamic",
        "Location",
        "ReflectionOnly",
        "IsCollectible",
        "IsFullyTrusted",
        "CustomAttributes",
        "EscapedCodeBase",
        "ManifestModule",
        "Modules",
        "GlobalAssemblyCache",
        "HostContext",
        "SecurityRuleSet"
      ],
      "properties": {
        "DefinedTypes": {
          "type": "array",
          "items": {
            "type": "string"
          }
        },
        "ExportedTypes": {
          "type": "array",
          "items": {
            "type": "string"
          }
        },
        "CodeBase": {
          "type": "string"
        },
        "EntryPoint": {
          "$ref": "#/definitions/MethodInfo"
        },
        "FullName": {
          "type": "string"
        },
        "ImageRuntimeVersion": {
          "type": "string"
        },
        "IsDynamic": {
          "type": "boolean"
        },
        "Location": {
          "type": "string"
        },
        "ReflectionOnly": {
          "type": "boolean"
        },
        "IsCollectible": {
          "type": "boolean"
        },
        "IsFullyTrusted": {
          "type": "boolean"
        },
        "CustomAttributes": {
          "type": "array",
          "items": {
            "$ref": "#/definitions/CustomAttributeData"
          }
        },
        "EscapedCodeBase": {
          "type": "string"
        },
        "ManifestModule": {
          "$ref": "#/definitions/Module"
        },
        "Modules": {
          "type": "array",
          "items": {
            "$ref": "#/definitions/Module"
          }
        },
        "GlobalAssemblyCache": {
          "type": "boolean",
          "x-deprecated": true,
          "x-deprecatedMessage": "The Global Assembly Cache is not supported."
        },
        "HostContext": {
          "type": "integer",
          "format": "int64"
        },
        "SecurityRuleSet": {
          "$ref": "#/definitions/SecurityRuleSet"
        }
      }
    },
    "MethodInfo": {
      "type": "object",
      "required": [
        "MethodImplementationFlags",
        "CallingConvention",
        "IsAbstract",
        "IsConstructor",
        "IsFinal",
        "IsHideBySig",
        "IsSpecialName",
        "IsStatic",
        "IsVirtual",
        "IsAssembly",
        "IsFamily",
        "IsFamilyAndAssembly",
        "IsFamilyOrAssembly",
        "IsPrivate",
        "IsPublic",
        "IsConstructedGenericMethod",
        "IsGenericMethod",
        "IsGenericMethodDefinition",
        "ContainsGenericParameters",
        "IsSecurityCritical",
        "IsSecuritySafeCritical",
        "IsSecurityTransparent",
        "Module",
        "CustomAttributes",
        "IsCollectible",
        "MetadataToken",
        "MemberType",
        "ReturnParameter",
        "ReturnType"
      ],
      "properties": {
        "MethodImplementationFlags": {
          "$ref": "#/definitions/MethodImplAttributes"
        },
        "CallingConvention": {
          "$ref": "#/definitions/CallingConventions"
        },
        "IsAbstract": {
          "type": "boolean"
        },
        "IsConstructor": {
          "type": "boolean"
        },
        "IsFinal": {
          "type": "boolean"
        },
        "IsHideBySig": {
          "type": "boolean"
        },
        "IsSpecialName": {
          "type": "boolean"
        },
        "IsStatic": {
          "type": "boolean"
        },
        "IsVirtual": {
          "type": "boolean"
        },
        "IsAssembly": {
          "type": "boolean"
        },
        "IsFamily": {
          "type": "boolean"
        },
        "IsFamilyAndAssembly": {
          "type": "boolean"
        },
        "IsFamilyOrAssembly": {
          "type": "boolean"
        },
        "IsPrivate": {
          "type": "boolean"
        },
        "IsPublic": {
          "type": "boolean"
        },
        "IsConstructedGenericMethod": {
          "type": "boolean"
        },
        "IsGenericMethod": {
          "type": "boolean"
        },
        "IsGenericMethodDefinition": {
          "type": "boolean"
        },
        "ContainsGenericParameters": {
          "type": "boolean"
        },
        "IsSecurityCritical": {
          "type": "boolean"
        },
        "IsSecuritySafeCritical": {
          "type": "boolean"
        },
        "IsSecurityTransparent": {
          "type": "boolean"
        },
        "Module": {
          "$ref": "#/definitions/Module"
        },
        "CustomAttributes": {
          "type": "array",
          "items": {
            "$ref": "#/definitions/CustomAttributeData"
          }
        },
        "IsCollectible": {
          "type": "boolean"
        },
        "MetadataToken": {
          "type": "integer",
          "format": "int32"
        },
        "MemberType": {
          "$ref": "#/definitions/MemberTypes"
        },
        "ReturnParameter": {
          "$ref": "#/definitions/ParameterInfo"
        },
        "ReturnType": {
          "type": "string"
        }
      }
    },
    "MethodImplAttributes": {
      "type": "integer",
      "description": "0 = IL\n0 = Managed\n1 = Native\n2 = OPTIL\n3 = Runtime\n3 = CodeTypeMask\n4 = Unmanaged\n4 = ManagedMask\n8 = NoInlining\n16 = ForwardRef\n32 = Synchronized\n64 = NoOptimization\n128 = PreserveSig\n256 = AggressiveInlining\n512 = AggressiveOptimization\n4096 = InternalCall\n65535 = MaxMethodImplVal",
      "x-enumNames": [
        "IL",
        "Managed",
        "Native",
        "OPTIL",
        "Runtime",
        "CodeTypeMask",
        "Unmanaged",
        "ManagedMask",
        "NoInlining",
        "ForwardRef",
        "Synchronized",
        "NoOptimization",
        "PreserveSig",
        "AggressiveInlining",
        "AggressiveOptimization",
        "InternalCall",
        "MaxMethodImplVal"
      ],
      "enum": [
        0,
        1,
        2,
        3,
        4,
        8,
        16,
        32,
        64,
        128,
        256,
        512,
        4096,
        65535
      ]
    },
    "CallingConventions": {
      "type": "integer",
      "description": "1 = Standard\n2 = VarArgs\n3 = Any\n32 = HasThis\n64 = ExplicitThis",
      "x-enumFlags": true,
      "x-enumNames": [
        "Standard",
        "VarArgs",
        "Any",
        "HasThis",
        "ExplicitThis"
      ],
      "enum": [
        1,
        2,
        3,
        32,
        64
      ]
    },
    "CustomAttributeData": {
      "type": "object",
      "required": [
        "AttributeType",
        "Constructor",
        "ConstructorArguments",
        "NamedArguments"
      ],
      "properties": {
        "AttributeType": {
          "type": "string"
        },
        "Constructor": {
          "$ref": "#/definitions/ConstructorInfo"
        },
        "ConstructorArguments": {
          "type": "array",
          "items": {
            "$ref": "#/definitions/CustomAttributeTypedArgument"
          }
        },
        "NamedArguments": {
          "type": "array",
          "items": {
            "$ref": "#/definitions/CustomAttributeNamedArgument"
          }
        }
      }
    },
    "ConstructorInfo": {
      "type": "object",
      "required": [
        "MethodImplementationFlags",
        "CallingConvention",
        "IsAbstract",
        "IsConstructor",
        "IsFinal",
        "IsHideBySig",
        "IsSpecialName",
        "IsStatic",
        "IsVirtual",
        "IsAssembly",
        "IsFamily",
        "IsFamilyAndAssembly",
        "IsFamilyOrAssembly",
        "IsPrivate",
        "IsPublic",
        "IsConstructedGenericMethod",
        "IsGenericMethod",
        "IsGenericMethodDefinition",
        "ContainsGenericParameters",
        "IsSecurityCritical",
        "IsSecuritySafeCritical",
        "IsSecurityTransparent",
        "Module",
        "CustomAttributes",
        "IsCollectible",
        "MetadataToken",
        "MemberType"
      ],
      "properties": {
        "MethodImplementationFlags": {
          "$ref": "#/definitions/MethodImplAttributes"
        },
        "CallingConvention": {
          "$ref": "#/definitions/CallingConventions"
        },
        "IsAbstract": {
          "type": "boolean"
        },
        "IsConstructor": {
          "type": "boolean"
        },
        "IsFinal": {
          "type": "boolean"
        },
        "IsHideBySig": {
          "type": "boolean"
        },
        "IsSpecialName": {
          "type": "boolean"
        },
        "IsStatic": {
          "type": "boolean"
        },
        "IsVirtual": {
          "type": "boolean"
        },
        "IsAssembly": {
          "type": "boolean"
        },
        "IsFamily": {
          "type": "boolean"
        },
        "IsFamilyAndAssembly": {
          "type": "boolean"
        },
        "IsFamilyOrAssembly": {
          "type": "boolean"
        },
        "IsPrivate": {
          "type": "boolean"
        },
        "IsPublic": {
          "type": "boolean"
        },
        "IsConstructedGenericMethod": {
          "type": "boolean"
        },
        "IsGenericMethod": {
          "type": "boolean"
        },
        "IsGenericMethodDefinition": {
          "type": "boolean"
        },
        "ContainsGenericParameters": {
          "type": "boolean"
        },
        "IsSecurityCritical": {
          "type": "boolean"
        },
        "IsSecuritySafeCritical": {
          "type": "boolean"
        },
        "IsSecurityTransparent": {
          "type": "boolean"
        },
        "Module": {
          "$ref": "#/definitions/Module"
        },
        "CustomAttributes": {
          "type": "array",
          "items": {
            "$ref": "#/definitions/CustomAttributeData"
          }
        },
        "IsCollectible": {
          "type": "boolean"
        },
        "MetadataToken": {
          "type": "integer",
          "format": "int32"
        },
        "MemberType": {
          "$ref": "#/definitions/MemberTypes"
        }
      }
    },
    "MemberTypes": {
      "type": "integer",
      "description": "1 = Constructor\n2 = Event\n4 = Field\n8 = Method\n16 = Property\n32 = TypeInfo\n64 = Custom\n128 = NestedType\n191 = All",
      "x-enumFlags": true,
      "x-enumNames": [
        "Constructor",
        "Event",
        "Field",
        "Method",
        "Property",
        "TypeInfo",
        "Custom",
        "NestedType",
        "All"
      ],
      "enum": [
        1,
        2,
        4,
        8,
        16,
        32,
        64,
        128,
        191
      ]
    },
    "CustomAttributeTypedArgument": {
      "type": "object",
      "required": [
        "ArgumentType"
      ],
      "properties": {
        "ArgumentType": {
          "type": "string"
        },
        "Value": {}
      }
    },
    "CustomAttributeNamedArgument": {
      "type": "object",
      "required": [
        "MemberInfo",
        "TypedValue",
        "MemberName",
        "IsField"
      ],
      "properties": {
        "MemberInfo": {
          "$ref": "#/definitions/MemberInfo"
        },
        "TypedValue": {
          "$ref": "#/definitions/CustomAttributeTypedArgument"
        },
        "MemberName": {
          "type": "string"
        },
        "IsField": {
          "type": "boolean"
        }
      }
    },
    "MemberInfo": {
      "type": "object",
      "required": [
        "Module",
        "CustomAttributes",
        "IsCollectible",
        "MetadataToken"
      ],
      "properties": {
        "Module": {
          "$ref": "#/definitions/Module"
        },
        "CustomAttributes": {
          "type": "array",
          "items": {
            "$ref": "#/definitions/CustomAttributeData"
          }
        },
        "IsCollectible": {
          "type": "boolean"
        },
        "MetadataToken": {
          "type": "integer",
          "format": "int32"
        }
      }
    },
    "ParameterInfo": {
      "type": "object",
      "required": [
        "Attributes",
        "Member",
        "ParameterType",
        "Position",
        "IsIn",
        "IsLcid",
        "IsOptional",
        "IsOut",
        "IsRetval",
        "HasDefaultValue",
        "CustomAttributes",
        "MetadataToken"
      ],
      "properties": {
        "Attributes": {
          "$ref": "#/definitions/ParameterAttributes"
        },
        "Member": {
          "$ref": "#/definitions/MemberInfo"
        },
        "Name": {
          "type": "string"
        },
        "ParameterType": {
          "type": "string"
        },
        "Position": {
          "type": "integer",
          "format": "int32"
        },
        "IsIn": {
          "type": "boolean"
        },
        "IsLcid": {
          "type": "boolean"
        },
        "IsOptional": {
          "type": "boolean"
        },
        "IsOut": {
          "type": "boolean"
        },
        "IsRetval": {
          "type": "boolean"
        },
        "DefaultValue": {},
        "RawDefaultValue": {},
        "HasDefaultValue": {
          "type": "boolean"
        },
        "CustomAttributes": {
          "type": "array",
          "items": {
            "$ref": "#/definitions/CustomAttributeData"
          }
        },
        "MetadataToken": {
          "type": "integer",
          "format": "int32"
        }
      }
    },
    "ParameterAttributes": {
      "type": "integer",
      "description": "0 = None\n1 = In\n2 = Out\n4 = Lcid\n8 = Retval\n16 = Optional\n4096 = HasDefault\n8192 = HasFieldMarshal\n16384 = Reserved3\n32768 = Reserved4\n61440 = ReservedMask",
      "x-enumFlags": true,
      "x-enumNames": [
        "None",
        "In",
        "Out",
        "Lcid",
        "Retval",
        "Optional",
        "HasDefault",
        "HasFieldMarshal",
        "Reserved3",
        "Reserved4",
        "ReservedMask"
      ],
      "enum": [
        0,
        1,
        2,
        4,
        8,
        16,
        4096,
        8192,
        16384,
        32768,
        61440
      ]
    },
    "SecurityRuleSet": {
      "type": "integer",
      "description": "0 = None\n1 = Level1\n2 = Level2",
      "x-enumNames": [
        "None",
        "Level1",
        "Level2"
      ],
      "enum": [
        0,
        1,
        2
      ]
    },
    "ModuleHandle": {
      "type": "object",
      "required": [
        "MDStreamVersion"
      ],
      "properties": {
        "MDStreamVersion": {
          "type": "integer",
          "format": "int32"
        }
      }
    },
    "FuncOfObjectAndObject": {
      "type": "object",
      "required": [
        "Method"
      ],
      "properties": {
        "Target": {},
        "Method": {
          "$ref": "#/definitions/MethodInfo"
        }
      }
    },
    "ActionOfObjectAndObject": {
      "type": "object",
      "required": [
        "Method"
      ],
      "properties": {
        "Target": {},
        "Method": {
          "$ref": "#/definitions/MethodInfo"
        }
      }
    },
    "IEqualityComparerOfString": {
      "type": "object"
    },
    "ODataQueryContext": {
      "type": "object",
      "description": "This defines some context information used to perform query composition.",
      "properties": {
        "DefaultQuerySettings": {
          "description": "Gets the given DefaultQuerySettings.",
          "allOf": [
            {
              "$ref": "#/definitions/DefaultQuerySettings"
            }
          ]
        },
        "Model": {
          "description": "Gets the given IEdmModel that contains the EntitySet.",
          "allOf": [
            {
              "$ref": "#/definitions/IEdmModel"
            }
          ]
        },
        "ElementType": {
          "description": "Gets the IEdmType of the element.",
          "allOf": [
            {
              "$ref": "#/definitions/IEdmType"
            }
          ]
        },
        "NavigationSource": {
          "description": "Gets the IEdmNavigationSource that contains the element.",
          "allOf": [
            {
              "$ref": "#/definitions/IEdmNavigationSource"
            }
          ]
        },
        "ElementClrType": {
          "type": "string",
          "description": "Gets the CLR type of the element."
        },
        "Path": {
          "description": "Gets the ODataPath.",
          "allOf": [
            {
              "$ref": "#/definitions/ODataPath"
            }
          ]
        },
        "RequestContainer": {
          "description": "Gets the request container.",
          "allOf": [
            {
              "$ref": "#/definitions/IServiceProvider"
            }
          ]
        }
      }
    },
    "DefaultQuerySettings": {
      "type": "object",
      "description": "This class describes the default settings to use during query composition.",
      "required": [
        "EnableExpand",
        "EnableSelect",
        "EnableCount",
        "EnableOrderBy",
        "EnableFilter",
        "EnableSkipToken"
      ],
      "properties": {
        "EnableExpand": {
          "type": "boolean",
          "description": "Gets or sets a value indicating whether navigation property can be expanded."
        },
        "EnableSelect": {
          "type": "boolean",
          "description": "Gets or sets a value indicating whether property can be selected."
        },
        "EnableCount": {
          "type": "boolean",
          "description": "Gets or sets a value indicating whether entity set and property can apply $count."
        },
        "EnableOrderBy": {
          "type": "boolean",
          "description": "Gets or sets a value indicating whether property can apply $orderby."
        },
        "EnableFilter": {
          "type": "boolean",
          "description": "Gets or sets a value indicating whether property can apply $filter."
        },
        "MaxTop": {
          "type": "integer",
          "description": "Gets or sets the max value of $top that a client can request.",
          "format": "int32"
        },
        "EnableSkipToken": {
          "type": "boolean",
          "description": "Gets or sets a value indicating whether the service will use skiptoken or not."
        }
      }
    },
    "IEdmModel": {
      "type": "object",
      "description": "Semantic representation of an EDM model.",
      "properties": {
        "SchemaElements": {
          "type": "array",
          "description": "Gets the collection of schema elements that are contained in this model.",
          "items": {
            "$ref": "#/definitions/IEdmSchemaElement"
          }
        },
        "VocabularyAnnotations": {
          "type": "array",
          "description": "Gets the collection of vocabulary annotations that are contained in this model.",
          "items": {
            "$ref": "#/definitions/IEdmVocabularyAnnotation"
          }
        },
        "ReferencedModels": {
          "type": "array",
          "description": "Gets the collection of models referred to by this model (mainly by the this.References).",
          "items": {
            "$ref": "#/definitions/IEdmModel"
          }
        },
        "DeclaredNamespaces": {
          "type": "array",
          "description": "Gets the collection of namespaces that schema elements use contained in this model.",
          "items": {
            "type": "string"
          }
        },
        "DirectValueAnnotationsManager": {
          "description": "Gets the model's annotations manager.",
          "allOf": [
            {
              "$ref": "#/definitions/IEdmDirectValueAnnotationsManager"
            }
          ]
        },
        "EntityContainer": {
          "description": "Gets the only one entity container of the model.",
          "allOf": [
            {
              "$ref": "#/definitions/IEdmEntityContainer"
            }
          ]
        }
      }
    },
    "IEdmSchemaElement": {
      "type": "object",
      "description": "Common base interface for all named children of EDM schema.",
      "required": [
        "SchemaElementKind"
      ],
      "properties": {
        "SchemaElementKind": {
          "description": "Gets the kind of this schema element.",
          "allOf": [
            {
              "$ref": "#/definitions/EdmSchemaElementKind"
            }
          ]
        },
        "Namespace": {
          "type": "string",
          "description": "Gets the namespace this schema element belongs to."
        }
      }
    },
    "EdmSchemaElementKind": {
      "type": "integer",
      "description": "Defines EDM schema element types.\n\n0 = None\n1 = TypeDefinition\n2 = Term\n3 = Action\n4 = EntityContainer\n5 = Function",
      "x-enumNames": [
        "None",
        "TypeDefinition",
        "Term",
        "Action",
        "EntityContainer",
        "Function"
      ],
      "enum": [
        0,
        1,
        2,
        3,
        4,
        5
      ]
    },
    "IEdmVocabularyAnnotation": {
      "type": "object",
      "description": "Represents an EDM vocabulary annotation.",
      "properties": {
        "Qualifier": {
          "type": "string",
          "description": "Gets the qualifier used to discriminate between multiple bindings of the same property or type."
        },
        "Term": {
          "description": "Gets the term bound by the annotation.",
          "allOf": [
            {
              "$ref": "#/definitions/IEdmTerm"
            }
          ]
        },
        "Target": {
          "description": "Gets the element the annotation applies to.",
          "allOf": [
            {
              "$ref": "#/definitions/IEdmVocabularyAnnotatable"
            }
          ]
        },
        "Value": {
          "description": "Gets the expression producing the value of the annotation.",
          "allOf": [
            {
              "$ref": "#/definitions/IEdmExpression"
            }
          ]
        }
      }
    },
    "IEdmTerm": {
      "type": "object",
      "description": "Represents an EDM term.",
      "properties": {
        "Type": {
          "description": "Gets the type of this term.",
          "allOf": [
            {
              "$ref": "#/definitions/IEdmTypeReference"
            }
          ]
        },
        "AppliesTo": {
          "type": "string",
          "description": "Gets the AppliesTo of this term."
        },
        "DefaultValue": {
          "type": "string",
          "description": "Gets the DefaultValue of this term."
        }
      }
    },
    "IEdmTypeReference": {
      "type": "object",
      "description": "Represents a references to a type.",
      "required": [
        "IsNullable"
      ],
      "properties": {
        "IsNullable": {
          "type": "boolean",
          "description": "Gets a value indicating whether this type is nullable."
        },
        "Definition": {
          "description": "Gets the definition to which this type refers.",
          "allOf": [
            {
              "$ref": "#/definitions/IEdmType"
            }
          ]
        }
      }
    },
    "IEdmType": {
      "type": "object",
      "description": "Represents the definition of an EDM type.",
      "required": [
        "TypeKind"
      ],
      "properties": {
        "TypeKind": {
          "description": "Gets the kind of this type.",
          "allOf": [
            {
              "$ref": "#/definitions/EdmTypeKind"
            }
          ]
        }
      }
    },
    "EdmTypeKind": {
      "type": "integer",
      "description": "Defines EDM metatypes.\n\n0 = None\n1 = Primitive\n2 = Entity\n3 = Complex\n4 = Collection\n5 = EntityReference\n6 = Enum\n7 = TypeDefinition\n8 = Untyped\n9 = Path",
      "x-enumNames": [
        "None",
        "Primitive",
        "Entity",
        "Complex",
        "Collection",
        "EntityReference",
        "Enum",
        "TypeDefinition",
        "Untyped",
        "Path"
      ],
      "enum": [
        0,
        1,
        2,
        3,
        4,
        5,
        6,
        7,
        8,
        9
      ]
    },
    "IEdmVocabularyAnnotatable": {
      "type": "object",
      "description": "Represents an element that can be targeted by Vocabulary Annotations"
    },
    "IEdmExpression": {
      "type": "object",
      "description": "Represents an EDM expression.",
      "required": [
        "ExpressionKind"
      ],
      "properties": {
        "ExpressionKind": {
          "description": "Gets the kind of this expression.",
          "allOf": [
            {
              "$ref": "#/definitions/EdmExpressionKind"
            }
          ]
        }
      }
    },
    "EdmExpressionKind": {
      "type": "integer",
      "description": "Defines EDM expression kinds.\n\n0 = None\n1 = BinaryConstant\n2 = BooleanConstant\n3 = DateTimeOffsetConstant\n4 = DecimalConstant\n5 = FloatingConstant\n6 = GuidConstant\n7 = IntegerConstant\n8 = StringConstant\n9 = DurationConstant\n10 = Null\n11 = Record\n12 = Collection\n13 = Path\n14 = If\n15 = Cast\n16 = IsType\n17 = FunctionApplication\n18 = LabeledExpressionReference\n19 = Labeled\n20 = PropertyPath\n21 = NavigationPropertyPath\n22 = DateConstant\n23 = TimeOfDayConstant\n24 = EnumMember\n25 = AnnotationPath",
      "x-enumNames": [
        "None",
        "BinaryConstant",
        "BooleanConstant",
        "DateTimeOffsetConstant",
        "DecimalConstant",
        "FloatingConstant",
        "GuidConstant",
        "IntegerConstant",
        "StringConstant",
        "DurationConstant",
        "Null",
        "Record",
        "Collection",
        "Path",
        "If",
        "Cast",
        "IsType",
        "FunctionApplication",
        "LabeledExpressionReference",
        "Labeled",
        "PropertyPath",
        "NavigationPropertyPath",
        "DateConstant",
        "TimeOfDayConstant",
        "EnumMember",
        "AnnotationPath"
      ],
      "enum": [
        0,
        1,
        2,
        3,
        4,
        5,
        6,
        7,
        8,
        9,
        10,
        11,
        12,
        13,
        14,
        15,
        16,
        17,
        18,
        19,
        20,
        21,
        22,
        23,
        24,
        25
      ]
    },
    "IEdmDirectValueAnnotationsManager": {
      "type": "object",
      "description": "Manages getting and setting direct annotations on EDM elements."
    },
    "IEdmEntityContainer": {
      "type": "object",
      "description": "Represents an EDM entity container.",
      "properties": {
        "Elements": {
          "type": "array",
          "description": "Gets a collection of the elements of this entity container.",
          "items": {
            "$ref": "#/definitions/IEdmEntityContainerElement"
          }
        }
      }
    },
    "IEdmEntityContainerElement": {
      "type": "object",
      "description": "Represents the common elements of all EDM entity container elements.",
      "required": [
        "ContainerElementKind"
      ],
      "properties": {
        "ContainerElementKind": {
          "description": "Gets the kind of element of this container element.",
          "allOf": [
            {
              "$ref": "#/definitions/EdmContainerElementKind"
            }
          ]
        },
        "Container": {
          "description": "Gets the container that contains this element.",
          "allOf": [
            {
              "$ref": "#/definitions/IEdmEntityContainer"
            }
          ]
        }
      }
    },
    "EdmContainerElementKind": {
      "type": "integer",
      "description": "Defines EDM container element types.\n\n0 = None\n1 = EntitySet\n2 = ActionImport\n3 = FunctionImport\n4 = Singleton",
      "x-enumNames": [
        "None",
        "EntitySet",
        "ActionImport",
        "FunctionImport",
        "Singleton"
      ],
      "enum": [
        0,
        1,
        2,
        3,
        4
      ]
    },
    "IEdmNavigationSource": {
      "type": "object",
      "description": "Represents an EDM navigation source.",
      "properties": {
        "NavigationPropertyBindings": {
          "type": "array",
          "description": "Gets the navigation property bindings of this navigation source.",
          "items": {
            "$ref": "#/definitions/IEdmNavigationPropertyBinding"
          }
        },
        "Path": {
          "description": "Gets the path of this navigation source.",
          "allOf": [
            {
              "$ref": "#/definitions/IEdmPathExpression"
            }
          ]
        },
        "Type": {
          "description": "Gets the type of this navigation source.",
          "allOf": [
            {
              "$ref": "#/definitions/IEdmType"
            }
          ]
        }
      }
    },
    "IEdmNavigationPropertyBinding": {
      "type": "object",
      "description": "Represents a binding from an EDM navigation property to a navigation source.",
      "properties": {
        "NavigationProperty": {
          "description": "Gets the navigation property.",
          "allOf": [
            {
              "$ref": "#/definitions/IEdmNavigationProperty"
            }
          ]
        },
        "Target": {
          "description": "Gets the target navigation source.",
          "allOf": [
            {
              "$ref": "#/definitions/IEdmNavigationSource"
            }
          ]
        },
        "Path": {
          "description": "Get the path that a navigation property targets.",
          "allOf": [
            {
              "$ref": "#/definitions/IEdmPathExpression"
            }
          ]
        }
      }
    },
    "IEdmNavigationProperty": {
      "type": "object",
      "description": "Represents an EDM navigation property.",
      "required": [
        "OnDelete",
        "ContainsTarget"
      ],
      "properties": {
        "Partner": {
          "description": "Gets the partner of this navigation property.",
          "allOf": [
            {
              "$ref": "#/definitions/IEdmNavigationProperty"
            }
          ]
        },
        "OnDelete": {
          "description": "Gets the action to execute on the deletion of this end of a bidirectional association.",
          "allOf": [
            {
              "$ref": "#/definitions/EdmOnDeleteAction"
            }
          ]
        },
        "ContainsTarget": {
          "type": "boolean",
          "description": "Gets a value indicating whether the navigation target is contained inside the navigation source."
        },
        "ReferentialConstraint": {
          "description": "Gets the referential constraint for this navigation, returning null if this is the principal end or if there is no referential constraint.",
          "allOf": [
            {
              "$ref": "#/definitions/IEdmReferentialConstraint"
            }
          ]
        }
      }
    },
    "EdmOnDeleteAction": {
      "type": "integer",
      "description": "Enumerates the actions EDM can apply on deletes.\n\n0 = None\n1 = Cascade",
      "x-enumNames": [
        "None",
        "Cascade"
      ],
      "enum": [
        0,
        1
      ]
    },
    "IEdmReferentialConstraint": {
      "type": "object",
      "description": "Represents an EDM referential constraint on a navigation property.",
      "properties": {
        "PropertyPairs": {
          "type": "array",
          "description": "Gets the set of property pairs from the referential constraint. No particular ordering should be assumed.",
          "items": {
            "$ref": "#/definitions/EdmReferentialConstraintPropertyPair"
          }
        }
      }
    },
    "EdmReferentialConstraintPropertyPair": {
      "type": "object",
      "description": "Represents a pair of properties as part of a referential constraint.",
      "properties": {
        "DependentProperty": {
          "description": "The local or dependent property in the referential constraint property pair. Will never be null.",
          "allOf": [
            {
              "$ref": "#/definitions/IEdmStructuralProperty"
            }
          ]
        },
        "PrincipalProperty": {
          "description": "The foreign or principal property in the referential constraint property pair. Will never be null.",
          "allOf": [
            {
              "$ref": "#/definitions/IEdmStructuralProperty"
            }
          ]
        }
      }
    },
    "IEdmStructuralProperty": {
      "type": "object",
      "description": "Represents an EDM structural (i.e. non-navigation) property.",
      "properties": {
        "DefaultValueString": {
          "type": "string",
          "description": "Gets the default value of this property."
        }
      }
    },
    "IEdmPathExpression": {
      "type": "object",
      "description": "Represents an EDM path expression.",
      "properties": {
        "PathSegments": {
          "type": "array",
          "description": "Gets the path segments as a decomposed qualified name. \"A.B/C/D.E\" is { \"A.B\", \"C\", \"D.E\" }.",
          "items": {
            "type": "string"
          }
        },
        "Path": {
          "type": "string",
          "description": "Gets the path string, like \"A.B/C/D.E\"."
        }
      }
    },
    "ODataPath": {
      "type": "object",
      "description": "Provides an object representation for an OData path with additional information about the EDM type and entity set for the path.",
      "properties": {
        "EdmType": {
          "description": "Gets the EDM type of the path.",
          "allOf": [
            {
              "$ref": "#/definitions/IEdmType"
            }
          ]
        },
        "NavigationSource": {
          "description": "Gets the navigation source of the path.",
          "allOf": [
            {
              "$ref": "#/definitions/IEdmNavigationSource"
            }
          ]
        },
        "Segments": {
          "type": "array",
          "description": "Gets the path segments for the OData path.",
          "items": {
            "$ref": "#/definitions/ODataPathSegment"
          }
        },
        "PathTemplate": {
          "type": "string",
          "description": "Gets the path template describing the types of segments in the path."
        },
        "Path": {
          "type": "array",
          "description": "Gets the ODL path.",
          "items": {
            "$ref": "#/definitions/ODataPathSegment"
          }
        }
      }
    },
    "ODataPathSegment": {
      "type": "object",
      "description": "The semantic representation of a segment in a path.",
      "properties": {
        "Identifier": {
          "type": "string",
          "description": "Returns the identifier for this segment i.e. string part without the keys."
        }
      }
    },
    "IServiceProvider": {
      "type": "object"
    },
    "ODataRawQueryOptions": {
      "type": "object",
      "description": "Represents the raw query values in the string format from the incoming request.",
      "properties": {
        "Filter": {
          "type": "string",
          "description": "Gets the raw $filter query value from the incoming request Uri if exists.\n            "
        },
        "Apply": {
          "type": "string",
          "description": "Gets the raw $apply query value from the incoming request Uri if exists.\n            "
        },
        "OrderBy": {
          "type": "string",
          "description": "Gets the raw $orderby query value from the incoming request Uri if exists.\n            "
        },
        "Top": {
          "type": "string",
          "description": "Gets the raw $top query value from the incoming request Uri if exists.\n            "
        },
        "Skip": {
          "type": "string",
          "description": "Gets the raw $skip query value from the incoming request Uri if exists.\n            "
        },
        "Select": {
          "type": "string",
          "description": "Gets the raw $select query value from the incoming request Uri if exists.\n            "
        },
        "Expand": {
          "type": "string",
          "description": "Gets the raw $expand query value from the incoming request Uri if exists.\n            "
        },
        "Count": {
          "type": "string",
          "description": "Gets the raw $count query value from the incoming request Uri if exists.\n            "
        },
        "Format": {
          "type": "string",
          "description": "Gets the raw $format query value from the incoming request Uri if exists.\n            "
        },
        "SkipToken": {
          "type": "string",
          "description": "Gets the raw $skiptoken query value from the incoming request Uri if exists.\n            "
        },
        "DeltaToken": {
          "type": "string",
          "description": "Gets the raw $deltatoken query value from the incoming request Uri if exists.\n            "
        }
      }
    },
    "SelectExpandQueryOption": {
      "type": "object",
      "description": "Represents the OData $select and $expand query options.",
      "required": [
        "LevelsMaxLiteralExpansionDepth"
      ],
      "properties": {
        "Context": {
          "description": "Gets the given ODataQueryContext.\n            ",
          "allOf": [
            {
              "$ref": "#/definitions/ODataQueryContext"
            }
          ]
        },
        "RawSelect": {
          "type": "string",
          "description": "Gets the raw $select value."
        },
        "RawExpand": {
          "type": "string",
          "description": "Gets the raw $expand value."
        },
        "Validator": {
          "description": "Gets or sets the $select and $expand query validator.",
          "allOf": [
            {
              "$ref": "#/definitions/SelectExpandQueryValidator"
            }
          ]
        },
        "SelectExpandClause": {
          "description": "Gets the parsed SelectExpandClause for this query option.",
          "allOf": [
            {
              "$ref": "#/definitions/SelectExpandClause"
            }
          ]
        },
        "LevelsMaxLiteralExpansionDepth": {
          "type": "integer",
          "description": "Gets or sets the number of levels that a top level $expand=NavigationProperty($levels=max)\nwill be expanded.\nThis value will decrease by one with each nesting level in the $expand clause.\nFor example, with a property value 5, the following query $expand=A($expand=B($expand=C($levels=max)))\nwill be interpreted as $expand=A($expand=B($expand=C($levels=3))).\nIf the query gets validated, the MaxExpansionDepth value\nmust be greater than or equal to this value.",
          "format": "int32"
        }
      }
    },
    "SelectExpandQueryValidator": {
      "type": "object",
      "description": "Represents a validator used to validate a SelectExpandQueryOption based on the ODataValidationSettings."
    },
    "SelectExpandClause": {
      "type": "object",
      "description": "Class representing the combined semantic meaning of any select or expand clauses in the uri.",
      "required": [
        "AllSelected"
      ],
      "properties": {
        "SelectedItems": {
          "type": "array",
          "description": "Gets the selected properties and operations.",
          "items": {
            "$ref": "#/definitions/SelectItem"
          }
        },
        "AllSelected": {
          "type": "boolean",
          "description": "Gets a flag indicating that everything at this level has been selected."
        }
      }
    },
    "SelectItem": {
      "type": "object",
      "description": "An item that has been selected by the query at the current level of the tree."
    },
    "ApplyQueryOption": {
      "type": "object",
      "description": "This defines a $apply OData query option for querying.",
      "properties": {
        "Context": {
          "description": "Gets the given ODataQueryContext.\n            ",
          "allOf": [
            {
              "$ref": "#/definitions/ODataQueryContext"
            }
          ]
        },
        "ResultClrType": {
          "type": "string",
          "description": "ClrType for result of transformations"
        },
        "ApplyClause": {
          "description": "Gets the parsed ApplyClause for this query option.",
          "allOf": [
            {
              "$ref": "#/definitions/ApplyClause"
            }
          ]
        },
        "RawValue": {
          "type": "string",
          "description": "Gets the raw $apply value.\n            "
        }
      }
    },
    "ApplyClause": {
      "type": "object",
      "description": "Represents the set of transformations to perform as part of $apply.",
      "properties": {
        "Transformations": {
          "type": "array",
          "description": "The collection of transformations to perform.",
          "items": {
            "$ref": "#/definitions/TransformationNode"
          }
        }
      }
    },
    "TransformationNode": {
      "type": "object",
      "description": "Base class for all transformation nodes."
    },
    "FilterQueryOption": {
      "type": "object",
      "description": "This defines a $filter OData query option for querying.",
      "properties": {
        "Context": {
          "description": "Gets the given ODataQueryContext.\n            ",
          "allOf": [
            {
              "$ref": "#/definitions/ODataQueryContext"
            }
          ]
        },
        "Validator": {
          "description": "Gets or sets the Filter Query Validator",
          "allOf": [
            {
              "$ref": "#/definitions/FilterQueryValidator"
            }
          ]
        },
        "FilterClause": {
          "description": "Gets the parsed FilterClause for this query option.",
          "allOf": [
            {
              "$ref": "#/definitions/FilterClause"
            }
          ]
        },
        "RawValue": {
          "type": "string",
          "description": "Gets the raw $filter value.\n            "
        }
      }
    },
    "FilterQueryValidator": {
      "type": "object",
      "description": "Represents a validator used to validate a FilterQueryOption based on the ODataValidationSettings."
    },
    "FilterClause": {
      "type": "object",
      "description": "The result of parsing a $filter query option.",
      "properties": {
        "Expression": {
          "description": "Gets the filter expression - this should evaluate to a single boolean value.",
          "allOf": [
            {
              "$ref": "#/definitions/SingleValueNode"
            }
          ]
        },
        "RangeVariable": {
          "description": "Gets the parameter for the expression which represents a single value from the collection.",
          "allOf": [
            {
              "$ref": "#/definitions/RangeVariable"
            }
          ]
        },
        "ItemType": {
          "description": "Gets the type of item returned by this clause.",
          "allOf": [
            {
              "$ref": "#/definitions/IEdmTypeReference"
            }
          ]
        }
      }
    },
    "SingleValueNode": {
      "type": "object",
      "description": "Base class for all semantic metadata bound nodes which represent a single composable value.",
      "required": [
        "Kind"
      ],
      "properties": {
        "Kind": {
          "description": "Gets the kind of this node.",
          "allOf": [
            {
              "$ref": "#/definitions/QueryNodeKind"
            }
          ]
        }
      }
    },
    "QueryNodeKind": {
      "type": "integer",
      "description": "Public enumeration of kinds of query nodes. A subset of InternalQueryNodeKind\n\n0 = None\n1 = Constant\n2 = Convert\n3 = NonResourceRangeVariableReference\n4 = BinaryOperator\n5 = UnaryOperator\n6 = SingleValuePropertyAccess\n7 = CollectionPropertyAccess\n8 = SingleValueFunctionCall\n9 = Any\n10 = CollectionNavigationNode\n11 = SingleNavigationNode\n12 = SingleValueOpenPropertyAccess\n13 = SingleResourceCast\n14 = All\n15 = CollectionResourceCast\n16 = ResourceRangeVariableReference\n17 = SingleResourceFunctionCall\n18 = CollectionFunctionCall\n19 = CollectionResourceFunctionCall\n20 = NamedFunctionParameter\n21 = ParameterAlias\n22 = EntitySet\n23 = KeyLookup\n24 = SearchTerm\n25 = CollectionOpenPropertyAccess\n26 = CollectionComplexNode\n27 = SingleComplexNode\n28 = Count\n29 = SingleValueCast\n30 = CollectionPropertyNode\n31 = AggregatedCollectionPropertyNode\n32 = In\n33 = CollectionConstant",
      "x-enumNames": [
        "None",
        "Constant",
        "Convert",
        "NonResourceRangeVariableReference",
        "BinaryOperator",
        "UnaryOperator",
        "SingleValuePropertyAccess",
        "CollectionPropertyAccess",
        "SingleValueFunctionCall",
        "Any",
        "CollectionNavigationNode",
        "SingleNavigationNode",
        "SingleValueOpenPropertyAccess",
        "SingleResourceCast",
        "All",
        "CollectionResourceCast",
        "ResourceRangeVariableReference",
        "SingleResourceFunctionCall",
        "CollectionFunctionCall",
        "CollectionResourceFunctionCall",
        "NamedFunctionParameter",
        "ParameterAlias",
        "EntitySet",
        "KeyLookup",
        "SearchTerm",
        "CollectionOpenPropertyAccess",
        "CollectionComplexNode",
        "SingleComplexNode",
        "Count",
        "SingleValueCast",
        "CollectionPropertyNode",
        "AggregatedCollectionPropertyNode",
        "In",
        "CollectionConstant"
      ],
      "enum": [
        0,
        1,
        2,
        3,
        4,
        5,
        6,
        7,
        8,
        9,
        10,
        11,
        12,
        13,
        14,
        15,
        16,
        17,
        18,
        19,
        20,
        21,
        22,
        23,
        24,
        25,
        26,
        27,
        28,
        29,
        30,
        31,
        32,
        33
      ]
    },
    "RangeVariable": {
      "type": "object",
      "description": "A RangeVariable, which represents an iterator variable either over a collection, either of entities or not.\nExists outside of the main SemanticAST, but hooked in via a RangeVariableReferenceNode (either Non-Entity or Entity)."
    },
    "OrderByQueryOption": {
      "type": "object",
      "description": "This defines a $orderby OData query option for querying.",
      "properties": {
        "Context": {
          "description": "Gets the given ODataQueryContext.\n            ",
          "allOf": [
            {
              "$ref": "#/definitions/ODataQueryContext"
            }
          ]
        },
        "OrderByNodes": {
          "type": "array",
          "description": "Gets the mutable list of OrderByPropertyNode instances for this query option.",
          "items": {
            "$ref": "#/definitions/OrderByNode"
          }
        },
        "RawValue": {
          "type": "string",
          "description": "Gets the raw $orderby value.\n            "
        },
        "Validator": {
          "description": "Gets or sets the OrderBy Query Validator.",
          "allOf": [
            {
              "$ref": "#/definitions/OrderByQueryValidator"
            }
          ]
        },
        "OrderByClause": {
          "description": "Gets the parsed OrderByClause for this query option.",
          "allOf": [
            {
              "$ref": "#/definitions/OrderByClause"
            }
          ]
        }
      }
    },
    "OrderByNode": {
      "type": "object",
      "description": "Represents a single order by expression in the $orderby clause.",
      "required": [
        "Direction"
      ],
      "properties": {
        "Direction": {
          "description": "Gets the OrderByDirection for the current node.",
          "allOf": [
            {
              "$ref": "#/definitions/OrderByDirection"
            }
          ]
        }
      }
    },
    "OrderByDirection": {
      "type": "integer",
      "description": "Enumeration of order by directions.\n\n0 = Ascending\n1 = Descending",
      "x-enumNames": [
        "Ascending",
        "Descending"
      ],
      "enum": [
        0,
        1
      ]
    },
    "OrderByQueryValidator": {
      "type": "object",
      "description": "Represents a validator used to validate an OrderByQueryOption based on the ODataValidationSettings."
    },
    "OrderByClause": {
      "type": "object",
      "description": "Represents the result of parsing the $orderby query option.",
      "required": [
        "Direction"
      ],
      "properties": {
        "ThenBy": {
          "description": "Gets the next orderby to perform after performing this orderby, can be null in the case of only a single orderby expression.",
          "allOf": [
            {
              "$ref": "#/definitions/OrderByClause"
            }
          ]
        },
        "Expression": {
          "description": "Gets the order-by expression.",
          "allOf": [
            {
              "$ref": "#/definitions/SingleValueNode"
            }
          ]
        },
        "Direction": {
          "description": "Gets the direction to order.",
          "allOf": [
            {
              "$ref": "#/definitions/OrderByDirection"
            }
          ]
        },
        "RangeVariable": {
          "description": "Gets the rangeVariable for the expression which represents a single value from the collection we iterate over.",
          "allOf": [
            {
              "$ref": "#/definitions/RangeVariable"
            }
          ]
        },
        "ItemType": {
          "description": "Gets the type of a single item from the collection returned after ordering.",
          "allOf": [
            {
              "$ref": "#/definitions/IEdmTypeReference"
            }
          ]
        }
      }
    },
    "SkipQueryOption": {
      "type": "object",
      "description": "This defines a $skip OData query option for querying.",
      "required": [
        "Value"
      ],
      "properties": {
        "Context": {
          "description": "Gets the given ODataQueryContext.",
          "allOf": [
            {
              "$ref": "#/definitions/ODataQueryContext"
            }
          ]
        },
        "RawValue": {
          "type": "string",
          "description": "Gets the raw $skip value."
        },
        "Value": {
          "type": "integer",
          "description": "Gets the value of the $skip as a parsed integer.",
          "format": "int32"
        },
        "Validator": {
          "description": "Gets or sets the Skip Query Validator.",
          "allOf": [
            {
              "$ref": "#/definitions/SkipQueryValidator"
            }
          ]
        }
      }
    },
    "SkipQueryValidator": {
      "type": "object",
      "description": "Represents a validator used to validate a SkipQueryOption based on the ODataValidationSettings."
    },
    "SkipTokenQueryOption": {
      "type": "object",
      "description": "This defines a $skiptoken OData query option for querying.",
      "properties": {
        "RawValue": {
          "type": "string",
          "description": "Gets the raw $skiptoken value."
        },
        "Context": {
          "description": "Gets and sets the given ODataQueryContext.",
          "allOf": [
            {
              "$ref": "#/definitions/ODataQueryContext"
            }
          ]
        },
        "Validator": {
          "description": "Gets or sets the SkipToken Query Validator.",
          "allOf": [
            {
              "$ref": "#/definitions/SkipTokenQueryValidator"
            }
          ]
        },
        "QuerySettings": {
          "description": "Gets or sets the query setting ",
          "allOf": [
            {
              "$ref": "#/definitions/ODataQuerySettings"
            }
          ]
        },
        "QueryOptions": {
          "description": "Gets or sets the QueryOptions",
          "allOf": [
            {
              "$ref": "#/definitions/ODataQueryOptions"
            }
          ]
        }
      }
    },
    "SkipTokenQueryValidator": {
      "type": "object",
      "description": "Represents a validator used to validate a SkipTokenQueryOption based on the ODataValidationSettings."
    },
    "ODataQuerySettings": {
      "type": "object",
      "description": "This class describes the settings to use during query composition.",
      "required": [
        "EnsureStableOrdering",
        "HandleNullPropagation",
        "EnableConstantParameterization",
        "EnableCorrelatedSubqueryBuffering",
        "HandleReferenceNavigationPropertyExpandFilter"
      ],
      "properties": {
        "EnsureStableOrdering": {
          "type": "boolean",
          "description": "Gets or sets a value indicating whether query composition should\nalter the original query when necessary to ensure a stable sort order."
        },
        "HandleNullPropagation": {
          "description": "Gets or sets a value indicating how null propagation should\nbe handled during query composition.",
          "allOf": [
            {
              "$ref": "#/definitions/HandleNullPropagationOption"
            }
          ]
        },
        "EnableConstantParameterization": {
          "type": "boolean",
          "description": "Gets or sets a value indicating whether constants should be parameterized. Parameterized constants\nwould result in better performance with Entity framework."
        },
        "EnableCorrelatedSubqueryBuffering": {
          "type": "boolean",
          "description": "Gets or sets a value indicating whether queries with expanded navigation should be formulated\nto encourage correlated subquery results to be buffered.\nBuffering correlated subquery results can reduce the number of queries from N + 1 to 2\nby buffering results from the subquery."
        },
        "PageSize": {
          "type": "integer",
          "description": "Gets or sets the maximum number of query results to return.",
          "format": "int32"
        },
        "HandleReferenceNavigationPropertyExpandFilter": {
          "type": "boolean",
          "description": "Honor $filter inside $expand of non-collection navigation property.\nThe expanded property is only populated when the filter evaluates to true.\nThis setting is false by default."
        }
      }
    },
    "HandleNullPropagationOption": {
      "type": "integer",
      "description": "This enum defines how to handle null propagation in queryable support.\n\n0 = Default\n1 = True\n2 = False",
      "x-enumNames": [
        "Default",
        "True",
        "False"
      ],
      "enum": [
        0,
        1,
        2
      ]
    },
    "ODataQueryOptions": {
      "type": "object",
      "description": "This defines a composite OData query options that can be used to perform query composition.\nCurrently this only supports $filter, $orderby, $top, $skip, and $count.",
      "properties": {
        "Request": {
          "description": "Gets the request message associated with this instance.",
          "allOf": [
            {
              "$ref": "#/definitions/HttpRequest"
            }
          ]
        },
        "Context": {
          "description": "Gets the given ODataQueryContext\n            ",
          "allOf": [
            {
              "$ref": "#/definitions/ODataQueryContext"
            }
          ]
        },
        "RawValues": {
          "description": "Gets the raw string of all the OData query options",
          "allOf": [
            {
              "$ref": "#/definitions/ODataRawQueryOptions"
            }
          ]
        },
        "SelectExpand": {
          "description": "Gets the SelectExpandQueryOption.",
          "allOf": [
            {
              "$ref": "#/definitions/SelectExpandQueryOption"
            }
          ]
        },
        "Apply": {
          "description": "Gets the ApplyQueryOption.",
          "allOf": [
            {
              "$ref": "#/definitions/ApplyQueryOption"
            }
          ]
        },
        "Filter": {
          "description": "Gets the FilterQueryOption.",
          "allOf": [
            {
              "$ref": "#/definitions/FilterQueryOption"
            }
          ]
        },
        "OrderBy": {
          "description": "Gets the OrderByQueryOption.",
          "allOf": [
            {
              "$ref": "#/definitions/OrderByQueryOption"
            }
          ]
        },
        "Skip": {
          "description": "Gets the SkipQueryOption.",
          "allOf": [
            {
              "$ref": "#/definitions/SkipQueryOption"
            }
          ]
        },
        "SkipToken": {
          "description": "Gets the SkipTokenQueryOption.",
          "allOf": [
            {
              "$ref": "#/definitions/SkipTokenQueryOption"
            }
          ]
        },
        "Top": {
          "description": "Gets the TopQueryOption.",
          "allOf": [
            {
              "$ref": "#/definitions/TopQueryOption"
            }
          ]
        },
        "Count": {
          "description": "Gets the CountQueryOption.",
          "allOf": [
            {
              "$ref": "#/definitions/CountQueryOption"
            }
          ]
        },
        "Validator": {
          "description": "Gets or sets the query validator.",
          "allOf": [
            {
              "$ref": "#/definitions/ODataQueryValidator"
            }
          ]
        },
        "IfMatch": {
          "description": "Gets the ETag from IfMatch header.",
          "allOf": [
            {
              "$ref": "#/definitions/ETag"
            }
          ]
        },
        "IfNoneMatch": {
          "description": "Gets the ETag from IfNoneMatch header.",
          "allOf": [
            {
              "$ref": "#/definitions/ETag"
            }
          ]
        }
      }
    },
    "TopQueryOption": {
      "type": "object",
      "description": "This defines a $top OData query option for querying.",
      "required": [
        "Value"
      ],
      "properties": {
        "Context": {
          "description": "Gets the given ODataQueryContext.",
          "allOf": [
            {
              "$ref": "#/definitions/ODataQueryContext"
            }
          ]
        },
        "RawValue": {
          "type": "string",
          "description": "Gets the raw $top value."
        },
        "Value": {
          "type": "integer",
          "description": "Gets the value of the $top as a parsed integer.",
          "format": "int32"
        },
        "Validator": {
          "description": "Gets or sets the Top Query Validator.",
          "allOf": [
            {
              "$ref": "#/definitions/TopQueryValidator"
            }
          ]
        }
      }
    },
    "TopQueryValidator": {
      "type": "object",
      "description": "Represents a validator used to validate a TopQueryOption based on the ODataValidationSettings."
    },
    "CountQueryOption": {
      "type": "object",
      "description": "Represents the value of the $count query option and exposes a way to retrieve the number of entities that satisfy a query.",
      "required": [
        "Value"
      ],
      "properties": {
        "Context": {
          "description": "Gets the given ODataQueryContext.",
          "allOf": [
            {
              "$ref": "#/definitions/ODataQueryContext"
            }
          ]
        },
        "RawValue": {
          "type": "string",
          "description": "Gets the raw $count value."
        },
        "Value": {
          "type": "boolean",
          "description": "Gets the value of the $count in a parsed form."
        },
        "Validator": {
          "description": "Gets or sets the $count query validator.",
          "allOf": [
            {
              "$ref": "#/definitions/CountQueryValidator"
            }
          ]
        }
      }
    },
    "CountQueryValidator": {
      "type": "object",
      "description": "Represents a validator used to validate a CountQueryOption \nbased on the ODataValidationSettings."
    },
    "ODataQueryValidator": {
      "type": "object",
      "description": "Represents a validator used to validate OData queries based on the ODataValidationSettings."
    },
    "ETag": {
      "type": "object",
      "description": "The ETag parsed from request.",
      "required": [
        "IsWellFormed",
        "IsAny",
        "IsIfNoneMatch"
      ],
      "properties": {
        "Item": {},
        "IsWellFormed": {
          "type": "boolean",
          "description": "Gets or sets whether the ETag is well-formed."
        },
        "EntityType": {
          "type": "string",
          "description": "Gets or sets an entity type of the ETag."
        },
        "IsAny": {
          "type": "boolean",
          "description": "Gets or sets whether the ETag is corresponding to \"*\"."
        },
        "IsIfNoneMatch": {
          "type": "boolean",
          "description": "Gets or sets whether If-None-Match set in the request header."
        },
        "ConcurrencyProperties": {
          "type": "object",
          "additionalProperties": {}
        }
      }
    },
    "ETagOfCatalogItem": {
      "type": "object",
      "description": "OData ETag of an entity type .",
      "required": [
        "IsWellFormed",
        "IsAny",
        "IsIfNoneMatch"
      ],
      "properties": {
        "Item": {},
        "IsWellFormed": {
          "type": "boolean",
          "description": "Gets or sets whether the ETag is well-formed."
        },
        "EntityType": {
          "type": "string",
          "description": "Gets or sets an entity type of the ETag."
        },
        "IsAny": {
          "type": "boolean",
          "description": "Gets or sets whether the ETag is corresponding to \"*\"."
        },
        "IsIfNoneMatch": {
          "type": "boolean",
          "description": "Gets or sets whether If-None-Match set in the request header."
        },
        "ConcurrencyProperties": {
          "type": "object",
          "additionalProperties": {}
        }
      }
    }
  }
}<|MERGE_RESOLUTION|>--- conflicted
+++ resolved
@@ -257,13 +257,10 @@
             "$ref": "#/definitions/Store"
           }
         },
-<<<<<<< HEAD
         "standardContractAmendmentsRevisionId": {
           "type": "string",
-          "description": "Standard contract amendments for this product",
-        },
-=======
->>>>>>> 21e55b39
+          "description": "Standard contract amendments for this product"
+        },
         "summary": {
           "type": "string",
           "description": "Summary"

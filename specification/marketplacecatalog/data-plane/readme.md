--- conflicted
+++ resolved
@@ -38,20 +38,10 @@
   - Microsoft.Marketplace/stable/2021-10-01/marketplacecatalog.json
 ```
 
-<<<<<<< HEAD
-### Tag: package-2022-09-01-preview
-
-These settings apply only when `--tag=package-2022-09-01-preview` is specified on the command line.
-
-```yaml $(tag) == 'package-2022-09-01-preview'
-input-file:
-  - Products/preview/2022-09-01-preview/offer.json
-=======
 ### Tag: package-2022-08-17-preview
 
 These settings apply only when `--tag=package-2022-08-17-preview` is specified on the command line.
 
 ```yaml $(tag) == 'package-2022-08-17-preview'
 input-file:
-  - Search/preview/2022-08-17-preview/search.json
->>>>>>> 1fd7be99
+  - Search/preview/2022-08-17-preview/search.json
--- conflicted
+++ resolved
@@ -32,11 +32,8 @@
   - tag: package-2023-01-16-preview
   - tag: package-2023-05-15-preview
   - tag: package-2023-06-01-preview
-<<<<<<< HEAD
+  - tag: package-2023-06-15-preview
   - tag: package-2023-08-15-preview
-=======
-  - tag: package-2023-06-15-preview
->>>>>>> 88584045
 ```
 
 ### Tag: package-2020-12-16-preview and go
@@ -201,7 +198,6 @@
 output-folder: $(go-sdk-folder)/services/preview/$(namespace)/mgmt/2023-05-15-preview/$(namespace)
 ```
 
-
 ### Tag: package-2023-06-01-preview and go
 
 These settings apply only when `--tag=package-2023-06-01-preview --go` is specified on the command line.
@@ -211,7 +207,15 @@
 output-folder: $(go-sdk-folder)/services/preview/$(namespace)/mgmt/2023-06-01-preview/$(namespace)
 ```
 
-<<<<<<< HEAD
+### Tag: package-2023-06-15-preview and go
+
+These settings apply only when `--tag=package-2023-06-15-preview --go` is specified on the command line.
+Please also specify `--go-sdk-folder=<path to the root directory of your azure-sdk-for-go clone>`.
+
+```yaml $(tag) == 'package-2023-06-15-preview' && $(go)
+output-folder: $(go-sdk-folder)/services/preview/$(namespace)/mgmt/2023-06-15-preview/$(namespace)
+```
+
 ### Tag: package-2023-08-15-preview and go
 
 These settings apply only when `--tag=package-2023-08-15-preview --go` is specified on the command line.
@@ -219,13 +223,4 @@
 
 ```yaml $(tag) == 'package-2023-08-15-preview' && $(go)
 output-folder: $(go-sdk-folder)/services/preview/$(namespace)/mgmt/2023-08-15-preview/$(namespace)
-=======
-### Tag: package-2023-06-15-preview and go
-
-These settings apply only when `--tag=package-2023-06-15-preview --go` is specified on the command line.
-Please also specify `--go-sdk-folder=<path to the root directory of your azure-sdk-for-go clone>`.
-
-```yaml $(tag) == 'package-2023-06-15-preview' && $(go)
-output-folder: $(go-sdk-folder)/services/preview/$(namespace)/mgmt/2023-06-15-preview/$(namespace)
->>>>>>> 88584045
 ```
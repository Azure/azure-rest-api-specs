## Go

These settings apply only when `--go` is specified on the command line.

```yaml $(go) && $(track2)
azure-arm: true
license-header: MICROSOFT_MIT_NO_VERSION
module-name: sdk/resourcemanager/testbase/armtestbase
module: github.com/Azure/azure-sdk-for-go/$(module-name)
output-folder: $(go-sdk-folder)/$(module-name)
```

### Go multi-api

``` yaml $(go) && $(multiapi)
batch:
  - tag: package-2020-12-16-preview
  - tag: package-2021-09-01-preview
  - tag: package-2021-09-01
  - tag: package-2021-12-01
  - tag: package-2022-03-01-preview
  - tag: package-2022-04-01-preview
  - tag: package-2022-05-01-preview
  - tag: package-2022-08-01-preview
  - tag: package-2022-08-15-preview
  - tag: package-2022-09-15-preview
  - tag: package-2022-10-15-preview
  - tag: package-2022-11-01-preview
  - tag: package-2022-12-01-preview
  - tag: package-2023-01-01-preview
  - tag: package-2023-01-15-preview
  - tag: package-2023-01-16-preview
  - tag: package-2023-05-15-preview
  - tag: package-2023-06-01-preview
  - tag: package-2023-06-15-preview
<<<<<<< HEAD
  - tag: package-2023-08-15-preview
=======
  - tag: package-2023-08-01-preview
>>>>>>> 26d3b68f
```

### Tag: package-2020-12-16-preview and go

These settings apply only when `--tag=package-2020-12-16-preview --go` is specified on the command line.
Please also specify `--go-sdk-folder=<path to the root directory of your azure-sdk-for-go clone>`.

```yaml $(tag) == 'package-2020-12-16-preview' && $(go)
output-folder: $(go-sdk-folder)/services/preview/$(namespace)/mgmt/2020-12-16-preview/$(namespace)
```

### Tag: package-2021-09-01-preview and go

These settings apply only when `--tag=package-2021-09-01-preview --go` is specified on the command line.
Please also specify `--go-sdk-folder=<path to the root directory of your azure-sdk-for-go clone>`.

```yaml $(tag) == 'package-2021-09-01-preview' && $(go)
output-folder: $(go-sdk-folder)/services/preview/$(namespace)/mgmt/2021-09-01-preview/$(namespace)
```

### Tag: package-2021-09-01 and go

These settings apply only when `--tag=package-2021-09-01 --go` is specified on the command line.
Please also specify `--go-sdk-folder=<path to the root directory of your azure-sdk-for-go clone>`.

```yaml $(tag) == 'package-2021-09-01' && $(go)
output-folder: $(go-sdk-folder)/services/$(namespace)/mgmt/2021-09-01/$(namespace)
```

### Tag: package-2021-12-01 and go

These settings apply only when `--tag=package-2021-12-01 --go` is specified on the command line.
Please also specify `--go-sdk-folder=<path to the root directory of your azure-sdk-for-go clone>`.

```yaml $(tag) == 'package-2021-12-01' && $(go)
output-folder: $(go-sdk-folder)/services/$(namespace)/mgmt/2021-12-01/$(namespace)
```

### Tag: package-2022-03-01-preview and go

These settings apply only when `--tag=package-2022-03-01-preview --go` is specified on the command line.
Please also specify `--go-sdk-folder=<path to the root directory of your azure-sdk-for-go clone>`.

```yaml $(tag) == 'package-2022-03-01-preview' && $(go)
output-folder: $(go-sdk-folder)/services/preview/$(namespace)/mgmt/2022-03-01-preview/$(namespace)
```

### Tag: package-2022-04-01-preview and go

These settings apply only when `--tag=package-2022-04-01-preview --go` is specified on the command line.
Please also specify `--go-sdk-folder=<path to the root directory of your azure-sdk-for-go clone>`.

```yaml $(tag) == 'package-2022-04-01-preview' && $(go)
output-folder: $(go-sdk-folder)/services/preview/$(namespace)/mgmt/2022-04-01-preview/$(namespace)
```

### Tag: package-2022-05-01-preview and go

These settings apply only when `--tag=package-2022-05-01-preview --go` is specified on the command line.
Please also specify `--go-sdk-folder=<path to the root directory of your azure-sdk-for-go clone>`.

```yaml $(tag) == 'package-2022-05-01-preview' && $(go)
output-folder: $(go-sdk-folder)/services/preview/$(namespace)/mgmt/2022-05-01-preview/$(namespace)
```

### Tag: package-2022-08-01-preview and go

These settings apply only when `--tag=package-2022-08-01-preview --go` is specified on the command line.
Please also specify `--go-sdk-folder=<path to the root directory of your azure-sdk-for-go clone>`.

```yaml $(tag) == 'package-2022-08-01-preview' && $(go)
output-folder: $(go-sdk-folder)/services/preview/$(namespace)/mgmt/2022-08-01-preview/$(namespace)
```

### Tag: package-2022-08-15-preview and go

These settings apply only when `--tag=package-2022-08-15-preview --go` is specified on the command line.
Please also specify `--go-sdk-folder=<path to the root directory of your azure-sdk-for-go clone>`.

```yaml $(tag) == 'package-2022-08-15-preview' && $(go)
output-folder: $(go-sdk-folder)/services/preview/$(namespace)/mgmt/2022-08-15-preview/$(namespace)
```

### Tag: package-2022-09-15-preview and go

These settings apply only when `--tag=package-2022-09-15-preview --go` is specified on the command line.
Please also specify `--go-sdk-folder=<path to the root directory of your azure-sdk-for-go clone>`.

```yaml $(tag) == 'package-2022-09-15-preview' && $(go)
output-folder: $(go-sdk-folder)/services/preview/$(namespace)/mgmt/2022-09-15-preview/$(namespace)
```

### Tag: package-2022-10-15-preview and go

These settings apply only when `--tag=package-2022-10-15-preview --go` is specified on the command line.
Please also specify `--go-sdk-folder=<path to the root directory of your azure-sdk-for-go clone>`.

```yaml $(tag) == 'package-2022-10-15-preview' && $(go)
output-folder: $(go-sdk-folder)/services/preview/$(namespace)/mgmt/2022-10-15-preview/$(namespace)
```

### Tag: package-2022-11-01-preview and go

These settings apply only when `--tag=package-2022-11-01-preview --go` is specified on the command line.
Please also specify `--go-sdk-folder=<path to the root directory of your azure-sdk-for-go clone>`.

```yaml $(tag) == 'package-2022-11-01-preview' && $(go)
output-folder: $(go-sdk-folder)/services/preview/$(namespace)/mgmt/2022-11-01-preview/$(namespace)
```

### Tag: package-2022-11-15-preview and go

These settings apply only when `--tag=package-2022-11-15-preview --go` is specified on the command line.
Please also specify `--go-sdk-folder=<path to the root directory of your azure-sdk-for-go clone>`.

```yaml $(tag) == 'package-2022-11-15-preview' && $(go)
output-folder: $(go-sdk-folder)/services/preview/$(namespace)/mgmt/2022-11-15-preview/$(namespace)
```

### Tag: package-2022-12-01-preview and go

These settings apply only when `--tag=package-2022-12-01-preview --go` is specified on the command line.
Please also specify `--go-sdk-folder=<path to the root directory of your azure-sdk-for-go clone>`.

```yaml $(tag) == 'package-2022-12-01-preview' && $(go)
output-folder: $(go-sdk-folder)/services/preview/$(namespace)/mgmt/2022-12-01-preview/$(namespace)
```

### Tag: package-2023-01-01-preview and go

These settings apply only when `--tag=package-2023-01-01-preview --go` is specified on the command line.
Please also specify `--go-sdk-folder=<path to the root directory of your azure-sdk-for-go clone>`.

```yaml $(tag) == 'package-2023-01-01-preview' && $(go)
output-folder: $(go-sdk-folder)/services/preview/$(namespace)/mgmt/2023-01-01-preview/$(namespace)
```

### Tag: package-2023-01-15-preview and go

These settings apply only when `--tag=package-2023-01-15-preview --go` is specified on the command line.
Please also specify `--go-sdk-folder=<path to the root directory of your azure-sdk-for-go clone>`.

```yaml $(tag) == 'package-2023-01-15-preview' && $(go)
output-folder: $(go-sdk-folder)/services/preview/$(namespace)/mgmt/2023-01-15-preview/$(namespace)
```

### Tag: package-2023-01-16-preview and go

These settings apply only when `--tag=package-2023-01-16-preview --go` is specified on the command line.
Please also specify `--go-sdk-folder=<path to the root directory of your azure-sdk-for-go clone>`.

```yaml $(tag) == 'package-2023-01-16-preview' && $(go)
output-folder: $(go-sdk-folder)/services/preview/$(namespace)/mgmt/2023-01-16-preview/$(namespace)
```

### Tag: package-2023-05-15-preview and go

These settings apply only when `--tag=package-2023-05-15-preview --go` is specified on the command line.
Please also specify `--go-sdk-folder=<path to the root directory of your azure-sdk-for-go clone>`.

```yaml $(tag) == 'package-2023-05-15-preview' && $(go)
output-folder: $(go-sdk-folder)/services/preview/$(namespace)/mgmt/2023-05-15-preview/$(namespace)
```

### Tag: package-2023-06-01-preview and go

These settings apply only when `--tag=package-2023-06-01-preview --go` is specified on the command line.
Please also specify `--go-sdk-folder=<path to the root directory of your azure-sdk-for-go clone>`.

```yaml $(tag) == 'package-2023-06-01-preview' && $(go)
output-folder: $(go-sdk-folder)/services/preview/$(namespace)/mgmt/2023-06-01-preview/$(namespace)
```

### Tag: package-2023-06-15-preview and go

These settings apply only when `--tag=package-2023-06-15-preview --go` is specified on the command line.
Please also specify `--go-sdk-folder=<path to the root directory of your azure-sdk-for-go clone>`.

```yaml $(tag) == 'package-2023-06-15-preview' && $(go)
output-folder: $(go-sdk-folder)/services/preview/$(namespace)/mgmt/2023-06-15-preview/$(namespace)
```

<<<<<<< HEAD
### Tag: package-2023-08-15-preview and go

These settings apply only when `--tag=package-2023-08-15-preview --go` is specified on the command line.
Please also specify `--go-sdk-folder=<path to the root directory of your azure-sdk-for-go clone>`.

```yaml $(tag) == 'package-2023-08-15-preview' && $(go)
output-folder: $(go-sdk-folder)/services/preview/$(namespace)/mgmt/2023-08-15-preview/$(namespace)
=======

### Tag: package-2023-08-01-preview and go

These settings apply only when `--tag=package-2023-08-01-preview --go` is specified on the command line.
Please also specify `--go-sdk-folder=<path to the root directory of your azure-sdk-for-go clone>`.

```yaml $(tag) == 'package-2023-08-01-preview' && $(go)
output-folder: $(go-sdk-folder)/services/preview/$(namespace)/mgmt/2023-08-01-preview/$(namespace)
>>>>>>> 26d3b68f
```<|MERGE_RESOLUTION|>--- conflicted
+++ resolved
@@ -33,11 +33,8 @@
   - tag: package-2023-05-15-preview
   - tag: package-2023-06-01-preview
   - tag: package-2023-06-15-preview
-<<<<<<< HEAD
+  - tag: package-2023-08-01-preview
   - tag: package-2023-08-15-preview
-=======
-  - tag: package-2023-08-01-preview
->>>>>>> 26d3b68f
 ```
 
 ### Tag: package-2020-12-16-preview and go
@@ -220,7 +217,15 @@
 output-folder: $(go-sdk-folder)/services/preview/$(namespace)/mgmt/2023-06-15-preview/$(namespace)
 ```
 
-<<<<<<< HEAD
+### Tag: package-2023-08-01-preview and go
+
+These settings apply only when `--tag=package-2023-08-01-preview --go` is specified on the command line.
+Please also specify `--go-sdk-folder=<path to the root directory of your azure-sdk-for-go clone>`.
+
+```yaml $(tag) == 'package-2023-08-01-preview' && $(go)
+output-folder: $(go-sdk-folder)/services/preview/$(namespace)/mgmt/2023-08-01-preview/$(namespace)
+```
+
 ### Tag: package-2023-08-15-preview and go
 
 These settings apply only when `--tag=package-2023-08-15-preview --go` is specified on the command line.
@@ -228,14 +233,4 @@
 
 ```yaml $(tag) == 'package-2023-08-15-preview' && $(go)
 output-folder: $(go-sdk-folder)/services/preview/$(namespace)/mgmt/2023-08-15-preview/$(namespace)
-=======
-
-### Tag: package-2023-08-01-preview and go
-
-These settings apply only when `--tag=package-2023-08-01-preview --go` is specified on the command line.
-Please also specify `--go-sdk-folder=<path to the root directory of your azure-sdk-for-go clone>`.
-
-```yaml $(tag) == 'package-2023-08-01-preview' && $(go)
-output-folder: $(go-sdk-folder)/services/preview/$(namespace)/mgmt/2023-08-01-preview/$(namespace)
->>>>>>> 26d3b68f
 ```
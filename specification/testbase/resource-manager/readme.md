--- conflicted
+++ resolved
@@ -27,11 +27,7 @@
 ``` yaml
 openapi-type: arm
 openapi-subtype: rpaas
-<<<<<<< HEAD
 tag: package-preview-2023-09
-=======
-tag: package-2023-08-15-preview
->>>>>>> 516649ae
 ```
 
 

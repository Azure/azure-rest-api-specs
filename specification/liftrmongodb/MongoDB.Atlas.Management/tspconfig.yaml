parameters:
  "service-dir":
    default: "sdk/mongodbatlas"
emit:
  - "@azure-tools/typespec-autorest"
options:
  "@azure-tools/typespec-autorest":
    use-read-only-status-schema: true
    emitter-output-dir: "{project-root}/.."
    azure-resource-provider-folder: "resource-manager"
    output-file: "{azure-resource-provider-folder}/{service-name}/{version-status}/{version}/openapi.json"
    examples-dir: "{project-root}/examples"
  "@azure-tools/typespec-csharp":
    package-dir: "Azure.ResourceManager.MongoDBAtlas"
    flavor: azure
    clear-output-folder: true
    namespace: "{package-dir}"
<<<<<<< HEAD
  "@azure-tools/typespec-java":
    package-dir: "azure-resourcemanager-mongodbatlas"
    namespace: "com.azure.resourcemanager.mongodbatlas"
    flavor: "azure"
    service-name: "Mongo DB Atlas"
=======
  "@azure-tools/typespec-go":
    service-dir: "sdk/resourcemanager/mongodbatlas"
    package-dir: "armmongodbatlas"
    module: "github.com/Azure/azure-sdk-for-go/{service-dir}/{package-dir}"
    fix-const-stuttering: true
    flavor: "azure"
    generate-samples: true
    generate-fakes: true
    head-as-boolean: true
    inject-spans: true
>>>>>>> c0d91865
linter:
  extends:
    - "@azure-tools/typespec-azure-rulesets/resource-manager"
  disable:
    "@azure-tools/typespec-azure-core/casing-style": "Allow required casing for MongoDB"<|MERGE_RESOLUTION|>--- conflicted
+++ resolved
@@ -15,13 +15,11 @@
     flavor: azure
     clear-output-folder: true
     namespace: "{package-dir}"
-<<<<<<< HEAD
   "@azure-tools/typespec-java":
     package-dir: "azure-resourcemanager-mongodbatlas"
     namespace: "com.azure.resourcemanager.mongodbatlas"
     flavor: "azure"
     service-name: "Mongo DB Atlas"
-=======
   "@azure-tools/typespec-go":
     service-dir: "sdk/resourcemanager/mongodbatlas"
     package-dir: "armmongodbatlas"
@@ -32,7 +30,6 @@
     generate-fakes: true
     head-as-boolean: true
     inject-spans: true
->>>>>>> c0d91865
 linter:
   extends:
     - "@azure-tools/typespec-azure-rulesets/resource-manager"

--- conflicted
+++ resolved
@@ -36,11 +36,8 @@
 ```yaml $(multiapi)
 clear-output-folder: true
 batch:
-<<<<<<< HEAD
+  - tag: package-2022-03-01-only
   - tag: package-2022-01-03-only
-=======
-  - tag: package-2022-03-01-only
->>>>>>> 271c819e
   - tag: package-2021-12-01-only
   - tag: package-2021-11-01-only
   - tag: package-2021-10-01-only

--- conflicted
+++ resolved
@@ -36,11 +36,8 @@
 ```yaml $(multiapi)
 clear-output-folder: true
 batch:
-<<<<<<< HEAD
   - tag: package-2021-11-01-only
-=======
   - tag: package-2021-08-01-only
->>>>>>> 30fca88f
   - tag: package-2021-07-01-only
   - tag: package-2021-04-01-only
   - tag: package-2021-03-01-only
@@ -74,7 +71,6 @@
 perform-load: false
 ```
 
-<<<<<<< HEAD
 ### Tag: package-2021-11-01-only
 
 These settings apply only when `--tag=package-2021-11-01-only --python` is specified on the command line.
@@ -83,7 +79,8 @@
 ``` yaml $(tag) == 'package-2021-11-01-only'
 namespace: azure.mgmt.compute.v2021_11_01
 output-folder: $(python-sdks-folder)/compute/azure-mgmt-compute/azure/mgmt/compute/v2021_11_01
-=======
+```
+
 ### Tag: package-2021-08-01-only
 
 These settings apply only when `--tag=package-2021-08-01-only --python` is specified on the command line.
@@ -92,7 +89,6 @@
 ``` yaml $(tag) == 'package-2021-08-01-only'
 namespace: azure.mgmt.compute.v2021_08_01
 output-folder: $(python-sdks-folder)/compute/azure-mgmt-compute/azure/mgmt/compute/v2021_08_01
->>>>>>> 30fca88f
 ```
 
 ### Tag: package-2021-07-01-only

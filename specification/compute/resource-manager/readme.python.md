## Python

These settings apply only when `--track2` is specified on the command line.

``` yaml
azure-arm: true
license-header: MICROSOFT_MIT_NO_VERSION
package-name: azure-mgmt-compute
no-namespace-folders: true
package-version: 1.0.0b1
modelerfour:
  lenient-model-deduplication: true

directive:
    # dynamically add a DummyOrchestrationServiceName value to the enum 
  - from: virtualMachineScaleSet.json
    where: $..enum
    transform: >-
      if( $.length === 1 && $[0] === "AutomaticRepairs") { 
        $.push('DummyOrchestrationServiceName');
      }
      return $;

  - from: source-file-python
    where: $ 
    transform: >-
      return $.
        replace(/, 'DummyOrchestrationServiceName'/g,'').
        replace(/dummy_orchestration_service_name = "DummyOrchestrationServiceName"/g,'');
```

### Python multi-api

Generate all API versions currently shipped for this package

```yaml $(python)
multiapi: true
default-api-version: "2022-11-01"
clear-output-folder: true
batch:
<<<<<<< HEAD
=======
  - tag: package-2022-11-01-only
  - tag: package-2022-09-04-only
  - tag: package-2022-08-01-only
  - tag: package-2022-07-02-only
  - tag: package-2022-04-04-only
  - tag: package-2022-03-03-only
  - tag: package-2022-03-02-only
  - tag: package-2022-03-01-only
>>>>>>> 104416d2
  - tag: package-2022-01-03-only
  - tag: package-2021-12-01-only
  - tag: package-2021-11-01-only
  - tag: package-2021-10-01-only
  - tag: package-2021-08-01-only
  - tag: package-2021-07-01-only
  - tag: package-2021-04-01-only
  - tag: package-2021-03-01-only
  - tag: package-2020-12-01-only
  - tag: package-2020-10-01-preview-only
  - tag: package-2020-09-30-only
  - tag: package-2020-06-30-only
  - tag: package-2020-06-01-only
  - tag: package-2020-05-01-only
  - tag: package-2019-12-01-only
  - tag: package-2019-11-01-only
  - tag: package-2019-07-01-only
  - tag: package-2019-04-01-only
  - tag: package-2019-03-01-only
  - tag: package-2018-10-01-only
  - tag: package-2018-09-30-only
  - tag: package-compute-only-2018-06
  - tag: package-compute-2018-04
  - tag: package-compute-only-2017-12
  - tag: package-skus-2017-09
  - tag: package-compute-2017-03
  - tag: package-compute-2016-04-preview
  - tag: package-compute-2016-03
  - tag: package-compute-2015-06
  - multiapiscript: true
```

``` yaml $(multiapiscript)
output-folder: $(python-sdks-folder)/compute/azure-mgmt-compute/azure/mgmt/compute/
perform-load: false
```

### Tag: package-2022-11-01-only

These settings apply only when `--tag=package-2022-11-01-only --python` is specified on the command line.
Please also specify `--python-sdks-folder=<path to the root directory of your azure-sdk-for-python clone>`.

``` yaml $(tag) == 'package-2022-11-01-only'
namespace: azure.mgmt.compute.v2022_11_01
output-folder: $(python-sdks-folder)/compute/azure-mgmt-compute/azure/mgmt/compute/v2022_11_01
```

### Tag: package-2022-09-04-only

These settings apply only when `--tag=package-2022-09-04-only --python` is specified on the command line.
Please also specify `--python-sdks-folder=<path to the root directory of your azure-sdk-for-python clone>`.

``` yaml $(tag) == 'package-2022-09-04-only'
namespace: azure.mgmt.compute.v2022_09_04
output-folder: $(python-sdks-folder)/compute/azure-mgmt-compute/azure/mgmt/compute/v2022_09_04
```

### Tag: package-2022-08-01-only

These settings apply only when `--tag=package-2022-08-01-only --python` is specified on the command line.
Please also specify `--python-sdks-folder=<path to the root directory of your azure-sdk-for-python clone>`.

``` yaml $(tag) == 'package-2022-08-01-only'
namespace: azure.mgmt.compute.v2022_08_01
output-folder: $(python-sdks-folder)/compute/azure-mgmt-compute/azure/mgmt/compute/v2022_08_01
```

### Tag: package-2022-07-02-only

These settings apply only when `--tag=package-2022-07-02-only --python` is specified on the command line.
Please also specify `--python-sdks-folder=<path to the root directory of your azure-sdk-for-python clone>`.

``` yaml $(tag) == 'package-2022-07-02-only'
namespace: azure.mgmt.compute.v2022_07_02
output-folder: $(python-sdks-folder)/compute/azure-mgmt-compute/azure/mgmt/compute/v2022_07_02
```

### Tag: package-2022-04-04-only

These settings apply only when `--tag=package-2022-04-04-only --python` is specified on the command line.
Please also specify `--python-sdks-folder=<path to the root directory of your azure-sdk-for-python clone>`.

``` yaml $(tag) == 'package-2022-04-04-only'
namespace: azure.mgmt.compute.v2022_04_04
output-folder: $(python-sdks-folder)/compute/azure-mgmt-compute/azure/mgmt/compute/v2022_04_04
```

### Tag: package-2022-03-03-only

These settings apply only when `--tag=package-2022-03-03-only --python` is specified on the command line.
Please also specify `--python-sdks-folder=<path to the root directory of your azure-sdk-for-python clone>`.

``` yaml $(tag) == 'package-2022-03-03-only'
namespace: azure.mgmt.compute.v2022_03_03
output-folder: $(python-sdks-folder)/compute/azure-mgmt-compute/azure/mgmt/compute/v2022_03_03
```

### Tag: package-2022-03-02-only

These settings apply only when `--tag=package-2022-03-02-only --python` is specified on the command line.
Please also specify `--python-sdks-folder=<path to the root directory of your azure-sdk-for-python clone>`.

``` yaml $(tag) == 'package-2022-03-02-only'
namespace: azure.mgmt.compute.v2022_03_02
output-folder: $(python-sdks-folder)/compute/azure-mgmt-compute/azure/mgmt/compute/v2022_03_02
```

### Tag: package-2022-03-01-only

These settings apply only when `--tag=package-2022-03-01-only --python` is specified on the command line.
Please also specify `--python-sdks-folder=<path to the root directory of your azure-sdk-for-python clone>`.

``` yaml $(tag) == 'package-2022-03-01-only'
namespace: azure.mgmt.compute.v2022_03_01
output-folder: $(python-sdks-folder)/compute/azure-mgmt-compute/azure/mgmt/compute/v2022_03_01
```

### Tag: package-2022-01-03-only

These settings apply only when `--tag=package-2022-01-03-only --python` is specified on the command line.
Please also specify `--python-sdks-folder=<path to the root directory of your azure-sdk-for-python clone>`.

``` yaml $(tag) == 'package-2022-01-03-only'
namespace: azure.mgmt.compute.v2022_01_03
output-folder: $(python-sdks-folder)/compute/azure-mgmt-compute/azure/mgmt/compute/v2022_01_03
```

### Tag: package-2022-01-03-only

These settings apply only when `--tag=package-2022-01-03-only --python` is specified on the command line.
Please also specify `--python-sdks-folder=<path to the root directory of your azure-sdk-for-python clone>`.

``` yaml $(tag) == 'package-2022-01-03-only'
namespace: azure.mgmt.compute.v2022_01_03
output-folder: $(python-sdks-folder)/compute/azure-mgmt-compute/azure/mgmt/compute/v2022_01_03
```

### Tag: package-2021-12-01-only

These settings apply only when `--tag=package-2021-12-01-only --python` is specified on the command line.
Please also specify `--python-sdks-folder=<path to the root directory of your azure-sdk-for-python clone>`.

``` yaml $(tag) == 'package-2021-12-01-only'
namespace: azure.mgmt.compute.v2021_12_01
output-folder: $(python-sdks-folder)/compute/azure-mgmt-compute/azure/mgmt/compute/v2021_12_01
```

### Tag: package-2021-11-01-only

These settings apply only when `--tag=package-2021-11-01-only --python` is specified on the command line.
Please also specify `--python-sdks-folder=<path to the root directory of your azure-sdk-for-python clone>`.

``` yaml $(tag) == 'package-2021-11-01-only'
namespace: azure.mgmt.compute.v2021_11_01
output-folder: $(python-sdks-folder)/compute/azure-mgmt-compute/azure/mgmt/compute/v2021_11_01
```

### Tag: package-2021-10-01-only

These settings apply only when `--tag=package-2021-10-01-only --python` is specified on the command line.
Please also specify `--python-sdks-folder=<path to the root directory of your azure-sdk-for-python clone>`.

``` yaml $(tag) == 'package-2021-10-01-only'
namespace: azure.mgmt.compute.v2021_10_01
output-folder: $(python-sdks-folder)/compute/azure-mgmt-compute/azure/mgmt/compute/v2021_10_01
```

### Tag: package-2021-08-01-only

These settings apply only when `--tag=package-2021-08-01-only --python` is specified on the command line.
Please also specify `--python-sdks-folder=<path to the root directory of your azure-sdk-for-python clone>`.

``` yaml $(tag) == 'package-2021-08-01-only'
namespace: azure.mgmt.compute.v2021_08_01
output-folder: $(python-sdks-folder)/compute/azure-mgmt-compute/azure/mgmt/compute/v2021_08_01
```

### Tag: package-2021-07-01-only

These settings apply only when `--tag=package-2021-07-01-only --python` is specified on the command line.
Please also specify `--python-sdks-folder=<path to the root directory of your azure-sdk-for-python clone>`.

``` yaml $(tag) == 'package-2021-07-01-only'
namespace: azure.mgmt.compute.v2021_07_01
output-folder: $(python-sdks-folder)/compute/azure-mgmt-compute/azure/mgmt/compute/v2021_07_01
```


### Tag: package-2021-04-01-only

These settings apply only when `--tag=package-2021-04-01-only --python` is specified on the command line.
Please also specify `--python-sdks-folder=<path to the root directory of your azure-sdk-for-python clone>`.

``` yaml $(tag) == 'package-2021-04-01-only'
namespace: azure.mgmt.compute.v2021_04_01
output-folder: $(python-sdks-folder)/compute/azure-mgmt-compute/azure/mgmt/compute/v2021_04_01
```

### Tag: package-2021-03-01-only

These settings apply only when `--tag=package-2021-03-01-only --python` is specified on the command line.
Please also specify `--python-sdks-folder=<path to the root directory of your azure-sdk-for-python clone>`.

``` yaml $(tag) == 'package-2021-03-01-only'
namespace: azure.mgmt.compute.v2021_03_01
output-folder: $(python-sdks-folder)/compute/azure-mgmt-compute/azure/mgmt/compute/v2021_03_01
```

### Tag: package-2020-12-01-only and python

These settings apply only when `--tag=package-2020-12-01-only --python` is specified on the command line.
Please also specify `--python-sdks-folder=<path to the root directory of your azure-sdk-for-python clone>`.

``` yaml $(tag) == 'package-2020-12-01-only'
namespace: azure.mgmt.compute.v2020_12_01
output-folder: $(python-sdks-folder)/compute/azure-mgmt-compute/azure/mgmt/compute/v2020_12_01
python:
  namespace: azure.mgmt.compute.v2020_12_01
  output-folder: $(python-sdks-folder)/compute/azure-mgmt-compute/azure/mgmt/compute/v2020_12_01
```

### Tag: package-2020-10-01-preview-only and python

These settings apply only when `--tag=package-2020-10-01-preview-only --python` is specified on the command line.
Please also specify `--python-sdks-folder=<path to the root directory of your azure-sdk-for-python clone>`.

``` yaml $(tag) == 'package-2020-10-01-preview-only'
namespace: azure.mgmt.compute.v2020_10_01_preview
output-folder: $(python-sdks-folder)/compute/azure-mgmt-compute/azure/mgmt/compute/v2020_10_01_preview
```

### Tag: package-2020-09-30-only and python

These settings apply only when `--tag=package-2020-09-30-only --python` is specified on the command line.
Please also specify `--python-sdks-folder=<path to the root directory of your azure-sdk-for-python clone>`.

``` yaml $(tag) == 'package-2020-09-30-only'
namespace: azure.mgmt.compute.v2020_09_30
output-folder: $(python-sdks-folder)/compute/azure-mgmt-compute/azure/mgmt/compute/v2020_09_30
```

### Tag: package-2020-06-30-only and python

These settings apply only when `--tag=package-2020-06-30-only --python` is specified on the command line.
Please also specify `--python-sdks-folder=<path to the root directory of your azure-sdk-for-python clone>`.

``` yaml $(tag) == 'package-2020-06-30-only'
namespace: azure.mgmt.compute.v2020_06_30
output-folder: $(python-sdks-folder)/compute/azure-mgmt-compute/azure/mgmt/compute/v2020_06_30
```

### Tag: package-2020-06-01-only and python

These settings apply only when `--tag=package-2020-06-01-only --python` is specified on the command line.
Please also specify `--python-sdks-folder=<path to the root directory of your azure-sdk-for-python clone>`.

``` yaml $(tag) == 'package-2020-06-01-only'
namespace: azure.mgmt.compute.v2020_06_01
output-folder: $(python-sdks-folder)/compute/azure-mgmt-compute/azure/mgmt/compute/v2020_06_01
```

### Tag: package-2020-05-01-only and python

These settings apply only when `--tag=package-2020-05-01-only --python` is specified on the command line.
Please also specify `--python-sdks-folder=<path to the root directory of your azure-sdk-for-python clone>`.

``` yaml $(tag) == 'package-2020-05-01-only'
namespace: azure.mgmt.compute.v2020_05_01
output-folder: $(python-sdks-folder)/compute/azure-mgmt-compute/azure/mgmt/compute/v2020_05_01
```

### Tag: package-2019-12-01-only and python

These settings apply only when `--tag=package-2019-12-01-only --python` is specified on the command line.
Please also specify `--python-sdks-folder=<path to the root directory of your azure-sdk-for-python clone>`.

``` yaml $(tag) == 'package-2019-12-01-only'
namespace: azure.mgmt.compute.v2019_12_01
output-folder: $(python-sdks-folder)/compute/azure-mgmt-compute/azure/mgmt/compute/v2019_12_01
```

### Tag: package-2019-11-01-only and python

These settings apply only when `--tag=package-2019-11-01-only --python` is specified on the command line.
Please also specify `--python-sdks-folder=<path to the root directory of your azure-sdk-for-python clone>`.

``` yaml $(tag) == 'package-2019-11-01-only'
namespace: azure.mgmt.compute.v2019_11_01
output-folder: $(python-sdks-folder)/compute/azure-mgmt-compute/azure/mgmt/compute/v2019_11_01
```

### Tag: package-2019-07-01-only and python

These settings apply only when `--tag=package-2019-07-01-only --python` is specified on the command line.
Please also specify `--python-sdks-folder=<path to the root directory of your azure-sdk-for-python clone>`.

``` yaml $(tag) == 'package-2019-07-01-only'
namespace: azure.mgmt.compute.v2019_07_01
output-folder: $(python-sdks-folder)/compute/azure-mgmt-compute/azure/mgmt/compute/v2019_07_01
```

### Tag: package-2019-04-01-only and python

These settings apply only when `--tag=package-2019-04-01-only --python` is specified on the command line.
Please also specify `--python-sdks-folder=<path to the root directory of your azure-sdk-for-python clone>`.

``` yaml $(tag) == 'package-2019-04-01-only'
namespace: azure.mgmt.compute.v2019_04_01
output-folder: $(python-sdks-folder)/compute/azure-mgmt-compute/azure/mgmt/compute/v2019_04_01
```

### Tag: package-2019-03-01-only and python

These settings apply only when `--tag=package-2019-03-01-only --python` is specified on the command line.
Please also specify `--python-sdks-folder=<path to the root directory of your azure-sdk-for-python clone>`.

``` yaml $(tag) == 'package-2019-03-01-only'
namespace: azure.mgmt.compute.v2019_03_01
output-folder: $(python-sdks-folder)/compute/azure-mgmt-compute/azure/mgmt/compute/v2019_03_01
```

### Tag: package-2018-10-01-only and python

These settings apply only when `--tag=package-2018-10-01-only --python` is specified on the command line.
Please also specify `--python-sdks-folder=<path to the root directory of your azure-sdk-for-python clone>`.

``` yaml $(tag) == 'package-2018-10-01-only'
namespace: azure.mgmt.compute.v2018_10_01
output-folder: $(python-sdks-folder)/compute/azure-mgmt-compute/azure/mgmt/compute/v2018_10_01
```

### Tag: package-2018-09-30-only and python

These settings apply only when `--tag=package-2018-09-30-only --python` is specified on the command line.
Please also specify `--python-sdks-folder=<path to the root directory of your azure-sdk-for-python clone>`.

``` yaml $(tag) == 'package-2018-09-30-only'
namespace: azure.mgmt.compute.v2018_09_30
output-folder: $(python-sdks-folder)/compute/azure-mgmt-compute/azure/mgmt/compute/v2018_09_30
```

### Tag: package-compute-only-2018-06 and python

These settings apply only when `--tag=package-compute-only-2018-06 --python` is specified on the command line.
Please also specify `--python-sdks-folder=<path to the root directory of your azure-sdk-for-python clone>`.

``` yaml $(tag) == 'package-compute-only-2018-06'
namespace: azure.mgmt.compute.v2018_06_01
output-folder: $(python-sdks-folder)/compute/azure-mgmt-compute/azure/mgmt/compute/v2018_06_01
```

### Tag: package-compute-2018-04 and python

These settings apply only when `--tag=package-compute-2018-04 --python` is specified on the command line.
Please also specify `--python-sdks-folder=<path to the root directory of your azure-sdk-for-python clone>`.

``` yaml $(tag) == 'package-compute-2018-04'
namespace: azure.mgmt.compute.v2018_04_01
output-folder: $(python-sdks-folder)/compute/azure-mgmt-compute/azure/mgmt/compute/v2018_04_01
```

### Tag: package-compute-only-2017-12 and python

These settings apply only when `--tag=package-compute-only-2017-12 --python` is specified on the command line.
Please also specify `--python-sdks-folder=<path to the root directory of your azure-sdk-for-python clone>`.

``` yaml $(tag) == 'package-compute-only-2017-12'
namespace: azure.mgmt.compute.v2017_12_01
output-folder: $(python-sdks-folder)/compute/azure-mgmt-compute/azure/mgmt/compute/v2017_12_01
```

### Tag: package-skus-2017-09 and python

These settings apply only when `--tag=package-skus-2017-09 --python` is specified on the command line.
Please also specify `--python-sdks-folder=<path to the root directory of your azure-sdk-for-python clone>`.

``` yaml $(tag) == 'package-skus-2017-09'
namespace: azure.mgmt.compute.v2017_09_01
output-folder: $(python-sdks-folder)/compute/azure-mgmt-compute/azure/mgmt/compute/v2017_09_01
```

### Tag: package-compute-2017-03 and python

These settings apply only when `--tag=package-compute-2017-03 --python` is specified on the command line.
Please also specify `--python-sdks-folder=<path to the root directory of your azure-sdk-for-python clone>`.

``` yaml $(tag) == 'package-compute-2017-03'
namespace: azure.mgmt.compute.v2017_03_30
output-folder: $(python-sdks-folder)/compute/azure-mgmt-compute/azure/mgmt/compute/v2017_03_30
```

### Tag: package-compute-2016-04-preview and python

These settings apply only when `--tag=package-compute-2016-04-preview --python` is specified on the command line.
Please also specify `--python-sdks-folder=<path to the root directory of your azure-sdk-for-python clone>`.

``` yaml $(tag) == 'package-compute-2016-04-preview'
namespace: azure.mgmt.compute.v2016_04_30_preview
output-folder: $(python-sdks-folder)/compute/azure-mgmt-compute/azure/mgmt/compute/v2016_04_30_preview
```

### Tag: package-compute-2016-03 and python

These settings apply only when `--tag=package-compute-2016-03 --python` is specified on the command line.
Please also specify `--python-sdks-folder=<path to the root directory of your azure-sdk-for-python clone>`.

``` yaml $(tag) == 'package-compute-2016-03'
namespace: azure.mgmt.compute.v2016_03_30
output-folder: $(python-sdks-folder)/compute/azure-mgmt-compute/azure/mgmt/compute/v2016_03_30
```

### Tag: package-compute-2015-06 and python

These settings apply only when `--tag=package-compute-2015-06 --python` is specified on the command line.
Please also specify `--python-sdks-folder=<path to the root directory of your azure-sdk-for-python clone>`.

``` yaml $(tag) == 'package-compute-2015-06'
namespace: azure.mgmt.compute.v2015_06_15
output-folder: $(python-sdks-folder)/compute/azure-mgmt-compute/azure/mgmt/compute/v2015_06_15
```<|MERGE_RESOLUTION|>--- conflicted
+++ resolved
@@ -38,8 +38,6 @@
 default-api-version: "2022-11-01"
 clear-output-folder: true
 batch:
-<<<<<<< HEAD
-=======
   - tag: package-2022-11-01-only
   - tag: package-2022-09-04-only
   - tag: package-2022-08-01-only
@@ -48,7 +46,6 @@
   - tag: package-2022-03-03-only
   - tag: package-2022-03-02-only
   - tag: package-2022-03-01-only
->>>>>>> 104416d2
   - tag: package-2022-01-03-only
   - tag: package-2021-12-01-only
   - tag: package-2021-11-01-only
@@ -176,16 +173,6 @@
 output-folder: $(python-sdks-folder)/compute/azure-mgmt-compute/azure/mgmt/compute/v2022_01_03
 ```
 
-### Tag: package-2022-01-03-only
-
-These settings apply only when `--tag=package-2022-01-03-only --python` is specified on the command line.
-Please also specify `--python-sdks-folder=<path to the root directory of your azure-sdk-for-python clone>`.
-
-``` yaml $(tag) == 'package-2022-01-03-only'
-namespace: azure.mgmt.compute.v2022_01_03
-output-folder: $(python-sdks-folder)/compute/azure-mgmt-compute/azure/mgmt/compute/v2022_01_03
-```
-
 ### Tag: package-2021-12-01-only
 
 These settings apply only when `--tag=package-2021-12-01-only --python` is specified on the command line.

--- conflicted
+++ resolved
@@ -386,16 +386,14 @@
             "modelAsString": true
           }
         },
-<<<<<<< HEAD
         "instantAccessDurationMinutes": {
           "type": "integer",
           "format": "int64",
           "description": "“For snapshots created from Premium SSD v2 or Ultra disk, this property determines the time in minutes the snapshot is retained for instant access to enable faster restore."
-=======
+        },
         "securityMetadataUri": {
           "type": "string",
           "description": "If createOption is ImportSecure, this is the URI of a blob to be imported into VM metadata for Confidential VM."
->>>>>>> 729f1300
         }
       },
       "required": [

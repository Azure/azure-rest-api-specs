--- conflicted
+++ resolved
@@ -796,11 +796,7 @@
           "properties": {
             "ultraSSDEnabled": {
               "type": "boolean",
-<<<<<<< HEAD
-              "description": "The flag that enables or disables a capability to have UltraSSD Enabled Virtual Machines on Dedicated Hosts of the Dedicated Host Group. For the Virtual Machines to be UltraSSD Enabled, UltraSSDEnabled flag for the resoure needs to be set true as well. The value is defaulted to 'false' when not provided.<br><br>Minimum api-version: 2022-03-01."
-=======
               "description": "The flag that enables or disables a capability to have UltraSSD Enabled Virtual Machines on Dedicated Hosts of the Dedicated Host Group. For the Virtual Machines to be UltraSSD Enabled, UltraSSDEnabled flag for the resoure needs to be set true as well. The value is defaulted to 'false' when not provided. Please refer to https://docs.microsoft.com/en-us/azure/virtual-machines/disks-enable-ultra-ssd for more details on Ultra SSD feature. <br><br>NOTE: The ultraSSDEnabled setting can only be enabled for Host Groups that are created as zonal. <br><br>Minimum api-version: 2022-03-01."
->>>>>>> 7f7bdad1
             }
           },
           "description": "Enables or disables a capability on the dedicated host group.<br><br>Minimum api-version: 2022-03-01."

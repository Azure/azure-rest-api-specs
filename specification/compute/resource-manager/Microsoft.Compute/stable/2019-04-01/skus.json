{
  "swagger": "2.0",
  "info": {
    "title": "ComputeManagementClient",
    "description": "The Compute Management Client.",
    "version": "2019-04-01"
  },
  "host": "management.azure.com",
  "schemes": [
    "https"
  ],
  "consumes": [
    "application/json"
  ],
  "produces": [
    "application/json"
  ],
  "security": [
    {
      "azure_auth": [
        "user_impersonation"
      ]
    }
  ],
  "securityDefinitions": {
    "azure_auth": {
      "type": "oauth2",
      "authorizationUrl": "https://login.microsoftonline.com/common/oauth2/authorize",
      "flow": "implicit",
      "description": "Azure Active Directory OAuth2 Flow",
      "scopes": {
        "user_impersonation": "impersonate your user account"
      }
    }
  },
  "paths": {
    "/subscriptions/{subscriptionId}/providers/Microsoft.Compute/skus": {
      "get": {
        "tags": [
          "Skus",
          "AvailabilitySets"
        ],
        "operationId": "ResourceSkus_List",
        "description": "Gets the list of Microsoft.Compute SKUs available for your Subscription.",
        "parameters": [
          {
            "$ref": "#/parameters/ApiVersionParameter"
          },
          {
            "$ref": "#/parameters/SubscriptionIdParameter"
          },
          {
            "name": "$filter",
            "in": "query",
            "required": false,
            "type": "string",
            "description": "The filter to apply on the operation."
          }
        ],
        "responses": {
          "200": {
            "description": "OK",
            "schema": {
              "$ref": "#/definitions/ResourceSkusResult"
            }
          }
        },
        "x-ms-pageable": {
          "nextLinkName": "nextLink"
        },
        "x-ms-examples": {
          "Lists all available Resource SKUs": {
            "$ref": "./examples/ListAvailableResourceSkus.json"
<<<<<<< HEAD
=======
          },
          "Lists all available Resource SKUs for the specified region": {
            "$ref": "./examples/ListAvailableResourceSkusForARegion.json"
>>>>>>> 84ab02ca
          }
        }
      }
    }
  },
  "definitions": {
    "ResourceSkuCapacity": {
      "properties": {
        "minimum": {
          "type": "integer",
          "readOnly": true,
          "format": "int64",
          "description": "The minimum capacity."
        },
        "maximum": {
          "type": "integer",
          "readOnly": true,
          "format": "int64",
          "description": "The maximum capacity that can be set."
        },
        "default": {
          "type": "integer",
          "readOnly": true,
          "format": "int64",
          "description": "The default capacity."
        },
        "scaleType": {
          "type": "string",
          "readOnly": true,
          "description": "The scale type applicable to the sku.",
          "enum": [
            "Automatic",
            "Manual",
            "None"
          ],
          "x-ms-enum": {
            "name": "ResourceSkuCapacityScaleType",
            "modelAsString": false
          }
        }
      },
      "description": "Describes scaling information of a SKU."
    },
    "ResourceSkuCosts": {
      "properties": {
        "meterID": {
          "type": "string",
          "readOnly": true,
          "description": "Used for querying price from commerce."
        },
        "quantity": {
          "type": "integer",
          "readOnly": true,
          "format": "int64",
          "description": "The multiplier is needed to extend the base metered cost."
        },
        "extendedUnit": {
          "type": "string",
          "readOnly": true,
          "description": "An invariant to show the extended unit."
        }
      },
      "description": "Describes metadata for retrieving price info."
    },
    "ResourceSkuCapabilities": {
      "properties": {
        "name": {
          "type": "string",
          "readOnly": true,
          "description": "An invariant to describe the feature."
        },
        "value": {
          "type": "string",
          "readOnly": true,
          "description": "An invariant if the feature is measured by quantity."
        }
      },
      "description": "Describes The SKU capabilities object."
    },
    "ResourceSkuZoneDetails": {
      "properties": {
        "name": {
          "type": "array",
          "readOnly": true,
          "items": {
            "type": "string"
          },
          "description": "The set of zones that the SKU is available in with the specified capabilities."
        },
        "capabilities": {
          "type": "array",
          "readOnly": true,
          "items": {
            "$ref": "#/definitions/ResourceSkuCapabilities"
          },
          "description": "A list of capabilities that are available for the SKU in the specified list of zones."
        }
      },
      "description": "Describes The zonal capabilities of a SKU."
    },
    "ResourceSkuRestrictions": {
      "properties": {
        "type": {
          "type": "string",
          "readOnly": true,
          "description": "The type of restrictions.",
          "enum": [
            "Location",
            "Zone"
          ],
          "x-ms-enum": {
            "name": "ResourceSkuRestrictionsType",
            "modelAsString": false
          }
        },
        "values": {
          "type": "array",
          "readOnly": true,
          "items": {
            "type": "string"
          },
          "description": "The value of restrictions. If the restriction type is set to location. This would be different locations where the SKU is restricted."
        },
        "restrictionInfo": {
          "$ref": "#/definitions/ResourceSkuRestrictionInfo",
          "readOnly": true,
          "description": "The information about the restriction where the SKU cannot be used."
        },
        "reasonCode": {
          "type": "string",
          "readOnly": true,
          "description": "The reason for restriction.",
          "enum": [
            "QuotaId",
            "NotAvailableForSubscription"
          ],
          "x-ms-enum": {
            "name": "ResourceSkuRestrictionsReasonCode",
            "modelAsString": false
          }
        }
      },
      "description": "Describes scaling information of a SKU."
    },
    "ResourceSku": {
      "properties": {
        "resourceType": {
          "readOnly": true,
          "type": "string",
          "description": "The type of resource the SKU applies to."
        },
        "name": {
          "readOnly": true,
          "type": "string",
          "description": "The name of SKU."
        },
        "tier": {
          "readOnly": true,
          "type": "string",
          "description": "Specifies the tier of virtual machines in a scale set.<br /><br /> Possible Values:<br /><br /> **Standard**<br /><br /> **Basic**"
        },
        "size": {
          "readOnly": true,
          "type": "string",
          "description": "The Size of the SKU."
        },
        "family": {
          "readOnly": true,
          "type": "string",
          "description": "The Family of this particular SKU."
        },
        "kind": {
          "readOnly": true,
          "type": "string",
          "description": "The Kind of resources that are supported in this SKU."
        },
        "capacity": {
          "$ref": "#/definitions/ResourceSkuCapacity",
          "readOnly": true,
          "description": "Specifies the number of virtual machines in the scale set."
        },
        "locations": {
          "type": "array",
          "readOnly": true,
          "items": {
            "type": "string"
          },
          "description": "The set of locations that the SKU is available."
        },
        "locationInfo": {
          "type": "array",
          "readOnly": true,
          "items": {
            "$ref": "#/definitions/ResourceSkuLocationInfo"
          },
          "description": "A list of locations and availability zones in those locations where the SKU is available."
        },
        "apiVersions": {
          "type": "array",
          "readOnly": true,
          "items": {
            "type": "string"
          },
          "description": "The api versions that support this SKU."
        },
        "costs": {
          "type": "array",
          "readOnly": true,
          "items": {
            "$ref": "#/definitions/ResourceSkuCosts"
          },
          "description": "Metadata for retrieving price info."
        },
        "capabilities": {
          "type": "array",
          "readOnly": true,
          "items": {
            "$ref": "#/definitions/ResourceSkuCapabilities"
          },
          "description": "A name value pair to describe the capability."
        },
        "restrictions": {
          "type": "array",
          "readOnly": true,
          "items": {
            "$ref": "#/definitions/ResourceSkuRestrictions"
          },
          "description": "The restrictions because of which SKU cannot be used. This is empty if there are no restrictions."
        }
      },
      "description": "Describes an available Compute SKU."
    },
    "ResourceSkuLocationInfo": {
      "properties": {
        "location": {
          "readOnly": true,
          "type": "string",
          "description": "Location of the SKU"
        },
        "zones": {
          "readOnly": true,
          "type": "array",
          "items": {
            "type": "string"
          },
          "description": "List of availability zones where the SKU is supported."
        },
        "zoneDetails": {
          "readOnly": true,
          "type": "array",
          "items": {
            "$ref": "#/definitions/ResourceSkuZoneDetails"
          },
          "description": "Details of capabilities available to a SKU in specific zones."
        }
      }
    },
    "ResourceSkuRestrictionInfo": {
      "properties": {
        "locations": {
          "readOnly": true,
          "type": "array",
          "items": {
            "type": "string"
          },
          "description": "Locations where the SKU is restricted"
        },
        "zones": {
          "readOnly": true,
          "type": "array",
          "items": {
            "type": "string"
          },
          "description": "List of availability zones where the SKU is restricted."
        }
      }
    },
    "ResourceSkusResult": {
      "properties": {
        "value": {
          "type": "array",
          "items": {
            "$ref": "#/definitions/ResourceSku"
          },
          "description": "The list of skus available for the subscription."
        },
        "nextLink": {
          "type": "string",
          "description": "The URI to fetch the next page of Resource Skus. Call ListNext() with this URI to fetch the next page of Resource Skus"
        }
      },
      "required": [
        "value"
      ],
      "description": "The List Resource Skus operation response."
    }
  },
  "parameters": {
    "SubscriptionIdParameter": {
      "name": "subscriptionId",
      "in": "path",
      "required": true,
      "type": "string",
      "description": "Subscription credentials which uniquely identify Microsoft Azure subscription. The subscription ID forms part of the URI for every service call."
    },
    "ApiVersionParameter": {
      "name": "api-version",
      "in": "query",
      "required": true,
      "type": "string",
      "description": "Client Api Version."
    }
  }
}<|MERGE_RESOLUTION|>--- conflicted
+++ resolved
@@ -71,12 +71,9 @@
         "x-ms-examples": {
           "Lists all available Resource SKUs": {
             "$ref": "./examples/ListAvailableResourceSkus.json"
-<<<<<<< HEAD
-=======
           },
           "Lists all available Resource SKUs for the specified region": {
             "$ref": "./examples/ListAvailableResourceSkusForARegion.json"
->>>>>>> 84ab02ca
           }
         }
       }

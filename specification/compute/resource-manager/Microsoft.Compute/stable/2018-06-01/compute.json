--- conflicted
+++ resolved
@@ -5676,11 +5676,7 @@
           "description": "Specifies the ephemeral disk settings for operating system disk."
         }
       },
-<<<<<<< HEAD
-      "description": "Describes the parameters of ephemeral disk settings that can be be specified for operating system disk. <br><br> NOTE: The ephemeral disk settings can only be specified for managed disk."
-=======
       "description": "Describes the parameters of ephemeral disk settings that can be specified for operating system disk. <br><br> NOTE: The ephemeral disk settings can only be specified for managed disk."
->>>>>>> 4f33ed5c
     },
     "ManagedDiskParameters": {
       "properties": {
@@ -5735,11 +5731,7 @@
           "description": "Specifies whether writeAccelerator should be enabled or disabled on the disk."
         },
         "diffDiskSettings": {
-<<<<<<< HEAD
-         "$ref": "#/definitions/DiffDiskSettings",
-=======
           "$ref": "#/definitions/DiffDiskSettings",
->>>>>>> 4f33ed5c
           "description": "Specifies the ephemeral Disk Settings for the operating system disk used by the virtual machine."
         },
         "createOption": {
@@ -6914,11 +6906,7 @@
           "description": "Specifies how the virtual machines in the scale set should be created.<br><br> The only allowed value is: **FromImage** \\u2013 This value is used when you are using an image to create the virtual machine. If you are using a platform image, you also use the imageReference element described above. If you are using a marketplace image, you  also use the plan element previously described."
         },
         "diffDiskSettings": {
-<<<<<<< HEAD
-         "$ref": "#/definitions/DiffDiskSettings",
-=======
           "$ref": "#/definitions/DiffDiskSettings",
->>>>>>> 4f33ed5c
           "description": "Specifies the ephemeral disk Settings for the operating system disk used by the virtual machine scale set."
         },
         "diskSizeGB": {

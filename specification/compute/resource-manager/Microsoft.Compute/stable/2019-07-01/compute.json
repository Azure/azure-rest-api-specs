{
  "swagger": "2.0",
  "info": {
    "title": "ComputeManagementClient",
    "description": "The Compute Management Client.",
    "version": "2019-07-01"
  },
  "host": "management.azure.com",
  "schemes": [
    "https"
  ],
  "consumes": [
    "application/json"
  ],
  "produces": [
    "application/json"
  ],
  "security": [
    {
      "azure_auth": [
        "user_impersonation"
      ]
    }
  ],
  "securityDefinitions": {
    "azure_auth": {
      "type": "oauth2",
      "authorizationUrl": "https://login.microsoftonline.com/common/oauth2/authorize",
      "flow": "implicit",
      "description": "Azure Active Directory OAuth2 Flow",
      "scopes": {
        "user_impersonation": "impersonate your user account"
      }
    }
  },
  "paths": {
    "/providers/Microsoft.Compute/operations": {
      "get": {
        "tags": [
          "ComputeOperations"
        ],
        "operationId": "Operations_List",
        "description": "Gets a list of compute operations.",
        "parameters": [
          {
            "$ref": "#/parameters/ApiVersionParameter"
          }
        ],
        "responses": {
          "200": {
            "description": "OK",
            "schema": {
              "$ref": "#/definitions/ComputeOperationListResult"
            }
          }
        },
        "x-ms-pageable": {
          "nextLinkName": null
        }
      }
    },
    "/subscriptions/{subscriptionId}/resourceGroups/{resourceGroupName}/providers/Microsoft.Compute/availabilitySets/{availabilitySetName}": {
      "put": {
        "tags": [
          "AvailabilitySets"
        ],
        "operationId": "AvailabilitySets_CreateOrUpdate",
        "description": "Create or update an availability set.",
        "parameters": [
          {
            "name": "resourceGroupName",
            "in": "path",
            "required": true,
            "type": "string",
            "description": "The name of the resource group."
          },
          {
            "name": "availabilitySetName",
            "in": "path",
            "required": true,
            "type": "string",
            "description": "The name of the availability set."
          },
          {
            "name": "parameters",
            "in": "body",
            "required": true,
            "schema": {
              "$ref": "#/definitions/AvailabilitySet"
            },
            "description": "Parameters supplied to the Create Availability Set operation."
          },
          {
            "$ref": "#/parameters/ApiVersionParameter"
          },
          {
            "$ref": "#/parameters/SubscriptionIdParameter"
          }
        ],
        "responses": {
          "200": {
            "description": "OK",
            "schema": {
              "$ref": "#/definitions/AvailabilitySet"
            }
          }
        },
        "x-ms-examples": {
          "Create an availability set.": {
            "$ref": "./examples/CreateAnAvailabilitySet.json"
          }
        }
      },
      "patch": {
        "tags": [
          "AvailabilitySets"
        ],
        "operationId": "AvailabilitySets_Update",
        "description": "Update an availability set.",
        "parameters": [
          {
            "name": "resourceGroupName",
            "in": "path",
            "required": true,
            "type": "string",
            "description": "The name of the resource group."
          },
          {
            "name": "availabilitySetName",
            "in": "path",
            "required": true,
            "type": "string",
            "description": "The name of the availability set."
          },
          {
            "name": "parameters",
            "in": "body",
            "required": true,
            "schema": {
              "$ref": "#/definitions/AvailabilitySetUpdate"
            },
            "description": "Parameters supplied to the Update Availability Set operation."
          },
          {
            "$ref": "#/parameters/ApiVersionParameter"
          },
          {
            "$ref": "#/parameters/SubscriptionIdParameter"
          }
        ],
        "responses": {
          "200": {
            "description": "OK",
            "schema": {
              "$ref": "#/definitions/AvailabilitySet"
            }
          }
        }
      },
      "delete": {
        "tags": [
          "AvailabilitySets"
        ],
        "operationId": "AvailabilitySets_Delete",
        "description": "Delete an availability set.",
        "parameters": [
          {
            "name": "resourceGroupName",
            "in": "path",
            "required": true,
            "type": "string",
            "description": "The name of the resource group."
          },
          {
            "name": "availabilitySetName",
            "in": "path",
            "required": true,
            "type": "string",
            "description": "The name of the availability set."
          },
          {
            "$ref": "#/parameters/ApiVersionParameter"
          },
          {
            "$ref": "#/parameters/SubscriptionIdParameter"
          }
        ],
        "responses": {
          "200": {
            "description": "OK"
          },
          "204": {
            "description": "No Content"
          }
        }
      },
      "get": {
        "tags": [
          "AvailabilitySets"
        ],
        "operationId": "AvailabilitySets_Get",
        "description": "Retrieves information about an availability set.",
        "parameters": [
          {
            "name": "resourceGroupName",
            "in": "path",
            "required": true,
            "type": "string",
            "description": "The name of the resource group."
          },
          {
            "name": "availabilitySetName",
            "in": "path",
            "required": true,
            "type": "string",
            "description": "The name of the availability set."
          },
          {
            "$ref": "#/parameters/ApiVersionParameter"
          },
          {
            "$ref": "#/parameters/SubscriptionIdParameter"
          }
        ],
        "responses": {
          "200": {
            "description": "OK",
            "schema": {
              "$ref": "#/definitions/AvailabilitySet"
            }
          }
        }
      }
    },
    "/subscriptions/{subscriptionId}/providers/Microsoft.Compute/availabilitySets": {
      "get": {
        "tags": [
          "AvailabilitySets"
        ],
        "operationId": "AvailabilitySets_ListBySubscription",
        "description": "Lists all availability sets in a subscription.",
        "parameters": [
          {
            "$ref": "#/parameters/ApiVersionParameter"
          },
          {
            "$ref": "#/parameters/SubscriptionIdParameter"
          },
          {
            "name": "$expand",
            "in": "query",
            "required": false,
            "type": "string",
            "description": "The expand expression to apply to the operation."
          }
        ],
        "responses": {
          "200": {
            "description": "OK",
            "schema": {
              "$ref": "#/definitions/AvailabilitySetListResult"
            }
          }
        },
        "x-ms-pageable": {
          "nextLinkName": "nextLink"
        },
        "x-ms-examples": {
          "List availability sets in a subscription.": {
            "$ref": "./examples/ListAvailabilitySetsInASubscription.json"
          }
        }
      }
    },
    "/subscriptions/{subscriptionId}/resourceGroups/{resourceGroupName}/providers/Microsoft.Compute/availabilitySets": {
      "get": {
        "tags": [
          "AvailabilitySets"
        ],
        "operationId": "AvailabilitySets_List",
        "description": "Lists all availability sets in a resource group.",
        "parameters": [
          {
            "name": "resourceGroupName",
            "in": "path",
            "required": true,
            "type": "string",
            "description": "The name of the resource group."
          },
          {
            "$ref": "#/parameters/ApiVersionParameter"
          },
          {
            "$ref": "#/parameters/SubscriptionIdParameter"
          }
        ],
        "responses": {
          "200": {
            "description": "OK",
            "schema": {
              "$ref": "#/definitions/AvailabilitySetListResult"
            }
          }
        },
        "x-ms-pageable": {
          "nextLinkName": "nextLink"
        }
      }
    },
    "/subscriptions/{subscriptionId}/resourceGroups/{resourceGroupName}/providers/Microsoft.Compute/availabilitySets/{availabilitySetName}/vmSizes": {
      "get": {
        "tags": [
          "AvailabilitySets"
        ],
        "operationId": "AvailabilitySets_ListAvailableSizes",
        "description": "Lists all available virtual machine sizes that can be used to create a new virtual machine in an existing availability set.",
        "parameters": [
          {
            "name": "resourceGroupName",
            "in": "path",
            "required": true,
            "type": "string",
            "description": "The name of the resource group."
          },
          {
            "name": "availabilitySetName",
            "in": "path",
            "required": true,
            "type": "string",
            "description": "The name of the availability set."
          },
          {
            "$ref": "#/parameters/ApiVersionParameter"
          },
          {
            "$ref": "#/parameters/SubscriptionIdParameter"
          }
        ],
        "responses": {
          "200": {
            "description": "OK",
            "schema": {
              "$ref": "#/definitions/VirtualMachineSizeListResult"
            }
          }
        },
        "x-ms-pageable": {
          "nextLinkName": null
        }
      }
    },
    "/subscriptions/{subscriptionId}/resourceGroups/{resourceGroupName}/providers/Microsoft.Compute/proximityPlacementGroups/{proximityPlacementGroupName}": {
      "put": {
        "tags": [
          "ProximityPlacementGroups"
        ],
        "operationId": "ProximityPlacementGroups_CreateOrUpdate",
        "description": "Create or update a proximity placement group.",
        "parameters": [
          {
            "name": "resourceGroupName",
            "in": "path",
            "required": true,
            "type": "string",
            "description": "The name of the resource group."
          },
          {
            "name": "proximityPlacementGroupName",
            "in": "path",
            "required": true,
            "type": "string",
            "description": "The name of the proximity placement group."
          },
          {
            "name": "parameters",
            "in": "body",
            "required": true,
            "schema": {
              "$ref": "#/definitions/ProximityPlacementGroup"
            },
            "description": "Parameters supplied to the Create Proximity Placement Group operation."
          },
          {
            "$ref": "#/parameters/ApiVersionParameter"
          },
          {
            "$ref": "#/parameters/SubscriptionIdParameter"
          }
        ],
        "responses": {
          "200": {
            "description": "OK",
            "schema": {
              "$ref": "#/definitions/ProximityPlacementGroup"
            }
          },
          "201": {
            "description": "Created",
            "schema": {
              "$ref": "#/definitions/ProximityPlacementGroup"
            }
          }
        },
        "x-ms-examples": {
          "Create or Update a proximity placement group.": {
            "$ref": "./examples/CreateOrUpdateAProximityPlacementGroup.json"
          }
        }
      },
      "patch": {
        "tags": [
          "ProximityPlacementGroups"
        ],
        "operationId": "ProximityPlacementGroups_Update",
        "description": "Update a proximity placement group.",
        "parameters": [
          {
            "name": "resourceGroupName",
            "in": "path",
            "required": true,
            "type": "string",
            "description": "The name of the resource group."
          },
          {
            "name": "proximityPlacementGroupName",
            "in": "path",
            "required": true,
            "type": "string",
            "description": "The name of the proximity placement group."
          },
          {
            "name": "parameters",
            "in": "body",
            "required": true,
            "schema": {
              "$ref": "#/definitions/ProximityPlacementGroupUpdate"
            },
            "description": "Parameters supplied to the Update Proximity Placement Group operation."
          },
          {
            "$ref": "#/parameters/ApiVersionParameter"
          },
          {
            "$ref": "#/parameters/SubscriptionIdParameter"
          }
        ],
        "responses": {
          "200": {
            "description": "OK",
            "schema": {
              "$ref": "#/definitions/ProximityPlacementGroup"
            }
          }
        },
        "x-ms-examples": {
          "Create a proximity placement group.": {
            "$ref": "./examples/PatchAProximityPlacementGroup.json"
          }
        }
      },
      "delete": {
        "tags": [
          "ProximityPlacementGroups"
        ],
        "operationId": "ProximityPlacementGroups_Delete",
        "description": "Delete a proximity placement group.",
        "parameters": [
          {
            "name": "resourceGroupName",
            "in": "path",
            "required": true,
            "type": "string",
            "description": "The name of the resource group."
          },
          {
            "name": "proximityPlacementGroupName",
            "in": "path",
            "required": true,
            "type": "string",
            "description": "The name of the proximity placement group."
          },
          {
            "$ref": "#/parameters/ApiVersionParameter"
          },
          {
            "$ref": "#/parameters/SubscriptionIdParameter"
          }
        ],
        "responses": {
          "200": {
            "description": "OK"
          }
        },
        "x-ms-examples": {
          "Create a proximity placement group.": {
            "$ref": "./examples/DeleteAProximityPlacementGroup.json"
          }
        }
      },
      "get": {
        "tags": [
          "ProximityPlacementGroups"
        ],
        "operationId": "ProximityPlacementGroups_Get",
        "description": "Retrieves information about a proximity placement group .",
        "parameters": [
          {
            "name": "resourceGroupName",
            "in": "path",
            "required": true,
            "type": "string",
            "description": "The name of the resource group."
          },
          {
            "name": "proximityPlacementGroupName",
            "in": "path",
            "required": true,
            "type": "string",
            "description": "The name of the proximity placement group."
          },
          {
            "$ref": "#/parameters/ApiVersionParameter"
          },
          {
            "$ref": "#/parameters/SubscriptionIdParameter"
          }
        ],
        "responses": {
          "200": {
            "description": "OK",
            "schema": {
              "$ref": "#/definitions/ProximityPlacementGroup"
            }
          }
        },
        "x-ms-examples": {
          "Create a proximity placement group.": {
            "$ref": "./examples/GetAProximityPlacementGroup.json"
          }
        }
      }
    },
    "/subscriptions/{subscriptionId}/providers/Microsoft.Compute/proximityPlacementGroups": {
      "get": {
        "tags": [
          "ProximityPlacementGroups"
        ],
        "operationId": "ProximityPlacementGroups_ListBySubscription",
        "description": "Lists all proximity placement groups in a subscription.",
        "parameters": [
          {
            "$ref": "#/parameters/ApiVersionParameter"
          },
          {
            "$ref": "#/parameters/SubscriptionIdParameter"
          }
        ],
        "responses": {
          "200": {
            "description": "OK",
            "schema": {
              "$ref": "#/definitions/ProximityPlacementGroupListResult"
            }
          }
        },
        "x-ms-pageable": {
          "nextLinkName": "nextLink"
        },
        "x-ms-examples": {
          "Create a proximity placement group.": {
            "$ref": "./examples/ListProximityPlacementGroupsInASubscription.json"
          }
        }
      }
    },
    "/subscriptions/{subscriptionId}/resourceGroups/{resourceGroupName}/providers/Microsoft.Compute/proximityPlacementGroups": {
      "get": {
        "tags": [
          "ProximityPlacementGroups"
        ],
        "operationId": "ProximityPlacementGroups_ListByResourceGroup",
        "description": "Lists all proximity placement groups in a resource group.",
        "parameters": [
          {
            "name": "resourceGroupName",
            "in": "path",
            "required": true,
            "type": "string",
            "description": "The name of the resource group."
          },
          {
            "$ref": "#/parameters/ApiVersionParameter"
          },
          {
            "$ref": "#/parameters/SubscriptionIdParameter"
          }
        ],
        "responses": {
          "200": {
            "description": "OK",
            "schema": {
              "$ref": "#/definitions/ProximityPlacementGroupListResult"
            }
          }
        },
        "x-ms-pageable": {
          "nextLinkName": "nextLink"
        },
        "x-ms-examples": {
          "Create a proximity placement group.": {
            "$ref": "./examples/ListProximityPlacementGroupsInAResourceGroup.json"
          }
        }
      }
    },
    "/subscriptions/{subscriptionId}/resourceGroups/{resourceGroupName}/providers/Microsoft.Compute/hostGroups/{hostGroupName}": {
      "put": {
        "tags": [
          "DedicatedHostGroups"
        ],
        "operationId": "DedicatedHostGroups_CreateOrUpdate",
        "description": "Create or update a dedicated host group. For details of Dedicated Host and Dedicated Host Groups please see [Dedicated Host Documentation] (https://go.microsoft.com/fwlink/?linkid=2082596)",
        "parameters": [
          {
            "name": "resourceGroupName",
            "in": "path",
            "required": true,
            "type": "string",
            "description": "The name of the resource group."
          },
          {
            "name": "hostGroupName",
            "in": "path",
            "required": true,
            "type": "string",
            "description": "The name of the dedicated host group."
          },
          {
            "name": "parameters",
            "in": "body",
            "required": true,
            "schema": {
              "$ref": "#/definitions/DedicatedHostGroup"
            },
            "description": "Parameters supplied to the Create Dedicated Host Group."
          },
          {
            "$ref": "#/parameters/ApiVersionParameter"
          },
          {
            "$ref": "#/parameters/SubscriptionIdParameter"
          }
        ],
        "responses": {
          "200": {
            "description": "OK",
            "schema": {
              "$ref": "#/definitions/DedicatedHostGroup"
            }
          },
          "201": {
            "description": "Created",
            "schema": {
              "$ref": "#/definitions/DedicatedHostGroup"
            }
          }
        },
        "x-ms-examples": {
          "Create or update a dedicated host group.": {
            "$ref": "./examples/CreateOrUpdateADedicatedHostGroup.json"
          }
        }
      },
      "patch": {
        "tags": [
          "DedicatedHostGroups"
        ],
        "operationId": "DedicatedHostGroups_Update",
        "description": "Update an dedicated host group.",
        "parameters": [
          {
            "name": "resourceGroupName",
            "in": "path",
            "required": true,
            "type": "string",
            "description": "The name of the resource group."
          },
          {
            "name": "hostGroupName",
            "in": "path",
            "required": true,
            "type": "string",
            "description": "The name of the dedicated host group."
          },
          {
            "name": "parameters",
            "in": "body",
            "required": true,
            "schema": {
              "$ref": "#/definitions/DedicatedHostGroupUpdate"
            },
            "description": "Parameters supplied to the Update Dedicated Host Group operation."
          },
          {
            "$ref": "#/parameters/ApiVersionParameter"
          },
          {
            "$ref": "#/parameters/SubscriptionIdParameter"
          }
        ],
        "responses": {
          "200": {
            "description": "OK",
            "schema": {
              "$ref": "#/definitions/DedicatedHostGroup"
            }
          }
        }
      },
      "delete": {
        "tags": [
          "DedicatedHostGroups"
        ],
        "operationId": "DedicatedHostGroups_Delete",
        "description": "Delete a dedicated host group.",
        "parameters": [
          {
            "name": "resourceGroupName",
            "in": "path",
            "required": true,
            "type": "string",
            "description": "The name of the resource group."
          },
          {
            "name": "hostGroupName",
            "in": "path",
            "required": true,
            "type": "string",
            "description": "The name of the dedicated host group."
          },
          {
            "$ref": "#/parameters/ApiVersionParameter"
          },
          {
            "$ref": "#/parameters/SubscriptionIdParameter"
          }
        ],
        "responses": {
          "200": {
            "description": "OK"
          },
          "204": {
            "description": "No Content"
          }
        }
      },
      "get": {
        "tags": [
          "DedicatedHostGroups"
        ],
        "operationId": "DedicatedHostGroups_Get",
        "description": "Retrieves information about a dedicated host group.",
        "parameters": [
          {
            "name": "resourceGroupName",
            "in": "path",
            "required": true,
            "type": "string",
            "description": "The name of the resource group."
          },
          {
            "name": "hostGroupName",
            "in": "path",
            "required": true,
            "type": "string",
            "description": "The name of the dedicated host group."
          },
          {
            "$ref": "#/parameters/ApiVersionParameter"
          },
          {
            "$ref": "#/parameters/SubscriptionIdParameter"
          }
        ],
        "responses": {
          "200": {
            "description": "OK",
            "schema": {
              "$ref": "#/definitions/DedicatedHostGroup"
            }
          }
        },
        "x-ms-examples": {
          "Create a dedicated host group.": {
            "$ref": "./examples/GetADedicatedHostGroup.json"
          }
        }
      }
    },
    "/subscriptions/{subscriptionId}/resourceGroups/{resourceGroupName}/providers/Microsoft.Compute/hostGroups": {
      "get": {
        "tags": [
          "DedicatedHostGroups"
        ],
        "operationId": "DedicatedHostGroups_ListByResourceGroup",
        "description": "Lists all of the dedicated host groups in the specified resource group. Use the nextLink property in the response to get the next page of dedicated host groups.",
        "parameters": [
          {
            "name": "resourceGroupName",
            "in": "path",
            "required": true,
            "type": "string",
            "description": "The name of the resource group."
          },
          {
            "$ref": "#/parameters/ApiVersionParameter"
          },
          {
            "$ref": "#/parameters/SubscriptionIdParameter"
          }
        ],
        "responses": {
          "200": {
            "description": "OK",
            "schema": {
              "$ref": "#/definitions/DedicatedHostGroupListResult"
            }
          }
        },
        "x-ms-pageable": {
          "nextLinkName": "nextLink"
        }
      }
    },
    "/subscriptions/{subscriptionId}/providers/Microsoft.Compute/hostGroups": {
      "get": {
        "tags": [
          "DedicatedHostGroups"
        ],
        "operationId": "DedicatedHostGroups_ListBySubscription",
        "description": "Lists all of the dedicated host groups in the subscription. Use the nextLink property in the response to get the next page of dedicated host groups.",
        "parameters": [
          {
            "$ref": "#/parameters/ApiVersionParameter"
          },
          {
            "$ref": "#/parameters/SubscriptionIdParameter"
          }
        ],
        "responses": {
          "200": {
            "description": "OK",
            "schema": {
              "$ref": "#/definitions/DedicatedHostGroupListResult"
            }
          }
        },
        "x-ms-pageable": {
          "nextLinkName": "nextLink"
        }
      }
    },
    "/subscriptions/{subscriptionId}/resourceGroups/{resourceGroupName}/providers/Microsoft.Compute/hostGroups/{hostGroupName}/hosts/{hostName}": {
      "put": {
        "tags": [
          "DedicatedHosts"
        ],
        "operationId": "DedicatedHosts_CreateOrUpdate",
        "description": "Create or update a dedicated host .",
        "parameters": [
          {
            "name": "resourceGroupName",
            "in": "path",
            "required": true,
            "type": "string",
            "description": "The name of the resource group."
          },
          {
            "name": "hostGroupName",
            "in": "path",
            "required": true,
            "type": "string",
            "description": "The name of the dedicated host group."
          },
          {
            "name": "hostName",
            "in": "path",
            "required": true,
            "type": "string",
            "description": "The name of the dedicated host ."
          },
          {
            "name": "parameters",
            "in": "body",
            "required": true,
            "schema": {
              "$ref": "#/definitions/DedicatedHost"
            },
            "description": "Parameters supplied to the Create Dedicated Host."
          },
          {
            "$ref": "#/parameters/ApiVersionParameter"
          },
          {
            "$ref": "#/parameters/SubscriptionIdParameter"
          }
        ],
        "responses": {
          "200": {
            "description": "OK",
            "schema": {
              "$ref": "#/definitions/DedicatedHost"
            }
          },
          "201": {
            "description": "Created",
            "schema": {
              "$ref": "#/definitions/DedicatedHost"
            }
          }
        },
        "x-ms-examples": {
          "Create or update a dedicated host .": {
            "$ref": "./examples/CreateOrUpdateADedicatedHost.json"
          }
        },
        "x-ms-long-running-operation": true
      },
      "patch": {
        "tags": [
          "DedicatedHosts"
        ],
        "operationId": "DedicatedHosts_Update",
        "description": "Update an dedicated host .",
        "parameters": [
          {
            "name": "resourceGroupName",
            "in": "path",
            "required": true,
            "type": "string",
            "description": "The name of the resource group."
          },
          {
            "name": "hostGroupName",
            "in": "path",
            "required": true,
            "type": "string",
            "description": "The name of the dedicated host group."
          },
          {
            "name": "hostName",
            "in": "path",
            "required": true,
            "type": "string",
            "description": "The name of the dedicated host ."
          },
          {
            "name": "parameters",
            "in": "body",
            "required": true,
            "schema": {
              "$ref": "#/definitions/DedicatedHostUpdate"
            },
            "description": "Parameters supplied to the Update Dedicated Host operation."
          },
          {
            "$ref": "#/parameters/ApiVersionParameter"
          },
          {
            "$ref": "#/parameters/SubscriptionIdParameter"
          }
        ],
        "responses": {
          "200": {
            "description": "OK",
            "schema": {
              "$ref": "#/definitions/DedicatedHost"
            }
          }
        },
        "x-ms-long-running-operation": true
      },
      "delete": {
        "tags": [
          "DedicatedHosts"
        ],
        "operationId": "DedicatedHosts_Delete",
        "description": "Delete a dedicated host.",
        "parameters": [
          {
            "name": "resourceGroupName",
            "in": "path",
            "required": true,
            "type": "string",
            "description": "The name of the resource group."
          },
          {
            "name": "hostGroupName",
            "in": "path",
            "required": true,
            "type": "string",
            "description": "The name of the dedicated host group."
          },
          {
            "name": "hostName",
            "in": "path",
            "required": true,
            "type": "string",
            "description": "The name of the dedicated host."
          },
          {
            "$ref": "#/parameters/ApiVersionParameter"
          },
          {
            "$ref": "#/parameters/SubscriptionIdParameter"
          }
        ],
        "responses": {
          "200": {
            "description": "OK"
          },
          "202": {
            "description": "Accepted"
          },
          "204": {
            "description": "No Content"
          }
        },
        "x-ms-long-running-operation": true
      },
      "get": {
        "tags": [
          "DedicatedHosts"
        ],
        "operationId": "DedicatedHosts_Get",
        "description": "Retrieves information about a dedicated host.",
        "parameters": [
          {
            "name": "resourceGroupName",
            "in": "path",
            "required": true,
            "type": "string",
            "description": "The name of the resource group."
          },
          {
            "name": "hostGroupName",
            "in": "path",
            "required": true,
            "type": "string",
            "description": "The name of the dedicated host group."
          },
          {
            "name": "hostName",
            "in": "path",
            "required": true,
            "type": "string",
            "description": "The name of the dedicated host."
          },
          {
            "name": "$expand",
            "in": "query",
            "required": false,
            "type": "string",
            "description": "The expand expression to apply on the operation.",
            "enum": [
              "instanceView"
            ],
            "x-ms-enum": {
              "name": "InstanceViewTypes",
              "modelAsString": false
            }
          },
          {
            "$ref": "#/parameters/ApiVersionParameter"
          },
          {
            "$ref": "#/parameters/SubscriptionIdParameter"
          }
        ],
        "responses": {
          "200": {
            "description": "OK",
            "schema": {
              "$ref": "#/definitions/DedicatedHost"
            }
          }
        },
        "x-ms-examples": {
          "Get a dedicated host.": {
            "$ref": "./examples/GetADedicatedHost.json"
          }
        }
      }
    },
    "/subscriptions/{subscriptionId}/resourceGroups/{resourceGroupName}/providers/Microsoft.Compute/hostGroups/{hostGroupName}/hosts": {
      "get": {
        "tags": [
          "DedicatedHost"
        ],
        "operationId": "DedicatedHosts_ListByHostGroup",
        "description": "Lists all of the dedicated hosts in the specified dedicated host group. Use the nextLink property in the response to get the next page of dedicated hosts.",
        "parameters": [
          {
            "name": "resourceGroupName",
            "in": "path",
            "required": true,
            "type": "string",
            "description": "The name of the resource group."
          },
          {
            "name": "hostGroupName",
            "in": "path",
            "required": true,
            "type": "string",
            "description": "The name of the dedicated host group."
          },
          {
            "$ref": "#/parameters/ApiVersionParameter"
          },
          {
            "$ref": "#/parameters/SubscriptionIdParameter"
          }
        ],
        "responses": {
          "200": {
            "description": "OK",
            "schema": {
              "$ref": "#/definitions/DedicatedHostListResult"
            }
          }
        },
        "x-ms-pageable": {
          "nextLinkName": "nextLink"
        }
      }
    },
    "/subscriptions/{subscriptionId}/providers/Microsoft.Compute/locations/{location}/publishers/{publisherName}/artifacttypes/vmextension/types/{type}/versions/{version}": {
      "get": {
        "tags": [
          "VirtualMachineExtensionImages"
        ],
        "operationId": "VirtualMachineExtensionImages_Get",
        "description": "Gets a virtual machine extension image.",
        "parameters": [
          {
            "name": "location",
            "in": "path",
            "required": true,
            "type": "string",
            "description": "The name of a supported Azure region."
          },
          {
            "name": "publisherName",
            "in": "path",
            "required": true,
            "type": "string"
          },
          {
            "name": "type",
            "in": "path",
            "required": true,
            "type": "string"
          },
          {
            "name": "version",
            "in": "path",
            "required": true,
            "type": "string"
          },
          {
            "$ref": "#/parameters/ApiVersionParameter"
          },
          {
            "$ref": "#/parameters/SubscriptionIdParameter"
          }
        ],
        "responses": {
          "200": {
            "description": "OK",
            "schema": {
              "$ref": "#/definitions/VirtualMachineExtensionImage"
            }
          }
        }
      }
    },
    "/subscriptions/{subscriptionId}/providers/Microsoft.Compute/locations/{location}/publishers/{publisherName}/artifacttypes/vmextension/types": {
      "get": {
        "tags": [
          "VirtualMachineExtensionImages"
        ],
        "operationId": "VirtualMachineExtensionImages_ListTypes",
        "description": "Gets a list of virtual machine extension image types.",
        "parameters": [
          {
            "name": "location",
            "in": "path",
            "required": true,
            "type": "string",
            "description": "The name of a supported Azure region."
          },
          {
            "name": "publisherName",
            "in": "path",
            "required": true,
            "type": "string"
          },
          {
            "$ref": "#/parameters/ApiVersionParameter"
          },
          {
            "$ref": "#/parameters/SubscriptionIdParameter"
          }
        ],
        "responses": {
          "200": {
            "description": "OK",
            "schema": {
              "type": "array",
              "items": {
                "$ref": "#/definitions/VirtualMachineExtensionImage"
              }
            }
          }
        }
      }
    },
    "/subscriptions/{subscriptionId}/providers/Microsoft.Compute/locations/{location}/publishers/{publisherName}/artifacttypes/vmextension/types/{type}/versions": {
      "get": {
        "tags": [
          "VirtualMachineExtensionImages"
        ],
        "operationId": "VirtualMachineExtensionImages_ListVersions",
        "description": "Gets a list of virtual machine extension image versions.",
        "parameters": [
          {
            "name": "location",
            "in": "path",
            "required": true,
            "type": "string",
            "description": "The name of a supported Azure region."
          },
          {
            "name": "publisherName",
            "in": "path",
            "required": true,
            "type": "string"
          },
          {
            "name": "type",
            "in": "path",
            "required": true,
            "type": "string"
          },
          {
            "name": "$filter",
            "in": "query",
            "required": false,
            "type": "string",
            "description": "The filter to apply on the operation."
          },
          {
            "name": "$top",
            "in": "query",
            "required": false,
            "type": "integer",
            "format": "int32"
          },
          {
            "name": "$orderby",
            "in": "query",
            "required": false,
            "type": "string"
          },
          {
            "$ref": "#/parameters/ApiVersionParameter"
          },
          {
            "$ref": "#/parameters/SubscriptionIdParameter"
          }
        ],
        "responses": {
          "200": {
            "description": "OK",
            "schema": {
              "type": "array",
              "items": {
                "$ref": "#/definitions/VirtualMachineExtensionImage"
              }
            }
          }
        },
        "x-ms-odata": "#/definitions/VirtualMachineExtensionImage"
      }
    },
    "/subscriptions/{subscriptionId}/resourceGroups/{resourceGroupName}/providers/Microsoft.Compute/virtualMachines/{vmName}/extensions/{vmExtensionName}": {
      "put": {
        "tags": [
          "VirtualMachineExtensions"
        ],
        "operationId": "VirtualMachineExtensions_CreateOrUpdate",
        "description": "The operation to create or update the extension.",
        "parameters": [
          {
            "name": "resourceGroupName",
            "in": "path",
            "required": true,
            "type": "string",
            "description": "The name of the resource group."
          },
          {
            "name": "vmName",
            "in": "path",
            "required": true,
            "type": "string",
            "description": "The name of the virtual machine where the extension should be created or updated."
          },
          {
            "name": "vmExtensionName",
            "in": "path",
            "required": true,
            "type": "string",
            "description": "The name of the virtual machine extension."
          },
          {
            "name": "extensionParameters",
            "in": "body",
            "required": true,
            "schema": {
              "$ref": "#/definitions/VirtualMachineExtension"
            },
            "description": "Parameters supplied to the Create Virtual Machine Extension operation."
          },
          {
            "$ref": "#/parameters/ApiVersionParameter"
          },
          {
            "$ref": "#/parameters/SubscriptionIdParameter"
          }
        ],
        "responses": {
          "200": {
            "description": "OK",
            "schema": {
              "$ref": "#/definitions/VirtualMachineExtension"
            }
          },
          "201": {
            "description": "Created",
            "schema": {
              "$ref": "#/definitions/VirtualMachineExtension"
            }
          }
        },
        "x-ms-long-running-operation": true
      },
      "patch": {
        "tags": [
          "VirtualMachineExtensions"
        ],
        "operationId": "VirtualMachineExtensions_Update",
        "description": "The operation to update the extension.",
        "parameters": [
          {
            "name": "resourceGroupName",
            "in": "path",
            "required": true,
            "type": "string",
            "description": "The name of the resource group."
          },
          {
            "name": "vmName",
            "in": "path",
            "required": true,
            "type": "string",
            "description": "The name of the virtual machine where the extension should be updated."
          },
          {
            "name": "vmExtensionName",
            "in": "path",
            "required": true,
            "type": "string",
            "description": "The name of the virtual machine extension."
          },
          {
            "name": "extensionParameters",
            "in": "body",
            "required": true,
            "schema": {
              "$ref": "#/definitions/VirtualMachineExtensionUpdate"
            },
            "description": "Parameters supplied to the Update Virtual Machine Extension operation."
          },
          {
            "$ref": "#/parameters/ApiVersionParameter"
          },
          {
            "$ref": "#/parameters/SubscriptionIdParameter"
          }
        ],
        "responses": {
          "200": {
            "description": "OK",
            "schema": {
              "$ref": "#/definitions/VirtualMachineExtension"
            }
          }
        },
        "x-ms-long-running-operation": true
      },
      "delete": {
        "tags": [
          "VirtualMachineExtensions"
        ],
        "operationId": "VirtualMachineExtensions_Delete",
        "description": "The operation to delete the extension.",
        "parameters": [
          {
            "name": "resourceGroupName",
            "in": "path",
            "required": true,
            "type": "string",
            "description": "The name of the resource group."
          },
          {
            "name": "vmName",
            "in": "path",
            "required": true,
            "type": "string",
            "description": "The name of the virtual machine where the extension should be deleted."
          },
          {
            "name": "vmExtensionName",
            "in": "path",
            "required": true,
            "type": "string",
            "description": "The name of the virtual machine extension."
          },
          {
            "$ref": "#/parameters/ApiVersionParameter"
          },
          {
            "$ref": "#/parameters/SubscriptionIdParameter"
          }
        ],
        "responses": {
          "200": {
            "description": "OK"
          },
          "202": {
            "description": "Accepted"
          },
          "204": {
            "description": "No Content"
          }
        },
        "x-ms-long-running-operation": true
      },
      "get": {
        "tags": [
          "VirtualMachineExtensions"
        ],
        "operationId": "VirtualMachineExtensions_Get",
        "description": "The operation to get the extension.",
        "parameters": [
          {
            "name": "resourceGroupName",
            "in": "path",
            "required": true,
            "type": "string",
            "description": "The name of the resource group."
          },
          {
            "name": "vmName",
            "in": "path",
            "required": true,
            "type": "string",
            "description": "The name of the virtual machine containing the extension."
          },
          {
            "name": "vmExtensionName",
            "in": "path",
            "required": true,
            "type": "string",
            "description": "The name of the virtual machine extension."
          },
          {
            "name": "$expand",
            "in": "query",
            "required": false,
            "type": "string",
            "description": "The expand expression to apply on the operation."
          },
          {
            "$ref": "#/parameters/ApiVersionParameter"
          },
          {
            "$ref": "#/parameters/SubscriptionIdParameter"
          }
        ],
        "responses": {
          "200": {
            "description": "OK",
            "schema": {
              "$ref": "#/definitions/VirtualMachineExtension"
            }
          }
        }
      }
    },
    "/subscriptions/{subscriptionId}/resourceGroups/{resourceGroupName}/providers/Microsoft.Compute/virtualMachines/{vmName}/extensions": {
      "get": {
        "tags": [
          "VirtualMachineExtensions"
        ],
        "operationId": "VirtualMachineExtensions_List",
        "description": "The operation to get all extensions of a Virtual Machine.",
        "parameters": [
          {
            "name": "resourceGroupName",
            "in": "path",
            "required": true,
            "type": "string",
            "description": "The name of the resource group."
          },
          {
            "name": "vmName",
            "in": "path",
            "required": true,
            "type": "string",
            "description": "The name of the virtual machine containing the extension."
          },
          {
            "name": "$expand",
            "in": "query",
            "required": false,
            "type": "string",
            "description": "The expand expression to apply on the operation."
          },
          {
            "$ref": "#/parameters/ApiVersionParameter"
          },
          {
            "$ref": "#/parameters/SubscriptionIdParameter"
          }
        ],
        "responses": {
          "200": {
            "description": "OK",
            "schema": {
              "$ref": "#/definitions/VirtualMachineExtensionsListResult"
            }
          }
        }
      }
    },
    "/subscriptions/{subscriptionId}/providers/Microsoft.Compute/locations/{location}/publishers/{publisherName}/artifacttypes/vmimage/offers/{offer}/skus/{skus}/versions/{version}": {
      "get": {
        "tags": [
          "VirtualMachineImages"
        ],
        "operationId": "VirtualMachineImages_Get",
        "description": "Gets a virtual machine image.",
        "parameters": [
          {
            "name": "location",
            "in": "path",
            "required": true,
            "type": "string",
            "description": "The name of a supported Azure region."
          },
          {
            "name": "publisherName",
            "in": "path",
            "required": true,
            "type": "string",
            "description": "A valid image publisher."
          },
          {
            "name": "offer",
            "in": "path",
            "required": true,
            "type": "string",
            "description": "A valid image publisher offer."
          },
          {
            "name": "skus",
            "in": "path",
            "required": true,
            "type": "string",
            "description": "A valid image SKU."
          },
          {
            "name": "version",
            "in": "path",
            "required": true,
            "type": "string",
            "description": "A valid image SKU version."
          },
          {
            "$ref": "#/parameters/ApiVersionParameter"
          },
          {
            "$ref": "#/parameters/SubscriptionIdParameter"
          }
        ],
        "responses": {
          "200": {
            "description": "OK",
            "schema": {
              "$ref": "#/definitions/VirtualMachineImage"
            }
          }
        }
      }
    },
    "/subscriptions/{subscriptionId}/providers/Microsoft.Compute/locations/{location}/publishers/{publisherName}/artifacttypes/vmimage/offers/{offer}/skus/{skus}/versions": {
      "get": {
        "tags": [
          "VirtualMachineImages"
        ],
        "operationId": "VirtualMachineImages_List",
        "description": "Gets a list of all virtual machine image versions for the specified location, publisher, offer, and SKU.",
        "parameters": [
          {
            "name": "location",
            "in": "path",
            "required": true,
            "type": "string",
            "description": "The name of a supported Azure region."
          },
          {
            "name": "publisherName",
            "in": "path",
            "required": true,
            "type": "string",
            "description": "A valid image publisher."
          },
          {
            "name": "offer",
            "in": "path",
            "required": true,
            "type": "string",
            "description": "A valid image publisher offer."
          },
          {
            "name": "skus",
            "in": "path",
            "required": true,
            "type": "string",
            "description": "A valid image SKU."
          },
          {
            "name": "$filter",
            "in": "query",
            "required": false,
            "type": "string",
            "description": "The filter to apply on the operation."
          },
          {
            "name": "$top",
            "in": "query",
            "required": false,
            "type": "integer",
            "format": "int32"
          },
          {
            "name": "$orderby",
            "in": "query",
            "required": false,
            "type": "string"
          },
          {
            "$ref": "#/parameters/ApiVersionParameter"
          },
          {
            "$ref": "#/parameters/SubscriptionIdParameter"
          }
        ],
        "responses": {
          "200": {
            "description": "OK",
            "schema": {
              "type": "array",
              "items": {
                "$ref": "#/definitions/VirtualMachineImageResource"
              }
            }
          }
        },
        "x-ms-odata": "#/definitions/VirtualMachineImageResource"
      }
    },
    "/subscriptions/{subscriptionId}/providers/Microsoft.Compute/locations/{location}/publishers/{publisherName}/artifacttypes/vmimage/offers": {
      "get": {
        "tags": [
          "VirtualMachineImages"
        ],
        "operationId": "VirtualMachineImages_ListOffers",
        "description": "Gets a list of virtual machine image offers for the specified location and publisher.",
        "parameters": [
          {
            "name": "location",
            "in": "path",
            "required": true,
            "type": "string",
            "description": "The name of a supported Azure region."
          },
          {
            "name": "publisherName",
            "in": "path",
            "required": true,
            "type": "string",
            "description": "A valid image publisher."
          },
          {
            "$ref": "#/parameters/ApiVersionParameter"
          },
          {
            "$ref": "#/parameters/SubscriptionIdParameter"
          }
        ],
        "responses": {
          "200": {
            "description": "OK",
            "schema": {
              "type": "array",
              "items": {
                "$ref": "#/definitions/VirtualMachineImageResource"
              }
            }
          }
        }
      }
    },
    "/subscriptions/{subscriptionId}/providers/Microsoft.Compute/locations/{location}/publishers": {
      "get": {
        "tags": [
          "VirtualMachineImages"
        ],
        "operationId": "VirtualMachineImages_ListPublishers",
        "description": "Gets a list of virtual machine image publishers for the specified Azure location.",
        "parameters": [
          {
            "name": "location",
            "in": "path",
            "required": true,
            "type": "string",
            "description": "The name of a supported Azure region."
          },
          {
            "$ref": "#/parameters/ApiVersionParameter"
          },
          {
            "$ref": "#/parameters/SubscriptionIdParameter"
          }
        ],
        "responses": {
          "200": {
            "description": "OK",
            "schema": {
              "type": "array",
              "items": {
                "$ref": "#/definitions/VirtualMachineImageResource"
              }
            }
          }
        }
      }
    },
    "/subscriptions/{subscriptionId}/providers/Microsoft.Compute/locations/{location}/publishers/{publisherName}/artifacttypes/vmimage/offers/{offer}/skus": {
      "get": {
        "tags": [
          "VirtualMachineImages"
        ],
        "operationId": "VirtualMachineImages_ListSkus",
        "description": "Gets a list of virtual machine image SKUs for the specified location, publisher, and offer.",
        "parameters": [
          {
            "name": "location",
            "in": "path",
            "required": true,
            "type": "string",
            "description": "The name of a supported Azure region."
          },
          {
            "name": "publisherName",
            "in": "path",
            "required": true,
            "type": "string",
            "description": "A valid image publisher."
          },
          {
            "name": "offer",
            "in": "path",
            "required": true,
            "type": "string",
            "description": "A valid image publisher offer."
          },
          {
            "$ref": "#/parameters/ApiVersionParameter"
          },
          {
            "$ref": "#/parameters/SubscriptionIdParameter"
          }
        ],
        "responses": {
          "200": {
            "description": "OK",
            "schema": {
              "type": "array",
              "items": {
                "$ref": "#/definitions/VirtualMachineImageResource"
              }
            }
          }
        }
      }
    },
    "/subscriptions/{subscriptionId}/providers/Microsoft.Compute/locations/{location}/usages": {
      "get": {
        "tags": [
          "Usage"
        ],
        "operationId": "Usage_List",
        "description": "Gets, for the specified location, the current compute resource usage information as well as the limits for compute resources under the subscription.",
        "parameters": [
          {
            "name": "location",
            "in": "path",
            "required": true,
            "type": "string",
            "description": "The location for which resource usage is queried.",
            "pattern": "^[-\\w\\._]+$"
          },
          {
            "$ref": "#/parameters/ApiVersionParameter"
          },
          {
            "$ref": "#/parameters/SubscriptionIdParameter"
          }
        ],
        "responses": {
          "200": {
            "description": "OK",
            "schema": {
              "$ref": "#/definitions/ListUsagesResult"
            }
          }
        },
        "x-ms-pageable": {
          "nextLinkName": "nextLink"
        }
      }
    },
    "/subscriptions/{subscriptionId}/providers/Microsoft.Compute/locations/{location}/virtualMachines": {
      "get": {
        "tags": [
          "VirtualMachines"
        ],
        "operationId": "VirtualMachines_ListByLocation",
        "description": "Gets all the virtual machines under the specified subscription for the specified location.",
        "parameters": [
          {
            "name": "location",
            "in": "path",
            "required": true,
            "type": "string",
            "description": "The location for which virtual machines under the subscription are queried.",
            "pattern": "^[-\\w\\._]+$"
          },
          {
            "$ref": "#/parameters/ApiVersionParameter"
          },
          {
            "$ref": "#/parameters/SubscriptionIdParameter"
          }
        ],
        "responses": {
          "200": {
            "description": "OK",
            "schema": {
              "$ref": "#/definitions/VirtualMachineListResult"
            }
          }
        },
        "x-ms-examples": {
          "Lists all the virtual machines under the specified subscription for the specified location.": {
            "$ref": "./examples/ListVirtualMachinesInASubscriptionByLocation.json"
          }
        },
        "x-ms-pageable": {
          "nextLinkName": "nextLink"
        }
      }
    },
    "/subscriptions/{subscriptionId}/providers/Microsoft.Compute/locations/{location}/vmSizes": {
      "get": {
        "tags": [
          "VirtualMachineSizes"
        ],
        "operationId": "VirtualMachineSizes_List",
        "description": "This API is deprecated. Use [Resources Skus](https://docs.microsoft.com/en-us/rest/api/compute/resourceskus/list)",
        "parameters": [
          {
            "name": "location",
            "in": "path",
            "required": true,
            "type": "string",
            "description": "The location upon which virtual-machine-sizes is queried.",
            "pattern": "^[-\\w\\._]+$"
          },
          {
            "$ref": "#/parameters/ApiVersionParameter"
          },
          {
            "$ref": "#/parameters/SubscriptionIdParameter"
          }
        ],
        "responses": {
          "200": {
            "description": "OK",
            "schema": {
              "$ref": "#/definitions/VirtualMachineSizeListResult"
            }
          }
        },
        "x-ms-pageable": {
          "nextLinkName": null
        }
      }
    },
    "/subscriptions/{subscriptionId}/resourceGroups/{resourceGroupName}/providers/Microsoft.Compute/images/{imageName}": {
      "put": {
        "tags": [
          "Images"
        ],
        "operationId": "Images_CreateOrUpdate",
        "description": "Create or update an image.",
        "parameters": [
          {
            "name": "resourceGroupName",
            "in": "path",
            "required": true,
            "type": "string",
            "description": "The name of the resource group."
          },
          {
            "name": "imageName",
            "in": "path",
            "required": true,
            "type": "string",
            "description": "The name of the image."
          },
          {
            "name": "parameters",
            "in": "body",
            "required": true,
            "schema": {
              "$ref": "#/definitions/Image"
            },
            "description": "Parameters supplied to the Create Image operation."
          },
          {
            "$ref": "#/parameters/ApiVersionParameter"
          },
          {
            "$ref": "#/parameters/SubscriptionIdParameter"
          }
        ],
        "responses": {
          "200": {
            "description": "OK",
            "schema": {
              "$ref": "#/definitions/Image"
            }
          },
          "201": {
            "description": "Created",
            "schema": {
              "$ref": "#/definitions/Image"
            }
          }
        },
        "x-ms-examples": {
          "Create a virtual machine image from a blob.": {
            "$ref": "./examples/CreateAnImageFromABlob.json"
          },
          "Create a virtual machine image from a snapshot.": {
            "$ref": "./examples/CreateAnImageFromASnapshot.json"
          },
          "Create a virtual machine image from a managed disk.": {
            "$ref": "./examples/CreateAnImageFromAManagedDisk.json"
          },
          "Create a virtual machine image from an existing virtual machine.": {
            "$ref": "./examples/CreateAnImageFromAVM.json"
          },
          "Create a virtual machine image that includes a data disk from a blob.": {
            "$ref": "./examples/CreateAnImageThatIncludesADataDiskFromABlob.json"
          },
          "Create a virtual machine image that includes a data disk from a snapshot.": {
            "$ref": "./examples/CreateAnImageThatIncludesADataDiskFromASnapshot.json"
          },
          "Create a virtual machine image that includes a data disk from a managed disk.": {
            "$ref": "./examples/CreateAnImageThatIncludesADataDiskFromAManagedDisk.json"
          },
          "Create a virtual machine image from a blob with DiskEncryptionSet resource.": {
            "$ref": "./examples/CreateAnImageFromABlobWithDiskEncryptionSet.json"
          },
          "Create a virtual machine image from a snapshot with DiskEncryptionSet resource.": {
            "$ref": "./examples/CreateAnImageFromASnapshotWithDiskEncryptionSet.json"
          },
          "Create a virtual machine image from a managed disk with DiskEncryptionSet resource.": {
            "$ref": "./examples/CreateAnImageFromAManagedDiskWithDiskEncryptionSet.json"
          }
        },
        "x-ms-long-running-operation": true
      },
      "patch": {
        "tags": [
          "Images"
        ],
        "operationId": "Images_Update",
        "description": "Update an image.",
        "parameters": [
          {
            "name": "resourceGroupName",
            "in": "path",
            "required": true,
            "type": "string",
            "description": "The name of the resource group."
          },
          {
            "name": "imageName",
            "in": "path",
            "required": true,
            "type": "string",
            "description": "The name of the image."
          },
          {
            "name": "parameters",
            "in": "body",
            "required": true,
            "schema": {
              "$ref": "#/definitions/ImageUpdate"
            },
            "description": "Parameters supplied to the Update Image operation."
          },
          {
            "$ref": "#/parameters/ApiVersionParameter"
          },
          {
            "$ref": "#/parameters/SubscriptionIdParameter"
          }
        ],
        "responses": {
          "200": {
            "description": "OK",
            "schema": {
              "$ref": "#/definitions/Image"
            }
          },
          "201": {
            "description": "Created",
            "schema": {
              "$ref": "#/definitions/Image"
            }
          }
        },
        "x-ms-long-running-operation": true
      },
      "delete": {
        "tags": [
          "Images"
        ],
        "operationId": "Images_Delete",
        "description": "Deletes an Image.",
        "parameters": [
          {
            "name": "resourceGroupName",
            "in": "path",
            "required": true,
            "type": "string",
            "description": "The name of the resource group."
          },
          {
            "name": "imageName",
            "in": "path",
            "required": true,
            "type": "string",
            "description": "The name of the image."
          },
          {
            "$ref": "#/parameters/ApiVersionParameter"
          },
          {
            "$ref": "#/parameters/SubscriptionIdParameter"
          }
        ],
        "responses": {
          "200": {
            "description": "OK"
          },
          "202": {
            "description": "Accepted"
          },
          "204": {
            "description": "No Content"
          }
        },
        "x-ms-long-running-operation": true
      },
      "get": {
        "tags": [
          "Images"
        ],
        "operationId": "Images_Get",
        "description": "Gets an image.",
        "parameters": [
          {
            "name": "resourceGroupName",
            "in": "path",
            "required": true,
            "type": "string",
            "description": "The name of the resource group."
          },
          {
            "name": "imageName",
            "in": "path",
            "required": true,
            "type": "string",
            "description": "The name of the image."
          },
          {
            "name": "$expand",
            "in": "query",
            "required": false,
            "type": "string",
            "description": "The expand expression to apply on the operation."
          },
          {
            "$ref": "#/parameters/ApiVersionParameter"
          },
          {
            "$ref": "#/parameters/SubscriptionIdParameter"
          }
        ],
        "responses": {
          "200": {
            "description": "OK",
            "schema": {
              "$ref": "#/definitions/Image"
            }
          }
        },
        "x-ms-examples": {
          "Get information about a virtual machine image.": {
            "$ref": "./examples/GetInformationAboutAnImage.json"
          }
        }
      }
    },
    "/subscriptions/{subscriptionId}/resourceGroups/{resourceGroupName}/providers/Microsoft.Compute/images": {
      "get": {
        "tags": [
          "Images"
        ],
        "operationId": "Images_ListByResourceGroup",
        "description": "Gets the list of images under a resource group.",
        "parameters": [
          {
            "name": "resourceGroupName",
            "in": "path",
            "required": true,
            "type": "string",
            "description": "The name of the resource group."
          },
          {
            "$ref": "#/parameters/ApiVersionParameter"
          },
          {
            "$ref": "#/parameters/SubscriptionIdParameter"
          }
        ],
        "responses": {
          "200": {
            "description": "OK",
            "schema": {
              "$ref": "#/definitions/ImageListResult"
            }
          }
        },
        "x-ms-examples": {
          "List all virtual machine images in a resource group.": {
            "$ref": "./examples/ListImagesInAResourceGroup.json"
          }
        },
        "x-ms-pageable": {
          "nextLinkName": "nextLink"
        }
      }
    },
    "/subscriptions/{subscriptionId}/providers/Microsoft.Compute/images": {
      "get": {
        "tags": [
          "Images"
        ],
        "operationId": "Images_List",
        "description": "Gets the list of Images in the subscription. Use nextLink property in the response to get the next page of Images. Do this till nextLink is null to fetch all the Images.",
        "parameters": [
          {
            "$ref": "#/parameters/ApiVersionParameter"
          },
          {
            "$ref": "#/parameters/SubscriptionIdParameter"
          }
        ],
        "responses": {
          "200": {
            "description": "OK",
            "schema": {
              "$ref": "#/definitions/ImageListResult"
            }
          }
        },
        "x-ms-examples": {
          "List all virtual machine images in a subscription.": {
            "$ref": "./examples/ListImagesInASubscription.json"
          }
        },
        "x-ms-pageable": {
          "nextLinkName": "nextLink"
        }
      }
    },
    "/subscriptions/{subscriptionId}/resourceGroups/{resourceGroupName}/providers/Microsoft.Compute/virtualMachines/{vmName}/capture": {
      "post": {
        "tags": [
          "VirtualMachines"
        ],
        "operationId": "VirtualMachines_Capture",
        "description": "Captures the VM by copying virtual hard disks of the VM and outputs a template that can be used to create similar VMs.",
        "parameters": [
          {
            "name": "resourceGroupName",
            "in": "path",
            "required": true,
            "type": "string",
            "description": "The name of the resource group."
          },
          {
            "name": "vmName",
            "in": "path",
            "required": true,
            "type": "string",
            "description": "The name of the virtual machine."
          },
          {
            "name": "parameters",
            "in": "body",
            "required": true,
            "schema": {
              "$ref": "#/definitions/VirtualMachineCaptureParameters"
            },
            "description": "Parameters supplied to the Capture Virtual Machine operation."
          },
          {
            "$ref": "#/parameters/ApiVersionParameter"
          },
          {
            "$ref": "#/parameters/SubscriptionIdParameter"
          }
        ],
        "responses": {
          "200": {
            "description": "OK",
            "schema": {
              "$ref": "#/definitions/VirtualMachineCaptureResult"
            }
          },
          "202": {
            "description": "Accepted"
          }
        },
        "x-ms-long-running-operation": true,
        "x-ms-long-running-operation-options": {
          "final-state-via": "location"
        }
      }
    },
    "/subscriptions/{subscriptionId}/resourceGroups/{resourceGroupName}/providers/Microsoft.Compute/virtualMachines/{vmName}": {
      "put": {
        "tags": [
          "VirtualMachines"
        ],
        "operationId": "VirtualMachines_CreateOrUpdate",
        "description": "The operation to create or update a virtual machine.",
        "parameters": [
          {
            "name": "resourceGroupName",
            "in": "path",
            "required": true,
            "type": "string",
            "description": "The name of the resource group."
          },
          {
            "name": "vmName",
            "in": "path",
            "required": true,
            "type": "string",
            "description": "The name of the virtual machine."
          },
          {
            "name": "parameters",
            "in": "body",
            "required": true,
            "schema": {
              "$ref": "#/definitions/VirtualMachine"
            },
            "description": "Parameters supplied to the Create Virtual Machine operation."
          },
          {
            "$ref": "#/parameters/ApiVersionParameter"
          },
          {
            "$ref": "#/parameters/SubscriptionIdParameter"
          }
        ],
        "responses": {
          "200": {
            "description": "OK",
            "schema": {
              "$ref": "#/definitions/VirtualMachine"
            }
          },
          "201": {
            "description": "Created",
            "schema": {
              "$ref": "#/definitions/VirtualMachine"
            }
          }
        },
        "x-ms-long-running-operation": true,
        "x-ms-examples": {
          "Create a vm with password authentication.": {
            "$ref": "./examples/CreateAVmWithPasswordAuthentication.json"
          },
          "Create a vm with ssh authentication.": {
            "$ref": "./examples/CreateAVmWithSshAuthentication.json"
          },
          "Create a vm with premium storage.": {
            "$ref": "./examples/CreateAVmWithPremiumStorage.json"
          },
          "Create a vm in an availability set.": {
            "$ref": "./examples/CreateAVmInAnAvailabilitySet.json"
          },
          "Create a vm with boot diagnostics.": {
            "$ref": "./examples/CreateAVmWithBootDiagnostics.json"
          },
          "Create a vm with empty data disks.": {
            "$ref": "./examples/CreateAVmWithEmptyDataDisks.json"
          },
          "Create a vm with a marketplace image plan.": {
            "$ref": "./examples/CreateAVmWithAMarketplaceImagePlan.json"
          },
          "Create a vm from a custom image.": {
            "$ref": "./examples/CreateAVmFromACustomImage.json"
          },
          "Create a platform-image vm with unmanaged os and data disks.": {
            "$ref": "./examples/CreateAPlatformImageVmWithUnmanagedOsAndDataDisks.json"
          },
          "Create a custom-image vm from an unmanaged generalized os image.": {
            "$ref": "./examples/CreateACustomImageVmFromAnUnmanagedGeneralizedOsImage.json"
          },
          "Create a vm with ephemeral os disk.": {
            "$ref": "./examples/CreateAVmWithADiffOsDisk.json"
          },
          "Create a vm with DiskEncryptionSet resource id in the os disk and data disk.": {
            "$ref": "./examples/CreateAVmWithDiskEncryptionSetResource.json"
          }
        }
      },
      "patch": {
        "tags": [
          "VirtualMachines"
        ],
        "operationId": "VirtualMachines_Update",
        "description": "The operation to update a virtual machine.",
        "parameters": [
          {
            "name": "resourceGroupName",
            "in": "path",
            "required": true,
            "type": "string",
            "description": "The name of the resource group."
          },
          {
            "name": "vmName",
            "in": "path",
            "required": true,
            "type": "string",
            "description": "The name of the virtual machine."
          },
          {
            "name": "parameters",
            "in": "body",
            "required": true,
            "schema": {
              "$ref": "#/definitions/VirtualMachineUpdate"
            },
            "description": "Parameters supplied to the Update Virtual Machine operation."
          },
          {
            "$ref": "#/parameters/ApiVersionParameter"
          },
          {
            "$ref": "#/parameters/SubscriptionIdParameter"
          }
        ],
        "responses": {
          "200": {
            "description": "OK",
            "schema": {
              "$ref": "#/definitions/VirtualMachine"
            }
          },
          "201": {
            "description": "Created",
            "schema": {
              "$ref": "#/definitions/VirtualMachine"
            }
          }
        },
        "x-ms-long-running-operation": true,
        "x-ms-examples": {
          "Update a VM by detaching data disk": {
            "$ref": "./examples/UpdateVMDetachDataDiskUsingToBeDetachedProperty.json"
          }
        }
      },
      "delete": {
        "tags": [
          "VirtualMachines"
        ],
        "operationId": "VirtualMachines_Delete",
        "description": "The operation to delete a virtual machine.",
        "parameters": [
          {
            "name": "resourceGroupName",
            "in": "path",
            "required": true,
            "type": "string",
            "description": "The name of the resource group."
          },
          {
            "name": "vmName",
            "in": "path",
            "required": true,
            "type": "string",
            "description": "The name of the virtual machine."
          },
          {
            "$ref": "#/parameters/ApiVersionParameter"
          },
          {
            "$ref": "#/parameters/SubscriptionIdParameter"
          }
        ],
        "responses": {
          "200": {
            "description": "OK"
          },
          "202": {
            "description": "Accepted"
          },
          "204": {
            "description": "No Content"
          }
        },
        "x-ms-long-running-operation": true
      },
      "get": {
        "tags": [
          "VirtualMachines"
        ],
        "operationId": "VirtualMachines_Get",
        "description": "Retrieves information about the model view or the instance view of a virtual machine.",
        "parameters": [
          {
            "name": "resourceGroupName",
            "in": "path",
            "required": true,
            "type": "string",
            "description": "The name of the resource group."
          },
          {
            "name": "vmName",
            "in": "path",
            "required": true,
            "type": "string",
            "description": "The name of the virtual machine."
          },
          {
            "name": "$expand",
            "in": "query",
            "required": false,
            "type": "string",
            "description": "The expand expression to apply on the operation.",
            "enum": [
              "instanceView"
            ],
            "x-ms-enum": {
              "name": "InstanceViewTypes",
              "modelAsString": false
            }
          },
          {
            "$ref": "#/parameters/ApiVersionParameter"
          },
          {
            "$ref": "#/parameters/SubscriptionIdParameter"
          }
        ],
        "responses": {
          "200": {
            "description": "OK",
            "schema": {
              "$ref": "#/definitions/VirtualMachine"
            }
          }
        }
      }
    },
    "/subscriptions/{subscriptionId}/resourceGroups/{resourceGroupName}/providers/Microsoft.Compute/virtualMachines/{vmName}/instanceView": {
      "get": {
        "tags": [
          "VirtualMachines"
        ],
        "operationId": "VirtualMachines_InstanceView",
        "description": "Retrieves information about the run-time state of a virtual machine.",
        "parameters": [
          {
            "name": "resourceGroupName",
            "in": "path",
            "required": true,
            "type": "string",
            "description": "The name of the resource group."
          },
          {
            "name": "vmName",
            "in": "path",
            "required": true,
            "type": "string",
            "description": "The name of the virtual machine."
          },
          {
            "$ref": "#/parameters/ApiVersionParameter"
          },
          {
            "$ref": "#/parameters/SubscriptionIdParameter"
          }
        ],
        "responses": {
          "200": {
            "description": "OK",
            "schema": {
              "$ref": "#/definitions/VirtualMachineInstanceView"
            }
          }
        }
      }
    },
    "/subscriptions/{subscriptionId}/resourceGroups/{resourceGroupName}/providers/Microsoft.Compute/virtualMachines/{vmName}/convertToManagedDisks": {
      "post": {
        "tags": [
          "VirtualMachines"
        ],
        "operationId": "VirtualMachines_ConvertToManagedDisks",
        "description": "Converts virtual machine disks from blob-based to managed disks. Virtual machine must be stop-deallocated before invoking this operation.",
        "parameters": [
          {
            "name": "resourceGroupName",
            "in": "path",
            "required": true,
            "type": "string",
            "description": "The name of the resource group."
          },
          {
            "name": "vmName",
            "in": "path",
            "required": true,
            "type": "string",
            "description": "The name of the virtual machine."
          },
          {
            "$ref": "#/parameters/ApiVersionParameter"
          },
          {
            "$ref": "#/parameters/SubscriptionIdParameter"
          }
        ],
        "responses": {
          "200": {
            "description": "OK"
          },
          "202": {
            "description": "Accepted"
          }
        },
        "x-ms-long-running-operation": true
      }
    },
    "/subscriptions/{subscriptionId}/resourceGroups/{resourceGroupName}/providers/Microsoft.Compute/virtualMachines/{vmName}/deallocate": {
      "post": {
        "tags": [
          "VirtualMachines"
        ],
        "operationId": "VirtualMachines_Deallocate",
        "description": "Shuts down the virtual machine and releases the compute resources. You are not billed for the compute resources that this virtual machine uses.",
        "parameters": [
          {
            "name": "resourceGroupName",
            "in": "path",
            "required": true,
            "type": "string",
            "description": "The name of the resource group."
          },
          {
            "name": "vmName",
            "in": "path",
            "required": true,
            "type": "string",
            "description": "The name of the virtual machine."
          },
          {
            "$ref": "#/parameters/ApiVersionParameter"
          },
          {
            "$ref": "#/parameters/SubscriptionIdParameter"
          }
        ],
        "responses": {
          "200": {
            "description": "OK"
          },
          "202": {
            "description": "Accepted"
          }
        },
        "x-ms-long-running-operation": true
      }
    },
    "/subscriptions/{subscriptionId}/resourceGroups/{resourceGroupName}/providers/Microsoft.Compute/virtualMachines/{vmName}/generalize": {
      "post": {
        "tags": [
          "VirtualMachines"
        ],
        "operationId": "VirtualMachines_Generalize",
        "description": "Sets the state of the virtual machine to generalized.",
        "parameters": [
          {
            "name": "resourceGroupName",
            "in": "path",
            "required": true,
            "type": "string",
            "description": "The name of the resource group."
          },
          {
            "name": "vmName",
            "in": "path",
            "required": true,
            "type": "string",
            "description": "The name of the virtual machine."
          },
          {
            "$ref": "#/parameters/ApiVersionParameter"
          },
          {
            "$ref": "#/parameters/SubscriptionIdParameter"
          }
        ],
        "responses": {
          "200": {
            "description": "OK"
          }
        }
      }
    },
    "/subscriptions/{subscriptionId}/resourceGroups/{resourceGroupName}/providers/Microsoft.Compute/virtualMachines": {
      "get": {
        "tags": [
          "VirtualMachines"
        ],
        "operationId": "VirtualMachines_List",
        "description": "Lists all of the virtual machines in the specified resource group. Use the nextLink property in the response to get the next page of virtual machines.",
        "parameters": [
          {
            "name": "resourceGroupName",
            "in": "path",
            "required": true,
            "type": "string",
            "description": "The name of the resource group."
          },
          {
            "$ref": "#/parameters/ApiVersionParameter"
          },
          {
            "$ref": "#/parameters/SubscriptionIdParameter"
          }
        ],
        "responses": {
          "200": {
            "description": "OK",
            "schema": {
              "$ref": "#/definitions/VirtualMachineListResult"
            }
          }
        },
        "x-ms-pageable": {
          "nextLinkName": "nextLink"
        }
      }
    },
    "/subscriptions/{subscriptionId}/providers/Microsoft.Compute/virtualMachines": {
      "get": {
        "tags": [
          "VirtualMachines"
        ],
        "operationId": "VirtualMachines_ListAll",
        "description": "Lists all of the virtual machines in the specified subscription. Use the nextLink property in the response to get the next page of virtual machines.",
        "parameters": [
          {
            "$ref": "#/parameters/ApiVersionParameter"
          },
          {
            "$ref": "#/parameters/SubscriptionIdParameter"
          }
        ],
        "responses": {
          "200": {
            "description": "OK",
            "schema": {
              "$ref": "#/definitions/VirtualMachineListResult"
            }
          }
        },
        "x-ms-pageable": {
          "nextLinkName": "nextLink"
        }
      }
    },
    "/subscriptions/{subscriptionId}/resourceGroups/{resourceGroupName}/providers/Microsoft.Compute/virtualMachines/{vmName}/vmSizes": {
      "get": {
        "tags": [
          "VirtualMachines"
        ],
        "operationId": "VirtualMachines_ListAvailableSizes",
        "description": "Lists all available virtual machine sizes to which the specified virtual machine can be resized.",
        "parameters": [
          {
            "name": "resourceGroupName",
            "in": "path",
            "required": true,
            "type": "string",
            "description": "The name of the resource group."
          },
          {
            "name": "vmName",
            "in": "path",
            "required": true,
            "type": "string",
            "description": "The name of the virtual machine."
          },
          {
            "$ref": "#/parameters/ApiVersionParameter"
          },
          {
            "$ref": "#/parameters/SubscriptionIdParameter"
          }
        ],
        "responses": {
          "200": {
            "description": "OK",
            "schema": {
              "$ref": "#/definitions/VirtualMachineSizeListResult"
            }
          }
        },
        "x-ms-pageable": {
          "nextLinkName": null
        },
        "x-ms-examples": {
          "Lists all available virtual machine sizes to which the specified virtual machine can be resized": {
            "$ref": "./examples/ListAvailableVmSizes_VirtualMachines.json"
          }
        }
      }
    },
    "/subscriptions/{subscriptionId}/resourceGroups/{resourceGroupName}/providers/Microsoft.Compute/virtualMachines/{vmName}/powerOff": {
      "post": {
        "tags": [
          "VirtualMachines"
        ],
        "operationId": "VirtualMachines_PowerOff",
        "description": "The operation to power off (stop) a virtual machine. The virtual machine can be restarted with the same provisioned resources. You are still charged for this virtual machine.",
        "parameters": [
          {
            "name": "resourceGroupName",
            "in": "path",
            "required": true,
            "type": "string",
            "description": "The name of the resource group."
          },
          {
            "name": "vmName",
            "in": "path",
            "required": true,
            "type": "string",
            "description": "The name of the virtual machine."
          },
          {
            "name": "skipShutdown",
            "in": "query",
            "required": false,
            "type": "boolean",
            "default": false,
            "description": "The parameter to request non-graceful VM shutdown. True value for this flag indicates non-graceful shutdown whereas false indicates otherwise. Default value for this flag is false if not specified"
          },
          {
            "$ref": "#/parameters/ApiVersionParameter"
          },
          {
            "$ref": "#/parameters/SubscriptionIdParameter"
          }
        ],
        "responses": {
          "200": {
            "description": "OK"
          },
          "202": {
            "description": "Accepted"
          }
        },
        "x-ms-long-running-operation": true
      }
    },
    "/subscriptions/{subscriptionId}/resourceGroups/{resourceGroupName}/providers/Microsoft.Compute/virtualMachines/{vmName}/reapply": {
      "post": {
        "tags": [
          "VirtualMachines"
        ],
        "operationId": "VirtualMachines_Reapply",
        "description": "The operation to reapply a virtual machine's state.",
        "parameters": [
          {
            "name": "resourceGroupName",
            "in": "path",
            "required": true,
            "type": "string",
            "description": "The name of the resource group."
          },
          {
            "name": "vmName",
            "in": "path",
            "required": true,
            "type": "string",
            "description": "The name of the virtual machine."
          },
          {
            "$ref": "#/parameters/ApiVersionParameter"
          },
          {
            "$ref": "#/parameters/SubscriptionIdParameter"
          }
        ],
        "responses": {
          "200": {
            "description": "OK"
          },
          "202": {
            "description": "Accepted"
          }
        },
        "x-ms-long-running-operation": true,
        "x-ms-examples": {
          "Reapply the state of a virtual machine.": {
            "$ref": "./examples/ReapplyVirtualMachine.json"
          }
        }
      }
    },
    "/subscriptions/{subscriptionId}/resourceGroups/{resourceGroupName}/providers/Microsoft.Compute/virtualMachines/{vmName}/restart": {
      "post": {
        "tags": [
          "VirtualMachines"
        ],
        "operationId": "VirtualMachines_Restart",
        "description": "The operation to restart a virtual machine.",
        "parameters": [
          {
            "name": "resourceGroupName",
            "in": "path",
            "required": true,
            "type": "string",
            "description": "The name of the resource group."
          },
          {
            "name": "vmName",
            "in": "path",
            "required": true,
            "type": "string",
            "description": "The name of the virtual machine."
          },
          {
            "$ref": "#/parameters/ApiVersionParameter"
          },
          {
            "$ref": "#/parameters/SubscriptionIdParameter"
          }
        ],
        "responses": {
          "200": {
            "description": "OK"
          },
          "202": {
            "description": "Accepted"
          }
        },
        "x-ms-long-running-operation": true
      }
    },
    "/subscriptions/{subscriptionId}/resourceGroups/{resourceGroupName}/providers/Microsoft.Compute/virtualMachines/{vmName}/start": {
      "post": {
        "tags": [
          "VirtualMachines"
        ],
        "operationId": "VirtualMachines_Start",
        "description": "The operation to start a virtual machine.",
        "parameters": [
          {
            "name": "resourceGroupName",
            "in": "path",
            "required": true,
            "type": "string",
            "description": "The name of the resource group."
          },
          {
            "name": "vmName",
            "in": "path",
            "required": true,
            "type": "string",
            "description": "The name of the virtual machine."
          },
          {
            "$ref": "#/parameters/ApiVersionParameter"
          },
          {
            "$ref": "#/parameters/SubscriptionIdParameter"
          }
        ],
        "responses": {
          "200": {
            "description": "OK"
          },
          "202": {
            "description": "Accepted"
          }
        },
        "x-ms-long-running-operation": true
      }
    },
    "/subscriptions/{subscriptionId}/resourceGroups/{resourceGroupName}/providers/Microsoft.Compute/virtualMachines/{vmName}/redeploy": {
      "post": {
        "tags": [
          "VirtualMachines"
        ],
        "operationId": "VirtualMachines_Redeploy",
        "description": "The operation to redeploy a virtual machine.",
        "parameters": [
          {
            "name": "resourceGroupName",
            "in": "path",
            "required": true,
            "type": "string",
            "description": "The name of the resource group."
          },
          {
            "name": "vmName",
            "in": "path",
            "required": true,
            "type": "string",
            "description": "The name of the virtual machine."
          },
          {
            "$ref": "#/parameters/ApiVersionParameter"
          },
          {
            "$ref": "#/parameters/SubscriptionIdParameter"
          }
        ],
        "responses": {
          "200": {
            "description": "OK"
          },
          "202": {
            "description": "Accepted"
          }
        },
        "x-ms-long-running-operation": true
      }
    },
    "/subscriptions/{subscriptionId}/resourceGroups/{resourceGroupName}/providers/Microsoft.Compute/virtualMachines/{vmName}/reimage": {
      "post": {
        "tags": [
          "VirtualMachines"
        ],
        "operationId": "VirtualMachines_Reimage",
        "description": "Reimages the virtual machine which has an ephemeral OS disk back to its initial state.",
        "parameters": [
          {
            "name": "resourceGroupName",
            "in": "path",
            "required": true,
            "type": "string",
            "description": "The name of the resource group."
          },
          {
            "name": "vmName",
            "in": "path",
            "required": true,
            "type": "string",
            "description": "The name of the virtual machine."
          },
          {
            "name": "parameters",
            "in": "body",
            "required": false,
            "schema": {
              "$ref": "#/definitions/VirtualMachineReimageParameters"
            },
            "description": "Parameters supplied to the Reimage Virtual Machine operation."
          },
          {
            "$ref": "#/parameters/ApiVersionParameter"
          },
          {
            "$ref": "#/parameters/SubscriptionIdParameter"
          }
        ],
        "responses": {
          "200": {
            "description": "OK"
          },
          "202": {
            "description": "Accepted"
          }
        },
        "x-ms-long-running-operation": true,
        "x-ms-examples": {
          "Reimage a Virtual Machine.": {
            "$ref": "./examples/ReimageVirtualMachine.json"
          }
        }
      }
    },
    "/subscriptions/{subscriptionId}/resourceGroups/{resourceGroupName}/providers/Microsoft.Compute/virtualMachines/{vmName}/performMaintenance": {
      "post": {
        "tags": [
          "VirtualMachines"
        ],
        "operationId": "VirtualMachines_PerformMaintenance",
        "description": "The operation to perform maintenance on a virtual machine.",
        "parameters": [
          {
            "name": "resourceGroupName",
            "in": "path",
            "required": true,
            "type": "string",
            "description": "The name of the resource group."
          },
          {
            "name": "vmName",
            "in": "path",
            "required": true,
            "type": "string",
            "description": "The name of the virtual machine."
          },
          {
            "$ref": "#/parameters/ApiVersionParameter"
          },
          {
            "$ref": "#/parameters/SubscriptionIdParameter"
          }
        ],
        "responses": {
          "200": {
            "description": "OK"
          },
          "202": {
            "description": "Accepted"
          }
        },
        "x-ms-long-running-operation": true
      }
    },
    "/subscriptions/{subscriptionId}/resourceGroups/{resourceGroupName}/providers/Microsoft.Compute/virtualMachineScaleSets/{vmScaleSetName}": {
      "put": {
        "tags": [
          "VirtualMachineScaleSets"
        ],
        "operationId": "VirtualMachineScaleSets_CreateOrUpdate",
        "description": "Create or update a VM scale set.",
        "parameters": [
          {
            "name": "resourceGroupName",
            "in": "path",
            "required": true,
            "type": "string",
            "description": "The name of the resource group."
          },
          {
            "name": "vmScaleSetName",
            "in": "path",
            "required": true,
            "type": "string",
            "description": "The name of the VM scale set to create or update."
          },
          {
            "name": "parameters",
            "in": "body",
            "required": true,
            "schema": {
              "$ref": "#/definitions/VirtualMachineScaleSet"
            },
            "description": "The scale set object."
          },
          {
            "$ref": "#/parameters/ApiVersionParameter"
          },
          {
            "$ref": "#/parameters/SubscriptionIdParameter"
          }
        ],
        "responses": {
          "200": {
            "description": "OK",
            "schema": {
              "$ref": "#/definitions/VirtualMachineScaleSet"
            }
          },
          "201": {
            "description": "Created",
            "schema": {
              "$ref": "#/definitions/VirtualMachineScaleSet"
            }
          }
        },
        "x-ms-long-running-operation": true,
        "x-ms-examples": {
          "Create a scale set with password authentication.": {
            "$ref": "./examples/CreateAScaleSetWithPasswordAuthentication.json"
          },
          "Create a scale set with ssh authentication.": {
            "$ref": "./examples/CreateAScaleSetWithSshAuthentication.json"
          },
          "Create a scale set with premium storage.": {
            "$ref": "./examples/CreateAScaleSetWithPremiumStorage.json"
          },
          "Create a scale set with empty data disks on each vm.": {
            "$ref": "./examples/CreateAScaleSetWithEmptyDataDisksOnEachVm.json"
          },
          "Create a scale set with an azure load balancer.": {
            "$ref": "./examples/CreateAScaleSetWithAnAzureLoadBalancer.json"
          },
          "Create a scale set with an azure application gateway.": {
            "$ref": "./examples/CreateAScaleSetWithAnAzureApplicationGateway.json"
          },
          "Create a scale set with boot diagnostics.": {
            "$ref": "./examples/CreateAScaleSetWithBootDiagnostics.json"
          },
          "Create a scale set with a marketplace image plan.": {
            "$ref": "./examples/CreateAScaleSetWithAMarketplaceImagePlan.json"
          },
          "Create a scale set from a custom image.": {
            "$ref": "./examples/CreateAScaleSetFromACustomImage.json"
          },
          "Create a platform-image scale set with unmanaged os disks.": {
            "$ref": "./examples/CreateAPlatformImageScaleSetWithUnmanagedOsDisks.json"
          },
          "Create a custom-image scale set from an unmanaged generalized os image.": {
            "$ref": "./examples/CreateACustomImageScaleSetFromAnUnmanagedGeneralizedOsImage.json"
          },
          "Create a scale set with virtual machines in different zones.": {
            "$ref": "./examples/CreateAScaleSetWithVMsInDifferentZones.json"
          },
          "Create a scale set with ephemeral os disks.": {
            "$ref": "./examples/CreateAScaleSetWithDiffOsDisk.json"
          },
          "Create a scale set with terminate scheduled events enabled.": {
            "$ref": "./examples/CreateAScaleSetWithTerminateScheduledEventEnabled.json"
          },
          "Create a scale set with DiskEncryptionSet resource in os disk and data disk.": {
            "$ref": "./examples/CreateAScalesetWithDiskEncryptionSetResource.json"
          }
        }
      },
      "patch": {
        "tags": [
          "VirtualMachineScaleSets"
        ],
        "operationId": "VirtualMachineScaleSets_Update",
        "description": "Update a VM scale set.",
        "parameters": [
          {
            "name": "resourceGroupName",
            "in": "path",
            "required": true,
            "type": "string",
            "description": "The name of the resource group."
          },
          {
            "name": "vmScaleSetName",
            "in": "path",
            "required": true,
            "type": "string",
            "description": "The name of the VM scale set to create or update."
          },
          {
            "name": "parameters",
            "in": "body",
            "required": true,
            "schema": {
              "$ref": "#/definitions/VirtualMachineScaleSetUpdate"
            },
            "description": "The scale set object."
          },
          {
            "$ref": "#/parameters/ApiVersionParameter"
          },
          {
            "$ref": "#/parameters/SubscriptionIdParameter"
          }
        ],
        "responses": {
          "200": {
            "description": "OK",
            "schema": {
              "$ref": "#/definitions/VirtualMachineScaleSet"
            }
          }
        },
        "x-ms-long-running-operation": true
      },
      "delete": {
        "tags": [
          "VirtualMachineScaleSets"
        ],
        "operationId": "VirtualMachineScaleSets_Delete",
        "description": "Deletes a VM scale set.",
        "parameters": [
          {
            "name": "resourceGroupName",
            "in": "path",
            "required": true,
            "type": "string",
            "description": "The name of the resource group."
          },
          {
            "name": "vmScaleSetName",
            "in": "path",
            "required": true,
            "type": "string",
            "description": "The name of the VM scale set."
          },
          {
            "$ref": "#/parameters/ApiVersionParameter"
          },
          {
            "$ref": "#/parameters/SubscriptionIdParameter"
          }
        ],
        "responses": {
          "200": {
            "description": "OK"
          },
          "202": {
            "description": "Accepted"
          },
          "204": {
            "description": "No Content"
          }
        },
        "x-ms-long-running-operation": true
      },
      "get": {
        "tags": [
          "VirtualMachineScaleSets"
        ],
        "operationId": "VirtualMachineScaleSets_Get",
        "description": "Display information about a virtual machine scale set.",
        "parameters": [
          {
            "name": "resourceGroupName",
            "in": "path",
            "required": true,
            "type": "string",
            "description": "The name of the resource group."
          },
          {
            "name": "vmScaleSetName",
            "in": "path",
            "required": true,
            "type": "string",
            "description": "The name of the VM scale set."
          },
          {
            "$ref": "#/parameters/ApiVersionParameter"
          },
          {
            "$ref": "#/parameters/SubscriptionIdParameter"
          }
        ],
        "responses": {
          "200": {
            "description": "OK",
            "schema": {
              "$ref": "#/definitions/VirtualMachineScaleSet"
            }
          }
        }
      }
    },
    "/subscriptions/{subscriptionId}/resourceGroups/{resourceGroupName}/providers/Microsoft.Compute/virtualMachineScaleSets/{vmScaleSetName}/deallocate": {
      "post": {
        "tags": [
          "VirtualMachineScaleSets"
        ],
        "operationId": "VirtualMachineScaleSets_Deallocate",
        "description": "Deallocates specific virtual machines in a VM scale set. Shuts down the virtual machines and releases the compute resources. You are not billed for the compute resources that this virtual machine scale set deallocates.",
        "parameters": [
          {
            "name": "resourceGroupName",
            "in": "path",
            "required": true,
            "type": "string",
            "description": "The name of the resource group."
          },
          {
            "name": "vmScaleSetName",
            "in": "path",
            "required": true,
            "type": "string",
            "description": "The name of the VM scale set."
          },
          {
            "name": "vmInstanceIDs",
            "in": "body",
            "required": false,
            "schema": {
              "$ref": "#/definitions/VirtualMachineScaleSetVMInstanceIDs"
            },
            "description": "A list of virtual machine instance IDs from the VM scale set."
          },
          {
            "$ref": "#/parameters/ApiVersionParameter"
          },
          {
            "$ref": "#/parameters/SubscriptionIdParameter"
          }
        ],
        "responses": {
          "200": {
            "description": "OK"
          },
          "202": {
            "description": "Accepted"
          }
        },
        "x-ms-long-running-operation": true
      }
    },
    "/subscriptions/{subscriptionId}/resourceGroups/{resourceGroupName}/providers/Microsoft.Compute/virtualMachineScaleSets/{vmScaleSetName}/delete": {
      "post": {
        "tags": [
          "VirtualMachineScaleSets"
        ],
        "operationId": "VirtualMachineScaleSets_DeleteInstances",
        "description": "Deletes virtual machines in a VM scale set.",
        "parameters": [
          {
            "name": "resourceGroupName",
            "in": "path",
            "required": true,
            "type": "string",
            "description": "The name of the resource group."
          },
          {
            "name": "vmScaleSetName",
            "in": "path",
            "required": true,
            "type": "string",
            "description": "The name of the VM scale set."
          },
          {
            "name": "vmInstanceIDs",
            "in": "body",
            "required": true,
            "schema": {
              "$ref": "#/definitions/VirtualMachineScaleSetVMInstanceRequiredIDs"
            },
            "description": "A list of virtual machine instance IDs from the VM scale set."
          },
          {
            "$ref": "#/parameters/ApiVersionParameter"
          },
          {
            "$ref": "#/parameters/SubscriptionIdParameter"
          }
        ],
        "responses": {
          "200": {
            "description": "OK"
          },
          "202": {
            "description": "Accepted"
          }
        },
        "x-ms-long-running-operation": true
      }
    },
    "/subscriptions/{subscriptionId}/resourceGroups/{resourceGroupName}/providers/Microsoft.Compute/virtualMachineScaleSets/{vmScaleSetName}/instanceView": {
      "get": {
        "tags": [
          "VirtualMachineScaleSets"
        ],
        "operationId": "VirtualMachineScaleSets_GetInstanceView",
        "description": "Gets the status of a VM scale set instance.",
        "parameters": [
          {
            "name": "resourceGroupName",
            "in": "path",
            "required": true,
            "type": "string",
            "description": "The name of the resource group."
          },
          {
            "name": "vmScaleSetName",
            "in": "path",
            "required": true,
            "type": "string",
            "description": "The name of the VM scale set."
          },
          {
            "$ref": "#/parameters/ApiVersionParameter"
          },
          {
            "$ref": "#/parameters/SubscriptionIdParameter"
          }
        ],
        "responses": {
          "200": {
            "description": "OK",
            "schema": {
              "$ref": "#/definitions/VirtualMachineScaleSetInstanceView"
            }
          }
        }
      }
    },
    "/subscriptions/{subscriptionId}/resourceGroups/{resourceGroupName}/providers/Microsoft.Compute/virtualMachineScaleSets": {
      "get": {
        "tags": [
          "VirtualMachineScaleSets"
        ],
        "operationId": "VirtualMachineScaleSets_List",
        "description": "Gets a list of all VM scale sets under a resource group.",
        "parameters": [
          {
            "name": "resourceGroupName",
            "in": "path",
            "required": true,
            "type": "string",
            "description": "The name of the resource group."
          },
          {
            "$ref": "#/parameters/ApiVersionParameter"
          },
          {
            "$ref": "#/parameters/SubscriptionIdParameter"
          }
        ],
        "responses": {
          "200": {
            "description": "OK",
            "schema": {
              "$ref": "#/definitions/VirtualMachineScaleSetListResult"
            }
          }
        },
        "x-ms-pageable": {
          "nextLinkName": "nextLink"
        }
      }
    },
    "/subscriptions/{subscriptionId}/resourceGroups/{resourceGroupName}/providers/Microsoft.Compute/virtualMachineScaleSets/{vmScaleSetName}/extensions/{vmssExtensionName}": {
      "put": {
        "tags": [
          "VirtualMachineScaleSetExtensions"
        ],
        "operationId": "VirtualMachineScaleSetExtensions_CreateOrUpdate",
        "description": "The operation to create or update an extension.",
        "parameters": [
          {
            "name": "resourceGroupName",
            "in": "path",
            "required": true,
            "type": "string",
            "description": "The name of the resource group."
          },
          {
            "name": "vmScaleSetName",
            "in": "path",
            "required": true,
            "type": "string",
            "description": "The name of the VM scale set where the extension should be create or updated."
          },
          {
            "name": "vmssExtensionName",
            "in": "path",
            "required": true,
            "type": "string",
            "description": "The name of the VM scale set extension."
          },
          {
            "name": "extensionParameters",
            "in": "body",
            "required": true,
            "schema": {
              "$ref": "#/definitions/VirtualMachineScaleSetExtension"
            },
            "description": "Parameters supplied to the Create VM scale set Extension operation."
          },
          {
            "$ref": "#/parameters/ApiVersionParameter"
          },
          {
            "$ref": "#/parameters/SubscriptionIdParameter"
          }
        ],
        "responses": {
          "200": {
            "description": "OK",
            "schema": {
              "$ref": "#/definitions/VirtualMachineScaleSetExtension"
            }
          },
          "201": {
            "description": "Created",
            "schema": {
              "$ref": "#/definitions/VirtualMachineScaleSetExtension"
            }
          }
        },
        "x-ms-long-running-operation": true
      },
      "delete": {
        "tags": [
          "VirtualMachineScaleSetExtensions"
        ],
        "operationId": "VirtualMachineScaleSetExtensions_Delete",
        "description": "The operation to delete the extension.",
        "parameters": [
          {
            "name": "resourceGroupName",
            "in": "path",
            "required": true,
            "type": "string",
            "description": "The name of the resource group."
          },
          {
            "name": "vmScaleSetName",
            "in": "path",
            "required": true,
            "type": "string",
            "description": "The name of the VM scale set where the extension should be deleted."
          },
          {
            "name": "vmssExtensionName",
            "in": "path",
            "required": true,
            "type": "string",
            "description": "The name of the VM scale set extension."
          },
          {
            "$ref": "#/parameters/ApiVersionParameter"
          },
          {
            "$ref": "#/parameters/SubscriptionIdParameter"
          }
        ],
        "responses": {
          "200": {
            "description": "OK"
          },
          "202": {
            "description": "Accepted"
          },
          "204": {
            "description": "No Content"
          }
        },
        "x-ms-long-running-operation": true
      },
      "get": {
        "tags": [
          "VirtualMachineScaleSetExtensions"
        ],
        "operationId": "VirtualMachineScaleSetExtensions_Get",
        "description": "The operation to get the extension.",
        "parameters": [
          {
            "name": "resourceGroupName",
            "in": "path",
            "required": true,
            "type": "string",
            "description": "The name of the resource group."
          },
          {
            "name": "vmScaleSetName",
            "in": "path",
            "required": true,
            "type": "string",
            "description": "The name of the VM scale set containing the extension."
          },
          {
            "name": "vmssExtensionName",
            "in": "path",
            "required": true,
            "type": "string",
            "description": "The name of the VM scale set extension."
          },
          {
            "name": "$expand",
            "in": "query",
            "required": false,
            "type": "string",
            "description": "The expand expression to apply on the operation."
          },
          {
            "$ref": "#/parameters/ApiVersionParameter"
          },
          {
            "$ref": "#/parameters/SubscriptionIdParameter"
          }
        ],
        "responses": {
          "200": {
            "description": "OK",
            "schema": {
              "$ref": "#/definitions/VirtualMachineScaleSetExtension"
            }
          }
        }
      }
    },
    "/subscriptions/{subscriptionId}/resourceGroups/{resourceGroupName}/providers/Microsoft.Compute/virtualMachineScaleSets/{vmScaleSetName}/extensions": {
      "get": {
        "tags": [
          "VirtualMachineScaleSetExtensions"
        ],
        "operationId": "VirtualMachineScaleSetExtensions_List",
        "description": "Gets a list of all extensions in a VM scale set.",
        "parameters": [
          {
            "name": "resourceGroupName",
            "in": "path",
            "required": true,
            "type": "string",
            "description": "The name of the resource group."
          },
          {
            "name": "vmScaleSetName",
            "in": "path",
            "required": true,
            "type": "string",
            "description": "The name of the VM scale set containing the extension."
          },
          {
            "$ref": "#/parameters/ApiVersionParameter"
          },
          {
            "$ref": "#/parameters/SubscriptionIdParameter"
          }
        ],
        "responses": {
          "200": {
            "description": "OK",
            "schema": {
              "$ref": "#/definitions/VirtualMachineScaleSetExtensionListResult"
            }
          }
        },
        "x-ms-pageable": {
          "nextLinkName": "nextLink"
        }
      }
    },
    "/subscriptions/{subscriptionId}/providers/Microsoft.Compute/virtualMachineScaleSets": {
      "get": {
        "tags": [
          "VirtualMachineScaleSets"
        ],
        "operationId": "VirtualMachineScaleSets_ListAll",
        "description": "Gets a list of all VM Scale Sets in the subscription, regardless of the associated resource group. Use nextLink property in the response to get the next page of VM Scale Sets. Do this till nextLink is null to fetch all the VM Scale Sets.",
        "parameters": [
          {
            "$ref": "#/parameters/ApiVersionParameter"
          },
          {
            "$ref": "#/parameters/SubscriptionIdParameter"
          }
        ],
        "responses": {
          "200": {
            "description": "OK",
            "schema": {
              "$ref": "#/definitions/VirtualMachineScaleSetListWithLinkResult"
            }
          }
        },
        "x-ms-pageable": {
          "nextLinkName": "nextLink"
        }
      }
    },
    "/subscriptions/{subscriptionId}/resourceGroups/{resourceGroupName}/providers/Microsoft.Compute/virtualMachineScaleSets/{vmScaleSetName}/skus": {
      "get": {
        "tags": [
          "VirtualMachineScaleSets"
        ],
        "operationId": "VirtualMachineScaleSets_ListSkus",
        "description": "Gets a list of SKUs available for your VM scale set, including the minimum and maximum VM instances allowed for each SKU.",
        "parameters": [
          {
            "name": "resourceGroupName",
            "in": "path",
            "required": true,
            "type": "string",
            "description": "The name of the resource group."
          },
          {
            "name": "vmScaleSetName",
            "in": "path",
            "required": true,
            "type": "string",
            "description": "The name of the VM scale set."
          },
          {
            "$ref": "#/parameters/ApiVersionParameter"
          },
          {
            "$ref": "#/parameters/SubscriptionIdParameter"
          }
        ],
        "responses": {
          "200": {
            "description": "OK",
            "schema": {
              "$ref": "#/definitions/VirtualMachineScaleSetListSkusResult"
            }
          }
        },
        "x-ms-pageable": {
          "nextLinkName": "nextLink"
        }
      }
    },
    "/subscriptions/{subscriptionId}/resourceGroups/{resourceGroupName}/providers/Microsoft.Compute/virtualMachineScaleSets/{vmScaleSetName}/osUpgradeHistory": {
      "get": {
        "tags": [
          "VirtualMachineScaleSets"
        ],
        "operationId": "VirtualMachineScaleSets_GetOSUpgradeHistory",
        "description": "Gets list of OS upgrades on a VM scale set instance.",
        "parameters": [
          {
            "name": "resourceGroupName",
            "in": "path",
            "required": true,
            "type": "string",
            "description": "The name of the resource group."
          },
          {
            "name": "vmScaleSetName",
            "in": "path",
            "required": true,
            "type": "string",
            "description": "The name of the VM scale set."
          },
          {
            "$ref": "#/parameters/ApiVersionParameter"
          },
          {
            "$ref": "#/parameters/SubscriptionIdParameter"
          }
        ],
        "responses": {
          "200": {
            "description": "OK",
            "schema": {
              "$ref": "#/definitions/VirtualMachineScaleSetListOSUpgradeHistory"
            }
          }
        },
        "x-ms-pageable": {
          "nextLinkName": "nextLink"
        }
      }
    },
    "/subscriptions/{subscriptionId}/resourceGroups/{resourceGroupName}/providers/Microsoft.Compute/virtualMachineScaleSets/{vmScaleSetName}/poweroff": {
      "post": {
        "tags": [
          "VirtualMachineScaleSets"
        ],
        "operationId": "VirtualMachineScaleSets_PowerOff",
        "description": "Power off (stop) one or more virtual machines in a VM scale set. Note that resources are still attached and you are getting charged for the resources. Instead, use deallocate to release resources and avoid charges.",
        "parameters": [
          {
            "name": "resourceGroupName",
            "in": "path",
            "required": true,
            "type": "string",
            "description": "The name of the resource group."
          },
          {
            "name": "vmScaleSetName",
            "in": "path",
            "required": true,
            "type": "string",
            "description": "The name of the VM scale set."
          },
          {
            "name": "vmInstanceIDs",
            "in": "body",
            "required": false,
            "schema": {
              "$ref": "#/definitions/VirtualMachineScaleSetVMInstanceIDs"
            },
            "description": "A list of virtual machine instance IDs from the VM scale set."
          },
          {
            "name": "skipShutdown",
            "in": "query",
            "required": false,
            "type": "boolean",
            "default": false,
            "description": "The parameter to request non-graceful VM shutdown. True value for this flag indicates non-graceful shutdown whereas false indicates otherwise. Default value for this flag is false if not specified"
          },
          {
            "$ref": "#/parameters/ApiVersionParameter"
          },
          {
            "$ref": "#/parameters/SubscriptionIdParameter"
          }
        ],
        "responses": {
          "200": {
            "description": "OK"
          },
          "202": {
            "description": "Accepted"
          }
        },
        "x-ms-long-running-operation": true
      }
    },
    "/subscriptions/{subscriptionId}/resourceGroups/{resourceGroupName}/providers/Microsoft.Compute/virtualMachineScaleSets/{vmScaleSetName}/restart": {
      "post": {
        "tags": [
          "VirtualMachineScaleSets"
        ],
        "operationId": "VirtualMachineScaleSets_Restart",
        "description": "Restarts one or more virtual machines in a VM scale set.",
        "parameters": [
          {
            "name": "resourceGroupName",
            "in": "path",
            "required": true,
            "type": "string",
            "description": "The name of the resource group."
          },
          {
            "name": "vmScaleSetName",
            "in": "path",
            "required": true,
            "type": "string",
            "description": "The name of the VM scale set."
          },
          {
            "name": "vmInstanceIDs",
            "in": "body",
            "required": false,
            "schema": {
              "$ref": "#/definitions/VirtualMachineScaleSetVMInstanceIDs"
            },
            "description": "A list of virtual machine instance IDs from the VM scale set."
          },
          {
            "$ref": "#/parameters/ApiVersionParameter"
          },
          {
            "$ref": "#/parameters/SubscriptionIdParameter"
          }
        ],
        "responses": {
          "200": {
            "description": "OK"
          },
          "202": {
            "description": "Accepted"
          }
        },
        "x-ms-long-running-operation": true
      }
    },
    "/subscriptions/{subscriptionId}/resourceGroups/{resourceGroupName}/providers/Microsoft.Compute/virtualMachineScaleSets/{vmScaleSetName}/start": {
      "post": {
        "tags": [
          "VirtualMachineScaleSets"
        ],
        "operationId": "VirtualMachineScaleSets_Start",
        "description": "Starts one or more virtual machines in a VM scale set.",
        "parameters": [
          {
            "name": "resourceGroupName",
            "in": "path",
            "required": true,
            "type": "string",
            "description": "The name of the resource group."
          },
          {
            "name": "vmScaleSetName",
            "in": "path",
            "required": true,
            "type": "string",
            "description": "The name of the VM scale set."
          },
          {
            "name": "vmInstanceIDs",
            "in": "body",
            "required": false,
            "schema": {
              "$ref": "#/definitions/VirtualMachineScaleSetVMInstanceIDs"
            },
            "description": "A list of virtual machine instance IDs from the VM scale set."
          },
          {
            "$ref": "#/parameters/ApiVersionParameter"
          },
          {
            "$ref": "#/parameters/SubscriptionIdParameter"
          }
        ],
        "responses": {
          "200": {
            "description": "OK"
          },
          "202": {
            "description": "Accepted"
          }
        },
        "x-ms-long-running-operation": true
      }
    },
    "/subscriptions/{subscriptionId}/resourceGroups/{resourceGroupName}/providers/Microsoft.Compute/virtualMachineScaleSets/{vmScaleSetName}/redeploy": {
      "post": {
        "tags": [
          "VirtualMachineScaleSets"
        ],
        "operationId": "VirtualMachineScaleSets_Redeploy",
        "description": "Redeploy one or more virtual machines in a VM scale set.",
        "parameters": [
          {
            "name": "resourceGroupName",
            "in": "path",
            "required": true,
            "type": "string",
            "description": "The name of the resource group."
          },
          {
            "name": "vmScaleSetName",
            "in": "path",
            "required": true,
            "type": "string",
            "description": "The name of the VM scale set."
          },
          {
            "name": "vmInstanceIDs",
            "in": "body",
            "required": false,
            "schema": {
              "$ref": "#/definitions/VirtualMachineScaleSetVMInstanceIDs"
            },
            "description": "A list of virtual machine instance IDs from the VM scale set."
          },
          {
            "$ref": "#/parameters/ApiVersionParameter"
          },
          {
            "$ref": "#/parameters/SubscriptionIdParameter"
          }
        ],
        "responses": {
          "200": {
            "description": "OK"
          },
          "202": {
            "description": "Accepted"
          }
        },
        "x-ms-long-running-operation": true
      }
    },
    "/subscriptions/{subscriptionId}/resourceGroups/{resourceGroupName}/providers/Microsoft.Compute/virtualMachineScaleSets/{vmScaleSetName}/performMaintenance": {
      "post": {
        "tags": [
          "VirtualMachineScaleSets"
        ],
        "operationId": "VirtualMachineScaleSets_PerformMaintenance",
        "description": "Perform maintenance on one or more virtual machines in a VM scale set. Operation on instances which are not eligible for perform maintenance will be failed. Please refer to best practices for more details: https://docs.microsoft.com/en-us/azure/virtual-machine-scale-sets/virtual-machine-scale-sets-maintenance-notifications",
        "parameters": [
          {
            "name": "resourceGroupName",
            "in": "path",
            "required": true,
            "type": "string",
            "description": "The name of the resource group."
          },
          {
            "name": "vmScaleSetName",
            "in": "path",
            "required": true,
            "type": "string",
            "description": "The name of the VM scale set."
          },
          {
            "name": "vmInstanceIDs",
            "in": "body",
            "required": false,
            "schema": {
              "$ref": "#/definitions/VirtualMachineScaleSetVMInstanceIDs"
            },
            "description": "A list of virtual machine instance IDs from the VM scale set."
          },
          {
            "$ref": "#/parameters/ApiVersionParameter"
          },
          {
            "$ref": "#/parameters/SubscriptionIdParameter"
          }
        ],
        "responses": {
          "200": {
            "description": "OK"
          },
          "202": {
            "description": "Accepted"
          }
        },
        "x-ms-long-running-operation": true
      }
    },
    "/subscriptions/{subscriptionId}/resourceGroups/{resourceGroupName}/providers/Microsoft.Compute/virtualMachineScaleSets/{vmScaleSetName}/manualupgrade": {
      "post": {
        "tags": [
          "VirtualMachineScaleSets"
        ],
        "operationId": "VirtualMachineScaleSets_UpdateInstances",
        "description": "Upgrades one or more virtual machines to the latest SKU set in the VM scale set model.",
        "parameters": [
          {
            "name": "resourceGroupName",
            "in": "path",
            "required": true,
            "type": "string",
            "description": "The name of the resource group."
          },
          {
            "name": "vmScaleSetName",
            "in": "path",
            "required": true,
            "type": "string",
            "description": "The name of the VM scale set."
          },
          {
            "name": "vmInstanceIDs",
            "in": "body",
            "required": true,
            "schema": {
              "$ref": "#/definitions/VirtualMachineScaleSetVMInstanceRequiredIDs"
            },
            "description": "A list of virtual machine instance IDs from the VM scale set."
          },
          {
            "$ref": "#/parameters/ApiVersionParameter"
          },
          {
            "$ref": "#/parameters/SubscriptionIdParameter"
          }
        ],
        "responses": {
          "200": {
            "description": "OK"
          },
          "202": {
            "description": "Accepted"
          }
        },
        "x-ms-long-running-operation": true
      }
    },
    "/subscriptions/{subscriptionId}/resourceGroups/{resourceGroupName}/providers/Microsoft.Compute/virtualMachineScaleSets/{vmScaleSetName}/reimage": {
      "post": {
        "tags": [
          "VirtualMachineScaleSets"
        ],
        "operationId": "VirtualMachineScaleSets_Reimage",
        "description": "Reimages (upgrade the operating system) one or more virtual machines in a VM scale set which don't have a ephemeral OS disk, for virtual machines who have a ephemeral OS disk the virtual machine is reset to initial state.",
        "parameters": [
          {
            "name": "resourceGroupName",
            "in": "path",
            "required": true,
            "type": "string",
            "description": "The name of the resource group."
          },
          {
            "name": "vmScaleSetName",
            "in": "path",
            "required": true,
            "type": "string",
            "description": "The name of the VM scale set."
          },
          {
            "name": "vmScaleSetReimageInput",
            "in": "body",
            "required": false,
            "schema": {
              "$ref": "#/definitions/VirtualMachineScaleSetReimageParameters"
            },
            "description": "Parameters for Reimaging VM ScaleSet."
          },
          {
            "$ref": "#/parameters/ApiVersionParameter"
          },
          {
            "$ref": "#/parameters/SubscriptionIdParameter"
          }
        ],
        "responses": {
          "200": {
            "description": "OK"
          },
          "202": {
            "description": "Accepted"
          }
        },
        "x-ms-long-running-operation": true
      }
    },
    "/subscriptions/{subscriptionId}/resourceGroups/{resourceGroupName}/providers/Microsoft.Compute/virtualMachineScaleSets/{vmScaleSetName}/reimageall": {
      "post": {
        "tags": [
          "VirtualMachineScaleSets"
        ],
        "operationId": "VirtualMachineScaleSets_ReimageAll",
        "description": "Reimages all the disks ( including data disks ) in the virtual machines in a VM scale set. This operation is only supported for managed disks.",
        "parameters": [
          {
            "name": "resourceGroupName",
            "in": "path",
            "required": true,
            "type": "string",
            "description": "The name of the resource group."
          },
          {
            "name": "vmScaleSetName",
            "in": "path",
            "required": true,
            "type": "string",
            "description": "The name of the VM scale set."
          },
          {
            "name": "vmInstanceIDs",
            "in": "body",
            "required": false,
            "schema": {
              "$ref": "#/definitions/VirtualMachineScaleSetVMInstanceIDs"
            },
            "description": "A list of virtual machine instance IDs from the VM scale set."
          },
          {
            "$ref": "#/parameters/ApiVersionParameter"
          },
          {
            "$ref": "#/parameters/SubscriptionIdParameter"
          }
        ],
        "responses": {
          "200": {
            "description": "OK"
          },
          "202": {
            "description": "Accepted"
          }
        },
        "x-ms-long-running-operation": true
      }
    },
    "/subscriptions/{subscriptionId}/resourceGroups/{resourceGroupName}/providers/Microsoft.Compute/virtualMachineScaleSets/{vmScaleSetName}/rollingUpgrades/cancel": {
      "post": {
        "tags": [
          "VirtualMachineScaleSetRollingUpgrades"
        ],
        "operationId": "VirtualMachineScaleSetRollingUpgrades_Cancel",
        "description": "Cancels the current virtual machine scale set rolling upgrade.",
        "parameters": [
          {
            "name": "resourceGroupName",
            "in": "path",
            "required": true,
            "type": "string",
            "description": "The name of the resource group."
          },
          {
            "name": "vmScaleSetName",
            "in": "path",
            "required": true,
            "type": "string",
            "description": "The name of the VM scale set."
          },
          {
            "$ref": "#/parameters/ApiVersionParameter"
          },
          {
            "$ref": "#/parameters/SubscriptionIdParameter"
          }
        ],
        "responses": {
          "200": {
            "description": "OK"
          },
          "202": {
            "description": "Accepted"
          }
        },
        "x-ms-long-running-operation": true
      }
    },
    "/subscriptions/{subscriptionId}/resourceGroups/{resourceGroupName}/providers/Microsoft.Compute/virtualMachineScaleSets/{vmScaleSetName}/osRollingUpgrade": {
      "post": {
        "tags": [
          "VirtualMachineScaleSetRollingUpgrades"
        ],
        "operationId": "VirtualMachineScaleSetRollingUpgrades_StartOSUpgrade",
        "description": "Starts a rolling upgrade to move all virtual machine scale set instances to the latest available Platform Image OS version. Instances which are already running the latest available OS version are not affected.",
        "parameters": [
          {
            "name": "resourceGroupName",
            "in": "path",
            "required": true,
            "type": "string",
            "description": "The name of the resource group."
          },
          {
            "name": "vmScaleSetName",
            "in": "path",
            "required": true,
            "type": "string",
            "description": "The name of the VM scale set."
          },
          {
            "$ref": "#/parameters/ApiVersionParameter"
          },
          {
            "$ref": "#/parameters/SubscriptionIdParameter"
          }
        ],
        "responses": {
          "200": {
            "description": "OK"
          },
          "202": {
            "description": "Accepted"
          }
        },
        "x-ms-long-running-operation": true
      }
    },
    "/subscriptions/{subscriptionId}/resourceGroups/{resourceGroupName}/providers/Microsoft.Compute/virtualMachineScaleSets/{vmScaleSetName}/extensionRollingUpgrade": {
      "post": {
        "tags": [
          "VirtualMachineScaleSetRollingUpgrades"
        ],
        "operationId": "VirtualMachineScaleSetRollingUpgrades_StartExtensionUpgrade",
        "description": "Starts a rolling upgrade to move all extensions for all virtual machine scale set instances to the latest available extension version. Instances which are already running the latest extension versions are not affected.",
        "parameters": [
          {
            "name": "resourceGroupName",
            "in": "path",
            "required": true,
            "type": "string",
            "description": "The name of the resource group."
          },
          {
            "name": "vmScaleSetName",
            "in": "path",
            "required": true,
            "type": "string",
            "description": "The name of the VM scale set."
          },
          {
            "$ref": "#/parameters/ApiVersionParameter"
          },
          {
            "$ref": "#/parameters/SubscriptionIdParameter"
          }
        ],
        "responses": {
          "200": {
            "description": "OK"
          },
          "202": {
            "description": "Accepted"
          }
        },
        "x-ms-long-running-operation": true,
        "x-ms-examples": {
          "Start an extension rolling upgrade.": {
            "$ref": "./examples/VMScaleSetExtensionRollingUpgrade.json"
          }
        }
      }
    },
    "/subscriptions/{subscriptionId}/resourceGroups/{resourceGroupName}/providers/Microsoft.Compute/virtualMachineScaleSets/{vmScaleSetName}/rollingUpgrades/latest": {
      "get": {
        "tags": [
          "VirtualMachineScaleSetRollingUpgrades"
        ],
        "operationId": "VirtualMachineScaleSetRollingUpgrades_GetLatest",
        "description": "Gets the status of the latest virtual machine scale set rolling upgrade.",
        "parameters": [
          {
            "name": "resourceGroupName",
            "in": "path",
            "required": true,
            "type": "string",
            "description": "The name of the resource group."
          },
          {
            "name": "vmScaleSetName",
            "in": "path",
            "required": true,
            "type": "string",
            "description": "The name of the VM scale set."
          },
          {
            "$ref": "#/parameters/ApiVersionParameter"
          },
          {
            "$ref": "#/parameters/SubscriptionIdParameter"
          }
        ],
        "responses": {
          "200": {
            "description": "OK",
            "schema": {
              "$ref": "#/definitions/RollingUpgradeStatusInfo"
            }
          }
        }
      }
    },
    "/subscriptions/{subscriptionId}/resourceGroups/{resourceGroupName}/providers/Microsoft.Compute/virtualMachineScaleSets/{vmScaleSetName}/forceRecoveryServiceFabricPlatformUpdateDomainWalk": {
      "post": {
        "tags": [
          "VirtualMachineScaleSets"
        ],
        "operationId": "VirtualMachineScaleSets_ForceRecoveryServiceFabricPlatformUpdateDomainWalk",
        "description": "Manual platform update domain walk to update virtual machines in a service fabric virtual machine scale set.",
        "parameters": [
          {
            "name": "resourceGroupName",
            "in": "path",
            "required": true,
            "type": "string",
            "description": "The name of the resource group."
          },
          {
            "name": "vmScaleSetName",
            "in": "path",
            "required": true,
            "type": "string",
            "description": "The name of the VM scale set."
          },
          {
            "$ref": "#/parameters/ApiVersionParameter"
          },
          {
            "$ref": "#/parameters/SubscriptionIdParameter"
          },
          {
            "name": "platformUpdateDomain",
            "in": "query",
            "required": true,
            "type": "integer",
            "description": "The platform update domain for which a manual recovery walk is requested"
          }
        ],
        "responses": {
          "200": {
            "description": "OK",
            "schema": {
              "$ref": "#/definitions/RecoveryWalkResponse"
            }
          }
        }
      }
    },
    "/subscriptions/{subscriptionId}/resourceGroups/{resourceGroupName}/providers/Microsoft.Compute/virtualMachineScaleSets/{vmScaleSetName}/convertToSinglePlacementGroup": {
      "post": {
        "tags": [
          "VirtualMachineScaleSets"
        ],
        "operationId": "VirtualMachineScaleSets_ConvertToSinglePlacementGroup",
        "description": "Converts SinglePlacementGroup property to false for a existing virtual machine scale set.",
        "parameters": [
          {
            "name": "resourceGroupName",
            "in": "path",
            "required": true,
            "type": "string",
            "description": "The name of the resource group."
          },
          {
            "name": "vmScaleSetName",
            "in": "path",
            "required": true,
            "type": "string",
            "description": "The name of the virtual machine scale set to create or update."
          },
          {
            "name": "parameters",
            "in": "body",
            "required": true,
            "schema": {
              "$ref": "#/definitions/VMScaleSetConvertToSinglePlacementGroupInput"
            },
            "description": "The input object for ConvertToSinglePlacementGroup API."
          },
          {
            "$ref": "#/parameters/SubscriptionIdParameter"
          }
        ],
        "responses": {
          "200": {
            "description": "OK"
          }
        }
      }
    },
    "/subscriptions/{subscriptionId}/resourceGroups/{resourceGroupName}/providers/Microsoft.Compute/virtualMachineScaleSets/{vmScaleSetName}/virtualmachines/{instanceId}/reimage": {
      "post": {
        "tags": [
          "VirtualMachineScaleSetVMs"
        ],
        "operationId": "VirtualMachineScaleSetVMs_Reimage",
        "description": "Reimages (upgrade the operating system) a specific virtual machine in a VM scale set.",
        "parameters": [
          {
            "name": "resourceGroupName",
            "in": "path",
            "required": true,
            "type": "string",
            "description": "The name of the resource group."
          },
          {
            "name": "vmScaleSetName",
            "in": "path",
            "required": true,
            "type": "string",
            "description": "The name of the VM scale set."
          },
          {
            "name": "instanceId",
            "in": "path",
            "required": true,
            "type": "string",
            "description": "The instance ID of the virtual machine."
          },
          {
            "name": "vmScaleSetVMReimageInput",
            "in": "body",
            "required": false,
            "schema": {
              "$ref": "#/definitions/VirtualMachineScaleSetVMReimageParameters"
            },
            "description": "Parameters for the Reimaging Virtual machine in ScaleSet."
          },
          {
            "$ref": "#/parameters/ApiVersionParameter"
          },
          {
            "$ref": "#/parameters/SubscriptionIdParameter"
          }
        ],
        "responses": {
          "200": {
            "description": "OK"
          },
          "202": {
            "description": "Accepted"
          }
        },
        "x-ms-long-running-operation": true
      }
    },
    "/subscriptions/{subscriptionId}/resourceGroups/{resourceGroupName}/providers/Microsoft.Compute/virtualMachineScaleSets/{vmScaleSetName}/virtualmachines/{instanceId}/reimageall": {
      "post": {
        "tags": [
          "VirtualMachineScaleSetVMs"
        ],
        "operationId": "VirtualMachineScaleSetVMs_ReimageAll",
        "description": "Allows you to re-image all the disks ( including data disks ) in the a VM scale set instance. This operation is only supported for managed disks.",
        "parameters": [
          {
            "name": "resourceGroupName",
            "in": "path",
            "required": true,
            "type": "string",
            "description": "The name of the resource group."
          },
          {
            "name": "vmScaleSetName",
            "in": "path",
            "required": true,
            "type": "string",
            "description": "The name of the VM scale set."
          },
          {
            "name": "instanceId",
            "in": "path",
            "required": true,
            "type": "string",
            "description": "The instance ID of the virtual machine."
          },
          {
            "$ref": "#/parameters/ApiVersionParameter"
          },
          {
            "$ref": "#/parameters/SubscriptionIdParameter"
          }
        ],
        "responses": {
          "200": {
            "description": "OK"
          },
          "202": {
            "description": "Accepted"
          }
        },
        "x-ms-long-running-operation": true
      }
    },
    "/subscriptions/{subscriptionId}/resourceGroups/{resourceGroupName}/providers/Microsoft.Compute/virtualMachineScaleSets/{vmScaleSetName}/virtualmachines/{instanceId}/deallocate": {
      "post": {
        "tags": [
          "VirtualMachineScaleSetVMs"
        ],
        "operationId": "VirtualMachineScaleSetVMs_Deallocate",
        "description": "Deallocates a specific virtual machine in a VM scale set. Shuts down the virtual machine and releases the compute resources it uses. You are not billed for the compute resources of this virtual machine once it is deallocated.",
        "parameters": [
          {
            "name": "resourceGroupName",
            "in": "path",
            "required": true,
            "type": "string",
            "description": "The name of the resource group."
          },
          {
            "name": "vmScaleSetName",
            "in": "path",
            "required": true,
            "type": "string",
            "description": "The name of the VM scale set."
          },
          {
            "name": "instanceId",
            "in": "path",
            "required": true,
            "type": "string",
            "description": "The instance ID of the virtual machine."
          },
          {
            "$ref": "#/parameters/ApiVersionParameter"
          },
          {
            "$ref": "#/parameters/SubscriptionIdParameter"
          }
        ],
        "responses": {
          "200": {
            "description": "OK"
          },
          "202": {
            "description": "Accepted"
          }
        },
        "x-ms-long-running-operation": true
      }
    },
    "/subscriptions/{subscriptionId}/resourceGroups/{resourceGroupName}/providers/Microsoft.Compute/virtualMachineScaleSets/{vmScaleSetName}/virtualmachines/{instanceId}": {
      "put": {
        "tags": [
          "VirtualMachineScaleSetVMs"
        ],
        "operationId": "VirtualMachineScaleSetVMs_Update",
        "description": "Updates a virtual machine of a VM scale set.",
        "parameters": [
          {
            "name": "resourceGroupName",
            "in": "path",
            "required": true,
            "type": "string",
            "description": "The name of the resource group."
          },
          {
            "name": "vmScaleSetName",
            "in": "path",
            "required": true,
            "type": "string",
            "description": "The name of the VM scale set where the extension should be create or updated."
          },
          {
            "name": "instanceId",
            "in": "path",
            "required": true,
            "type": "string",
            "description": "The instance ID of the virtual machine."
          },
          {
            "name": "parameters",
            "in": "body",
            "required": true,
            "schema": {
              "$ref": "#/definitions/VirtualMachineScaleSetVM"
            },
            "description": "Parameters supplied to the Update Virtual Machine Scale Sets VM operation."
          },
          {
            "$ref": "#/parameters/ApiVersionParameter"
          },
          {
            "$ref": "#/parameters/SubscriptionIdParameter"
          }
        ],
        "responses": {
          "200": {
            "description": "OK",
            "schema": {
              "$ref": "#/definitions/VirtualMachineScaleSetVM"
            }
          },
          "202": {
            "description": "Accepted",
            "schema": {
              "$ref": "#/definitions/VirtualMachineScaleSetVM"
            }
          }
        },
        "x-ms-long-running-operation": true
      },
      "delete": {
        "tags": [
          "VirtualMachineScaleSetVMs"
        ],
        "operationId": "VirtualMachineScaleSetVMs_Delete",
        "description": "Deletes a virtual machine from a VM scale set.",
        "parameters": [
          {
            "name": "resourceGroupName",
            "in": "path",
            "required": true,
            "type": "string",
            "description": "The name of the resource group."
          },
          {
            "name": "vmScaleSetName",
            "in": "path",
            "required": true,
            "type": "string",
            "description": "The name of the VM scale set."
          },
          {
            "name": "instanceId",
            "in": "path",
            "required": true,
            "type": "string",
            "description": "The instance ID of the virtual machine."
          },
          {
            "$ref": "#/parameters/ApiVersionParameter"
          },
          {
            "$ref": "#/parameters/SubscriptionIdParameter"
          }
        ],
        "responses": {
          "200": {
            "description": "OK"
          },
          "202": {
            "description": "Accepted"
          },
          "204": {
            "description": "No Content"
          }
        },
        "x-ms-long-running-operation": true
      },
      "get": {
        "tags": [
          "VirtualMachineScaleSetVMs"
        ],
        "operationId": "VirtualMachineScaleSetVMs_Get",
        "description": "Gets a virtual machine from a VM scale set.",
        "parameters": [
          {
            "name": "resourceGroupName",
            "in": "path",
            "required": true,
            "type": "string",
            "description": "The name of the resource group."
          },
          {
            "name": "vmScaleSetName",
            "in": "path",
            "required": true,
            "type": "string",
            "description": "The name of the VM scale set."
          },
          {
            "name": "instanceId",
            "in": "path",
            "required": true,
            "type": "string",
            "description": "The instance ID of the virtual machine."
          },
          {
            "name": "$expand",
            "in": "query",
            "required": false,
            "type": "string",
            "description": "The expand expression to apply on the operation.",
            "enum": [
              "instanceView"
            ],
            "x-ms-enum": {
              "name": "InstanceViewTypes",
              "modelAsString": false
            }
          },
          {
            "$ref": "#/parameters/ApiVersionParameter"
          },
          {
            "$ref": "#/parameters/SubscriptionIdParameter"
          }
        ],
        "responses": {
          "200": {
            "description": "OK",
            "schema": {
              "$ref": "#/definitions/VirtualMachineScaleSetVM"
            }
          }
        }
      }
    },
    "/subscriptions/{subscriptionId}/resourceGroups/{resourceGroupName}/providers/Microsoft.Compute/virtualMachineScaleSets/{vmScaleSetName}/virtualmachines/{instanceId}/instanceView": {
      "get": {
        "tags": [
          "VirtualMachineScaleSetVMs"
        ],
        "operationId": "VirtualMachineScaleSetVMs_GetInstanceView",
        "description": "Gets the status of a virtual machine from a VM scale set.",
        "parameters": [
          {
            "name": "resourceGroupName",
            "in": "path",
            "required": true,
            "type": "string",
            "description": "The name of the resource group."
          },
          {
            "name": "vmScaleSetName",
            "in": "path",
            "required": true,
            "type": "string",
            "description": "The name of the VM scale set."
          },
          {
            "name": "instanceId",
            "in": "path",
            "required": true,
            "type": "string",
            "description": "The instance ID of the virtual machine."
          },
          {
            "$ref": "#/parameters/ApiVersionParameter"
          },
          {
            "$ref": "#/parameters/SubscriptionIdParameter"
          }
        ],
        "responses": {
          "200": {
            "description": "OK",
            "schema": {
              "$ref": "#/definitions/VirtualMachineScaleSetVMInstanceView"
            }
          }
        }
      }
    },
    "/subscriptions/{subscriptionId}/resourceGroups/{resourceGroupName}/providers/Microsoft.Compute/virtualMachineScaleSets/{virtualMachineScaleSetName}/virtualMachines": {
      "get": {
        "tags": [
          "VirtualMachineScaleSetVMs"
        ],
        "operationId": "VirtualMachineScaleSetVMs_List",
        "description": "Gets a list of all virtual machines in a VM scale sets.",
        "parameters": [
          {
            "name": "resourceGroupName",
            "in": "path",
            "required": true,
            "type": "string",
            "description": "The name of the resource group."
          },
          {
            "name": "virtualMachineScaleSetName",
            "in": "path",
            "required": true,
            "type": "string",
            "description": "The name of the VM scale set."
          },
          {
            "name": "$filter",
            "in": "query",
            "required": false,
            "type": "string",
            "description": "The filter to apply to the operation."
          },
          {
            "name": "$select",
            "in": "query",
            "required": false,
            "type": "string",
            "description": "The list parameters."
          },
          {
            "name": "$expand",
            "in": "query",
            "required": false,
            "type": "string",
            "description": "The expand expression to apply to the operation."
          },
          {
            "$ref": "#/parameters/ApiVersionParameter"
          },
          {
            "$ref": "#/parameters/SubscriptionIdParameter"
          }
        ],
        "responses": {
          "200": {
            "description": "OK",
            "schema": {
              "$ref": "#/definitions/VirtualMachineScaleSetVMListResult"
            }
          }
        },
        "x-ms-pageable": {
          "nextLinkName": "nextLink"
        },
        "x-ms-odata": "#/definitions/VirtualMachineScaleSetVM"
      }
    },
    "/subscriptions/{subscriptionId}/resourceGroups/{resourceGroupName}/providers/Microsoft.Compute/virtualMachineScaleSets/{vmScaleSetName}/virtualmachines/{instanceId}/poweroff": {
      "post": {
        "tags": [
          "VirtualMachineScaleSetVMs"
        ],
        "operationId": "VirtualMachineScaleSetVMs_PowerOff",
        "description": "Power off (stop) a virtual machine in a VM scale set. Note that resources are still attached and you are getting charged for the resources. Instead, use deallocate to release resources and avoid charges.",
        "parameters": [
          {
            "name": "resourceGroupName",
            "in": "path",
            "required": true,
            "type": "string",
            "description": "The name of the resource group."
          },
          {
            "name": "vmScaleSetName",
            "in": "path",
            "required": true,
            "type": "string",
            "description": "The name of the VM scale set."
          },
          {
            "name": "instanceId",
            "in": "path",
            "required": true,
            "type": "string",
            "description": "The instance ID of the virtual machine."
          },
          {
            "name": "skipShutdown",
            "in": "query",
            "required": false,
            "type": "boolean",
            "default": false,
            "description": "The parameter to request non-graceful VM shutdown. True value for this flag indicates non-graceful shutdown whereas false indicates otherwise. Default value for this flag is false if not specified"
          },
          {
            "$ref": "#/parameters/ApiVersionParameter"
          },
          {
            "$ref": "#/parameters/SubscriptionIdParameter"
          }
        ],
        "responses": {
          "200": {
            "description": "OK"
          },
          "202": {
            "description": "Accepted"
          }
        },
        "x-ms-long-running-operation": true
      }
    },
    "/subscriptions/{subscriptionId}/resourceGroups/{resourceGroupName}/providers/Microsoft.Compute/virtualMachineScaleSets/{vmScaleSetName}/virtualmachines/{instanceId}/restart": {
      "post": {
        "tags": [
          "VirtualMachineScaleSetVMs"
        ],
        "operationId": "VirtualMachineScaleSetVMs_Restart",
        "description": "Restarts a virtual machine in a VM scale set.",
        "parameters": [
          {
            "name": "resourceGroupName",
            "in": "path",
            "required": true,
            "type": "string",
            "description": "The name of the resource group."
          },
          {
            "name": "vmScaleSetName",
            "in": "path",
            "required": true,
            "type": "string",
            "description": "The name of the VM scale set."
          },
          {
            "name": "instanceId",
            "in": "path",
            "required": true,
            "type": "string",
            "description": "The instance ID of the virtual machine."
          },
          {
            "$ref": "#/parameters/ApiVersionParameter"
          },
          {
            "$ref": "#/parameters/SubscriptionIdParameter"
          }
        ],
        "responses": {
          "200": {
            "description": "OK"
          },
          "202": {
            "description": "Accepted"
          }
        },
        "x-ms-long-running-operation": true
      }
    },
    "/subscriptions/{subscriptionId}/resourceGroups/{resourceGroupName}/providers/Microsoft.Compute/virtualMachineScaleSets/{vmScaleSetName}/virtualmachines/{instanceId}/start": {
      "post": {
        "tags": [
          "VirtualMachineScaleSetVMs"
        ],
        "operationId": "VirtualMachineScaleSetVMs_Start",
        "description": "Starts a virtual machine in a VM scale set.",
        "parameters": [
          {
            "name": "resourceGroupName",
            "in": "path",
            "required": true,
            "type": "string",
            "description": "The name of the resource group."
          },
          {
            "name": "vmScaleSetName",
            "in": "path",
            "required": true,
            "type": "string",
            "description": "The name of the VM scale set."
          },
          {
            "name": "instanceId",
            "in": "path",
            "required": true,
            "type": "string",
            "description": "The instance ID of the virtual machine."
          },
          {
            "$ref": "#/parameters/ApiVersionParameter"
          },
          {
            "$ref": "#/parameters/SubscriptionIdParameter"
          }
        ],
        "responses": {
          "200": {
            "description": "OK"
          },
          "202": {
            "description": "Accepted"
          }
        },
        "x-ms-long-running-operation": true
      }
    },
    "/subscriptions/{subscriptionId}/resourceGroups/{resourceGroupName}/providers/Microsoft.Compute/virtualMachineScaleSets/{vmScaleSetName}/virtualmachines/{instanceId}/redeploy": {
      "post": {
        "tags": [
          "VirtualMachineScaleSetVMs"
        ],
        "operationId": "VirtualMachineScaleSetVMs_Redeploy",
        "description": "Redeploys a virtual machine in a VM scale set.",
        "parameters": [
          {
            "name": "resourceGroupName",
            "in": "path",
            "required": true,
            "type": "string",
            "description": "The name of the resource group."
          },
          {
            "name": "vmScaleSetName",
            "in": "path",
            "required": true,
            "type": "string",
            "description": "The name of the VM scale set."
          },
          {
            "name": "instanceId",
            "in": "path",
            "required": true,
            "type": "string",
            "description": "The instance ID of the virtual machine."
          },
          {
            "$ref": "#/parameters/ApiVersionParameter"
          },
          {
            "$ref": "#/parameters/SubscriptionIdParameter"
          }
        ],
        "responses": {
          "200": {
            "description": "OK"
          },
          "202": {
            "description": "Accepted"
          }
        },
        "x-ms-long-running-operation": true
      }
    },
    "/subscriptions/{subscriptionId}/resourceGroups/{resourceGroupName}/providers/Microsoft.Compute/virtualMachineScaleSets/{vmScaleSetName}/virtualmachines/{instanceId}/performMaintenance": {
      "post": {
        "tags": [
          "VirtualMachineScaleSetVMs"
        ],
        "operationId": "VirtualMachineScaleSetVMs_PerformMaintenance",
        "description": "Performs maintenance on a virtual machine in a VM scale set.",
        "parameters": [
          {
            "name": "resourceGroupName",
            "in": "path",
            "required": true,
            "type": "string",
            "description": "The name of the resource group."
          },
          {
            "name": "vmScaleSetName",
            "in": "path",
            "required": true,
            "type": "string",
            "description": "The name of the VM scale set."
          },
          {
            "name": "instanceId",
            "in": "path",
            "required": true,
            "type": "string",
            "description": "The instance ID of the virtual machine."
          },
          {
            "$ref": "#/parameters/ApiVersionParameter"
          },
          {
            "$ref": "#/parameters/SubscriptionIdParameter"
          }
        ],
        "responses": {
          "200": {
            "description": "OK"
          },
          "202": {
            "description": "Accepted"
          }
        },
        "x-ms-long-running-operation": true
      }
    },
    "/subscriptions/{subscriptionId}/providers/Microsoft.Compute/locations/{location}/logAnalytics/apiAccess/getRequestRateByInterval": {
      "post": {
        "tags": [
          "LogAnalytics"
        ],
        "operationId": "LogAnalytics_ExportRequestRateByInterval",
        "x-ms-examples": {
          "Export logs which contain all Api requests made to Compute Resource Provider within the given time period broken down by intervals.": {
            "$ref": "./examples/LogAnalyticsRequestRateByInterval.json"
          }
        },
        "description": "Export logs that show Api requests made by this subscription in the given time window to show throttling activities.",
        "parameters": [
          {
            "name": "parameters",
            "in": "body",
            "required": true,
            "schema": {
              "$ref": "#/definitions/RequestRateByIntervalInput"
            },
            "description": "Parameters supplied to the LogAnalytics getRequestRateByInterval Api."
          },
          {
            "name": "location",
            "in": "path",
            "required": true,
            "type": "string",
            "description": "The location upon which virtual-machine-sizes is queried.",
            "pattern": "^[-\\w\\._]+$"
          },
          {
            "$ref": "#/parameters/ApiVersionParameter"
          },
          {
            "$ref": "#/parameters/SubscriptionIdParameter"
          }
        ],
        "responses": {
          "200": {
            "description": "OK",
            "schema": {
              "$ref": "#/definitions/LogAnalyticsOperationResult"
            }
          },
          "202": {
            "description": "Accepted"
          }
        },
        "x-ms-long-running-operation": true,
        "x-ms-long-running-operation-options": {
          "final-state-via": "azure-async-operation"
        }
      }
    },
    "/subscriptions/{subscriptionId}/providers/Microsoft.Compute/locations/{location}/logAnalytics/apiAccess/getThrottledRequests": {
      "post": {
        "tags": [
          "LogAnalytics"
        ],
        "operationId": "LogAnalytics_ExportThrottledRequests",
        "x-ms-examples": {
          "Export logs which contain all throttled Api requests made to Compute Resource Provider within the given time period.": {
            "$ref": "./examples/LogAnalyticsThrottledRequests.json"
          }
        },
        "description": "Export logs that show total throttled Api requests for this subscription in the given time window.",
        "parameters": [
          {
            "name": "parameters",
            "in": "body",
            "required": true,
            "schema": {
              "$ref": "#/definitions/ThrottledRequestsInput"
            },
            "description": "Parameters supplied to the LogAnalytics getThrottledRequests Api."
          },
          {
            "name": "location",
            "in": "path",
            "required": true,
            "type": "string",
            "description": "The location upon which virtual-machine-sizes is queried.",
            "pattern": "^[-\\w\\._]+$"
          },
          {
            "$ref": "#/parameters/ApiVersionParameter"
          },
          {
            "$ref": "#/parameters/SubscriptionIdParameter"
          }
        ],
        "responses": {
          "200": {
            "description": "OK",
            "schema": {
              "$ref": "#/definitions/LogAnalyticsOperationResult"
            }
          },
          "202": {
            "description": "Accepted"
          }
        },
        "x-ms-long-running-operation": true,
        "x-ms-long-running-operation-options": {
          "final-state-via": "azure-async-operation"
        }
      }
    }
  },
  "definitions": {
    "ComputeOperationListResult": {
      "properties": {
        "value": {
          "type": "array",
          "readOnly": true,
          "items": {
            "$ref": "#/definitions/ComputeOperationValue"
          },
          "description": "The list of compute operations"
        }
      },
      "description": "The List Compute Operation operation response."
    },
    "ComputeOperationValue": {
      "properties": {
        "origin": {
          "type": "string",
          "readOnly": true,
          "description": "The origin of the compute operation."
        },
        "name": {
          "type": "string",
          "readOnly": true,
          "description": "The name of the compute operation."
        },
        "display": {
          "x-ms-client-flatten": true,
          "$ref": "#/definitions/ComputeOperationValueDisplay"
        }
      },
      "description": "Describes the properties of a Compute Operation value."
    },
    "ComputeOperationValueDisplay": {
      "properties": {
        "operation": {
          "type": "string",
          "readOnly": true,
          "description": "The display name of the compute operation."
        },
        "resource": {
          "type": "string",
          "readOnly": true,
          "description": "The display name of the resource the operation applies to."
        },
        "description": {
          "type": "string",
          "readOnly": true,
          "description": "The description of the operation."
        },
        "provider": {
          "type": "string",
          "readOnly": true,
          "description": "The resource provider for the operation."
        }
      },
      "description": "Describes the properties of a Compute Operation Value Display."
    },
    "HyperVGenerationType": {
      "type": "string",
      "description": "Specifies the HyperVGeneration Type",
      "enum": [
        "V1",
        "V2"
      ],
      "x-ms-enum": {
        "name": "HyperVGenerationTypes",
        "modelAsString": true
      }
    },
    "InstanceViewStatus": {
      "properties": {
        "code": {
          "type": "string",
          "description": "The status code."
        },
        "level": {
          "type": "string",
          "description": "The level code.",
          "enum": [
            "Info",
            "Warning",
            "Error"
          ],
          "x-ms-enum": {
            "name": "StatusLevelTypes",
            "modelAsString": false
          }
        },
        "displayStatus": {
          "type": "string",
          "description": "The short localizable label for the status."
        },
        "message": {
          "type": "string",
          "description": "The detailed status message, including for alerts and error messages."
        },
        "time": {
          "type": "string",
          "format": "date-time",
          "description": "The time of the status."
        }
      },
      "description": "Instance view status."
    },
    "AvailabilitySetProperties": {
      "properties": {
        "platformUpdateDomainCount": {
          "type": "integer",
          "format": "int32",
          "description": "Update Domain count."
        },
        "platformFaultDomainCount": {
          "type": "integer",
          "format": "int32",
          "description": "Fault Domain count."
        },
        "virtualMachines": {
          "type": "array",
          "items": {
            "$ref": "#/definitions/SubResource"
          },
          "description": "A list of references to all virtual machines in the availability set."
        },
        "proximityPlacementGroup": {
          "$ref": "#/definitions/SubResource",
          "description": "Specifies information about the proximity placement group that the availability set should be assigned to. <br><br>Minimum api-version: 2018-04-01."
        },
        "statuses": {
          "readOnly": true,
          "type": "array",
          "items": {
            "$ref": "#/definitions/InstanceViewStatus"
          },
          "description": "The resource status information."
        }
      },
      "description": "The instance view of a resource."
    },
    "AvailabilitySetSkuType": {
      "type": "string",
      "description": "Specifies the sku of an Availability Set. Use 'Aligned' for virtual machines with managed disks and 'Classic' for virtual machines with unmanaged disks. Default value is 'Classic'.",
      "enum": [
        "Classic",
        "Aligned"
      ],
      "x-ms-enum": {
        "name": "AvailabilitySetSkuTypes",
        "modelAsString": true
      }
    },
    "AvailabilitySet": {
      "properties": {
        "properties": {
          "x-ms-client-flatten": true,
          "$ref": "#/definitions/AvailabilitySetProperties"
        },
        "sku": {
          "$ref": "#/definitions/Sku",
          "description": "Sku of the availability set, only name is required to be set. See AvailabilitySetSkuTypes for possible set of values. Use 'Aligned' for virtual machines with managed disks and 'Classic' for virtual machines with unmanaged disks. Default value is 'Classic'."
        }
      },
      "allOf": [
        {
          "$ref": "#/definitions/Resource"
        }
      ],
      "description": "Specifies information about the availability set that the virtual machine should be assigned to. Virtual machines specified in the same availability set are allocated to different nodes to maximize availability. For more information about availability sets, see [Manage the availability of virtual machines](https://docs.microsoft.com/azure/virtual-machines/virtual-machines-windows-manage-availability?toc=%2fazure%2fvirtual-machines%2fwindows%2ftoc.json). <br><br> For more information on Azure planned maintenance, see [Planned maintenance for virtual machines in Azure](https://docs.microsoft.com/azure/virtual-machines/virtual-machines-windows-planned-maintenance?toc=%2fazure%2fvirtual-machines%2fwindows%2ftoc.json) <br><br> Currently, a VM can only be added to availability set at creation time. An existing VM cannot be added to an availability set."
    },
    "AvailabilitySetUpdate": {
      "properties": {
        "properties": {
          "x-ms-client-flatten": true,
          "$ref": "#/definitions/AvailabilitySetProperties"
        },
        "sku": {
          "$ref": "#/definitions/Sku",
          "description": "Sku of the availability set"
        }
      },
      "allOf": [
        {
          "$ref": "#/definitions/UpdateResource"
        }
      ],
      "description": "Specifies information about the availability set that the virtual machine should be assigned to. Only tags may be updated."
    },
    "AvailabilitySetListResult": {
      "properties": {
        "value": {
          "type": "array",
          "items": {
            "$ref": "#/definitions/AvailabilitySet"
          },
          "description": "The list of availability sets"
        },
        "nextLink": {
          "type": "string",
          "description": "The URI to fetch the next page of AvailabilitySets. Call ListNext() with this URI to fetch the next page of AvailabilitySets."
        }
      },
      "required": [
        "value"
      ],
      "description": "The List Availability Set operation response."
    },
    "ProximityPlacementGroupProperties": {
      "properties": {
        "proximityPlacementGroupType": {
          "type": "string",
          "description": "Specifies the type of the proximity placement group. <br><br> Possible values are: <br><br> **Standard** : Co-locate resources within an Azure region or Availability Zone. <br><br> **Ultra** : For future use.",
          "enum": [
            "Standard",
            "Ultra"
          ],
          "x-ms-enum": {
            "name": "ProximityPlacementGroupType",
            "modelAsString": true
          }
        },
        "virtualMachines": {
          "readOnly": true,
          "type": "array",
          "items": {
            "$ref": "#/definitions/SubResource"
          },
          "description": "A list of references to all virtual machines in the proximity placement group."
        },
        "virtualMachineScaleSets": {
          "readOnly": true,
          "type": "array",
          "items": {
            "$ref": "#/definitions/SubResource"
          },
          "description": "A list of references to all virtual machine scale sets in the proximity placement group."
        },
        "availabilitySets": {
          "readOnly": true,
          "type": "array",
          "items": {
            "$ref": "#/definitions/SubResource"
          },
          "description": "A list of references to all availability sets in the proximity placement group."
        }
      },
      "description": "Describes the properties of a Proximity Placement Group."
    },
    "ProximityPlacementGroup": {
      "properties": {
        "properties": {
          "x-ms-client-flatten": true,
          "$ref": "#/definitions/ProximityPlacementGroupProperties",
          "description": "Describes the properties of a Proximity Placement Group."
        }
      },
      "allOf": [
        {
          "$ref": "#/definitions/Resource"
        }
      ],
      "description": "Specifies information about the proximity placement group."
    },
    "ProximityPlacementGroupUpdate": {
      "allOf": [
        {
          "$ref": "#/definitions/UpdateResource"
        }
      ],
      "description": "Specifies information about the proximity placement group."
    },
    "ProximityPlacementGroupListResult": {
      "properties": {
        "value": {
          "type": "array",
          "items": {
            "$ref": "#/definitions/ProximityPlacementGroup"
          },
          "description": "The list of proximity placement groups"
        },
        "nextLink": {
          "type": "string",
          "description": "The URI to fetch the next page of proximity placement groups."
        }
      },
      "required": [
        "value"
      ],
      "description": "The List Proximity Placement Group operation response."
    },
    "DedicatedHostGroupProperties": {
      "properties": {
        "platformFaultDomainCount": {
          "type": "integer",
          "format": "int32",
          "minimum": 1,
          "maximum": 3,
          "description": "Number of fault domains that the host group can span."
        },
        "hosts": {
          "type": "array",
          "items": {
            "$ref": "#/definitions/SubResourceReadOnly"
          },
          "readOnly": true,
          "description": "A list of references to all dedicated hosts in the dedicated host group."
        }
      },
      "required": [
        "platformFaultDomainCount"
      ],
      "description": "Dedicated Host Group Properties."
    },
    "DedicatedHostGroup": {
      "properties": {
        "properties": {
          "x-ms-client-flatten": true,
          "$ref": "#/definitions/DedicatedHostGroupProperties"
        },
        "zones": {
          "type": "array",
          "items": {
            "type": "string"
          },
          "description": "Availability Zone to use for this host group. Only single zone is supported. The zone can be assigned only during creation. If not provided, the group supports all zones in the region. If provided, enforces each host in the group to be in the same zone."
        }
      },
      "allOf": [
        {
          "$ref": "#/definitions/Resource"
        }
      ],
      "description": "Specifies information about the dedicated host group that the dedicated hosts should be assigned to. <br><br> Currently, a dedicated host can only be added to a dedicated host group at creation time. An existing dedicated host cannot be added to another dedicated host group."
    },
    "DedicatedHostGroupUpdate": {
      "properties": {
        "properties": {
          "x-ms-client-flatten": true,
          "$ref": "#/definitions/DedicatedHostGroupProperties"
        },
        "zones": {
          "type": "array",
          "items": {
            "type": "string"
          },
          "description": "Availability Zone to use for this host group. Only single zone is supported. The zone can be assigned only during creation. If not provided, the group supports all zones in the region. If provided, enforces each host in the group to be in the same zone."
        }
      },
      "allOf": [
        {
          "$ref": "#/definitions/UpdateResource"
        }
      ],
      "description": "Specifies information about the dedicated host group that the dedicated host should be assigned to. Only tags may be updated."
    },
    "DedicatedHostGroupListResult": {
      "properties": {
        "value": {
          "type": "array",
          "items": {
            "$ref": "#/definitions/DedicatedHostGroup"
          },
          "description": "The list of dedicated host groups"
        },
        "nextLink": {
          "type": "string",
          "description": "The URI to fetch the next page of Dedicated Host Groups. Call ListNext() with this URI to fetch the next page of Dedicated Host Groups."
        }
      },
      "required": [
        "value"
      ],
      "description": "The List Dedicated Host Group with resource group response."
    },
    "DedicatedHostLicenseType": {
      "type": "string",
      "description": "Specifies the software license type that will be applied to the VMs deployed on the dedicated host. <br><br> Possible values are: <br><br> **None** <br><br> **Windows_Server_Hybrid** <br><br> **Windows_Server_Perpetual** <br><br> Default: **None**",
      "enum": [
        "None",
        "Windows_Server_Hybrid",
        "Windows_Server_Perpetual"
      ],
      "x-ms-enum": {
        "name": "DedicatedHostLicenseTypes",
        "modelAsString": false
      }
    },
    "DedicatedHostAllocatableVM": {
      "properties": {
        "vmSize": {
          "type": "string",
          "description": "VM size in terms of which the unutilized capacity is represented."
        },
        "count": {
          "type": "number",
          "format": "double",
          "description": "Maximum number of VMs of size vmSize that can fit in the dedicated host's remaining capacity."
        }
      },
      "description": "Represents the dedicated host unutilized capacity in terms of a specific VM size."
    },
    "DedicatedHostAvailableCapacity": {
      "properties": {
        "allocatableVMs": {
          "type": "array",
          "items": {
            "$ref": "#/definitions/DedicatedHostAllocatableVM"
          },
          "description": "The unutilized capacity of the dedicated host represented in terms of each VM size that is allowed to be deployed to the dedicated host."
        }
      },
      "description": "Dedicated host unutilized capacity."
    },
    "DedicatedHostInstanceView": {
      "properties": {
        "assetId": {
          "readOnly": true,
          "type": "string",
          "description": "Specifies the unique id of the dedicated physical machine on which the dedicated host resides."
        },
        "availableCapacity": {
          "$ref": "#/definitions/DedicatedHostAvailableCapacity",
          "description": "Unutilized capacity of the dedicated host."
        },
        "statuses": {
          "type": "array",
          "items": {
            "$ref": "#/definitions/InstanceViewStatus"
          },
          "description": "The resource status information."
        }
      },
      "description": "The instance view of a dedicated host."
    },
    "DedicatedHostProperties": {
      "properties": {
        "platformFaultDomain": {
          "type": "integer",
          "format": "int32",
          "minimum": 0,
          "maximum": 2,
          "description": "Fault domain of the dedicated host within a dedicated host group."
        },
        "autoReplaceOnFailure": {
          "type": "boolean",
          "description": "Specifies whether the dedicated host should be replaced automatically in case of a failure. The value is defaulted to 'true' when not provided."
        },
        "hostId": {
          "readOnly": true,
          "type": "string",
          "description": "A unique id generated and assigned to the dedicated host by the platform. <br><br> Does not change throughout the lifetime of the host."
        },
        "virtualMachines": {
          "type": "array",
          "items": {
            "$ref": "#/definitions/SubResourceReadOnly"
          },
          "readOnly": true,
          "description": "A list of references to all virtual machines in the Dedicated Host."
        },
        "licenseType": {
          "$ref": "#/definitions/DedicatedHostLicenseType",
          "description": "Specifies the software license type that will be applied to the VMs deployed on the dedicated host. <br><br> Possible values are: <br><br> **None** <br><br> **Windows_Server_Hybrid** <br><br> **Windows_Server_Perpetual** <br><br> Default: **None**"
        },
        "provisioningTime": {
          "readOnly": true,
          "type": "string",
          "format": "date-time",
          "description": "The date when the host was first provisioned."
        },
        "provisioningState": {
          "readOnly": true,
          "type": "string",
          "description": "The provisioning state, which only appears in the response."
        },
        "instanceView": {
          "$ref": "#/definitions/DedicatedHostInstanceView",
          "readOnly": true,
          "description": "The dedicated host instance view."
        }
      },
      "description": "Properties of the dedicated host."
    },
    "DedicatedHost": {
      "properties": {
        "properties": {
          "x-ms-client-flatten": true,
          "$ref": "#/definitions/DedicatedHostProperties"
        },
        "sku": {
          "$ref": "#/definitions/Sku",
          "description": "SKU of the dedicated host for Hardware Generation and VM family. Only name is required to be set. List Microsoft.Compute SKUs for a list of possible values."
        }
      },
      "allOf": [
        {
          "$ref": "#/definitions/Resource"
        }
      ],
      "required": [
        "sku"
      ],
      "description": "Specifies information about the Dedicated host."
    },
    "DedicatedHostUpdate": {
      "properties": {
        "properties": {
          "x-ms-client-flatten": true,
          "$ref": "#/definitions/DedicatedHostProperties"
        }
      },
      "allOf": [
        {
          "$ref": "#/definitions/UpdateResource"
        }
      ],
      "description": "Specifies information about the dedicated host. Only tags, autoReplaceOnFailure and licenseType may be updated."
    },
    "DedicatedHostListResult": {
      "properties": {
        "value": {
          "type": "array",
          "items": {
            "$ref": "#/definitions/DedicatedHost"
          },
          "description": "The list of dedicated hosts"
        },
        "nextLink": {
          "type": "string",
          "description": "The URI to fetch the next page of dedicated hosts. Call ListNext() with this URI to fetch the next page of dedicated hosts."
        }
      },
      "required": [
        "value"
      ],
      "description": "The list dedicated host operation response."
    },
    "VirtualMachineSize": {
      "properties": {
        "name": {
          "type": "string",
          "description": "The name of the virtual machine size."
        },
        "numberOfCores": {
          "type": "integer",
          "format": "int32",
          "description": "The number of cores supported by the virtual machine size."
        },
        "osDiskSizeInMB": {
          "type": "integer",
          "format": "int32",
          "description": "The OS disk size, in MB, allowed by the virtual machine size."
        },
        "resourceDiskSizeInMB": {
          "type": "integer",
          "format": "int32",
          "description": "The resource disk size, in MB, allowed by the virtual machine size."
        },
        "memoryInMB": {
          "type": "integer",
          "format": "int32",
          "description": "The amount of memory, in MB, supported by the virtual machine size."
        },
        "maxDataDiskCount": {
          "type": "integer",
          "format": "int32",
          "description": "The maximum number of data disks that can be attached to the virtual machine size."
        }
      },
      "description": "Describes the properties of a VM size."
    },
    "VirtualMachineSizeListResult": {
      "properties": {
        "value": {
          "type": "array",
          "items": {
            "$ref": "#/definitions/VirtualMachineSize"
          },
          "description": "The list of virtual machine sizes."
        }
      },
      "description": "The List Virtual Machine operation response."
    },
    "VirtualMachineExtensionImageProperties": {
      "properties": {
        "operatingSystem": {
          "type": "string",
          "description": "The operating system this extension supports."
        },
        "computeRole": {
          "type": "string",
          "description": "The type of role (IaaS or PaaS) this extension supports."
        },
        "handlerSchema": {
          "type": "string",
          "description": "The schema defined by publisher, where extension consumers should provide settings in a matching schema."
        },
        "vmScaleSetEnabled": {
          "type": "boolean",
          "description": "Whether the extension can be used on xRP VMScaleSets. By default existing extensions are usable on scalesets, but there might be cases where a publisher wants to explicitly indicate the extension is only enabled for CRP VMs but not VMSS."
        },
        "supportsMultipleExtensions": {
          "type": "boolean",
          "description": "Whether the handler can support multiple extensions."
        }
      },
      "required": [
        "operatingSystem",
        "computeRole",
        "handlerSchema"
      ],
      "description": "Describes the properties of a Virtual Machine Extension Image."
    },
    "VirtualMachineExtensionImage": {
      "properties": {
        "properties": {
          "x-ms-client-flatten": true,
          "$ref": "#/definitions/VirtualMachineExtensionImageProperties"
        }
      },
      "required": [
        "name",
        "location"
      ],
      "allOf": [
        {
          "$ref": "#/definitions/Resource"
        }
      ],
      "description": "Describes a Virtual Machine Extension Image."
    },
    "VirtualMachineImageResource": {
      "properties": {
        "name": {
          "type": "string",
          "description": "The name of the resource."
        },
        "location": {
          "type": "string",
          "description": "The supported Azure location of the resource."
        },
        "tags": {
          "type": "object",
          "additionalProperties": {
            "type": "string"
          },
          "description": "Specifies the tags that are assigned to the virtual machine. For more information about using tags, see [Using tags to organize your Azure resources](https://docs.microsoft.com/azure/azure-resource-manager/resource-group-using-tags.md)."
        }
      },
      "required": [
        "name",
        "location"
      ],
      "allOf": [
        {
          "$ref": "#/definitions/SubResource"
        }
      ],
      "description": "Virtual machine image resource information."
    },
    "VirtualMachineExtensionInstanceView": {
      "properties": {
        "name": {
          "type": "string",
          "description": "The virtual machine extension name."
        },
        "type": {
          "type": "string",
          "description": "Specifies the type of the extension; an example is \"CustomScriptExtension\"."
        },
        "typeHandlerVersion": {
          "type": "string",
          "description": "Specifies the version of the script handler."
        },
        "substatuses": {
          "type": "array",
          "items": {
            "$ref": "#/definitions/InstanceViewStatus"
          },
          "description": "The resource status information."
        },
        "statuses": {
          "type": "array",
          "items": {
            "$ref": "#/definitions/InstanceViewStatus"
          },
          "description": "The resource status information."
        }
      },
      "description": "The instance view of a virtual machine extension."
    },
    "VirtualMachineExtensionProperties": {
      "properties": {
        "forceUpdateTag": {
          "type": "string",
          "description": "How the extension handler should be forced to update even if the extension configuration has not changed."
        },
        "publisher": {
          "type": "string",
          "description": "The name of the extension handler publisher."
        },
        "type": {
          "type": "string",
          "description": "Specifies the type of the extension; an example is \"CustomScriptExtension\"."
        },
        "typeHandlerVersion": {
          "type": "string",
          "description": "Specifies the version of the script handler."
        },
        "autoUpgradeMinorVersion": {
          "type": "boolean",
          "description": "Indicates whether the extension should use a newer minor version if one is available at deployment time. Once deployed, however, the extension will not upgrade minor versions unless redeployed, even with this property set to true."
        },
        "settings": {
          "type": "object",
          "description": "Json formatted public settings for the extension."
        },
        "protectedSettings": {
          "type": "object",
          "description": "The extension can contain either protectedSettings or protectedSettingsFromKeyVault or no protected settings at all."
        },
        "provisioningState": {
          "readOnly": true,
          "type": "string",
          "description": "The provisioning state, which only appears in the response."
        },
        "instanceView": {
          "$ref": "#/definitions/VirtualMachineExtensionInstanceView",
          "description": "The virtual machine extension instance view."
        }
      },
      "description": "Describes the properties of a Virtual Machine Extension."
    },
    "VirtualMachineExtensionUpdateProperties": {
      "properties": {
        "forceUpdateTag": {
          "type": "string",
          "description": "How the extension handler should be forced to update even if the extension configuration has not changed."
        },
        "publisher": {
          "type": "string",
          "description": "The name of the extension handler publisher."
        },
        "type": {
          "type": "string",
          "description": "Specifies the type of the extension; an example is \"CustomScriptExtension\"."
        },
        "typeHandlerVersion": {
          "type": "string",
          "description": "Specifies the version of the script handler."
        },
        "autoUpgradeMinorVersion": {
          "type": "boolean",
          "description": "Indicates whether the extension should use a newer minor version if one is available at deployment time. Once deployed, however, the extension will not upgrade minor versions unless redeployed, even with this property set to true."
        },
        "settings": {
          "type": "object",
          "description": "Json formatted public settings for the extension."
        },
        "protectedSettings": {
          "type": "object",
          "description": "The extension can contain either protectedSettings or protectedSettingsFromKeyVault or no protected settings at all."
        }
      },
      "description": "Describes the properties of a Virtual Machine Extension."
    },
    "VirtualMachineExtension": {
      "properties": {
        "properties": {
          "x-ms-client-flatten": true,
          "$ref": "#/definitions/VirtualMachineExtensionProperties"
        }
      },
      "allOf": [
        {
          "$ref": "#/definitions/Resource"
        }
      ],
      "description": "Describes a Virtual Machine Extension."
    },
    "VirtualMachineExtensionUpdate": {
      "properties": {
        "properties": {
          "x-ms-client-flatten": true,
          "$ref": "#/definitions/VirtualMachineExtensionUpdateProperties"
        }
      },
      "allOf": [
        {
          "$ref": "#/definitions/UpdateResource"
        }
      ],
      "description": "Describes a Virtual Machine Extension."
    },
    "VirtualMachineExtensionsListResult": {
      "properties": {
        "value": {
          "type": "array",
          "items": {
            "$ref": "#/definitions/VirtualMachineExtension"
          },
          "description": "The list of extensions"
        }
      },
      "description": "The List Extension operation response"
    },
    "PurchasePlan": {
      "properties": {
        "publisher": {
          "type": "string",
          "description": "The publisher ID."
        },
        "name": {
          "type": "string",
          "description": "The plan ID."
        },
        "product": {
          "type": "string",
          "description": "Specifies the product of the image from the marketplace. This is the same value as Offer under the imageReference element."
        }
      },
      "required": [
        "publisher",
        "name",
        "product"
      ],
      "description": "Used for establishing the purchase context of any 3rd Party artifact through MarketPlace."
    },
    "OSDiskImage": {
      "properties": {
        "operatingSystem": {
          "type": "string",
          "description": "The operating system of the osDiskImage.",
          "enum": [
            "Windows",
            "Linux"
          ],
          "x-ms-enum": {
            "name": "OperatingSystemTypes",
            "modelAsString": false
          }
        }
      },
      "required": [
        "operatingSystem"
      ],
      "description": "Contains the os disk image information."
    },
    "DataDiskImage": {
      "properties": {
        "lun": {
          "readOnly": true,
          "type": "integer",
          "format": "int32",
          "description": "Specifies the logical unit number of the data disk. This value is used to identify data disks within the VM and therefore must be unique for each data disk attached to a VM."
        }
      },
      "description": "Contains the data disk images information."
    },
    "AutomaticOSUpgradeProperties": {
      "properties": {
        "automaticOSUpgradeSupported": {
          "type": "boolean",
          "description": "Specifies whether automatic OS upgrade is supported on the image."
        }
      },
      "required": [
        "automaticOSUpgradeSupported"
      ],
      "description": "Describes automatic OS upgrade properties on the image."
    },
    "VirtualMachineImageProperties": {
      "properties": {
        "plan": {
          "$ref": "#/definitions/PurchasePlan"
        },
        "osDiskImage": {
          "$ref": "#/definitions/OSDiskImage"
        },
        "dataDiskImages": {
          "type": "array",
          "items": {
            "$ref": "#/definitions/DataDiskImage"
          }
        },
        "automaticOSUpgradeProperties": {
          "$ref": "#/definitions/AutomaticOSUpgradeProperties"
        },
        "hyperVGeneration": {
          "$ref": "#/definitions/HyperVGenerationType"
        }
      },
      "description": "Describes the properties of a Virtual Machine Image."
    },
    "VirtualMachineImage": {
      "properties": {
        "properties": {
          "x-ms-client-flatten": true,
          "$ref": "#/definitions/VirtualMachineImageProperties"
        }
      },
      "required": [
        "name",
        "location"
      ],
      "allOf": [
        {
          "$ref": "#/definitions/VirtualMachineImageResource"
        }
      ],
      "description": "Describes a Virtual Machine Image."
    },
    "UsageName": {
      "properties": {
        "value": {
          "type": "string",
          "description": "The name of the resource."
        },
        "localizedValue": {
          "type": "string",
          "description": "The localized name of the resource."
        }
      },
      "description": "The Usage Names."
    },
    "Usage": {
      "properties": {
        "unit": {
          "type": "string",
          "description": "An enum describing the unit of usage measurement.",
          "enum": [
            "Count"
          ],
          "x-ms-enum": {
            "name": "UsageUnit",
            "modelAsString": false
          }
        },
        "currentValue": {
          "type": "integer",
          "format": "int32",
          "description": "The current usage of the resource."
        },
        "limit": {
          "type": "integer",
          "format": "int64",
          "description": "The maximum permitted usage of the resource."
        },
        "name": {
          "$ref": "#/definitions/UsageName",
          "description": "The name of the type of usage."
        }
      },
      "required": [
        "unit",
        "currentValue",
        "limit",
        "name"
      ],
      "description": "Describes Compute Resource Usage."
    },
    "ListUsagesResult": {
      "properties": {
        "value": {
          "type": "array",
          "items": {
            "$ref": "#/definitions/Usage"
          },
          "description": "The list of compute resource usages."
        },
        "nextLink": {
          "type": "string",
          "description": "The URI to fetch the next page of compute resource usage information. Call ListNext() with this to fetch the next page of compute resource usage information."
        }
      },
      "required": [
        "value"
      ],
      "description": "The List Usages operation response."
    },
    "VirtualMachineReimageParameters": {
      "properties": {
        "tempDisk": {
          "type": "boolean",
          "description": "Specifies whether to reimage temp disk. Default value: false. Note: This temp disk reimage parameter is only supported for VM/VMSS with Ephemeral OS disk."
        }
      },
      "description": "Parameters for Reimaging Virtual Machine. NOTE: Virtual Machine OS disk will always be reimaged"
    },
    "VirtualMachineCaptureParameters": {
      "properties": {
        "vhdPrefix": {
          "type": "string",
          "description": "The captured virtual hard disk's name prefix."
        },
        "destinationContainerName": {
          "type": "string",
          "description": "The destination container name."
        },
        "overwriteVhds": {
          "type": "boolean",
          "description": "Specifies whether to overwrite the destination virtual hard disk, in case of conflict."
        }
      },
      "required": [
        "vhdPrefix",
        "destinationContainerName",
        "overwriteVhds"
      ],
      "description": "Capture Virtual Machine parameters."
    },
    "VirtualMachineCaptureResult": {
      "properties": {
        "$schema": {
          "readOnly": true,
          "type": "string",
          "description": "the schema of the captured virtual machine"
        },
        "contentVersion": {
          "readOnly": true,
          "type": "string",
          "description": "the version of the content"
        },
        "parameters": {
          "readOnly": true,
          "type": "object",
          "description": "parameters of the captured virtual machine"
        },
        "resources": {
          "readOnly": true,
          "type": "array",
          "items": {
            "type": "object",
            "description": "resource item"
          },
          "description": "a list of resource items of the captured virtual machine"
        }
      },
      "allOf": [
        {
          "$ref": "#/definitions/SubResource"
        }
      ],
      "description": "Output of virtual machine capture operation."
    },
    "Plan": {
      "properties": {
        "name": {
          "type": "string",
          "description": "The plan ID."
        },
        "publisher": {
          "type": "string",
          "description": "The publisher ID."
        },
        "product": {
          "type": "string",
          "description": "Specifies the product of the image from the marketplace. This is the same value as Offer under the imageReference element."
        },
        "promotionCode": {
          "type": "string",
          "description": "The promotion code."
        }
      },
      "description": "Specifies information about the marketplace image used to create the virtual machine. This element is only used for marketplace images. Before you can use a marketplace image from an API, you must enable the image for programmatic use.  In the Azure portal, find the marketplace image that you want to use and then click **Want to deploy programmatically, Get Started ->**. Enter any required information and then click **Save**."
    },
    "HardwareProfile": {
      "properties": {
        "vmSize": {
          "type": "string",
          "description": "Specifies the size of the virtual machine. For more information about virtual machine sizes, see [Sizes for virtual machines](https://docs.microsoft.com/azure/virtual-machines/virtual-machines-windows-sizes?toc=%2fazure%2fvirtual-machines%2fwindows%2ftoc.json). <br><br> The available VM sizes depend on region and availability set. For a list of available sizes use these APIs:  <br><br> [List all available virtual machine sizes in an availability set](https://docs.microsoft.com/rest/api/compute/availabilitysets/listavailablesizes) <br><br> [List all available virtual machine sizes in a region](https://docs.microsoft.com/rest/api/compute/virtualmachinesizes/list) <br><br> [List all available virtual machine sizes for resizing](https://docs.microsoft.com/rest/api/compute/virtualmachines/listavailablesizes)",
          "enum": [
            "Basic_A0",
            "Basic_A1",
            "Basic_A2",
            "Basic_A3",
            "Basic_A4",
            "Standard_A0",
            "Standard_A1",
            "Standard_A2",
            "Standard_A3",
            "Standard_A4",
            "Standard_A5",
            "Standard_A6",
            "Standard_A7",
            "Standard_A8",
            "Standard_A9",
            "Standard_A10",
            "Standard_A11",
            "Standard_A1_v2",
            "Standard_A2_v2",
            "Standard_A4_v2",
            "Standard_A8_v2",
            "Standard_A2m_v2",
            "Standard_A4m_v2",
            "Standard_A8m_v2",
            "Standard_B1s",
            "Standard_B1ms",
            "Standard_B2s",
            "Standard_B2ms",
            "Standard_B4ms",
            "Standard_B8ms",
            "Standard_D1",
            "Standard_D2",
            "Standard_D3",
            "Standard_D4",
            "Standard_D11",
            "Standard_D12",
            "Standard_D13",
            "Standard_D14",
            "Standard_D1_v2",
            "Standard_D2_v2",
            "Standard_D3_v2",
            "Standard_D4_v2",
            "Standard_D5_v2",
            "Standard_D2_v3",
            "Standard_D4_v3",
            "Standard_D8_v3",
            "Standard_D16_v3",
            "Standard_D32_v3",
            "Standard_D64_v3",
            "Standard_D2s_v3",
            "Standard_D4s_v3",
            "Standard_D8s_v3",
            "Standard_D16s_v3",
            "Standard_D32s_v3",
            "Standard_D64s_v3",
            "Standard_D11_v2",
            "Standard_D12_v2",
            "Standard_D13_v2",
            "Standard_D14_v2",
            "Standard_D15_v2",
            "Standard_DS1",
            "Standard_DS2",
            "Standard_DS3",
            "Standard_DS4",
            "Standard_DS11",
            "Standard_DS12",
            "Standard_DS13",
            "Standard_DS14",
            "Standard_DS1_v2",
            "Standard_DS2_v2",
            "Standard_DS3_v2",
            "Standard_DS4_v2",
            "Standard_DS5_v2",
            "Standard_DS11_v2",
            "Standard_DS12_v2",
            "Standard_DS13_v2",
            "Standard_DS14_v2",
            "Standard_DS15_v2",
            "Standard_DS13-4_v2",
            "Standard_DS13-2_v2",
            "Standard_DS14-8_v2",
            "Standard_DS14-4_v2",
            "Standard_E2_v3",
            "Standard_E4_v3",
            "Standard_E8_v3",
            "Standard_E16_v3",
            "Standard_E32_v3",
            "Standard_E64_v3",
            "Standard_E2s_v3",
            "Standard_E4s_v3",
            "Standard_E8s_v3",
            "Standard_E16s_v3",
            "Standard_E32s_v3",
            "Standard_E64s_v3",
            "Standard_E32-16_v3",
            "Standard_E32-8s_v3",
            "Standard_E64-32s_v3",
            "Standard_E64-16s_v3",
            "Standard_F1",
            "Standard_F2",
            "Standard_F4",
            "Standard_F8",
            "Standard_F16",
            "Standard_F1s",
            "Standard_F2s",
            "Standard_F4s",
            "Standard_F8s",
            "Standard_F16s",
            "Standard_F2s_v2",
            "Standard_F4s_v2",
            "Standard_F8s_v2",
            "Standard_F16s_v2",
            "Standard_F32s_v2",
            "Standard_F64s_v2",
            "Standard_F72s_v2",
            "Standard_G1",
            "Standard_G2",
            "Standard_G3",
            "Standard_G4",
            "Standard_G5",
            "Standard_GS1",
            "Standard_GS2",
            "Standard_GS3",
            "Standard_GS4",
            "Standard_GS5",
            "Standard_GS4-8",
            "Standard_GS4-4",
            "Standard_GS5-16",
            "Standard_GS5-8",
            "Standard_H8",
            "Standard_H16",
            "Standard_H8m",
            "Standard_H16m",
            "Standard_H16r",
            "Standard_H16mr",
            "Standard_L4s",
            "Standard_L8s",
            "Standard_L16s",
            "Standard_L32s",
            "Standard_M64s",
            "Standard_M64ms",
            "Standard_M128s",
            "Standard_M128ms",
            "Standard_M64-32ms",
            "Standard_M64-16ms",
            "Standard_M128-64ms",
            "Standard_M128-32ms",
            "Standard_NC6",
            "Standard_NC12",
            "Standard_NC24",
            "Standard_NC24r",
            "Standard_NC6s_v2",
            "Standard_NC12s_v2",
            "Standard_NC24s_v2",
            "Standard_NC24rs_v2",
            "Standard_NC6s_v3",
            "Standard_NC12s_v3",
            "Standard_NC24s_v3",
            "Standard_NC24rs_v3",
            "Standard_ND6s",
            "Standard_ND12s",
            "Standard_ND24s",
            "Standard_ND24rs",
            "Standard_NV6",
            "Standard_NV12",
            "Standard_NV24"
          ],
          "x-ms-enum": {
            "name": "VirtualMachineSizeTypes",
            "modelAsString": true
          }
        }
      },
      "description": "Specifies the hardware settings for the virtual machine."
    },
    "ImageReference": {
      "properties": {
        "publisher": {
          "type": "string",
          "description": "The image publisher."
        },
        "offer": {
          "type": "string",
          "description": "Specifies the offer of the platform image or marketplace image used to create the virtual machine."
        },
        "sku": {
          "type": "string",
          "description": "The image SKU."
        },
        "version": {
          "type": "string",
          "description": "Specifies the version of the platform image or marketplace image used to create the virtual machine. The allowed formats are Major.Minor.Build or 'latest'. Major, Minor, and Build are decimal numbers. Specify 'latest' to use the latest version of an image available at deploy time. Even if you use 'latest', the VM image will not automatically update after deploy time even if a new version becomes available."
        }
      },
      "allOf": [
        {
          "$ref": "#/definitions/SubResource"
        }
      ],
      "description": "Specifies information about the image to use. You can specify information about platform images, marketplace images, or virtual machine images. This element is required when you want to use a platform image, marketplace image, or virtual machine image, but is not used in other creation operations."
    },
    "KeyVaultSecretReference": {
      "properties": {
        "secretUrl": {
          "type": "string",
          "description": "The URL referencing a secret in a Key Vault."
        },
        "sourceVault": {
          "$ref": "#/definitions/SubResource",
          "description": "The relative URL of the Key Vault containing the secret."
        }
      },
      "required": [
        "secretUrl",
        "sourceVault"
      ],
      "description": "Describes a reference to Key Vault Secret"
    },
    "DiskEncryptionSet": {
<<<<<<< HEAD
      "allOf": [
        {
          "$ref": "#/definitions/SubResource"
        }
      ],
=======
      "$ref": "#/definitions/SubResource",
>>>>>>> 6ea73c46
      "description": "Describes the parameter of customer managed disk encryption set resource id that can be specified for disk. <br><br> NOTE: The disk encryption set resource id can only be specified for managed disk. Please refer https://aka.ms/mdssewithcmkoverview for more details."
    },
    "KeyVaultKeyReference": {
      "properties": {
        "keyUrl": {
          "type": "string",
          "description": "The URL referencing a key encryption key in Key Vault."
        },
        "sourceVault": {
          "$ref": "#/definitions/SubResource",
          "description": "The relative URL of the Key Vault containing the key."
        }
      },
      "required": [
        "keyUrl",
        "sourceVault"
      ],
      "description": "Describes a reference to Key Vault Key"
    },
    "DiskEncryptionSettings": {
      "properties": {
        "diskEncryptionKey": {
          "$ref": "#/definitions/KeyVaultSecretReference",
          "description": "Specifies the location of the disk encryption key, which is a Key Vault Secret."
        },
        "keyEncryptionKey": {
          "$ref": "#/definitions/KeyVaultKeyReference",
          "description": "Specifies the location of the key encryption key in Key Vault."
        },
        "enabled": {
          "type": "boolean",
          "description": "Specifies whether disk encryption should be enabled on the virtual machine."
        }
      },
      "description": "Describes a Encryption Settings for a Disk"
    },
    "VirtualHardDisk": {
      "properties": {
        "uri": {
          "type": "string",
          "description": "Specifies the virtual hard disk's uri."
        }
      },
      "description": "Describes the uri of a disk."
    },
    "Caching": {
      "type": "string",
      "description": "Specifies the caching requirements. <br><br> Possible values are: <br><br> **None** <br><br> **ReadOnly** <br><br> **ReadWrite** <br><br> Default: **None for Standard storage. ReadOnly for Premium storage**",
      "enum": [
        "None",
        "ReadOnly",
        "ReadWrite"
      ],
      "x-ms-enum": {
        "name": "CachingTypes",
        "modelAsString": false
      }
    },
    "CreateOption": {
      "type": "string",
      "description": "Specifies how the virtual machine should be created.<br><br> Possible values are:<br><br> **Attach** \\u2013 This value is used when you are using a specialized disk to create the virtual machine.<br><br> **FromImage** \\u2013 This value is used when you are using an image to create the virtual machine. If you are using a platform image, you also use the imageReference element described above. If you are using a marketplace image, you  also use the plan element previously described.",
      "enum": [
        "FromImage",
        "Empty",
        "Attach"
      ],
      "x-ms-enum": {
        "name": "DiskCreateOptionTypes",
        "modelAsString": true
      }
    },
    "StorageAccountType": {
      "type": "string",
      "description": "Specifies the storage account type for the managed disk. NOTE: UltraSSD_LRS can only be used with data disks, it cannot be used with OS Disk.",
      "enum": [
        "Standard_LRS",
        "Premium_LRS",
        "StandardSSD_LRS",
        "UltraSSD_LRS"
      ],
      "x-ms-enum": {
        "name": "StorageAccountTypes",
        "modelAsString": true
      }
    },
    "DiffDiskOption": {
      "type": "string",
      "description": "Specifies the ephemeral disk option for operating system disk.",
      "enum": [
        "Local"
      ],
      "x-ms-enum": {
        "name": "DiffDiskOptions",
        "modelAsString": true
      }
    },
    "DiffDiskSettings": {
      "properties": {
        "option": {
          "$ref": "#/definitions/DiffDiskOption",
          "description": "Specifies the ephemeral disk settings for operating system disk."
        }
      },
      "description": "Describes the parameters of ephemeral disk settings that can be specified for operating system disk. <br><br> NOTE: The ephemeral disk settings can only be specified for managed disk."
    },
    "ManagedDiskParameters": {
      "properties": {
        "storageAccountType": {
          "$ref": "#/definitions/StorageAccountType",
          "description": "Specifies the storage account type for the managed disk. NOTE: UltraSSD_LRS can only be used with data disks, it cannot be used with OS Disk."
        },
        "diskEncryptionSet": {
          "$ref": "#/definitions/DiskEncryptionSet",
          "description": "Specifies the customer managed disk encryption set resource id for the managed disk."
        }
      },
      "allOf": [
        {
          "$ref": "#/definitions/SubResource"
        }
      ],
      "description": "The parameters of a managed disk."
    },
    "OSDisk": {
      "properties": {
        "osType": {
          "type": "string",
          "description": "This property allows you to specify the type of the OS that is included in the disk if creating a VM from user-image or a specialized VHD. <br><br> Possible values are: <br><br> **Windows** <br><br> **Linux**",
          "enum": [
            "Windows",
            "Linux"
          ],
          "x-ms-enum": {
            "name": "OperatingSystemTypes",
            "modelAsString": false
          }
        },
        "encryptionSettings": {
          "$ref": "#/definitions/DiskEncryptionSettings",
          "description": "Specifies the encryption settings for the OS Disk. <br><br> Minimum api-version: 2015-06-15"
        },
        "name": {
          "type": "string",
          "description": "The disk name."
        },
        "vhd": {
          "$ref": "#/definitions/VirtualHardDisk",
          "description": "The virtual hard disk."
        },
        "image": {
          "$ref": "#/definitions/VirtualHardDisk",
          "description": "The source user image virtual hard disk. The virtual hard disk will be copied before being attached to the virtual machine. If SourceImage is provided, the destination virtual hard drive must not exist."
        },
        "caching": {
          "$ref": "#/definitions/Caching",
          "description": "Specifies the caching requirements. <br><br> Possible values are: <br><br> **None** <br><br> **ReadOnly** <br><br> **ReadWrite** <br><br> Default: **None for Standard storage. ReadOnly for Premium storage**"
        },
        "writeAcceleratorEnabled": {
          "type": "boolean",
          "description": "Specifies whether writeAccelerator should be enabled or disabled on the disk."
        },
        "diffDiskSettings": {
          "$ref": "#/definitions/DiffDiskSettings",
          "description": "Specifies the ephemeral Disk Settings for the operating system disk used by the virtual machine."
        },
        "createOption": {
          "$ref": "#/definitions/CreateOption",
          "description": "Specifies how the virtual machine should be created.<br><br> Possible values are:<br><br> **Attach** \\u2013 This value is used when you are using a specialized disk to create the virtual machine.<br><br> **FromImage** \\u2013 This value is used when you are using an image to create the virtual machine. If you are using a platform image, you also use the imageReference element described above. If you are using a marketplace image, you  also use the plan element previously described."
        },
        "diskSizeGB": {
          "type": "integer",
          "format": "int32",
          "description": "Specifies the size of an empty data disk in gigabytes. This element can be used to overwrite the size of the disk in a virtual machine image. <br><br> This value cannot be larger than 1023 GB"
        },
        "managedDisk": {
          "description": "The managed disk parameters.",
          "$ref": "#/definitions/ManagedDiskParameters"
        }
      },
      "required": [
        "createOption"
      ],
      "description": "Specifies information about the operating system disk used by the virtual machine. <br><br> For more information about disks, see [About disks and VHDs for Azure virtual machines](https://docs.microsoft.com/azure/virtual-machines/virtual-machines-windows-about-disks-vhds?toc=%2fazure%2fvirtual-machines%2fwindows%2ftoc.json)."
    },
    "DataDisk": {
      "properties": {
        "lun": {
          "type": "integer",
          "format": "int32",
          "description": "Specifies the logical unit number of the data disk. This value is used to identify data disks within the VM and therefore must be unique for each data disk attached to a VM."
        },
        "name": {
          "type": "string",
          "description": "The disk name."
        },
        "vhd": {
          "$ref": "#/definitions/VirtualHardDisk",
          "description": "The virtual hard disk."
        },
        "image": {
          "$ref": "#/definitions/VirtualHardDisk",
          "description": "The source user image virtual hard disk. The virtual hard disk will be copied before being attached to the virtual machine. If SourceImage is provided, the destination virtual hard drive must not exist."
        },
        "caching": {
          "$ref": "#/definitions/Caching",
          "description": "Specifies the caching requirements. <br><br> Possible values are: <br><br> **None** <br><br> **ReadOnly** <br><br> **ReadWrite** <br><br> Default: **None for Standard storage. ReadOnly for Premium storage**"
        },
        "writeAcceleratorEnabled": {
          "type": "boolean",
          "description": "Specifies whether writeAccelerator should be enabled or disabled on the disk."
        },
        "createOption": {
          "$ref": "#/definitions/CreateOption",
          "description": "Specifies how the virtual machine should be created.<br><br> Possible values are:<br><br> **Attach** \\u2013 This value is used when you are using a specialized disk to create the virtual machine.<br><br> **FromImage** \\u2013 This value is used when you are using an image to create the virtual machine. If you are using a platform image, you also use the imageReference element described above. If you are using a marketplace image, you  also use the plan element previously described."
        },
        "diskSizeGB": {
          "type": "integer",
          "format": "int32",
          "description": "Specifies the size of an empty data disk in gigabytes. This element can be used to overwrite the size of the disk in a virtual machine image. <br><br> This value cannot be larger than 1023 GB"
        },
        "managedDisk": {
          "description": "The managed disk parameters.",
          "$ref": "#/definitions/ManagedDiskParameters"
        },
        "toBeDetached": {
          "type": "boolean",
          "description": "Specifies whether the data disk is in process of detachment from the VirtualMachine/VirtualMachineScaleset"
        }
      },
      "required": [
        "lun",
        "createOption"
      ],
      "description": "Describes a data disk."
    },
    "StorageProfile": {
      "properties": {
        "imageReference": {
          "$ref": "#/definitions/ImageReference",
          "description": "Specifies information about the image to use. You can specify information about platform images, marketplace images, or virtual machine images. This element is required when you want to use a platform image, marketplace image, or virtual machine image, but is not used in other creation operations."
        },
        "osDisk": {
          "$ref": "#/definitions/OSDisk",
          "description": "Specifies information about the operating system disk used by the virtual machine. <br><br> For more information about disks, see [About disks and VHDs for Azure virtual machines](https://docs.microsoft.com/azure/virtual-machines/virtual-machines-windows-about-disks-vhds?toc=%2fazure%2fvirtual-machines%2fwindows%2ftoc.json)."
        },
        "dataDisks": {
          "type": "array",
          "items": {
            "$ref": "#/definitions/DataDisk"
          },
          "description": "Specifies the parameters that are used to add a data disk to a virtual machine. <br><br> For more information about disks, see [About disks and VHDs for Azure virtual machines](https://docs.microsoft.com/azure/virtual-machines/virtual-machines-windows-about-disks-vhds?toc=%2fazure%2fvirtual-machines%2fwindows%2ftoc.json)."
        }
      },
      "description": "Specifies the storage settings for the virtual machine disks."
    },
    "AdditionalCapabilities": {
      "properties": {
        "ultraSSDEnabled": {
          "type": "boolean",
          "description": "The flag that enables or disables a capability to have one or more managed data disks with UltraSSD_LRS storage account type on the VM or VMSS. Managed disks with storage account type UltraSSD_LRS can be added to a virtual machine or virtual machine scale set only if this property is enabled."
        }
      },
      "description": "Enables or disables a capability on the virtual machine or virtual machine scale set."
    },
    "AdditionalUnattendContent": {
      "properties": {
        "passName": {
          "type": "string",
          "description": "The pass name. Currently, the only allowable value is OobeSystem.",
          "enum": [
            "OobeSystem"
          ],
          "x-ms-enum": {
            "name": "PassNames",
            "modelAsString": false
          }
        },
        "componentName": {
          "type": "string",
          "description": "The component name. Currently, the only allowable value is Microsoft-Windows-Shell-Setup.",
          "enum": [
            "Microsoft-Windows-Shell-Setup"
          ],
          "x-ms-enum": {
            "name": "ComponentNames",
            "modelAsString": false
          }
        },
        "settingName": {
          "type": "string",
          "description": "Specifies the name of the setting to which the content applies. Possible values are: FirstLogonCommands and AutoLogon.",
          "enum": [
            "AutoLogon",
            "FirstLogonCommands"
          ],
          "x-ms-enum": {
            "name": "SettingNames",
            "modelAsString": false
          }
        },
        "content": {
          "type": "string",
          "description": "Specifies the XML formatted content that is added to the unattend.xml file for the specified path and component. The XML must be less than 4KB and must include the root element for the setting or feature that is being inserted."
        }
      },
      "description": "Specifies additional XML formatted information that can be included in the Unattend.xml file, which is used by Windows Setup. Contents are defined by setting name, component name, and the pass in which the content is applied."
    },
    "WinRMListener": {
      "properties": {
        "protocol": {
          "type": "string",
          "description": "Specifies the protocol of listener. <br><br> Possible values are: <br>**http** <br><br> **https**",
          "enum": [
            "Http",
            "Https"
          ],
          "x-ms-enum": {
            "name": "ProtocolTypes",
            "modelAsString": false
          }
        },
        "certificateUrl": {
          "type": "string",
          "description": "This is the URL of a certificate that has been uploaded to Key Vault as a secret. For adding a secret to the Key Vault, see [Add a key or secret to the key vault](https://docs.microsoft.com/azure/key-vault/key-vault-get-started/#add). In this case, your certificate needs to be It is the Base64 encoding of the following JSON Object which is encoded in UTF-8: <br><br> {<br>  \"data\":\"<Base64-encoded-certificate>\",<br>  \"dataType\":\"pfx\",<br>  \"password\":\"<pfx-file-password>\"<br>}"
        }
      },
      "description": "Describes Protocol and thumbprint of Windows Remote Management listener"
    },
    "WinRMConfiguration": {
      "properties": {
        "listeners": {
          "type": "array",
          "items": {
            "$ref": "#/definitions/WinRMListener"
          },
          "description": "The list of Windows Remote Management listeners"
        }
      },
      "description": "Describes Windows Remote Management configuration of the VM"
    },
    "WindowsConfiguration": {
      "properties": {
        "provisionVMAgent": {
          "type": "boolean",
          "description": "Indicates whether virtual machine agent should be provisioned on the virtual machine. <br><br> When this property is not specified in the request body, default behavior is to set it to true.  This will ensure that VM Agent is installed on the VM so that extensions can be added to the VM later."
        },
        "enableAutomaticUpdates": {
          "type": "boolean",
          "description": "Indicates whether Automatic Updates is enabled for the Windows virtual machine. Default value is true. <br><br> For virtual machine scale sets, this property can be updated and updates will take effect on OS reprovisioning."
        },
        "timeZone": {
          "type": "string",
          "description": "Specifies the time zone of the virtual machine. e.g. \"Pacific Standard Time\""
        },
        "additionalUnattendContent": {
          "type": "array",
          "items": {
            "$ref": "#/definitions/AdditionalUnattendContent"
          },
          "description": "Specifies additional base-64 encoded XML formatted information that can be included in the Unattend.xml file, which is used by Windows Setup."
        },
        "winRM": {
          "$ref": "#/definitions/WinRMConfiguration",
          "description": "Specifies the Windows Remote Management listeners. This enables remote Windows PowerShell."
        }
      },
      "description": "Specifies Windows operating system settings on the virtual machine."
    },
    "SshPublicKey": {
      "properties": {
        "path": {
          "type": "string",
          "description": "Specifies the full path on the created VM where ssh public key is stored. If the file already exists, the specified key is appended to the file. Example: /home/user/.ssh/authorized_keys"
        },
        "keyData": {
          "type": "string",
          "description": "SSH public key certificate used to authenticate with the VM through ssh. The key needs to be at least 2048-bit and in ssh-rsa format. <br><br> For creating ssh keys, see [Create SSH keys on Linux and Mac for Linux VMs in Azure](https://docs.microsoft.com/azure/virtual-machines/virtual-machines-linux-mac-create-ssh-keys?toc=%2fazure%2fvirtual-machines%2flinux%2ftoc.json)."
        }
      },
      "description": "Contains information about SSH certificate public key and the path on the Linux VM where the public key is placed."
    },
    "SshConfiguration": {
      "properties": {
        "publicKeys": {
          "type": "array",
          "items": {
            "$ref": "#/definitions/SshPublicKey"
          },
          "description": "The list of SSH public keys used to authenticate with linux based VMs."
        }
      },
      "description": "SSH configuration for Linux based VMs running on Azure"
    },
    "LinuxConfiguration": {
      "properties": {
        "disablePasswordAuthentication": {
          "type": "boolean",
          "description": "Specifies whether password authentication should be disabled."
        },
        "ssh": {
          "$ref": "#/definitions/SshConfiguration",
          "description": "Specifies the ssh key configuration for a Linux OS."
        },
        "provisionVMAgent": {
          "type": "boolean",
          "description": "Indicates whether virtual machine agent should be provisioned on the virtual machine. <br><br> When this property is not specified in the request body, default behavior is to set it to true.  This will ensure that VM Agent is installed on the VM so that extensions can be added to the VM later."
        }
      },
      "description": "Specifies the Linux operating system settings on the virtual machine. <br><br>For a list of supported Linux distributions, see [Linux on Azure-Endorsed Distributions](https://docs.microsoft.com/azure/virtual-machines/virtual-machines-linux-endorsed-distros?toc=%2fazure%2fvirtual-machines%2flinux%2ftoc.json) <br><br> For running non-endorsed distributions, see [Information for Non-Endorsed Distributions](https://docs.microsoft.com/azure/virtual-machines/virtual-machines-linux-create-upload-generic?toc=%2fazure%2fvirtual-machines%2flinux%2ftoc.json)."
    },
    "VaultCertificate": {
      "properties": {
        "certificateUrl": {
          "type": "string",
          "description": "This is the URL of a certificate that has been uploaded to Key Vault as a secret. For adding a secret to the Key Vault, see [Add a key or secret to the key vault](https://docs.microsoft.com/azure/key-vault/key-vault-get-started/#add). In this case, your certificate needs to be It is the Base64 encoding of the following JSON Object which is encoded in UTF-8: <br><br> {<br>  \"data\":\"<Base64-encoded-certificate>\",<br>  \"dataType\":\"pfx\",<br>  \"password\":\"<pfx-file-password>\"<br>}"
        },
        "certificateStore": {
          "type": "string",
          "description": "For Windows VMs, specifies the certificate store on the Virtual Machine to which the certificate should be added. The specified certificate store is implicitly in the LocalMachine account. <br><br>For Linux VMs, the certificate file is placed under the /var/lib/waagent directory, with the file name &lt;UppercaseThumbprint&gt;.crt for the X509 certificate file and &lt;UppercaseThumbprint&gt;.prv for private key. Both of these files are .pem formatted."
        }
      },
      "description": "Describes a single certificate reference in a Key Vault, and where the certificate should reside on the VM."
    },
    "VaultSecretGroup": {
      "properties": {
        "sourceVault": {
          "$ref": "#/definitions/SubResource",
          "description": "The relative URL of the Key Vault containing all of the certificates in VaultCertificates."
        },
        "vaultCertificates": {
          "type": "array",
          "items": {
            "$ref": "#/definitions/VaultCertificate"
          },
          "description": "The list of key vault references in SourceVault which contain certificates."
        }
      },
      "description": "Describes a set of certificates which are all in the same Key Vault."
    },
    "OSProfile": {
      "properties": {
        "computerName": {
          "type": "string",
          "description": "Specifies the host OS name of the virtual machine. <br><br> This name cannot be updated after the VM is created. <br><br> **Max-length (Windows):** 15 characters <br><br> **Max-length (Linux):** 64 characters. <br><br> For naming conventions and restrictions see [Azure infrastructure services implementation guidelines](https://docs.microsoft.com/azure/virtual-machines/virtual-machines-linux-infrastructure-subscription-accounts-guidelines?toc=%2fazure%2fvirtual-machines%2flinux%2ftoc.json#1-naming-conventions)."
        },
        "adminUsername": {
          "type": "string",
          "description": "Specifies the name of the administrator account. <br><br> **Windows-only restriction:** Cannot end in \".\" <br><br> **Disallowed values:** \"administrator\", \"admin\", \"user\", \"user1\", \"test\", \"user2\", \"test1\", \"user3\", \"admin1\", \"1\", \"123\", \"a\", \"actuser\", \"adm\", \"admin2\", \"aspnet\", \"backup\", \"console\", \"david\", \"guest\", \"john\", \"owner\", \"root\", \"server\", \"sql\", \"support\", \"support_388945a0\", \"sys\", \"test2\", \"test3\", \"user4\", \"user5\". <br><br> **Minimum-length (Linux):** 1  character <br><br> **Max-length (Linux):** 64 characters <br><br> **Max-length (Windows):** 20 characters  <br><br><li> For root access to the Linux VM, see [Using root privileges on Linux virtual machines in Azure](https://docs.microsoft.com/azure/virtual-machines/virtual-machines-linux-use-root-privileges?toc=%2fazure%2fvirtual-machines%2flinux%2ftoc.json)<br><li> For a list of built-in system users on Linux that should not be used in this field, see [Selecting User Names for Linux on Azure](https://docs.microsoft.com/azure/virtual-machines/virtual-machines-linux-usernames?toc=%2fazure%2fvirtual-machines%2flinux%2ftoc.json)"
        },
        "adminPassword": {
          "type": "string",
          "description": "Specifies the password of the administrator account. <br><br> **Minimum-length (Windows):** 8 characters <br><br> **Minimum-length (Linux):** 6 characters <br><br> **Max-length (Windows):** 123 characters <br><br> **Max-length (Linux):** 72 characters <br><br> **Complexity requirements:** 3 out of 4 conditions below need to be fulfilled <br> Has lower characters <br>Has upper characters <br> Has a digit <br> Has a special character (Regex match [\\W_]) <br><br> **Disallowed values:** \"abc@123\", \"P@$$w0rd\", \"P@ssw0rd\", \"P@ssword123\", \"Pa$$word\", \"pass@word1\", \"Password!\", \"Password1\", \"Password22\", \"iloveyou!\" <br><br> For resetting the password, see [How to reset the Remote Desktop service or its login password in a Windows VM](https://docs.microsoft.com/azure/virtual-machines/virtual-machines-windows-reset-rdp?toc=%2fazure%2fvirtual-machines%2fwindows%2ftoc.json) <br><br> For resetting root password, see [Manage users, SSH, and check or repair disks on Azure Linux VMs using the VMAccess Extension](https://docs.microsoft.com/azure/virtual-machines/virtual-machines-linux-using-vmaccess-extension?toc=%2fazure%2fvirtual-machines%2flinux%2ftoc.json#reset-root-password)"
        },
        "customData": {
          "type": "string",
          "description": "Specifies a base-64 encoded string of custom data. The base-64 encoded string is decoded to a binary array that is saved as a file on the Virtual Machine. The maximum length of the binary array is 65535 bytes. <br><br> For using cloud-init for your VM, see [Using cloud-init to customize a Linux VM during creation](https://docs.microsoft.com/azure/virtual-machines/virtual-machines-linux-using-cloud-init?toc=%2fazure%2fvirtual-machines%2flinux%2ftoc.json)"
        },
        "windowsConfiguration": {
          "$ref": "#/definitions/WindowsConfiguration",
          "description": "Specifies Windows operating system settings on the virtual machine."
        },
        "linuxConfiguration": {
          "$ref": "#/definitions/LinuxConfiguration",
          "description": "Specifies the Linux operating system settings on the virtual machine. <br><br>For a list of supported Linux distributions, see [Linux on Azure-Endorsed Distributions](https://docs.microsoft.com/azure/virtual-machines/virtual-machines-linux-endorsed-distros?toc=%2fazure%2fvirtual-machines%2flinux%2ftoc.json) <br><br> For running non-endorsed distributions, see [Information for Non-Endorsed Distributions](https://docs.microsoft.com/azure/virtual-machines/virtual-machines-linux-create-upload-generic?toc=%2fazure%2fvirtual-machines%2flinux%2ftoc.json)."
        },
        "secrets": {
          "type": "array",
          "items": {
            "$ref": "#/definitions/VaultSecretGroup"
          },
          "description": "Specifies set of certificates that should be installed onto the virtual machine."
        },
        "allowExtensionOperations": {
          "type": "boolean",
          "description": "Specifies whether extension operations should be allowed on the virtual machine. <br><br>This may only be set to False when no extensions are present on the virtual machine."
        }
      },
      "description": "Specifies the operating system settings for the virtual machine."
    },
    "NetworkInterfaceReferenceProperties": {
      "properties": {
        "primary": {
          "type": "boolean",
          "description": "Specifies the primary network interface in case the virtual machine has more than 1 network interface."
        }
      },
      "description": "Describes a network interface reference properties."
    },
    "NetworkInterfaceReference": {
      "properties": {
        "properties": {
          "x-ms-client-flatten": true,
          "$ref": "#/definitions/NetworkInterfaceReferenceProperties"
        }
      },
      "allOf": [
        {
          "$ref": "#/definitions/SubResource"
        }
      ],
      "description": "Describes a network interface reference."
    },
    "NetworkProfile": {
      "properties": {
        "networkInterfaces": {
          "type": "array",
          "items": {
            "$ref": "#/definitions/NetworkInterfaceReference"
          },
          "description": "Specifies the list of resource Ids for the network interfaces associated with the virtual machine."
        }
      },
      "description": "Specifies the network interfaces of the virtual machine."
    },
    "BootDiagnostics": {
      "properties": {
        "enabled": {
          "type": "boolean",
          "description": "Whether boot diagnostics should be enabled on the Virtual Machine."
        },
        "storageUri": {
          "type": "string",
          "description": "Uri of the storage account to use for placing the console output and screenshot."
        }
      },
      "description": "Boot Diagnostics is a debugging feature which allows you to view Console Output and Screenshot to diagnose VM status. <br><br> You can easily view the output of your console log. <br><br> Azure also enables you to see a screenshot of the VM from the hypervisor."
    },
    "DiagnosticsProfile": {
      "properties": {
        "bootDiagnostics": {
          "$ref": "#/definitions/BootDiagnostics",
          "description": "Boot Diagnostics is a debugging feature which allows you to view Console Output and Screenshot to diagnose VM status. <br><br> You can easily view the output of your console log. <br><br> Azure also enables you to see a screenshot of the VM from the hypervisor."
        }
      },
      "description": "Specifies the boot diagnostic settings state. <br><br>Minimum api-version: 2015-06-15."
    },
    "BillingProfile": {
      "properties": {
        "maxPrice": {
          "type": "number",
          "format": "double",
          "description": "Specifies the maximum price you are willing to pay for a low priority VM/VMSS. This price is in US Dollars. <br><br> This price will be compared with the current low priority price for the VM size. Also, the prices are compared at the time of create/update of low priority VM/VMSS and the operation will only succeed if  the maxPrice is greater than the current low priority price. <br><br> The maxPrice will also be used for evicting a low priority VM/VMSS if the current low priority price goes beyond the maxPrice after creation of VM/VMSS. <br><br> Possible values are: <br><br> - Any decimal value greater than zero. Example: $0.01538 <br><br> -1 – indicates default price to be up-to on-demand. <br><br> You can set the maxPrice to -1 to indicate that the low priority VM/VMSS should not be evicted for price reasons. Also, the default max price is -1 if it is not provided by you. <br><br>Minimum api-version: 2019-03-01."
        }
      },
      "description": "Specifies the billing related details of a low priority VM or VMSS. <br><br>Minimum api-version: 2019-03-01."
    },
    "VirtualMachineExtensionHandlerInstanceView": {
      "properties": {
        "type": {
          "type": "string",
          "description": "Specifies the type of the extension; an example is \"CustomScriptExtension\"."
        },
        "typeHandlerVersion": {
          "type": "string",
          "description": "Specifies the version of the script handler."
        },
        "status": {
          "$ref": "#/definitions/InstanceViewStatus",
          "description": "The extension handler status."
        }
      },
      "description": "The instance view of a virtual machine extension handler."
    },
    "VirtualMachineAgentInstanceView": {
      "properties": {
        "vmAgentVersion": {
          "type": "string",
          "description": "The VM Agent full version."
        },
        "extensionHandlers": {
          "type": "array",
          "items": {
            "$ref": "#/definitions/VirtualMachineExtensionHandlerInstanceView"
          },
          "description": "The virtual machine extension handler instance view."
        },
        "statuses": {
          "type": "array",
          "items": {
            "$ref": "#/definitions/InstanceViewStatus"
          },
          "description": "The resource status information."
        }
      },
      "description": "The instance view of the VM Agent running on the virtual machine."
    },
    "DiskInstanceView": {
      "properties": {
        "name": {
          "type": "string",
          "description": "The disk name."
        },
        "encryptionSettings": {
          "type": "array",
          "items": {
            "$ref": "#/definitions/DiskEncryptionSettings"
          },
          "description": "Specifies the encryption settings for the OS Disk. <br><br> Minimum api-version: 2015-06-15"
        },
        "statuses": {
          "type": "array",
          "items": {
            "$ref": "#/definitions/InstanceViewStatus"
          },
          "description": "The resource status information."
        }
      },
      "description": "The instance view of the disk."
    },
    "BootDiagnosticsInstanceView": {
      "properties": {
        "consoleScreenshotBlobUri": {
          "readOnly": true,
          "type": "string",
          "description": "The console screenshot blob URI."
        },
        "serialConsoleLogBlobUri": {
          "readOnly": true,
          "type": "string",
          "description": "The Linux serial console log blob Uri."
        },
        "status": {
          "readOnly": true,
          "$ref": "#/definitions/InstanceViewStatus",
          "description": "The boot diagnostics status information for the VM. <br><br> NOTE: It will be set only if there are errors encountered in enabling boot diagnostics."
        }
      },
      "description": "The instance view of a virtual machine boot diagnostics."
    },
    "VirtualMachineIdentity": {
      "properties": {
        "principalId": {
          "readOnly": true,
          "type": "string",
          "description": "The principal id of virtual machine identity. This property will only be provided for a system assigned identity."
        },
        "tenantId": {
          "readOnly": true,
          "type": "string",
          "description": "The tenant id associated with the virtual machine. This property will only be provided for a system assigned identity."
        },
        "type": {
          "type": "string",
          "description": "The type of identity used for the virtual machine. The type 'SystemAssigned, UserAssigned' includes both an implicitly created identity and a set of user assigned identities. The type 'None' will remove any identities from the virtual machine.",
          "enum": [
            "SystemAssigned",
            "UserAssigned",
            "SystemAssigned, UserAssigned",
            "None"
          ],
          "x-ms-enum": {
            "name": "ResourceIdentityType",
            "modelAsString": false
          }
        },
        "userAssignedIdentities": {
          "type": "object",
          "additionalProperties": {
            "type": "object",
            "properties": {
              "principalId": {
                "readOnly": true,
                "type": "string",
                "description": "The principal id of user assigned identity."
              },
              "clientId": {
                "readOnly": true,
                "type": "string",
                "description": "The client id of user assigned identity."
              }
            }
          },
          "description": "The list of user identities associated with the Virtual Machine. The user identity dictionary key references will be ARM resource ids in the form: '/subscriptions/{subscriptionId}/resourceGroups/{resourceGroupName}/providers/Microsoft.ManagedIdentity/userAssignedIdentities/{identityName}'."
        }
      },
      "description": "Identity for the virtual machine."
    },
    "MaintenanceRedeployStatus": {
      "properties": {
        "isCustomerInitiatedMaintenanceAllowed": {
          "type": "boolean",
          "description": "True, if customer is allowed to perform Maintenance."
        },
        "preMaintenanceWindowStartTime": {
          "type": "string",
          "format": "date-time",
          "description": "Start Time for the Pre Maintenance Window."
        },
        "preMaintenanceWindowEndTime": {
          "type": "string",
          "format": "date-time",
          "description": "End Time for the Pre Maintenance Window."
        },
        "maintenanceWindowStartTime": {
          "type": "string",
          "format": "date-time",
          "description": "Start Time for the Maintenance Window."
        },
        "maintenanceWindowEndTime": {
          "type": "string",
          "format": "date-time",
          "description": "End Time for the Maintenance Window."
        },
        "lastOperationResultCode": {
          "type": "string",
          "description": "The Last Maintenance Operation Result Code.",
          "enum": [
            "None",
            "RetryLater",
            "MaintenanceAborted",
            "MaintenanceCompleted"
          ],
          "x-ms-enum": {
            "name": "MaintenanceOperationResultCodeTypes",
            "modelAsString": false
          }
        },
        "lastOperationMessage": {
          "type": "string",
          "description": "Message returned for the last Maintenance Operation."
        }
      },
      "description": "Maintenance Operation Status."
    },
    "VirtualMachineInstanceView": {
      "properties": {
        "platformUpdateDomain": {
          "type": "integer",
          "format": "int32",
          "description": "Specifies the update domain of the virtual machine."
        },
        "platformFaultDomain": {
          "type": "integer",
          "format": "int32",
          "description": "Specifies the fault domain of the virtual machine."
        },
        "computerName": {
          "type": "string",
          "description": "The computer name assigned to the virtual machine."
        },
        "osName": {
          "type": "string",
          "description": "The Operating System running on the virtual machine."
        },
        "osVersion": {
          "type": "string",
          "description": "The version of Operating System running on the virtual machine."
        },
        "hyperVGeneration": {
          "type": "string",
          "description": "Specifies the HyperVGeneration Type associated with a resource",
          "enum": [
            "V1",
            "V2"
          ],
          "x-ms-enum": {
            "name": "HyperVGenerationType",
            "modelAsString": true
          }
        },
        "rdpThumbPrint": {
          "type": "string",
          "description": "The Remote desktop certificate thumbprint."
        },
        "vmAgent": {
          "$ref": "#/definitions/VirtualMachineAgentInstanceView",
          "description": "The VM Agent running on the virtual machine."
        },
        "maintenanceRedeployStatus": {
          "$ref": "#/definitions/MaintenanceRedeployStatus",
          "description": "The Maintenance Operation status on the virtual machine."
        },
        "disks": {
          "type": "array",
          "items": {
            "$ref": "#/definitions/DiskInstanceView"
          },
          "description": "The virtual machine disk information."
        },
        "extensions": {
          "type": "array",
          "items": {
            "$ref": "#/definitions/VirtualMachineExtensionInstanceView"
          },
          "description": "The extensions information."
        },
        "bootDiagnostics": {
          "$ref": "#/definitions/BootDiagnosticsInstanceView",
          "description": "Boot Diagnostics is a debugging feature which allows you to view Console Output and Screenshot to diagnose VM status. <br><br> You can easily view the output of your console log. <br><br> Azure also enables you to see a screenshot of the VM from the hypervisor."
        },
        "statuses": {
          "type": "array",
          "items": {
            "$ref": "#/definitions/InstanceViewStatus"
          },
          "description": "The resource status information."
        }
      },
      "description": "The instance view of a virtual machine."
    },
    "VirtualMachineProperties": {
      "properties": {
        "hardwareProfile": {
          "$ref": "#/definitions/HardwareProfile",
          "description": "Specifies the hardware settings for the virtual machine."
        },
        "storageProfile": {
          "$ref": "#/definitions/StorageProfile",
          "description": "Specifies the storage settings for the virtual machine disks."
        },
        "additionalCapabilities": {
          "$ref": "#/definitions/AdditionalCapabilities",
          "description": "Specifies additional capabilities enabled or disabled on the virtual machine."
        },
        "osProfile": {
          "$ref": "#/definitions/OSProfile",
          "description": "Specifies the operating system settings for the virtual machine."
        },
        "networkProfile": {
          "$ref": "#/definitions/NetworkProfile",
          "description": "Specifies the network interfaces of the virtual machine."
        },
        "diagnosticsProfile": {
          "$ref": "#/definitions/DiagnosticsProfile",
          "description": "Specifies the boot diagnostic settings state. <br><br>Minimum api-version: 2015-06-15."
        },
        "availabilitySet": {
          "$ref": "#/definitions/SubResource",
          "description": "Specifies information about the availability set that the virtual machine should be assigned to. Virtual machines specified in the same availability set are allocated to different nodes to maximize availability. For more information about availability sets, see [Manage the availability of virtual machines](https://docs.microsoft.com/azure/virtual-machines/virtual-machines-windows-manage-availability?toc=%2fazure%2fvirtual-machines%2fwindows%2ftoc.json). <br><br> For more information on Azure planned maintenance, see [Planned maintenance for virtual machines in Azure](https://docs.microsoft.com/azure/virtual-machines/virtual-machines-windows-planned-maintenance?toc=%2fazure%2fvirtual-machines%2fwindows%2ftoc.json) <br><br> Currently, a VM can only be added to availability set at creation time. An existing VM cannot be added to an availability set. <br><br>This property cannot exist along with a non-null properties.virtualMachineScaleSet reference."
        },
        "virtualMachineScaleSet": {
          "$ref": "#/definitions/SubResource",
          "description": "Specifies information about the virtual machine scale set that the virtual machine should be assigned to. Virtual machines specified in the same virtual machine scale set are allocated to different nodes to maximize availability. Currently, a VM can only be added to virtual machine scale set at creation time. An existing VM cannot be added to a virtual machine scale set. <br><br>This property cannot exist along with a non-null properties.availabilitySet reference. <br><br>Minimum api‐version: 2019‐03‐01"
        },
        "proximityPlacementGroup": {
          "$ref": "#/definitions/SubResource",
          "description": "Specifies information about the proximity placement group that the virtual machine should be assigned to. <br><br>Minimum api-version: 2018-04-01."
        },
        "priority": {
          "type": "string",
          "description": "Specifies the priority for the virtual machine. <br><br>Minimum api-version: 2019-03-01",
          "enum": [
            "Regular",
            "Low"
          ],
          "x-ms-enum": {
            "name": "VirtualMachinePriorityTypes",
            "modelAsString": true
          }
        },
        "evictionPolicy": {
          "type": "string",
          "description": "Specifies the eviction policy for the low priority virtual machine. Only supported value is 'Deallocate'. <br><br>Minimum api-version: 2019-03-01",
          "enum": [
            "Deallocate",
            "Delete"
          ],
          "x-ms-enum": {
            "name": "VirtualMachineEvictionPolicyTypes",
            "modelAsString": true
          }
        },
        "billingProfile": {
          "$ref": "#/definitions/BillingProfile",
          "description": "Specifies the billing related details of a low priority virtual machine. <br><br>Minimum api-version: 2019-03-01."
        },
        "host": {
          "$ref": "#/definitions/SubResource",
          "description": "Specifies information about the dedicated host that the virtual machine resides in. <br><br>Minimum api-version: 2018-10-01."
        },
        "provisioningState": {
          "readOnly": true,
          "type": "string",
          "description": "The provisioning state, which only appears in the response."
        },
        "instanceView": {
          "$ref": "#/definitions/VirtualMachineInstanceView",
          "readOnly": true,
          "description": "The virtual machine instance view."
        },
        "licenseType": {
          "type": "string",
          "description": "Specifies that the image or disk that is being used was licensed on-premises. This element is only used for images that contain the Windows Server operating system. <br><br> Possible values are: <br><br> Windows_Client <br><br> Windows_Server <br><br> If this element is included in a request for an update, the value must match the initial value. This value cannot be updated. <br><br> For more information, see [Azure Hybrid Use Benefit for Windows Server](https://docs.microsoft.com/azure/virtual-machines/virtual-machines-windows-hybrid-use-benefit-licensing?toc=%2fazure%2fvirtual-machines%2fwindows%2ftoc.json) <br><br> Minimum api-version: 2015-06-15"
        },
        "vmId": {
          "readOnly": true,
          "type": "string",
          "description": "Specifies the VM unique ID which is a 128-bits identifier that is encoded and stored in all Azure IaaS VMs SMBIOS and can be read using platform BIOS commands."
        }
      },
      "description": "Describes the properties of a Virtual Machine."
    },
    "VirtualMachine": {
      "properties": {
        "plan": {
          "$ref": "#/definitions/Plan",
          "description": "Specifies information about the marketplace image used to create the virtual machine. This element is only used for marketplace images. Before you can use a marketplace image from an API, you must enable the image for programmatic use.  In the Azure portal, find the marketplace image that you want to use and then click **Want to deploy programmatically, Get Started ->**. Enter any required information and then click **Save**."
        },
        "properties": {
          "x-ms-client-flatten": true,
          "$ref": "#/definitions/VirtualMachineProperties"
        },
        "resources": {
          "readOnly": true,
          "type": "array",
          "items": {
            "$ref": "#/definitions/VirtualMachineExtension"
          },
          "description": "The virtual machine child extension resources."
        },
        "identity": {
          "$ref": "#/definitions/VirtualMachineIdentity",
          "description": "The identity of the virtual machine, if configured."
        },
        "zones": {
          "type": "array",
          "items": {
            "type": "string"
          },
          "description": "The virtual machine zones."
        }
      },
      "allOf": [
        {
          "$ref": "#/definitions/Resource"
        }
      ],
      "description": "Describes a Virtual Machine."
    },
    "VirtualMachineUpdate": {
      "properties": {
        "plan": {
          "$ref": "#/definitions/Plan",
          "description": "Specifies information about the marketplace image used to create the virtual machine. This element is only used for marketplace images. Before you can use a marketplace image from an API, you must enable the image for programmatic use.  In the Azure portal, find the marketplace image that you want to use and then click **Want to deploy programmatically, Get Started ->**. Enter any required information and then click **Save**."
        },
        "properties": {
          "x-ms-client-flatten": true,
          "$ref": "#/definitions/VirtualMachineProperties"
        },
        "identity": {
          "$ref": "#/definitions/VirtualMachineIdentity",
          "description": "The identity of the virtual machine, if configured."
        },
        "zones": {
          "type": "array",
          "items": {
            "type": "string"
          },
          "description": "The virtual machine zones."
        }
      },
      "allOf": [
        {
          "$ref": "#/definitions/UpdateResource"
        }
      ],
      "description": "Describes a Virtual Machine Update."
    },
    "VirtualMachineListResult": {
      "properties": {
        "value": {
          "type": "array",
          "items": {
            "$ref": "#/definitions/VirtualMachine"
          },
          "description": "The list of virtual machines."
        },
        "nextLink": {
          "type": "string",
          "description": "The URI to fetch the next page of VMs. Call ListNext() with this URI to fetch the next page of Virtual Machines."
        }
      },
      "required": [
        "value"
      ],
      "description": "The List Virtual Machine operation response."
    },
    "Sku": {
      "properties": {
        "name": {
          "type": "string",
          "description": "The sku name."
        },
        "tier": {
          "type": "string",
          "description": "Specifies the tier of virtual machines in a scale set.<br /><br /> Possible Values:<br /><br /> **Standard**<br /><br /> **Basic**"
        },
        "capacity": {
          "type": "integer",
          "format": "int64",
          "description": "Specifies the number of virtual machines in the scale set."
        }
      },
      "description": "Describes a virtual machine scale set sku."
    },
    "AutomaticOSUpgradePolicy": {
      "properties": {
        "enableAutomaticOSUpgrade": {
          "type": "boolean",
          "description": "Indicates whether OS upgrades should automatically be applied to scale set instances in a rolling fashion when a newer version of the OS image becomes available. Default value is false. <br><br> If this is set to true for Windows based scale sets, [enableAutomaticUpdates](https://docs.microsoft.com/dotnet/api/microsoft.azure.management.compute.models.windowsconfiguration.enableautomaticupdates?view=azure-dotnet) is automatically set to false and cannot be set to true."
        },
        "disableAutomaticRollback": {
          "type": "boolean",
          "description": "Whether OS image rollback feature should be disabled. Default value is false."
        }
      },
      "description": "The configuration parameters used for performing automatic OS upgrade."
    },
    "UpgradePolicy": {
      "properties": {
        "mode": {
          "type": "string",
          "description": "Specifies the mode of an upgrade to virtual machines in the scale set.<br /><br /> Possible values are:<br /><br /> **Manual** - You  control the application of updates to virtual machines in the scale set. You do this by using the manualUpgrade action.<br /><br /> **Automatic** - All virtual machines in the scale set are  automatically updated at the same time.",
          "enum": [
            "Automatic",
            "Manual",
            "Rolling"
          ],
          "x-ms-enum": {
            "name": "UpgradeMode",
            "modelAsString": false
          }
        },
        "rollingUpgradePolicy": {
          "$ref": "#/definitions/RollingUpgradePolicy",
          "description": "The configuration parameters used while performing a rolling upgrade."
        },
        "automaticOSUpgradePolicy": {
          "$ref": "#/definitions/AutomaticOSUpgradePolicy",
          "description": "Configuration parameters used for performing automatic OS Upgrade."
        }
      },
      "description": "Describes an upgrade policy - automatic, manual, or rolling."
    },
    "RollingUpgradePolicy": {
      "properties": {
        "maxBatchInstancePercent": {
          "type": "integer",
          "format": "int32",
          "minimum": 5,
          "maximum": 100,
          "description": "The maximum percent of total virtual machine instances that will be upgraded simultaneously by the rolling upgrade in one batch. As this is a maximum, unhealthy instances in previous or future batches can cause the percentage of instances in a batch to decrease to ensure higher reliability. The default value for this parameter is 20%."
        },
        "maxUnhealthyInstancePercent": {
          "type": "integer",
          "format": "int32",
          "minimum": 5,
          "maximum": 100,
          "description": "The maximum percentage of the total virtual machine instances in the scale set that can be simultaneously unhealthy, either as a result of being upgraded, or by being found in an unhealthy state by the virtual machine health checks before the rolling upgrade aborts. This constraint will be checked prior to starting any batch. The default value for this parameter is 20%."
        },
        "maxUnhealthyUpgradedInstancePercent": {
          "type": "integer",
          "format": "int32",
          "minimum": 0,
          "maximum": 100,
          "description": "The maximum percentage of upgraded virtual machine instances that can be found to be in an unhealthy state. This check will happen after each batch is upgraded. If this percentage is ever exceeded, the rolling update aborts. The default value for this parameter is 20%."
        },
        "pauseTimeBetweenBatches": {
          "type": "string",
          "description": "The wait time between completing the update for all virtual machines in one batch and starting the next batch. The time duration should be specified in ISO 8601 format. The default value is 0 seconds (PT0S)."
        }
      },
      "description": "The configuration parameters used while performing a rolling upgrade."
    },
    "ScaleInPolicy": {
      "properties": {
        "rules": {
          "type": "array",
          "items": {
            "type": "string",
            "enum": [
              "Default",
              "OldestVM",
              "NewestVM"
           ],
           "x-ms-enum": {
             "name": "VirtualMachineScaleSetScaleInRules",
             "modelAsString": true
           }
          },
          "description": "The rules to be followed when scaling-in a virtual machine scale set. <br><br> Possible values are: <br><br> **Default** When a virtual machine scale set is scaled in, the scale set will first be balanced across zones if it is a zonal scale set. Then, it will be balanced across Fault Domains as far as possible. Within each Fault Domain, the virtual machines chosen for removal will be the newest ones that are not protected from scale-in. <br><br> **OldestVM** When a virtual machine scale set is being scaled-in, the oldest virtual machines that are not protected from scale-in will be chosen for removal. For zonal virtual machine scale sets, the scale set will first be balanced across zones. Within each zone, the oldest virtual machines that are not protected will be chosen for removal. <br><br> **NewestVM** When a virtual machine scale set is being scaled-in, the newest virtual machines that are not protected from scale-in will be chosen for removal. For zonal virtual machine scale sets, the scale set will first be balanced across zones. Within each zone, the newest virtual machines that are not protected will be chosen for removal. <br><br>" 
        } 
      },
      "description": "Describes a scale-in policy for a virtual machine scale set."
    },
    "ImageOSDisk": {
      "properties": {
        "osType": {
          "type": "string",
          "description": "This property allows you to specify the type of the OS that is included in the disk if creating a VM from a custom image. <br><br> Possible values are: <br><br> **Windows** <br><br> **Linux**",
          "enum": [
            "Windows",
            "Linux"
          ],
          "x-ms-enum": {
            "name": "OperatingSystemTypes",
            "modelAsString": false
          }
        },
        "osState": {
          "type": "string",
          "description": "The OS State.",
          "enum": [
            "Generalized",
            "Specialized"
          ],
          "x-ms-enum": {
            "name": "OperatingSystemStateTypes",
            "modelAsString": false
          }
        }
      },
      "allOf": [
          {
            "$ref": "#/definitions/ImageDisk"
          }
      ],
      "required": [
        "osType",
        "osState"
      ],
      "description": "Describes an Operating System disk."
    },
    "ImageDataDisk": {
      "properties": {
        "lun": {
          "type": "integer",
          "format": "int32",
          "description": "Specifies the logical unit number of the data disk. This value is used to identify data disks within the VM and therefore must be unique for each data disk attached to a VM."
        }
      },
      "allOf": [
          {
            "$ref": "#/definitions/ImageDisk"
          }
      ],
      "required": [
        "lun"
      ],
      "description": "Describes a data disk."
    },
    "ImageDisk": {
      "properties": {
         "snapshot": {
          "$ref": "#/definitions/SubResource",
          "description": "The snapshot."
        },
        "managedDisk": {
          "$ref": "#/definitions/SubResource",
          "description": "The managedDisk."
        },
        "blobUri": {
          "type": "string",
          "description": "The Virtual Hard Disk."
        },
        "caching": {
          "type": "string",
          "description": "Specifies the caching requirements. <br><br> Possible values are: <br><br> **None** <br><br> **ReadOnly** <br><br> **ReadWrite** <br><br> Default: **None for Standard storage. ReadOnly for Premium storage**",
          "enum": [
            "None",
            "ReadOnly",
            "ReadWrite"
          ],
          "x-ms-enum": {
            "name": "CachingTypes",
            "modelAsString": false
          }
        },
        "diskSizeGB": {
          "type": "integer",
          "format": "int32",
          "description": "Specifies the size of empty data disks in gigabytes. This element can be used to overwrite the name of the disk in a virtual machine image. <br><br> This value cannot be larger than 1023 GB"
        },
        "storageAccountType": {
          "$ref": "#/definitions/StorageAccountType",
          "description": "Specifies the storage account type for the managed disk. NOTE: UltraSSD_LRS can only be used with data disks, it cannot be used with OS Disk."
        },
        "diskEncryptionSet": {
          "$ref": "#/definitions/DiskEncryptionSet",
          "description": "Specifies the customer managed disk encryption set resource id for the managed image disk."
        }
      },
      "description": "Describes a image disk."
    },
    "ImageStorageProfile": {
      "properties": {
        "osDisk": {
          "$ref": "#/definitions/ImageOSDisk",
          "description": "Specifies information about the operating system disk used by the virtual machine. <br><br> For more information about disks, see [About disks and VHDs for Azure virtual machines](https://docs.microsoft.com/azure/virtual-machines/virtual-machines-windows-about-disks-vhds?toc=%2fazure%2fvirtual-machines%2fwindows%2ftoc.json)."
        },
        "dataDisks": {
          "type": "array",
          "items": {
            "$ref": "#/definitions/ImageDataDisk"
          },
          "description": "Specifies the parameters that are used to add a data disk to a virtual machine. <br><br> For more information about disks, see [About disks and VHDs for Azure virtual machines](https://docs.microsoft.com/azure/virtual-machines/virtual-machines-windows-about-disks-vhds?toc=%2fazure%2fvirtual-machines%2fwindows%2ftoc.json)."
        },
        "zoneResilient": {
          "type": "boolean",
          "description": "Specifies whether an image is zone resilient or not. Default is false. Zone resilient images can be created only in regions that provide Zone Redundant Storage (ZRS)."
        }
      },
      "description": "Describes a storage profile."
    },
    "ImageProperties": {
      "properties": {
        "sourceVirtualMachine": {
          "$ref": "#/definitions/SubResource",
          "description": "The source virtual machine from which Image is created."
        },
        "storageProfile": {
          "$ref": "#/definitions/ImageStorageProfile",
          "description": "Specifies the storage settings for the virtual machine disks."
        },
        "provisioningState": {
          "readOnly": true,
          "type": "string",
          "description": "The provisioning state."
        },
        "hyperVGeneration": {
          "$ref": "#/definitions/HyperVGenerationType",
          "description": "Gets the HyperVGenerationType of the VirtualMachine created from the image"
        }
      },
      "description": "Describes the properties of an Image."
    },
    "Image": {
      "properties": {
        "properties": {
          "x-ms-client-flatten": true,
          "$ref": "#/definitions/ImageProperties"
        }
      },
      "allOf": [
        {
          "$ref": "#/definitions/Resource"
        }
      ],
      "description": "The source user image virtual hard disk. The virtual hard disk will be copied before being attached to the virtual machine. If SourceImage is provided, the destination virtual hard drive must not exist."
    },
    "ImageUpdate": {
      "properties": {
        "properties": {
          "x-ms-client-flatten": true,
          "$ref": "#/definitions/ImageProperties"
        }
      },
      "allOf": [
        {
          "$ref": "#/definitions/UpdateResource"
        }
      ],
      "description": "The source user image virtual hard disk. Only tags may be updated."
    },
    "ImageListResult": {
      "properties": {
        "value": {
          "type": "array",
          "items": {
            "$ref": "#/definitions/Image"
          },
          "description": "The list of Images."
        },
        "nextLink": {
          "type": "string",
          "description": "The uri to fetch the next page of Images. Call ListNext() with this to fetch the next page of Images."
        }
      },
      "required": [
        "value"
      ],
      "description": "The List Image operation response."
    },
    "VirtualMachineScaleSetIdentity": {
      "properties": {
        "principalId": {
          "readOnly": true,
          "type": "string",
          "description": "The principal id of virtual machine scale set identity. This property will only be provided for a system assigned identity."
        },
        "tenantId": {
          "readOnly": true,
          "type": "string",
          "description": "The tenant id associated with the virtual machine scale set. This property will only be provided for a system assigned identity."
        },
        "type": {
          "type": "string",
          "description": "The type of identity used for the virtual machine scale set. The type 'SystemAssigned, UserAssigned' includes both an implicitly created identity and a set of user assigned identities. The type 'None' will remove any identities from the virtual machine scale set.",
          "enum": [
            "SystemAssigned",
            "UserAssigned",
            "SystemAssigned, UserAssigned",
            "None"
          ],
          "x-ms-enum": {
            "name": "ResourceIdentityType",
            "modelAsString": false
          }
        },
        "userAssignedIdentities": {
          "type": "object",
          "additionalProperties": {
            "type": "object",
            "properties": {
              "principalId": {
                "readOnly": true,
                "type": "string",
                "description": "The principal id of user assigned identity."
              },
              "clientId": {
                "readOnly": true,
                "type": "string",
                "description": "The client id of user assigned identity."
              }
            }
          },
          "description": "The list of user identities associated with the virtual machine scale set. The user identity dictionary key references will be ARM resource ids in the form: '/subscriptions/{subscriptionId}/resourceGroups/{resourceGroupName}/providers/Microsoft.ManagedIdentity/userAssignedIdentities/{identityName}'."
        }
      },
      "description": "Identity for the virtual machine scale set."
    },
    "VirtualMachineScaleSetOSProfile": {
      "properties": {
        "computerNamePrefix": {
          "type": "string",
          "description": "Specifies the computer name prefix for all of the virtual machines in the scale set. Computer name prefixes must be 1 to 15 characters long."
        },
        "adminUsername": {
          "type": "string",
          "description": "Specifies the name of the administrator account. <br><br> **Windows-only restriction:** Cannot end in \".\" <br><br> **Disallowed values:** \"administrator\", \"admin\", \"user\", \"user1\", \"test\", \"user2\", \"test1\", \"user3\", \"admin1\", \"1\", \"123\", \"a\", \"actuser\", \"adm\", \"admin2\", \"aspnet\", \"backup\", \"console\", \"david\", \"guest\", \"john\", \"owner\", \"root\", \"server\", \"sql\", \"support\", \"support_388945a0\", \"sys\", \"test2\", \"test3\", \"user4\", \"user5\". <br><br> **Minimum-length (Linux):** 1  character <br><br> **Max-length (Linux):** 64 characters <br><br> **Max-length (Windows):** 20 characters  <br><br><li> For root access to the Linux VM, see [Using root privileges on Linux virtual machines in Azure](https://docs.microsoft.com/azure/virtual-machines/virtual-machines-linux-use-root-privileges?toc=%2fazure%2fvirtual-machines%2flinux%2ftoc.json)<br><li> For a list of built-in system users on Linux that should not be used in this field, see [Selecting User Names for Linux on Azure](https://docs.microsoft.com/azure/virtual-machines/virtual-machines-linux-usernames?toc=%2fazure%2fvirtual-machines%2flinux%2ftoc.json)"
        },
        "adminPassword": {
          "type": "string",
          "description": "Specifies the password of the administrator account. <br><br> **Minimum-length (Windows):** 8 characters <br><br> **Minimum-length (Linux):** 6 characters <br><br> **Max-length (Windows):** 123 characters <br><br> **Max-length (Linux):** 72 characters <br><br> **Complexity requirements:** 3 out of 4 conditions below need to be fulfilled <br> Has lower characters <br>Has upper characters <br> Has a digit <br> Has a special character (Regex match [\\W_]) <br><br> **Disallowed values:** \"abc@123\", \"P@$$w0rd\", \"P@ssw0rd\", \"P@ssword123\", \"Pa$$word\", \"pass@word1\", \"Password!\", \"Password1\", \"Password22\", \"iloveyou!\" <br><br> For resetting the password, see [How to reset the Remote Desktop service or its login password in a Windows VM](https://docs.microsoft.com/azure/virtual-machines/virtual-machines-windows-reset-rdp?toc=%2fazure%2fvirtual-machines%2fwindows%2ftoc.json) <br><br> For resetting root password, see [Manage users, SSH, and check or repair disks on Azure Linux VMs using the VMAccess Extension](https://docs.microsoft.com/azure/virtual-machines/virtual-machines-linux-using-vmaccess-extension?toc=%2fazure%2fvirtual-machines%2flinux%2ftoc.json#reset-root-password)"
        },
        "customData": {
          "type": "string",
          "description": "Specifies a base-64 encoded string of custom data. The base-64 encoded string is decoded to a binary array that is saved as a file on the Virtual Machine. The maximum length of the binary array is 65535 bytes. <br><br> For using cloud-init for your VM, see [Using cloud-init to customize a Linux VM during creation](https://docs.microsoft.com/azure/virtual-machines/virtual-machines-linux-using-cloud-init?toc=%2fazure%2fvirtual-machines%2flinux%2ftoc.json)"
        },
        "windowsConfiguration": {
          "$ref": "#/definitions/WindowsConfiguration",
          "description": "Specifies Windows operating system settings on the virtual machine."
        },
        "linuxConfiguration": {
          "$ref": "#/definitions/LinuxConfiguration",
          "description": "Specifies the Linux operating system settings on the virtual machine. <br><br>For a list of supported Linux distributions, see [Linux on Azure-Endorsed Distributions](https://docs.microsoft.com/azure/virtual-machines/virtual-machines-linux-endorsed-distros?toc=%2fazure%2fvirtual-machines%2flinux%2ftoc.json) <br><br> For running non-endorsed distributions, see [Information for Non-Endorsed Distributions](https://docs.microsoft.com/azure/virtual-machines/virtual-machines-linux-create-upload-generic?toc=%2fazure%2fvirtual-machines%2flinux%2ftoc.json)."
        },
        "secrets": {
          "type": "array",
          "items": {
            "$ref": "#/definitions/VaultSecretGroup"
          },
          "description": "Specifies set of certificates that should be installed onto the virtual machines in the scale set."
        }
      },
      "description": "Describes a virtual machine scale set OS profile."
    },
    "VirtualMachineScaleSetUpdateOSProfile": {
      "properties": {
        "customData": {
          "type": "string",
          "description": "A base-64 encoded string of custom data."
        },
        "windowsConfiguration": {
          "$ref": "#/definitions/WindowsConfiguration",
          "description": "The Windows Configuration of the OS profile."
        },
        "linuxConfiguration": {
          "$ref": "#/definitions/LinuxConfiguration",
          "description": "The Linux Configuration of the OS profile."
        },
        "secrets": {
          "type": "array",
          "items": {
            "$ref": "#/definitions/VaultSecretGroup"
          },
          "description": "The List of certificates for addition to the VM."
        }
      },
      "description": "Describes a virtual machine scale set OS profile."
    },
    "VirtualMachineScaleSetManagedDiskParameters": {
      "properties": {
        "storageAccountType": {
          "$ref": "#/definitions/StorageAccountType",
          "description": "Specifies the storage account type for the managed disk. NOTE: UltraSSD_LRS can only be used with data disks, it cannot be used with OS Disk."
        },
        "diskEncryptionSet": {
          "$ref": "#/definitions/DiskEncryptionSet",
          "description": "Specifies the customer managed disk encryption set resource id for the managed disk."
        }
      },
      "description": "Describes the parameters of a ScaleSet managed disk."
    },
    "VirtualMachineScaleSetOSDisk": {
      "properties": {
        "name": {
          "type": "string",
          "description": "The disk name."
        },
        "caching": {
          "$ref": "#/definitions/Caching",
          "description": "Specifies the caching requirements. <br><br> Possible values are: <br><br> **None** <br><br> **ReadOnly** <br><br> **ReadWrite** <br><br> Default: **None for Standard storage. ReadOnly for Premium storage**"
        },
        "writeAcceleratorEnabled": {
          "type": "boolean",
          "description": "Specifies whether writeAccelerator should be enabled or disabled on the disk."
        },
        "createOption": {
          "$ref": "#/definitions/CreateOption",
          "description": "Specifies how the virtual machines in the scale set should be created.<br><br> The only allowed value is: **FromImage** \\u2013 This value is used when you are using an image to create the virtual machine. If you are using a platform image, you also use the imageReference element described above. If you are using a marketplace image, you  also use the plan element previously described."
        },
        "diffDiskSettings": {
          "$ref": "#/definitions/DiffDiskSettings",
          "description": "Specifies the ephemeral disk Settings for the operating system disk used by the virtual machine scale set."
        },
        "diskSizeGB": {
          "type": "integer",
          "format": "int32",
          "description": "Specifies the size of the operating system disk in gigabytes. This element can be used to overwrite the size of the disk in a virtual machine image. <br><br> This value cannot be larger than 1023 GB"
        },
        "osType": {
          "type": "string",
          "description": "This property allows you to specify the type of the OS that is included in the disk if creating a VM from user-image or a specialized VHD. <br><br> Possible values are: <br><br> **Windows** <br><br> **Linux**",
          "enum": [
            "Windows",
            "Linux"
          ],
          "x-ms-enum": {
            "name": "OperatingSystemTypes",
            "modelAsString": false
          }
        },
        "image": {
          "$ref": "#/definitions/VirtualHardDisk",
          "description": "Specifies information about the unmanaged user image to base the scale set on."
        },
        "vhdContainers": {
          "type": "array",
          "items": {
            "type": "string"
          },
          "description": "Specifies the container urls that are used to store operating system disks for the scale set."
        },
        "managedDisk": {
          "description": "The managed disk parameters.",
          "$ref": "#/definitions/VirtualMachineScaleSetManagedDiskParameters"
        }
      },
      "required": [
        "createOption"
      ],
      "description": "Describes a virtual machine scale set operating system disk."
    },
    "VirtualMachineScaleSetUpdateOSDisk": {
      "properties": {
        "caching": {
          "$ref": "#/definitions/Caching",
          "description": "The caching type."
        },
        "writeAcceleratorEnabled": {
          "type": "boolean",
          "description": "Specifies whether writeAccelerator should be enabled or disabled on the disk."
        },
        "diskSizeGB": {
          "type": "integer",
          "format": "int32",
          "description": "Specifies the size of the operating system disk in gigabytes. This element can be used to overwrite the size of the disk in a virtual machine image. <br><br> This value cannot be larger than 1023 GB"
        },
        "image": {
          "$ref": "#/definitions/VirtualHardDisk",
          "description": "The Source User Image VirtualHardDisk. This VirtualHardDisk will be copied before using it to attach to the Virtual Machine. If SourceImage is provided, the destination VirtualHardDisk should not exist."
        },
        "vhdContainers": {
          "type": "array",
          "items": {
            "type": "string"
          },
          "description": "The list of virtual hard disk container uris."
        },
        "managedDisk": {
          "description": "The managed disk parameters.",
          "$ref": "#/definitions/VirtualMachineScaleSetManagedDiskParameters"
        }
      },
      "description": "Describes virtual machine scale set operating system disk Update Object. This should be used for Updating VMSS OS Disk."
    },
    "VirtualMachineScaleSetDataDisk": {
      "properties": {
        "name": {
          "type": "string",
          "description": "The disk name."
        },
        "lun": {
          "type": "integer",
          "format": "int32",
          "description": "Specifies the logical unit number of the data disk. This value is used to identify data disks within the VM and therefore must be unique for each data disk attached to a VM."
        },
        "caching": {
          "$ref": "#/definitions/Caching",
          "description": "Specifies the caching requirements. <br><br> Possible values are: <br><br> **None** <br><br> **ReadOnly** <br><br> **ReadWrite** <br><br> Default: **None for Standard storage. ReadOnly for Premium storage**"
        },
        "writeAcceleratorEnabled": {
          "type": "boolean",
          "description": "Specifies whether writeAccelerator should be enabled or disabled on the disk."
        },
        "createOption": {
          "$ref": "#/definitions/CreateOption",
          "description": "The create option."
        },
        "diskSizeGB": {
          "type": "integer",
          "format": "int32",
          "description": "Specifies the size of an empty data disk in gigabytes. This element can be used to overwrite the size of the disk in a virtual machine image. <br><br> This value cannot be larger than 1023 GB"
        },
        "managedDisk": {
          "description": "The managed disk parameters.",
          "$ref": "#/definitions/VirtualMachineScaleSetManagedDiskParameters"
        }
      },
      "required": [
        "lun",
        "createOption"
      ],
      "description": "Describes a virtual machine scale set data disk."
    },
    "VirtualMachineScaleSetStorageProfile": {
      "properties": {
        "imageReference": {
          "$ref": "#/definitions/ImageReference",
          "description": "Specifies information about the image to use. You can specify information about platform images, marketplace images, or virtual machine images. This element is required when you want to use a platform image, marketplace image, or virtual machine image, but is not used in other creation operations."
        },
        "osDisk": {
          "$ref": "#/definitions/VirtualMachineScaleSetOSDisk",
          "description": "Specifies information about the operating system disk used by the virtual machines in the scale set. <br><br> For more information about disks, see [About disks and VHDs for Azure virtual machines](https://docs.microsoft.com/azure/virtual-machines/virtual-machines-windows-about-disks-vhds?toc=%2fazure%2fvirtual-machines%2fwindows%2ftoc.json)."
        },
        "dataDisks": {
          "type": "array",
          "items": {
            "$ref": "#/definitions/VirtualMachineScaleSetDataDisk"
          },
          "description": "Specifies the parameters that are used to add data disks to the virtual machines in the scale set. <br><br> For more information about disks, see [About disks and VHDs for Azure virtual machines](https://docs.microsoft.com/azure/virtual-machines/virtual-machines-windows-about-disks-vhds?toc=%2fazure%2fvirtual-machines%2fwindows%2ftoc.json)."
        }
      },
      "description": "Describes a virtual machine scale set storage profile."
    },
    "VirtualMachineScaleSetUpdateStorageProfile": {
      "properties": {
        "imageReference": {
          "$ref": "#/definitions/ImageReference",
          "description": "The image reference."
        },
        "osDisk": {
          "$ref": "#/definitions/VirtualMachineScaleSetUpdateOSDisk",
          "description": "The OS disk."
        },
        "dataDisks": {
          "type": "array",
          "items": {
            "$ref": "#/definitions/VirtualMachineScaleSetDataDisk"
          },
          "description": "The data disks."
        }
      },
      "description": "Describes a virtual machine scale set storage profile."
    },
    "ApiEntityReference": {
      "properties": {
        "id": {
          "type": "string",
          "description": "The ARM resource id in the form of /subscriptions/{SubscriptionId}/resourceGroups/{ResourceGroupName}/..."
        }
      },
      "description": "The API entity reference."
    },
    "VirtualMachineScaleSetIPConfigurationProperties": {
      "properties": {
        "subnet": {
          "$ref": "#/definitions/ApiEntityReference",
          "description": "Specifies the identifier of the subnet."
        },
        "primary": {
          "type": "boolean",
          "description": "Specifies the primary network interface in case the virtual machine has more than 1 network interface."
        },
        "publicIPAddressConfiguration": {
          "$ref": "#/definitions/VirtualMachineScaleSetPublicIPAddressConfiguration",
          "description": "The publicIPAddressConfiguration."
        },
        "privateIPAddressVersion": {
          "type": "string",
          "description": "Available from Api-Version 2017-03-30 onwards, it represents whether the specific ipconfiguration is IPv4 or IPv6. Default is taken as IPv4.  Possible values are: 'IPv4' and 'IPv6'.",
          "enum": [
            "IPv4",
            "IPv6"
          ],
          "x-ms-enum": {
            "name": "IPVersion",
            "modelAsString": true
          }
        },
        "applicationGatewayBackendAddressPools": {
          "type": "array",
          "items": {
            "$ref": "#/definitions/SubResource"
          },
          "description": "Specifies an array of references to backend address pools of application gateways. A scale set can reference backend address pools of multiple application gateways. Multiple scale sets cannot use the same application gateway."
        },
        "applicationSecurityGroups": {
          "type": "array",
          "items": {
            "$ref": "#/definitions/SubResource"
          },
          "description": "Specifies an array of references to application security group."
        },
        "loadBalancerBackendAddressPools": {
          "type": "array",
          "items": {
            "$ref": "#/definitions/SubResource"
          },
          "description": "Specifies an array of references to backend address pools of load balancers. A scale set can reference backend address pools of one public and one internal load balancer. Multiple scale sets cannot use the same load balancer."
        },
        "loadBalancerInboundNatPools": {
          "type": "array",
          "items": {
            "$ref": "#/definitions/SubResource"
          },
          "description": "Specifies an array of references to inbound Nat pools of the load balancers. A scale set can reference inbound nat pools of one public and one internal load balancer. Multiple scale sets cannot use the same load balancer"
        }
      },
      "description": "Describes a virtual machine scale set network profile's IP configuration properties."
    },
    "VirtualMachineScaleSetUpdateIPConfigurationProperties": {
      "properties": {
        "subnet": {
          "$ref": "#/definitions/ApiEntityReference",
          "description": "The subnet."
        },
        "primary": {
          "type": "boolean",
          "description": "Specifies the primary IP Configuration in case the network interface has more than one IP Configuration."
        },
        "publicIPAddressConfiguration": {
          "$ref": "#/definitions/VirtualMachineScaleSetUpdatePublicIPAddressConfiguration",
          "description": "The publicIPAddressConfiguration."
        },
        "privateIPAddressVersion": {
          "type": "string",
          "description": "Available from Api-Version 2017-03-30 onwards, it represents whether the specific ipconfiguration is IPv4 or IPv6. Default is taken as IPv4.  Possible values are: 'IPv4' and 'IPv6'.",
          "enum": [
            "IPv4",
            "IPv6"
          ],
          "x-ms-enum": {
            "name": "IPVersion",
            "modelAsString": true
          }
        },
        "applicationGatewayBackendAddressPools": {
          "type": "array",
          "items": {
            "$ref": "#/definitions/SubResource"
          },
          "description": "The application gateway backend address pools."
        },
        "applicationSecurityGroups": {
          "type": "array",
          "items": {
            "$ref": "#/definitions/SubResource"
          },
          "description": "Specifies an array of references to application security group."
        },
        "loadBalancerBackendAddressPools": {
          "type": "array",
          "items": {
            "$ref": "#/definitions/SubResource"
          },
          "description": "The load balancer backend address pools."
        },
        "loadBalancerInboundNatPools": {
          "type": "array",
          "items": {
            "$ref": "#/definitions/SubResource"
          },
          "description": "The load balancer inbound nat pools."
        }
      },
      "description": "Describes a virtual machine scale set network profile's IP configuration properties."
    },
    "VirtualMachineScaleSetIPConfiguration": {
      "properties": {
        "name": {
          "type": "string",
          "description": "The IP configuration name."
        },
        "properties": {
          "x-ms-client-flatten": true,
          "$ref": "#/definitions/VirtualMachineScaleSetIPConfigurationProperties"
        }
      },
      "required": [
        "name"
      ],
      "allOf": [
        {
          "$ref": "#/definitions/SubResource"
        }
      ],
      "description": "Describes a virtual machine scale set network profile's IP configuration."
    },
    "VirtualMachineScaleSetUpdateIPConfiguration": {
      "properties": {
        "name": {
          "type": "string",
          "description": "The IP configuration name."
        },
        "properties": {
          "x-ms-client-flatten": true,
          "$ref": "#/definitions/VirtualMachineScaleSetUpdateIPConfigurationProperties"
        }
      },
      "allOf": [
        {
          "$ref": "#/definitions/SubResource"
        }
      ],
      "description": "Describes a virtual machine scale set network profile's IP configuration."
    },
    "VirtualMachineScaleSetNetworkConfigurationProperties": {
      "properties": {
        "primary": {
          "type": "boolean",
          "description": "Specifies the primary network interface in case the virtual machine has more than 1 network interface."
        },
        "enableAcceleratedNetworking": {
          "type": "boolean",
          "description": "Specifies whether the network interface is accelerated networking-enabled."
        },
        "networkSecurityGroup": {
          "$ref": "#/definitions/SubResource",
          "description": "The network security group."
        },
        "dnsSettings": {
          "$ref": "#/definitions/VirtualMachineScaleSetNetworkConfigurationDnsSettings",
          "description": "The dns settings to be applied on the network interfaces."
        },
        "ipConfigurations": {
          "type": "array",
          "items": {
            "$ref": "#/definitions/VirtualMachineScaleSetIPConfiguration"
          },
          "description": "Specifies the IP configurations of the network interface."
        },
        "enableIPForwarding": {
          "type": "boolean",
          "description": "Whether IP forwarding enabled on this NIC."
        }
      },
      "required": [
        "ipConfigurations"
      ],
      "description": "Describes a virtual machine scale set network profile's IP configuration."
    },
    "VirtualMachineScaleSetUpdateNetworkConfigurationProperties": {
      "properties": {
        "primary": {
          "type": "boolean",
          "description": "Whether this is a primary NIC on a virtual machine."
        },
        "enableAcceleratedNetworking": {
          "type": "boolean",
          "description": "Specifies whether the network interface is accelerated networking-enabled."
        },
        "networkSecurityGroup": {
          "$ref": "#/definitions/SubResource",
          "description": "The network security group."
        },
        "dnsSettings": {
          "$ref": "#/definitions/VirtualMachineScaleSetNetworkConfigurationDnsSettings",
          "description": "The dns settings to be applied on the network interfaces."
        },
        "ipConfigurations": {
          "type": "array",
          "items": {
            "$ref": "#/definitions/VirtualMachineScaleSetUpdateIPConfiguration"
          },
          "description": "The virtual machine scale set IP Configuration."
        },
        "enableIPForwarding": {
          "type": "boolean",
          "description": "Whether IP forwarding enabled on this NIC."
        }
      },
      "description": "Describes a virtual machine scale set updatable network profile's IP configuration.Use this object for updating network profile's IP Configuration."
    },
    "VirtualMachineScaleSetNetworkConfiguration": {
      "properties": {
        "name": {
          "type": "string",
          "description": "The network configuration name."
        },
        "properties": {
          "x-ms-client-flatten": true,
          "$ref": "#/definitions/VirtualMachineScaleSetNetworkConfigurationProperties"
        }
      },
      "required": [
        "name"
      ],
      "allOf": [
        {
          "$ref": "#/definitions/SubResource"
        }
      ],
      "description": "Describes a virtual machine scale set network profile's network configurations."
    },
    "VirtualMachineScaleSetUpdateNetworkConfiguration": {
      "properties": {
        "name": {
          "type": "string",
          "description": "The network configuration name."
        },
        "properties": {
          "x-ms-client-flatten": true,
          "$ref": "#/definitions/VirtualMachineScaleSetUpdateNetworkConfigurationProperties"
        }
      },
      "allOf": [
        {
          "$ref": "#/definitions/SubResource"
        }
      ],
      "description": "Describes a virtual machine scale set network profile's network configurations."
    },
    "VirtualMachineScaleSetNetworkConfigurationDnsSettings": {
      "properties": {
        "dnsServers": {
          "type": "array",
          "items": {
            "type": "string"
          },
          "description": "List of DNS servers IP addresses"
        }
      },
      "description": "Describes a virtual machines scale sets network configuration's DNS settings."
    },
    "VirtualMachineScaleSetPublicIPAddressConfigurationDnsSettings": {
      "properties": {
        "domainNameLabel": {
          "type": "string",
          "description": "The Domain name label.The concatenation of the domain name label and vm index will be the domain name labels of the PublicIPAddress resources that will be created"
        }
      },
      "required": [
        "domainNameLabel"
      ],
      "description": "Describes a virtual machines scale sets network configuration's DNS settings."
    },
    "VirtualMachineScaleSetIpTag": {
      "properties": {
        "ipTagType": {
          "type": "string",
          "description": "IP tag type. Example: FirstPartyUsage."
        },
        "tag": {
          "type": "string",
          "description": "IP tag associated with the public IP. Example: SQL, Storage etc."
        }
      },
      "description": "Contains the IP tag associated with the public IP address."
    },
    "VirtualMachineScaleSetPublicIPAddressConfiguration": {
      "properties": {
        "name": {
          "type": "string",
          "description": "The publicIP address configuration name."
        },
        "properties": {
          "x-ms-client-flatten": true,
          "$ref": "#/definitions/VirtualMachineScaleSetPublicIPAddressConfigurationProperties"
        }
      },
      "required": [
        "name"
      ],
      "description": "Describes a virtual machines scale set IP Configuration's PublicIPAddress configuration"
    },
    "VirtualMachineScaleSetUpdatePublicIPAddressConfiguration": {
      "properties": {
        "name": {
          "type": "string",
          "description": "The publicIP address configuration name."
        },
        "properties": {
          "x-ms-client-flatten": true,
          "$ref": "#/definitions/VirtualMachineScaleSetUpdatePublicIPAddressConfigurationProperties"
        }
      },
      "description": "Describes a virtual machines scale set IP Configuration's PublicIPAddress configuration"
    },
    "VirtualMachineScaleSetPublicIPAddressConfigurationProperties": {
      "properties": {
        "idleTimeoutInMinutes": {
          "type": "integer",
          "format": "int32",
          "description": "The idle timeout of the public IP address."
        },
        "dnsSettings": {
          "$ref": "#/definitions/VirtualMachineScaleSetPublicIPAddressConfigurationDnsSettings",
          "description": "The dns settings to be applied on the publicIP addresses ."
        },
        "ipTags": {
          "type": "array",
          "items": {
            "$ref": "#/definitions/VirtualMachineScaleSetIpTag"
          },
          "description": "The list of IP tags associated with the public IP address."
        },
        "publicIPPrefix": {
          "$ref": "#/definitions/SubResource",
          "description": "The PublicIPPrefix from which to allocate publicIP addresses."
        },
        "publicIPAddressVersion": {
          "type": "string",
          "description": "Available from Api-Version 2019-07-01 onwards, it represents whether the specific ipconfiguration is IPv4 or IPv6. Default is taken as IPv4. Possible values are: 'IPv4' and 'IPv6'.",
          "enum": [
            "IPv4",
            "IPv6"
          ],
          "x-ms-enum": {
            "name": "IPVersion",
            "modelAsString": true
          }
        }
      },
      "description": "Describes a virtual machines scale set IP Configuration's PublicIPAddress configuration"
    },
    "VirtualMachineScaleSetUpdatePublicIPAddressConfigurationProperties": {
      "properties": {
        "idleTimeoutInMinutes": {
          "type": "integer",
          "format": "int32",
          "description": "The idle timeout of the public IP address."
        },
        "dnsSettings": {
          "$ref": "#/definitions/VirtualMachineScaleSetPublicIPAddressConfigurationDnsSettings",
          "description": "The dns settings to be applied on the publicIP addresses ."
        }
      },
      "description": "Describes a virtual machines scale set IP Configuration's PublicIPAddress configuration"
    },
    "VirtualMachineScaleSetNetworkProfile": {
      "properties": {
        "healthProbe": {
          "$ref": "#/definitions/ApiEntityReference",
          "description": "A reference to a load balancer probe used to determine the health of an instance in the virtual machine scale set. The reference will be in the form: '/subscriptions/{subscriptionId}/resourceGroups/{resourceGroupName}/providers/Microsoft.Network/loadBalancers/{loadBalancerName}/probes/{probeName}'."
        },
        "networkInterfaceConfigurations": {
          "type": "array",
          "items": {
            "$ref": "#/definitions/VirtualMachineScaleSetNetworkConfiguration"
          },
          "description": "The list of network configurations."
        }
      },
      "description": "Describes a virtual machine scale set network profile."
    },
    "VirtualMachineScaleSetUpdateNetworkProfile": {
      "properties": {
        "networkInterfaceConfigurations": {
          "type": "array",
          "items": {
            "$ref": "#/definitions/VirtualMachineScaleSetUpdateNetworkConfiguration"
          },
          "description": "The list of network configurations."
        }
      },
      "description": "Describes a virtual machine scale set network profile."
    },
    "VirtualMachineScaleSetExtensionProperties": {
      "properties": {
        "forceUpdateTag": {
          "type": "string",
          "description": "If a value is provided and is different from the previous value, the extension handler will be forced to update even if the extension configuration has not changed."
        },
        "publisher": {
          "type": "string",
          "description": "The name of the extension handler publisher."
        },
        "type": {
          "type": "string",
          "description": "Specifies the type of the extension; an example is \"CustomScriptExtension\"."
        },
        "typeHandlerVersion": {
          "type": "string",
          "description": "Specifies the version of the script handler."
        },
        "autoUpgradeMinorVersion": {
          "type": "boolean",
          "description": "Indicates whether the extension should use a newer minor version if one is available at deployment time. Once deployed, however, the extension will not upgrade minor versions unless redeployed, even with this property set to true."
        },
        "settings": {
          "type": "object",
          "description": "Json formatted public settings for the extension."
        },
        "protectedSettings": {
          "type": "object",
          "description": "The extension can contain either protectedSettings or protectedSettingsFromKeyVault or no protected settings at all."
        },
        "provisioningState": {
          "readOnly": true,
          "type": "string",
          "description": "The provisioning state, which only appears in the response."
        },
        "provisionAfterExtensions": {
          "type": "array",
          "items": {
            "type": "string"
          },
          "description": "Collection of extension names after which this extension needs to be provisioned."
        }
      },
      "description": "Describes the properties of a Virtual Machine Scale Set Extension."
    },
    "VirtualMachineScaleSetExtension": {
      "properties": {
        "name": {
          "type": "string",
          "description": "The name of the extension."
        },
        "properties": {
          "x-ms-client-flatten": true,
          "$ref": "#/definitions/VirtualMachineScaleSetExtensionProperties"
        }
      },
      "allOf": [
        {
          "$ref": "#/definitions/SubResourceReadOnly"
        }
      ],
      "description": "Describes a Virtual Machine Scale Set Extension."
    },
    "VirtualMachineScaleSetExtensionListResult": {
      "properties": {
        "value": {
          "type": "array",
          "items": {
            "$ref": "#/definitions/VirtualMachineScaleSetExtension"
          },
          "description": "The list of VM scale set extensions."
        },
        "nextLink": {
          "type": "string",
          "description": "The uri to fetch the next page of VM scale set extensions. Call ListNext() with this to fetch the next page of VM scale set extensions."
        }
      },
      "required": [
        "value"
      ],
      "description": "The List VM scale set extension operation response."
    },
    "VirtualMachineScaleSetExtensionProfile": {
      "properties": {
        "extensions": {
          "type": "array",
          "items": {
            "$ref": "#/definitions/VirtualMachineScaleSetExtension"
          },
          "description": "The virtual machine scale set child extension resources."
        }
      },
      "description": "Describes a virtual machine scale set extension profile."
    },
    "VirtualMachineScaleSetVMProfile": {
      "properties": {
        "osProfile": {
          "$ref": "#/definitions/VirtualMachineScaleSetOSProfile",
          "description": "Specifies the operating system settings for the virtual machines in the scale set."
        },
        "storageProfile": {
          "$ref": "#/definitions/VirtualMachineScaleSetStorageProfile",
          "description": "Specifies the storage settings for the virtual machine disks."
        },
        "networkProfile": {
          "$ref": "#/definitions/VirtualMachineScaleSetNetworkProfile",
          "description": "Specifies properties of the network interfaces of the virtual machines in the scale set."
        },
        "diagnosticsProfile": {
          "$ref": "#/definitions/DiagnosticsProfile",
          "description": "Specifies the boot diagnostic settings state. <br><br>Minimum api-version: 2015-06-15."
        },
        "extensionProfile": {
          "$ref": "#/definitions/VirtualMachineScaleSetExtensionProfile",
          "description": "Specifies a collection of settings for extensions installed on virtual machines in the scale set."
        },
        "licenseType": {
          "type": "string",
          "description": "Specifies that the image or disk that is being used was licensed on-premises. This element is only used for images that contain the Windows Server operating system. <br><br> Possible values are: <br><br> Windows_Client <br><br> Windows_Server <br><br> If this element is included in a request for an update, the value must match the initial value. This value cannot be updated. <br><br> For more information, see [Azure Hybrid Use Benefit for Windows Server](https://docs.microsoft.com/azure/virtual-machines/virtual-machines-windows-hybrid-use-benefit-licensing?toc=%2fazure%2fvirtual-machines%2fwindows%2ftoc.json) <br><br> Minimum api-version: 2015-06-15"
        },
        "priority": {
          "type": "string",
          "description": "Specifies the priority for the virtual machines in the scale set. <br><br>Minimum api-version: 2017-10-30-preview",
          "enum": [
            "Regular",
            "Low"
          ],
          "x-ms-enum": {
            "name": "VirtualMachinePriorityTypes",
            "modelAsString": true
          }
        },
        "evictionPolicy": {
          "type": "string",
          "description": "Specifies the eviction policy for virtual machines in a low priority scale set. <br><br>Minimum api-version: 2017-10-30-preview",
          "enum": [
            "Deallocate",
            "Delete"
          ],
          "x-ms-enum": {
            "name": "VirtualMachineEvictionPolicyTypes",
            "modelAsString": true
          }
        },
        "billingProfile": {
          "$ref": "#/definitions/BillingProfile",
          "description": "Specifies the billing related details of a low priority VMSS. <br><br>Minimum api-version: 2019-03-01."
        },
        "scheduledEventsProfile": {
          "$ref": "#/definitions/ScheduledEventsProfile",
          "description": "Specifies Scheduled Event related configurations."
        }
      },
      "description": "Describes a virtual machine scale set virtual machine profile."
    },
    "VirtualMachineScaleSetUpdateVMProfile": {
      "properties": {
        "osProfile": {
          "$ref": "#/definitions/VirtualMachineScaleSetUpdateOSProfile",
          "description": "The virtual machine scale set OS profile."
        },
        "storageProfile": {
          "$ref": "#/definitions/VirtualMachineScaleSetUpdateStorageProfile",
          "description": "The virtual machine scale set storage profile."
        },
        "networkProfile": {
          "$ref": "#/definitions/VirtualMachineScaleSetUpdateNetworkProfile",
          "description": "The virtual machine scale set network profile."
        },
        "diagnosticsProfile": {
          "$ref": "#/definitions/DiagnosticsProfile",
          "description": "The virtual machine scale set diagnostics profile."
        },
        "extensionProfile": {
          "$ref": "#/definitions/VirtualMachineScaleSetExtensionProfile",
          "description": "The virtual machine scale set extension profile."
        },
        "licenseType": {
          "type": "string",
          "description": "The license type, which is for bring your own license scenario."
        },
        "billingProfile": {
          "$ref": "#/definitions/BillingProfile",
          "description": "Specifies the billing related details of a low priority VMSS. <br><br>Minimum api-version: 2019-03-01."
        },
        "scheduledEventsProfile": {
          "$ref": "#/definitions/ScheduledEventsProfile",
          "description": "Specifies Scheduled Event related configurations."
        }
      },
      "description": "Describes a virtual machine scale set virtual machine profile."
    },
    "VirtualMachineScaleSetProperties": {
      "properties": {
        "upgradePolicy": {
          "$ref": "#/definitions/UpgradePolicy",
          "description": "The upgrade policy."
        },
        "virtualMachineProfile": {
          "$ref": "#/definitions/VirtualMachineScaleSetVMProfile",
          "description": "The virtual machine profile."
        },
        "provisioningState": {
          "readOnly": true,
          "type": "string",
          "description": "The provisioning state, which only appears in the response."
        },
        "overprovision": {
          "type": "boolean",
          "description": "Specifies whether the Virtual Machine Scale Set should be overprovisioned."
        },
        "doNotRunExtensionsOnOverprovisionedVMs": {
          "type": "boolean",
          "description": "When Overprovision is enabled, extensions are launched only on the requested number of VMs which are finally kept. This property will hence ensure that the extensions do not run on the extra overprovisioned VMs."
        },
        "uniqueId": {
          "readOnly": true,
          "type": "string",
          "description": "Specifies the ID which uniquely identifies a Virtual Machine Scale Set."
        },
        "singlePlacementGroup": {
          "type": "boolean",
          "description": "When true this limits the scale set to a single placement group, of max size 100 virtual machines."
        },
        "zoneBalance": {
          "type": "boolean",
          "description": "Whether to force strictly even Virtual Machine distribution cross x-zones in case there is zone outage."
        },
        "platformFaultDomainCount": {
          "type": "integer",
          "format": "int32",
          "description": "Fault Domain count for each placement group."
        },
        "proximityPlacementGroup": {
          "$ref": "#/definitions/SubResource",
          "description": "Specifies information about the proximity placement group that the virtual machine scale set should be assigned to. <br><br>Minimum api-version: 2018-04-01."
        },
        "additionalCapabilities": {
          "$ref": "#/definitions/AdditionalCapabilities",
          "description": "Specifies additional capabilities enabled or disabled on the Virtual Machines in the Virtual Machine Scale Set. For instance: whether the Virtual Machines have the capability to support attaching managed data disks with UltraSSD_LRS storage account type."
        },
        "scaleInPolicy": {
          "$ref": "#/definitions/ScaleInPolicy",
          "description": "Specifies the scale-in policy that decides which virtual machines are chosen for removal when a Virtual Machine Scale Set is scaled-in."
        }
      },
      "description": "Describes the properties of a Virtual Machine Scale Set."
    },
    "VirtualMachineScaleSetUpdateProperties": {
      "properties": {
        "upgradePolicy": {
          "$ref": "#/definitions/UpgradePolicy",
          "description": "The upgrade policy."
        },
        "virtualMachineProfile": {
          "$ref": "#/definitions/VirtualMachineScaleSetUpdateVMProfile",
          "description": "The virtual machine profile."
        },
        "overprovision": {
          "type": "boolean",
          "description": "Specifies whether the Virtual Machine Scale Set should be overprovisioned."
        },
        "singlePlacementGroup": {
          "type": "boolean",
          "description": "When true this limits the scale set to a single placement group, of max size 100 virtual machines."
        },
        "additionalCapabilities": {
          "$ref": "#/definitions/AdditionalCapabilities",
          "description": "Specifies additional capabilities enabled or disabled on the Virtual Machines in the Virtual Machine Scale Set. For instance: whether the Virtual Machines have the capability to support attaching managed data disks with UltraSSD_LRS storage account type."
        },
        "scaleInPolicy": {
          "$ref": "#/definitions/ScaleInPolicy",
          "description": "Specifies the scale-in policy that decides which virtual machines are chosen for removal when a Virtual Machine Scale Set is scaled-in."
        }
      },
      "description": "Describes the properties of a Virtual Machine Scale Set."
    },
    "VirtualMachineScaleSet": {
      "properties": {
        "sku": {
          "$ref": "#/definitions/Sku",
          "description": "The virtual machine scale set sku."
        },
        "plan": {
          "$ref": "#/definitions/Plan",
          "description": "Specifies information about the marketplace image used to create the virtual machine. This element is only used for marketplace images. Before you can use a marketplace image from an API, you must enable the image for programmatic use.  In the Azure portal, find the marketplace image that you want to use and then click **Want to deploy programmatically, Get Started ->**. Enter any required information and then click **Save**."
        },
        "properties": {
          "x-ms-client-flatten": true,
          "$ref": "#/definitions/VirtualMachineScaleSetProperties"
        },
        "identity": {
          "$ref": "#/definitions/VirtualMachineScaleSetIdentity",
          "description": "The identity of the virtual machine scale set, if configured."
        },
        "zones": {
          "type": "array",
          "items": {
            "type": "string"
          },
          "description": "The virtual machine scale set zones."
        }
      },
      "allOf": [
        {
          "$ref": "#/definitions/Resource"
        }
      ],
      "description": "Describes a Virtual Machine Scale Set."
    },
    "VirtualMachineScaleSetVMReimageParameters": {
      "allOf": [
        {
          "$ref": "#/definitions/VirtualMachineReimageParameters"
        }
      ],
      "description": "Describes a Virtual Machine Scale Set VM Reimage Parameters."
    },
    "VirtualMachineScaleSetReimageParameters": {
      "properties": {
        "instanceIds": {
          "type": "array",
          "items": {
            "type": "string"
          },
          "description": "The virtual machine scale set instance ids. Omitting the virtual machine scale set instance ids will result in the operation being performed on all virtual machines in the virtual machine scale set."
        }
      },
      "allOf": [
        {
          "$ref": "#/definitions/VirtualMachineScaleSetVMReimageParameters"
        }
      ],
      "description": "Describes a Virtual Machine Scale Set VM Reimage Parameters."
    },
    "VirtualMachineScaleSetUpdate": {
      "properties": {
        "sku": {
          "$ref": "#/definitions/Sku",
          "description": "The virtual machine scale set sku."
        },
        "plan": {
          "$ref": "#/definitions/Plan",
          "description": "The purchase plan when deploying a virtual machine scale set from VM Marketplace images."
        },
        "properties": {
          "x-ms-client-flatten": true,
          "$ref": "#/definitions/VirtualMachineScaleSetUpdateProperties"
        },
        "identity": {
          "$ref": "#/definitions/VirtualMachineScaleSetIdentity",
          "description": "The identity of the virtual machine scale set, if configured."
        }
      },
      "allOf": [
        {
          "$ref": "#/definitions/UpdateResource"
        }
      ],
      "description": "Describes a Virtual Machine Scale Set."
    },
    "VirtualMachineScaleSetVMInstanceIDs": {
      "properties": {
        "instanceIds": {
          "type": "array",
          "items": {
            "type": "string"
          },
          "description": "The virtual machine scale set instance ids. Omitting the virtual machine scale set instance ids will result in the operation being performed on all virtual machines in the virtual machine scale set."
        }
      },
      "description": "Specifies a list of virtual machine instance IDs from the VM scale set."
    },
    "VirtualMachineScaleSetVMInstanceRequiredIDs": {
      "properties": {
        "instanceIds": {
          "type": "array",
          "items": {
            "type": "string"
          },
          "description": "The virtual machine scale set instance ids."
        }
      },
      "required": [
        "instanceIds"
      ],
      "description": "Specifies a list of virtual machine instance IDs from the VM scale set."
    },
    "VirtualMachineStatusCodeCount": {
      "properties": {
        "code": {
          "readOnly": true,
          "type": "string",
          "description": "The instance view status code."
        },
        "count": {
          "readOnly": true,
          "type": "integer",
          "format": "int32",
          "description": "The number of instances having a particular status code."
        }
      },
      "description": "The status code and count of the virtual machine scale set instance view status summary."
    },
    "VirtualMachineScaleSetInstanceViewStatusesSummary": {
      "properties": {
        "statusesSummary": {
          "readOnly": true,
          "type": "array",
          "items": {
            "$ref": "#/definitions/VirtualMachineStatusCodeCount"
          },
          "description": "The extensions information."
        }
      },
      "description": "Instance view statuses summary for virtual machines of a virtual machine scale set."
    },
    "VirtualMachineScaleSetVMExtensionsSummary": {
      "properties": {
        "name": {
          "readOnly": true,
          "type": "string",
          "description": "The extension name."
        },
        "statusesSummary": {
          "readOnly": true,
          "type": "array",
          "items": {
            "$ref": "#/definitions/VirtualMachineStatusCodeCount"
          },
          "description": "The extensions information."
        }
      },
      "description": "Extensions summary for virtual machines of a virtual machine scale set."
    },
    "VirtualMachineScaleSetInstanceView": {
      "properties": {
        "virtualMachine": {
          "$ref": "#/definitions/VirtualMachineScaleSetInstanceViewStatusesSummary",
          "readOnly": true,
          "description": "The instance view status summary for the virtual machine scale set."
        },
        "extensions": {
          "readOnly": true,
          "type": "array",
          "items": {
            "$ref": "#/definitions/VirtualMachineScaleSetVMExtensionsSummary"
          },
          "description": "The extensions information."
        },
        "statuses": {
          "type": "array",
          "items": {
            "$ref": "#/definitions/InstanceViewStatus"
          },
          "description": "The resource status information."
        }
      },
      "description": "The instance view of a virtual machine scale set."
    },
    "VirtualMachineScaleSetListResult": {
      "properties": {
        "value": {
          "type": "array",
          "items": {
            "$ref": "#/definitions/VirtualMachineScaleSet"
          },
          "description": "The list of virtual machine scale sets."
        },
        "nextLink": {
          "type": "string",
          "description": "The uri to fetch the next page of Virtual Machine Scale Sets. Call ListNext() with this to fetch the next page of VMSS."
        }
      },
      "required": [
        "value"
      ],
      "description": "The List Virtual Machine operation response."
    },
    "VirtualMachineScaleSetListWithLinkResult": {
      "properties": {
        "value": {
          "type": "array",
          "items": {
            "$ref": "#/definitions/VirtualMachineScaleSet"
          },
          "description": "The list of virtual machine scale sets."
        },
        "nextLink": {
          "type": "string",
          "description": "The uri to fetch the next page of Virtual Machine Scale Sets. Call ListNext() with this to fetch the next page of Virtual Machine Scale Sets."
        }
      },
      "required": [
        "value"
      ],
      "description": "The List Virtual Machine operation response."
    },
    "VirtualMachineScaleSetSkuCapacity": {
      "properties": {
        "minimum": {
          "readOnly": true,
          "type": "integer",
          "format": "int64",
          "description": "The minimum capacity."
        },
        "maximum": {
          "readOnly": true,
          "type": "integer",
          "format": "int64",
          "description": "The maximum capacity that can be set."
        },
        "defaultCapacity": {
          "readOnly": true,
          "type": "integer",
          "format": "int64",
          "description": "The default capacity."
        },
        "scaleType": {
          "readOnly": true,
          "type": "string",
          "description": "The scale type applicable to the sku.",
          "enum": [
            "Automatic",
            "None"
          ],
          "x-ms-enum": {
            "name": "VirtualMachineScaleSetSkuScaleType",
            "modelAsString": false
          }
        }
      },
      "description": "Describes scaling information of a sku."
    },
    "VirtualMachineScaleSetSku": {
      "properties": {
        "resourceType": {
          "readOnly": true,
          "type": "string",
          "description": "The type of resource the sku applies to."
        },
        "sku": {
          "$ref": "#/definitions/Sku",
          "readOnly": true,
          "description": "The Sku."
        },
        "capacity": {
          "$ref": "#/definitions/VirtualMachineScaleSetSkuCapacity",
          "readOnly": true,
          "description": "Specifies the number of virtual machines in the scale set."
        }
      },
      "description": "Describes an available virtual machine scale set sku."
    },
    "VirtualMachineScaleSetListSkusResult": {
      "properties": {
        "value": {
          "type": "array",
          "items": {
            "$ref": "#/definitions/VirtualMachineScaleSetSku"
          },
          "description": "The list of skus available for the virtual machine scale set."
        },
        "nextLink": {
          "type": "string",
          "description": "The uri to fetch the next page of Virtual Machine Scale Set Skus. Call ListNext() with this to fetch the next page of VMSS Skus."
        }
      },
      "required": [
        "value"
      ],
      "description": "The Virtual Machine Scale Set List Skus operation response."
    },
    "RollbackStatusInfo": {
      "properties": {
        "successfullyRolledbackInstanceCount": {
          "readOnly": true,
          "type": "integer",
          "format": "int32",
          "description": "The number of instances which have been successfully rolled back."
        },
        "failedRolledbackInstanceCount": {
          "readOnly": true,
          "type": "integer",
          "format": "int32",
          "description": "The number of instances which failed to rollback."
        },
        "rollbackError": {
          "$ref": "#/definitions/ApiError",
          "readOnly": true,
          "description": "Error details if OS rollback failed."
        }
      },
      "description": "Information about rollback on failed VM instances after a OS Upgrade operation."
    },
    "UpgradeOperationHistoryStatus": {
      "properties": {
        "code": {
          "type": "string",
          "readOnly": true,
          "description": "Code indicating the current status of the upgrade.",
          "enum": [
            "RollingForward",
            "Cancelled",
            "Completed",
            "Faulted"
          ],
          "x-ms-enum": {
            "name": "UpgradeState",
            "modelAsString": false
          }
        },
        "startTime": {
          "readOnly": true,
          "type": "string",
          "format": "date-time",
          "description": "Start time of the upgrade."
        },
        "endTime": {
          "readOnly": true,
          "type": "string",
          "format": "date-time",
          "description": "End time of the upgrade."
        }
      },
      "description": "Information about the current running state of the overall upgrade."
    },
    "UpgradeOperationHistoricalStatusInfoProperties": {
      "properties": {
        "runningStatus": {
          "$ref": "#/definitions/UpgradeOperationHistoryStatus",
          "readOnly": true,
          "description": "Information about the overall status of the upgrade operation."
        },
        "progress": {
          "$ref": "#/definitions/RollingUpgradeProgressInfo",
          "readOnly": true,
          "description": "Counts of the VMs in each state."
        },
        "error": {
          "$ref": "#/definitions/ApiError",
          "readOnly": true,
          "description": "Error Details for this upgrade if there are any."
        },
        "startedBy": {
          "readOnly": true,
          "type": "string",
          "description": "Invoker of the Upgrade Operation",
          "enum": [
            "Unknown",
            "User",
            "Platform"
          ],
          "x-ms-enum": {
            "name": "UpgradeOperationInvoker",
            "modelAsString": false
          }
        },
        "targetImageReference": {
          "$ref": "#/definitions/ImageReference",
          "readOnly": true,
          "description": "Image Reference details"
        },
        "rollbackInfo": {
          "$ref": "#/definitions/RollbackStatusInfo",
          "readOnly": true,
          "description": "Information about OS rollback if performed"
        }
      },
      "description": "Describes each OS upgrade on the Virtual Machine Scale Set."
    },
    "UpgradeOperationHistoricalStatusInfo": {
      "properties": {
        "properties": {
          "$ref": "#/definitions/UpgradeOperationHistoricalStatusInfoProperties",
          "readOnly": true,
          "description": "Information about the properties of the upgrade operation."
        },
        "type": {
          "readOnly": true,
          "type": "string",
          "description": "Resource type"
        },
        "location": {
          "readOnly": true,
          "type": "string",
          "description": "Resource location"
        }
      },
      "description": "Virtual Machine Scale Set OS Upgrade History operation response."
    },
    "VirtualMachineScaleSetListOSUpgradeHistory": {
      "properties": {
        "value": {
          "type": "array",
          "items": {
            "$ref": "#/definitions/UpgradeOperationHistoricalStatusInfo"
          },
          "description": "The list of OS upgrades performed on the virtual machine scale set."
        },
        "nextLink": {
          "type": "string",
          "description": "The uri to fetch the next page of OS Upgrade History. Call ListNext() with this to fetch the next page of history of upgrades."
        }
      },
      "required": [
        "value"
      ],
      "description": "List of Virtual Machine Scale Set OS Upgrade History operation response."
    },
    "VirtualMachineScaleSetVMProperties": {
      "properties": {
        "latestModelApplied": {
          "readOnly": true,
          "type": "boolean",
          "description": "Specifies whether the latest model has been applied to the virtual machine."
        },
        "vmId": {
          "readOnly": true,
          "type": "string",
          "description": "Azure VM unique ID."
        },
        "instanceView": {
          "$ref": "#/definitions/VirtualMachineScaleSetVMInstanceView",
          "readOnly": true,
          "description": "The virtual machine instance view."
        },
        "hardwareProfile": {
          "$ref": "#/definitions/HardwareProfile",
          "description": "Specifies the hardware settings for the virtual machine."
        },
        "storageProfile": {
          "$ref": "#/definitions/StorageProfile",
          "description": "Specifies the storage settings for the virtual machine disks."
        },
        "additionalCapabilities": {
          "$ref": "#/definitions/AdditionalCapabilities",
          "description": "Specifies additional capabilities enabled or disabled on the virtual machine in the scale set. For instance: whether the virtual machine has the capability to support attaching managed data disks with UltraSSD_LRS storage account type."
        },
        "osProfile": {
          "$ref": "#/definitions/OSProfile",
          "description": "Specifies the operating system settings for the virtual machine."
        },
        "networkProfile": {
          "$ref": "#/definitions/NetworkProfile",
          "description": "Specifies the network interfaces of the virtual machine."
        },
        "networkProfileConfiguration": {
          "$ref": "#/definitions/VirtualMachineScaleSetVMNetworkProfileConfiguration",
          "description": "Specifies the network profile configuration of the virtual machine."
        },
        "diagnosticsProfile": {
          "$ref": "#/definitions/DiagnosticsProfile",
          "description": "Specifies the boot diagnostic settings state. <br><br>Minimum api-version: 2015-06-15."
        },
        "availabilitySet": {
          "$ref": "#/definitions/SubResource",
          "description": "Specifies information about the availability set that the virtual machine should be assigned to. Virtual machines specified in the same availability set are allocated to different nodes to maximize availability. For more information about availability sets, see [Manage the availability of virtual machines](https://docs.microsoft.com/azure/virtual-machines/virtual-machines-windows-manage-availability?toc=%2fazure%2fvirtual-machines%2fwindows%2ftoc.json). <br><br> For more information on Azure planned maintenance, see [Planned maintenance for virtual machines in Azure](https://docs.microsoft.com/azure/virtual-machines/virtual-machines-windows-planned-maintenance?toc=%2fazure%2fvirtual-machines%2fwindows%2ftoc.json) <br><br> Currently, a VM can only be added to availability set at creation time. An existing VM cannot be added to an availability set."
        },
        "provisioningState": {
          "readOnly": true,
          "type": "string",
          "description": "The provisioning state, which only appears in the response."
        },
        "licenseType": {
          "type": "string",
          "description": "Specifies that the image or disk that is being used was licensed on-premises. This element is only used for images that contain the Windows Server operating system. <br><br> Possible values are: <br><br> Windows_Client <br><br> Windows_Server <br><br> If this element is included in a request for an update, the value must match the initial value. This value cannot be updated. <br><br> For more information, see [Azure Hybrid Use Benefit for Windows Server](https://docs.microsoft.com/azure/virtual-machines/virtual-machines-windows-hybrid-use-benefit-licensing?toc=%2fazure%2fvirtual-machines%2fwindows%2ftoc.json) <br><br> Minimum api-version: 2015-06-15"
        },
        "modelDefinitionApplied": {
          "readOnly": true,
          "type": "string",
          "description": "Specifies whether the model applied to the virtual machine is the model of the virtual machine scale set or the customized model for the virtual machine."
        },
        "protectionPolicy": {
          "$ref": "#/definitions/VirtualMachineScaleSetVMProtectionPolicy",
          "description": "Specifies the protection policy of the virtual machine."
        }
      },
      "description": "Describes the properties of a virtual machine scale set virtual machine."
    },
    "VirtualMachineScaleSetVM": {
      "properties": {
        "instanceId": {
          "readOnly": true,
          "type": "string",
          "description": "The virtual machine instance ID."
        },
        "sku": {
          "$ref": "#/definitions/Sku",
          "readOnly": true,
          "description": "The virtual machine SKU."
        },
        "properties": {
          "x-ms-client-flatten": true,
          "$ref": "#/definitions/VirtualMachineScaleSetVMProperties"
        },
        "plan": {
          "$ref": "#/definitions/Plan",
          "description": "Specifies information about the marketplace image used to create the virtual machine. This element is only used for marketplace images. Before you can use a marketplace image from an API, you must enable the image for programmatic use.  In the Azure portal, find the marketplace image that you want to use and then click **Want to deploy programmatically, Get Started ->**. Enter any required information and then click **Save**."
        },
        "resources": {
          "readOnly": true,
          "type": "array",
          "items": {
            "$ref": "#/definitions/VirtualMachineExtension"
          },
          "description": "The virtual machine child extension resources."
        },
        "zones": {
          "readOnly": true,
          "type": "array",
          "items": {
            "type": "string"
          },
          "description": "The virtual machine zones."
        }
      },
      "allOf": [
        {
          "$ref": "#/definitions/Resource"
        }
      ],
      "description": "Describes a virtual machine scale set virtual machine."
    },
    "VirtualMachineScaleSetVMInstanceView": {
      "properties": {
        "platformUpdateDomain": {
          "type": "integer",
          "format": "int32",
          "description": "The Update Domain count."
        },
        "platformFaultDomain": {
          "type": "integer",
          "format": "int32",
          "description": "The Fault Domain count."
        },
        "rdpThumbPrint": {
          "type": "string",
          "description": "The Remote desktop certificate thumbprint."
        },
        "vmAgent": {
          "$ref": "#/definitions/VirtualMachineAgentInstanceView",
          "description": "The VM Agent running on the virtual machine."
        },
        "maintenanceRedeployStatus": {
          "$ref": "#/definitions/MaintenanceRedeployStatus",
          "description": "The Maintenance Operation status on the virtual machine."
        },
        "disks": {
          "type": "array",
          "items": {
            "$ref": "#/definitions/DiskInstanceView"
          },
          "description": "The disks information."
        },
        "extensions": {
          "type": "array",
          "items": {
            "$ref": "#/definitions/VirtualMachineExtensionInstanceView"
          },
          "description": "The extensions information."
        },
        "vmHealth": {
          "readOnly": true,
          "$ref": "#/definitions/VirtualMachineHealthStatus",
          "description": "The health status for the VM."
        },
        "bootDiagnostics": {
          "$ref": "#/definitions/BootDiagnosticsInstanceView",
          "description": "Boot Diagnostics is a debugging feature which allows you to view Console Output and Screenshot to diagnose VM status. <br><br> You can easily view the output of your console log. <br><br> Azure also enables you to see a screenshot of the VM from the hypervisor."
        },
        "statuses": {
          "type": "array",
          "items": {
            "$ref": "#/definitions/InstanceViewStatus"
          },
          "description": "The resource status information."
        },
        "placementGroupId": {
          "type": "string",
          "description": "The placement group in which the VM is running. If the VM is deallocated it will not have a placementGroupId."
        }
      },
      "description": "The instance view of a virtual machine scale set VM."
    },
    "VirtualMachineScaleSetVMNetworkProfileConfiguration": {
      "properties": {
        "networkInterfaceConfigurations": {
          "type": "array",
          "items": {
            "$ref": "#/definitions/VirtualMachineScaleSetNetworkConfiguration"
          },
          "description": "The list of network configurations."
        }
      },
      "description": "Describes a virtual machine scale set VM network profile."
    },
    "VirtualMachineScaleSetVMProtectionPolicy": {
      "properties": {
        "protectFromScaleIn": {
          "type": "boolean",
          "description": "Indicates that the virtual machine scale set VM shouldn't be considered for deletion during a scale-in operation."
        },
        "protectFromScaleSetActions": {
          "type": "boolean",
          "description": "Indicates that model updates or actions (including scale-in) initiated on the virtual machine scale set should not be applied to the virtual machine scale set VM."
        }
      },
      "description": "The protection policy of a virtual machine scale set VM."
    },
    "ScheduledEventsProfile": {
      "type": "object",
      "properties": {
        "terminateNotificationProfile": {
          "$ref": "#/definitions/TerminateNotificationProfile",
          "description": "Specifies Terminate Scheduled Event related configurations."
        }
      }
    },
    "TerminateNotificationProfile": {
      "type": "object",
      "properties": {
        "notBeforeTimeout": {
          "type": "string",
          "description": "Configurable length of time a Virtual Machine being deleted will have to potentially approve the Terminate Scheduled Event before the event is auto approved (timed out). The configuration must be specified in ISO 8601 format, the default value is 5 minutes (PT5M)"
        },
        "enable": {
          "type": "boolean",
          "description": "Specifies whether the Terminate Scheduled event is enabled or disabled."
        }
      }
    },
    "VirtualMachineHealthStatus": {
      "properties": {
        "status": {
          "readOnly": true,
          "$ref": "#/definitions/InstanceViewStatus",
          "description": "The health status information for the VM."
        }
      },
      "description": "The health status of the VM."
    },
    "VirtualMachineScaleSetVMListResult": {
      "properties": {
        "value": {
          "type": "array",
          "items": {
            "$ref": "#/definitions/VirtualMachineScaleSetVM"
          },
          "description": "The list of virtual machine scale sets VMs."
        },
        "nextLink": {
          "type": "string",
          "description": "The uri to fetch the next page of Virtual Machine Scale Set VMs. Call ListNext() with this to fetch the next page of VMSS VMs"
        }
      },
      "required": [
        "value"
      ],
      "description": "The List Virtual Machine Scale Set VMs operation response."
    },
    "RollingUpgradeStatusInfo": {
      "properties": {
        "properties": {
          "x-ms-client-flatten": true,
          "$ref": "#/definitions/RollingUpgradeStatusInfoProperties"
        }
      },
      "allOf": [
        {
          "$ref": "#/definitions/Resource"
        }
      ],
      "description": "The status of the latest virtual machine scale set rolling upgrade."
    },
    "RollingUpgradeStatusInfoProperties": {
      "properties": {
        "policy": {
          "readOnly": true,
          "$ref": "#/definitions/RollingUpgradePolicy",
          "description": "The rolling upgrade policies applied for this upgrade."
        },
        "runningStatus": {
          "readOnly": true,
          "$ref": "#/definitions/RollingUpgradeRunningStatus",
          "description": "Information about the current running state of the overall upgrade."
        },
        "progress": {
          "readOnly": true,
          "$ref": "#/definitions/RollingUpgradeProgressInfo",
          "description": "Information about the number of virtual machine instances in each upgrade state."
        },
        "error": {
          "readOnly": true,
          "$ref": "#/definitions/ApiError",
          "description": "Error details for this upgrade, if there are any."
        }
      },
      "description": "The status of the latest virtual machine scale set rolling upgrade."
    },
    "RollingUpgradeRunningStatus": {
      "properties": {
        "code": {
          "type": "string",
          "readOnly": true,
          "description": "Code indicating the current status of the upgrade.",
          "enum": [
            "RollingForward",
            "Cancelled",
            "Completed",
            "Faulted"
          ],
          "x-ms-enum": {
            "name": "RollingUpgradeStatusCode",
            "modelAsString": false
          }
        },
        "startTime": {
          "readOnly": true,
          "type": "string",
          "format": "date-time",
          "description": "Start time of the upgrade."
        },
        "lastAction": {
          "type": "string",
          "readOnly": true,
          "description": "The last action performed on the rolling upgrade.",
          "enum": [
            "Start",
            "Cancel"
          ],
          "x-ms-enum": {
            "name": "RollingUpgradeActionType",
            "modelAsString": false
          }
        },
        "lastActionTime": {
          "readOnly": true,
          "type": "string",
          "format": "date-time",
          "description": "Last action time of the upgrade."
        }
      },
      "description": "Information about the current running state of the overall upgrade."
    },
    "RollingUpgradeProgressInfo": {
      "properties": {
        "successfulInstanceCount": {
          "readOnly": true,
          "type": "integer",
          "format": "int32",
          "description": "The number of instances that have been successfully upgraded."
        },
        "failedInstanceCount": {
          "readOnly": true,
          "type": "integer",
          "format": "int32",
          "description": "The number of instances that have failed to be upgraded successfully."
        },
        "inProgressInstanceCount": {
          "readOnly": true,
          "type": "integer",
          "format": "int32",
          "description": "The number of instances that are currently being upgraded."
        },
        "pendingInstanceCount": {
          "readOnly": true,
          "type": "integer",
          "format": "int32",
          "description": "The number of instances that have not yet begun to be upgraded."
        }
      },
      "description": "Information about the number of virtual machine instances in each upgrade state."
    },
    "ApiErrorBase": {
      "properties": {
        "code": {
          "type": "string",
          "description": "The error code."
        },
        "target": {
          "type": "string",
          "description": "The target of the particular error."
        },
        "message": {
          "type": "string",
          "description": "The error message."
        }
      },
      "description": "Api error base."
    },
    "InnerError": {
      "properties": {
        "exceptiontype": {
          "type": "string",
          "description": "The exception type."
        },
        "errordetail": {
          "type": "string",
          "description": "The internal error message or exception dump."
        }
      },
      "description": "Inner error details."
    },
    "ApiError": {
      "properties": {
        "details": {
          "type": "array",
          "items": {
            "$ref": "#/definitions/ApiErrorBase"
          },
          "description": "The Api error details"
        },
        "innererror": {
          "$ref": "#/definitions/InnerError",
          "description": "The Api inner error"
        },
        "code": {
          "type": "string",
          "description": "The error code."
        },
        "target": {
          "type": "string",
          "description": "The target of the particular error."
        },
        "message": {
          "type": "string",
          "description": "The error message."
        }
      },
      "description": "Api error."
    },
    "Resource": {
      "description": "The Resource model definition.",
      "properties": {
        "id": {
          "readOnly": true,
          "type": "string",
          "description": "Resource Id"
        },
        "name": {
          "readOnly": true,
          "type": "string",
          "description": "Resource name"
        },
        "type": {
          "readOnly": true,
          "type": "string",
          "description": "Resource type"
        },
        "location": {
          "type": "string",
          "description": "Resource location"
        },
        "tags": {
          "type": "object",
          "additionalProperties": {
            "type": "string"
          },
          "description": "Resource tags"
        }
      },
      "required": [
        "location"
      ],
      "x-ms-azure-resource": true
    },
    "UpdateResource": {
      "description": "The Update Resource model definition.",
      "properties": {
        "tags": {
          "type": "object",
          "additionalProperties": {
            "type": "string"
          },
          "description": "Resource tags"
        }
      },
      "x-ms-azure-resource": true
    },
    "SubResource": {
      "properties": {
        "id": {
          "type": "string",
          "description": "Resource Id"
        }
      },
      "x-ms-azure-resource": true
    },
    "SubResourceReadOnly": {
      "properties": {
        "id": {
          "readOnly": true,
          "type": "string",
          "description": "Resource Id"
        }
      },
      "x-ms-azure-resource": true
    },
    "RecoveryWalkResponse": {
      "properties": {
        "walkPerformed": {
          "type": "boolean",
          "readOnly": true,
          "description": "Whether the recovery walk was performed"
        },
        "nextPlatformUpdateDomain": {
          "type": "integer",
          "readOnly": true,
          "description": "The next update domain that needs to be walked. Null means walk spanning all update domains has been completed"
        }
      },
      "description": "Response after calling a manual recovery walk"
    },
    "RequestRateByIntervalInput": {
      "properties": {
        "intervalLength": {
          "type": "string",
          "description": "Interval value in minutes used to create LogAnalytics call rate logs.",
          "enum": [
            "ThreeMins",
            "FiveMins",
            "ThirtyMins",
            "SixtyMins"
          ],
          "x-ms-enum": {
            "name": "IntervalInMins",
            "modelAsString": false
          }
        }
      },
      "required": [
        "intervalLength"
      ],
      "allOf": [
        {
          "$ref": "#/definitions/LogAnalyticsInputBase"
        }
      ],
      "description": "Api request input for LogAnalytics getRequestRateByInterval Api."
    },
    "ThrottledRequestsInput": {
      "allOf": [
        {
          "$ref": "#/definitions/LogAnalyticsInputBase"
        }
      ],
      "description": "Api request input for LogAnalytics getThrottledRequests Api."
    },
    "LogAnalyticsInputBase": {
      "properties": {
        "blobContainerSasUri": {
          "type": "string",
          "description": "SAS Uri of the logging blob container to which LogAnalytics Api writes output logs to."
        },
        "fromTime": {
          "type": "string",
          "format": "date-time",
          "description": "From time of the query"
        },
        "toTime": {
          "type": "string",
          "format": "date-time",
          "description": "To time of the query"
        },
        "groupByThrottlePolicy": {
          "type": "boolean",
          "description": "Group query result by Throttle Policy applied."
        },
        "groupByOperationName": {
          "type": "boolean",
          "description": "Group query result by Operation Name."
        },
        "groupByResourceName": {
          "type": "boolean",
          "description": "Group query result by Resource Name."
        }
      },
      "required": [
        "blobContainerSasUri",
        "fromTime",
        "toTime"
      ],
      "description": "Api input base class for LogAnalytics Api."
    },
    "LogAnalyticsOperationResult": {
      "properties": {
        "properties": {
          "readOnly": true,
          "$ref": "#/definitions/LogAnalyticsOutput",
          "description": "LogAnalyticsOutput"
        }
      },
      "description": "LogAnalytics operation status response"
    },
    "LogAnalyticsOutput": {
      "properties": {
        "output": {
          "readOnly": true,
          "type": "string",
          "description": "Output file Uri path to blob container."
        }
      },
      "description": "LogAnalytics output properties"
    },
    "VMScaleSetConvertToSinglePlacementGroupInput": {
      "properties": {
        "activePlacementGroupId": {
          "type": "string",
          "description": "Id of the placement group in which you want future virtual machine instances to be placed. To query placement group Id, please use Virtual Machine Scale Set VMs - Get API. If not provided, the platform will choose one with maximum number of virtual machine instances."
        }
      }
    }
  },
  "parameters": {
    "SubscriptionIdParameter": {
      "name": "subscriptionId",
      "in": "path",
      "required": true,
      "type": "string",
      "description": "Subscription credentials which uniquely identify Microsoft Azure subscription. The subscription ID forms part of the URI for every service call."
    },
    "ApiVersionParameter": {
      "name": "api-version",
      "in": "query",
      "required": true,
      "type": "string",
      "description": "Client Api Version."
    }
  }
}<|MERGE_RESOLUTION|>--- conflicted
+++ resolved
@@ -6539,15 +6539,11 @@
       "description": "Describes a reference to Key Vault Secret"
     },
     "DiskEncryptionSet": {
-<<<<<<< HEAD
       "allOf": [
         {
           "$ref": "#/definitions/SubResource"
         }
       ],
-=======
-      "$ref": "#/definitions/SubResource",
->>>>>>> 6ea73c46
       "description": "Describes the parameter of customer managed disk encryption set resource id that can be specified for disk. <br><br> NOTE: The disk encryption set resource id can only be specified for managed disk. Please refer https://aka.ms/mdssewithcmkoverview for more details."
     },
     "KeyVaultKeyReference": {

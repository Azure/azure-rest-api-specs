--- conflicted
+++ resolved
@@ -7294,7 +7294,6 @@
           "$ref": "#/definitions/SubResource",
           "description": "Specifies information about the proximity placement group that the virtual machine should be assigned to. <br><br>Minimum api-version: 2018-04-01."
         },
-<<<<<<< HEAD
         "priority": {
           "type": "string",
           "description": "Specifies the priority for the virtual machine. <br><br>Minimum api-version: 2019-03-01",
@@ -7322,11 +7321,10 @@
         "billingProfile": {
           "$ref": "#/definitions/BillingProfile",
           "description": "Specifies the billing related details of a low priority virtual machine. <br><br>Minimum api-version: 2019-03-01."
-=======
+        },
         "host": {
           "$ref": "#/definitions/SubResource",
-          "description": "Specifies information about the dedicated host that the virtual machine resides in. <br><br>Minimum api-version: 2018-10-01."
->>>>>>> 9b9a0529
+          "description": "Specifies information about the dedicated host that the virtual machine resides in. <br><br>Minimum api-version: 2018-10-01
         },
         "provisioningState": {
           "readOnly": true,

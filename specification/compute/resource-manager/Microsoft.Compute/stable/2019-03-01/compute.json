--- conflicted
+++ resolved
@@ -8529,15 +8529,13 @@
             "modelAsString": true
           }
         },
-<<<<<<< HEAD
         "billingProfile": {
           "$ref": "#/definitions/BillingProfile",
           "description": "Specifies the billing related details of a low priority VMSS. <br><br>Minimum api-version: 2019-03-01."
-=======
+        },
         "scheduledEventsProfile": {
           "$ref": "#/definitions/ScheduledEventsProfile",
           "description": "Specifies Scheduled Event related configurations."
->>>>>>> 9dacca31
         }
       },
       "description": "Describes a virtual machine scale set virtual machine profile."
@@ -8568,15 +8566,13 @@
           "type": "string",
           "description": "The license type, which is for bring your own license scenario."
         },
-<<<<<<< HEAD
         "billingProfile": {
           "$ref": "#/definitions/BillingProfile",
           "description": "Specifies the billing related details of a low priority VMSS. <br><br>Minimum api-version: 2019-03-01."
-=======
+        },
         "scheduledEventsProfile": {
           "$ref": "#/definitions/ScheduledEventsProfile",
           "description": "Specifies Scheduled Event related configurations."
->>>>>>> 9dacca31
         }
       },
       "description": "Describes a virtual machine scale set virtual machine profile."

--- conflicted
+++ resolved
@@ -5582,19 +5582,7 @@
       "properties": {
         "vmSize": {
           "type": "string",
-<<<<<<< HEAD
-          "description": "Specifies the type of the proximity placement group. <br><br> Possible values are: <br><br> **Standard** : Co-locate resources within an Azure region or Availability Zone. <br><br> **Ultra** : For future use.",
-          "enum": [
-            "Standard",
-            "Ultra"
-          ],
-          "x-ms-enum": {
-            "name": "ProximityPlacementGroupType",
-            "modelAsString": true
-          }
-=======
           "description": "VM size in terms of which the unutilized capacity is represented."
->>>>>>> 5418973a
         },
         "count": {
           "type": "number",

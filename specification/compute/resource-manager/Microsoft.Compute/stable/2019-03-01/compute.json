{
  "swagger": "2.0",
  "info": {
    "title": "ComputeManagementClient",
    "description": "The Compute Management Client.",
    "version": "2019-03-01"
  },
  "host": "management.azure.com",
  "schemes": [
    "https"
  ],
  "consumes": [
    "application/json"
  ],
  "produces": [
    "application/json"
  ],
  "security": [
    {
      "azure_auth": [
        "user_impersonation"
      ]
    }
  ],
  "securityDefinitions": {
    "azure_auth": {
      "type": "oauth2",
      "authorizationUrl": "https://login.microsoftonline.com/common/oauth2/authorize",
      "flow": "implicit",
      "description": "Azure Active Directory OAuth2 Flow",
      "scopes": {
        "user_impersonation": "impersonate your user account"
      }
    }
  },
  "paths": {
    "/providers/Microsoft.Compute/operations": {
      "get": {
        "tags": [
          "ComputeOperations"
        ],
        "operationId": "Operations_List",
        "description": "Gets a list of compute operations.",
        "parameters": [
          {
            "$ref": "#/parameters/ApiVersionParameter"
          }
        ],
        "responses": {
          "200": {
            "description": "OK",
            "schema": {
              "$ref": "#/definitions/ComputeOperationListResult"
            }
          }
        },
        "x-ms-pageable": {
          "nextLinkName": null
        }
      }
    },
    "/subscriptions/{subscriptionId}/resourceGroups/{resourceGroupName}/providers/Microsoft.Compute/availabilitySets/{availabilitySetName}": {
      "put": {
        "tags": [
          "AvailabilitySets"
        ],
        "operationId": "AvailabilitySets_CreateOrUpdate",
        "description": "Create or update an availability set.",
        "parameters": [
          {
            "name": "resourceGroupName",
            "in": "path",
            "required": true,
            "type": "string",
            "description": "The name of the resource group."
          },
          {
            "name": "availabilitySetName",
            "in": "path",
            "required": true,
            "type": "string",
            "description": "The name of the availability set."
          },
          {
            "name": "parameters",
            "in": "body",
            "required": true,
            "schema": {
              "$ref": "#/definitions/AvailabilitySet"
            },
            "description": "Parameters supplied to the Create Availability Set operation."
          },
          {
            "$ref": "#/parameters/ApiVersionParameter"
          },
          {
            "$ref": "#/parameters/SubscriptionIdParameter"
          }
        ],
        "responses": {
          "200": {
            "description": "OK",
            "schema": {
              "$ref": "#/definitions/AvailabilitySet"
            }
          }
        },
        "x-ms-examples": {
          "Create an availability set.": {
            "$ref": "./examples/CreateAnAvailabilitySet.json"
          }
        }
      },
      "patch": {
        "tags": [
          "AvailabilitySets"
        ],
        "operationId": "AvailabilitySets_Update",
        "description": "Update an availability set.",
        "parameters": [
          {
            "name": "resourceGroupName",
            "in": "path",
            "required": true,
            "type": "string",
            "description": "The name of the resource group."
          },
          {
            "name": "availabilitySetName",
            "in": "path",
            "required": true,
            "type": "string",
            "description": "The name of the availability set."
          },
          {
            "name": "parameters",
            "in": "body",
            "required": true,
            "schema": {
              "$ref": "#/definitions/AvailabilitySetUpdate"
            },
            "description": "Parameters supplied to the Update Availability Set operation."
          },
          {
            "$ref": "#/parameters/ApiVersionParameter"
          },
          {
            "$ref": "#/parameters/SubscriptionIdParameter"
          }
        ],
        "responses": {
          "200": {
            "description": "OK",
            "schema": {
              "$ref": "#/definitions/AvailabilitySet"
            }
          }
        }
      },
      "delete": {
        "tags": [
          "AvailabilitySets"
        ],
        "operationId": "AvailabilitySets_Delete",
        "description": "Delete an availability set.",
        "parameters": [
          {
            "name": "resourceGroupName",
            "in": "path",
            "required": true,
            "type": "string",
            "description": "The name of the resource group."
          },
          {
            "name": "availabilitySetName",
            "in": "path",
            "required": true,
            "type": "string",
            "description": "The name of the availability set."
          },
          {
            "$ref": "#/parameters/ApiVersionParameter"
          },
          {
            "$ref": "#/parameters/SubscriptionIdParameter"
          }
        ],
        "responses": {
          "200": {
            "description": "OK"
          },
          "204": {
            "description": "No Content"
          }
        }
      },
      "get": {
        "tags": [
          "AvailabilitySets"
        ],
        "operationId": "AvailabilitySets_Get",
        "description": "Retrieves information about an availability set.",
        "parameters": [
          {
            "name": "resourceGroupName",
            "in": "path",
            "required": true,
            "type": "string",
            "description": "The name of the resource group."
          },
          {
            "name": "availabilitySetName",
            "in": "path",
            "required": true,
            "type": "string",
            "description": "The name of the availability set."
          },
          {
            "$ref": "#/parameters/ApiVersionParameter"
          },
          {
            "$ref": "#/parameters/SubscriptionIdParameter"
          }
        ],
        "responses": {
          "200": {
            "description": "OK",
            "schema": {
              "$ref": "#/definitions/AvailabilitySet"
            }
          }
        }
      }
    },
    "/subscriptions/{subscriptionId}/providers/Microsoft.Compute/availabilitySets": {
      "get": {
        "tags": [
          "AvailabilitySets"
        ],
        "operationId": "AvailabilitySets_ListBySubscription",
        "description": "Lists all availability sets in a subscription.",
        "parameters": [
          {
            "$ref": "#/parameters/ApiVersionParameter"
          },
          {
            "$ref": "#/parameters/SubscriptionIdParameter"
          }
        ],
        "responses": {
          "200": {
            "description": "OK",
            "schema": {
              "$ref": "#/definitions/AvailabilitySetListResult"
            }
          }
        },
        "x-ms-pageable": {
          "nextLinkName": "nextLink"
        }
      }
    },
    "/subscriptions/{subscriptionId}/resourceGroups/{resourceGroupName}/providers/Microsoft.Compute/availabilitySets": {
      "get": {
        "tags": [
          "AvailabilitySets"
        ],
        "operationId": "AvailabilitySets_List",
        "description": "Lists all availability sets in a resource group.",
        "parameters": [
          {
            "name": "resourceGroupName",
            "in": "path",
            "required": true,
            "type": "string",
            "description": "The name of the resource group."
          },
          {
            "$ref": "#/parameters/ApiVersionParameter"
          },
          {
            "$ref": "#/parameters/SubscriptionIdParameter"
          }
        ],
        "responses": {
          "200": {
            "description": "OK",
            "schema": {
              "$ref": "#/definitions/AvailabilitySetListResult"
            }
          }
        },
        "x-ms-pageable": {
          "nextLinkName": "nextLink"
        }
      }
    },
    "/subscriptions/{subscriptionId}/resourceGroups/{resourceGroupName}/providers/Microsoft.Compute/availabilitySets/{availabilitySetName}/vmSizes": {
      "get": {
        "tags": [
          "AvailabilitySets"
        ],
        "operationId": "AvailabilitySets_ListAvailableSizes",
        "description": "Lists all available virtual machine sizes that can be used to create a new virtual machine in an existing availability set.",
        "parameters": [
          {
            "name": "resourceGroupName",
            "in": "path",
            "required": true,
            "type": "string",
            "description": "The name of the resource group."
          },
          {
            "name": "availabilitySetName",
            "in": "path",
            "required": true,
            "type": "string",
            "description": "The name of the availability set."
          },
          {
            "$ref": "#/parameters/ApiVersionParameter"
          },
          {
            "$ref": "#/parameters/SubscriptionIdParameter"
          }
        ],
        "responses": {
          "200": {
            "description": "OK",
            "schema": {
              "$ref": "#/definitions/VirtualMachineSizeListResult"
            }
          }
        },
        "x-ms-pageable": {
          "nextLinkName": null
        }
      }
    },
    "/subscriptions/{subscriptionId}/resourceGroups/{resourceGroupName}/providers/Microsoft.Compute/proximityPlacementGroups/{proximityPlacementGroupName}": {
      "put": {
        "tags": [
          "ProximityPlacementGroups"
        ],
        "operationId": "ProximityPlacementGroups_CreateOrUpdate",
        "description": "Create or update a proximity placement group.",
        "parameters": [
          {
            "name": "resourceGroupName",
            "in": "path",
            "required": true,
            "type": "string",
            "description": "The name of the resource group."
          },
          {
            "name": "proximityPlacementGroupName",
            "in": "path",
            "required": true,
            "type": "string",
            "description": "The name of the proximity placement group."
          },
          {
            "name": "parameters",
            "in": "body",
            "required": true,
            "schema": {
              "$ref": "#/definitions/ProximityPlacementGroup"
            },
            "description": "Parameters supplied to the Create Proximity Placement Group operation."
          },
          {
            "$ref": "#/parameters/ApiVersionParameter"
          },
          {
            "$ref": "#/parameters/SubscriptionIdParameter"
          }
        ],
        "responses": {
          "200": {
            "description": "OK",
            "schema": {
              "$ref": "#/definitions/ProximityPlacementGroup"
            }
          },
          "201": {
            "description": "Created",
            "schema": {
              "$ref": "#/definitions/ProximityPlacementGroup"
            }
          }
        },
        "x-ms-examples": {
          "Create or Update a proximity placement group.": {
            "$ref": "./examples/CreateOrUpdateAProximityPlacementGroup.json"
          }
        }
      },
      "patch": {
        "tags": [
          "ProximityPlacementGroups"
        ],
        "operationId": "ProximityPlacementGroups_Update",
        "description": "Update a proximity placement group.",
        "parameters": [
          {
            "name": "resourceGroupName",
            "in": "path",
            "required": true,
            "type": "string",
            "description": "The name of the resource group."
          },
          {
            "name": "proximityPlacementGroupName",
            "in": "path",
            "required": true,
            "type": "string",
            "description": "The name of the proximity placement group."
          },
          {
            "name": "parameters",
            "in": "body",
            "required": true,
            "schema": {
              "$ref": "#/definitions/ProximityPlacementGroupUpdate"
            },
            "description": "Parameters supplied to the Update Proximity Placement Group operation."
          },
          {
            "$ref": "#/parameters/ApiVersionParameter"
          },
          {
            "$ref": "#/parameters/SubscriptionIdParameter"
          }
        ],
        "responses": {
          "200": {
            "description": "OK",
            "schema": {
              "$ref": "#/definitions/ProximityPlacementGroup"
            }
          }
        },
        "x-ms-examples": {
          "Create a proximity placement group.": {
            "$ref": "./examples/PatchAProximityPlacementGroup.json"
          }
        }
      },
      "delete": {
        "tags": [
          "ProximityPlacementGroups"
        ],
        "operationId": "ProximityPlacementGroups_Delete",
        "description": "Delete a proximity placement group.",
        "parameters": [
          {
            "name": "resourceGroupName",
            "in": "path",
            "required": true,
            "type": "string",
            "description": "The name of the resource group."
          },
          {
            "name": "proximityPlacementGroupName",
            "in": "path",
            "required": true,
            "type": "string",
            "description": "The name of the proximity placement group."
          },
          {
            "$ref": "#/parameters/ApiVersionParameter"
          },
          {
            "$ref": "#/parameters/SubscriptionIdParameter"
          }
        ],
        "responses": {
          "200": {
            "description": "OK"
          }
        },
        "x-ms-examples": {
          "Create a proximity placement group.": {
            "$ref": "./examples/DeleteAProximityPlacementGroup.json"
          }
        }
      },
      "get": {
        "tags": [
          "ProximityPlacementGroups"
        ],
        "operationId": "ProximityPlacementGroups_Get",
        "description": "Retrieves information about a proximity placement group .",
        "parameters": [
          {
            "name": "resourceGroupName",
            "in": "path",
            "required": true,
            "type": "string",
            "description": "The name of the resource group."
          },
          {
            "name": "proximityPlacementGroupName",
            "in": "path",
            "required": true,
            "type": "string",
            "description": "The name of the proximity placement group."
          },
          {
            "$ref": "#/parameters/ApiVersionParameter"
          },
          {
            "$ref": "#/parameters/SubscriptionIdParameter"
          }
        ],
        "responses": {
          "200": {
            "description": "OK",
            "schema": {
              "$ref": "#/definitions/ProximityPlacementGroup"
            }
          }
        },
        "x-ms-examples": {
          "Create a proximity placement group.": {
            "$ref": "./examples/GetAProximityPlacementGroup.json"
          }
        }
      }
    },
    "/subscriptions/{subscriptionId}/providers/Microsoft.Compute/proximityPlacementGroups": {
      "get": {
        "tags": [
          "ProximityPlacementGroups"
        ],
        "operationId": "ProximityPlacementGroups_ListBySubscription",
        "description": "Lists all proximity placement groups in a subscription.",
        "parameters": [
          {
            "$ref": "#/parameters/ApiVersionParameter"
          },
          {
            "$ref": "#/parameters/SubscriptionIdParameter"
          }
        ],
        "responses": {
          "200": {
            "description": "OK",
            "schema": {
              "$ref": "#/definitions/ProximityPlacementGroupListResult"
            }
          }
        },
        "x-ms-pageable": {
          "nextLinkName": "nextLink"
        },
        "x-ms-examples": {
          "Create a proximity placement group.": {
            "$ref": "./examples/ListProximityPlacementGroupsInASubscription.json"
          }
        }
      }
    },
    "/subscriptions/{subscriptionId}/resourceGroups/{resourceGroupName}/providers/Microsoft.Compute/proximityPlacementGroups": {
      "get": {
        "tags": [
          "ProximityPlacementGroups"
        ],
        "operationId": "ProximityPlacementGroups_ListByResourceGroup",
        "description": "Lists all proximity placement groups in a resource group.",
        "parameters": [
          {
            "name": "resourceGroupName",
            "in": "path",
            "required": true,
            "type": "string",
            "description": "The name of the resource group."
          },
          {
            "$ref": "#/parameters/ApiVersionParameter"
          },
          {
            "$ref": "#/parameters/SubscriptionIdParameter"
          }
        ],
        "responses": {
          "200": {
            "description": "OK",
            "schema": {
              "$ref": "#/definitions/ProximityPlacementGroupListResult"
            }
          }
        },
        "x-ms-pageable": {
          "nextLinkName": "nextLink"
        },
        "x-ms-examples": {
          "Create a proximity placement group.": {
            "$ref": "./examples/ListProximityPlacementGroupsInAResourceGroup.json"
          }
        }
      }
    },
    "/subscriptions/{subscriptionId}/providers/Microsoft.Compute/locations/{location}/publishers/{publisherName}/artifacttypes/vmextension/types/{type}/versions/{version}": {
      "get": {
        "tags": [
          "VirtualMachineExtensionImages"
        ],
        "operationId": "VirtualMachineExtensionImages_Get",
        "description": "Gets a virtual machine extension image.",
        "parameters": [
          {
            "name": "location",
            "in": "path",
            "required": true,
            "type": "string",
            "description": "The name of a supported Azure region."
          },
          {
            "name": "publisherName",
            "in": "path",
            "required": true,
            "type": "string"
          },
          {
            "name": "type",
            "in": "path",
            "required": true,
            "type": "string"
          },
          {
            "name": "version",
            "in": "path",
            "required": true,
            "type": "string"
          },
          {
            "$ref": "#/parameters/ApiVersionParameter"
          },
          {
            "$ref": "#/parameters/SubscriptionIdParameter"
          }
        ],
        "responses": {
          "200": {
            "description": "OK",
            "schema": {
              "$ref": "#/definitions/VirtualMachineExtensionImage"
            }
          }
        }
      }
    },
    "/subscriptions/{subscriptionId}/providers/Microsoft.Compute/locations/{location}/publishers/{publisherName}/artifacttypes/vmextension/types": {
      "get": {
        "tags": [
          "VirtualMachineExtensionImages"
        ],
        "operationId": "VirtualMachineExtensionImages_ListTypes",
        "description": "Gets a list of virtual machine extension image types.",
        "parameters": [
          {
            "name": "location",
            "in": "path",
            "required": true,
            "type": "string",
            "description": "The name of a supported Azure region."
          },
          {
            "name": "publisherName",
            "in": "path",
            "required": true,
            "type": "string"
          },
          {
            "$ref": "#/parameters/ApiVersionParameter"
          },
          {
            "$ref": "#/parameters/SubscriptionIdParameter"
          }
        ],
        "responses": {
          "200": {
            "description": "OK",
            "schema": {
              "type": "array",
              "items": {
                "$ref": "#/definitions/VirtualMachineExtensionImage"
              }
            }
          }
        }
      }
    },
    "/subscriptions/{subscriptionId}/providers/Microsoft.Compute/locations/{location}/publishers/{publisherName}/artifacttypes/vmextension/types/{type}/versions": {
      "get": {
        "tags": [
          "VirtualMachineExtensionImages"
        ],
        "operationId": "VirtualMachineExtensionImages_ListVersions",
        "description": "Gets a list of virtual machine extension image versions.",
        "parameters": [
          {
            "name": "location",
            "in": "path",
            "required": true,
            "type": "string",
            "description": "The name of a supported Azure region."
          },
          {
            "name": "publisherName",
            "in": "path",
            "required": true,
            "type": "string"
          },
          {
            "name": "type",
            "in": "path",
            "required": true,
            "type": "string"
          },
          {
            "name": "$filter",
            "in": "query",
            "required": false,
            "type": "string",
            "description": "The filter to apply on the operation."
          },
          {
            "name": "$top",
            "in": "query",
            "required": false,
            "type": "integer",
            "format": "int32"
          },
          {
            "name": "$orderby",
            "in": "query",
            "required": false,
            "type": "string"
          },
          {
            "$ref": "#/parameters/ApiVersionParameter"
          },
          {
            "$ref": "#/parameters/SubscriptionIdParameter"
          }
        ],
        "responses": {
          "200": {
            "description": "OK",
            "schema": {
              "type": "array",
              "items": {
                "$ref": "#/definitions/VirtualMachineExtensionImage"
              }
            }
          }
        },
        "x-ms-odata": "#/definitions/VirtualMachineExtensionImage"
      }
    },
    "/subscriptions/{subscriptionId}/resourceGroups/{resourceGroupName}/providers/Microsoft.Compute/virtualMachines/{vmName}/extensions/{vmExtensionName}": {
      "put": {
        "tags": [
          "VirtualMachineExtensions"
        ],
        "operationId": "VirtualMachineExtensions_CreateOrUpdate",
        "description": "The operation to create or update the extension.",
        "parameters": [
          {
            "name": "resourceGroupName",
            "in": "path",
            "required": true,
            "type": "string",
            "description": "The name of the resource group."
          },
          {
            "name": "vmName",
            "in": "path",
            "required": true,
            "type": "string",
            "description": "The name of the virtual machine where the extension should be created or updated."
          },
          {
            "name": "vmExtensionName",
            "in": "path",
            "required": true,
            "type": "string",
            "description": "The name of the virtual machine extension."
          },
          {
            "name": "extensionParameters",
            "in": "body",
            "required": true,
            "schema": {
              "$ref": "#/definitions/VirtualMachineExtension"
            },
            "description": "Parameters supplied to the Create Virtual Machine Extension operation."
          },
          {
            "$ref": "#/parameters/ApiVersionParameter"
          },
          {
            "$ref": "#/parameters/SubscriptionIdParameter"
          }
        ],
        "responses": {
          "200": {
            "description": "OK",
            "schema": {
              "$ref": "#/definitions/VirtualMachineExtension"
            }
          },
          "201": {
            "description": "Created",
            "schema": {
              "$ref": "#/definitions/VirtualMachineExtension"
            }
          }
        },
        "x-ms-long-running-operation": true
      },
      "patch": {
        "tags": [
          "VirtualMachineExtensions"
        ],
        "operationId": "VirtualMachineExtensions_Update",
        "description": "The operation to update the extension.",
        "parameters": [
          {
            "name": "resourceGroupName",
            "in": "path",
            "required": true,
            "type": "string",
            "description": "The name of the resource group."
          },
          {
            "name": "vmName",
            "in": "path",
            "required": true,
            "type": "string",
            "description": "The name of the virtual machine where the extension should be updated."
          },
          {
            "name": "vmExtensionName",
            "in": "path",
            "required": true,
            "type": "string",
            "description": "The name of the virtual machine extension."
          },
          {
            "name": "extensionParameters",
            "in": "body",
            "required": true,
            "schema": {
              "$ref": "#/definitions/VirtualMachineExtensionUpdate"
            },
            "description": "Parameters supplied to the Update Virtual Machine Extension operation."
          },
          {
            "$ref": "#/parameters/ApiVersionParameter"
          },
          {
            "$ref": "#/parameters/SubscriptionIdParameter"
          }
        ],
        "responses": {
          "200": {
            "description": "OK",
            "schema": {
              "$ref": "#/definitions/VirtualMachineExtension"
            }
          }
        },
        "x-ms-long-running-operation": true
      },
      "delete": {
        "tags": [
          "VirtualMachineExtensions"
        ],
        "operationId": "VirtualMachineExtensions_Delete",
        "description": "The operation to delete the extension.",
        "parameters": [
          {
            "name": "resourceGroupName",
            "in": "path",
            "required": true,
            "type": "string",
            "description": "The name of the resource group."
          },
          {
            "name": "vmName",
            "in": "path",
            "required": true,
            "type": "string",
            "description": "The name of the virtual machine where the extension should be deleted."
          },
          {
            "name": "vmExtensionName",
            "in": "path",
            "required": true,
            "type": "string",
            "description": "The name of the virtual machine extension."
          },
          {
            "$ref": "#/parameters/ApiVersionParameter"
          },
          {
            "$ref": "#/parameters/SubscriptionIdParameter"
          }
        ],
        "responses": {
          "200": {
            "description": "OK"
          },
          "202": {
            "description": "Accepted"
          },
          "204": {
            "description": "No Content"
          }
        },
        "x-ms-long-running-operation": true
      },
      "get": {
        "tags": [
          "VirtualMachineExtensions"
        ],
        "operationId": "VirtualMachineExtensions_Get",
        "description": "The operation to get the extension.",
        "parameters": [
          {
            "name": "resourceGroupName",
            "in": "path",
            "required": true,
            "type": "string",
            "description": "The name of the resource group."
          },
          {
            "name": "vmName",
            "in": "path",
            "required": true,
            "type": "string",
            "description": "The name of the virtual machine containing the extension."
          },
          {
            "name": "vmExtensionName",
            "in": "path",
            "required": true,
            "type": "string",
            "description": "The name of the virtual machine extension."
          },
          {
            "name": "$expand",
            "in": "query",
            "required": false,
            "type": "string",
            "description": "The expand expression to apply on the operation."
          },
          {
            "$ref": "#/parameters/ApiVersionParameter"
          },
          {
            "$ref": "#/parameters/SubscriptionIdParameter"
          }
        ],
        "responses": {
          "200": {
            "description": "OK",
            "schema": {
              "$ref": "#/definitions/VirtualMachineExtension"
            }
          }
        }
      }
    },
    "/subscriptions/{subscriptionId}/resourceGroups/{resourceGroupName}/providers/Microsoft.Compute/virtualMachines/{vmName}/extensions": {
      "get": {
        "tags": [
          "VirtualMachineExtensions"
        ],
        "operationId": "VirtualMachineExtensions_List",
        "description": "The operation to get all extensions of a Virtual Machine.",
        "parameters": [
          {
            "name": "resourceGroupName",
            "in": "path",
            "required": true,
            "type": "string",
            "description": "The name of the resource group."
          },
          {
            "name": "vmName",
            "in": "path",
            "required": true,
            "type": "string",
            "description": "The name of the virtual machine containing the extension."
          },
          {
            "name": "$expand",
            "in": "query",
            "required": false,
            "type": "string",
            "description": "The expand expression to apply on the operation."
          },
          {
            "$ref": "#/parameters/ApiVersionParameter"
          },
          {
            "$ref": "#/parameters/SubscriptionIdParameter"
          }
        ],
        "responses": {
          "200": {
            "description": "OK",
            "schema": {
              "$ref": "#/definitions/VirtualMachineExtensionsListResult"
            }
          }
        }
      }
    },
    "/subscriptions/{subscriptionId}/providers/Microsoft.Compute/locations/{location}/publishers/{publisherName}/artifacttypes/vmimage/offers/{offer}/skus/{skus}/versions/{version}": {
      "get": {
        "tags": [
          "VirtualMachineImages"
        ],
        "operationId": "VirtualMachineImages_Get",
        "description": "Gets a virtual machine image.",
        "parameters": [
          {
            "name": "location",
            "in": "path",
            "required": true,
            "type": "string",
            "description": "The name of a supported Azure region."
          },
          {
            "name": "publisherName",
            "in": "path",
            "required": true,
            "type": "string",
            "description": "A valid image publisher."
          },
          {
            "name": "offer",
            "in": "path",
            "required": true,
            "type": "string",
            "description": "A valid image publisher offer."
          },
          {
            "name": "skus",
            "in": "path",
            "required": true,
            "type": "string",
            "description": "A valid image SKU."
          },
          {
            "name": "version",
            "in": "path",
            "required": true,
            "type": "string",
            "description": "A valid image SKU version."
          },
          {
            "$ref": "#/parameters/ApiVersionParameter"
          },
          {
            "$ref": "#/parameters/SubscriptionIdParameter"
          }
        ],
        "responses": {
          "200": {
            "description": "OK",
            "schema": {
              "$ref": "#/definitions/VirtualMachineImage"
            }
          }
        }
      }
    },
    "/subscriptions/{subscriptionId}/providers/Microsoft.Compute/locations/{location}/publishers/{publisherName}/artifacttypes/vmimage/offers/{offer}/skus/{skus}/versions": {
      "get": {
        "tags": [
          "VirtualMachineImages"
        ],
        "operationId": "VirtualMachineImages_List",
        "description": "Gets a list of all virtual machine image versions for the specified location, publisher, offer, and SKU.",
        "parameters": [
          {
            "name": "location",
            "in": "path",
            "required": true,
            "type": "string",
            "description": "The name of a supported Azure region."
          },
          {
            "name": "publisherName",
            "in": "path",
            "required": true,
            "type": "string",
            "description": "A valid image publisher."
          },
          {
            "name": "offer",
            "in": "path",
            "required": true,
            "type": "string",
            "description": "A valid image publisher offer."
          },
          {
            "name": "skus",
            "in": "path",
            "required": true,
            "type": "string",
            "description": "A valid image SKU."
          },
          {
            "name": "$filter",
            "in": "query",
            "required": false,
            "type": "string",
            "description": "The filter to apply on the operation."
          },
          {
            "name": "$top",
            "in": "query",
            "required": false,
            "type": "integer",
            "format": "int32"
          },
          {
            "name": "$orderby",
            "in": "query",
            "required": false,
            "type": "string"
          },
          {
            "$ref": "#/parameters/ApiVersionParameter"
          },
          {
            "$ref": "#/parameters/SubscriptionIdParameter"
          }
        ],
        "responses": {
          "200": {
            "description": "OK",
            "schema": {
              "type": "array",
              "items": {
                "$ref": "#/definitions/VirtualMachineImageResource"
              }
            }
          }
        },
        "x-ms-odata": "#/definitions/VirtualMachineImageResource"
      }
    },
    "/subscriptions/{subscriptionId}/providers/Microsoft.Compute/locations/{location}/publishers/{publisherName}/artifacttypes/vmimage/offers": {
      "get": {
        "tags": [
          "VirtualMachineImages"
        ],
        "operationId": "VirtualMachineImages_ListOffers",
        "description": "Gets a list of virtual machine image offers for the specified location and publisher.",
        "parameters": [
          {
            "name": "location",
            "in": "path",
            "required": true,
            "type": "string",
            "description": "The name of a supported Azure region."
          },
          {
            "name": "publisherName",
            "in": "path",
            "required": true,
            "type": "string",
            "description": "A valid image publisher."
          },
          {
            "$ref": "#/parameters/ApiVersionParameter"
          },
          {
            "$ref": "#/parameters/SubscriptionIdParameter"
          }
        ],
        "responses": {
          "200": {
            "description": "OK",
            "schema": {
              "type": "array",
              "items": {
                "$ref": "#/definitions/VirtualMachineImageResource"
              }
            }
          }
        }
      }
    },
    "/subscriptions/{subscriptionId}/providers/Microsoft.Compute/locations/{location}/publishers": {
      "get": {
        "tags": [
          "VirtualMachineImages"
        ],
        "operationId": "VirtualMachineImages_ListPublishers",
        "description": "Gets a list of virtual machine image publishers for the specified Azure location.",
        "parameters": [
          {
            "name": "location",
            "in": "path",
            "required": true,
            "type": "string",
            "description": "The name of a supported Azure region."
          },
          {
            "$ref": "#/parameters/ApiVersionParameter"
          },
          {
            "$ref": "#/parameters/SubscriptionIdParameter"
          }
        ],
        "responses": {
          "200": {
            "description": "OK",
            "schema": {
              "type": "array",
              "items": {
                "$ref": "#/definitions/VirtualMachineImageResource"
              }
            }
          }
        }
      }
    },
    "/subscriptions/{subscriptionId}/providers/Microsoft.Compute/locations/{location}/publishers/{publisherName}/artifacttypes/vmimage/offers/{offer}/skus": {
      "get": {
        "tags": [
          "VirtualMachineImages"
        ],
        "operationId": "VirtualMachineImages_ListSkus",
        "description": "Gets a list of virtual machine image SKUs for the specified location, publisher, and offer.",
        "parameters": [
          {
            "name": "location",
            "in": "path",
            "required": true,
            "type": "string",
            "description": "The name of a supported Azure region."
          },
          {
            "name": "publisherName",
            "in": "path",
            "required": true,
            "type": "string",
            "description": "A valid image publisher."
          },
          {
            "name": "offer",
            "in": "path",
            "required": true,
            "type": "string",
            "description": "A valid image publisher offer."
          },
          {
            "$ref": "#/parameters/ApiVersionParameter"
          },
          {
            "$ref": "#/parameters/SubscriptionIdParameter"
          }
        ],
        "responses": {
          "200": {
            "description": "OK",
            "schema": {
              "type": "array",
              "items": {
                "$ref": "#/definitions/VirtualMachineImageResource"
              }
            }
          }
        }
      }
    },
    "/subscriptions/{subscriptionId}/providers/Microsoft.Compute/locations/{location}/usages": {
      "get": {
        "tags": [
          "Usage"
        ],
        "operationId": "Usage_List",
        "description": "Gets, for the specified location, the current compute resource usage information as well as the limits for compute resources under the subscription.",
        "parameters": [
          {
            "name": "location",
            "in": "path",
            "required": true,
            "type": "string",
            "description": "The location for which resource usage is queried.",
            "pattern": "^[-\\w\\._]+$"
          },
          {
            "$ref": "#/parameters/ApiVersionParameter"
          },
          {
            "$ref": "#/parameters/SubscriptionIdParameter"
          }
        ],
        "responses": {
          "200": {
            "description": "OK",
            "schema": {
              "$ref": "#/definitions/ListUsagesResult"
            }
          }
        },
        "x-ms-pageable": {
          "nextLinkName": "nextLink"
        }
      }
    },
    "/subscriptions/{subscriptionId}/providers/Microsoft.Compute/locations/{location}/virtualMachines": {
      "get": {
        "tags": [
          "VirtualMachines"
        ],
        "operationId": "VirtualMachines_ListByLocation",
        "description": "Gets all the virtual machines under the specified subscription for the specified location.",
        "parameters": [
          {
            "name": "location",
            "in": "path",
            "required": true,
            "type": "string",
            "description": "The location for which virtual machines under the subscription are queried.",
            "pattern": "^[-\\w\\._]+$"
          },
          {
            "$ref": "#/parameters/ApiVersionParameter"
          },
          {
            "$ref": "#/parameters/SubscriptionIdParameter"
          }
        ],
        "responses": {
          "200": {
            "description": "OK",
            "schema": {
              "$ref": "#/definitions/VirtualMachineListResult"
            }
          }
        },
        "x-ms-examples": {
          "Lists all the virtual machines under the specified subscription for the specified location.": {
            "$ref": "./examples/ListVirtualMachinesInASubscriptionByLocation.json"
          }
        },
        "x-ms-pageable": {
          "nextLinkName": "nextLink"
        }
      }
    },
    "/subscriptions/{subscriptionId}/providers/Microsoft.Compute/locations/{location}/vmSizes": {
      "get": {
        "tags": [
          "VirtualMachineSizes"
        ],
        "operationId": "VirtualMachineSizes_List",
        "description": "This API is deprecated. Use [Resources Skus](https://docs.microsoft.com/en-us/rest/api/compute/resourceskus/list)",
        "parameters": [
          {
            "name": "location",
            "in": "path",
            "required": true,
            "type": "string",
            "description": "The location upon which virtual-machine-sizes is queried.",
            "pattern": "^[-\\w\\._]+$"
          },
          {
            "$ref": "#/parameters/ApiVersionParameter"
          },
          {
            "$ref": "#/parameters/SubscriptionIdParameter"
          }
        ],
        "responses": {
          "200": {
            "description": "OK",
            "schema": {
              "$ref": "#/definitions/VirtualMachineSizeListResult"
            }
          }
        },
        "x-ms-pageable": {
          "nextLinkName": null
        }
      }
    },
    "/subscriptions/{subscriptionId}/resourceGroups/{resourceGroupName}/providers/Microsoft.Compute/images/{imageName}": {
      "put": {
        "tags": [
          "Images"
        ],
        "operationId": "Images_CreateOrUpdate",
        "description": "Create or update an image.",
        "parameters": [
          {
            "name": "resourceGroupName",
            "in": "path",
            "required": true,
            "type": "string",
            "description": "The name of the resource group."
          },
          {
            "name": "imageName",
            "in": "path",
            "required": true,
            "type": "string",
            "description": "The name of the image."
          },
          {
            "name": "parameters",
            "in": "body",
            "required": true,
            "schema": {
              "$ref": "#/definitions/Image"
            },
            "description": "Parameters supplied to the Create Image operation."
          },
          {
            "$ref": "#/parameters/ApiVersionParameter"
          },
          {
            "$ref": "#/parameters/SubscriptionIdParameter"
          }
        ],
        "responses": {
          "200": {
            "description": "OK",
            "schema": {
              "$ref": "#/definitions/Image"
            }
          },
          "201": {
            "description": "Created",
            "schema": {
              "$ref": "#/definitions/Image"
            }
          }
        },
        "x-ms-examples": {
          "Create a virtual machine image from a blob.": {
            "$ref": "./examples/CreateAnImageFromABlob.json"
          },
          "Create a virtual machine image from a snapshot.": {
            "$ref": "./examples/CreateAnImageFromASnapshot.json"
          },
          "Create a virtual machine image from a managed disk.": {
            "$ref": "./examples/CreateAnImageFromAManagedDisk.json"
          },
          "Create a virtual machine image from an existing virtual machine.": {
            "$ref": "./examples/CreateAnImageFromAVM.json"
          },
          "Create a virtual machine image that includes a data disk from a blob.": {
            "$ref": "./examples/CreateAnImageThatIncludesADataDiskFromABlob.json"
          },
          "Create a virtual machine image that includes a data disk from a snapshot.": {
            "$ref": "./examples/CreateAnImageThatIncludesADataDiskFromASnapshot.json"
          },
          "Create a virtual machine image that includes a data disk from a managed disk.": {
            "$ref": "./examples/CreateAnImageThatIncludesADataDiskFromAManagedDisk.json"
          }
        },
        "x-ms-long-running-operation": true
      },
      "patch": {
        "tags": [
          "Images"
        ],
        "operationId": "Images_Update",
        "description": "Update an image.",
        "parameters": [
          {
            "name": "resourceGroupName",
            "in": "path",
            "required": true,
            "type": "string",
            "description": "The name of the resource group."
          },
          {
            "name": "imageName",
            "in": "path",
            "required": true,
            "type": "string",
            "description": "The name of the image."
          },
          {
            "name": "parameters",
            "in": "body",
            "required": true,
            "schema": {
              "$ref": "#/definitions/ImageUpdate"
            },
            "description": "Parameters supplied to the Update Image operation."
          },
          {
            "$ref": "#/parameters/ApiVersionParameter"
          },
          {
            "$ref": "#/parameters/SubscriptionIdParameter"
          }
        ],
        "responses": {
          "200": {
            "description": "OK",
            "schema": {
              "$ref": "#/definitions/Image"
            }
          },
          "201": {
            "description": "Created",
            "schema": {
              "$ref": "#/definitions/Image"
            }
          }
        },
        "x-ms-long-running-operation": true
      },
      "delete": {
        "tags": [
          "Images"
        ],
        "operationId": "Images_Delete",
        "description": "Deletes an Image.",
        "parameters": [
          {
            "name": "resourceGroupName",
            "in": "path",
            "required": true,
            "type": "string",
            "description": "The name of the resource group."
          },
          {
            "name": "imageName",
            "in": "path",
            "required": true,
            "type": "string",
            "description": "The name of the image."
          },
          {
            "$ref": "#/parameters/ApiVersionParameter"
          },
          {
            "$ref": "#/parameters/SubscriptionIdParameter"
          }
        ],
        "responses": {
          "200": {
            "description": "OK"
          },
          "202": {
            "description": "Accepted"
          },
          "204": {
            "description": "No Content"
          }
        },
        "x-ms-long-running-operation": true
      },
      "get": {
        "tags": [
          "Images"
        ],
        "operationId": "Images_Get",
        "description": "Gets an image.",
        "parameters": [
          {
            "name": "resourceGroupName",
            "in": "path",
            "required": true,
            "type": "string",
            "description": "The name of the resource group."
          },
          {
            "name": "imageName",
            "in": "path",
            "required": true,
            "type": "string",
            "description": "The name of the image."
          },
          {
            "name": "$expand",
            "in": "query",
            "required": false,
            "type": "string",
            "description": "The expand expression to apply on the operation."
          },
          {
            "$ref": "#/parameters/ApiVersionParameter"
          },
          {
            "$ref": "#/parameters/SubscriptionIdParameter"
          }
        ],
        "responses": {
          "200": {
            "description": "OK",
            "schema": {
              "$ref": "#/definitions/Image"
            }
          }
        },
        "x-ms-examples": {
          "Get information about a virtual machine image.": {
            "$ref": "./examples/GetInformationAboutAnImage.json"
          }
        }
      }
    },
    "/subscriptions/{subscriptionId}/resourceGroups/{resourceGroupName}/providers/Microsoft.Compute/images": {
      "get": {
        "tags": [
          "Images"
        ],
        "operationId": "Images_ListByResourceGroup",
        "description": "Gets the list of images under a resource group.",
        "parameters": [
          {
            "name": "resourceGroupName",
            "in": "path",
            "required": true,
            "type": "string",
            "description": "The name of the resource group."
          },
          {
            "$ref": "#/parameters/ApiVersionParameter"
          },
          {
            "$ref": "#/parameters/SubscriptionIdParameter"
          }
        ],
        "responses": {
          "200": {
            "description": "OK",
            "schema": {
              "$ref": "#/definitions/ImageListResult"
            }
          }
        },
        "x-ms-examples": {
          "List all virtual machine images in a resource group.": {
            "$ref": "./examples/ListImagesInAResourceGroup.json"
          }
        },
        "x-ms-pageable": {
          "nextLinkName": "nextLink"
        }
      }
    },
    "/subscriptions/{subscriptionId}/providers/Microsoft.Compute/images": {
      "get": {
        "tags": [
          "Images"
        ],
        "operationId": "Images_List",
        "description": "Gets the list of Images in the subscription. Use nextLink property in the response to get the next page of Images. Do this till nextLink is null to fetch all the Images.",
        "parameters": [
          {
            "$ref": "#/parameters/ApiVersionParameter"
          },
          {
            "$ref": "#/parameters/SubscriptionIdParameter"
          }
        ],
        "responses": {
          "200": {
            "description": "OK",
            "schema": {
              "$ref": "#/definitions/ImageListResult"
            }
          }
        },
        "x-ms-examples": {
          "List all virtual machine images in a subscription.": {
            "$ref": "./examples/ListImagesInASubscription.json"
          }
        },
        "x-ms-pageable": {
          "nextLinkName": "nextLink"
        }
      }
    },
    "/subscriptions/{subscriptionId}/resourceGroups/{resourceGroupName}/providers/Microsoft.Compute/virtualMachines/{vmName}/capture": {
      "post": {
        "tags": [
          "VirtualMachines"
        ],
        "operationId": "VirtualMachines_Capture",
        "description": "Captures the VM by copying virtual hard disks of the VM and outputs a template that can be used to create similar VMs.",
        "parameters": [
          {
            "name": "resourceGroupName",
            "in": "path",
            "required": true,
            "type": "string",
            "description": "The name of the resource group."
          },
          {
            "name": "vmName",
            "in": "path",
            "required": true,
            "type": "string",
            "description": "The name of the virtual machine."
          },
          {
            "name": "parameters",
            "in": "body",
            "required": true,
            "schema": {
              "$ref": "#/definitions/VirtualMachineCaptureParameters"
            },
            "description": "Parameters supplied to the Capture Virtual Machine operation."
          },
          {
            "$ref": "#/parameters/ApiVersionParameter"
          },
          {
            "$ref": "#/parameters/SubscriptionIdParameter"
          }
        ],
        "responses": {
          "200": {
            "description": "OK",
            "schema": {
              "$ref": "#/definitions/VirtualMachineCaptureResult"
            }
          },
          "202": {
            "description": "Accepted"
          }
        },
        "x-ms-long-running-operation": true,
        "x-ms-long-running-operation-options": {
          "final-state-via": "location"
        }
      }
    },
    "/subscriptions/{subscriptionId}/resourceGroups/{resourceGroupName}/providers/Microsoft.Compute/virtualMachines/{vmName}": {
      "put": {
        "tags": [
          "VirtualMachines"
        ],
        "operationId": "VirtualMachines_CreateOrUpdate",
        "description": "The operation to create or update a virtual machine.",
        "parameters": [
          {
            "name": "resourceGroupName",
            "in": "path",
            "required": true,
            "type": "string",
            "description": "The name of the resource group."
          },
          {
            "name": "vmName",
            "in": "path",
            "required": true,
            "type": "string",
            "description": "The name of the virtual machine."
          },
          {
            "name": "parameters",
            "in": "body",
            "required": true,
            "schema": {
              "$ref": "#/definitions/VirtualMachine"
            },
            "description": "Parameters supplied to the Create Virtual Machine operation."
          },
          {
            "$ref": "#/parameters/ApiVersionParameter"
          },
          {
            "$ref": "#/parameters/SubscriptionIdParameter"
          }
        ],
        "responses": {
          "200": {
            "description": "OK",
            "schema": {
              "$ref": "#/definitions/VirtualMachine"
            }
          },
          "201": {
            "description": "Created",
            "schema": {
              "$ref": "#/definitions/VirtualMachine"
            }
          }
        },
        "x-ms-long-running-operation": true,
        "x-ms-examples": {
          "Create a vm with password authentication.": {
            "$ref": "./examples/CreateAVmWithPasswordAuthentication.json"
          },
          "Create a vm with ssh authentication.": {
            "$ref": "./examples/CreateAVmWithSshAuthentication.json"
          },
          "Create a vm with premium storage.": {
            "$ref": "./examples/CreateAVmWithPremiumStorage.json"
          },
          "Create a vm in an availability set.": {
            "$ref": "./examples/CreateAVmInAnAvailabilitySet.json"
          },
          "Create a vm with boot diagnostics.": {
            "$ref": "./examples/CreateAVmWithBootDiagnostics.json"
          },
          "Create a vm with empty data disks.": {
            "$ref": "./examples/CreateAVmWithEmptyDataDisks.json"
          },
          "Create a vm with a marketplace image plan.": {
            "$ref": "./examples/CreateAVmWithAMarketplaceImagePlan.json"
          },
          "Create a vm from a custom image.": {
            "$ref": "./examples/CreateAVmFromACustomImage.json"
          },
          "Create a platform-image vm with unmanaged os and data disks.": {
            "$ref": "./examples/CreateAPlatformImageVmWithUnmanagedOsAndDataDisks.json"
          },
          "Create a custom-image vm from an unmanaged generalized os image.": {
            "$ref": "./examples/CreateACustomImageVmFromAnUnmanagedGeneralizedOsImage.json"
          },
          "Create a vm with ephemeral os disk.": {
            "$ref": "./examples/CreateAVmWithADiffOsDisk.json"
          }
        }
      },
      "patch": {
        "tags": [
          "VirtualMachines"
        ],
        "operationId": "VirtualMachines_Update",
        "description": "The operation to update a virtual machine.",
        "parameters": [
          {
            "name": "resourceGroupName",
            "in": "path",
            "required": true,
            "type": "string",
            "description": "The name of the resource group."
          },
          {
            "name": "vmName",
            "in": "path",
            "required": true,
            "type": "string",
            "description": "The name of the virtual machine."
          },
          {
            "name": "parameters",
            "in": "body",
            "required": true,
            "schema": {
              "$ref": "#/definitions/VirtualMachineUpdate"
            },
            "description": "Parameters supplied to the Update Virtual Machine operation."
          },
          {
            "$ref": "#/parameters/ApiVersionParameter"
          },
          {
            "$ref": "#/parameters/SubscriptionIdParameter"
          }
        ],
        "responses": {
          "200": {
            "description": "OK",
            "schema": {
              "$ref": "#/definitions/VirtualMachine"
            }
          },
          "201": {
            "description": "Created",
            "schema": {
              "$ref": "#/definitions/VirtualMachine"
            }
          }
        },
        "x-ms-long-running-operation": true,
        "x-ms-examples": {
          "Update a VM by detaching data disk": {
            "$ref": "./examples/UpdateVMDetachDataDiskUsingToBeDetachedProperty.json"
          }

        }
      },
      "delete": {
        "tags": [
          "VirtualMachines"
        ],
        "operationId": "VirtualMachines_Delete",
        "description": "The operation to delete a virtual machine.",
        "parameters": [
          {
            "name": "resourceGroupName",
            "in": "path",
            "required": true,
            "type": "string",
            "description": "The name of the resource group."
          },
          {
            "name": "vmName",
            "in": "path",
            "required": true,
            "type": "string",
            "description": "The name of the virtual machine."
          },
          {
            "$ref": "#/parameters/ApiVersionParameter"
          },
          {
            "$ref": "#/parameters/SubscriptionIdParameter"
          }
        ],
        "responses": {
          "200": {
            "description": "OK"
          },
          "202": {
            "description": "Accepted"
          },
          "204": {
            "description": "No Content"
          }
        },
        "x-ms-long-running-operation": true
      },
      "get": {
        "tags": [
          "VirtualMachines"
        ],
        "operationId": "VirtualMachines_Get",
        "description": "Retrieves information about the model view or the instance view of a virtual machine.",
        "parameters": [
          {
            "name": "resourceGroupName",
            "in": "path",
            "required": true,
            "type": "string",
            "description": "The name of the resource group."
          },
          {
            "name": "vmName",
            "in": "path",
            "required": true,
            "type": "string",
            "description": "The name of the virtual machine."
          },
          {
            "name": "$expand",
            "in": "query",
            "required": false,
            "type": "string",
            "description": "The expand expression to apply on the operation.",
            "enum": [
              "instanceView"
            ],
            "x-ms-enum": {
              "name": "InstanceViewTypes",
              "modelAsString": false
            }
          },
          {
            "$ref": "#/parameters/ApiVersionParameter"
          },
          {
            "$ref": "#/parameters/SubscriptionIdParameter"
          }
        ],
        "responses": {
          "200": {
            "description": "OK",
            "schema": {
              "$ref": "#/definitions/VirtualMachine"
            }
          }
        }
      }
    },
    "/subscriptions/{subscriptionId}/resourceGroups/{resourceGroupName}/providers/Microsoft.Compute/virtualMachines/{vmName}/instanceView": {
      "get": {
        "tags": [
          "VirtualMachines"
        ],
        "operationId": "VirtualMachines_InstanceView",
        "description": "Retrieves information about the run-time state of a virtual machine.",
        "parameters": [
          {
            "name": "resourceGroupName",
            "in": "path",
            "required": true,
            "type": "string",
            "description": "The name of the resource group."
          },
          {
            "name": "vmName",
            "in": "path",
            "required": true,
            "type": "string",
            "description": "The name of the virtual machine."
          },
          {
            "$ref": "#/parameters/ApiVersionParameter"
          },
          {
            "$ref": "#/parameters/SubscriptionIdParameter"
          }
        ],
        "responses": {
          "200": {
            "description": "OK",
            "schema": {
              "$ref": "#/definitions/VirtualMachineInstanceView"
            }
          }
        }
      }
    },
    "/subscriptions/{subscriptionId}/resourceGroups/{resourceGroupName}/providers/Microsoft.Compute/virtualMachines/{vmName}/convertToManagedDisks": {
      "post": {
        "tags": [
          "VirtualMachines"
        ],
        "operationId": "VirtualMachines_ConvertToManagedDisks",
        "description": "Converts virtual machine disks from blob-based to managed disks. Virtual machine must be stop-deallocated before invoking this operation.",
        "parameters": [
          {
            "name": "resourceGroupName",
            "in": "path",
            "required": true,
            "type": "string",
            "description": "The name of the resource group."
          },
          {
            "name": "vmName",
            "in": "path",
            "required": true,
            "type": "string",
            "description": "The name of the virtual machine."
          },
          {
            "$ref": "#/parameters/ApiVersionParameter"
          },
          {
            "$ref": "#/parameters/SubscriptionIdParameter"
          }
        ],
        "responses": {
          "200": {
            "description": "OK"
          },
          "202": {
            "description": "Accepted"
          }
        },
        "x-ms-long-running-operation": true
      }
    },
    "/subscriptions/{subscriptionId}/resourceGroups/{resourceGroupName}/providers/Microsoft.Compute/virtualMachines/{vmName}/deallocate": {
      "post": {
        "tags": [
          "VirtualMachines"
        ],
        "operationId": "VirtualMachines_Deallocate",
        "description": "Shuts down the virtual machine and releases the compute resources. You are not billed for the compute resources that this virtual machine uses.",
        "parameters": [
          {
            "name": "resourceGroupName",
            "in": "path",
            "required": true,
            "type": "string",
            "description": "The name of the resource group."
          },
          {
            "name": "vmName",
            "in": "path",
            "required": true,
            "type": "string",
            "description": "The name of the virtual machine."
          },
          {
            "$ref": "#/parameters/ApiVersionParameter"
          },
          {
            "$ref": "#/parameters/SubscriptionIdParameter"
          }
        ],
        "responses": {
          "200": {
            "description": "OK"
          },
          "202": {
            "description": "Accepted"
          }
        },
        "x-ms-long-running-operation": true
      }
    },
    "/subscriptions/{subscriptionId}/resourceGroups/{resourceGroupName}/providers/Microsoft.Compute/virtualMachines/{vmName}/generalize": {
      "post": {
        "tags": [
          "VirtualMachines"
        ],
        "operationId": "VirtualMachines_Generalize",
        "description": "Sets the state of the virtual machine to generalized.",
        "parameters": [
          {
            "name": "resourceGroupName",
            "in": "path",
            "required": true,
            "type": "string",
            "description": "The name of the resource group."
          },
          {
            "name": "vmName",
            "in": "path",
            "required": true,
            "type": "string",
            "description": "The name of the virtual machine."
          },
          {
            "$ref": "#/parameters/ApiVersionParameter"
          },
          {
            "$ref": "#/parameters/SubscriptionIdParameter"
          }
        ],
        "responses": {
          "200": {
            "description": "OK"
          }
        }
      }
    },
    "/subscriptions/{subscriptionId}/resourceGroups/{resourceGroupName}/providers/Microsoft.Compute/virtualMachines": {
      "get": {
        "tags": [
          "VirtualMachines"
        ],
        "operationId": "VirtualMachines_List",
        "description": "Lists all of the virtual machines in the specified resource group. Use the nextLink property in the response to get the next page of virtual machines.",
        "parameters": [
          {
            "name": "resourceGroupName",
            "in": "path",
            "required": true,
            "type": "string",
            "description": "The name of the resource group."
          },
          {
            "$ref": "#/parameters/ApiVersionParameter"
          },
          {
            "$ref": "#/parameters/SubscriptionIdParameter"
          }
        ],
        "responses": {
          "200": {
            "description": "OK",
            "schema": {
              "$ref": "#/definitions/VirtualMachineListResult"
            }
          }
        },
        "x-ms-pageable": {
          "nextLinkName": "nextLink"
        }
      }
    },
    "/subscriptions/{subscriptionId}/providers/Microsoft.Compute/virtualMachines": {
      "get": {
        "tags": [
          "VirtualMachines"
        ],
        "operationId": "VirtualMachines_ListAll",
        "description": "Lists all of the virtual machines in the specified subscription. Use the nextLink property in the response to get the next page of virtual machines.",
        "parameters": [
          {
            "$ref": "#/parameters/ApiVersionParameter"
          },
          {
            "$ref": "#/parameters/SubscriptionIdParameter"
          }
        ],
        "responses": {
          "200": {
            "description": "OK",
            "schema": {
              "$ref": "#/definitions/VirtualMachineListResult"
            }
          }
        },
        "x-ms-pageable": {
          "nextLinkName": "nextLink"
        }
      }
    },
    "/subscriptions/{subscriptionId}/resourceGroups/{resourceGroupName}/providers/Microsoft.Compute/virtualMachines/{vmName}/vmSizes": {
      "get": {
        "tags": [
          "VirtualMachines"
        ],
        "operationId": "VirtualMachines_ListAvailableSizes",
        "description": "Lists all available virtual machine sizes to which the specified virtual machine can be resized.",
        "parameters": [
          {
            "name": "resourceGroupName",
            "in": "path",
            "required": true,
            "type": "string",
            "description": "The name of the resource group."
          },
          {
            "name": "vmName",
            "in": "path",
            "required": true,
            "type": "string",
            "description": "The name of the virtual machine."
          },
          {
            "$ref": "#/parameters/ApiVersionParameter"
          },
          {
            "$ref": "#/parameters/SubscriptionIdParameter"
          }
        ],
        "responses": {
          "200": {
            "description": "OK",
            "schema": {
              "$ref": "#/definitions/VirtualMachineSizeListResult"
            }
          }
        },
        "x-ms-pageable": {
          "nextLinkName": null
        }
      }
    },
    "/subscriptions/{subscriptionId}/resourceGroups/{resourceGroupName}/providers/Microsoft.Compute/virtualMachines/{vmName}/powerOff": {
      "post": {
        "tags": [
          "VirtualMachines"
        ],
        "operationId": "VirtualMachines_PowerOff",
        "description": "The operation to power off (stop) a virtual machine. The virtual machine can be restarted with the same provisioned resources. You are still charged for this virtual machine.",
        "parameters": [
          {
            "name": "resourceGroupName",
            "in": "path",
            "required": true,
            "type": "string",
            "description": "The name of the resource group."
          },
          {
            "name": "vmName",
            "in": "path",
            "required": true,
            "type": "string",
            "description": "The name of the virtual machine."
          },
          {
            "name": "skipShutdown",
            "in": "query",
            "required": false,
            "type": "boolean",
            "default": false,
            "description": "The parameter to request non-graceful VM shutdown. True value for this flag indicates non-graceful shutdown whereas false indicates otherwise. Default value for this flag is false if not specified"
          },
          {
            "$ref": "#/parameters/ApiVersionParameter"
          },
          {
            "$ref": "#/parameters/SubscriptionIdParameter"
          }
        ],
        "responses": {
          "200": {
            "description": "OK"
          },
          "202": {
            "description": "Accepted"
          }
        },
        "x-ms-long-running-operation": true
      }
    },
    "/subscriptions/{subscriptionId}/resourceGroups/{resourceGroupName}/providers/Microsoft.Compute/virtualMachines/{vmName}/restart": {
      "post": {
        "tags": [
          "VirtualMachines"
        ],
        "operationId": "VirtualMachines_Restart",
        "description": "The operation to restart a virtual machine.",
        "parameters": [
          {
            "name": "resourceGroupName",
            "in": "path",
            "required": true,
            "type": "string",
            "description": "The name of the resource group."
          },
          {
            "name": "vmName",
            "in": "path",
            "required": true,
            "type": "string",
            "description": "The name of the virtual machine."
          },
          {
            "$ref": "#/parameters/ApiVersionParameter"
          },
          {
            "$ref": "#/parameters/SubscriptionIdParameter"
          }
        ],
        "responses": {
          "200": {
            "description": "OK"
          },
          "202": {
            "description": "Accepted"
          }
        },
        "x-ms-long-running-operation": true
      }
    },
    "/subscriptions/{subscriptionId}/resourceGroups/{resourceGroupName}/providers/Microsoft.Compute/virtualMachines/{vmName}/start": {
      "post": {
        "tags": [
          "VirtualMachines"
        ],
        "operationId": "VirtualMachines_Start",
        "description": "The operation to start a virtual machine.",
        "parameters": [
          {
            "name": "resourceGroupName",
            "in": "path",
            "required": true,
            "type": "string",
            "description": "The name of the resource group."
          },
          {
            "name": "vmName",
            "in": "path",
            "required": true,
            "type": "string",
            "description": "The name of the virtual machine."
          },
          {
            "$ref": "#/parameters/ApiVersionParameter"
          },
          {
            "$ref": "#/parameters/SubscriptionIdParameter"
          }
        ],
        "responses": {
          "200": {
            "description": "OK"
          },
          "202": {
            "description": "Accepted"
          }
        },
        "x-ms-long-running-operation": true
      }
    },
    "/subscriptions/{subscriptionId}/resourceGroups/{resourceGroupName}/providers/Microsoft.Compute/virtualMachines/{vmName}/redeploy": {
      "post": {
        "tags": [
          "VirtualMachines"
        ],
        "operationId": "VirtualMachines_Redeploy",
        "description": "The operation to redeploy a virtual machine.",
        "parameters": [
          {
            "name": "resourceGroupName",
            "in": "path",
            "required": true,
            "type": "string",
            "description": "The name of the resource group."
          },
          {
            "name": "vmName",
            "in": "path",
            "required": true,
            "type": "string",
            "description": "The name of the virtual machine."
          },
          {
            "$ref": "#/parameters/ApiVersionParameter"
          },
          {
            "$ref": "#/parameters/SubscriptionIdParameter"
          }
        ],
        "responses": {
          "200": {
            "description": "OK"
          },
          "202": {
            "description": "Accepted"
          }
        },
        "x-ms-long-running-operation": true
      }
    },
    "/subscriptions/{subscriptionId}/resourceGroups/{resourceGroupName}/providers/Microsoft.Compute/virtualMachines/{vmName}/reimage": {
      "post": {
        "tags": [
          "VirtualMachines"
        ],
        "operationId": "VirtualMachines_Reimage",
        "description": "Reimages the virtual machine which has an ephemeral OS disk back to its initial state.",
        "parameters": [
          {
            "name": "resourceGroupName",
            "in": "path",
            "required": true,
            "type": "string",
            "description": "The name of the resource group."
          },
          {
            "name": "vmName",
            "in": "path",
            "required": true,
            "type": "string",
            "description": "The name of the virtual machine."
          },
          {
            "name": "parameters",
            "in": "body",
            "required": false,
            "schema": {
              "$ref": "#/definitions/VirtualMachineReimageParameters"
            },
            "description": "Parameters supplied to the Reimage Virtual Machine operation."
          },
          {
            "$ref": "#/parameters/ApiVersionParameter"
          },
          {
            "$ref": "#/parameters/SubscriptionIdParameter"
          }
        ],
        "responses": {
          "200": {
            "description": "OK"
          },
          "202": {
            "description": "Accepted"
          }
        },
        "x-ms-long-running-operation": true,
        "x-ms-examples": {
          "Reimage a Virtual Machine.": {
            "$ref": "./examples/ReimageVirtualMachine.json"
          }
        }
      }
    },
    "/subscriptions/{subscriptionId}/resourceGroups/{resourceGroupName}/providers/Microsoft.Compute/virtualMachines/{vmName}/performMaintenance": {
      "post": {
        "tags": [
          "VirtualMachines"
        ],
        "operationId": "VirtualMachines_PerformMaintenance",
        "description": "The operation to perform maintenance on a virtual machine.",
        "parameters": [
          {
            "name": "resourceGroupName",
            "in": "path",
            "required": true,
            "type": "string",
            "description": "The name of the resource group."
          },
          {
            "name": "vmName",
            "in": "path",
            "required": true,
            "type": "string",
            "description": "The name of the virtual machine."
          },
          {
            "$ref": "#/parameters/ApiVersionParameter"
          },
          {
            "$ref": "#/parameters/SubscriptionIdParameter"
          }
        ],
        "responses": {
          "200": {
            "description": "OK"
          },
          "202": {
            "description": "Accepted"
          }
        },
        "x-ms-long-running-operation": true
      }
    },
    "/subscriptions/{subscriptionId}/resourceGroups/{resourceGroupName}/providers/Microsoft.Compute/virtualMachineScaleSets/{vmScaleSetName}": {
      "put": {
        "tags": [
          "VirtualMachineScaleSets"
        ],
        "operationId": "VirtualMachineScaleSets_CreateOrUpdate",
        "description": "Create or update a VM scale set.",
        "parameters": [
          {
            "name": "resourceGroupName",
            "in": "path",
            "required": true,
            "type": "string",
            "description": "The name of the resource group."
          },
          {
            "name": "vmScaleSetName",
            "in": "path",
            "required": true,
            "type": "string",
            "description": "The name of the VM scale set to create or update."
          },
          {
            "name": "parameters",
            "in": "body",
            "required": true,
            "schema": {
              "$ref": "#/definitions/VirtualMachineScaleSet"
            },
            "description": "The scale set object."
          },
          {
            "$ref": "#/parameters/ApiVersionParameter"
          },
          {
            "$ref": "#/parameters/SubscriptionIdParameter"
          }
        ],
        "responses": {
          "200": {
            "description": "OK",
            "schema": {
              "$ref": "#/definitions/VirtualMachineScaleSet"
            }
          },
          "201": {
            "description": "Created",
            "schema": {
              "$ref": "#/definitions/VirtualMachineScaleSet"
            }
          }
        },
        "x-ms-long-running-operation": true,
        "x-ms-examples": {
          "Create a scale set with password authentication.": {
            "$ref": "./examples/CreateAScaleSetWithPasswordAuthentication.json"
          },
          "Create a scale set with ssh authentication.": {
            "$ref": "./examples/CreateAScaleSetWithSshAuthentication.json"
          },
          "Create a scale set with premium storage.": {
            "$ref": "./examples/CreateAScaleSetWithPremiumStorage.json"
          },
          "Create a scale set with empty data disks on each vm.": {
            "$ref": "./examples/CreateAScaleSetWithEmptyDataDisksOnEachVm.json"
          },
          "Create a scale set with an azure load balancer.": {
            "$ref": "./examples/CreateAScaleSetWithAnAzureLoadBalancer.json"
          },
          "Create a scale set with an azure application gateway.": {
            "$ref": "./examples/CreateAScaleSetWithAnAzureApplicationGateway.json"
          },
          "Create a scale set with boot diagnostics.": {
            "$ref": "./examples/CreateAScaleSetWithBootDiagnostics.json"
          },
          "Create a scale set with a marketplace image plan.": {
            "$ref": "./examples/CreateAScaleSetWithAMarketplaceImagePlan.json"
          },
          "Create a scale set from a custom image.": {
            "$ref": "./examples/CreateAScaleSetFromACustomImage.json"
          },
          "Create a platform-image scale set with unmanaged os disks.": {
            "$ref": "./examples/CreateAPlatformImageScaleSetWithUnmanagedOsDisks.json"
          },
          "Create a custom-image scale set from an unmanaged generalized os image.": {
            "$ref": "./examples/CreateACustomImageScaleSetFromAnUnmanagedGeneralizedOsImage.json"
          },
          "Create a scale set with virtual machines in different zones.": {
            "$ref": "./examples/CreateAScaleSetWithVMsInDifferentZones.json"
          },
          "Create a scale set with ephemeral os disks.": {
            "$ref": "./examples/CreateAScaleSetWithDiffOsDisk.json"
          }
        }
      },
      "patch": {
        "tags": [
          "VirtualMachineScaleSets"
        ],
        "operationId": "VirtualMachineScaleSets_Update",
        "description": "Update a VM scale set.",
        "parameters": [
          {
            "name": "resourceGroupName",
            "in": "path",
            "required": true,
            "type": "string",
            "description": "The name of the resource group."
          },
          {
            "name": "vmScaleSetName",
            "in": "path",
            "required": true,
            "type": "string",
            "description": "The name of the VM scale set to create or update."
          },
          {
            "name": "parameters",
            "in": "body",
            "required": true,
            "schema": {
              "$ref": "#/definitions/VirtualMachineScaleSetUpdate"
            },
            "description": "The scale set object."
          },
          {
            "$ref": "#/parameters/ApiVersionParameter"
          },
          {
            "$ref": "#/parameters/SubscriptionIdParameter"
          }
        ],
        "responses": {
          "200": {
            "description": "OK",
            "schema": {
              "$ref": "#/definitions/VirtualMachineScaleSet"
            }
          }
        },
        "x-ms-long-running-operation": true
      },
      "delete": {
        "tags": [
          "VirtualMachineScaleSets"
        ],
        "operationId": "VirtualMachineScaleSets_Delete",
        "description": "Deletes a VM scale set.",
        "parameters": [
          {
            "name": "resourceGroupName",
            "in": "path",
            "required": true,
            "type": "string",
            "description": "The name of the resource group."
          },
          {
            "name": "vmScaleSetName",
            "in": "path",
            "required": true,
            "type": "string",
            "description": "The name of the VM scale set."
          },
          {
            "$ref": "#/parameters/ApiVersionParameter"
          },
          {
            "$ref": "#/parameters/SubscriptionIdParameter"
          }
        ],
        "responses": {
          "200": {
            "description": "OK"
          },
          "202": {
            "description": "Accepted"
          },
          "204": {
            "description": "No Content"
          }
        },
        "x-ms-long-running-operation": true
      },
      "get": {
        "tags": [
          "VirtualMachineScaleSets"
        ],
        "operationId": "VirtualMachineScaleSets_Get",
        "description": "Display information about a virtual machine scale set.",
        "parameters": [
          {
            "name": "resourceGroupName",
            "in": "path",
            "required": true,
            "type": "string",
            "description": "The name of the resource group."
          },
          {
            "name": "vmScaleSetName",
            "in": "path",
            "required": true,
            "type": "string",
            "description": "The name of the VM scale set."
          },
          {
            "$ref": "#/parameters/ApiVersionParameter"
          },
          {
            "$ref": "#/parameters/SubscriptionIdParameter"
          }
        ],
        "responses": {
          "200": {
            "description": "OK",
            "schema": {
              "$ref": "#/definitions/VirtualMachineScaleSet"
            }
          }
        }
      }
    },
    "/subscriptions/{subscriptionId}/resourceGroups/{resourceGroupName}/providers/Microsoft.Compute/virtualMachineScaleSets/{vmScaleSetName}/deallocate": {
      "post": {
        "tags": [
          "VirtualMachineScaleSets"
        ],
        "operationId": "VirtualMachineScaleSets_Deallocate",
        "description": "Deallocates specific virtual machines in a VM scale set. Shuts down the virtual machines and releases the compute resources. You are not billed for the compute resources that this virtual machine scale set deallocates.",
        "parameters": [
          {
            "name": "resourceGroupName",
            "in": "path",
            "required": true,
            "type": "string",
            "description": "The name of the resource group."
          },
          {
            "name": "vmScaleSetName",
            "in": "path",
            "required": true,
            "type": "string",
            "description": "The name of the VM scale set."
          },
          {
            "name": "vmInstanceIDs",
            "in": "body",
            "required": false,
            "schema": {
              "$ref": "#/definitions/VirtualMachineScaleSetVMInstanceIDs"
            },
            "description": "A list of virtual machine instance IDs from the VM scale set."
          },
          {
            "$ref": "#/parameters/ApiVersionParameter"
          },
          {
            "$ref": "#/parameters/SubscriptionIdParameter"
          }
        ],
        "responses": {
          "200": {
            "description": "OK"
          },
          "202": {
            "description": "Accepted"
          }
        },
        "x-ms-long-running-operation": true
      }
    },
    "/subscriptions/{subscriptionId}/resourceGroups/{resourceGroupName}/providers/Microsoft.Compute/virtualMachineScaleSets/{vmScaleSetName}/delete": {
      "post": {
        "tags": [
          "VirtualMachineScaleSets"
        ],
        "operationId": "VirtualMachineScaleSets_DeleteInstances",
        "description": "Deletes virtual machines in a VM scale set.",
        "parameters": [
          {
            "name": "resourceGroupName",
            "in": "path",
            "required": true,
            "type": "string",
            "description": "The name of the resource group."
          },
          {
            "name": "vmScaleSetName",
            "in": "path",
            "required": true,
            "type": "string",
            "description": "The name of the VM scale set."
          },
          {
            "name": "vmInstanceIDs",
            "in": "body",
            "required": true,
            "schema": {
              "$ref": "#/definitions/VirtualMachineScaleSetVMInstanceRequiredIDs"
            },
            "description": "A list of virtual machine instance IDs from the VM scale set."
          },
          {
            "$ref": "#/parameters/ApiVersionParameter"
          },
          {
            "$ref": "#/parameters/SubscriptionIdParameter"
          }
        ],
        "responses": {
          "200": {
            "description": "OK"
          },
          "202": {
            "description": "Accepted"
          }
        },
        "x-ms-long-running-operation": true
      }
    },
    "/subscriptions/{subscriptionId}/resourceGroups/{resourceGroupName}/providers/Microsoft.Compute/virtualMachineScaleSets/{vmScaleSetName}/instanceView": {
      "get": {
        "tags": [
          "VirtualMachineScaleSets"
        ],
        "operationId": "VirtualMachineScaleSets_GetInstanceView",
        "description": "Gets the status of a VM scale set instance.",
        "parameters": [
          {
            "name": "resourceGroupName",
            "in": "path",
            "required": true,
            "type": "string",
            "description": "The name of the resource group."
          },
          {
            "name": "vmScaleSetName",
            "in": "path",
            "required": true,
            "type": "string",
            "description": "The name of the VM scale set."
          },
          {
            "$ref": "#/parameters/ApiVersionParameter"
          },
          {
            "$ref": "#/parameters/SubscriptionIdParameter"
          }
        ],
        "responses": {
          "200": {
            "description": "OK",
            "schema": {
              "$ref": "#/definitions/VirtualMachineScaleSetInstanceView"
            }
          }
        }
      }
    },
    "/subscriptions/{subscriptionId}/resourceGroups/{resourceGroupName}/providers/Microsoft.Compute/virtualMachineScaleSets": {
      "get": {
        "tags": [
          "VirtualMachineScaleSets"
        ],
        "operationId": "VirtualMachineScaleSets_List",
        "description": "Gets a list of all VM scale sets under a resource group.",
        "parameters": [
          {
            "name": "resourceGroupName",
            "in": "path",
            "required": true,
            "type": "string",
            "description": "The name of the resource group."
          },
          {
            "$ref": "#/parameters/ApiVersionParameter"
          },
          {
            "$ref": "#/parameters/SubscriptionIdParameter"
          }
        ],
        "responses": {
          "200": {
            "description": "OK",
            "schema": {
              "$ref": "#/definitions/VirtualMachineScaleSetListResult"
            }
          }
        },
        "x-ms-pageable": {
          "nextLinkName": "nextLink"
        }
      }
    },
    "/subscriptions/{subscriptionId}/resourceGroups/{resourceGroupName}/providers/Microsoft.Compute/virtualMachineScaleSets/{vmScaleSetName}/extensions/{vmssExtensionName}": {
      "put": {
        "tags": [
          "VirtualMachineScaleSetExtensions"
        ],
        "operationId": "VirtualMachineScaleSetExtensions_CreateOrUpdate",
        "description": "The operation to create or update an extension.",
        "parameters": [
          {
            "name": "resourceGroupName",
            "in": "path",
            "required": true,
            "type": "string",
            "description": "The name of the resource group."
          },
          {
            "name": "vmScaleSetName",
            "in": "path",
            "required": true,
            "type": "string",
            "description": "The name of the VM scale set where the extension should be create or updated."
          },
          {
            "name": "vmssExtensionName",
            "in": "path",
            "required": true,
            "type": "string",
            "description": "The name of the VM scale set extension."
          },
          {
            "name": "extensionParameters",
            "in": "body",
            "required": true,
            "schema": {
              "$ref": "#/definitions/VirtualMachineScaleSetExtension"
            },
            "description": "Parameters supplied to the Create VM scale set Extension operation."
          },
          {
            "$ref": "#/parameters/ApiVersionParameter"
          },
          {
            "$ref": "#/parameters/SubscriptionIdParameter"
          }
        ],
        "responses": {
          "200": {
            "description": "OK",
            "schema": {
              "$ref": "#/definitions/VirtualMachineScaleSetExtension"
            }
          },
          "201": {
            "description": "Created",
            "schema": {
              "$ref": "#/definitions/VirtualMachineScaleSetExtension"
            }
          }
        },
        "x-ms-long-running-operation": true
      },
      "delete": {
        "tags": [
          "VirtualMachineScaleSetExtensions"
        ],
        "operationId": "VirtualMachineScaleSetExtensions_Delete",
        "description": "The operation to delete the extension.",
        "parameters": [
          {
            "name": "resourceGroupName",
            "in": "path",
            "required": true,
            "type": "string",
            "description": "The name of the resource group."
          },
          {
            "name": "vmScaleSetName",
            "in": "path",
            "required": true,
            "type": "string",
            "description": "The name of the VM scale set where the extension should be deleted."
          },
          {
            "name": "vmssExtensionName",
            "in": "path",
            "required": true,
            "type": "string",
            "description": "The name of the VM scale set extension."
          },
          {
            "$ref": "#/parameters/ApiVersionParameter"
          },
          {
            "$ref": "#/parameters/SubscriptionIdParameter"
          }
        ],
        "responses": {
          "200": {
            "description": "OK"
          },
          "202": {
            "description": "Accepted"
          },
          "204": {
            "description": "No Content"
          }
        },
        "x-ms-long-running-operation": true
      },
      "get": {
        "tags": [
          "VirtualMachineScaleSetExtensions"
        ],
        "operationId": "VirtualMachineScaleSetExtensions_Get",
        "description": "The operation to get the extension.",
        "parameters": [
          {
            "name": "resourceGroupName",
            "in": "path",
            "required": true,
            "type": "string",
            "description": "The name of the resource group."
          },
          {
            "name": "vmScaleSetName",
            "in": "path",
            "required": true,
            "type": "string",
            "description": "The name of the VM scale set containing the extension."
          },
          {
            "name": "vmssExtensionName",
            "in": "path",
            "required": true,
            "type": "string",
            "description": "The name of the VM scale set extension."
          },
          {
            "name": "$expand",
            "in": "query",
            "required": false,
            "type": "string",
            "description": "The expand expression to apply on the operation."
          },
          {
            "$ref": "#/parameters/ApiVersionParameter"
          },
          {
            "$ref": "#/parameters/SubscriptionIdParameter"
          }
        ],
        "responses": {
          "200": {
            "description": "OK",
            "schema": {
              "$ref": "#/definitions/VirtualMachineScaleSetExtension"
            }
          }
        }
      }
    },
    "/subscriptions/{subscriptionId}/resourceGroups/{resourceGroupName}/providers/Microsoft.Compute/virtualMachineScaleSets/{vmScaleSetName}/extensions": {
      "get": {
        "tags": [
          "VirtualMachineScaleSetExtensions"
        ],
        "operationId": "VirtualMachineScaleSetExtensions_List",
        "description": "Gets a list of all extensions in a VM scale set.",
        "parameters": [
          {
            "name": "resourceGroupName",
            "in": "path",
            "required": true,
            "type": "string",
            "description": "The name of the resource group."
          },
          {
            "name": "vmScaleSetName",
            "in": "path",
            "required": true,
            "type": "string",
            "description": "The name of the VM scale set containing the extension."
          },
          {
            "$ref": "#/parameters/ApiVersionParameter"
          },
          {
            "$ref": "#/parameters/SubscriptionIdParameter"
          }
        ],
        "responses": {
          "200": {
            "description": "OK",
            "schema": {
              "$ref": "#/definitions/VirtualMachineScaleSetExtensionListResult"
            }
          }
        },
        "x-ms-pageable": {
          "nextLinkName": "nextLink"
        }
      }
    },
    "/subscriptions/{subscriptionId}/providers/Microsoft.Compute/virtualMachineScaleSets": {
      "get": {
        "tags": [
          "VirtualMachineScaleSets"
        ],
        "operationId": "VirtualMachineScaleSets_ListAll",
        "description": "Gets a list of all VM Scale Sets in the subscription, regardless of the associated resource group. Use nextLink property in the response to get the next page of VM Scale Sets. Do this till nextLink is null to fetch all the VM Scale Sets.",
        "parameters": [
          {
            "$ref": "#/parameters/ApiVersionParameter"
          },
          {
            "$ref": "#/parameters/SubscriptionIdParameter"
          }
        ],
        "responses": {
          "200": {
            "description": "OK",
            "schema": {
              "$ref": "#/definitions/VirtualMachineScaleSetListWithLinkResult"
            }
          }
        },
        "x-ms-pageable": {
          "nextLinkName": "nextLink"
        }
      }
    },
    "/subscriptions/{subscriptionId}/resourceGroups/{resourceGroupName}/providers/Microsoft.Compute/virtualMachineScaleSets/{vmScaleSetName}/skus": {
      "get": {
        "tags": [
          "VirtualMachineScaleSets"
        ],
        "operationId": "VirtualMachineScaleSets_ListSkus",
        "description": "Gets a list of SKUs available for your VM scale set, including the minimum and maximum VM instances allowed for each SKU.",
        "parameters": [
          {
            "name": "resourceGroupName",
            "in": "path",
            "required": true,
            "type": "string",
            "description": "The name of the resource group."
          },
          {
            "name": "vmScaleSetName",
            "in": "path",
            "required": true,
            "type": "string",
            "description": "The name of the VM scale set."
          },
          {
            "$ref": "#/parameters/ApiVersionParameter"
          },
          {
            "$ref": "#/parameters/SubscriptionIdParameter"
          }
        ],
        "responses": {
          "200": {
            "description": "OK",
            "schema": {
              "$ref": "#/definitions/VirtualMachineScaleSetListSkusResult"
            }
          }
        },
        "x-ms-pageable": {
          "nextLinkName": "nextLink"
        }
      }
    },
    "/subscriptions/{subscriptionId}/resourceGroups/{resourceGroupName}/providers/Microsoft.Compute/virtualMachineScaleSets/{vmScaleSetName}/osUpgradeHistory": {
      "get": {
        "tags": [
          "VirtualMachineScaleSets"
        ],
        "operationId": "VirtualMachineScaleSets_GetOSUpgradeHistory",
        "description": "Gets list of OS upgrades on a VM scale set instance.",
        "parameters": [
          {
            "name": "resourceGroupName",
            "in": "path",
            "required": true,
            "type": "string",
            "description": "The name of the resource group."
          },
          {
            "name": "vmScaleSetName",
            "in": "path",
            "required": true,
            "type": "string",
            "description": "The name of the VM scale set."
          },
          {
            "$ref": "#/parameters/ApiVersionParameter"
          },
          {
            "$ref": "#/parameters/SubscriptionIdParameter"
          }
        ],
        "responses": {
          "200": {
            "description": "OK",
            "schema": {
              "$ref": "#/definitions/VirtualMachineScaleSetListOSUpgradeHistory"
            }
          }
        },
        "x-ms-pageable": {
          "nextLinkName": "nextLink"
        }
      }
    },
    "/subscriptions/{subscriptionId}/resourceGroups/{resourceGroupName}/providers/Microsoft.Compute/virtualMachineScaleSets/{vmScaleSetName}/poweroff": {
      "post": {
        "tags": [
          "VirtualMachineScaleSets"
        ],
        "operationId": "VirtualMachineScaleSets_PowerOff",
        "description": "Power off (stop) one or more virtual machines in a VM scale set. Note that resources are still attached and you are getting charged for the resources. Instead, use deallocate to release resources and avoid charges.",
        "parameters": [
          {
            "name": "resourceGroupName",
            "in": "path",
            "required": true,
            "type": "string",
            "description": "The name of the resource group."
          },
          {
            "name": "vmScaleSetName",
            "in": "path",
            "required": true,
            "type": "string",
            "description": "The name of the VM scale set."
          },
          {
            "name": "vmInstanceIDs",
            "in": "body",
            "required": false,
            "schema": {
              "$ref": "#/definitions/VirtualMachineScaleSetVMInstanceIDs"
            },
            "description": "A list of virtual machine instance IDs from the VM scale set."
          },
          {
            "name": "skipShutdown",
            "in": "query",
            "required": false,
            "type": "boolean",
            "default": false,
            "description": "The parameter to request non-graceful VM shutdown. True value for this flag indicates non-graceful shutdown whereas false indicates otherwise. Default value for this flag is false if not specified"
          },
          {
            "$ref": "#/parameters/ApiVersionParameter"
          },
          {
            "$ref": "#/parameters/SubscriptionIdParameter"
          }
        ],
        "responses": {
          "200": {
            "description": "OK"
          },
          "202": {
            "description": "Accepted"
          }
        },
        "x-ms-long-running-operation": true
      }
    },
    "/subscriptions/{subscriptionId}/resourceGroups/{resourceGroupName}/providers/Microsoft.Compute/virtualMachineScaleSets/{vmScaleSetName}/restart": {
      "post": {
        "tags": [
          "VirtualMachineScaleSets"
        ],
        "operationId": "VirtualMachineScaleSets_Restart",
        "description": "Restarts one or more virtual machines in a VM scale set.",
        "parameters": [
          {
            "name": "resourceGroupName",
            "in": "path",
            "required": true,
            "type": "string",
            "description": "The name of the resource group."
          },
          {
            "name": "vmScaleSetName",
            "in": "path",
            "required": true,
            "type": "string",
            "description": "The name of the VM scale set."
          },
          {
            "name": "vmInstanceIDs",
            "in": "body",
            "required": false,
            "schema": {
              "$ref": "#/definitions/VirtualMachineScaleSetVMInstanceIDs"
            },
            "description": "A list of virtual machine instance IDs from the VM scale set."
          },
          {
            "$ref": "#/parameters/ApiVersionParameter"
          },
          {
            "$ref": "#/parameters/SubscriptionIdParameter"
          }
        ],
        "responses": {
          "200": {
            "description": "OK"
          },
          "202": {
            "description": "Accepted"
          }
        },
        "x-ms-long-running-operation": true
      }
    },
    "/subscriptions/{subscriptionId}/resourceGroups/{resourceGroupName}/providers/Microsoft.Compute/virtualMachineScaleSets/{vmScaleSetName}/start": {
      "post": {
        "tags": [
          "VirtualMachineScaleSets"
        ],
        "operationId": "VirtualMachineScaleSets_Start",
        "description": "Starts one or more virtual machines in a VM scale set.",
        "parameters": [
          {
            "name": "resourceGroupName",
            "in": "path",
            "required": true,
            "type": "string",
            "description": "The name of the resource group."
          },
          {
            "name": "vmScaleSetName",
            "in": "path",
            "required": true,
            "type": "string",
            "description": "The name of the VM scale set."
          },
          {
            "name": "vmInstanceIDs",
            "in": "body",
            "required": false,
            "schema": {
              "$ref": "#/definitions/VirtualMachineScaleSetVMInstanceIDs"
            },
            "description": "A list of virtual machine instance IDs from the VM scale set."
          },
          {
            "$ref": "#/parameters/ApiVersionParameter"
          },
          {
            "$ref": "#/parameters/SubscriptionIdParameter"
          }
        ],
        "responses": {
          "200": {
            "description": "OK"
          },
          "202": {
            "description": "Accepted"
          }
        },
        "x-ms-long-running-operation": true
      }
    },
    "/subscriptions/{subscriptionId}/resourceGroups/{resourceGroupName}/providers/Microsoft.Compute/virtualMachineScaleSets/{vmScaleSetName}/redeploy": {
      "post": {
        "tags": [
          "VirtualMachineScaleSets"
        ],
        "operationId": "VirtualMachineScaleSets_Redeploy",
        "description": "Redeploy one or more virtual machines in a VM scale set.",
        "parameters": [
          {
            "name": "resourceGroupName",
            "in": "path",
            "required": true,
            "type": "string",
            "description": "The name of the resource group."
          },
          {
            "name": "vmScaleSetName",
            "in": "path",
            "required": true,
            "type": "string",
            "description": "The name of the VM scale set."
          },
          {
            "name": "vmInstanceIDs",
            "in": "body",
            "required": false,
            "schema": {
              "$ref": "#/definitions/VirtualMachineScaleSetVMInstanceIDs"
            },
            "description": "A list of virtual machine instance IDs from the VM scale set."
          },
          {
            "$ref": "#/parameters/ApiVersionParameter"
          },
          {
            "$ref": "#/parameters/SubscriptionIdParameter"
          }
        ],
        "responses": {
          "200": {
            "description": "OK"
          },
          "202": {
            "description": "Accepted"
          }
        },
        "x-ms-long-running-operation": true
      }
    },
    "/subscriptions/{subscriptionId}/resourceGroups/{resourceGroupName}/providers/Microsoft.Compute/virtualMachineScaleSets/{vmScaleSetName}/performMaintenance": {
      "post": {
        "tags": [
          "VirtualMachineScaleSets"
        ],
        "operationId": "VirtualMachineScaleSets_PerformMaintenance",
        "description": "Perform maintenance on one or more virtual machines in a VM scale set. Operation on instances which are not eligible for perform maintenance will be failed. Please refer to best practices for more details: https://docs.microsoft.com/en-us/azure/virtual-machine-scale-sets/virtual-machine-scale-sets-maintenance-notifications",
        "parameters": [
          {
            "name": "resourceGroupName",
            "in": "path",
            "required": true,
            "type": "string",
            "description": "The name of the resource group."
          },
          {
            "name": "vmScaleSetName",
            "in": "path",
            "required": true,
            "type": "string",
            "description": "The name of the VM scale set."
          },
          {
            "name": "vmInstanceIDs",
            "in": "body",
            "required": false,
            "schema": {
              "$ref": "#/definitions/VirtualMachineScaleSetVMInstanceIDs"
            },
            "description": "A list of virtual machine instance IDs from the VM scale set."
          },
          {
            "$ref": "#/parameters/ApiVersionParameter"
          },
          {
            "$ref": "#/parameters/SubscriptionIdParameter"
          }
        ],
        "responses": {
          "200": {
            "description": "OK"
          },
          "202": {
            "description": "Accepted"
          }
        },
        "x-ms-long-running-operation": true
      }
    },
    "/subscriptions/{subscriptionId}/resourceGroups/{resourceGroupName}/providers/Microsoft.Compute/virtualMachineScaleSets/{vmScaleSetName}/manualupgrade": {
      "post": {
        "tags": [
          "VirtualMachineScaleSets"
        ],
        "operationId": "VirtualMachineScaleSets_UpdateInstances",
        "description": "Upgrades one or more virtual machines to the latest SKU set in the VM scale set model.",
        "parameters": [
          {
            "name": "resourceGroupName",
            "in": "path",
            "required": true,
            "type": "string",
            "description": "The name of the resource group."
          },
          {
            "name": "vmScaleSetName",
            "in": "path",
            "required": true,
            "type": "string",
            "description": "The name of the VM scale set."
          },
          {
            "name": "vmInstanceIDs",
            "in": "body",
            "required": true,
            "schema": {
              "$ref": "#/definitions/VirtualMachineScaleSetVMInstanceRequiredIDs"
            },
            "description": "A list of virtual machine instance IDs from the VM scale set."
          },
          {
            "$ref": "#/parameters/ApiVersionParameter"
          },
          {
            "$ref": "#/parameters/SubscriptionIdParameter"
          }
        ],
        "responses": {
          "200": {
            "description": "OK"
          },
          "202": {
            "description": "Accepted"
          }
        },
        "x-ms-long-running-operation": true
      }
    },
    "/subscriptions/{subscriptionId}/resourceGroups/{resourceGroupName}/providers/Microsoft.Compute/virtualMachineScaleSets/{vmScaleSetName}/reimage": {
      "post": {
        "tags": [
          "VirtualMachineScaleSets"
        ],
        "operationId": "VirtualMachineScaleSets_Reimage",
        "description": "Reimages (upgrade the operating system) one or more virtual machines in a VM scale set which don't have a ephemeral OS disk, for virtual machines who have a ephemeral OS disk the virtual machine is reset to initial state.",
        "parameters": [
          {
            "name": "resourceGroupName",
            "in": "path",
            "required": true,
            "type": "string",
            "description": "The name of the resource group."
          },
          {
            "name": "vmScaleSetName",
            "in": "path",
            "required": true,
            "type": "string",
            "description": "The name of the VM scale set."
          },
          {
            "name": "vmScaleSetReimageInput",
            "in": "body",
            "required": false,
            "schema": {
              "$ref": "#/definitions/VirtualMachineScaleSetReimageParameters"
            },
            "description": "Parameters for Reimaging VM ScaleSet."
          },
          {
            "$ref": "#/parameters/ApiVersionParameter"
          },
          {
            "$ref": "#/parameters/SubscriptionIdParameter"
          }
        ],
        "responses": {
          "200": {
            "description": "OK"
          },
          "202": {
            "description": "Accepted"
          }
        },
        "x-ms-long-running-operation": true
      }
    },
    "/subscriptions/{subscriptionId}/resourceGroups/{resourceGroupName}/providers/Microsoft.Compute/virtualMachineScaleSets/{vmScaleSetName}/reimageall": {
      "post": {
        "tags": [
          "VirtualMachineScaleSets"
        ],
        "operationId": "VirtualMachineScaleSets_ReimageAll",
        "description": "Reimages all the disks ( including data disks ) in the virtual machines in a VM scale set. This operation is only supported for managed disks.",
        "parameters": [
          {
            "name": "resourceGroupName",
            "in": "path",
            "required": true,
            "type": "string",
            "description": "The name of the resource group."
          },
          {
            "name": "vmScaleSetName",
            "in": "path",
            "required": true,
            "type": "string",
            "description": "The name of the VM scale set."
          },
          {
            "name": "vmInstanceIDs",
            "in": "body",
            "required": false,
            "schema": {
              "$ref": "#/definitions/VirtualMachineScaleSetVMInstanceIDs"
            },
            "description": "A list of virtual machine instance IDs from the VM scale set."
          },
          {
            "$ref": "#/parameters/ApiVersionParameter"
          },
          {
            "$ref": "#/parameters/SubscriptionIdParameter"
          }
        ],
        "responses": {
          "200": {
            "description": "OK"
          },
          "202": {
            "description": "Accepted"
          }
        },
        "x-ms-long-running-operation": true
      }
    },
    "/subscriptions/{subscriptionId}/resourceGroups/{resourceGroupName}/providers/Microsoft.Compute/virtualMachineScaleSets/{vmScaleSetName}/rollingUpgrades/cancel": {
      "post": {
        "tags": [
          "VirtualMachineScaleSetRollingUpgrades"
        ],
        "operationId": "VirtualMachineScaleSetRollingUpgrades_Cancel",
        "description": "Cancels the current virtual machine scale set rolling upgrade.",
        "parameters": [
          {
            "name": "resourceGroupName",
            "in": "path",
            "required": true,
            "type": "string",
            "description": "The name of the resource group."
          },
          {
            "name": "vmScaleSetName",
            "in": "path",
            "required": true,
            "type": "string",
            "description": "The name of the VM scale set."
          },
          {
            "$ref": "#/parameters/ApiVersionParameter"
          },
          {
            "$ref": "#/parameters/SubscriptionIdParameter"
          }
        ],
        "responses": {
          "200": {
            "description": "OK"
          },
          "202": {
            "description": "Accepted"
          }
        },
        "x-ms-long-running-operation": true
      }
    },
    "/subscriptions/{subscriptionId}/resourceGroups/{resourceGroupName}/providers/Microsoft.Compute/virtualMachineScaleSets/{vmScaleSetName}/osRollingUpgrade": {
      "post": {
        "tags": [
          "VirtualMachineScaleSetRollingUpgrades"
        ],
        "operationId": "VirtualMachineScaleSetRollingUpgrades_StartOSUpgrade",
        "description": "Starts a rolling upgrade to move all virtual machine scale set instances to the latest available Platform Image OS version. Instances which are already running the latest available OS version are not affected.",
        "parameters": [
          {
            "name": "resourceGroupName",
            "in": "path",
            "required": true,
            "type": "string",
            "description": "The name of the resource group."
          },
          {
            "name": "vmScaleSetName",
            "in": "path",
            "required": true,
            "type": "string",
            "description": "The name of the VM scale set."
          },
          {
            "$ref": "#/parameters/ApiVersionParameter"
          },
          {
            "$ref": "#/parameters/SubscriptionIdParameter"
          }
        ],
        "responses": {
          "200": {
            "description": "OK"
          },
          "202": {
            "description": "Accepted"
          }
        },
        "x-ms-long-running-operation": true
      }
    },
    "/subscriptions/{subscriptionId}/resourceGroups/{resourceGroupName}/providers/Microsoft.Compute/virtualMachineScaleSets/{vmScaleSetName}/extensionRollingUpgrade": {
      "post": {
        "tags": [
          "VirtualMachineScaleSetRollingUpgrades"
        ],
        "operationId": "VirtualMachineScaleSetRollingUpgrades_StartExtensionUpgrade",
        "description": "Starts a rolling upgrade to move all extensions for all virtual machine scale set instances to the latest available extension version. Instances which are already running the latest extension versions are not affected.",
        "parameters": [
          {
            "name": "resourceGroupName",
            "in": "path",
            "required": true,
            "type": "string",
            "description": "The name of the resource group."
          },
          {
            "name": "vmScaleSetName",
            "in": "path",
            "required": true,
            "type": "string",
            "description": "The name of the VM scale set."
          },
          {
            "$ref": "#/parameters/ApiVersionParameter"
          },
          {
            "$ref": "#/parameters/SubscriptionIdParameter"
          }
        ],
        "responses": {
          "200": {
            "description": "OK"
          },
          "202": {
            "description": "Accepted"
          }
        },
        "x-ms-long-running-operation": true,
        "x-ms-examples": {
          "Start an extension rolling upgrade.": {
            "$ref": "./examples/VMScaleSetExtensionRollingUpgrade.json"
          }
        }
      }
    },
    "/subscriptions/{subscriptionId}/resourceGroups/{resourceGroupName}/providers/Microsoft.Compute/virtualMachineScaleSets/{vmScaleSetName}/rollingUpgrades/latest": {
      "get": {
        "tags": [
          "VirtualMachineScaleSetRollingUpgrades"
        ],
        "operationId": "VirtualMachineScaleSetRollingUpgrades_GetLatest",
        "description": "Gets the status of the latest virtual machine scale set rolling upgrade.",
        "parameters": [
          {
            "name": "resourceGroupName",
            "in": "path",
            "required": true,
            "type": "string",
            "description": "The name of the resource group."
          },
          {
            "name": "vmScaleSetName",
            "in": "path",
            "required": true,
            "type": "string",
            "description": "The name of the VM scale set."
          },
          {
            "$ref": "#/parameters/ApiVersionParameter"
          },
          {
            "$ref": "#/parameters/SubscriptionIdParameter"
          }
        ],
        "responses": {
          "200": {
            "description": "OK",
            "schema": {
              "$ref": "#/definitions/RollingUpgradeStatusInfo"
            }
          }
        }
      }
    },
    "/subscriptions/{subscriptionId}/resourceGroups/{resourceGroupName}/providers/Microsoft.Compute/virtualMachineScaleSets/{vmScaleSetName}/forceRecoveryServiceFabricPlatformUpdateDomainWalk": {
      "post": {
        "tags": [
          "VirtualMachineScaleSets"
        ],
        "operationId": "VirtualMachineScaleSets_ForceRecoveryServiceFabricPlatformUpdateDomainWalk",
        "description": "Manual platform update domain walk to update virtual machines in a service fabric virtual machine scale set.",
        "parameters": [
          {
            "name": "resourceGroupName",
            "in": "path",
            "required": true,
            "type": "string",
            "description": "The name of the resource group."
          },
          {
            "name": "vmScaleSetName",
            "in": "path",
            "required": true,
            "type": "string",
            "description": "The name of the VM scale set."
          },
          {
            "$ref": "#/parameters/ApiVersionParameter"
          },
          {
            "$ref": "#/parameters/SubscriptionIdParameter"
          },
          {
            "name": "platformUpdateDomain",
            "in": "query",
            "required": true,
            "type": "integer",
            "description": "The platform update domain for which a manual recovery walk is requested"
          }
        ],
        "responses": {
          "200": {
            "description": "OK",
            "schema": {
              "$ref": "#/definitions/RecoveryWalkResponse"
            }
          }
        }
      }
    },
    "/subscriptions/{subscriptionId}/resourceGroups/{resourceGroupName}/providers/Microsoft.Compute/virtualMachineScaleSets/{vmScaleSetName}/convertToSinglePlacementGroup": {
      "post": {
        "tags": [
          "VirtualMachineScaleSets"
        ],
        "operationId": "VirtualMachineScaleSets_ConvertToSinglePlacementGroup",
        "description": "Converts SinglePlacementGroup property to false for a existing virtual machine scale set.",
        "parameters": [
          {
            "name": "resourceGroupName",
            "in": "path",
            "required": true,
            "type": "string",
            "description": "The name of the resource group."
          },
          {
            "name": "vmScaleSetName",
            "in": "path",
            "required": true,
            "type": "string",
            "description": "The name of the virtual machine scale set to create or update."
          },
          {
            "name": "parameters",
            "in": "body",
            "required": true,
            "schema": {
              "$ref": "#/definitions/VMScaleSetConvertToSinglePlacementGroupInput"
            },
            "description": "The input object for ConvertToSinglePlacementGroup API."
          },
          {
            "$ref": "#/parameters/SubscriptionIdParameter"
          }
        ],
        "responses": {
          "200": {
            "description": "OK"
          }
        }
      }
    },
    "/subscriptions/{subscriptionId}/resourceGroups/{resourceGroupName}/providers/Microsoft.Compute/virtualMachineScaleSets/{vmScaleSetName}/virtualmachines/{instanceId}/reimage": {
      "post": {
        "tags": [
          "VirtualMachineScaleSetVMs"
        ],
        "operationId": "VirtualMachineScaleSetVMs_Reimage",
        "description": "Reimages (upgrade the operating system) a specific virtual machine in a VM scale set.",
        "parameters": [
          {
            "name": "resourceGroupName",
            "in": "path",
            "required": true,
            "type": "string",
            "description": "The name of the resource group."
          },
          {
            "name": "vmScaleSetName",
            "in": "path",
            "required": true,
            "type": "string",
            "description": "The name of the VM scale set."
          },
          {
            "name": "instanceId",
            "in": "path",
            "required": true,
            "type": "string",
            "description": "The instance ID of the virtual machine."
          },
          {
            "name": "vmScaleSetVMReimageInput",
            "in": "body",
            "required": false,
            "schema": {
              "$ref": "#/definitions/VirtualMachineScaleSetVMReimageParameters"
            },
            "description": "Parameters for the Reimaging Virtual machine in ScaleSet."
          },
          {
            "$ref": "#/parameters/ApiVersionParameter"
          },
          {
            "$ref": "#/parameters/SubscriptionIdParameter"
          }
        ],
        "responses": {
          "200": {
            "description": "OK"
          },
          "202": {
            "description": "Accepted"
          }
        },
        "x-ms-long-running-operation": true
      }
    },
    "/subscriptions/{subscriptionId}/resourceGroups/{resourceGroupName}/providers/Microsoft.Compute/virtualMachineScaleSets/{vmScaleSetName}/virtualmachines/{instanceId}/reimageall": {
      "post": {
        "tags": [
          "VirtualMachineScaleSetVMs"
        ],
        "operationId": "VirtualMachineScaleSetVMs_ReimageAll",
        "description": "Allows you to re-image all the disks ( including data disks ) in the a VM scale set instance. This operation is only supported for managed disks.",
        "parameters": [
          {
            "name": "resourceGroupName",
            "in": "path",
            "required": true,
            "type": "string",
            "description": "The name of the resource group."
          },
          {
            "name": "vmScaleSetName",
            "in": "path",
            "required": true,
            "type": "string",
            "description": "The name of the VM scale set."
          },
          {
            "name": "instanceId",
            "in": "path",
            "required": true,
            "type": "string",
            "description": "The instance ID of the virtual machine."
          },
          {
            "$ref": "#/parameters/ApiVersionParameter"
          },
          {
            "$ref": "#/parameters/SubscriptionIdParameter"
          }
        ],
        "responses": {
          "200": {
            "description": "OK"
          },
          "202": {
            "description": "Accepted"
          }
        },
        "x-ms-long-running-operation": true
      }
    },
    "/subscriptions/{subscriptionId}/resourceGroups/{resourceGroupName}/providers/Microsoft.Compute/virtualMachineScaleSets/{vmScaleSetName}/virtualmachines/{instanceId}/deallocate": {
      "post": {
        "tags": [
          "VirtualMachineScaleSetVMs"
        ],
        "operationId": "VirtualMachineScaleSetVMs_Deallocate",
        "description": "Deallocates a specific virtual machine in a VM scale set. Shuts down the virtual machine and releases the compute resources it uses. You are not billed for the compute resources of this virtual machine once it is deallocated.",
        "parameters": [
          {
            "name": "resourceGroupName",
            "in": "path",
            "required": true,
            "type": "string",
            "description": "The name of the resource group."
          },
          {
            "name": "vmScaleSetName",
            "in": "path",
            "required": true,
            "type": "string",
            "description": "The name of the VM scale set."
          },
          {
            "name": "instanceId",
            "in": "path",
            "required": true,
            "type": "string",
            "description": "The instance ID of the virtual machine."
          },
          {
            "$ref": "#/parameters/ApiVersionParameter"
          },
          {
            "$ref": "#/parameters/SubscriptionIdParameter"
          }
        ],
        "responses": {
          "200": {
            "description": "OK"
          },
          "202": {
            "description": "Accepted"
          }
        },
        "x-ms-long-running-operation": true
      }
    },
    "/subscriptions/{subscriptionId}/resourceGroups/{resourceGroupName}/providers/Microsoft.Compute/virtualMachineScaleSets/{vmScaleSetName}/virtualmachines/{instanceId}": {
      "put": {
        "tags": [
          "VirtualMachineScaleSetVMs"
        ],
        "operationId": "VirtualMachineScaleSetVMs_Update",
        "description": "Updates a virtual machine of a VM scale set.",
        "parameters": [
          {
            "name": "resourceGroupName",
            "in": "path",
            "required": true,
            "type": "string",
            "description": "The name of the resource group."
          },
          {
            "name": "vmScaleSetName",
            "in": "path",
            "required": true,
            "type": "string",
            "description": "The name of the VM scale set where the extension should be create or updated."
          },
          {
            "name": "instanceId",
            "in": "path",
            "required": true,
            "type": "string",
            "description": "The instance ID of the virtual machine."
          },
          {
            "name": "parameters",
            "in": "body",
            "required": true,
            "schema": {
              "$ref": "#/definitions/VirtualMachineScaleSetVM"
            },
            "description": "Parameters supplied to the Update Virtual Machine Scale Sets VM operation."
          },
          {
            "$ref": "#/parameters/ApiVersionParameter"
          },
          {
            "$ref": "#/parameters/SubscriptionIdParameter"
          }
        ],
        "responses": {
          "200": {
            "description": "OK",
            "schema": {
              "$ref": "#/definitions/VirtualMachineScaleSetVM"
            }
          },
          "202": {
            "description": "Accepted",
            "schema": {
              "$ref": "#/definitions/VirtualMachineScaleSetVM"
            }
          }
        },
        "x-ms-long-running-operation": true
      },
      "delete": {
        "tags": [
          "VirtualMachineScaleSetVMs"
        ],
        "operationId": "VirtualMachineScaleSetVMs_Delete",
        "description": "Deletes a virtual machine from a VM scale set.",
        "parameters": [
          {
            "name": "resourceGroupName",
            "in": "path",
            "required": true,
            "type": "string",
            "description": "The name of the resource group."
          },
          {
            "name": "vmScaleSetName",
            "in": "path",
            "required": true,
            "type": "string",
            "description": "The name of the VM scale set."
          },
          {
            "name": "instanceId",
            "in": "path",
            "required": true,
            "type": "string",
            "description": "The instance ID of the virtual machine."
          },
          {
            "$ref": "#/parameters/ApiVersionParameter"
          },
          {
            "$ref": "#/parameters/SubscriptionIdParameter"
          }
        ],
        "responses": {
          "200": {
            "description": "OK"
          },
          "202": {
            "description": "Accepted"
          },
          "204": {
            "description": "No Content"
          }
        },
        "x-ms-long-running-operation": true
      },
      "get": {
        "tags": [
          "VirtualMachineScaleSetVMs"
        ],
        "operationId": "VirtualMachineScaleSetVMs_Get",
        "description": "Gets a virtual machine from a VM scale set.",
        "parameters": [
          {
            "name": "resourceGroupName",
            "in": "path",
            "required": true,
            "type": "string",
            "description": "The name of the resource group."
          },
          {
            "name": "vmScaleSetName",
            "in": "path",
            "required": true,
            "type": "string",
            "description": "The name of the VM scale set."
          },
          {
            "name": "instanceId",
            "in": "path",
            "required": true,
            "type": "string",
            "description": "The instance ID of the virtual machine."
          },
          {
            "$ref": "#/parameters/ApiVersionParameter"
          },
          {
            "$ref": "#/parameters/SubscriptionIdParameter"
          }
        ],
        "responses": {
          "200": {
            "description": "OK",
            "schema": {
              "$ref": "#/definitions/VirtualMachineScaleSetVM"
            }
          }
        }
      }
    },
    "/subscriptions/{subscriptionId}/resourceGroups/{resourceGroupName}/providers/Microsoft.Compute/virtualMachineScaleSets/{vmScaleSetName}/virtualmachines/{instanceId}/instanceView": {
      "get": {
        "tags": [
          "VirtualMachineScaleSetVMs"
        ],
        "operationId": "VirtualMachineScaleSetVMs_GetInstanceView",
        "description": "Gets the status of a virtual machine from a VM scale set.",
        "parameters": [
          {
            "name": "resourceGroupName",
            "in": "path",
            "required": true,
            "type": "string",
            "description": "The name of the resource group."
          },
          {
            "name": "vmScaleSetName",
            "in": "path",
            "required": true,
            "type": "string",
            "description": "The name of the VM scale set."
          },
          {
            "name": "instanceId",
            "in": "path",
            "required": true,
            "type": "string",
            "description": "The instance ID of the virtual machine."
          },
          {
            "$ref": "#/parameters/ApiVersionParameter"
          },
          {
            "$ref": "#/parameters/SubscriptionIdParameter"
          }
        ],
        "responses": {
          "200": {
            "description": "OK",
            "schema": {
              "$ref": "#/definitions/VirtualMachineScaleSetVMInstanceView"
            }
          }
        }
      }
    },
    "/subscriptions/{subscriptionId}/resourceGroups/{resourceGroupName}/providers/Microsoft.Compute/virtualMachineScaleSets/{virtualMachineScaleSetName}/virtualMachines": {
      "get": {
        "tags": [
          "VirtualMachineScaleSetVMs"
        ],
        "operationId": "VirtualMachineScaleSetVMs_List",
        "description": "Gets a list of all virtual machines in a VM scale sets.",
        "parameters": [
          {
            "name": "resourceGroupName",
            "in": "path",
            "required": true,
            "type": "string",
            "description": "The name of the resource group."
          },
          {
            "name": "virtualMachineScaleSetName",
            "in": "path",
            "required": true,
            "type": "string",
            "description": "The name of the VM scale set."
          },
          {
            "name": "$filter",
            "in": "query",
            "required": false,
            "type": "string",
            "description": "The filter to apply to the operation."
          },
          {
            "name": "$select",
            "in": "query",
            "required": false,
            "type": "string",
            "description": "The list parameters."
          },
          {
            "name": "$expand",
            "in": "query",
            "required": false,
            "type": "string",
            "description": "The expand expression to apply to the operation."
          },
          {
            "$ref": "#/parameters/ApiVersionParameter"
          },
          {
            "$ref": "#/parameters/SubscriptionIdParameter"
          }
        ],
        "responses": {
          "200": {
            "description": "OK",
            "schema": {
              "$ref": "#/definitions/VirtualMachineScaleSetVMListResult"
            }
          }
        },
        "x-ms-pageable": {
          "nextLinkName": "nextLink"
        },
        "x-ms-odata": "#/definitions/VirtualMachineScaleSetVM"
      }
    },
    "/subscriptions/{subscriptionId}/resourceGroups/{resourceGroupName}/providers/Microsoft.Compute/virtualMachineScaleSets/{vmScaleSetName}/virtualmachines/{instanceId}/poweroff": {
      "post": {
        "tags": [
          "VirtualMachineScaleSetVMs"
        ],
        "operationId": "VirtualMachineScaleSetVMs_PowerOff",
        "description": "Power off (stop) a virtual machine in a VM scale set. Note that resources are still attached and you are getting charged for the resources. Instead, use deallocate to release resources and avoid charges.",
        "parameters": [
          {
            "name": "resourceGroupName",
            "in": "path",
            "required": true,
            "type": "string",
            "description": "The name of the resource group."
          },
          {
            "name": "vmScaleSetName",
            "in": "path",
            "required": true,
            "type": "string",
            "description": "The name of the VM scale set."
          },
          {
            "name": "instanceId",
            "in": "path",
            "required": true,
            "type": "string",
            "description": "The instance ID of the virtual machine."
          },
          {
            "name": "skipShutdown",
            "in": "query",
            "required": false,
            "type": "boolean",
            "default": false,
            "description": "The parameter to request non-graceful VM shutdown. True value for this flag indicates non-graceful shutdown whereas false indicates otherwise. Default value for this flag is false if not specified"
          },
          {
            "$ref": "#/parameters/ApiVersionParameter"
          },
          {
            "$ref": "#/parameters/SubscriptionIdParameter"
          }
        ],
        "responses": {
          "200": {
            "description": "OK"
          },
          "202": {
            "description": "Accepted"
          }
        },
        "x-ms-long-running-operation": true
      }
    },
    "/subscriptions/{subscriptionId}/resourceGroups/{resourceGroupName}/providers/Microsoft.Compute/virtualMachineScaleSets/{vmScaleSetName}/virtualmachines/{instanceId}/restart": {
      "post": {
        "tags": [
          "VirtualMachineScaleSetVMs"
        ],
        "operationId": "VirtualMachineScaleSetVMs_Restart",
        "description": "Restarts a virtual machine in a VM scale set.",
        "parameters": [
          {
            "name": "resourceGroupName",
            "in": "path",
            "required": true,
            "type": "string",
            "description": "The name of the resource group."
          },
          {
            "name": "vmScaleSetName",
            "in": "path",
            "required": true,
            "type": "string",
            "description": "The name of the VM scale set."
          },
          {
            "name": "instanceId",
            "in": "path",
            "required": true,
            "type": "string",
            "description": "The instance ID of the virtual machine."
          },
          {
            "$ref": "#/parameters/ApiVersionParameter"
          },
          {
            "$ref": "#/parameters/SubscriptionIdParameter"
          }
        ],
        "responses": {
          "200": {
            "description": "OK"
          },
          "202": {
            "description": "Accepted"
          }
        },
        "x-ms-long-running-operation": true
      }
    },
    "/subscriptions/{subscriptionId}/resourceGroups/{resourceGroupName}/providers/Microsoft.Compute/virtualMachineScaleSets/{vmScaleSetName}/virtualmachines/{instanceId}/start": {
      "post": {
        "tags": [
          "VirtualMachineScaleSetVMs"
        ],
        "operationId": "VirtualMachineScaleSetVMs_Start",
        "description": "Starts a virtual machine in a VM scale set.",
        "parameters": [
          {
            "name": "resourceGroupName",
            "in": "path",
            "required": true,
            "type": "string",
            "description": "The name of the resource group."
          },
          {
            "name": "vmScaleSetName",
            "in": "path",
            "required": true,
            "type": "string",
            "description": "The name of the VM scale set."
          },
          {
            "name": "instanceId",
            "in": "path",
            "required": true,
            "type": "string",
            "description": "The instance ID of the virtual machine."
          },
          {
            "$ref": "#/parameters/ApiVersionParameter"
          },
          {
            "$ref": "#/parameters/SubscriptionIdParameter"
          }
        ],
        "responses": {
          "200": {
            "description": "OK"
          },
          "202": {
            "description": "Accepted"
          }
        },
        "x-ms-long-running-operation": true
      }
    },
    "/subscriptions/{subscriptionId}/resourceGroups/{resourceGroupName}/providers/Microsoft.Compute/virtualMachineScaleSets/{vmScaleSetName}/virtualmachines/{instanceId}/redeploy": {
      "post": {
        "tags": [
          "VirtualMachineScaleSetVMs"
        ],
        "operationId": "VirtualMachineScaleSetVMs_Redeploy",
        "description": "Redeploys a virtual machine in a VM scale set.",
        "parameters": [
          {
            "name": "resourceGroupName",
            "in": "path",
            "required": true,
            "type": "string",
            "description": "The name of the resource group."
          },
          {
            "name": "vmScaleSetName",
            "in": "path",
            "required": true,
            "type": "string",
            "description": "The name of the VM scale set."
          },
          {
            "name": "instanceId",
            "in": "path",
            "required": true,
            "type": "string",
            "description": "The instance ID of the virtual machine."
          },
          {
            "$ref": "#/parameters/ApiVersionParameter"
          },
          {
            "$ref": "#/parameters/SubscriptionIdParameter"
          }
        ],
        "responses": {
          "200": {
            "description": "OK"
          },
          "202": {
            "description": "Accepted"
          }
        },
        "x-ms-long-running-operation": true
      }
    },
    "/subscriptions/{subscriptionId}/resourceGroups/{resourceGroupName}/providers/Microsoft.Compute/virtualMachineScaleSets/{vmScaleSetName}/virtualmachines/{instanceId}/performMaintenance": {
      "post": {
        "tags": [
          "VirtualMachineScaleSetVMs"
        ],
        "operationId": "VirtualMachineScaleSetVMs_PerformMaintenance",
        "description": "Performs maintenance on a virtual machine in a VM scale set.",
        "parameters": [
          {
            "name": "resourceGroupName",
            "in": "path",
            "required": true,
            "type": "string",
            "description": "The name of the resource group."
          },
          {
            "name": "vmScaleSetName",
            "in": "path",
            "required": true,
            "type": "string",
            "description": "The name of the VM scale set."
          },
          {
            "name": "instanceId",
            "in": "path",
            "required": true,
            "type": "string",
            "description": "The instance ID of the virtual machine."
          },
          {
            "$ref": "#/parameters/ApiVersionParameter"
          },
          {
            "$ref": "#/parameters/SubscriptionIdParameter"
          }
        ],
        "responses": {
          "200": {
            "description": "OK"
          },
          "202": {
            "description": "Accepted"
          }
        },
        "x-ms-long-running-operation": true
      }
    },
    "/subscriptions/{subscriptionId}/providers/Microsoft.Compute/locations/{location}/logAnalytics/apiAccess/getRequestRateByInterval": {
      "post": {
        "tags": [
          "LogAnalytics"
        ],
        "operationId": "LogAnalytics_ExportRequestRateByInterval",
        "x-ms-examples": {
          "Export logs which contain all Api requests made to Compute Resource Provider within the given time period broken down by intervals.": {
            "$ref": "./examples/LogAnalyticsRequestRateByInterval.json"
          }
        },
        "description": "Export logs that show Api requests made by this subscription in the given time window to show throttling activities.",
        "parameters": [
          {
            "name": "parameters",
            "in": "body",
            "required": true,
            "schema": {
              "$ref": "#/definitions/RequestRateByIntervalInput"
            },
            "description": "Parameters supplied to the LogAnalytics getRequestRateByInterval Api."
          },
          {
            "name": "location",
            "in": "path",
            "required": true,
            "type": "string",
            "description": "The location upon which virtual-machine-sizes is queried.",
            "pattern": "^[-\\w\\._]+$"
          },
          {
            "$ref": "#/parameters/ApiVersionParameter"
          },
          {
            "$ref": "#/parameters/SubscriptionIdParameter"
          }
        ],
        "responses": {
          "200": {
            "description": "OK",
            "schema": {
              "$ref": "#/definitions/LogAnalyticsOperationResult"
            }
          },
          "202": {
            "description": "Accepted"
          }
        },
        "x-ms-long-running-operation": true,
        "x-ms-long-running-operation-options": {
          "final-state-via": "azure-async-operation"
        }
      }
    },
    "/subscriptions/{subscriptionId}/providers/Microsoft.Compute/locations/{location}/logAnalytics/apiAccess/getThrottledRequests": {
      "post": {
        "tags": [
          "LogAnalytics"
        ],
        "operationId": "LogAnalytics_ExportThrottledRequests",
        "x-ms-examples": {
          "Export logs which contain all throttled Api requests made to Compute Resource Provider within the given time period.": {
            "$ref": "./examples/LogAnalyticsThrottledRequests.json"
          }
        },
        "description": "Export logs that show total throttled Api requests for this subscription in the given time window.",
        "parameters": [
          {
            "name": "parameters",
            "in": "body",
            "required": true,
            "schema": {
              "$ref": "#/definitions/ThrottledRequestsInput"
            },
            "description": "Parameters supplied to the LogAnalytics getThrottledRequests Api."
          },
          {
            "name": "location",
            "in": "path",
            "required": true,
            "type": "string",
            "description": "The location upon which virtual-machine-sizes is queried.",
            "pattern": "^[-\\w\\._]+$"
          },
          {
            "$ref": "#/parameters/ApiVersionParameter"
          },
          {
            "$ref": "#/parameters/SubscriptionIdParameter"
          }
        ],
        "responses": {
          "200": {
            "description": "OK",
            "schema": {
              "$ref": "#/definitions/LogAnalyticsOperationResult"
            }
          },
          "202": {
            "description": "Accepted"
          }
        },
        "x-ms-long-running-operation": true,
        "x-ms-long-running-operation-options": {
          "final-state-via": "azure-async-operation"
        }
      }
    }
  },
  "definitions": {
    "ComputeOperationListResult": {
      "properties": {
        "value": {
          "type": "array",
          "readOnly": true,
          "items": {
            "$ref": "#/definitions/ComputeOperationValue"
          },
          "description": "The list of compute operations"
        }
      },
      "description": "The List Compute Operation operation response."
    },
    "ComputeOperationValue": {
      "properties": {
        "origin": {
          "type": "string",
          "readOnly": true,
          "description": "The origin of the compute operation."
        },
        "name": {
          "type": "string",
          "readOnly": true,
          "description": "The name of the compute operation."
        },
        "display": {
          "x-ms-client-flatten": true,
          "$ref": "#/definitions/ComputeOperationValueDisplay"
        }
      },
      "description": "Describes the properties of a Compute Operation value."
    },
    "ComputeOperationValueDisplay": {
      "properties": {
        "operation": {
          "type": "string",
          "readOnly": true,
          "description": "The display name of the compute operation."
        },
        "resource": {
          "type": "string",
          "readOnly": true,
          "description": "The display name of the resource the operation applies to."
        },
        "description": {
          "type": "string",
          "readOnly": true,
          "description": "The description of the operation."
        },
        "provider": {
          "type": "string",
          "readOnly": true,
          "description": "The resource provider for the operation."
        }
      },
      "description": "Describes the properties of a Compute Operation Value Display."
    },
    "HyperVGenerationType": {
      "type": "string",
      "description": "Specifies the HyperVGeneration Type for the Virtual Machine created from the image",
      "enum": [
        "V1",
        "V2"
      ],
      "x-ms-enum": {
        "name": "HyperVGenerationTypes",
        "modelAsString": true
      }
    },
    "InstanceViewStatus": {
      "properties": {
        "code": {
          "type": "string",
          "description": "The status code."
        },
        "level": {
          "type": "string",
          "description": "The level code.",
          "enum": [
            "Info",
            "Warning",
            "Error"
          ],
          "x-ms-enum": {
            "name": "StatusLevelTypes",
            "modelAsString": false
          }
        },
        "displayStatus": {
          "type": "string",
          "description": "The short localizable label for the status."
        },
        "message": {
          "type": "string",
          "description": "The detailed status message, including for alerts and error messages."
        },
        "time": {
          "type": "string",
          "format": "date-time",
          "description": "The time of the status."
        }
      },
      "description": "Instance view status."
    },
    "AvailabilitySetProperties": {
      "properties": {
        "platformUpdateDomainCount": {
          "type": "integer",
          "format": "int32",
          "description": "Update Domain count."
        },
        "platformFaultDomainCount": {
          "type": "integer",
          "format": "int32",
          "description": "Fault Domain count."
        },
        "virtualMachines": {
          "type": "array",
          "items": {
            "$ref": "#/definitions/SubResource"
          },
          "description": "A list of references to all virtual machines in the availability set."
        },
        "proximityPlacementGroup": {
          "$ref": "#/definitions/SubResource",
          "description": "Specifies information about the proximity placement group that the availability set should be assigned to. <br><br>Minimum api-version: 2018-04-01."
        },
        "statuses": {
          "readOnly": true,
          "type": "array",
          "items": {
            "$ref": "#/definitions/InstanceViewStatus"
          },
          "description": "The resource status information."
        }
      },
      "description": "The instance view of a resource."
    },
    "AvailabilitySetSkuType": {
      "type": "string",
      "description": "Specifies the sku of an Availability Set. Use 'Aligned' for virtual machines with managed disks and 'Classic' for virtual machines with unmanaged disks. Default value is 'Classic'.",
      "enum": [
        "Classic",
        "Aligned"
      ],
      "x-ms-enum": {
        "name": "AvailabilitySetSkuTypes",
        "modelAsString": true
      }
    },
    "AvailabilitySet": {
      "properties": {
        "properties": {
          "x-ms-client-flatten": true,
          "$ref": "#/definitions/AvailabilitySetProperties"
        },
        "sku": {
          "$ref": "#/definitions/Sku",
          "description": "Sku of the availability set, only name is required to be set. See AvailabilitySetSkuTypes for possible set of values. Use 'Aligned' for virtual machines with managed disks and 'Classic' for virtual machines with unmanaged disks. Default value is 'Classic'."
        }
      },
      "allOf": [
        {
          "$ref": "#/definitions/Resource"
        }
      ],
      "description": "Specifies information about the availability set that the virtual machine should be assigned to. Virtual machines specified in the same availability set are allocated to different nodes to maximize availability. For more information about availability sets, see [Manage the availability of virtual machines](https://docs.microsoft.com/azure/virtual-machines/virtual-machines-windows-manage-availability?toc=%2fazure%2fvirtual-machines%2fwindows%2ftoc.json). <br><br> For more information on Azure planned maintenance, see [Planned maintenance for virtual machines in Azure](https://docs.microsoft.com/azure/virtual-machines/virtual-machines-windows-planned-maintenance?toc=%2fazure%2fvirtual-machines%2fwindows%2ftoc.json) <br><br> Currently, a VM can only be added to availability set at creation time. An existing VM cannot be added to an availability set."
    },
    "AvailabilitySetUpdate": {
      "properties": {
        "properties": {
          "x-ms-client-flatten": true,
          "$ref": "#/definitions/AvailabilitySetProperties"
        },
        "sku": {
          "$ref": "#/definitions/Sku",
          "description": "Sku of the availability set"
        }
      },
      "allOf": [
        {
          "$ref": "#/definitions/UpdateResource"
        }
      ],
      "description": "Specifies information about the availability set that the virtual machine should be assigned to. Only tags may be updated."
    },
    "AvailabilitySetListResult": {
      "properties": {
        "value": {
          "type": "array",
          "items": {
            "$ref": "#/definitions/AvailabilitySet"
          },
          "description": "The list of availability sets"
        },
        "nextLink": {
          "type": "string",
          "description": "The URI to fetch the next page of AvailabilitySets. Call ListNext() with this URI to fetch the next page of AvailabilitySets."
        }
      },
      "required": [
        "value"
      ],
      "description": "The List Availability Set operation response."
    },
    "ProximityPlacementGroupProperties": {
      "properties": {
        "proximityPlacementGroupType": {
          "type": "string",
          "description": "Specifies the type of the proximity placement group. <br><br> Possible values are: <br><br> **Standard** <br><br> **Ultra**",
          "enum": [
            "Standard",
            "Ultra"
          ],
          "x-ms-enum": {
            "name": "ProximityPlacementGroupType",
            "modelAsString": true
          }
        },
        "virtualMachines": {
          "readOnly": true,
          "type": "array",
          "items": {
            "$ref": "#/definitions/SubResource"
          },
          "description": "A list of references to all virtual machines in the proximity placement group."
        },
        "virtualMachineScaleSets": {
          "readOnly": true,
          "type": "array",
          "items": {
            "$ref": "#/definitions/SubResource"
          },
          "description": "A list of references to all virtual machine scale sets in the proximity placement group."
        },
        "availabilitySets": {
          "readOnly": true,
          "type": "array",
          "items": {
            "$ref": "#/definitions/SubResource"
          },
          "description": "A list of references to all availability sets in the proximity placement group."
        }
      },
      "description": "Describes the properties of a Proximity Placement Group."
    },
    "ProximityPlacementGroup": {
      "properties": {
        "properties": {
          "x-ms-client-flatten": true,
          "$ref": "#/definitions/ProximityPlacementGroupProperties",
          "description": "Describes the properties of a Proximity Placement Group."
        }
      },
      "allOf": [
        {
          "$ref": "#/definitions/Resource"
        }
      ],
      "description": "Specifies information about the proximity placement group."
    },
    "ProximityPlacementGroupUpdate": {
      "allOf": [
        {
          "$ref": "#/definitions/UpdateResource"
        }
      ],
      "description": "Specifies information about the proximity placement group."
    },
    "ProximityPlacementGroupListResult": {
      "properties": {
        "value": {
          "type": "array",
          "items": {
            "$ref": "#/definitions/ProximityPlacementGroup"
          },
          "description": "The list of proximity placement groups"
        },
        "nextLink": {
          "type": "string",
          "description": "The URI to fetch the next page of proximity placement groups."
        }
      },
      "required": [
        "value"
      ],
      "description": "The List Proximity Placement Group operation response."
    },
    "VirtualMachineSize": {
      "properties": {
        "name": {
          "type": "string",
          "description": "The name of the virtual machine size."
        },
        "numberOfCores": {
          "type": "integer",
          "format": "int32",
          "description": "The number of cores supported by the virtual machine size."
        },
        "osDiskSizeInMB": {
          "type": "integer",
          "format": "int32",
          "description": "The OS disk size, in MB, allowed by the virtual machine size."
        },
        "resourceDiskSizeInMB": {
          "type": "integer",
          "format": "int32",
          "description": "The resource disk size, in MB, allowed by the virtual machine size."
        },
        "memoryInMB": {
          "type": "integer",
          "format": "int32",
          "description": "The amount of memory, in MB, supported by the virtual machine size."
        },
        "maxDataDiskCount": {
          "type": "integer",
          "format": "int32",
          "description": "The maximum number of data disks that can be attached to the virtual machine size."
        }
      },
      "description": "Describes the properties of a VM size."
    },
    "VirtualMachineSizeListResult": {
      "properties": {
        "value": {
          "type": "array",
          "items": {
            "$ref": "#/definitions/VirtualMachineSize"
          },
          "description": "The list of virtual machine sizes."
        }
      },
      "description": "The List Virtual Machine operation response."
    },
    "VirtualMachineExtensionImageProperties": {
      "properties": {
        "operatingSystem": {
          "type": "string",
          "description": "The operating system this extension supports."
        },
        "computeRole": {
          "type": "string",
          "description": "The type of role (IaaS or PaaS) this extension supports."
        },
        "handlerSchema": {
          "type": "string",
          "description": "The schema defined by publisher, where extension consumers should provide settings in a matching schema."
        },
        "vmScaleSetEnabled": {
          "type": "boolean",
          "description": "Whether the extension can be used on xRP VMScaleSets. By default existing extensions are usable on scalesets, but there might be cases where a publisher wants to explicitly indicate the extension is only enabled for CRP VMs but not VMSS."
        },
        "supportsMultipleExtensions": {
          "type": "boolean",
          "description": "Whether the handler can support multiple extensions."
        }
      },
      "required": [
        "operatingSystem",
        "computeRole",
        "handlerSchema"
      ],
      "description": "Describes the properties of a Virtual Machine Extension Image."
    },
    "VirtualMachineExtensionImage": {
      "properties": {
        "properties": {
          "x-ms-client-flatten": true,
          "$ref": "#/definitions/VirtualMachineExtensionImageProperties"
        }
      },
      "required": [
        "name",
        "location"
      ],
      "allOf": [
        {
          "$ref": "#/definitions/Resource"
        }
      ],
      "description": "Describes a Virtual Machine Extension Image."
    },
    "VirtualMachineImageResource": {
      "properties": {
        "name": {
          "type": "string",
          "description": "The name of the resource."
        },
        "location": {
          "type": "string",
          "description": "The supported Azure location of the resource."
        },
        "tags": {
          "type": "object",
          "additionalProperties": {
            "type": "string"
          },
          "description": "Specifies the tags that are assigned to the virtual machine. For more information about using tags, see [Using tags to organize your Azure resources](https://docs.microsoft.com/azure/azure-resource-manager/resource-group-using-tags.md)."
        }
      },
      "required": [
        "name",
        "location"
      ],
      "allOf": [
        {
          "$ref": "#/definitions/SubResource"
        }
      ],
      "description": "Virtual machine image resource information."
    },
    "VirtualMachineExtensionInstanceView": {
      "properties": {
        "name": {
          "type": "string",
          "description": "The virtual machine extension name."
        },
        "type": {
          "type": "string",
          "description": "Specifies the type of the extension; an example is \"CustomScriptExtension\"."
        },
        "typeHandlerVersion": {
          "type": "string",
          "description": "Specifies the version of the script handler."
        },
        "substatuses": {
          "type": "array",
          "items": {
            "$ref": "#/definitions/InstanceViewStatus"
          },
          "description": "The resource status information."
        },
        "statuses": {
          "type": "array",
          "items": {
            "$ref": "#/definitions/InstanceViewStatus"
          },
          "description": "The resource status information."
        }
      },
      "description": "The instance view of a virtual machine extension."
    },
    "VirtualMachineExtensionProperties": {
      "properties": {
        "forceUpdateTag": {
          "type": "string",
          "description": "How the extension handler should be forced to update even if the extension configuration has not changed."
        },
        "publisher": {
          "type": "string",
          "description": "The name of the extension handler publisher."
        },
        "type": {
          "type": "string",
          "description": "Specifies the type of the extension; an example is \"CustomScriptExtension\"."
        },
        "typeHandlerVersion": {
          "type": "string",
          "description": "Specifies the version of the script handler."
        },
        "autoUpgradeMinorVersion": {
          "type": "boolean",
          "description": "Indicates whether the extension should use a newer minor version if one is available at deployment time. Once deployed, however, the extension will not upgrade minor versions unless redeployed, even with this property set to true."
        },
        "settings": {
          "type": "object",
          "description": "Json formatted public settings for the extension."
        },
        "protectedSettings": {
          "type": "object",
          "description": "The extension can contain either protectedSettings or protectedSettingsFromKeyVault or no protected settings at all."
        },
        "provisioningState": {
          "readOnly": true,
          "type": "string",
          "description": "The provisioning state, which only appears in the response."
        },
        "instanceView": {
          "$ref": "#/definitions/VirtualMachineExtensionInstanceView",
          "description": "The virtual machine extension instance view."
        }
      },
      "description": "Describes the properties of a Virtual Machine Extension."
    },
    "VirtualMachineExtensionUpdateProperties": {
      "properties": {
        "forceUpdateTag": {
          "type": "string",
          "description": "How the extension handler should be forced to update even if the extension configuration has not changed."
        },
        "publisher": {
          "type": "string",
          "description": "The name of the extension handler publisher."
        },
        "type": {
          "type": "string",
          "description": "Specifies the type of the extension; an example is \"CustomScriptExtension\"."
        },
        "typeHandlerVersion": {
          "type": "string",
          "description": "Specifies the version of the script handler."
        },
        "autoUpgradeMinorVersion": {
          "type": "boolean",
          "description": "Indicates whether the extension should use a newer minor version if one is available at deployment time. Once deployed, however, the extension will not upgrade minor versions unless redeployed, even with this property set to true."
        },
        "settings": {
          "type": "object",
          "description": "Json formatted public settings for the extension."
        },
        "protectedSettings": {
          "type": "object",
          "description": "The extension can contain either protectedSettings or protectedSettingsFromKeyVault or no protected settings at all."
        }
      },
      "description": "Describes the properties of a Virtual Machine Extension."
    },
    "VirtualMachineExtension": {
      "properties": {
        "properties": {
          "x-ms-client-flatten": true,
          "$ref": "#/definitions/VirtualMachineExtensionProperties"
        }
      },
      "allOf": [
        {
          "$ref": "#/definitions/Resource"
        }
      ],
      "description": "Describes a Virtual Machine Extension."
    },
    "VirtualMachineExtensionUpdate": {
      "properties": {
        "properties": {
          "x-ms-client-flatten": true,
          "$ref": "#/definitions/VirtualMachineExtensionUpdateProperties"
        }
      },
      "allOf": [
        {
          "$ref": "#/definitions/UpdateResource"
        }
      ],
      "description": "Describes a Virtual Machine Extension."
    },
    "VirtualMachineExtensionsListResult": {
      "properties": {
        "value": {
          "type": "array",
          "items": {
            "$ref": "#/definitions/VirtualMachineExtension"
          },
          "description": "The list of extensions"
        }
      },
      "description": "The List Extension operation response"
    },
    "PurchasePlan": {
      "properties": {
        "publisher": {
          "type": "string",
          "description": "The publisher ID."
        },
        "name": {
          "type": "string",
          "description": "The plan ID."
        },
        "product": {
          "type": "string",
          "description": "Specifies the product of the image from the marketplace. This is the same value as Offer under the imageReference element."
        }
      },
      "required": [
        "publisher",
        "name",
        "product"
      ],
      "description": "Used for establishing the purchase context of any 3rd Party artifact through MarketPlace."
    },
    "OSDiskImage": {
      "properties": {
        "operatingSystem": {
          "type": "string",
          "description": "The operating system of the osDiskImage.",
          "enum": [
            "Windows",
            "Linux"
          ],
          "x-ms-enum": {
            "name": "OperatingSystemTypes",
            "modelAsString": false
          }
        }
      },
      "required": [
        "operatingSystem"
      ],
      "description": "Contains the os disk image information."
    },
    "DataDiskImage": {
      "properties": {
        "lun": {
          "readOnly": true,
          "type": "integer",
          "format": "int32",
          "description": "Specifies the logical unit number of the data disk. This value is used to identify data disks within the VM and therefore must be unique for each data disk attached to a VM."
        }
      },
      "description": "Contains the data disk images information."
    },
    "AutomaticOSUpgradeProperties": {
      "properties": {
        "automaticOSUpgradeSupported": {
          "type": "boolean",
          "description": "Specifies whether automatic OS upgrade is supported on the image."
        }
      },
      "required": [
        "automaticOSUpgradeSupported"
      ],
      "description": "Describes automatic OS upgrade properties on the image."
    },
    "VirtualMachineImageProperties": {
      "properties": {
        "plan": {
          "$ref": "#/definitions/PurchasePlan"
        },
        "osDiskImage": {
          "$ref": "#/definitions/OSDiskImage"
        },
        "dataDiskImages": {
          "type": "array",
          "items": {
            "$ref": "#/definitions/DataDiskImage"
          }
        },
        "automaticOSUpgradeProperties": {
          "$ref": "#/definitions/AutomaticOSUpgradeProperties"
        }
      },
      "description": "Describes the properties of a Virtual Machine Image."
    },
    "VirtualMachineImage": {
      "properties": {
        "properties": {
          "x-ms-client-flatten": true,
          "$ref": "#/definitions/VirtualMachineImageProperties"
        }
      },
      "required": [
        "name",
        "location"
      ],
      "allOf": [
        {
          "$ref": "#/definitions/VirtualMachineImageResource"
        }
      ],
      "description": "Describes a Virtual Machine Image."
    },
    "UsageName": {
      "properties": {
        "value": {
          "type": "string",
          "description": "The name of the resource."
        },
        "localizedValue": {
          "type": "string",
          "description": "The localized name of the resource."
        }
      },
      "description": "The Usage Names."
    },
    "Usage": {
      "properties": {
        "unit": {
          "type": "string",
          "description": "An enum describing the unit of usage measurement.",
          "enum": [
            "Count"
          ],
          "x-ms-enum": {
            "name": "UsageUnit",
            "modelAsString": false
          }
        },
        "currentValue": {
          "type": "integer",
          "format": "int32",
          "description": "The current usage of the resource."
        },
        "limit": {
          "type": "integer",
          "format": "int64",
          "description": "The maximum permitted usage of the resource."
        },
        "name": {
          "$ref": "#/definitions/UsageName",
          "description": "The name of the type of usage."
        }
      },
      "required": [
        "unit",
        "currentValue",
        "limit",
        "name"
      ],
      "description": "Describes Compute Resource Usage."
    },
    "ListUsagesResult": {
      "properties": {
        "value": {
          "type": "array",
          "items": {
            "$ref": "#/definitions/Usage"
          },
          "description": "The list of compute resource usages."
        },
        "nextLink": {
          "type": "string",
          "description": "The URI to fetch the next page of compute resource usage information. Call ListNext() with this to fetch the next page of compute resource usage information."
        }
      },
      "required": [
        "value"
      ],
      "description": "The List Usages operation response."
    },
    "VirtualMachineReimageParameters": {
      "properties": {
        "tempDisk": {
          "type": "boolean",
          "description": "Specifies whether to reimage temp disk. Default value: false."
        }
      },
      "description": "Parameters for Reimaging Virtual Machine. NOTE: Virtual Machine OS disk will always be reimaged"
    },
    "VirtualMachineCaptureParameters": {
      "properties": {
        "vhdPrefix": {
          "type": "string",
          "description": "The captured virtual hard disk's name prefix."
        },
        "destinationContainerName": {
          "type": "string",
          "description": "The destination container name."
        },
        "overwriteVhds": {
          "type": "boolean",
          "description": "Specifies whether to overwrite the destination virtual hard disk, in case of conflict."
        }
      },
      "required": [
        "vhdPrefix",
        "destinationContainerName",
        "overwriteVhds"
      ],
      "description": "Capture Virtual Machine parameters."
    },
    "VirtualMachineCaptureResult": {
      "properties": {
        "$schema": {
          "readOnly": true,
          "type": "string",
          "description": "the schema of the captured virtual machine"
        },
        "contentVersion": {
          "readOnly": true,
          "type": "string",
          "description": "the version of the content"
        },
        "parameters": {
          "readOnly": true,
          "type": "object",
          "description": "parameters of the captured virtual machine"
        },
        "resources": {
          "readOnly": true,
          "type": "array",
          "items": {
            "type": "object",
            "description": "resource item"
          },
          "description": "a list of resource items of the captured virtual machine"
        }
      },
      "allOf": [
        {
          "$ref": "#/definitions/SubResource"
        }
      ],
      "description": "Output of virtual machine capture operation."
    },
    "Plan": {
      "properties": {
        "name": {
          "type": "string",
          "description": "The plan ID."
        },
        "publisher": {
          "type": "string",
          "description": "The publisher ID."
        },
        "product": {
          "type": "string",
          "description": "Specifies the product of the image from the marketplace. This is the same value as Offer under the imageReference element."
        },
        "promotionCode": {
          "type": "string",
          "description": "The promotion code."
        }
      },
      "description": "Specifies information about the marketplace image used to create the virtual machine. This element is only used for marketplace images. Before you can use a marketplace image from an API, you must enable the image for programmatic use.  In the Azure portal, find the marketplace image that you want to use and then click **Want to deploy programmatically, Get Started ->**. Enter any required information and then click **Save**."
    },
    "HardwareProfile": {
      "properties": {
        "vmSize": {
          "type": "string",
          "description": "Specifies the size of the virtual machine. For more information about virtual machine sizes, see [Sizes for virtual machines](https://docs.microsoft.com/azure/virtual-machines/virtual-machines-windows-sizes?toc=%2fazure%2fvirtual-machines%2fwindows%2ftoc.json). <br><br> The available VM sizes depend on region and availability set. For a list of available sizes use these APIs:  <br><br> [List all available virtual machine sizes in an availability set](https://docs.microsoft.com/rest/api/compute/availabilitysets/listavailablesizes) <br><br> [List all available virtual machine sizes in a region](https://docs.microsoft.com/rest/api/compute/virtualmachinesizes/list) <br><br> [List all available virtual machine sizes for resizing](https://docs.microsoft.com/rest/api/compute/virtualmachines/listavailablesizes)",
          "enum": [
            "Basic_A0",
            "Basic_A1",
            "Basic_A2",
            "Basic_A3",
            "Basic_A4",
            "Standard_A0",
            "Standard_A1",
            "Standard_A2",
            "Standard_A3",
            "Standard_A4",
            "Standard_A5",
            "Standard_A6",
            "Standard_A7",
            "Standard_A8",
            "Standard_A9",
            "Standard_A10",
            "Standard_A11",
            "Standard_A1_v2",
            "Standard_A2_v2",
            "Standard_A4_v2",
            "Standard_A8_v2",
            "Standard_A2m_v2",
            "Standard_A4m_v2",
            "Standard_A8m_v2",
            "Standard_B1s",
            "Standard_B1ms",
            "Standard_B2s",
            "Standard_B2ms",
            "Standard_B4ms",
            "Standard_B8ms",
            "Standard_D1",
            "Standard_D2",
            "Standard_D3",
            "Standard_D4",
            "Standard_D11",
            "Standard_D12",
            "Standard_D13",
            "Standard_D14",
            "Standard_D1_v2",
            "Standard_D2_v2",
            "Standard_D3_v2",
            "Standard_D4_v2",
            "Standard_D5_v2",
            "Standard_D2_v3",
            "Standard_D4_v3",
            "Standard_D8_v3",
            "Standard_D16_v3",
            "Standard_D32_v3",
            "Standard_D64_v3",
            "Standard_D2s_v3",
            "Standard_D4s_v3",
            "Standard_D8s_v3",
            "Standard_D16s_v3",
            "Standard_D32s_v3",
            "Standard_D64s_v3",
            "Standard_D11_v2",
            "Standard_D12_v2",
            "Standard_D13_v2",
            "Standard_D14_v2",
            "Standard_D15_v2",
            "Standard_DS1",
            "Standard_DS2",
            "Standard_DS3",
            "Standard_DS4",
            "Standard_DS11",
            "Standard_DS12",
            "Standard_DS13",
            "Standard_DS14",
            "Standard_DS1_v2",
            "Standard_DS2_v2",
            "Standard_DS3_v2",
            "Standard_DS4_v2",
            "Standard_DS5_v2",
            "Standard_DS11_v2",
            "Standard_DS12_v2",
            "Standard_DS13_v2",
            "Standard_DS14_v2",
            "Standard_DS15_v2",
            "Standard_DS13-4_v2",
            "Standard_DS13-2_v2",
            "Standard_DS14-8_v2",
            "Standard_DS14-4_v2",
            "Standard_E2_v3",
            "Standard_E4_v3",
            "Standard_E8_v3",
            "Standard_E16_v3",
            "Standard_E32_v3",
            "Standard_E64_v3",
            "Standard_E2s_v3",
            "Standard_E4s_v3",
            "Standard_E8s_v3",
            "Standard_E16s_v3",
            "Standard_E32s_v3",
            "Standard_E64s_v3",
            "Standard_E32-16_v3",
            "Standard_E32-8s_v3",
            "Standard_E64-32s_v3",
            "Standard_E64-16s_v3",
            "Standard_F1",
            "Standard_F2",
            "Standard_F4",
            "Standard_F8",
            "Standard_F16",
            "Standard_F1s",
            "Standard_F2s",
            "Standard_F4s",
            "Standard_F8s",
            "Standard_F16s",
            "Standard_F2s_v2",
            "Standard_F4s_v2",
            "Standard_F8s_v2",
            "Standard_F16s_v2",
            "Standard_F32s_v2",
            "Standard_F64s_v2",
            "Standard_F72s_v2",
            "Standard_G1",
            "Standard_G2",
            "Standard_G3",
            "Standard_G4",
            "Standard_G5",
            "Standard_GS1",
            "Standard_GS2",
            "Standard_GS3",
            "Standard_GS4",
            "Standard_GS5",
            "Standard_GS4-8",
            "Standard_GS4-4",
            "Standard_GS5-16",
            "Standard_GS5-8",
            "Standard_H8",
            "Standard_H16",
            "Standard_H8m",
            "Standard_H16m",
            "Standard_H16r",
            "Standard_H16mr",
            "Standard_L4s",
            "Standard_L8s",
            "Standard_L16s",
            "Standard_L32s",
            "Standard_M64s",
            "Standard_M64ms",
            "Standard_M128s",
            "Standard_M128ms",
            "Standard_M64-32ms",
            "Standard_M64-16ms",
            "Standard_M128-64ms",
            "Standard_M128-32ms",
            "Standard_NC6",
            "Standard_NC12",
            "Standard_NC24",
            "Standard_NC24r",
            "Standard_NC6s_v2",
            "Standard_NC12s_v2",
            "Standard_NC24s_v2",
            "Standard_NC24rs_v2",
            "Standard_NC6s_v3",
            "Standard_NC12s_v3",
            "Standard_NC24s_v3",
            "Standard_NC24rs_v3",
            "Standard_ND6s",
            "Standard_ND12s",
            "Standard_ND24s",
            "Standard_ND24rs",
            "Standard_NV6",
            "Standard_NV12",
            "Standard_NV24"
          ],
          "x-ms-enum": {
            "name": "VirtualMachineSizeTypes",
            "modelAsString": true
          }
        }
      },
      "description": "Specifies the hardware settings for the virtual machine."
    },
    "ImageReference": {
      "properties": {
        "publisher": {
          "type": "string",
          "description": "The image publisher."
        },
        "offer": {
          "type": "string",
          "description": "Specifies the offer of the platform image or marketplace image used to create the virtual machine."
        },
        "sku": {
          "type": "string",
          "description": "The image SKU."
        },
        "version": {
          "type": "string",
          "description": "Specifies the version of the platform image or marketplace image used to create the virtual machine. The allowed formats are Major.Minor.Build or 'latest'. Major, Minor, and Build are decimal numbers. Specify 'latest' to use the latest version of an image available at deploy time. Even if you use 'latest', the VM image will not automatically update after deploy time even if a new version becomes available."
        }
      },
      "allOf": [
        {
          "$ref": "#/definitions/SubResource"
        }
      ],
      "description": "Specifies information about the image to use. You can specify information about platform images, marketplace images, or virtual machine images. This element is required when you want to use a platform image, marketplace image, or virtual machine image, but is not used in other creation operations."
    },
    "KeyVaultSecretReference": {
      "properties": {
        "secretUrl": {
          "type": "string",
          "description": "The URL referencing a secret in a Key Vault."
        },
        "sourceVault": {
          "$ref": "#/definitions/SubResource",
          "description": "The relative URL of the Key Vault containing the secret."
        }
      },
      "required": [
        "secretUrl",
        "sourceVault"
      ],
      "description": "Describes a reference to Key Vault Secret"
    },
    "KeyVaultKeyReference": {
      "properties": {
        "keyUrl": {
          "type": "string",
          "description": "The URL referencing a key encryption key in Key Vault."
        },
        "sourceVault": {
          "$ref": "#/definitions/SubResource",
          "description": "The relative URL of the Key Vault containing the key."
        }
      },
      "required": [
        "keyUrl",
        "sourceVault"
      ],
      "description": "Describes a reference to Key Vault Key"
    },
    "DiskEncryptionSettings": {
      "properties": {
        "diskEncryptionKey": {
          "$ref": "#/definitions/KeyVaultSecretReference",
          "description": "Specifies the location of the disk encryption key, which is a Key Vault Secret."
        },
        "keyEncryptionKey": {
          "$ref": "#/definitions/KeyVaultKeyReference",
          "description": "Specifies the location of the key encryption key in Key Vault."
        },
        "enabled": {
          "type": "boolean",
          "description": "Specifies whether disk encryption should be enabled on the virtual machine."
        }
      },
      "description": "Describes a Encryption Settings for a Disk"
    },
    "VirtualHardDisk": {
      "properties": {
        "uri": {
          "type": "string",
          "description": "Specifies the virtual hard disk's uri."
        }
      },
      "description": "Describes the uri of a disk."
    },
    "Caching": {
      "type": "string",
      "description": "Specifies the caching requirements. <br><br> Possible values are: <br><br> **None** <br><br> **ReadOnly** <br><br> **ReadWrite** <br><br> Default: **None for Standard storage. ReadOnly for Premium storage**",
      "enum": [
        "None",
        "ReadOnly",
        "ReadWrite"
      ],
      "x-ms-enum": {
        "name": "CachingTypes",
        "modelAsString": false
      }
    },
    "CreateOption": {
      "type": "string",
      "description": "Specifies how the virtual machine should be created.<br><br> Possible values are:<br><br> **Attach** \\u2013 This value is used when you are using a specialized disk to create the virtual machine.<br><br> **FromImage** \\u2013 This value is used when you are using an image to create the virtual machine. If you are using a platform image, you also use the imageReference element described above. If you are using a marketplace image, you  also use the plan element previously described.",
      "enum": [
        "FromImage",
        "Empty",
        "Attach"
      ],
      "x-ms-enum": {
        "name": "DiskCreateOptionTypes",
        "modelAsString": true
      }
    },
    "StorageAccountType": {
      "type": "string",
      "description": "Specifies the storage account type for the managed disk. NOTE: UltraSSD_LRS can only be used with data disks, it cannot be used with OS Disk.",
      "enum": [
        "Standard_LRS",
        "Premium_LRS",
        "StandardSSD_LRS",
        "UltraSSD_LRS"
      ],
      "x-ms-enum": {
        "name": "StorageAccountTypes",
        "modelAsString": true
      }
    },
    "DiffDiskOption": {
      "type": "string",
      "description": "Specifies the ephemeral disk option for operating system disk.",
      "enum": [
        "Local"
      ],
      "x-ms-enum": {
        "name": "DiffDiskOptions",
        "modelAsString": true
      }
    },
    "DiffDiskSettings": {
      "properties": {
        "option": {
          "$ref": "#/definitions/DiffDiskOption",
          "description": "Specifies the ephemeral disk settings for operating system disk."
        }
      },
      "description": "Describes the parameters of ephemeral disk settings that can be specified for operating system disk. <br><br> NOTE: The ephemeral disk settings can only be specified for managed disk."
    },
    "ManagedDiskParameters": {
      "properties": {
        "storageAccountType": {
          "$ref": "#/definitions/StorageAccountType",
          "description": "Specifies the storage account type for the managed disk. NOTE: UltraSSD_LRS can only be used with data disks, it cannot be used with OS Disk."
        }
      },
      "allOf": [
        {
          "$ref": "#/definitions/SubResource"
        }
      ],
      "description": "The parameters of a managed disk."
    },
    "OSDisk": {
      "properties": {
        "osType": {
          "type": "string",
          "description": "This property allows you to specify the type of the OS that is included in the disk if creating a VM from user-image or a specialized VHD. <br><br> Possible values are: <br><br> **Windows** <br><br> **Linux**",
          "enum": [
            "Windows",
            "Linux"
          ],
          "x-ms-enum": {
            "name": "OperatingSystemTypes",
            "modelAsString": false
          }
        },
        "encryptionSettings": {
          "$ref": "#/definitions/DiskEncryptionSettings",
          "description": "Specifies the encryption settings for the OS Disk. <br><br> Minimum api-version: 2015-06-15"
        },
        "name": {
          "type": "string",
          "description": "The disk name."
        },
        "vhd": {
          "$ref": "#/definitions/VirtualHardDisk",
          "description": "The virtual hard disk."
        },
        "image": {
          "$ref": "#/definitions/VirtualHardDisk",
          "description": "The source user image virtual hard disk. The virtual hard disk will be copied before being attached to the virtual machine. If SourceImage is provided, the destination virtual hard drive must not exist."
        },
        "caching": {
          "$ref": "#/definitions/Caching",
          "description": "Specifies the caching requirements. <br><br> Possible values are: <br><br> **None** <br><br> **ReadOnly** <br><br> **ReadWrite** <br><br> Default: **None for Standard storage. ReadOnly for Premium storage**"
        },
        "writeAcceleratorEnabled": {
          "type": "boolean",
          "description": "Specifies whether writeAccelerator should be enabled or disabled on the disk."
        },
        "diffDiskSettings": {
          "$ref": "#/definitions/DiffDiskSettings",
          "description": "Specifies the ephemeral Disk Settings for the operating system disk used by the virtual machine."
        },
        "createOption": {
          "$ref": "#/definitions/CreateOption",
          "description": "Specifies how the virtual machine should be created.<br><br> Possible values are:<br><br> **Attach** \\u2013 This value is used when you are using a specialized disk to create the virtual machine.<br><br> **FromImage** \\u2013 This value is used when you are using an image to create the virtual machine. If you are using a platform image, you also use the imageReference element described above. If you are using a marketplace image, you  also use the plan element previously described."
        },
        "diskSizeGB": {
          "type": "integer",
          "format": "int32",
          "description": "Specifies the size of an empty data disk in gigabytes. This element can be used to overwrite the size of the disk in a virtual machine image. <br><br> This value cannot be larger than 1023 GB"
        },
        "managedDisk": {
          "description": "The managed disk parameters.",
          "$ref": "#/definitions/ManagedDiskParameters"
        }
      },
      "required": [
        "createOption"
      ],
      "description": "Specifies information about the operating system disk used by the virtual machine. <br><br> For more information about disks, see [About disks and VHDs for Azure virtual machines](https://docs.microsoft.com/azure/virtual-machines/virtual-machines-windows-about-disks-vhds?toc=%2fazure%2fvirtual-machines%2fwindows%2ftoc.json)."
    },
    "DataDisk": {
      "properties": {
        "lun": {
          "type": "integer",
          "format": "int32",
          "description": "Specifies the logical unit number of the data disk. This value is used to identify data disks within the VM and therefore must be unique for each data disk attached to a VM."
        },
        "name": {
          "type": "string",
          "description": "The disk name."
        },
        "vhd": {
          "$ref": "#/definitions/VirtualHardDisk",
          "description": "The virtual hard disk."
        },
        "image": {
          "$ref": "#/definitions/VirtualHardDisk",
          "description": "The source user image virtual hard disk. The virtual hard disk will be copied before being attached to the virtual machine. If SourceImage is provided, the destination virtual hard drive must not exist."
        },
        "caching": {
          "$ref": "#/definitions/Caching",
          "description": "Specifies the caching requirements. <br><br> Possible values are: <br><br> **None** <br><br> **ReadOnly** <br><br> **ReadWrite** <br><br> Default: **None for Standard storage. ReadOnly for Premium storage**"
        },
        "writeAcceleratorEnabled": {
          "type": "boolean",
          "description": "Specifies whether writeAccelerator should be enabled or disabled on the disk."
        },
        "createOption": {
          "$ref": "#/definitions/CreateOption",
          "description": "Specifies how the virtual machine should be created.<br><br> Possible values are:<br><br> **Attach** \\u2013 This value is used when you are using a specialized disk to create the virtual machine.<br><br> **FromImage** \\u2013 This value is used when you are using an image to create the virtual machine. If you are using a platform image, you also use the imageReference element described above. If you are using a marketplace image, you  also use the plan element previously described."
        },
        "diskSizeGB": {
          "type": "integer",
          "format": "int32",
          "description": "Specifies the size of an empty data disk in gigabytes. This element can be used to overwrite the size of the disk in a virtual machine image. <br><br> This value cannot be larger than 1023 GB"
        },
        "managedDisk": {
          "description": "The managed disk parameters.",
          "$ref": "#/definitions/ManagedDiskParameters"
        },
        "toBeDetached": {
          "type": "boolean",
<<<<<<< HEAD
          "description":  "Specifies whether the datadisk is in process of detachment from the VirtualMachine/VirtualMachineScaleset"
=======
          "description":  "Specifies whether the data disk is in process of detachment from the VirtualMachine/VirtualMachineScaleset"
>>>>>>> 6d348f4f
        }
      },
      "required": [
        "lun",
        "createOption"
      ],
      "description": "Describes a data disk."
    },
    "StorageProfile": {
      "properties": {
        "imageReference": {
          "$ref": "#/definitions/ImageReference",
          "description": "Specifies information about the image to use. You can specify information about platform images, marketplace images, or virtual machine images. This element is required when you want to use a platform image, marketplace image, or virtual machine image, but is not used in other creation operations."
        },
        "osDisk": {
          "$ref": "#/definitions/OSDisk",
          "description": "Specifies information about the operating system disk used by the virtual machine. <br><br> For more information about disks, see [About disks and VHDs for Azure virtual machines](https://docs.microsoft.com/azure/virtual-machines/virtual-machines-windows-about-disks-vhds?toc=%2fazure%2fvirtual-machines%2fwindows%2ftoc.json)."
        },
        "dataDisks": {
          "type": "array",
          "items": {
            "$ref": "#/definitions/DataDisk"
          },
          "description": "Specifies the parameters that are used to add a data disk to a virtual machine. <br><br> For more information about disks, see [About disks and VHDs for Azure virtual machines](https://docs.microsoft.com/azure/virtual-machines/virtual-machines-windows-about-disks-vhds?toc=%2fazure%2fvirtual-machines%2fwindows%2ftoc.json)."
        }
      },
      "description": "Specifies the storage settings for the virtual machine disks."
    },
    "AdditionalCapabilities": {
      "properties": {
        "ultraSSDEnabled": {
          "type": "boolean",
          "description": "The flag that enables or disables a capability to have one or more managed data disks with UltraSSD_LRS storage account type on the VM or VMSS. Managed disks with storage account type UltraSSD_LRS can be added to a virtual machine or virtual machine scale set only if this property is enabled."
        }
      },
      "description": "Enables or disables a capability on the virtual machine or virtual machine scale set."
    },
    "AdditionalUnattendContent": {
      "properties": {
        "passName": {
          "type": "string",
          "description": "The pass name. Currently, the only allowable value is OobeSystem.",
          "enum": [
            "OobeSystem"
          ],
          "x-ms-enum": {
            "name": "PassNames",
            "modelAsString": false
          }
        },
        "componentName": {
          "type": "string",
          "description": "The component name. Currently, the only allowable value is Microsoft-Windows-Shell-Setup.",
          "enum": [
            "Microsoft-Windows-Shell-Setup"
          ],
          "x-ms-enum": {
            "name": "ComponentNames",
            "modelAsString": false
          }
        },
        "settingName": {
          "type": "string",
          "description": "Specifies the name of the setting to which the content applies. Possible values are: FirstLogonCommands and AutoLogon.",
          "enum": [
            "AutoLogon",
            "FirstLogonCommands"
          ],
          "x-ms-enum": {
            "name": "SettingNames",
            "modelAsString": false
          }
        },
        "content": {
          "type": "string",
          "description": "Specifies the XML formatted content that is added to the unattend.xml file for the specified path and component. The XML must be less than 4KB and must include the root element for the setting or feature that is being inserted."
        }
      },
      "description": "Specifies additional XML formatted information that can be included in the Unattend.xml file, which is used by Windows Setup. Contents are defined by setting name, component name, and the pass in which the content is applied."
    },
    "WinRMListener": {
      "properties": {
        "protocol": {
          "type": "string",
          "description": "Specifies the protocol of listener. <br><br> Possible values are: <br>**http** <br><br> **https**",
          "enum": [
            "Http",
            "Https"
          ],
          "x-ms-enum": {
            "name": "ProtocolTypes",
            "modelAsString": false
          }
        },
        "certificateUrl": {
          "type": "string",
          "description": "This is the URL of a certificate that has been uploaded to Key Vault as a secret. For adding a secret to the Key Vault, see [Add a key or secret to the key vault](https://docs.microsoft.com/azure/key-vault/key-vault-get-started/#add). In this case, your certificate needs to be It is the Base64 encoding of the following JSON Object which is encoded in UTF-8: <br><br> {<br>  \"data\":\"<Base64-encoded-certificate>\",<br>  \"dataType\":\"pfx\",<br>  \"password\":\"<pfx-file-password>\"<br>}"
        }
      },
      "description": "Describes Protocol and thumbprint of Windows Remote Management listener"
    },
    "WinRMConfiguration": {
      "properties": {
        "listeners": {
          "type": "array",
          "items": {
            "$ref": "#/definitions/WinRMListener"
          },
          "description": "The list of Windows Remote Management listeners"
        }
      },
      "description": "Describes Windows Remote Management configuration of the VM"
    },
    "WindowsConfiguration": {
      "properties": {
        "provisionVMAgent": {
          "type": "boolean",
          "description": "Indicates whether virtual machine agent should be provisioned on the virtual machine. <br><br> When this property is not specified in the request body, default behavior is to set it to true.  This will ensure that VM Agent is installed on the VM so that extensions can be added to the VM later."
        },
        "enableAutomaticUpdates": {
          "type": "boolean",
          "description": "Indicates whether virtual machine is enabled for automatic Windows updates. Default value is true. <br><br> For virtual machine scale sets, this property can be updated and updates will take effect on OS reprovisioning."
        },
        "timeZone": {
          "type": "string",
          "description": "Specifies the time zone of the virtual machine. e.g. \"Pacific Standard Time\""
        },
        "additionalUnattendContent": {
          "type": "array",
          "items": {
            "$ref": "#/definitions/AdditionalUnattendContent"
          },
          "description": "Specifies additional base-64 encoded XML formatted information that can be included in the Unattend.xml file, which is used by Windows Setup."
        },
        "winRM": {
          "$ref": "#/definitions/WinRMConfiguration",
          "description": "Specifies the Windows Remote Management listeners. This enables remote Windows PowerShell."
        }
      },
      "description": "Specifies Windows operating system settings on the virtual machine."
    },
    "SshPublicKey": {
      "properties": {
        "path": {
          "type": "string",
          "description": "Specifies the full path on the created VM where ssh public key is stored. If the file already exists, the specified key is appended to the file. Example: /home/user/.ssh/authorized_keys"
        },
        "keyData": {
          "type": "string",
          "description": "SSH public key certificate used to authenticate with the VM through ssh. The key needs to be at least 2048-bit and in ssh-rsa format. <br><br> For creating ssh keys, see [Create SSH keys on Linux and Mac for Linux VMs in Azure](https://docs.microsoft.com/azure/virtual-machines/virtual-machines-linux-mac-create-ssh-keys?toc=%2fazure%2fvirtual-machines%2flinux%2ftoc.json)."
        }
      },
      "description": "Contains information about SSH certificate public key and the path on the Linux VM where the public key is placed."
    },
    "SshConfiguration": {
      "properties": {
        "publicKeys": {
          "type": "array",
          "items": {
            "$ref": "#/definitions/SshPublicKey"
          },
          "description": "The list of SSH public keys used to authenticate with linux based VMs."
        }
      },
      "description": "SSH configuration for Linux based VMs running on Azure"
    },
    "LinuxConfiguration": {
      "properties": {
        "disablePasswordAuthentication": {
          "type": "boolean",
          "description": "Specifies whether password authentication should be disabled."
        },
        "ssh": {
          "$ref": "#/definitions/SshConfiguration",
          "description": "Specifies the ssh key configuration for a Linux OS."
        },
        "provisionVMAgent": {
          "type": "boolean",
          "description": "Indicates whether virtual machine agent should be provisioned on the virtual machine. <br><br> When this property is not specified in the request body, default behavior is to set it to true.  This will ensure that VM Agent is installed on the VM so that extensions can be added to the VM later."
        }
      },
      "description": "Specifies the Linux operating system settings on the virtual machine. <br><br>For a list of supported Linux distributions, see [Linux on Azure-Endorsed Distributions](https://docs.microsoft.com/azure/virtual-machines/virtual-machines-linux-endorsed-distros?toc=%2fazure%2fvirtual-machines%2flinux%2ftoc.json) <br><br> For running non-endorsed distributions, see [Information for Non-Endorsed Distributions](https://docs.microsoft.com/azure/virtual-machines/virtual-machines-linux-create-upload-generic?toc=%2fazure%2fvirtual-machines%2flinux%2ftoc.json)."
    },
    "VaultCertificate": {
      "properties": {
        "certificateUrl": {
          "type": "string",
          "description": "This is the URL of a certificate that has been uploaded to Key Vault as a secret. For adding a secret to the Key Vault, see [Add a key or secret to the key vault](https://docs.microsoft.com/azure/key-vault/key-vault-get-started/#add). In this case, your certificate needs to be It is the Base64 encoding of the following JSON Object which is encoded in UTF-8: <br><br> {<br>  \"data\":\"<Base64-encoded-certificate>\",<br>  \"dataType\":\"pfx\",<br>  \"password\":\"<pfx-file-password>\"<br>}"
        },
        "certificateStore": {
          "type": "string",
          "description": "For Windows VMs, specifies the certificate store on the Virtual Machine to which the certificate should be added. The specified certificate store is implicitly in the LocalMachine account. <br><br>For Linux VMs, the certificate file is placed under the /var/lib/waagent directory, with the file name &lt;UppercaseThumbprint&gt;.crt for the X509 certificate file and &lt;UppercaseThumbprint&gt;.prv for private key. Both of these files are .pem formatted."
        }
      },
      "description": "Describes a single certificate reference in a Key Vault, and where the certificate should reside on the VM."
    },
    "VaultSecretGroup": {
      "properties": {
        "sourceVault": {
          "$ref": "#/definitions/SubResource",
          "description": "The relative URL of the Key Vault containing all of the certificates in VaultCertificates."
        },
        "vaultCertificates": {
          "type": "array",
          "items": {
            "$ref": "#/definitions/VaultCertificate"
          },
          "description": "The list of key vault references in SourceVault which contain certificates."
        }
      },
      "description": "Describes a set of certificates which are all in the same Key Vault."
    },
    "OSProfile": {
      "properties": {
        "computerName": {
          "type": "string",
          "description": "Specifies the host OS name of the virtual machine. <br><br> This name cannot be updated after the VM is created. <br><br> **Max-length (Windows):** 15 characters <br><br> **Max-length (Linux):** 64 characters. <br><br> For naming conventions and restrictions see [Azure infrastructure services implementation guidelines](https://docs.microsoft.com/azure/virtual-machines/virtual-machines-linux-infrastructure-subscription-accounts-guidelines?toc=%2fazure%2fvirtual-machines%2flinux%2ftoc.json#1-naming-conventions)."
        },
        "adminUsername": {
          "type": "string",
          "description": "Specifies the name of the administrator account. <br><br> **Windows-only restriction:** Cannot end in \".\" <br><br> **Disallowed values:** \"administrator\", \"admin\", \"user\", \"user1\", \"test\", \"user2\", \"test1\", \"user3\", \"admin1\", \"1\", \"123\", \"a\", \"actuser\", \"adm\", \"admin2\", \"aspnet\", \"backup\", \"console\", \"david\", \"guest\", \"john\", \"owner\", \"root\", \"server\", \"sql\", \"support\", \"support_388945a0\", \"sys\", \"test2\", \"test3\", \"user4\", \"user5\". <br><br> **Minimum-length (Linux):** 1  character <br><br> **Max-length (Linux):** 64 characters <br><br> **Max-length (Windows):** 20 characters  <br><br><li> For root access to the Linux VM, see [Using root privileges on Linux virtual machines in Azure](https://docs.microsoft.com/azure/virtual-machines/virtual-machines-linux-use-root-privileges?toc=%2fazure%2fvirtual-machines%2flinux%2ftoc.json)<br><li> For a list of built-in system users on Linux that should not be used in this field, see [Selecting User Names for Linux on Azure](https://docs.microsoft.com/azure/virtual-machines/virtual-machines-linux-usernames?toc=%2fazure%2fvirtual-machines%2flinux%2ftoc.json)"
        },
        "adminPassword": {
          "type": "string",
          "description": "Specifies the password of the administrator account. <br><br> **Minimum-length (Windows):** 8 characters <br><br> **Minimum-length (Linux):** 6 characters <br><br> **Max-length (Windows):** 123 characters <br><br> **Max-length (Linux):** 72 characters <br><br> **Complexity requirements:** 3 out of 4 conditions below need to be fulfilled <br> Has lower characters <br>Has upper characters <br> Has a digit <br> Has a special character (Regex match [\\W_]) <br><br> **Disallowed values:** \"abc@123\", \"P@$$w0rd\", \"P@ssw0rd\", \"P@ssword123\", \"Pa$$word\", \"pass@word1\", \"Password!\", \"Password1\", \"Password22\", \"iloveyou!\" <br><br> For resetting the password, see [How to reset the Remote Desktop service or its login password in a Windows VM](https://docs.microsoft.com/azure/virtual-machines/virtual-machines-windows-reset-rdp?toc=%2fazure%2fvirtual-machines%2fwindows%2ftoc.json) <br><br> For resetting root password, see [Manage users, SSH, and check or repair disks on Azure Linux VMs using the VMAccess Extension](https://docs.microsoft.com/azure/virtual-machines/virtual-machines-linux-using-vmaccess-extension?toc=%2fazure%2fvirtual-machines%2flinux%2ftoc.json#reset-root-password)"
        },
        "customData": {
          "type": "string",
          "description": "Specifies a base-64 encoded string of custom data. The base-64 encoded string is decoded to a binary array that is saved as a file on the Virtual Machine. The maximum length of the binary array is 65535 bytes. <br><br> For using cloud-init for your VM, see [Using cloud-init to customize a Linux VM during creation](https://docs.microsoft.com/azure/virtual-machines/virtual-machines-linux-using-cloud-init?toc=%2fazure%2fvirtual-machines%2flinux%2ftoc.json)"
        },
        "windowsConfiguration": {
          "$ref": "#/definitions/WindowsConfiguration",
          "description": "Specifies Windows operating system settings on the virtual machine."
        },
        "linuxConfiguration": {
          "$ref": "#/definitions/LinuxConfiguration",
          "description": "Specifies the Linux operating system settings on the virtual machine. <br><br>For a list of supported Linux distributions, see [Linux on Azure-Endorsed Distributions](https://docs.microsoft.com/azure/virtual-machines/virtual-machines-linux-endorsed-distros?toc=%2fazure%2fvirtual-machines%2flinux%2ftoc.json) <br><br> For running non-endorsed distributions, see [Information for Non-Endorsed Distributions](https://docs.microsoft.com/azure/virtual-machines/virtual-machines-linux-create-upload-generic?toc=%2fazure%2fvirtual-machines%2flinux%2ftoc.json)."
        },
        "secrets": {
          "type": "array",
          "items": {
            "$ref": "#/definitions/VaultSecretGroup"
          },
          "description": "Specifies set of certificates that should be installed onto the virtual machine."
        },
        "allowExtensionOperations": {
          "type": "boolean",
          "description": "Specifies whether extension operations should be allowed on the virtual machine. <br><br>This may only be set to False when no extensions are present on the virtual machine."
        }
      },
      "description": "Specifies the operating system settings for the virtual machine."
    },
    "NetworkInterfaceReferenceProperties": {
      "properties": {
        "primary": {
          "type": "boolean",
          "description": "Specifies the primary network interface in case the virtual machine has more than 1 network interface."
        }
      },
      "description": "Describes a network interface reference properties."
    },
    "NetworkInterfaceReference": {
      "properties": {
        "properties": {
          "x-ms-client-flatten": true,
          "$ref": "#/definitions/NetworkInterfaceReferenceProperties"
        }
      },
      "allOf": [
        {
          "$ref": "#/definitions/SubResource"
        }
      ],
      "description": "Describes a network interface reference."
    },
    "NetworkProfile": {
      "properties": {
        "networkInterfaces": {
          "type": "array",
          "items": {
            "$ref": "#/definitions/NetworkInterfaceReference"
          },
          "description": "Specifies the list of resource Ids for the network interfaces associated with the virtual machine."
        }
      },
      "description": "Specifies the network interfaces of the virtual machine."
    },
    "BootDiagnostics": {
      "properties": {
        "enabled": {
          "type": "boolean",
          "description": "Whether boot diagnostics should be enabled on the Virtual Machine."
        },
        "storageUri": {
          "type": "string",
          "description": "Uri of the storage account to use for placing the console output and screenshot."
        }
      },
      "description": "Boot Diagnostics is a debugging feature which allows you to view Console Output and Screenshot to diagnose VM status. <br><br> You can easily view the output of your console log. <br><br> Azure also enables you to see a screenshot of the VM from the hypervisor."
    },
    "DiagnosticsProfile": {
      "properties": {
        "bootDiagnostics": {
          "$ref": "#/definitions/BootDiagnostics",
          "description": "Boot Diagnostics is a debugging feature which allows you to view Console Output and Screenshot to diagnose VM status. <br><br> You can easily view the output of your console log. <br><br> Azure also enables you to see a screenshot of the VM from the hypervisor."
        }
      },
      "description": "Specifies the boot diagnostic settings state. <br><br>Minimum api-version: 2015-06-15."
    },
    "VirtualMachineExtensionHandlerInstanceView": {
      "properties": {
        "type": {
          "type": "string",
          "description": "Specifies the type of the extension; an example is \"CustomScriptExtension\"."
        },
        "typeHandlerVersion": {
          "type": "string",
          "description": "Specifies the version of the script handler."
        },
        "status": {
          "$ref": "#/definitions/InstanceViewStatus",
          "description": "The extension handler status."
        }
      },
      "description": "The instance view of a virtual machine extension handler."
    },
    "VirtualMachineAgentInstanceView": {
      "properties": {
        "vmAgentVersion": {
          "type": "string",
          "description": "The VM Agent full version."
        },
        "extensionHandlers": {
          "type": "array",
          "items": {
            "$ref": "#/definitions/VirtualMachineExtensionHandlerInstanceView"
          },
          "description": "The virtual machine extension handler instance view."
        },
        "statuses": {
          "type": "array",
          "items": {
            "$ref": "#/definitions/InstanceViewStatus"
          },
          "description": "The resource status information."
        }
      },
      "description": "The instance view of the VM Agent running on the virtual machine."
    },
    "DiskInstanceView": {
      "properties": {
        "name": {
          "type": "string",
          "description": "The disk name."
        },
        "encryptionSettings": {
          "type": "array",
          "items": {
            "$ref": "#/definitions/DiskEncryptionSettings"
          },
          "description": "Specifies the encryption settings for the OS Disk. <br><br> Minimum api-version: 2015-06-15"
        },
        "statuses": {
          "type": "array",
          "items": {
            "$ref": "#/definitions/InstanceViewStatus"
          },
          "description": "The resource status information."
        }
      },
      "description": "The instance view of the disk."
    },
    "BootDiagnosticsInstanceView": {
      "properties": {
        "consoleScreenshotBlobUri": {
          "readOnly": true,
          "type": "string",
          "description": "The console screenshot blob URI."
        },
        "serialConsoleLogBlobUri": {
          "readOnly": true,
          "type": "string",
          "description": "The Linux serial console log blob Uri."
        },
        "status": {
          "readOnly": true,
          "$ref": "#/definitions/InstanceViewStatus",
          "description": "The boot diagnostics status information for the VM. <br><br> NOTE: It will be set only if there are errors encountered in enabling boot diagnostics."
        }
      },
      "description": "The instance view of a virtual machine boot diagnostics."
    },
    "VirtualMachineIdentity": {
      "properties": {
        "principalId": {
          "readOnly": true,
          "type": "string",
          "description": "The principal id of virtual machine identity. This property will only be provided for a system assigned identity."
        },
        "tenantId": {
          "readOnly": true,
          "type": "string",
          "description": "The tenant id associated with the virtual machine. This property will only be provided for a system assigned identity."
        },
        "type": {
          "type": "string",
          "description": "The type of identity used for the virtual machine. The type 'SystemAssigned, UserAssigned' includes both an implicitly created identity and a set of user assigned identities. The type 'None' will remove any identities from the virtual machine.",
          "enum": [
            "SystemAssigned",
            "UserAssigned",
            "SystemAssigned, UserAssigned",
            "None"
          ],
          "x-ms-enum": {
            "name": "ResourceIdentityType",
            "modelAsString": false
          }
        },
        "userAssignedIdentities": {
          "type": "object",
          "additionalProperties": {
            "type": "object",
            "properties": {
              "principalId": {
                "readOnly": true,
                "type": "string",
                "description": "The principal id of user assigned identity."
              },
              "clientId": {
                "readOnly": true,
                "type": "string",
                "description": "The client id of user assigned identity."
              }
            }
          },
          "description": "The list of user identities associated with the Virtual Machine. The user identity dictionary key references will be ARM resource ids in the form: '/subscriptions/{subscriptionId}/resourceGroups/{resourceGroupName}/providers/Microsoft.ManagedIdentity/userAssignedIdentities/{identityName}'."
        }
      },
      "description": "Identity for the virtual machine."
    },
    "MaintenanceRedeployStatus": {
      "properties": {
        "isCustomerInitiatedMaintenanceAllowed": {
          "type": "boolean",
          "description": "True, if customer is allowed to perform Maintenance."
        },
        "preMaintenanceWindowStartTime": {
          "type": "string",
          "format": "date-time",
          "description": "Start Time for the Pre Maintenance Window."
        },
        "preMaintenanceWindowEndTime": {
          "type": "string",
          "format": "date-time",
          "description": "End Time for the Pre Maintenance Window."
        },
        "maintenanceWindowStartTime": {
          "type": "string",
          "format": "date-time",
          "description": "Start Time for the Maintenance Window."
        },
        "maintenanceWindowEndTime": {
          "type": "string",
          "format": "date-time",
          "description": "End Time for the Maintenance Window."
        },
        "lastOperationResultCode": {
          "type": "string",
          "description": "The Last Maintenance Operation Result Code.",
          "enum": [
            "None",
            "RetryLater",
            "MaintenanceAborted",
            "MaintenanceCompleted"
          ],
          "x-ms-enum": {
            "name": "MaintenanceOperationResultCodeTypes",
            "modelAsString": false
          }
        },
        "lastOperationMessage": {
          "type": "string",
          "description": "Message returned for the last Maintenance Operation."
        }
      },
      "description": "Maintenance Operation Status."
    },
    "VirtualMachineInstanceView": {
      "properties": {
        "platformUpdateDomain": {
          "type": "integer",
          "format": "int32",
          "description": "Specifies the update domain of the virtual machine."
        },
        "platformFaultDomain": {
          "type": "integer",
          "format": "int32",
          "description": "Specifies the fault domain of the virtual machine."
        },
        "computerName": {
          "type": "string",
          "description": "The computer name assigned to the virtual machine."
        },
        "osName": {
          "type": "string",
          "description": "The Operating System running on the virtual machine."
        },
        "osVersion": {
          "type": "string",
          "description": "The version of Operating System running on the virtual machine."
        },
        "rdpThumbPrint": {
          "type": "string",
          "description": "The Remote desktop certificate thumbprint."
        },
        "vmAgent": {
          "$ref": "#/definitions/VirtualMachineAgentInstanceView",
          "description": "The VM Agent running on the virtual machine."
        },
        "maintenanceRedeployStatus": {
          "$ref": "#/definitions/MaintenanceRedeployStatus",
          "description": "The Maintenance Operation status on the virtual machine."
        },
        "disks": {
          "type": "array",
          "items": {
            "$ref": "#/definitions/DiskInstanceView"
          },
          "description": "The virtual machine disk information."
        },
        "extensions": {
          "type": "array",
          "items": {
            "$ref": "#/definitions/VirtualMachineExtensionInstanceView"
          },
          "description": "The extensions information."
        },
        "bootDiagnostics": {
          "$ref": "#/definitions/BootDiagnosticsInstanceView",
          "description": "Boot Diagnostics is a debugging feature which allows you to view Console Output and Screenshot to diagnose VM status. <br><br> You can easily view the output of your console log. <br><br> Azure also enables you to see a screenshot of the VM from the hypervisor."
        },
        "statuses": {
          "type": "array",
          "items": {
            "$ref": "#/definitions/InstanceViewStatus"
          },
          "description": "The resource status information."
        }
      },
      "description": "The instance view of a virtual machine."
    },
    "VirtualMachineProperties": {
      "properties": {
        "hardwareProfile": {
          "$ref": "#/definitions/HardwareProfile",
          "description": "Specifies the hardware settings for the virtual machine."
        },
        "storageProfile": {
          "$ref": "#/definitions/StorageProfile",
          "description": "Specifies the storage settings for the virtual machine disks."
        },
        "additionalCapabilities": {
          "$ref": "#/definitions/AdditionalCapabilities",
          "description": "Specifies additional capabilities enabled or disabled on the virtual machine."
        },
        "osProfile": {
          "$ref": "#/definitions/OSProfile",
          "description": "Specifies the operating system settings for the virtual machine."
        },
        "networkProfile": {
          "$ref": "#/definitions/NetworkProfile",
          "description": "Specifies the network interfaces of the virtual machine."
        },
        "diagnosticsProfile": {
          "$ref": "#/definitions/DiagnosticsProfile",
          "description": "Specifies the boot diagnostic settings state. <br><br>Minimum api-version: 2015-06-15."
        },
        "availabilitySet": {
          "$ref": "#/definitions/SubResource",
          "description": "Specifies information about the availability set that the virtual machine should be assigned to. Virtual machines specified in the same availability set are allocated to different nodes to maximize availability. For more information about availability sets, see [Manage the availability of virtual machines](https://docs.microsoft.com/azure/virtual-machines/virtual-machines-windows-manage-availability?toc=%2fazure%2fvirtual-machines%2fwindows%2ftoc.json). <br><br> For more information on Azure planned maintenance, see [Planned maintenance for virtual machines in Azure](https://docs.microsoft.com/azure/virtual-machines/virtual-machines-windows-planned-maintenance?toc=%2fazure%2fvirtual-machines%2fwindows%2ftoc.json) <br><br> Currently, a VM can only be added to availability set at creation time. An existing VM cannot be added to an availability set."
        },
        "proximityPlacementGroup": {
          "$ref": "#/definitions/SubResource",
          "description": "Specifies information about the proximity placement group that the virtual machine should be assigned to. <br><br>Minimum api-version: 2018-04-01."
        },
        "provisioningState": {
          "readOnly": true,
          "type": "string",
          "description": "The provisioning state, which only appears in the response."
        },
        "instanceView": {
          "$ref": "#/definitions/VirtualMachineInstanceView",
          "readOnly": true,
          "description": "The virtual machine instance view."
        },
        "licenseType": {
          "type": "string",
          "description": "Specifies that the image or disk that is being used was licensed on-premises. This element is only used for images that contain the Windows Server operating system. <br><br> Possible values are: <br><br> Windows_Client <br><br> Windows_Server <br><br> If this element is included in a request for an update, the value must match the initial value. This value cannot be updated. <br><br> For more information, see [Azure Hybrid Use Benefit for Windows Server](https://docs.microsoft.com/azure/virtual-machines/virtual-machines-windows-hybrid-use-benefit-licensing?toc=%2fazure%2fvirtual-machines%2fwindows%2ftoc.json) <br><br> Minimum api-version: 2015-06-15"
        },
        "vmId": {
          "readOnly": true,
          "type": "string",
          "description": "Specifies the VM unique ID which is a 128-bits identifier that is encoded and stored in all Azure IaaS VMs SMBIOS and can be read using platform BIOS commands."
        }
      },
      "description": "Describes the properties of a Virtual Machine."
    },
    "VirtualMachine": {
      "properties": {
        "plan": {
          "$ref": "#/definitions/Plan",
          "description": "Specifies information about the marketplace image used to create the virtual machine. This element is only used for marketplace images. Before you can use a marketplace image from an API, you must enable the image for programmatic use.  In the Azure portal, find the marketplace image that you want to use and then click **Want to deploy programmatically, Get Started ->**. Enter any required information and then click **Save**."
        },
        "properties": {
          "x-ms-client-flatten": true,
          "$ref": "#/definitions/VirtualMachineProperties"
        },
        "resources": {
          "readOnly": true,
          "type": "array",
          "items": {
            "$ref": "#/definitions/VirtualMachineExtension"
          },
          "description": "The virtual machine child extension resources."
        },
        "identity": {
          "$ref": "#/definitions/VirtualMachineIdentity",
          "description": "The identity of the virtual machine, if configured."
        },
        "zones": {
          "type": "array",
          "items": {
            "type": "string"
          },
          "description": "The virtual machine zones."
        }
      },
      "allOf": [
        {
          "$ref": "#/definitions/Resource"
        }
      ],
      "description": "Describes a Virtual Machine."
    },
    "VirtualMachineUpdate": {
      "properties": {
        "plan": {
          "$ref": "#/definitions/Plan",
          "description": "Specifies information about the marketplace image used to create the virtual machine. This element is only used for marketplace images. Before you can use a marketplace image from an API, you must enable the image for programmatic use.  In the Azure portal, find the marketplace image that you want to use and then click **Want to deploy programmatically, Get Started ->**. Enter any required information and then click **Save**."
        },
        "properties": {
          "x-ms-client-flatten": true,
          "$ref": "#/definitions/VirtualMachineProperties"
        },
        "identity": {
          "$ref": "#/definitions/VirtualMachineIdentity",
          "description": "The identity of the virtual machine, if configured."
        },
        "zones": {
          "type": "array",
          "items": {
            "type": "string"
          },
          "description": "The virtual machine zones."
        }
      },
      "allOf": [
        {
          "$ref": "#/definitions/UpdateResource"
        }
      ],
      "description": "Describes a Virtual Machine Update."
    },
    "VirtualMachineListResult": {
      "properties": {
        "value": {
          "type": "array",
          "items": {
            "$ref": "#/definitions/VirtualMachine"
          },
          "description": "The list of virtual machines."
        },
        "nextLink": {
          "type": "string",
          "description": "The URI to fetch the next page of VMs. Call ListNext() with this URI to fetch the next page of Virtual Machines."
        }
      },
      "required": [
        "value"
      ],
      "description": "The List Virtual Machine operation response."
    },
    "Sku": {
      "properties": {
        "name": {
          "type": "string",
          "description": "The sku name."
        },
        "tier": {
          "type": "string",
          "description": "Specifies the tier of virtual machines in a scale set.<br /><br /> Possible Values:<br /><br /> **Standard**<br /><br /> **Basic**"
        },
        "capacity": {
          "type": "integer",
          "format": "int64",
          "description": "Specifies the number of virtual machines in the scale set."
        }
      },
      "description": "Describes a virtual machine scale set sku."
    },
    "AutomaticOSUpgradePolicy": {
      "properties": {
        "enableAutomaticOSUpgrade": {
          "type": "boolean",
          "description": "Indicates whether OS upgrades should automatically be applied to scale set instances in a rolling fashion when a newer version of the OS image becomes available. Default value is false. If this is set to true for Windows based scale sets, recommendation is to set [enableAutomaticUpdates](https://docs.microsoft.com/dotnet/api/microsoft.azure.management.compute.models.windowsconfiguration.enableautomaticupdates?view=azure-dotnet) to false."
        },
        "disableAutomaticRollback": {
          "type": "boolean",
          "description": "Whether OS image rollback feature should be disabled. Default value is false."
        }
      },
      "description": "The configuration parameters used for performing automatic OS upgrade."
    },
    "UpgradePolicy": {
      "properties": {
        "mode": {
          "type": "string",
          "description": "Specifies the mode of an upgrade to virtual machines in the scale set.<br /><br /> Possible values are:<br /><br /> **Manual** - You  control the application of updates to virtual machines in the scale set. You do this by using the manualUpgrade action.<br /><br /> **Automatic** - All virtual machines in the scale set are  automatically updated at the same time.",
          "enum": [
            "Automatic",
            "Manual",
            "Rolling"
          ],
          "x-ms-enum": {
            "name": "UpgradeMode",
            "modelAsString": false
          }
        },
        "rollingUpgradePolicy": {
          "$ref": "#/definitions/RollingUpgradePolicy",
          "description": "The configuration parameters used while performing a rolling upgrade."
        },
        "automaticOSUpgradePolicy": {
          "$ref": "#/definitions/AutomaticOSUpgradePolicy",
          "description": "Configuration parameters used for performing automatic OS Upgrade."
        }
      },
      "description": "Describes an upgrade policy - automatic, manual, or rolling."
    },
    "RollingUpgradePolicy": {
      "properties": {
        "maxBatchInstancePercent": {
          "type": "integer",
          "format": "int32",
          "minimum": 5,
          "maximum": 100,
          "description": "The maximum percent of total virtual machine instances that will be upgraded simultaneously by the rolling upgrade in one batch. As this is a maximum, unhealthy instances in previous or future batches can cause the percentage of instances in a batch to decrease to ensure higher reliability. The default value for this parameter is 20%."
        },
        "maxUnhealthyInstancePercent": {
          "type": "integer",
          "format": "int32",
          "minimum": 5,
          "maximum": 100,
          "description": "The maximum percentage of the total virtual machine instances in the scale set that can be simultaneously unhealthy, either as a result of being upgraded, or by being found in an unhealthy state by the virtual machine health checks before the rolling upgrade aborts. This constraint will be checked prior to starting any batch. The default value for this parameter is 20%."
        },
        "maxUnhealthyUpgradedInstancePercent": {
          "type": "integer",
          "format": "int32",
          "minimum": 0,
          "maximum": 100,
          "description": "The maximum percentage of upgraded virtual machine instances that can be found to be in an unhealthy state. This check will happen after each batch is upgraded. If this percentage is ever exceeded, the rolling update aborts. The default value for this parameter is 20%."
        },
        "pauseTimeBetweenBatches": {
          "type": "string",
          "description": "The wait time between completing the update for all virtual machines in one batch and starting the next batch. The time duration should be specified in ISO 8601 format. The default value is 0 seconds (PT0S)."
        }
      },
      "description": "The configuration parameters used while performing a rolling upgrade."
    },
    "ImageOSDisk": {
      "properties": {
        "osType": {
          "type": "string",
          "description": "This property allows you to specify the type of the OS that is included in the disk if creating a VM from a custom image. <br><br> Possible values are: <br><br> **Windows** <br><br> **Linux**",
          "enum": [
            "Windows",
            "Linux"
          ],
          "x-ms-enum": {
            "name": "OperatingSystemTypes",
            "modelAsString": false
          }
        },
        "osState": {
          "type": "string",
          "description": "The OS State.",
          "enum": [
            "Generalized",
            "Specialized"
          ],
          "x-ms-enum": {
            "name": "OperatingSystemStateTypes",
            "modelAsString": false
          }
        },
        "snapshot": {
          "$ref": "#/definitions/SubResource",
          "description": "The snapshot."
        },
        "managedDisk": {
          "$ref": "#/definitions/SubResource",
          "description": "The managedDisk."
        },
        "blobUri": {
          "type": "string",
          "description": "The Virtual Hard Disk."
        },
        "caching": {
          "type": "string",
          "description": "Specifies the caching requirements. <br><br> Possible values are: <br><br> **None** <br><br> **ReadOnly** <br><br> **ReadWrite** <br><br> Default: **None for Standard storage. ReadOnly for Premium storage**",
          "enum": [
            "None",
            "ReadOnly",
            "ReadWrite"
          ],
          "x-ms-enum": {
            "name": "CachingTypes",
            "modelAsString": false
          }
        },
        "diskSizeGB": {
          "type": "integer",
          "format": "int32",
          "description": "Specifies the size of empty data disks in gigabytes. This element can be used to overwrite the name of the disk in a virtual machine image. <br><br> This value cannot be larger than 1023 GB"
        },
        "storageAccountType": {
          "$ref": "#/definitions/StorageAccountType",
          "description": "Specifies the storage account type for the managed disk. UltraSSD_LRS cannot be used with OS Disk."
        }
      },
      "required": [
        "osType",
        "osState"
      ],
      "description": "Describes an Operating System disk."
    },
    "ImageDataDisk": {
      "properties": {
        "lun": {
          "type": "integer",
          "format": "int32",
          "description": "Specifies the logical unit number of the data disk. This value is used to identify data disks within the VM and therefore must be unique for each data disk attached to a VM."
        },
        "snapshot": {
          "$ref": "#/definitions/SubResource",
          "description": "The snapshot."
        },
        "managedDisk": {
          "$ref": "#/definitions/SubResource",
          "description": "The managedDisk."
        },
        "blobUri": {
          "type": "string",
          "description": "The Virtual Hard Disk."
        },
        "caching": {
          "type": "string",
          "description": "Specifies the caching requirements. <br><br> Possible values are: <br><br> **None** <br><br> **ReadOnly** <br><br> **ReadWrite** <br><br> Default: **None for Standard storage. ReadOnly for Premium storage**",
          "enum": [
            "None",
            "ReadOnly",
            "ReadWrite"
          ],
          "x-ms-enum": {
            "name": "CachingTypes",
            "modelAsString": false
          }
        },
        "diskSizeGB": {
          "type": "integer",
          "format": "int32",
          "description": "Specifies the size of empty data disks in gigabytes. This element can be used to overwrite the name of the disk in a virtual machine image. <br><br> This value cannot be larger than 1023 GB"
        },
        "storageAccountType": {
          "$ref": "#/definitions/StorageAccountType",
          "description": "Specifies the storage account type for the managed disk. NOTE: UltraSSD_LRS can only be used with data disks, it cannot be used with OS Disk."
        }
      },
      "required": [
        "lun"
      ],
      "description": "Describes a data disk."
    },
    "ImageStorageProfile": {
      "properties": {
        "osDisk": {
          "$ref": "#/definitions/ImageOSDisk",
          "description": "Specifies information about the operating system disk used by the virtual machine. <br><br> For more information about disks, see [About disks and VHDs for Azure virtual machines](https://docs.microsoft.com/azure/virtual-machines/virtual-machines-windows-about-disks-vhds?toc=%2fazure%2fvirtual-machines%2fwindows%2ftoc.json)."
        },
        "dataDisks": {
          "type": "array",
          "items": {
            "$ref": "#/definitions/ImageDataDisk"
          },
          "description": "Specifies the parameters that are used to add a data disk to a virtual machine. <br><br> For more information about disks, see [About disks and VHDs for Azure virtual machines](https://docs.microsoft.com/azure/virtual-machines/virtual-machines-windows-about-disks-vhds?toc=%2fazure%2fvirtual-machines%2fwindows%2ftoc.json)."
        },
        "zoneResilient": {
          "type": "boolean",
          "description": "Specifies whether an image is zone resilient or not. Default is false. Zone resilient images can be created only in regions that provide Zone Redundant Storage (ZRS)."
        }
      },
      "description": "Describes a storage profile."
    },
    "ImageProperties": {
      "properties": {
        "sourceVirtualMachine": {
          "$ref": "#/definitions/SubResource",
          "description": "The source virtual machine from which Image is created."
        },
        "storageProfile": {
          "$ref": "#/definitions/ImageStorageProfile",
          "description": "Specifies the storage settings for the virtual machine disks."
        },
        "provisioningState": {
          "readOnly": true,
          "type": "string",
          "description": "The provisioning state."
        },
        "hyperVGeneration": {
          "$ref": "#/definitions/HyperVGenerationType",
          "description": "Gets the HyperVGenerationType of the VirtualMachine created from the image"
        }
      },
      "description": "Describes the properties of an Image."
    },
    "Image": {
      "properties": {
        "properties": {
          "x-ms-client-flatten": true,
          "$ref": "#/definitions/ImageProperties"
        }
      },
      "allOf": [
        {
          "$ref": "#/definitions/Resource"
        }
      ],
      "description": "The source user image virtual hard disk. The virtual hard disk will be copied before being attached to the virtual machine. If SourceImage is provided, the destination virtual hard drive must not exist."
    },
    "ImageUpdate": {
      "properties": {
        "properties": {
          "x-ms-client-flatten": true,
          "$ref": "#/definitions/ImageProperties"
        }
      },
      "allOf": [
        {
          "$ref": "#/definitions/UpdateResource"
        }
      ],
      "description": "The source user image virtual hard disk. Only tags may be updated."
    },
    "ImageListResult": {
      "properties": {
        "value": {
          "type": "array",
          "items": {
            "$ref": "#/definitions/Image"
          },
          "description": "The list of Images."
        },
        "nextLink": {
          "type": "string",
          "description": "The uri to fetch the next page of Images. Call ListNext() with this to fetch the next page of Images."
        }
      },
      "required": [
        "value"
      ],
      "description": "The List Image operation response."
    },
    "VirtualMachineScaleSetIdentity": {
      "properties": {
        "principalId": {
          "readOnly": true,
          "type": "string",
          "description": "The principal id of virtual machine scale set identity. This property will only be provided for a system assigned identity."
        },
        "tenantId": {
          "readOnly": true,
          "type": "string",
          "description": "The tenant id associated with the virtual machine scale set. This property will only be provided for a system assigned identity."
        },
        "type": {
          "type": "string",
          "description": "The type of identity used for the virtual machine scale set. The type 'SystemAssigned, UserAssigned' includes both an implicitly created identity and a set of user assigned identities. The type 'None' will remove any identities from the virtual machine scale set.",
          "enum": [
            "SystemAssigned",
            "UserAssigned",
            "SystemAssigned, UserAssigned",
            "None"
          ],
          "x-ms-enum": {
            "name": "ResourceIdentityType",
            "modelAsString": false
          }
        },
        "userAssignedIdentities": {
          "type": "object",
          "additionalProperties": {
            "type": "object",
            "properties": {
              "principalId": {
                "readOnly": true,
                "type": "string",
                "description": "The principal id of user assigned identity."
              },
              "clientId": {
                "readOnly": true,
                "type": "string",
                "description": "The client id of user assigned identity."
              }
            }
          },
          "description": "The list of user identities associated with the virtual machine scale set. The user identity dictionary key references will be ARM resource ids in the form: '/subscriptions/{subscriptionId}/resourceGroups/{resourceGroupName}/providers/Microsoft.ManagedIdentity/userAssignedIdentities/{identityName}'."
        }
      },
      "description": "Identity for the virtual machine scale set."
    },
    "VirtualMachineScaleSetOSProfile": {
      "properties": {
        "computerNamePrefix": {
          "type": "string",
          "description": "Specifies the computer name prefix for all of the virtual machines in the scale set. Computer name prefixes must be 1 to 15 characters long."
        },
        "adminUsername": {
          "type": "string",
          "description": "Specifies the name of the administrator account. <br><br> **Windows-only restriction:** Cannot end in \".\" <br><br> **Disallowed values:** \"administrator\", \"admin\", \"user\", \"user1\", \"test\", \"user2\", \"test1\", \"user3\", \"admin1\", \"1\", \"123\", \"a\", \"actuser\", \"adm\", \"admin2\", \"aspnet\", \"backup\", \"console\", \"david\", \"guest\", \"john\", \"owner\", \"root\", \"server\", \"sql\", \"support\", \"support_388945a0\", \"sys\", \"test2\", \"test3\", \"user4\", \"user5\". <br><br> **Minimum-length (Linux):** 1  character <br><br> **Max-length (Linux):** 64 characters <br><br> **Max-length (Windows):** 20 characters  <br><br><li> For root access to the Linux VM, see [Using root privileges on Linux virtual machines in Azure](https://docs.microsoft.com/azure/virtual-machines/virtual-machines-linux-use-root-privileges?toc=%2fazure%2fvirtual-machines%2flinux%2ftoc.json)<br><li> For a list of built-in system users on Linux that should not be used in this field, see [Selecting User Names for Linux on Azure](https://docs.microsoft.com/azure/virtual-machines/virtual-machines-linux-usernames?toc=%2fazure%2fvirtual-machines%2flinux%2ftoc.json)"
        },
        "adminPassword": {
          "type": "string",
          "description": "Specifies the password of the administrator account. <br><br> **Minimum-length (Windows):** 8 characters <br><br> **Minimum-length (Linux):** 6 characters <br><br> **Max-length (Windows):** 123 characters <br><br> **Max-length (Linux):** 72 characters <br><br> **Complexity requirements:** 3 out of 4 conditions below need to be fulfilled <br> Has lower characters <br>Has upper characters <br> Has a digit <br> Has a special character (Regex match [\\W_]) <br><br> **Disallowed values:** \"abc@123\", \"P@$$w0rd\", \"P@ssw0rd\", \"P@ssword123\", \"Pa$$word\", \"pass@word1\", \"Password!\", \"Password1\", \"Password22\", \"iloveyou!\" <br><br> For resetting the password, see [How to reset the Remote Desktop service or its login password in a Windows VM](https://docs.microsoft.com/azure/virtual-machines/virtual-machines-windows-reset-rdp?toc=%2fazure%2fvirtual-machines%2fwindows%2ftoc.json) <br><br> For resetting root password, see [Manage users, SSH, and check or repair disks on Azure Linux VMs using the VMAccess Extension](https://docs.microsoft.com/azure/virtual-machines/virtual-machines-linux-using-vmaccess-extension?toc=%2fazure%2fvirtual-machines%2flinux%2ftoc.json#reset-root-password)"
        },
        "customData": {
          "type": "string",
          "description": "Specifies a base-64 encoded string of custom data. The base-64 encoded string is decoded to a binary array that is saved as a file on the Virtual Machine. The maximum length of the binary array is 65535 bytes. <br><br> For using cloud-init for your VM, see [Using cloud-init to customize a Linux VM during creation](https://docs.microsoft.com/azure/virtual-machines/virtual-machines-linux-using-cloud-init?toc=%2fazure%2fvirtual-machines%2flinux%2ftoc.json)"
        },
        "windowsConfiguration": {
          "$ref": "#/definitions/WindowsConfiguration",
          "description": "Specifies Windows operating system settings on the virtual machine."
        },
        "linuxConfiguration": {
          "$ref": "#/definitions/LinuxConfiguration",
          "description": "Specifies the Linux operating system settings on the virtual machine. <br><br>For a list of supported Linux distributions, see [Linux on Azure-Endorsed Distributions](https://docs.microsoft.com/azure/virtual-machines/virtual-machines-linux-endorsed-distros?toc=%2fazure%2fvirtual-machines%2flinux%2ftoc.json) <br><br> For running non-endorsed distributions, see [Information for Non-Endorsed Distributions](https://docs.microsoft.com/azure/virtual-machines/virtual-machines-linux-create-upload-generic?toc=%2fazure%2fvirtual-machines%2flinux%2ftoc.json)."
        },
        "secrets": {
          "type": "array",
          "items": {
            "$ref": "#/definitions/VaultSecretGroup"
          },
          "description": "Specifies set of certificates that should be installed onto the virtual machines in the scale set."
        }
      },
      "description": "Describes a virtual machine scale set OS profile."
    },
    "VirtualMachineScaleSetUpdateOSProfile": {
      "properties": {
        "customData": {
          "type": "string",
          "description": "A base-64 encoded string of custom data."
        },
        "windowsConfiguration": {
          "$ref": "#/definitions/WindowsConfiguration",
          "description": "The Windows Configuration of the OS profile."
        },
        "linuxConfiguration": {
          "$ref": "#/definitions/LinuxConfiguration",
          "description": "The Linux Configuration of the OS profile."
        },
        "secrets": {
          "type": "array",
          "items": {
            "$ref": "#/definitions/VaultSecretGroup"
          },
          "description": "The List of certificates for addition to the VM."
        }
      },
      "description": "Describes a virtual machine scale set OS profile."
    },
    "VirtualMachineScaleSetManagedDiskParameters": {
      "properties": {
        "storageAccountType": {
          "$ref": "#/definitions/StorageAccountType",
          "description": "Specifies the storage account type for the managed disk. NOTE: UltraSSD_LRS can only be used with data disks, it cannot be used with OS Disk."
        }
      },
      "description": "Describes the parameters of a ScaleSet managed disk."
    },
    "VirtualMachineScaleSetOSDisk": {
      "properties": {
        "name": {
          "type": "string",
          "description": "The disk name."
        },
        "caching": {
          "$ref": "#/definitions/Caching",
          "description": "Specifies the caching requirements. <br><br> Possible values are: <br><br> **None** <br><br> **ReadOnly** <br><br> **ReadWrite** <br><br> Default: **None for Standard storage. ReadOnly for Premium storage**"
        },
        "writeAcceleratorEnabled": {
          "type": "boolean",
          "description": "Specifies whether writeAccelerator should be enabled or disabled on the disk."
        },
        "createOption": {
          "$ref": "#/definitions/CreateOption",
          "description": "Specifies how the virtual machines in the scale set should be created.<br><br> The only allowed value is: **FromImage** \\u2013 This value is used when you are using an image to create the virtual machine. If you are using a platform image, you also use the imageReference element described above. If you are using a marketplace image, you  also use the plan element previously described."
        },
        "diffDiskSettings": {
          "$ref": "#/definitions/DiffDiskSettings",
          "description": "Specifies the ephemeral disk Settings for the operating system disk used by the virtual machine scale set."
        },
        "diskSizeGB": {
          "type": "integer",
          "format": "int32",
          "description": "Specifies the size of the operating system disk in gigabytes. This element can be used to overwrite the size of the disk in a virtual machine image. <br><br> This value cannot be larger than 1023 GB"
        },
        "osType": {
          "type": "string",
          "description": "This property allows you to specify the type of the OS that is included in the disk if creating a VM from user-image or a specialized VHD. <br><br> Possible values are: <br><br> **Windows** <br><br> **Linux**",
          "enum": [
            "Windows",
            "Linux"
          ],
          "x-ms-enum": {
            "name": "OperatingSystemTypes",
            "modelAsString": false
          }
        },
        "image": {
          "$ref": "#/definitions/VirtualHardDisk",
          "description": "Specifies information about the unmanaged user image to base the scale set on."
        },
        "vhdContainers": {
          "type": "array",
          "items": {
            "type": "string"
          },
          "description": "Specifies the container urls that are used to store operating system disks for the scale set."
        },
        "managedDisk": {
          "description": "The managed disk parameters.",
          "$ref": "#/definitions/VirtualMachineScaleSetManagedDiskParameters"
        }
      },
      "required": [
        "createOption"
      ],
      "description": "Describes a virtual machine scale set operating system disk."
    },
    "VirtualMachineScaleSetUpdateOSDisk": {
      "properties": {
        "caching": {
          "$ref": "#/definitions/Caching",
          "description": "The caching type."
        },
        "writeAcceleratorEnabled": {
          "type": "boolean",
          "description": "Specifies whether writeAccelerator should be enabled or disabled on the disk."
        },
        "diskSizeGB": {
          "type": "integer",
          "format": "int32",
          "description": "Specifies the size of the operating system disk in gigabytes. This element can be used to overwrite the size of the disk in a virtual machine image. <br><br> This value cannot be larger than 1023 GB"
        },
        "image": {
          "$ref": "#/definitions/VirtualHardDisk",
          "description": "The Source User Image VirtualHardDisk. This VirtualHardDisk will be copied before using it to attach to the Virtual Machine. If SourceImage is provided, the destination VirtualHardDisk should not exist."
        },
        "vhdContainers": {
          "type": "array",
          "items": {
            "type": "string"
          },
          "description": "The list of virtual hard disk container uris."
        },
        "managedDisk": {
          "description": "The managed disk parameters.",
          "$ref": "#/definitions/VirtualMachineScaleSetManagedDiskParameters"
        }
      },
      "description": "Describes virtual machine scale set operating system disk Update Object. This should be used for Updating VMSS OS Disk."
    },
    "VirtualMachineScaleSetDataDisk": {
      "properties": {
        "name": {
          "type": "string",
          "description": "The disk name."
        },
        "lun": {
          "type": "integer",
          "format": "int32",
          "description": "Specifies the logical unit number of the data disk. This value is used to identify data disks within the VM and therefore must be unique for each data disk attached to a VM."
        },
        "caching": {
          "$ref": "#/definitions/Caching",
          "description": "Specifies the caching requirements. <br><br> Possible values are: <br><br> **None** <br><br> **ReadOnly** <br><br> **ReadWrite** <br><br> Default: **None for Standard storage. ReadOnly for Premium storage**"
        },
        "writeAcceleratorEnabled": {
          "type": "boolean",
          "description": "Specifies whether writeAccelerator should be enabled or disabled on the disk."
        },
        "createOption": {
          "$ref": "#/definitions/CreateOption",
          "description": "The create option."
        },
        "diskSizeGB": {
          "type": "integer",
          "format": "int32",
          "description": "Specifies the size of an empty data disk in gigabytes. This element can be used to overwrite the size of the disk in a virtual machine image. <br><br> This value cannot be larger than 1023 GB"
        },
        "managedDisk": {
          "description": "The managed disk parameters.",
          "$ref": "#/definitions/VirtualMachineScaleSetManagedDiskParameters"
        }
      },
      "required": [
        "lun",
        "createOption"
      ],
      "description": "Describes a virtual machine scale set data disk."
    },
    "VirtualMachineScaleSetStorageProfile": {
      "properties": {
        "imageReference": {
          "$ref": "#/definitions/ImageReference",
          "description": "Specifies information about the image to use. You can specify information about platform images, marketplace images, or virtual machine images. This element is required when you want to use a platform image, marketplace image, or virtual machine image, but is not used in other creation operations."
        },
        "osDisk": {
          "$ref": "#/definitions/VirtualMachineScaleSetOSDisk",
          "description": "Specifies information about the operating system disk used by the virtual machines in the scale set. <br><br> For more information about disks, see [About disks and VHDs for Azure virtual machines](https://docs.microsoft.com/azure/virtual-machines/virtual-machines-windows-about-disks-vhds?toc=%2fazure%2fvirtual-machines%2fwindows%2ftoc.json)."
        },
        "dataDisks": {
          "type": "array",
          "items": {
            "$ref": "#/definitions/VirtualMachineScaleSetDataDisk"
          },
          "description": "Specifies the parameters that are used to add data disks to the virtual machines in the scale set. <br><br> For more information about disks, see [About disks and VHDs for Azure virtual machines](https://docs.microsoft.com/azure/virtual-machines/virtual-machines-windows-about-disks-vhds?toc=%2fazure%2fvirtual-machines%2fwindows%2ftoc.json)."
        }
      },
      "description": "Describes a virtual machine scale set storage profile."
    },
    "VirtualMachineScaleSetUpdateStorageProfile": {
      "properties": {
        "imageReference": {
          "$ref": "#/definitions/ImageReference",
          "description": "The image reference."
        },
        "osDisk": {
          "$ref": "#/definitions/VirtualMachineScaleSetUpdateOSDisk",
          "description": "The OS disk."
        },
        "dataDisks": {
          "type": "array",
          "items": {
            "$ref": "#/definitions/VirtualMachineScaleSetDataDisk"
          },
          "description": "The data disks."
        }
      },
      "description": "Describes a virtual machine scale set storage profile."
    },
    "ApiEntityReference": {
      "properties": {
        "id": {
          "type": "string",
          "description": "The ARM resource id in the form of /subscriptions/{SubscriptionId}/resourceGroups/{ResourceGroupName}/..."
        }
      },
      "description": "The API entity reference."
    },
    "VirtualMachineScaleSetIPConfigurationProperties": {
      "properties": {
        "subnet": {
          "$ref": "#/definitions/ApiEntityReference",
          "description": "Specifies the identifier of the subnet."
        },
        "primary": {
          "type": "boolean",
          "description": "Specifies the primary network interface in case the virtual machine has more than 1 network interface."
        },
        "publicIPAddressConfiguration": {
          "$ref": "#/definitions/VirtualMachineScaleSetPublicIPAddressConfiguration",
          "description": "The publicIPAddressConfiguration."
        },
        "privateIPAddressVersion": {
          "type": "string",
          "description": "Available from Api-Version 2017-03-30 onwards, it represents whether the specific ipconfiguration is IPv4 or IPv6. Default is taken as IPv4.  Possible values are: 'IPv4' and 'IPv6'.",
          "enum": [
            "IPv4",
            "IPv6"
          ],
          "x-ms-enum": {
            "name": "IPVersion",
            "modelAsString": true
          }
        },
        "applicationGatewayBackendAddressPools": {
          "type": "array",
          "items": {
            "$ref": "#/definitions/SubResource"
          },
          "description": "Specifies an array of references to backend address pools of application gateways. A scale set can reference backend address pools of multiple application gateways. Multiple scale sets cannot use the same application gateway."
        },
        "applicationSecurityGroups": {
          "type": "array",
          "items": {
            "$ref": "#/definitions/SubResource"
          },
          "description": "Specifies an array of references to application security group."
        },
        "loadBalancerBackendAddressPools": {
          "type": "array",
          "items": {
            "$ref": "#/definitions/SubResource"
          },
          "description": "Specifies an array of references to backend address pools of load balancers. A scale set can reference backend address pools of one public and one internal load balancer. Multiple scale sets cannot use the same load balancer."
        },
        "loadBalancerInboundNatPools": {
          "type": "array",
          "items": {
            "$ref": "#/definitions/SubResource"
          },
          "description": "Specifies an array of references to inbound Nat pools of the load balancers. A scale set can reference inbound nat pools of one public and one internal load balancer. Multiple scale sets cannot use the same load balancer"
        }
      },
      "description": "Describes a virtual machine scale set network profile's IP configuration properties."
    },
    "VirtualMachineScaleSetUpdateIPConfigurationProperties": {
      "properties": {
        "subnet": {
          "$ref": "#/definitions/ApiEntityReference",
          "description": "The subnet."
        },
        "primary": {
          "type": "boolean",
          "description": "Specifies the primary IP Configuration in case the network interface has more than one IP Configuration."
        },
        "publicIPAddressConfiguration": {
          "$ref": "#/definitions/VirtualMachineScaleSetUpdatePublicIPAddressConfiguration",
          "description": "The publicIPAddressConfiguration."
        },
        "privateIPAddressVersion": {
          "type": "string",
          "description": "Available from Api-Version 2017-03-30 onwards, it represents whether the specific ipconfiguration is IPv4 or IPv6. Default is taken as IPv4.  Possible values are: 'IPv4' and 'IPv6'.",
          "enum": [
            "IPv4",
            "IPv6"
          ],
          "x-ms-enum": {
            "name": "IPVersion",
            "modelAsString": true
          }
        },
        "applicationGatewayBackendAddressPools": {
          "type": "array",
          "items": {
            "$ref": "#/definitions/SubResource"
          },
          "description": "The application gateway backend address pools."
        },
        "applicationSecurityGroups": {
          "type": "array",
          "items": {
            "$ref": "#/definitions/SubResource"
          },
          "description": "Specifies an array of references to application security group."
        },
        "loadBalancerBackendAddressPools": {
          "type": "array",
          "items": {
            "$ref": "#/definitions/SubResource"
          },
          "description": "The load balancer backend address pools."
        },
        "loadBalancerInboundNatPools": {
          "type": "array",
          "items": {
            "$ref": "#/definitions/SubResource"
          },
          "description": "The load balancer inbound nat pools."
        }
      },
      "description": "Describes a virtual machine scale set network profile's IP configuration properties."
    },
    "VirtualMachineScaleSetIPConfiguration": {
      "properties": {
        "name": {
          "type": "string",
          "description": "The IP configuration name."
        },
        "properties": {
          "x-ms-client-flatten": true,
          "$ref": "#/definitions/VirtualMachineScaleSetIPConfigurationProperties"
        }
      },
      "required": [
        "name"
      ],
      "allOf": [
        {
          "$ref": "#/definitions/SubResource"
        }
      ],
      "description": "Describes a virtual machine scale set network profile's IP configuration."
    },
    "VirtualMachineScaleSetUpdateIPConfiguration": {
      "properties": {
        "name": {
          "type": "string",
          "description": "The IP configuration name."
        },
        "properties": {
          "x-ms-client-flatten": true,
          "$ref": "#/definitions/VirtualMachineScaleSetUpdateIPConfigurationProperties"
        }
      },
      "allOf": [
        {
          "$ref": "#/definitions/SubResource"
        }
      ],
      "description": "Describes a virtual machine scale set network profile's IP configuration."
    },
    "VirtualMachineScaleSetNetworkConfigurationProperties": {
      "properties": {
        "primary": {
          "type": "boolean",
          "description": "Specifies the primary network interface in case the virtual machine has more than 1 network interface."
        },
        "enableAcceleratedNetworking": {
          "type": "boolean",
          "description": "Specifies whether the network interface is accelerated networking-enabled."
        },
        "networkSecurityGroup": {
          "$ref": "#/definitions/SubResource",
          "description": "The network security group."
        },
        "dnsSettings": {
          "$ref": "#/definitions/VirtualMachineScaleSetNetworkConfigurationDnsSettings",
          "description": "The dns settings to be applied on the network interfaces."
        },
        "ipConfigurations": {
          "type": "array",
          "items": {
            "$ref": "#/definitions/VirtualMachineScaleSetIPConfiguration"
          },
          "description": "Specifies the IP configurations of the network interface."
        },
        "enableIPForwarding": {
          "type": "boolean",
          "description": "Whether IP forwarding enabled on this NIC."
        }
      },
      "required": [
        "ipConfigurations"
      ],
      "description": "Describes a virtual machine scale set network profile's IP configuration."
    },
    "VirtualMachineScaleSetUpdateNetworkConfigurationProperties": {
      "properties": {
        "primary": {
          "type": "boolean",
          "description": "Whether this is a primary NIC on a virtual machine."
        },
        "enableAcceleratedNetworking": {
          "type": "boolean",
          "description": "Specifies whether the network interface is accelerated networking-enabled."
        },
        "networkSecurityGroup": {
          "$ref": "#/definitions/SubResource",
          "description": "The network security group."
        },
        "dnsSettings": {
          "$ref": "#/definitions/VirtualMachineScaleSetNetworkConfigurationDnsSettings",
          "description": "The dns settings to be applied on the network interfaces."
        },
        "ipConfigurations": {
          "type": "array",
          "items": {
            "$ref": "#/definitions/VirtualMachineScaleSetUpdateIPConfiguration"
          },
          "description": "The virtual machine scale set IP Configuration."
        },
        "enableIPForwarding": {
          "type": "boolean",
          "description": "Whether IP forwarding enabled on this NIC."
        }
      },
      "description": "Describes a virtual machine scale set updatable network profile's IP configuration.Use this object for updating network profile's IP Configuration."
    },
    "VirtualMachineScaleSetNetworkConfiguration": {
      "properties": {
        "name": {
          "type": "string",
          "description": "The network configuration name."
        },
        "properties": {
          "x-ms-client-flatten": true,
          "$ref": "#/definitions/VirtualMachineScaleSetNetworkConfigurationProperties"
        }
      },
      "required": [
        "name"
      ],
      "allOf": [
        {
          "$ref": "#/definitions/SubResource"
        }
      ],
      "description": "Describes a virtual machine scale set network profile's network configurations."
    },
    "VirtualMachineScaleSetUpdateNetworkConfiguration": {
      "properties": {
        "name": {
          "type": "string",
          "description": "The network configuration name."
        },
        "properties": {
          "x-ms-client-flatten": true,
          "$ref": "#/definitions/VirtualMachineScaleSetUpdateNetworkConfigurationProperties"
        }
      },
      "allOf": [
        {
          "$ref": "#/definitions/SubResource"
        }
      ],
      "description": "Describes a virtual machine scale set network profile's network configurations."
    },
    "VirtualMachineScaleSetNetworkConfigurationDnsSettings": {
      "properties": {
        "dnsServers": {
          "type": "array",
          "items": {
            "type": "string"
          },
          "description": "List of DNS servers IP addresses"
        }
      },
      "description": "Describes a virtual machines scale sets network configuration's DNS settings."
    },
    "VirtualMachineScaleSetPublicIPAddressConfigurationDnsSettings": {
      "properties": {
        "domainNameLabel": {
          "type": "string",
          "description": "The Domain name label.The concatenation of the domain name label and vm index will be the domain name labels of the PublicIPAddress resources that will be created"
        }
      },
      "required": [
        "domainNameLabel"
      ],
      "description": "Describes a virtual machines scale sets network configuration's DNS settings."
    },
    "VirtualMachineScaleSetIpTag": {
      "properties": {
        "ipTagType": {
          "type": "string",
          "description": "IP tag type. Example: FirstPartyUsage."
        },
        "tag": {
          "type": "string",
          "description": "IP tag associated with the public IP. Example: SQL, Storage etc."
        }
      },
      "description": "Contains the IP tag associated with the public IP address."
    },
    "VirtualMachineScaleSetPublicIPAddressConfiguration": {
      "properties": {
        "name": {
          "type": "string",
          "description": "The publicIP address configuration name."
        },
        "properties": {
          "x-ms-client-flatten": true,
          "$ref": "#/definitions/VirtualMachineScaleSetPublicIPAddressConfigurationProperties"
        }
      },
      "required": [
        "name"
      ],
      "description": "Describes a virtual machines scale set IP Configuration's PublicIPAddress configuration"
    },
    "VirtualMachineScaleSetUpdatePublicIPAddressConfiguration": {
      "properties": {
        "name": {
          "type": "string",
          "description": "The publicIP address configuration name."
        },
        "properties": {
          "x-ms-client-flatten": true,
          "$ref": "#/definitions/VirtualMachineScaleSetUpdatePublicIPAddressConfigurationProperties"
        }
      },
      "description": "Describes a virtual machines scale set IP Configuration's PublicIPAddress configuration"
    },
    "VirtualMachineScaleSetPublicIPAddressConfigurationProperties": {
      "properties": {
        "idleTimeoutInMinutes": {
          "type": "integer",
          "format": "int32",
          "description": "The idle timeout of the public IP address."
        },
        "dnsSettings": {
          "$ref": "#/definitions/VirtualMachineScaleSetPublicIPAddressConfigurationDnsSettings",
          "description": "The dns settings to be applied on the publicIP addresses ."
        },
        "ipTags": {
          "type": "array",
          "items": {
            "$ref": "#/definitions/VirtualMachineScaleSetIpTag"
          },
          "description": "The list of IP tags associated with the public IP address."
        },
        "publicIPPrefix": {
          "$ref": "#/definitions/SubResource",
          "description": "The PublicIPPrefix from which to allocate publicIP addresses."
        }
      },
      "description": "Describes a virtual machines scale set IP Configuration's PublicIPAddress configuration"
    },
    "VirtualMachineScaleSetUpdatePublicIPAddressConfigurationProperties": {
      "properties": {
        "idleTimeoutInMinutes": {
          "type": "integer",
          "format": "int32",
          "description": "The idle timeout of the public IP address."
        },
        "dnsSettings": {
          "$ref": "#/definitions/VirtualMachineScaleSetPublicIPAddressConfigurationDnsSettings",
          "description": "The dns settings to be applied on the publicIP addresses ."
        }
      },
      "description": "Describes a virtual machines scale set IP Configuration's PublicIPAddress configuration"
    },
    "VirtualMachineScaleSetNetworkProfile": {
      "properties": {
        "healthProbe": {
          "$ref": "#/definitions/ApiEntityReference",
          "description": "A reference to a load balancer probe used to determine the health of an instance in the virtual machine scale set. The reference will be in the form: '/subscriptions/{subscriptionId}/resourceGroups/{resourceGroupName}/providers/Microsoft.Network/loadBalancers/{loadBalancerName}/probes/{probeName}'."
        },
        "networkInterfaceConfigurations": {
          "type": "array",
          "items": {
            "$ref": "#/definitions/VirtualMachineScaleSetNetworkConfiguration"
          },
          "description": "The list of network configurations."
        }
      },
      "description": "Describes a virtual machine scale set network profile."
    },
    "VirtualMachineScaleSetUpdateNetworkProfile": {
      "properties": {
        "networkInterfaceConfigurations": {
          "type": "array",
          "items": {
            "$ref": "#/definitions/VirtualMachineScaleSetUpdateNetworkConfiguration"
          },
          "description": "The list of network configurations."
        }
      },
      "description": "Describes a virtual machine scale set network profile."
    },
    "VirtualMachineScaleSetExtensionProperties": {
      "properties": {
        "forceUpdateTag": {
          "type": "string",
          "description": "If a value is provided and is different from the previous value, the extension handler will be forced to update even if the extension configuration has not changed."
        },
        "publisher": {
          "type": "string",
          "description": "The name of the extension handler publisher."
        },
        "type": {
          "type": "string",
          "description": "Specifies the type of the extension; an example is \"CustomScriptExtension\"."
        },
        "typeHandlerVersion": {
          "type": "string",
          "description": "Specifies the version of the script handler."
        },
        "autoUpgradeMinorVersion": {
          "type": "boolean",
          "description": "Indicates whether the extension should use a newer minor version if one is available at deployment time. Once deployed, however, the extension will not upgrade minor versions unless redeployed, even with this property set to true."
        },
        "settings": {
          "type": "object",
          "description": "Json formatted public settings for the extension."
        },
        "protectedSettings": {
          "type": "object",
          "description": "The extension can contain either protectedSettings or protectedSettingsFromKeyVault or no protected settings at all."
        },
        "provisioningState": {
          "readOnly": true,
          "type": "string",
          "description": "The provisioning state, which only appears in the response."
        },
        "provisionAfterExtensions": {
          "type": "array",
          "items": {
            "type": "string"
          },
          "description": "Collection of extension names after which this extension needs to be provisioned."
        }
      },
      "description": "Describes the properties of a Virtual Machine Scale Set Extension."
    },
    "VirtualMachineScaleSetExtension": {
      "properties": {
        "name": {
          "type": "string",
          "description": "The name of the extension."
        },
        "properties": {
          "x-ms-client-flatten": true,
          "$ref": "#/definitions/VirtualMachineScaleSetExtensionProperties"
        }
      },
      "allOf": [
        {
          "$ref": "#/definitions/SubResourceReadOnly"
        }
      ],
      "description": "Describes a Virtual Machine Scale Set Extension."
    },
    "VirtualMachineScaleSetExtensionListResult": {
      "properties": {
        "value": {
          "type": "array",
          "items": {
            "$ref": "#/definitions/VirtualMachineScaleSetExtension"
          },
          "description": "The list of VM scale set extensions."
        },
        "nextLink": {
          "type": "string",
          "description": "The uri to fetch the next page of VM scale set extensions. Call ListNext() with this to fetch the next page of VM scale set extensions."
        }
      },
      "required": [
        "value"
      ],
      "description": "The List VM scale set extension operation response."
    },
    "VirtualMachineScaleSetExtensionProfile": {
      "properties": {
        "extensions": {
          "type": "array",
          "items": {
            "$ref": "#/definitions/VirtualMachineScaleSetExtension"
          },
          "description": "The virtual machine scale set child extension resources."
        }
      },
      "description": "Describes a virtual machine scale set extension profile."
    },
    "VirtualMachineScaleSetVMProfile": {
      "properties": {
        "osProfile": {
          "$ref": "#/definitions/VirtualMachineScaleSetOSProfile",
          "description": "Specifies the operating system settings for the virtual machines in the scale set."
        },
        "storageProfile": {
          "$ref": "#/definitions/VirtualMachineScaleSetStorageProfile",
          "description": "Specifies the storage settings for the virtual machine disks."
        },
        "networkProfile": {
          "$ref": "#/definitions/VirtualMachineScaleSetNetworkProfile",
          "description": "Specifies properties of the network interfaces of the virtual machines in the scale set."
        },
        "diagnosticsProfile": {
          "$ref": "#/definitions/DiagnosticsProfile",
          "description": "Specifies the boot diagnostic settings state. <br><br>Minimum api-version: 2015-06-15."
        },
        "extensionProfile": {
          "$ref": "#/definitions/VirtualMachineScaleSetExtensionProfile",
          "description": "Specifies a collection of settings for extensions installed on virtual machines in the scale set."
        },
        "licenseType": {
          "type": "string",
          "description": "Specifies that the image or disk that is being used was licensed on-premises. This element is only used for images that contain the Windows Server operating system. <br><br> Possible values are: <br><br> Windows_Client <br><br> Windows_Server <br><br> If this element is included in a request for an update, the value must match the initial value. This value cannot be updated. <br><br> For more information, see [Azure Hybrid Use Benefit for Windows Server](https://docs.microsoft.com/azure/virtual-machines/virtual-machines-windows-hybrid-use-benefit-licensing?toc=%2fazure%2fvirtual-machines%2fwindows%2ftoc.json) <br><br> Minimum api-version: 2015-06-15"
        },
        "priority": {
          "type": "string",
          "description": "Specifies the priority for the virtual machines in the scale set. <br><br>Minimum api-version: 2017-10-30-preview",
          "enum": [
            "Regular",
            "Low"
          ],
          "x-ms-enum": {
            "name": "VirtualMachinePriorityTypes",
            "modelAsString": true
          }
        },
        "evictionPolicy": {
          "type": "string",
          "description": "Specifies the eviction policy for virtual machines in a low priority scale set. <br><br>Minimum api-version: 2017-10-30-preview",
          "enum": [
            "Deallocate",
            "Delete"
          ],
          "x-ms-enum": {
            "name": "VirtualMachineEvictionPolicyTypes",
            "modelAsString": true
          }
        }
      },
      "description": "Describes a virtual machine scale set virtual machine profile."
    },
    "VirtualMachineScaleSetUpdateVMProfile": {
      "properties": {
        "osProfile": {
          "$ref": "#/definitions/VirtualMachineScaleSetUpdateOSProfile",
          "description": "The virtual machine scale set OS profile."
        },
        "storageProfile": {
          "$ref": "#/definitions/VirtualMachineScaleSetUpdateStorageProfile",
          "description": "The virtual machine scale set storage profile."
        },
        "networkProfile": {
          "$ref": "#/definitions/VirtualMachineScaleSetUpdateNetworkProfile",
          "description": "The virtual machine scale set network profile."
        },
        "diagnosticsProfile": {
          "$ref": "#/definitions/DiagnosticsProfile",
          "description": "The virtual machine scale set diagnostics profile."
        },
        "extensionProfile": {
          "$ref": "#/definitions/VirtualMachineScaleSetExtensionProfile",
          "description": "The virtual machine scale set extension profile."
        },
        "licenseType": {
          "type": "string",
          "description": "The license type, which is for bring your own license scenario."
        }
      },
      "description": "Describes a virtual machine scale set virtual machine profile."
    },
    "VirtualMachineScaleSetProperties": {
      "properties": {
        "upgradePolicy": {
          "$ref": "#/definitions/UpgradePolicy",
          "description": "The upgrade policy."
        },
        "virtualMachineProfile": {
          "$ref": "#/definitions/VirtualMachineScaleSetVMProfile",
          "description": "The virtual machine profile."
        },
        "provisioningState": {
          "readOnly": true,
          "type": "string",
          "description": "The provisioning state, which only appears in the response."
        },
        "overprovision": {
          "type": "boolean",
          "description": "Specifies whether the Virtual Machine Scale Set should be overprovisioned."
        },
        "doNotRunExtensionsOnOverprovisionedVMs": {
          "type": "boolean",
          "description": "When Overprovision is enabled, extensions are launched only on the requested number of VMs which are finally kept. This property will hence ensure that the extensions do not run on the extra overprovisioned VMs."
        },
        "uniqueId": {
          "readOnly": true,
          "type": "string",
          "description": "Specifies the ID which uniquely identifies a Virtual Machine Scale Set."
        },
        "singlePlacementGroup": {
          "type": "boolean",
          "description": "When true this limits the scale set to a single placement group, of max size 100 virtual machines."
        },
        "zoneBalance": {
          "type": "boolean",
          "description": "Whether to force strictly even Virtual Machine distribution cross x-zones in case there is zone outage."
        },
        "platformFaultDomainCount": {
          "type": "integer",
          "format": "int32",
          "description": "Fault Domain count for each placement group."
        },
        "proximityPlacementGroup": {
          "$ref": "#/definitions/SubResource",
          "description": "Specifies information about the proximity placement group that the virtual machine scale set should be assigned to. <br><br>Minimum api-version: 2018-04-01."
        },
        "additionalCapabilities": {
          "$ref": "#/definitions/AdditionalCapabilities",
          "description": "Specifies additional capabilities enabled or disabled on the Virtual Machines in the Virtual Machine Scale Set. For instance: whether the Virtual Machines have the capability to support attaching managed data disks with UltraSSD_LRS storage account type."
        }
      },
      "description": "Describes the properties of a Virtual Machine Scale Set."
    },
    "VirtualMachineScaleSetUpdateProperties": {
      "properties": {
        "upgradePolicy": {
          "$ref": "#/definitions/UpgradePolicy",
          "description": "The upgrade policy."
        },
        "virtualMachineProfile": {
          "$ref": "#/definitions/VirtualMachineScaleSetUpdateVMProfile",
          "description": "The virtual machine profile."
        },
        "overprovision": {
          "type": "boolean",
          "description": "Specifies whether the Virtual Machine Scale Set should be overprovisioned."
        },
        "singlePlacementGroup": {
          "type": "boolean",
          "description": "When true this limits the scale set to a single placement group, of max size 100 virtual machines."
        },
        "additionalCapabilities": {
          "$ref": "#/definitions/AdditionalCapabilities",
          "description": "Specifies additional capabilities enabled or disabled on the Virtual Machines in the Virtual Machine Scale Set. For instance: whether the Virtual Machines have the capability to support attaching managed data disks with UltraSSD_LRS storage account type."
        }
      },
      "description": "Describes the properties of a Virtual Machine Scale Set."
    },
    "VirtualMachineScaleSet": {
      "properties": {
        "sku": {
          "$ref": "#/definitions/Sku",
          "description": "The virtual machine scale set sku."
        },
        "plan": {
          "$ref": "#/definitions/Plan",
          "description": "Specifies information about the marketplace image used to create the virtual machine. This element is only used for marketplace images. Before you can use a marketplace image from an API, you must enable the image for programmatic use.  In the Azure portal, find the marketplace image that you want to use and then click **Want to deploy programmatically, Get Started ->**. Enter any required information and then click **Save**."
        },
        "properties": {
          "x-ms-client-flatten": true,
          "$ref": "#/definitions/VirtualMachineScaleSetProperties"
        },
        "identity": {
          "$ref": "#/definitions/VirtualMachineScaleSetIdentity",
          "description": "The identity of the virtual machine scale set, if configured."
        },
        "zones": {
          "type": "array",
          "items": {
            "type": "string"
          },
          "description": "The virtual machine scale set zones."
        }
      },
      "allOf": [
        {
          "$ref": "#/definitions/Resource"
        }
      ],
      "description": "Describes a Virtual Machine Scale Set."
    },
    "VirtualMachineScaleSetVMReimageParameters": {
      "allOf": [
        {
          "$ref": "#/definitions/VirtualMachineReimageParameters"
        }
      ],
      "description": "Describes a Virtual Machine Scale Set VM Reimage Parameters."
    },
    "VirtualMachineScaleSetReimageParameters": {
      "properties": {
        "instanceIds": {
          "type": "array",
          "items": {
            "type": "string"
          },
          "description": "The virtual machine scale set instance ids. Omitting the virtual machine scale set instance ids will result in the operation being performed on all virtual machines in the virtual machine scale set."
        }
      },
      "allOf": [
        {
          "$ref": "#/definitions/VirtualMachineScaleSetVMReimageParameters"
        }
      ],
      "description": "Describes a Virtual Machine Scale Set VM Reimage Parameters."
    },
    "VirtualMachineScaleSetUpdate": {
      "properties": {
        "sku": {
          "$ref": "#/definitions/Sku",
          "description": "The virtual machine scale set sku."
        },
        "plan": {
          "$ref": "#/definitions/Plan",
          "description": "The purchase plan when deploying a virtual machine scale set from VM Marketplace images."
        },
        "properties": {
          "x-ms-client-flatten": true,
          "$ref": "#/definitions/VirtualMachineScaleSetUpdateProperties"
        },
        "identity": {
          "$ref": "#/definitions/VirtualMachineScaleSetIdentity",
          "description": "The identity of the virtual machine scale set, if configured."
        }
      },
      "allOf": [
        {
          "$ref": "#/definitions/UpdateResource"
        }
      ],
      "description": "Describes a Virtual Machine Scale Set."
    },
    "VirtualMachineScaleSetVMInstanceIDs": {
      "properties": {
        "instanceIds": {
          "type": "array",
          "items": {
            "type": "string"
          },
          "description": "The virtual machine scale set instance ids. Omitting the virtual machine scale set instance ids will result in the operation being performed on all virtual machines in the virtual machine scale set."
        }
      },
      "description": "Specifies a list of virtual machine instance IDs from the VM scale set."
    },
    "VirtualMachineScaleSetVMInstanceRequiredIDs": {
      "properties": {
        "instanceIds": {
          "type": "array",
          "items": {
            "type": "string"
          },
          "description": "The virtual machine scale set instance ids."
        }
      },
      "required": [
        "instanceIds"
      ],
      "description": "Specifies a list of virtual machine instance IDs from the VM scale set."
    },
    "VirtualMachineStatusCodeCount": {
      "properties": {
        "code": {
          "readOnly": true,
          "type": "string",
          "description": "The instance view status code."
        },
        "count": {
          "readOnly": true,
          "type": "integer",
          "format": "int32",
          "description": "The number of instances having a particular status code."
        }
      },
      "description": "The status code and count of the virtual machine scale set instance view status summary."
    },
    "VirtualMachineScaleSetInstanceViewStatusesSummary": {
      "properties": {
        "statusesSummary": {
          "readOnly": true,
          "type": "array",
          "items": {
            "$ref": "#/definitions/VirtualMachineStatusCodeCount"
          },
          "description": "The extensions information."
        }
      },
      "description": "Instance view statuses summary for virtual machines of a virtual machine scale set."
    },
    "VirtualMachineScaleSetVMExtensionsSummary": {
      "properties": {
        "name": {
          "readOnly": true,
          "type": "string",
          "description": "The extension name."
        },
        "statusesSummary": {
          "readOnly": true,
          "type": "array",
          "items": {
            "$ref": "#/definitions/VirtualMachineStatusCodeCount"
          },
          "description": "The extensions information."
        }
      },
      "description": "Extensions summary for virtual machines of a virtual machine scale set."
    },
    "VirtualMachineScaleSetInstanceView": {
      "properties": {
        "virtualMachine": {
          "$ref": "#/definitions/VirtualMachineScaleSetInstanceViewStatusesSummary",
          "readOnly": true,
          "description": "The instance view status summary for the virtual machine scale set."
        },
        "extensions": {
          "readOnly": true,
          "type": "array",
          "items": {
            "$ref": "#/definitions/VirtualMachineScaleSetVMExtensionsSummary"
          },
          "description": "The extensions information."
        },
        "statuses": {
          "type": "array",
          "items": {
            "$ref": "#/definitions/InstanceViewStatus"
          },
          "description": "The resource status information."
        }
      },
      "description": "The instance view of a virtual machine scale set."
    },
    "VirtualMachineScaleSetListResult": {
      "properties": {
        "value": {
          "type": "array",
          "items": {
            "$ref": "#/definitions/VirtualMachineScaleSet"
          },
          "description": "The list of virtual machine scale sets."
        },
        "nextLink": {
          "type": "string",
          "description": "The uri to fetch the next page of Virtual Machine Scale Sets. Call ListNext() with this to fetch the next page of VMSS."
        }
      },
      "required": [
        "value"
      ],
      "description": "The List Virtual Machine operation response."
    },
    "VirtualMachineScaleSetListWithLinkResult": {
      "properties": {
        "value": {
          "type": "array",
          "items": {
            "$ref": "#/definitions/VirtualMachineScaleSet"
          },
          "description": "The list of virtual machine scale sets."
        },
        "nextLink": {
          "type": "string",
          "description": "The uri to fetch the next page of Virtual Machine Scale Sets. Call ListNext() with this to fetch the next page of Virtual Machine Scale Sets."
        }
      },
      "required": [
        "value"
      ],
      "description": "The List Virtual Machine operation response."
    },
    "VirtualMachineScaleSetSkuCapacity": {
      "properties": {
        "minimum": {
          "readOnly": true,
          "type": "integer",
          "format": "int64",
          "description": "The minimum capacity."
        },
        "maximum": {
          "readOnly": true,
          "type": "integer",
          "format": "int64",
          "description": "The maximum capacity that can be set."
        },
        "defaultCapacity": {
          "readOnly": true,
          "type": "integer",
          "format": "int64",
          "description": "The default capacity."
        },
        "scaleType": {
          "readOnly": true,
          "type": "string",
          "description": "The scale type applicable to the sku.",
          "enum": [
            "Automatic",
            "None"
          ],
          "x-ms-enum": {
            "name": "VirtualMachineScaleSetSkuScaleType",
            "modelAsString": false
          }
        }
      },
      "description": "Describes scaling information of a sku."
    },
    "VirtualMachineScaleSetSku": {
      "properties": {
        "resourceType": {
          "readOnly": true,
          "type": "string",
          "description": "The type of resource the sku applies to."
        },
        "sku": {
          "$ref": "#/definitions/Sku",
          "readOnly": true,
          "description": "The Sku."
        },
        "capacity": {
          "$ref": "#/definitions/VirtualMachineScaleSetSkuCapacity",
          "readOnly": true,
          "description": "Specifies the number of virtual machines in the scale set."
        }
      },
      "description": "Describes an available virtual machine scale set sku."
    },
    "VirtualMachineScaleSetListSkusResult": {
      "properties": {
        "value": {
          "type": "array",
          "items": {
            "$ref": "#/definitions/VirtualMachineScaleSetSku"
          },
          "description": "The list of skus available for the virtual machine scale set."
        },
        "nextLink": {
          "type": "string",
          "description": "The uri to fetch the next page of Virtual Machine Scale Set Skus. Call ListNext() with this to fetch the next page of VMSS Skus."
        }
      },
      "required": [
        "value"
      ],
      "description": "The Virtual Machine Scale Set List Skus operation response."
    },
    "RollbackStatusInfo": {
      "properties": {
        "successfullyRolledbackInstanceCount": {
          "readOnly": true,
          "type": "integer",
          "format": "int32",
          "description": "The number of instances which have been successfully rolled back."
        },
        "failedRolledbackInstanceCount": {
          "readOnly": true,
          "type": "integer",
          "format": "int32",
          "description": "The number of instances which failed to rollback."
        },
        "rollbackError": {
          "$ref": "#/definitions/ApiError",
          "readOnly": true,
          "description": "Error details if OS rollback failed."
        }
      },
      "description": "Information about rollback on failed VM instances after a OS Upgrade operation."
    },
    "UpgradeOperationHistoryStatus": {
      "properties": {
        "code": {
          "type": "string",
          "readOnly": true,
          "description": "Code indicating the current status of the upgrade.",
          "enum": [
            "RollingForward",
            "Cancelled",
            "Completed",
            "Faulted"
          ],
          "x-ms-enum": {
            "name": "UpgradeState",
            "modelAsString": false
          }
        },
        "startTime": {
          "readOnly": true,
          "type": "string",
          "format": "date-time",
          "description": "Start time of the upgrade."
        },
        "endTime": {
          "readOnly": true,
          "type": "string",
          "format": "date-time",
          "description": "End time of the upgrade."
        }
      },
      "description": "Information about the current running state of the overall upgrade."
    },
    "UpgradeOperationHistoricalStatusInfoProperties": {
      "properties": {
        "runningStatus": {
          "$ref": "#/definitions/UpgradeOperationHistoryStatus",
          "readOnly": true,
          "description": "Information about the overall status of the upgrade operation."
        },
        "progress": {
          "$ref": "#/definitions/RollingUpgradeProgressInfo",
          "readOnly": true,
          "description": "Counts of the VMs in each state."
        },
        "error": {
          "$ref": "#/definitions/ApiError",
          "readOnly": true,
          "description": "Error Details for this upgrade if there are any."
        },
        "startedBy": {
          "readOnly": true,
          "type": "string",
          "description": "Invoker of the Upgrade Operation",
          "enum": [
            "Unknown",
            "User",
            "Platform"
          ],
          "x-ms-enum": {
            "name": "UpgradeOperationInvoker",
            "modelAsString": false
          }
        },
        "targetImageReference": {
          "$ref": "#/definitions/ImageReference",
          "readOnly": true,
          "description": "Image Reference details"
        },
        "rollbackInfo": {
          "$ref": "#/definitions/RollbackStatusInfo",
          "readOnly": true,
          "description": "Information about OS rollback if performed"
        }
      },
      "description": "Describes each OS upgrade on the Virtual Machine Scale Set."
    },
    "UpgradeOperationHistoricalStatusInfo": {
      "properties": {
        "properties": {
          "$ref": "#/definitions/UpgradeOperationHistoricalStatusInfoProperties",
          "readOnly": true,
          "description": "Information about the properties of the upgrade operation."
        },
        "type": {
          "readOnly": true,
          "type": "string",
          "description": "Resource type"
        },
        "location": {
          "readOnly": true,
          "type": "string",
          "description": "Resource location"
        }
      },
      "description": "Virtual Machine Scale Set OS Upgrade History operation response."
    },
    "VirtualMachineScaleSetListOSUpgradeHistory": {
      "properties": {
        "value": {
          "type": "array",
          "items": {
            "$ref": "#/definitions/UpgradeOperationHistoricalStatusInfo"
          },
          "description": "The list of OS upgrades performed on the virtual machine scale set."
        },
        "nextLink": {
          "type": "string",
          "description": "The uri to fetch the next page of OS Upgrade History. Call ListNext() with this to fetch the next page of history of upgrades."
        }
      },
      "required": [
        "value"
      ],
      "description": "List of Virtual Machine Scale Set OS Upgrade History operation response."
    },
    "VirtualMachineScaleSetVMProperties": {
      "properties": {
        "latestModelApplied": {
          "readOnly": true,
          "type": "boolean",
          "description": "Specifies whether the latest model has been applied to the virtual machine."
        },
        "vmId": {
          "readOnly": true,
          "type": "string",
          "description": "Azure VM unique ID."
        },
        "instanceView": {
          "$ref": "#/definitions/VirtualMachineScaleSetVMInstanceView",
          "readOnly": true,
          "description": "The virtual machine instance view."
        },
        "hardwareProfile": {
          "$ref": "#/definitions/HardwareProfile",
          "description": "Specifies the hardware settings for the virtual machine."
        },
        "storageProfile": {
          "$ref": "#/definitions/StorageProfile",
          "description": "Specifies the storage settings for the virtual machine disks."
        },
        "additionalCapabilities": {
          "$ref": "#/definitions/AdditionalCapabilities",
          "description": "Specifies additional capabilities enabled or disabled on the virtual machine in the scale set. For instance: whether the virtual machine has the capability to support attaching managed data disks with UltraSSD_LRS storage account type."
        },
        "osProfile": {
          "$ref": "#/definitions/OSProfile",
          "description": "Specifies the operating system settings for the virtual machine."
        },
        "networkProfile": {
          "$ref": "#/definitions/NetworkProfile",
          "description": "Specifies the network interfaces of the virtual machine."
        },
        "networkProfileConfiguration": {
          "$ref": "#/definitions/VirtualMachineScaleSetVMNetworkProfileConfiguration",
          "description": "Specifies the network profile configuration of the virtual machine."
        },
        "diagnosticsProfile": {
          "$ref": "#/definitions/DiagnosticsProfile",
          "description": "Specifies the boot diagnostic settings state. <br><br>Minimum api-version: 2015-06-15."
        },
        "availabilitySet": {
          "$ref": "#/definitions/SubResource",
          "description": "Specifies information about the availability set that the virtual machine should be assigned to. Virtual machines specified in the same availability set are allocated to different nodes to maximize availability. For more information about availability sets, see [Manage the availability of virtual machines](https://docs.microsoft.com/azure/virtual-machines/virtual-machines-windows-manage-availability?toc=%2fazure%2fvirtual-machines%2fwindows%2ftoc.json). <br><br> For more information on Azure planned maintenance, see [Planned maintenance for virtual machines in Azure](https://docs.microsoft.com/azure/virtual-machines/virtual-machines-windows-planned-maintenance?toc=%2fazure%2fvirtual-machines%2fwindows%2ftoc.json) <br><br> Currently, a VM can only be added to availability set at creation time. An existing VM cannot be added to an availability set."
        },
        "provisioningState": {
          "readOnly": true,
          "type": "string",
          "description": "The provisioning state, which only appears in the response."
        },
        "licenseType": {
          "type": "string",
          "description": "Specifies that the image or disk that is being used was licensed on-premises. This element is only used for images that contain the Windows Server operating system. <br><br> Possible values are: <br><br> Windows_Client <br><br> Windows_Server <br><br> If this element is included in a request for an update, the value must match the initial value. This value cannot be updated. <br><br> For more information, see [Azure Hybrid Use Benefit for Windows Server](https://docs.microsoft.com/azure/virtual-machines/virtual-machines-windows-hybrid-use-benefit-licensing?toc=%2fazure%2fvirtual-machines%2fwindows%2ftoc.json) <br><br> Minimum api-version: 2015-06-15"
        },
        "modelDefinitionApplied": {
          "readOnly": true,
          "type": "string",
          "description": "Specifies whether the model applied to the virtual machine is the model of the virtual machine scale set or the customized model for the virtual machine."
        },
        "protectionPolicy": {
          "$ref": "#/definitions/VirtualMachineScaleSetVMProtectionPolicy",
          "description": "Specifies the protection policy of the virtual machine."
        }
      },
      "description": "Describes the properties of a virtual machine scale set virtual machine."
    },
    "VirtualMachineScaleSetVM": {
      "properties": {
        "instanceId": {
          "readOnly": true,
          "type": "string",
          "description": "The virtual machine instance ID."
        },
        "sku": {
          "$ref": "#/definitions/Sku",
          "readOnly": true,
          "description": "The virtual machine SKU."
        },
        "properties": {
          "x-ms-client-flatten": true,
          "$ref": "#/definitions/VirtualMachineScaleSetVMProperties"
        },
        "plan": {
          "$ref": "#/definitions/Plan",
          "description": "Specifies information about the marketplace image used to create the virtual machine. This element is only used for marketplace images. Before you can use a marketplace image from an API, you must enable the image for programmatic use.  In the Azure portal, find the marketplace image that you want to use and then click **Want to deploy programmatically, Get Started ->**. Enter any required information and then click **Save**."
        },
        "resources": {
          "readOnly": true,
          "type": "array",
          "items": {
            "$ref": "#/definitions/VirtualMachineExtension"
          },
          "description": "The virtual machine child extension resources."
        },
        "zones": {
          "readOnly": true,
          "type": "array",
          "items": {
            "type": "string"
          },
          "description": "The virtual machine zones."
        }
      },
      "allOf": [
        {
          "$ref": "#/definitions/Resource"
        }
      ],
      "description": "Describes a virtual machine scale set virtual machine."
    },
    "VirtualMachineScaleSetVMInstanceView": {
      "properties": {
        "platformUpdateDomain": {
          "type": "integer",
          "format": "int32",
          "description": "The Update Domain count."
        },
        "platformFaultDomain": {
          "type": "integer",
          "format": "int32",
          "description": "The Fault Domain count."
        },
        "rdpThumbPrint": {
          "type": "string",
          "description": "The Remote desktop certificate thumbprint."
        },
        "vmAgent": {
          "$ref": "#/definitions/VirtualMachineAgentInstanceView",
          "description": "The VM Agent running on the virtual machine."
        },
        "maintenanceRedeployStatus": {
          "$ref": "#/definitions/MaintenanceRedeployStatus",
          "description": "The Maintenance Operation status on the virtual machine."
        },
        "disks": {
          "type": "array",
          "items": {
            "$ref": "#/definitions/DiskInstanceView"
          },
          "description": "The disks information."
        },
        "extensions": {
          "type": "array",
          "items": {
            "$ref": "#/definitions/VirtualMachineExtensionInstanceView"
          },
          "description": "The extensions information."
        },
        "vmHealth": {
          "readOnly": true,
          "$ref": "#/definitions/VirtualMachineHealthStatus",
          "description": "The health status for the VM."
        },
        "bootDiagnostics": {
          "$ref": "#/definitions/BootDiagnosticsInstanceView",
          "description": "Boot Diagnostics is a debugging feature which allows you to view Console Output and Screenshot to diagnose VM status. <br><br> You can easily view the output of your console log. <br><br> Azure also enables you to see a screenshot of the VM from the hypervisor."
        },
        "statuses": {
          "type": "array",
          "items": {
            "$ref": "#/definitions/InstanceViewStatus"
          },
          "description": "The resource status information."
        },
        "placementGroupId": {
          "type": "string",
          "description": "The placement group in which the VM is running. If the VM is deallocated it will not have a placementGroupId."
        }
      },
      "description": "The instance view of a virtual machine scale set VM."
    },
    "VirtualMachineScaleSetVMNetworkProfileConfiguration": {
      "properties": {
        "networkInterfaceConfigurations": {
          "type": "array",
          "items": {
            "$ref": "#/definitions/VirtualMachineScaleSetNetworkConfiguration"
          },
          "description": "The list of network configurations."
        }
      },
      "description": "Describes a virtual machine scale set VM network profile."
    },
    "VirtualMachineScaleSetVMProtectionPolicy": {
      "properties": {
        "protectFromScaleIn": {
          "type": "boolean",
          "description": "Indicates that the virtual machine scale set VM shouldn't be considered for deletion during a scale-in operation."
        },
        "protectFromScaleSetActions": {
          "type": "boolean",
          "description": "Indicates that model updates or actions (including scale-in) initiated on the virtual machine scale set should not be applied to the virtual machine scale set VM."
        }
      },
      "description": "The protection policy of a virtual machine scale set VM."
    },
    "VirtualMachineHealthStatus": {
      "properties": {
        "status": {
          "readOnly": true,
          "$ref": "#/definitions/InstanceViewStatus",
          "description": "The health status information for the VM."
        }
      },
      "description": "The health status of the VM."
    },
    "VirtualMachineScaleSetVMListResult": {
      "properties": {
        "value": {
          "type": "array",
          "items": {
            "$ref": "#/definitions/VirtualMachineScaleSetVM"
          },
          "description": "The list of virtual machine scale sets VMs."
        },
        "nextLink": {
          "type": "string",
          "description": "The uri to fetch the next page of Virtual Machine Scale Set VMs. Call ListNext() with this to fetch the next page of VMSS VMs"
        }
      },
      "required": [
        "value"
      ],
      "description": "The List Virtual Machine Scale Set VMs operation response."
    },
    "RollingUpgradeStatusInfo": {
      "properties": {
        "properties": {
          "x-ms-client-flatten": true,
          "$ref": "#/definitions/RollingUpgradeStatusInfoProperties"
        }
      },
      "allOf": [
        {
          "$ref": "#/definitions/Resource"
        }
      ],
      "description": "The status of the latest virtual machine scale set rolling upgrade."
    },
    "RollingUpgradeStatusInfoProperties": {
      "properties": {
        "policy": {
          "readOnly": true,
          "$ref": "#/definitions/RollingUpgradePolicy",
          "description": "The rolling upgrade policies applied for this upgrade."
        },
        "runningStatus": {
          "readOnly": true,
          "$ref": "#/definitions/RollingUpgradeRunningStatus",
          "description": "Information about the current running state of the overall upgrade."
        },
        "progress": {
          "readOnly": true,
          "$ref": "#/definitions/RollingUpgradeProgressInfo",
          "description": "Information about the number of virtual machine instances in each upgrade state."
        },
        "error": {
          "readOnly": true,
          "$ref": "#/definitions/ApiError",
          "description": "Error details for this upgrade, if there are any."
        }
      },
      "description": "The status of the latest virtual machine scale set rolling upgrade."
    },
    "RollingUpgradeRunningStatus": {
      "properties": {
        "code": {
          "type": "string",
          "readOnly": true,
          "description": "Code indicating the current status of the upgrade.",
          "enum": [
            "RollingForward",
            "Cancelled",
            "Completed",
            "Faulted"
          ],
          "x-ms-enum": {
            "name": "RollingUpgradeStatusCode",
            "modelAsString": false
          }
        },
        "startTime": {
          "readOnly": true,
          "type": "string",
          "format": "date-time",
          "description": "Start time of the upgrade."
        },
        "lastAction": {
          "type": "string",
          "readOnly": true,
          "description": "The last action performed on the rolling upgrade.",
          "enum": [
            "Start",
            "Cancel"
          ],
          "x-ms-enum": {
            "name": "RollingUpgradeActionType",
            "modelAsString": false
          }
        },
        "lastActionTime": {
          "readOnly": true,
          "type": "string",
          "format": "date-time",
          "description": "Last action time of the upgrade."
        }
      },
      "description": "Information about the current running state of the overall upgrade."
    },
    "RollingUpgradeProgressInfo": {
      "properties": {
        "successfulInstanceCount": {
          "readOnly": true,
          "type": "integer",
          "format": "int32",
          "description": "The number of instances that have been successfully upgraded."
        },
        "failedInstanceCount": {
          "readOnly": true,
          "type": "integer",
          "format": "int32",
          "description": "The number of instances that have failed to be upgraded successfully."
        },
        "inProgressInstanceCount": {
          "readOnly": true,
          "type": "integer",
          "format": "int32",
          "description": "The number of instances that are currently being upgraded."
        },
        "pendingInstanceCount": {
          "readOnly": true,
          "type": "integer",
          "format": "int32",
          "description": "The number of instances that have not yet begun to be upgraded."
        }
      },
      "description": "Information about the number of virtual machine instances in each upgrade state."
    },
    "ApiErrorBase": {
      "properties": {
        "code": {
          "type": "string",
          "description": "The error code."
        },
        "target": {
          "type": "string",
          "description": "The target of the particular error."
        },
        "message": {
          "type": "string",
          "description": "The error message."
        }
      },
      "description": "Api error base."
    },
    "InnerError": {
      "properties": {
        "exceptiontype": {
          "type": "string",
          "description": "The exception type."
        },
        "errordetail": {
          "type": "string",
          "description": "The internal error message or exception dump."
        }
      },
      "description": "Inner error details."
    },
    "ApiError": {
      "properties": {
        "details": {
          "type": "array",
          "items": {
            "$ref": "#/definitions/ApiErrorBase"
          },
          "description": "The Api error details"
        },
        "innererror": {
          "$ref": "#/definitions/InnerError",
          "description": "The Api inner error"
        },
        "code": {
          "type": "string",
          "description": "The error code."
        },
        "target": {
          "type": "string",
          "description": "The target of the particular error."
        },
        "message": {
          "type": "string",
          "description": "The error message."
        }
      },
      "description": "Api error."
    },
    "Resource": {
      "description": "The Resource model definition.",
      "properties": {
        "id": {
          "readOnly": true,
          "type": "string",
          "description": "Resource Id"
        },
        "name": {
          "readOnly": true,
          "type": "string",
          "description": "Resource name"
        },
        "type": {
          "readOnly": true,
          "type": "string",
          "description": "Resource type"
        },
        "location": {
          "type": "string",
          "description": "Resource location"
        },
        "tags": {
          "type": "object",
          "additionalProperties": {
            "type": "string"
          },
          "description": "Resource tags"
        }
      },
      "required": [
        "location"
      ],
      "x-ms-azure-resource": true
    },
    "UpdateResource": {
      "description": "The Update Resource model definition.",
      "properties": {
        "tags": {
          "type": "object",
          "additionalProperties": {
            "type": "string"
          },
          "description": "Resource tags"
        }
      },
      "x-ms-azure-resource": true
    },
    "SubResource": {
      "properties": {
        "id": {
          "type": "string",
          "description": "Resource Id"
        }
      },
      "x-ms-azure-resource": true
    },
    "SubResourceReadOnly": {
      "properties": {
        "id": {
          "readOnly": true,
          "type": "string",
          "description": "Resource Id"
        }
      },
      "x-ms-azure-resource": true
    },
    "RecoveryWalkResponse": {
      "properties": {
        "walkPerformed": {
          "type": "boolean",
          "readOnly": true,
          "description": "Whether the recovery walk was performed"
        },
        "nextPlatformUpdateDomain": {
          "type": "integer",
          "readOnly": true,
          "description": "The next update domain that needs to be walked. Null means walk spanning all update domains has been completed"
        }
      },
      "description": "Response after calling a manual recovery walk"
    },
    "RequestRateByIntervalInput": {
      "properties": {
        "intervalLength": {
          "type": "string",
          "description": "Interval value in minutes used to create LogAnalytics call rate logs.",
          "enum": [
            "ThreeMins",
            "FiveMins",
            "ThirtyMins",
            "SixtyMins"
          ],
          "x-ms-enum": {
            "name": "IntervalInMins",
            "modelAsString": false
          }
        }
      },
      "required": [
        "intervalLength"
      ],
      "allOf": [
        {
          "$ref": "#/definitions/LogAnalyticsInputBase"
        }
      ],
      "description": "Api request input for LogAnalytics getRequestRateByInterval Api."
    },
    "ThrottledRequestsInput": {
      "allOf": [
        {
          "$ref": "#/definitions/LogAnalyticsInputBase"
        }
      ],
      "description": "Api request input for LogAnalytics getThrottledRequests Api."
    },
    "LogAnalyticsInputBase": {
      "properties": {
        "blobContainerSasUri": {
          "type": "string",
          "description": "SAS Uri of the logging blob container to which LogAnalytics Api writes output logs to."
        },
        "fromTime": {
          "type": "string",
          "format": "date-time",
          "description": "From time of the query"
        },
        "toTime": {
          "type": "string",
          "format": "date-time",
          "description": "To time of the query"
        },
        "groupByThrottlePolicy": {
          "type": "boolean",
          "description": "Group query result by Throttle Policy applied."
        },
        "groupByOperationName": {
          "type": "boolean",
          "description": "Group query result by Operation Name."
        },
        "groupByResourceName": {
          "type": "boolean",
          "description": "Group query result by Resource Name."
        }
      },
      "required": [
        "blobContainerSasUri",
        "fromTime",
        "toTime"
      ],
      "description": "Api input base class for LogAnalytics Api."
    },
    "LogAnalyticsOperationResult": {
      "properties": {
        "properties": {
          "readOnly": true,
          "$ref": "#/definitions/LogAnalyticsOutput",
          "description": "LogAnalyticsOutput"
        }
      },
      "description": "LogAnalytics operation status response"
    },
    "LogAnalyticsOutput": {
      "properties": {
        "output": {
          "readOnly": true,
          "type": "string",
          "description": "Output file Uri path to blob container."
        }
      },
      "description": "LogAnalytics output properties"
    },
    "VMScaleSetConvertToSinglePlacementGroupInput": {
      "properties": {
        "activePlacementGroupId": {
          "type": "string",
          "description": "Id of the placement group in which you want future virtual machine instances to be placed. To query placement group Id, please use Virtual Machine Scale Set VMs - Get API. If not provided, the platform will choose one with maximum number of virtual machine instances."
        }
      }
    }
  },
  "parameters": {
    "SubscriptionIdParameter": {
      "name": "subscriptionId",
      "in": "path",
      "required": true,
      "type": "string",
      "description": "Subscription credentials which uniquely identify Microsoft Azure subscription. The subscription ID forms part of the URI for every service call."
    },
    "ApiVersionParameter": {
      "name": "api-version",
      "in": "query",
      "required": true,
      "type": "string",
      "description": "Client Api Version."
    }
  }
}<|MERGE_RESOLUTION|>--- conflicted
+++ resolved
@@ -5894,11 +5894,7 @@
         },
         "toBeDetached": {
           "type": "boolean",
-<<<<<<< HEAD
-          "description":  "Specifies whether the datadisk is in process of detachment from the VirtualMachine/VirtualMachineScaleset"
-=======
           "description":  "Specifies whether the data disk is in process of detachment from the VirtualMachine/VirtualMachineScaleset"
->>>>>>> 6d348f4f
         }
       },
       "required": [
